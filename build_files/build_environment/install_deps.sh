--- conflicted
+++ resolved
@@ -2917,9 +2917,9 @@
   fi
 }
 
-
-<<<<<<< HEAD
-#### Build OpenXR SDK ####
+# ----------------------------------------------------------------------------
+# Build OpenXR SDK
+
 _init_openxr_sdk() {
   _src=$SRC/OpenXR-SDK-$OPENXR_VERSION
   _git=true
@@ -3013,12 +3013,9 @@
 }
 
 
-#### Install on DEB-like ####
-=======
 # ----------------------------------------------------------------------------
 # Install on DEB-like
 
->>>>>>> 726c7ba6
 get_package_version_DEB() {
     dpkg-query -W -f '${Version}' $1 | sed -r 's/([0-9]+:)?(([0-9]+\.?)+([0-9]+)).*/\2/'
 }

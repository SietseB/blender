--- conflicted
+++ resolved
@@ -20,56 +20,6 @@
   set(OPENEXR_CMAKE_CXX_STANDARD_LIBRARIES "kernel32${LIBEXT} user32${LIBEXT} gdi32${LIBEXT} winspool${LIBEXT} shell32${LIBEXT} ole32${LIBEXT} oleaut32${LIBEXT} uuid${LIBEXT} comdlg32${LIBEXT} advapi32${LIBEXT} psapi${LIBEXT}")
   set(OPENEXR_EXTRA_ARGS
     -DCMAKE_CXX_STANDARD_LIBRARIES=${OPENEXR_CMAKE_CXX_STANDARD_LIBRARIES}
-<<<<<<< HEAD
-    -DZLIB_LIBRARY=${LIBDIR}/zlib/lib/${ZLIB_LIBRARY}
-    -DZLIB_INCLUDE_DIR=${LIBDIR}/zlib/include/
-    -DILMBASE_PACKAGE_PREFIX=${LIBDIR}/ilmbase
-    -DOPENEXR_BUILD_ILMBASE=On
-    -DOPENEXR_BUILD_OPENEXR=On
-    -DOPENEXR_BUILD_PYTHON_LIBS=Off
-    -DOPENEXR_BUILD_STATIC=On
-    -DOPENEXR_BUILD_SHARED=Off
-    -DOPENEXR_BUILD_TESTS=Off
-    -DOPENEXR_BUILD_VIEWERS=Off
-    -DOPENEXR_BUILD_UTILS=Off
-    -DOPENEXR_NAMESPACE_VERSIONING=Off
-  )
-  ExternalProject_Add(external_openexr
-    URL ${OPENEXR_URI}
-    DOWNLOAD_DIR ${DOWNLOAD_DIR}
-    URL_HASH MD5=${OPENEXR_HASH}
-    PREFIX ${BUILD_DIR}/openexr
-    CMAKE_ARGS -DCMAKE_INSTALL_PREFIX=${LIBDIR}/openexr ${DEFAULT_CMAKE_FLAGS} ${OPENEXR_EXTRA_ARGS}
-    INSTALL_DIR ${LIBDIR}/openexr
-  )
-
-  ExternalProject_Add_Step(external_openexr after_install
-    COMMAND ${CMAKE_COMMAND} -E copy_directory ${LIBDIR}/openexr/lib ${HARVEST_TARGET}/openexr/lib
-    #libs have moved between versions, just duplicate it for now.
-    COMMAND ${CMAKE_COMMAND} -E copy_directory ${LIBDIR}/openexr/lib ${LIBDIR}/ilmbase/lib
-    COMMAND ${CMAKE_COMMAND} -E copy_directory ${LIBDIR}/openexr/include ${HARVEST_TARGET}/openexr/include
-    DEPENDEES install
-  )
-
-else()
-  set(OPENEXR_PKG_CONFIG_PATH ${LIBDIR}/zlib/share/pkgconfig)
-  set(OPENEXR_EXTRA_ARGS
-    --enable-static
-    --disable-shared
-    --enable-cxxstd=11
-    --with-ilmbase-prefix=${LIBDIR}/ilmbase
-    )
-
-  ExternalProject_Add(external_openexr
-    URL ${OPENEXR_URI}
-    DOWNLOAD_DIR ${DOWNLOAD_DIR}
-    URL_HASH MD5=${OPENEXR_HASH}
-    PREFIX ${BUILD_DIR}/openexr
-    CONFIGURE_COMMAND ${CONFIGURE_ENV} && export PKG_CONFIG_PATH=${OPENEXR_PKG_CONFIG_PATH} && cd ${BUILD_DIR}/openexr/src/external_openexr/ && ${CONFIGURE_COMMAND} --prefix=${LIBDIR}/openexr ${OPENEXR_EXTRA_ARGS}
-    BUILD_COMMAND ${CONFIGURE_ENV} && cd ${BUILD_DIR}/openexr/src/external_openexr/ && make -j${MAKE_THREADS}
-    INSTALL_COMMAND ${CONFIGURE_ENV} && cd ${BUILD_DIR}/openexr/src/external_openexr/ && make install
-    INSTALL_DIR ${LIBDIR}/openexr
-=======
   )
 else()
   set(OPENEXR_EXTRA_ARGS
@@ -105,15 +55,10 @@
     COMMAND ${CMAKE_COMMAND} -E copy_directory ${LIBDIR}/openexr/lib ${HARVEST_TARGET}/openexr/lib
     COMMAND ${CMAKE_COMMAND} -E copy_directory ${LIBDIR}/openexr/include ${HARVEST_TARGET}/openexr/include
     DEPENDEES install
->>>>>>> 0e280b96
   )
 endif()
 
 add_dependencies(
   external_openexr
   external_zlib
-<<<<<<< HEAD
-  external_ilmbase
-=======
->>>>>>> 0e280b96
 )
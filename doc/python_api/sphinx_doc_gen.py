 # ***** BEGIN GPL LICENSE BLOCK *****
 #
 # This program is free software; you can redistribute it and/or
 # modify it under the terms of the GNU General Public License
 # as published by the Free Software Foundation; either version 2
 # of the License, or (at your option) any later version.
 #
 # This program is distributed in the hope that it will be useful,
 # but WITHOUT ANY WARRANTY; without even the implied warranty of
 # MERCHANTABILITY or FITNESS FOR A PARTICULAR PURPOSE.  See the
 # GNU General Public License for more details.
 #
 # You should have received a copy of the GNU General Public License
 # along with this program; if not, write to the Free Software Foundation,
 # Inc., 51 Franklin Street, Fifth Floor, Boston, MA 02110-1301, USA.
 #
 # Contributor(s): Campbell Barton, Luca Bonavita
 #
 # #**** END GPL LICENSE BLOCK #****

# <pep8 compliant>

SCRIPT_HELP_MSG = """

API dump in RST files
---------------------
  Run this script from blenders root path once you have compiled blender

    ./blender.bin --background -noaudio --python doc/python_api/sphinx_doc_gen.py

  This will generate python files in doc/python_api/sphinx-in/
  providing ./blender.bin is or links to the blender executable

  To choose sphinx-in directory:
    ./blender.bin --background --python doc/python_api/sphinx_doc_gen.py -- --output ../python_api

  For quick builds:
    ./blender.bin --background --python doc/python_api/sphinx_doc_gen.py -- --partial bmesh.*


Sphinx: HTML generation
-----------------------
  After you have built doc/python_api/sphinx-in (see above),
  generate html docs by running:

    cd doc/python_api
    sphinx-build sphinx-in sphinx-out

  This requires sphinx 1.0.7 to be installed.


Sphinx: PDF generation
----------------------
  After you have built doc/python_api/sphinx-in (see above),
  generate the pdf doc by running:

    sphinx-build -b latex doc/python_api/sphinx-in doc/python_api/sphinx-out
    cd doc/python_api/sphinx-out
    make

"""

try:
    import bpy  # blender module
except:
    print("\nERROR: this script must run from inside Blender")
    print(SCRIPT_HELP_MSG)
    import sys
    sys.exit()

import rna_info     # blender module

# import rpdb2; rpdb2.start_embedded_debugger('test')
import os
import sys
import inspect
import shutil
import logging

from platform import platform
PLATFORM = platform().split('-')[0].lower()    # 'linux', 'darwin', 'windows'

SCRIPT_DIR = os.path.abspath(os.path.dirname(__file__))


def handle_args():
    '''
    Parse the args passed to Blender after "--", ignored by Blender
    '''
    import argparse

    # When --help is given, print the usage text
    parser = argparse.ArgumentParser(
        formatter_class=argparse.RawTextHelpFormatter,
        usage=SCRIPT_HELP_MSG
    )

    # optional arguments
    parser.add_argument("-p", "--partial",
                        dest="partial",
                        type=str,
                        default="",
                        help="Use a wildcard to only build specific module(s)\n"
                             "Example: --partial bmesh*\n",
                        required=False)

    parser.add_argument("-f", "--fullrebuild",
                        dest="full_rebuild",
                        default=False,
                        action='store_true',
                        help="Rewrite all rst files in sphinx-in/ "
                             "(default=False)",
                        required=False)

    parser.add_argument("-b", "--bpy",
                        dest="bpy",
                        default=False,
                        action='store_true',
                        help="Write the rst file of the bpy module "
                             "(default=False)",
                        required=False)

    parser.add_argument("-o", "--output",
                        dest="output_dir",
                        type=str,
                        default=SCRIPT_DIR,
                        help="Path of the API docs (default=<script dir>)",
                        required=False)

    parser.add_argument("-T", "--sphinx-theme",
                        dest="sphinx_theme",
                        type=str,
                        default='default',
                        help=
                        # see SPHINX_THEMES below
                        "Sphinx theme (default='default')\n"
                        "Available themes\n"
                        "----------------\n"
                        "(Blender Foundation) blender-org\n"    # naiad
                        "(Sphinx) agogo, basic, epub, haiku, nature, "
                        "scrolls, sphinxdoc, traditional\n",
#                        choices=['naiad', 'blender-org'] +      # bf
#                                ['agogo', 'basic', 'epub',
#                                 'haiku', 'nature', 'scrolls',
#                                 'sphinxdoc', 'traditional'],   # sphinx
                        required=False)

    parser.add_argument("-N", "--sphinx-named-output",
                        dest="sphinx_named_output",
                        default=False,
                        action='store_true',
                        help="Add the theme name to the html dir name.\n"
                             "Example: \"sphinx-out_haiku\" (default=False)",
                        required=False)

    parser.add_argument("-B", "--sphinx-build",
                        dest="sphinx_build",
                        default=False,
                        action='store_true',
                        help="Build the html docs by running:\n"
                             "sphinx-build SPHINX_IN SPHINX_OUT\n"
                             "(default=False; does not depend on -P)",
                        required=False)

    parser.add_argument("-P", "--sphinx-build-pdf",
                        dest="sphinx_build_pdf",
                        default=False,
                        action='store_true',
                        help="Build the pdf by running:\n"
                             "sphinx-build -b latex SPHINX_IN SPHINX_OUT_PDF\n"
                             "(default=False; does not depend on -B)",
                        required=False)

    parser.add_argument("-R", "--pack-reference",
                        dest="pack_reference",
                        default=False,
                        action='store_true',
                        help="Pack all necessary files in the deployed dir.\n"
                             "(default=False; use with -B and -P)",
                        required=False)

    parser.add_argument("-l", "--log",
                        dest="log",
                        default=False,
                        action='store_true',
                        help=(
                        "Log the output of the api dump and sphinx|latex "
                        "warnings and errors (default=False).\n"
                        "If given, save logs in:\n"
                        "* OUTPUT_DIR/.bpy.log\n"
                        "* OUTPUT_DIR/.sphinx-build.log\n"
                        "* OUTPUT_DIR/.sphinx-build_pdf.log\n"
                        "* OUTPUT_DIR/.latex_make.log",
                        ),
                        required=False)

    # parse only the args passed after '--'
    argv = []
    if "--" in sys.argv:
        argv = sys.argv[sys.argv.index("--") + 1:]  # get all args after "--"

    return parser.parse_args(argv)


ARGS = handle_args()

# ----------------------------------BPY-----------------------------------------

BPY_LOGGER = logging.getLogger('bpy')
BPY_LOGGER.setLevel(logging.DEBUG)

"""
# for quick rebuilds
rm -rf /b/doc/python_api/sphinx-* && \
./blender.bin -b -noaudio --factory-startup -P doc/python_api/sphinx_doc_gen.py && \
sphinx-build doc/python_api/sphinx-in doc/python_api/sphinx-out

or

./blender.bin -b -noaudio --factory-startup -P doc/python_api/sphinx_doc_gen.py -- -f -B
"""

# Switch for quick testing so doc-builds don't take so long
if not ARGS.partial:
    # full build
    FILTER_BPY_OPS = None
    FILTER_BPY_TYPES = None
    EXCLUDE_INFO_DOCS = False
    EXCLUDE_MODULES = ()

else:
    # can manually edit this too:
    #FILTER_BPY_OPS = ("import.scene", )  # allow
    #FILTER_BPY_TYPES = ("bpy_struct", "Operator", "ID")  # allow
    EXCLUDE_INFO_DOCS = True
    EXCLUDE_MODULES = [
        "aud",
        "bge",
        "bge.constraints",
        "bge.events",
        "bge.logic",
        "bge.render",
        "bge.texture",
        "bge.types",
        "bgl",
        "blf",
        "bmesh",
        "bmesh.ops",
        "bmesh.types",
        "bmesh.utils",
        "bpy.app",
        "bpy.app.handlers",
        "bpy.context",
        "bpy.data",
        "bpy.ops",  # supports filtering
        "bpy.path",
        "bpy.props",
        "bpy.types",  # supports filtering
        "bpy.utils",
        "bpy_extras",
        "gpu",
        "mathutils",
        "mathutils.geometry",
        "mathutils.noise",
        "Freestyle",
        ]

    # ------
    # Filter
    #
    # TODO, support bpy.ops and bpy.types filtering
    import fnmatch
    m = None
    EXCLUDE_MODULES = [m for m in EXCLUDE_MODULES if not fnmatch.fnmatchcase(m, ARGS.partial)]

    # special support for bpy.types.XXX
    FILTER_BPY_OPS = tuple([m[8:] for m in ARGS.partial.split(":") if m.startswith("bpy.ops.")])
    if FILTER_BPY_OPS:
        EXCLUDE_MODULES.remove("bpy.ops")

    FILTER_BPY_TYPES = tuple([m[10:] for m in ARGS.partial.split(":") if m.startswith("bpy.types.")])
    if FILTER_BPY_TYPES:
        EXCLUDE_MODULES.remove("bpy.types")

    print(FILTER_BPY_TYPES)

    EXCLUDE_INFO_DOCS = (not fnmatch.fnmatchcase("info", ARGS.partial))

    del m
    del fnmatch

    BPY_LOGGER.debug("Partial Doc Build, Skipping: %s\n" % "\n                             ".join(sorted(EXCLUDE_MODULES)))

    #
    # done filtering
    # --------------

try:
    __import__("aud")
except ImportError:
    BPY_LOGGER.debug("Warning: Built without 'aud' module, docs incomplete...")
    EXCLUDE_MODULES = list(EXCLUDE_MODULES) + ["aud"]

# examples
EXAMPLES_DIR = os.path.abspath(os.path.join(SCRIPT_DIR, "examples"))
EXAMPLE_SET = set()
for f in os.listdir(EXAMPLES_DIR):
    if f.endswith(".py"):
        EXAMPLE_SET.add(os.path.splitext(f)[0])
EXAMPLE_SET_USED = set()

# rst files dir
RST_DIR = os.path.abspath(os.path.join(SCRIPT_DIR, "rst"))

# extra info, not api reference docs
# stored in ./rst/info_*
INFO_DOCS = (
    ("info_quickstart.rst", "Blender/Python Quickstart: new to blender/scripting and want to get your feet wet?"),
    ("info_overview.rst", "Blender/Python API Overview: a more complete explanation of python integration"),
    ("info_tutorial_addon.rst", "Blender/Python Addon Tutorial: a step by step guide on how to write an addon from scratch"),
    ("info_api_reference.rst", "Blender/Python API Reference Usage: examples of how to use the API reference docs"),
    ("info_best_practice.rst", "Best Practice: Conventions to follow for writing good scripts"),
    ("info_tips_and_tricks.rst", "Tips and Tricks: Hints to help you while writing scripts for blender"),
    ("info_gotcha.rst", "Gotcha's: some of the problems you may come up against when writing scripts"),
    )

# only support for properties atm.
RNA_BLACKLIST = {
    # XXX messes up PDF!, really a bug but for now just workaround.
    "UserPreferencesSystem": {"language", }
    }

MODULE_GROUPING = {
    "bmesh.types": (
                    ("Base Mesh Type", '-'),
                    "BMesh",
                    ("Mesh Elements", '-'),
                    "BMVert",
                    "BMEdge",
                    "BMFace",
                    "BMLoop",
                    ("Sequence Accessors", '-'),
                    "BMElemSeq",
                    "BMVertSeq",
                    "BMEdgeSeq",
                    "BMFaceSeq",
                    "BMLoopSeq",
                    "BMIter",
                    ("Selection History", '-'),
                    "BMEditSelSeq",
                    "BMEditSelIter",
                    ("Custom-Data Layer Access", '-'),
                    "BMLayerAccessVert",
                    "BMLayerAccessEdge",
                    "BMLayerAccessFace",
                    "BMLayerAccessLoop",
                    "BMLayerCollection",
                    "BMLayerItem",
                    ("Custom-Data Layer Types", '-'),
                    "BMLoopUV",
                    "BMDeformVert"
                    )
    }

# --------------------configure compile time options----------------------------

# -------------------------------BLENDER----------------------------------------

blender_version_strings = [str(v) for v in bpy.app.version]

# converting bytes to strings, due to #30154
BLENDER_REVISION = str(bpy.app.build_revision, 'utf_8')
BLENDER_DATE = str(bpy.app.build_date, 'utf_8')

BLENDER_VERSION_DOTS = ".".join(blender_version_strings)    # '2.62.1'
if BLENDER_REVISION != "Unknown":
    BLENDER_VERSION_DOTS += " r" + BLENDER_REVISION         # '2.62.1 r44584'

BLENDER_VERSION_PATH = "_".join(blender_version_strings)    # '2_62_1'
if bpy.app.version_cycle == "release":
    BLENDER_VERSION_PATH = "%s%s_release" % ("_".join(blender_version_strings[:2]),
                                             bpy.app.version_char)   # '2_62_release'

# --------------------------DOWNLOADABLE FILES----------------------------------

REFERENCE_NAME = "blender_python_reference_%s" % BLENDER_VERSION_PATH
REFERENCE_PATH = os.path.join(ARGS.output_dir, REFERENCE_NAME)
BLENDER_PDF_FILENAME = "%s.pdf" % REFERENCE_NAME
BLENDER_ZIP_FILENAME = "%s.zip" % REFERENCE_NAME

# -------------------------------SPHINX-----------------------------------------

SPHINX_THEMES = {'bf': ['blender-org'],  # , 'naiad',
                 'sphinx': ['agogo',
                            'basic',
                            'default',
                            'epub',
                            'haiku',
                            'nature',
                            'scrolls',
                            'sphinxdoc',
                            'traditional']}

available_themes = SPHINX_THEMES['bf'] + SPHINX_THEMES['sphinx']
if ARGS.sphinx_theme not in available_themes:
    print("Please choose a theme among: %s" % ', '.join(available_themes))
    sys.exit()

if ARGS.sphinx_theme in SPHINX_THEMES['bf']:
    SPHINX_THEME_DIR = os.path.join(ARGS.output_dir, ARGS.sphinx_theme)
    SPHINX_THEME_SVN_DIR = os.path.join(SCRIPT_DIR, ARGS.sphinx_theme)

SPHINX_IN = os.path.join(ARGS.output_dir, "sphinx-in")
SPHINX_IN_TMP = SPHINX_IN + "-tmp"
SPHINX_OUT = os.path.join(ARGS.output_dir, "sphinx-out")
if ARGS.sphinx_named_output:
    SPHINX_OUT += "_%s" % ARGS.sphinx_theme

# html build
if ARGS.sphinx_build:
    SPHINX_BUILD = ["sphinx-build", SPHINX_IN, SPHINX_OUT]

    if ARGS.log:
        SPHINX_BUILD_LOG = os.path.join(ARGS.output_dir, ".sphinx-build.log")
        SPHINX_BUILD = ["sphinx-build",
                        "-w", SPHINX_BUILD_LOG,
                        SPHINX_IN, SPHINX_OUT]

# pdf build
if ARGS.sphinx_build_pdf:
    SPHINX_OUT_PDF = os.path.join(ARGS.output_dir, "sphinx-out_pdf")
    SPHINX_BUILD_PDF = ["sphinx-build",
                        "-b", "latex",
                        SPHINX_IN, SPHINX_OUT_PDF]
    SPHINX_MAKE_PDF = ["make", "-C", SPHINX_OUT_PDF]
    SPHINX_MAKE_PDF_STDOUT = None

    if ARGS.log:
        SPHINX_BUILD_PDF_LOG = os.path.join(ARGS.output_dir, ".sphinx-build_pdf.log")
        SPHINX_BUILD_PDF = ["sphinx-build", "-b", "latex",
                            "-w", SPHINX_BUILD_PDF_LOG,
                            SPHINX_IN, SPHINX_OUT_PDF]

        sphinx_make_pdf_log = os.path.join(ARGS.output_dir, ".latex_make.log")
        SPHINX_MAKE_PDF_STDOUT = open(sphinx_make_pdf_log, "w", encoding="utf-8")

# --------------------------------API DUMP--------------------------------------

# lame, python wont give some access
ClassMethodDescriptorType = type(dict.__dict__['fromkeys'])
MethodDescriptorType = type(dict.get)
GetSetDescriptorType = type(int.real)
StaticMethodType = type(staticmethod(lambda: None))
from types import MemberDescriptorType

_BPY_STRUCT_FAKE = "bpy_struct"
_BPY_PROP_COLLECTION_FAKE = "bpy_prop_collection"

if _BPY_PROP_COLLECTION_FAKE:
    _BPY_PROP_COLLECTION_ID = ":class:`%s`" % _BPY_PROP_COLLECTION_FAKE
else:
    _BPY_PROP_COLLECTION_ID = "collection"


def is_struct_seq(value):
    return isinstance(value, tuple) and type(tuple) != tuple and hasattr(value, "n_fields")


def undocumented_message(module_name, type_name, identifier):
    if str(type_name).startswith('<module'):
        preloadtitle = '%s.%s' % (module_name, identifier)
    else:
        preloadtitle = '%s.%s.%s' % (module_name, type_name, identifier)
    message = ("Undocumented (`contribute "
               "<http://wiki.blender.org/index.php/"
               "Dev:2.5/Py/API/Generating_API_Reference/Contribute"
               "?action=edit"
               "&section=new"
               "&preload=Dev:2.5/Py/API/Generating_API_Reference/Contribute/Howto-message"
               "&preloadtitle=%s>`_)\n\n" % preloadtitle)
    return message


def range_str(val):
    '''
    Converts values to strings for the range directive.
    (unused function it seems)
    '''
    if val < -10000000:
        return '-inf'
    elif val > 10000000:
        return 'inf'
    elif type(val) == float:
        return '%g' % val
    else:
        return str(val)


def example_extract_docstring(filepath):
    file = open(filepath, "r", encoding="utf-8")
    line = file.readline()
    line_no = 0
    text = []
    if line.startswith('"""'):  # assume nothing here
        line_no += 1
    else:
        file.close()
        return "", 0

    for line in file.readlines():
        line_no += 1
        if line.startswith('"""'):
            break
        else:
            text.append(line.rstrip())

    line_no += 1
    file.close()
    return "\n".join(text), line_no


def title_string(text, heading_char, double=False):
    filler = len(text) * heading_char

    if double:
        return "%s\n%s\n%s\n\n" % (filler, text, filler)
    else:
        return "%s\n%s\n\n" % (text, filler)


def write_example_ref(ident, fw, example_id, ext="py"):
    if example_id in EXAMPLE_SET:

        # extract the comment
        filepath = os.path.join("..", "examples", "%s.%s" % (example_id, ext))
        filepath_full = os.path.join(os.path.dirname(fw.__self__.name), filepath)

        text, line_no = example_extract_docstring(filepath_full)

        for line in text.split("\n"):
            fw("%s\n" % (ident + line).rstrip())
        fw("\n")

        fw("%s.. literalinclude:: %s\n" % (ident, filepath))
        if line_no > 0:
            fw("%s   :lines: %d-\n" % (ident, line_no))
        fw("\n")
        EXAMPLE_SET_USED.add(example_id)
    else:
        if bpy.app.debug:
            BPY_LOGGER.debug("\tskipping example: " + example_id)

    # Support for numbered files bpy.types.Operator -> bpy.types.Operator.1.py
    i = 1
    while True:
        example_id_num = "%s.%d" % (example_id, i)
        if example_id_num in EXAMPLE_SET:
            write_example_ref(ident, fw, example_id_num, ext)
            i += 1
        else:
            break


def write_indented_lines(ident, fn, text, strip=True):
    '''
    Apply same indentation to all lines in a multilines text.
    '''
    if text is None:
        return

    lines = text.split("\n")

    # strip empty lines from the start/end
    while lines and not lines[0].strip():
        del lines[0]
    while lines and not lines[-1].strip():
        del lines[-1]

    if strip:
        # set indentation to <indent>
        ident_strip = 1000
        for l in lines:
            if l.strip():
                ident_strip = min(ident_strip, len(l) - len(l.lstrip()))
        for l in lines:
            fn(ident + l[ident_strip:] + "\n")
    else:
        # add <indent> number of blanks to the current indentation
        for l in lines:
            fn(ident + l + "\n")


def pymethod2sphinx(ident, fw, identifier, py_func):
    '''
    class method to sphinx
    '''
    arg_str = inspect.formatargspec(*inspect.getargspec(py_func))
    if arg_str.startswith("(self, "):
        arg_str = "(" + arg_str[7:]
        func_type = "method"
    elif arg_str.startswith("(cls, "):
        arg_str = "(" + arg_str[6:]
        func_type = "classmethod"
    else:
        func_type = "staticmethod"

    fw(ident + ".. %s:: %s%s\n\n" % (func_type, identifier, arg_str))
    if py_func.__doc__:
        write_indented_lines(ident + "   ", fw, py_func.__doc__)
        fw("\n")


def pyfunc2sphinx(ident, fw, identifier, py_func, is_class=True):
    '''
    function or class method to sphinx
    '''
    arg_str = inspect.formatargspec(*inspect.getargspec(py_func))

    if not is_class:
        func_type = "function"

        # ther rest are class methods
    elif arg_str.startswith("(self, "):
        arg_str = "(" + arg_str[7:]
        func_type = "method"
    elif arg_str.startswith("(cls, "):
        arg_str = "(" + arg_str[6:]
        func_type = "classmethod"
    else:
        func_type = "staticmethod"

    fw(ident + ".. %s:: %s%s\n\n" % (func_type, identifier, arg_str))
    if py_func.__doc__:
        write_indented_lines(ident + "   ", fw, py_func.__doc__)
        fw("\n")


def py_descr2sphinx(ident, fw, descr, module_name, type_name, identifier):
    if identifier.startswith("_"):
        return

    doc = descr.__doc__
    if not doc:
        doc = undocumented_message(module_name, type_name, identifier)

    if type(descr) == GetSetDescriptorType:
        fw(ident + ".. attribute:: %s\n\n" % identifier)
        write_indented_lines(ident + "   ", fw, doc, False)
        fw("\n")
    elif type(descr) == MemberDescriptorType:  # same as above but use 'data'
        fw(ident + ".. data:: %s\n\n" % identifier)
        write_indented_lines(ident + "   ", fw, doc, False)
        fw("\n")
    elif type(descr) in (MethodDescriptorType, ClassMethodDescriptorType):
        write_indented_lines(ident, fw, doc, False)
        fw("\n")
    else:
        raise TypeError("type was not GetSetDescriptorType, MethodDescriptorType or ClassMethodDescriptorType")

    write_example_ref(ident + "   ", fw, module_name + "." + type_name + "." + identifier)
    fw("\n")


def py_c_func2sphinx(ident, fw, module_name, type_name, identifier, py_func, is_class=True):
    '''
    c defined function to sphinx.
    '''

    # dump the docstring, assume its formatted correctly
    if py_func.__doc__:
        write_indented_lines(ident, fw, py_func.__doc__, False)
        fw("\n")
    else:
        fw(ident + ".. function:: %s()\n\n" % identifier)
        fw(ident + "   " + undocumented_message(module_name, type_name, identifier))

    if is_class:
        write_example_ref(ident + "   ", fw, module_name + "." + type_name + "." + identifier)
    else:
        write_example_ref(ident + "   ", fw, module_name + "." + identifier)

    fw("\n")


def pyprop2sphinx(ident, fw, identifier, py_prop):
    '''
    python property to sphinx
    '''
    # readonly properties use "data" directive, variables use "attribute" directive
    if py_prop.fset is None:
        fw(ident + ".. data:: %s\n\n" % identifier)
    else:
        fw(ident + ".. attribute:: %s\n\n" % identifier)
    write_indented_lines(ident + "   ", fw, py_prop.__doc__)
    if py_prop.fset is None:
        fw(ident + "   (readonly)\n\n")


def pymodule2sphinx(basepath, module_name, module, title):
    import types
    attribute_set = set()
    filepath = os.path.join(basepath, module_name + ".rst")

    module_all = getattr(module, "__all__", None)
    module_dir = sorted(dir(module))

    if module_all:
        module_dir = module_all

    # TODO - currently only used for classes
    # grouping support
    module_grouping = MODULE_GROUPING.get(module_name)

    def module_grouping_index(name):
        if module_grouping is not None:
            try:
                return module_grouping.index(name)
            except ValueError:
                pass
        return -1

    def module_grouping_heading(name):
        if module_grouping is not None:
            i = module_grouping_index(name) - 1
            if i >= 0 and type(module_grouping[i]) == tuple:
                return module_grouping[i]
        return None, None

    def module_grouping_sort_key(name):
        return module_grouping_index(name)
    # done grouping support

    file = open(filepath, "w", encoding="utf-8")

    fw = file.write

    fw(title_string("%s (%s)" % (title, module_name), "="))

    fw(".. module:: %s\n\n" % module_name)

    if module.__doc__:
        # Note, may contain sphinx syntax, dont mangle!
        fw(module.__doc__.strip())
        fw("\n\n")

    write_example_ref("", fw, module_name)

    # write submodules
    # we could also scan files but this ensures __all__ is used correctly
    if module_all is not None:
        submod_name = None
        submod = None
        submod_ls = []
        for submod_name in module_all:
            ns = {}
            exec_str = "from %s import %s as submod" % (module.__name__, submod_name)
            exec(exec_str, ns, ns)
            submod = ns["submod"]
            if type(submod) == types.ModuleType:
                submod_ls.append((submod_name, submod))

        del submod_name
        del submod

        if submod_ls:
            fw(".. toctree::\n")
            fw("   :maxdepth: 1\n\n")

            for submod_name, submod in submod_ls:
                submod_name_full = "%s.%s" % (module_name, submod_name)
                fw("   %s.rst\n\n" % submod_name_full)

                pymodule2sphinx(basepath, submod_name_full, submod, "%s submodule" % module_name)
        del submod_ls
    # done writing submodules!

    # write members of the module
    # only tested with PyStructs which are not exactly modules
    for key, descr in sorted(type(module).__dict__.items()):
        if key.startswith("__"):
            continue
        # naughty, we also add getset's into PyStructs, this is not typical py but also not incorrect.

        # type_name is only used for examples and messages
        type_name = str(type(module)).strip("<>").split(" ", 1)[-1][1:-1]  # "<class 'bpy.app.handlers'>" --> bpy.app.handlers
        if type(descr) == types.GetSetDescriptorType:
            py_descr2sphinx("", fw, descr, module_name, type_name, key)
            attribute_set.add(key)
    descr_sorted = []
    for key, descr in sorted(type(module).__dict__.items()):
        if key.startswith("__"):
            continue

        if type(descr) == MemberDescriptorType:
            if descr.__doc__:
                value = getattr(module, key, None)

                value_type = type(value)
                descr_sorted.append((key, descr, value, type(value)))
    # sort by the valye type
    descr_sorted.sort(key=lambda descr_data: str(descr_data[3]))
    for key, descr, value, value_type in descr_sorted:

        # must be documented as a submodule
        if is_struct_seq(value):
            continue

        type_name = value_type.__name__
        py_descr2sphinx("", fw, descr, module_name, type_name, key)

        attribute_set.add(key)

    del key, descr, descr_sorted

    classes = []
    submodules = []

    # use this list so we can sort by type
    module_dir_value_type = []

    for attribute in module_dir:
        if attribute.startswith("_"):
            continue

        if attribute in attribute_set:
            continue

        if attribute.startswith("n_"):  # annoying exception, needed for bpy.app
            continue

        # workaround for bpy.app documenting .index() and .count()
        if isinstance(module, tuple) and hasattr(tuple, attribute):
            continue

        value = getattr(module, attribute)

        module_dir_value_type.append((attribute, value, type(value)))

    # sort by str of each type
    # this way lists, functions etc are grouped.
    module_dir_value_type.sort(key=lambda triple: str(triple[2]))

    for attribute, value, value_type in module_dir_value_type:
        if value_type == types.FunctionType:
            pyfunc2sphinx("", fw, attribute, value, is_class=False)
        elif value_type in (types.BuiltinMethodType, types.BuiltinFunctionType):  # both the same at the moment but to be future proof
            # note: can't get args from these, so dump the string as is
            # this means any module used like this must have fully formatted docstrings.
            py_c_func2sphinx("", fw, module_name, None, attribute, value, is_class=False)
        elif value_type == type:
            classes.append((attribute, value))
        elif issubclass(value_type, types.ModuleType):
            submodules.append((attribute, value))
        elif value_type in (bool, int, float, str, tuple):
            # constant, not much fun we can do here except to list it.
            # TODO, figure out some way to document these!
            fw(".. data:: %s\n\n" % attribute)
            write_indented_lines("   ", fw, "constant value %s" % repr(value), False)
            fw("\n")
        else:
            BPY_LOGGER.debug("\tnot documenting %s.%s of %r type" % (module_name, attribute, value_type.__name__))
            continue

        attribute_set.add(attribute)
        # TODO, more types...
    del module_dir_value_type

    # TODO, bpy_extras does this already, mathutils not.
    '''
    if submodules:
        fw("\n"
           "**********\n"
           "Submodules\n"
           "**********\n"
           "\n"
           )
        for attribute, submod in submodules:
            fw("* :mod:`%s.%s`\n" % (module_name, attribute))
        fw("\n")
    '''

    if module_grouping is not None:
        classes.sort(key=lambda pair: module_grouping_sort_key(pair[0]))

    # write collected classes now
    for (type_name, value) in classes:

        if module_grouping is not None:
            heading, heading_char = module_grouping_heading(type_name)
            if heading:
                fw(title_string(heading, heading_char))

        # May need to be its own function
        fw(".. class:: %s\n\n" % type_name)
        if value.__doc__:
            write_indented_lines("   ", fw, value.__doc__, False)
            fw("\n")
        write_example_ref("   ", fw, module_name + "." + type_name)

        descr_items = [(key, descr) for key, descr in sorted(value.__dict__.items()) if not key.startswith("__")]

        for key, descr in descr_items:
            if type(descr) == ClassMethodDescriptorType:
                py_descr2sphinx("   ", fw, descr, module_name, type_name, key)

        for key, descr in descr_items:
            if type(descr) == MethodDescriptorType:
                py_descr2sphinx("   ", fw, descr, module_name, type_name, key)

        for key, descr in descr_items:
            if type(descr) == GetSetDescriptorType:
                py_descr2sphinx("   ", fw, descr, module_name, type_name, key)

        for key, descr in descr_items:
            if type(descr) == StaticMethodType:
                descr = getattr(value, key)
                write_indented_lines("   ", fw, descr.__doc__ or "Undocumented", False)
                fw("\n")

        fw("\n\n")

    file.close()

# Changes in blender will force errors here
context_type_map = {
    "active_base": ("ObjectBase", False),
    "active_bone": ("EditBone", False),
    "active_object": ("Object", False),
    "active_operator": ("Operator", False),
    "active_pose_bone": ("PoseBone", False),
    "active_node": ("Node", False),
    "armature": ("Armature", False),
    "bone": ("Bone", False),
    "brush": ("Brush", False),
    "camera": ("Camera", False),
    "cloth": ("ClothModifier", False),
    "collision": ("CollisionModifier", False),
    "curve": ("Curve", False),
    "dynamic_paint": ("DynamicPaintModifier", False),
    "edit_bone": ("EditBone", False),
    "edit_image": ("Image", False),
    "edit_mask": ("Mask", False),
    "edit_movieclip": ("MovieClip", False),
    "edit_object": ("Object", False),
    "edit_text": ("Text", False),
    "editable_bones": ("EditBone", True),
    "fluid": ("FluidSimulationModifier", False),
    "image_paint_object": ("Object", False),
    "lamp": ("Lamp", False),
    "lattice": ("Lattice", False),
    "material": ("Material", False),
    "material_slot": ("MaterialSlot", False),
    "mesh": ("Mesh", False),
    "meta_ball": ("MetaBall", False),
    "object": ("Object", False),
    "particle_edit_object": ("Object", False),
    "particle_settings": ("ParticleSettings", False),
    "particle_system": ("ParticleSystem", False),
    "particle_system_editable": ("ParticleSystem", False),
    "pose_bone": ("PoseBone", False),
    "scene": ("Scene", False),
    "sculpt_object": ("Object", False),
    "selectable_bases": ("ObjectBase", True),
    "selectable_objects": ("Object", True),
    "selected_bases": ("ObjectBase", True),
    "selected_bones": ("EditBone", True),
    "selected_editable_bases": ("ObjectBase", True),
    "selected_editable_bones": ("EditBone", True),
    "selected_editable_objects": ("Object", True),
    "selected_editable_sequences": ("Sequence", True),
    "selected_nodes": ("Node", True),
    "selected_objects": ("Object", True),
    "selected_pose_bones": ("PoseBone", True),
    "selected_sequences": ("Sequence", True),
    "sequences": ("Sequence", True),
    "smoke": ("SmokeModifier", False),
    "soft_body": ("SoftBodyModifier", False),
    "speaker": ("Speaker", False),
    "texture": ("Texture", False),
    "texture_slot": ("MaterialTextureSlot", False),
    "texture_user": ("ID", False),
    "vertex_paint_object": ("Object", False),
    "visible_bases": ("ObjectBase", True),
    "visible_bones": ("EditBone", True),
    "visible_objects": ("Object", True),
    "visible_pose_bones": ("PoseBone", True),
    "weight_paint_object": ("Object", False),
    "world": ("World", False),
}

def pycontext2sphinx(basepath):
    # Only use once. very irregular

    filepath = os.path.join(basepath, "bpy.context.rst")
    file = open(filepath, "w", encoding="utf-8")
    fw = file.write
    fw(title_string("Context Access (bpy.context)", "="))
    fw(".. module:: bpy.context\n")
    fw("\n")
    fw("The context members available depend on the area of blender which is currently being accessed.\n")
    fw("\n")
    fw("Note that all context values are readonly, but may be modified through the data api or by running operators\n\n")

    # nasty, get strings directly from blender because there is no other way to get it
    import ctypes

    context_strings = (
        "screen_context_dir",
        "view3d_context_dir",
        "buttons_context_dir",
        "image_context_dir",
        "node_context_dir",
        "text_context_dir",
        "clip_context_dir",
        "sequencer_context_dir",
    )


    unique = set()
    blend_cdll = ctypes.CDLL("")
    for ctx_str in context_strings:
        subsection = "%s Context" % ctx_str.split("_")[0].title()
        fw("\n%s\n%s\n\n" % (subsection, (len(subsection) * '-')))

        attr = ctypes.addressof(getattr(blend_cdll, ctx_str))
        c_char_p_p = ctypes.POINTER(ctypes.c_char_p)
        char_array = c_char_p_p.from_address(attr)
        i = 0
        while char_array[i] is not None:
            member = ctypes.string_at(char_array[i]).decode(encoding="ascii")
            fw(".. data:: %s\n\n" % member)
            member_type, is_seq = context_type_map[member]
            fw("   :type: %s :class:`bpy.types.%s`\n\n" % ("sequence of " if is_seq else "", member_type))
            unique.add(member)
            i += 1

    # generate typemap...
    # for member in sorted(unique):
    #     print('        "%s": ("", False),' % member)
    if len(context_type_map) > len(unique):
        raise Exception("Some types are not used: %s" % str([member for member in context_type_map if member not in unique]))
    else:
        pass  # will have raised an error above

    file.close()


def pyrna_enum2sphinx(prop, use_empty_descriptions=False):
    """ write a bullet point list of enum + descrptons
    """

    if use_empty_descriptions:
        ok = True
    else:
        ok = False
        for identifier, name, description in prop.enum_items:
            if description:
                ok = True
                break

    if ok:
        return "".join(["* ``%s`` %s.\n" %
                        (identifier,
                         ", ".join(val for val in (name, description) if val),
                         )
                        for identifier, name, description in prop.enum_items
                        ])
    else:
        return ""


def pyrna2sphinx(basepath):
    """ bpy.types and bpy.ops
    """
    structs, funcs, ops, props = rna_info.BuildRNAInfo()
    if FILTER_BPY_TYPES is not None:
        structs = {k: v for k, v in structs.items() if k[1] in FILTER_BPY_TYPES}

    if FILTER_BPY_OPS is not None:
        ops = {k: v for k, v in ops.items() if v.module_name in FILTER_BPY_OPS}

    def write_param(ident, fw, prop, is_return=False):
        if is_return:
            id_name = "return"
            id_type = "rtype"
            kwargs = {"as_ret": True}
            identifier = ""
        else:
            id_name = "arg"
            id_type = "type"
            kwargs = {"as_arg": True}
            identifier = " %s" % prop.identifier

        kwargs["class_fmt"] = ":class:`%s`"

        kwargs["collection_id"] = _BPY_PROP_COLLECTION_ID

        type_descr = prop.get_type_description(**kwargs)

        enum_text = pyrna_enum2sphinx(prop)

        if prop.name or prop.description or enum_text:
            fw(ident + ":%s%s:\n\n" % (id_name, identifier))

            if prop.name or prop.description:
                fw(ident + "   " + ", ".join(val for val in (prop.name, prop.description) if val) + "\n\n")

            # special exception, cant use genric code here for enums
            if enum_text:
                write_indented_lines(ident + "   ", fw, enum_text)
                fw("\n")
            del enum_text
            # end enum exception

        fw(ident + ":%s%s: %s\n" % (id_type, identifier, type_descr))

    def write_struct(struct):
        #if not struct.identifier.startswith("Sc") and not struct.identifier.startswith("I"):
        #    return

        #if not struct.identifier == "Object":
        #    return

        filepath = os.path.join(basepath, "bpy.types.%s.rst" % struct.identifier)
        file = open(filepath, "w", encoding="utf-8")
        fw = file.write

        base_id = getattr(struct.base, "identifier", "")
        struct_id = struct.identifier

        if _BPY_STRUCT_FAKE:
            if not base_id:
                base_id = _BPY_STRUCT_FAKE

        if base_id:
            title = "%s(%s)" % (struct_id, base_id)
        else:
            title = struct_id

        fw(title_string(title, "="))

        fw(".. module:: bpy.types\n\n")

        # docs first?, ok
        write_example_ref("", fw, "bpy.types.%s" % struct_id)

        base_ids = [base.identifier for base in struct.get_bases()]

        if _BPY_STRUCT_FAKE:
            base_ids.append(_BPY_STRUCT_FAKE)

        base_ids.reverse()

        if base_ids:
            if len(base_ids) > 1:
                fw("base classes --- ")
            else:
                fw("base class --- ")

            fw(", ".join((":class:`%s`" % base_id) for base_id in base_ids))
            fw("\n\n")

        subclass_ids = [s.identifier for s in structs.values() if s.base is struct if not rna_info.rna_id_ignore(s.identifier)]
        if subclass_ids:
            fw("subclasses --- \n" + ", ".join((":class:`%s`" % s) for s in subclass_ids) + "\n\n")

        base_id = getattr(struct.base, "identifier", "")

        if _BPY_STRUCT_FAKE:
            if not base_id:
                base_id = _BPY_STRUCT_FAKE

        if base_id:
            fw(".. class:: %s(%s)\n\n" % (struct_id, base_id))
        else:
            fw(".. class:: %s\n\n" % struct_id)

        fw("   %s\n\n" % struct.description)

        # properties sorted in alphabetical order
        sorted_struct_properties = struct.properties[:]
        sorted_struct_properties.sort(key=lambda prop: prop.identifier)

        # support blacklisting props
        struct_blacklist = RNA_BLACKLIST.get(struct_id, ())

        for prop in sorted_struct_properties:

            # support blacklisting props
            if prop.identifier in struct_blacklist:
                continue

            type_descr = prop.get_type_description(class_fmt=":class:`%s`", collection_id=_BPY_PROP_COLLECTION_ID)
            # readonly properties use "data" directive, variables properties use "attribute" directive
            if 'readonly' in type_descr:
                fw("   .. data:: %s\n\n" % prop.identifier)
            else:
                fw("   .. attribute:: %s\n\n" % prop.identifier)
            if prop.description:
                fw("      %s\n\n" % prop.description)

            # special exception, cant use genric code here for enums
            if prop.type == "enum":
                enum_text = pyrna_enum2sphinx(prop)
                if enum_text:
                    write_indented_lines("      ", fw, enum_text)
                    fw("\n")
                del enum_text
            # end enum exception

            fw("      :type: %s\n\n" % type_descr)

        # python attributes
        py_properties = struct.get_py_properties()
        py_prop = None
        for identifier, py_prop in py_properties:
            pyprop2sphinx("   ", fw, identifier, py_prop)
        del py_properties, py_prop

        for func in struct.functions:
            args_str = ", ".join(prop.get_arg_default(force=False) for prop in func.args)

            fw("   .. %s:: %s(%s)\n\n" % ("classmethod" if func.is_classmethod else "method", func.identifier, args_str))
            fw("      %s\n\n" % func.description)

            for prop in func.args:
                write_param("      ", fw, prop)

            if len(func.return_values) == 1:
                write_param("      ", fw, func.return_values[0], is_return=True)
            elif func.return_values:  # multiple return values
                fw("      :return (%s):\n" % ", ".join(prop.identifier for prop in func.return_values))
                for prop in func.return_values:
                    # TODO, pyrna_enum2sphinx for multiple return values... actually dont think we even use this but still!!!
                    type_descr = prop.get_type_description(as_ret=True, class_fmt=":class:`%s`", collection_id=_BPY_PROP_COLLECTION_ID)
                    descr = prop.description
                    if not descr:
                        descr = prop.name
                    fw("         `%s`, %s, %s\n\n" % (prop.identifier, descr, type_descr))

            write_example_ref("      ", fw, "bpy.types." + struct_id + "." + func.identifier)

            fw("\n")

        # python methods
        py_funcs = struct.get_py_functions()
        py_func = None

        for identifier, py_func in py_funcs:
            pyfunc2sphinx("   ", fw, identifier, py_func, is_class=True)
        del py_funcs, py_func

        py_funcs = struct.get_py_c_functions()
        py_func = None

        for identifier, py_func in py_funcs:
            py_c_func2sphinx("   ", fw, "bpy.types", struct_id, identifier, py_func, is_class=True)

        lines = []

        if struct.base or _BPY_STRUCT_FAKE:
            bases = list(reversed(struct.get_bases()))

            # props
            del lines[:]

            if _BPY_STRUCT_FAKE:
                descr_items = [(key, descr) for key, descr in sorted(bpy.types.Struct.__bases__[0].__dict__.items()) if not key.startswith("__")]

            if _BPY_STRUCT_FAKE:
                for key, descr in descr_items:
                    if type(descr) == GetSetDescriptorType:
                        lines.append("   * :class:`%s.%s`\n" % (_BPY_STRUCT_FAKE, key))

            for base in bases:
                for prop in base.properties:
                    lines.append("   * :class:`%s.%s`\n" % (base.identifier, prop.identifier))

                for identifier, py_prop in base.get_py_properties():
                    lines.append("   * :class:`%s.%s`\n" % (base.identifier, identifier))

                for identifier, py_prop in base.get_py_properties():
                    lines.append("   * :class:`%s.%s`\n" % (base.identifier, identifier))

            if lines:
                fw(".. rubric:: Inherited Properties\n\n")

                fw(".. hlist::\n")
                fw("   :columns: 2\n\n")

                for line in lines:
                    fw(line)
                fw("\n")

            # funcs
            del lines[:]

            if _BPY_STRUCT_FAKE:
                for key, descr in descr_items:
                    if type(descr) == MethodDescriptorType:
                        lines.append("   * :class:`%s.%s`\n" % (_BPY_STRUCT_FAKE, key))

            for base in bases:
                for func in base.functions:
                    lines.append("   * :class:`%s.%s`\n" % (base.identifier, func.identifier))
                for identifier, py_func in base.get_py_functions():
                    lines.append("   * :class:`%s.%s`\n" % (base.identifier, identifier))

            if lines:
                fw(".. rubric:: Inherited Functions\n\n")

                fw(".. hlist::\n")
                fw("   :columns: 2\n\n")

                for line in lines:
                    fw(line)
                fw("\n")

            del lines[:]

        if struct.references:
            # use this otherwise it gets in the index for a normal heading.
            fw(".. rubric:: References\n\n")

            fw(".. hlist::\n")
            fw("   :columns: 2\n\n")

            # context does its own thing
            # "active_base": ("ObjectBase", False),
            for ref_attr, (ref_type, ref_is_seq) in sorted(context_type_map.items()):
                if ref_type == struct_id:
                    fw("   * :mod:`bpy.context.%s`\n" % ref_attr)
            del ref_attr, ref_type, ref_is_seq

            for ref in struct.references:
                ref_split = ref.split(".")
                if len(ref_split) > 2:
                    ref = ref_split[-2] + "." + ref_split[-1]
                fw("   * :class:`%s`\n" % ref)
            fw("\n")

        # docs last?, disable for now
        # write_example_ref("", fw, "bpy.types.%s" % struct_id)
        file.close()

    if "bpy.types" not in EXCLUDE_MODULES:
        for struct in structs.values():
            # TODO, rna_info should filter these out!
            if "_OT_" in struct.identifier:
                continue
            write_struct(struct)

        def fake_bpy_type(class_value, class_name, descr_str, use_subclasses=True):
            filepath = os.path.join(basepath, "bpy.types.%s.rst" % class_name)
            file = open(filepath, "w", encoding="utf-8")
            fw = file.write

            fw(title_string(class_name, "="))

            fw(".. module:: bpy.types\n")
            fw("\n")

            if use_subclasses:
                subclass_ids = [s.identifier for s in structs.values() if s.base is None if not rna_info.rna_id_ignore(s.identifier)]
                if subclass_ids:
                    fw("subclasses --- \n" + ", ".join((":class:`%s`" % s) for s in sorted(subclass_ids)) + "\n\n")

            fw(".. class:: %s\n\n" % class_name)
            fw("   %s\n\n" % descr_str)
            fw("   .. note::\n\n")
            fw("      Note that bpy.types.%s is not actually available from within blender, it only exists for the purpose of documentation.\n\n" % class_name)

            descr_items = [(key, descr) for key, descr in sorted(class_value.__dict__.items()) if not key.startswith("__")]

            for key, descr in descr_items:
                if type(descr) == MethodDescriptorType:  # GetSetDescriptorType, GetSetDescriptorType's are not documented yet
                    py_descr2sphinx("   ", fw, descr, "bpy.types", class_name, key)

            for key, descr in descr_items:
                if type(descr) == GetSetDescriptorType:
                    py_descr2sphinx("   ", fw, descr, "bpy.types", class_name, key)
            file.close()

        # write fake classes
        if _BPY_STRUCT_FAKE:
            class_value = bpy.types.Struct.__bases__[0]
            fake_bpy_type(class_value, _BPY_STRUCT_FAKE, "built-in base class for all classes in bpy.types.", use_subclasses=True)

        if _BPY_PROP_COLLECTION_FAKE:
            class_value = bpy.data.objects.__class__
            fake_bpy_type(class_value, _BPY_PROP_COLLECTION_FAKE, "built-in class used for all collections.", use_subclasses=False)

    # operators
    def write_ops():
        API_BASEURL = "http://svn.blender.org/svnroot/bf-blender/trunk/blender/release/scripts"
        API_BASEURL_ADDON = "http://svn.blender.org/svnroot/bf-extensions/trunk/py/scripts"
        API_BASEURL_ADDON_CONTRIB = "http://svn.blender.org/svnroot/bf-extensions/contrib/py/scripts"

        op_modules = {}
        for op in ops.values():
            op_modules.setdefault(op.module_name, []).append(op)
        del op

        for op_module_name, ops_mod in op_modules.items():
            filepath = os.path.join(basepath, "bpy.ops.%s.rst" % op_module_name)
            file = open(filepath, "w", encoding="utf-8")
            fw = file.write

            title = "%s Operators" % op_module_name.replace("_", " ").title()

            fw(title_string(title, "="))

            fw(".. module:: bpy.ops.%s\n\n" % op_module_name)

            ops_mod.sort(key=lambda op: op.func_name)

            for op in ops_mod:
                args_str = ", ".join(prop.get_arg_default(force=True) for prop in op.args)
                fw(".. function:: %s(%s)\n\n" % (op.func_name, args_str))

                # if the description isn't valid, we output the standard warning
                # with a link to the wiki so that people can help
                if not op.description or op.description == "(undocumented operator)":
                    operator_description = undocumented_message('bpy.ops', op.module_name, op.func_name)
                else:
                    operator_description = op.description

                fw("   %s\n\n" % operator_description)
                for prop in op.args:
                    write_param("   ", fw, prop)
                if op.args:
                    fw("\n")

                location = op.get_location()
                if location != (None, None):
                    if location[0].startswith("addons_contrib" + os.sep):
                        url_base = API_BASEURL_ADDON_CONTRIB
                    elif location[0].startswith("addons" + os.sep):
                        url_base = API_BASEURL_ADDON
                    else:
                        url_base = API_BASEURL

                    fw("   :file: `%s <%s/%s>`_:%d\n\n" % (location[0],
                                                           url_base,
                                                           location[0],
                                                           location[1]))

            file.close()

    if "bpy.ops" not in EXCLUDE_MODULES:
        write_ops()


def write_sphinx_conf_py(basepath):
    '''
    Write sphinx's conf.py
    '''
    filepath = os.path.join(basepath, "conf.py")
    file = open(filepath, "w", encoding="utf-8")
    fw = file.write

    fw("project = 'Blender'\n")
    # fw("master_doc = 'index'\n")
    fw("copyright = u'Blender Foundation'\n")
    fw("version = '%s - API'\n" % BLENDER_VERSION_DOTS)
    fw("release = '%s - API'\n" % BLENDER_VERSION_DOTS)

    if ARGS.sphinx_theme != 'default':
        fw("html_theme = '%s'\n" % ARGS.sphinx_theme)

    if ARGS.sphinx_theme in SPHINX_THEMES['bf']:
        fw("html_theme_path = ['../']\n")
        # copied with the theme, exclude else we get an error [#28873]
        fw("html_favicon = 'favicon.ico'\n")    # in <theme>/static/

    # not helpful since the source is generated, adds to upload size.
    fw("html_copy_source = False\n")
    fw("\n")

    # needed for latex, pdf gen
    fw("latex_documents = [ ('contents', 'contents.tex', 'Blender Index', 'Blender Foundation', 'manual'), ]\n")
    fw("latex_paper_size = 'a4paper'\n")
    file.close()


def execfile(filepath):
    global_namespace = {"__file__": filepath, "__name__": "__main__"}
    exec(compile(open(filepath).read(), filepath, 'exec'), global_namespace)


def write_rst_contents(basepath):
    '''
    Write the rst file of the main page, needed for sphinx (index.html)
    '''
    filepath = os.path.join(basepath, "contents.rst")
    file = open(filepath, "w", encoding="utf-8")
    fw = file.write

    fw(title_string("Blender Documentation Contents", "%", double=True))
    fw("\n")
    fw("Welcome, this document is an API reference for Blender %s, built %s.\n" % (BLENDER_VERSION_DOTS, BLENDER_DATE))
    fw("\n")

    # fw("`A PDF version of this document is also available <%s>`_\n" % BLENDER_PDF_FILENAME)
    fw("`A compressed ZIP file of this site is available <%s>`_\n" % BLENDER_ZIP_FILENAME)

    fw("\n")

    if not EXCLUDE_INFO_DOCS:
        fw(title_string("Blender/Python Documentation", "=", double=True))

        fw(".. toctree::\n")
        fw("   :maxdepth: 1\n\n")
        for info, info_desc in INFO_DOCS:
            fw("   %s <%s>\n\n" % (info_desc, info))
        fw("\n")

    fw(title_string("Application Modules", "=", double=True))
    fw(".. toctree::\n")
    fw("   :maxdepth: 1\n\n")

    app_modules = (
        "bpy.context",  # note: not actually a module
        "bpy.data",     # note: not actually a module
        "bpy.ops",
        "bpy.types",

        # py modules
        "bpy.utils",
        "bpy.path",
        "bpy.app",
        "bpy.app.handlers",

        # C modules
        "bpy.props",
        )

    for mod in app_modules:
        if mod not in EXCLUDE_MODULES:
            fw("   %s\n\n" % mod)

    fw(title_string("Standalone Modules", "=", double=True))
    fw(".. toctree::\n")
    fw("   :maxdepth: 1\n\n")

    standalone_modules = (
        # mathutils
        "mathutils", "mathutils.geometry", "mathutils.noise",
        # misc
<<<<<<< HEAD
        "Freestyle", "bgl", "blf", "gpu", "aud", "bpy_extras",
        # bmesh
        "bmesh", "bmesh.types", "bmesh.utils", "bmesh.ops",
=======
        "bgl", "blf", "gpu", "aud", "bpy_extras",
        # bmesh, submodules are in own page
        "bmesh",
>>>>>>> 7b9adab5
        )

    for mod in standalone_modules:
        if mod not in EXCLUDE_MODULES:
            fw("   %s\n\n" % mod)

    # special case, this 'bmesh.ops.rst' is extracted from C source
    if "bmesh.ops" not in EXCLUDE_MODULES:
        execfile(os.path.join(SCRIPT_DIR, "rst_from_bmesh_opdefines.py"))

    # game engine
    if "bge" not in EXCLUDE_MODULES:
        fw(title_string("Game Engine Modules", "=", double=True))
        fw(".. toctree::\n")
        fw("   :maxdepth: 1\n\n")
        fw("   bge.types.rst\n\n")
        fw("   bge.logic.rst\n\n")
        fw("   bge.render.rst\n\n")
        fw("   bge.texture.rst\n\n")
        fw("   bge.events.rst\n\n")
        fw("   bge.constraints.rst\n\n")

    # rna generated change log
    fw(title_string("API Info", "=", double=True))
    fw(".. toctree::\n")
    fw("   :maxdepth: 1\n\n")
    fw("   change_log.rst\n\n")

    fw("\n")
    fw("\n")
    fw(".. note:: The Blender Python API has areas which are still in development.\n")
    fw("   \n")
    fw("   The following areas are subject to change.\n")
    fw("      * operator behavior, names and arguments\n")
    fw("      * mesh creation and editing functions\n")
    fw("   \n")
    fw("   These parts of the API are relatively stable and are unlikely to change significantly\n")
    fw("      * data API, access to attributes of blender data such as mesh verts, material color, timeline frames and scene objects\n")
    fw("      * user interface functions for defining buttons, creation of menus, headers, panels\n")
    fw("      * render engine integration\n")
    fw("      * modules: bgl, mathutils & game engine.\n")
    fw("\n")

    file.close()


def write_rst_bpy(basepath):
    '''
    Write rst file of bpy module (disabled by default)
    '''
    if ARGS.bpy:
        filepath = os.path.join(basepath, "bpy.rst")
        file = open(filepath, "w", encoding="utf-8")
        fw = file.write

        fw("\n")

        title = ":mod:`bpy` --- Blender Python Module"

        fw(title_string(title, "="))

        fw(".. module:: bpy.types\n\n")
        file.close()


def write_rst_types_index(basepath):
    '''
    Write the rst file of bpy.types module (index)
    '''
    if "bpy.types" not in EXCLUDE_MODULES:
        filepath = os.path.join(basepath, "bpy.types.rst")
        file = open(filepath, "w", encoding="utf-8")
        fw = file.write
        fw(title_string("Types (bpy.types)", "="))
        fw(".. toctree::\n")
        fw("   :glob:\n\n")
        fw("   bpy.types.*\n\n")
        file.close()


def write_rst_ops_index(basepath):
    '''
    Write the rst file of bpy.ops module (index)
    '''
    if "bpy.ops" not in EXCLUDE_MODULES:
        filepath = os.path.join(basepath, "bpy.ops.rst")
        file = open(filepath, "w", encoding="utf-8")
        fw = file.write
        fw(title_string("Operators (bpy.ops)", "="))
        write_example_ref("", fw, "bpy.ops")
        fw(".. toctree::\n")
        fw("   :glob:\n\n")
        fw("   bpy.ops.*\n\n")
        file.close()


def write_rst_data(basepath):
    '''
    Write the rst file of bpy.data module
    '''
    if "bpy.data" not in EXCLUDE_MODULES:
        # not actually a module, only write this file so we
        # can reference in the TOC
        filepath = os.path.join(basepath, "bpy.data.rst")
        file = open(filepath, "w", encoding="utf-8")
        fw = file.write
        fw(title_string("Data Access (bpy.data)", "="))
        fw(".. module:: bpy\n")
        fw("\n")
        fw("This module is used for all blender/python access.\n")
        fw("\n")
        fw(".. data:: data\n")
        fw("\n")
        fw("   Access to blenders internal data\n")
        fw("\n")
        fw("   :type: :class:`bpy.types.BlendData`\n")
        fw("\n")
        fw(".. literalinclude:: ../examples/bpy.data.py\n")
        file.close()

        EXAMPLE_SET_USED.add("bpy.data")


def write_rst_importable_modules(basepath):
    '''
    Write the rst files of importable modules
    '''
    importable_modules = {
        # python_modules
        "bpy.path"          : "Path Utilities",
        "bpy.utils"         : "Utilities",
        "bpy_extras"        : "Extra Utilities",

        # C_modules
        "aud"               : "Audio System",
        "blf"               : "Font Drawing",
        "bmesh"             : "BMesh Module",
        "bmesh.types"       : "BMesh Types",
        "bmesh.utils"       : "BMesh Utilities",
        "bpy.app"           : "Application Data",
        "bpy.app.handlers"  : "Application Handlers",
        "bpy.props"         : "Property Definitions",
        "mathutils"         : "Math Types & Utilities",
        "mathutils.geometry": "Geometry Utilities",
        "mathutils.noise"   : "Noise Utilities",
        "Freestyle"         : "Freestyle Data Types & Operators",
    }
    for mod_name, mod_descr in importable_modules.items():
        if mod_name not in EXCLUDE_MODULES:
            module = __import__(mod_name,
                                fromlist=[mod_name.rsplit(".", 1)[-1]])
            pymodule2sphinx(basepath, mod_name, module, mod_descr)


def copy_handwritten_rsts(basepath):

    # info docs
    if not EXCLUDE_INFO_DOCS:
        for info, info_desc in INFO_DOCS:
            shutil.copy2(os.path.join(RST_DIR, info), basepath)

    # TODO put this docs in blender's code and use import as per modules above
    handwritten_modules = [
        "bge.types",
        "bge.logic",
        "bge.render",
        "bge.texture",
        "bge.events",
        "bge.constraints",
        "bgl",  # "Blender OpenGl wrapper"
        "gpu",  # "GPU Shader Module"

        "bmesh.ops",  # generated by rst_from_bmesh_opdefines.py

        # includes...
        "include__bmesh",
    ]
    for mod_name in handwritten_modules:
        if mod_name not in EXCLUDE_MODULES:
            # copy2 keeps time/date stamps
            shutil.copy2(os.path.join(RST_DIR, "%s.rst" % mod_name), basepath)

    # changelog
    shutil.copy2(os.path.join(RST_DIR, "change_log.rst"), basepath)

    # copy images, could be smarter but just glob for now.
    for f in os.listdir(RST_DIR):
        if f.endswith(".png"):
            shutil.copy2(os.path.join(RST_DIR, f), basepath)


def rna2sphinx(basepath):

    try:
        os.mkdir(basepath)
    except:
        pass

    # sphinx setup
    write_sphinx_conf_py(basepath)

    # main page
    write_rst_contents(basepath)

    # context
    if "bpy.context" not in EXCLUDE_MODULES:
        # one of a kind, context doc (uses ctypes to extract info!)
        # doesn't work on mac
        if PLATFORM != "darwin":
            pycontext2sphinx(basepath)

    # internal modules
    write_rst_bpy(basepath)                 # bpy, disabled by default
    write_rst_types_index(basepath)         # bpy.types
    write_rst_ops_index(basepath)           # bpy.ops
    pyrna2sphinx(basepath)                  # bpy.types.* and bpy.ops.*
    write_rst_data(basepath)                # bpy.data
    write_rst_importable_modules(basepath)

    # copy the other rsts
    copy_handwritten_rsts(basepath)


def align_sphinx_in_to_sphinx_in_tmp():
    '''
    Move changed files from SPHINX_IN_TMP to SPHINX_IN
    '''
    import filecmp

    sphinx_in_files = set(os.listdir(SPHINX_IN))
    sphinx_in_tmp_files = set(os.listdir(SPHINX_IN_TMP))

    # remove deprecated files that have been removed
    for f in sorted(sphinx_in_files):
        if f not in sphinx_in_tmp_files:
            BPY_LOGGER.debug("\tdeprecated: %s" % f)
            os.remove(os.path.join(SPHINX_IN, f))

    # freshen with new files.
    for f in sorted(sphinx_in_tmp_files):
        f_from = os.path.join(SPHINX_IN_TMP, f)
        f_to = os.path.join(SPHINX_IN, f)

        do_copy = True
        if f in sphinx_in_files:
            if filecmp.cmp(f_from, f_to):
                do_copy = False

        if do_copy:
            BPY_LOGGER.debug("\tupdating: %s" % f)
            shutil.copy(f_from, f_to)


def refactor_sphinx_log(sphinx_logfile):
    refactored_log = []
    with open(sphinx_logfile, "r", encoding="utf-8") as original_logfile:
        lines = set(original_logfile.readlines())
        for line in lines:
            if 'warning' in line.lower() or 'error' in line.lower():
                line = line.strip().split(None, 2)
                if len(line) == 3:
                    location, kind, msg = line
                    location = os.path.relpath(location, start=SPHINX_IN)
                    refactored_log.append((kind, location, msg))
    with open(sphinx_logfile, "w", encoding="utf-8") as refactored_logfile:
        for log in sorted(refactored_log):
            refactored_logfile.write("%-12s %s\n             %s\n" % log)


def main():

    # eventually, create the dirs
    for dir_path in [ARGS.output_dir, SPHINX_IN]:
        if not os.path.exists(dir_path):
            os.mkdir(dir_path)

    # eventually, log in files
    if ARGS.log:
        bpy_logfile = os.path.join(ARGS.output_dir, ".bpy.log")
        bpy_logfilehandler = logging.FileHandler(bpy_logfile, mode="w")
        bpy_logfilehandler.setLevel(logging.DEBUG)
        BPY_LOGGER.addHandler(bpy_logfilehandler)

        # using a FileHandler seems to disable the stdout, so we add a StreamHandler
        bpy_log_stdout_handler = logging.StreamHandler(stream=sys.stdout)
        bpy_log_stdout_handler.setLevel(logging.DEBUG)
        BPY_LOGGER.addHandler(bpy_log_stdout_handler)

    # in case of out-of-source build, copy the needed dirs
    if ARGS.output_dir != SCRIPT_DIR:
        # examples dir
        examples_dir_copy = os.path.join(ARGS.output_dir, "examples")
        if os.path.exists(examples_dir_copy):
            shutil.rmtree(examples_dir_copy, True)
        shutil.copytree(EXAMPLES_DIR,
                        examples_dir_copy,
                        ignore=shutil.ignore_patterns(*(".svn",)),
                        copy_function=shutil.copy)

        # eventually, copy the theme dir
        if ARGS.sphinx_theme in SPHINX_THEMES['bf']:
            if os.path.exists(SPHINX_THEME_DIR):
                shutil.rmtree(SPHINX_THEME_DIR, True)
            shutil.copytree(SPHINX_THEME_SVN_DIR,
                            SPHINX_THEME_DIR,
                            ignore=shutil.ignore_patterns(*(".svn",)),
                            copy_function=shutil.copy)

    # dump the api in rst files
    if os.path.exists(SPHINX_IN_TMP):
        shutil.rmtree(SPHINX_IN_TMP, True)

    rna2sphinx(SPHINX_IN_TMP)

    if ARGS.full_rebuild:
        # only for full updates
        shutil.rmtree(SPHINX_IN, True)
        shutil.copytree(SPHINX_IN_TMP,
                        SPHINX_IN,
                        copy_function=shutil.copy)
        if ARGS.sphinx_build and os.path.exists(SPHINX_OUT):
            shutil.rmtree(SPHINX_OUT, True)
        if ARGS.sphinx_build_pdf and os.path.exists(SPHINX_OUT_PDF):
            shutil.rmtree(SPHINX_OUT_PDF, True)
    else:
        # move changed files in SPHINX_IN
        align_sphinx_in_to_sphinx_in_tmp()

    # report which example files weren't used
    EXAMPLE_SET_UNUSED = EXAMPLE_SET - EXAMPLE_SET_USED
    if EXAMPLE_SET_UNUSED:
        BPY_LOGGER.debug("\nUnused examples found in '%s'..." % EXAMPLES_DIR)
        for f in sorted(EXAMPLE_SET_UNUSED):
            BPY_LOGGER.debug("    %s.py" % f)
        BPY_LOGGER.debug("  %d total\n" % len(EXAMPLE_SET_UNUSED))

    # eventually, build the html docs
    if ARGS.sphinx_build:
        import subprocess
        subprocess.call(SPHINX_BUILD)

        # sphinx-build log cleanup+sort
        if ARGS.log:
            if os.stat(SPHINX_BUILD_LOG).st_size:
                refactor_sphinx_log(SPHINX_BUILD_LOG)

    # eventually, build the pdf docs
    if ARGS.sphinx_build_pdf:
        import subprocess
        subprocess.call(SPHINX_BUILD_PDF)
        subprocess.call(SPHINX_MAKE_PDF, stdout=SPHINX_MAKE_PDF_STDOUT)

        # sphinx-build log cleanup+sort
        if ARGS.log:
            if os.stat(SPHINX_BUILD_PDF_LOG).st_size:
                refactor_sphinx_log(SPHINX_BUILD_PDF_LOG)

    # eventually, prepare the dir to be deployed online (REFERENCE_PATH)
    if ARGS.pack_reference:

        if ARGS.sphinx_build:
            # delete REFERENCE_PATH
            if os.path.exists(REFERENCE_PATH):
                shutil.rmtree(REFERENCE_PATH, True)

            # copy SPHINX_OUT to the REFERENCE_PATH
            ignores = ('.doctrees', 'objects.inv', '.buildinfo')
            shutil.copytree(SPHINX_OUT,
                            REFERENCE_PATH,
                            ignore=shutil.ignore_patterns(*ignores))
            shutil.copy(os.path.join(REFERENCE_PATH, "contents.html"),
                        os.path.join(REFERENCE_PATH, "index.html"))

            # zip REFERENCE_PATH
            basename = os.path.join(ARGS.output_dir, REFERENCE_NAME)
            tmp_path = shutil.make_archive(basename, 'zip',
                                           root_dir=ARGS.output_dir,
                                           base_dir=REFERENCE_NAME)
            final_path = os.path.join(REFERENCE_PATH, BLENDER_ZIP_FILENAME)
            os.rename(tmp_path, final_path)

        if ARGS.sphinx_build_pdf:
            # copy the pdf to REFERENCE_PATH
            shutil.copy(os.path.join(SPHINX_OUT_PDF, "contents.pdf"),
                        os.path.join(REFERENCE_PATH, BLENDER_PDF_FILENAME))

    sys.exit()


if __name__ == '__main__':
    main()<|MERGE_RESOLUTION|>--- conflicted
+++ resolved
@@ -1547,15 +1547,9 @@
         # mathutils
         "mathutils", "mathutils.geometry", "mathutils.noise",
         # misc
-<<<<<<< HEAD
         "Freestyle", "bgl", "blf", "gpu", "aud", "bpy_extras",
-        # bmesh
-        "bmesh", "bmesh.types", "bmesh.utils", "bmesh.ops",
-=======
-        "bgl", "blf", "gpu", "aud", "bpy_extras",
         # bmesh, submodules are in own page
         "bmesh",
->>>>>>> 7b9adab5
         )
 
     for mod in standalone_modules:

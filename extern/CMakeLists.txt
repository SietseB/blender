# ***** BEGIN GPL LICENSE BLOCK *****
#
# This program is free software; you can redistribute it and/or
# modify it under the terms of the GNU General Public License
# as published by the Free Software Foundation; either version 2
# of the License, or (at your option) any later version.
#
# This program is distributed in the hope that it will be useful,
# but WITHOUT ANY WARRANTY; without even the implied warranty of
# MERCHANTABILITY or FITNESS FOR A PARTICULAR PURPOSE.  See the
# GNU General Public License for more details.
#
# You should have received a copy of the GNU General Public License
# along with this program; if not, write to the Free Software Foundation,
# Inc., 51 Franklin Street, Fifth Floor, Boston, MA 02110-1301, USA.
#
# The Original Code is Copyright (C) 2006, Blender Foundation
# All rights reserved.
# ***** END GPL LICENSE BLOCK *****

# Libs that adhere to strict flags
add_subdirectory(curve_fit_nd)

# Otherwise we get warnings here that we cant fix in external projects
remove_strict_flags()

# Not a strict flag, but noisy for code we don't maintain
if(CMAKE_COMPILER_IS_GNUCC)
  remove_cc_flag(
    "-Wmisleading-indentation"
  )
endif()


add_subdirectory(rangetree)
add_subdirectory(wcwidth)

if(WITH_BULLET)
  if(NOT WITH_SYSTEM_BULLET)
    add_subdirectory(bullet2)
  endif()
endif()

if(WITH_DRACO)
  add_subdirectory(draco)
endif()

<<<<<<< HEAD
# now only available in a branch
#if(WITH_MOD_CLOTH_ELTOPO)
#   add_subdirectory(eltopo)
#endif()

=======
>>>>>>> 0e280b96
if(WITH_BINRELOC)
  add_subdirectory(binreloc)
endif()

if(NOT WITH_SYSTEM_GLEW)
  if(WITH_GLEW_ES)
    add_subdirectory(glew-es)
  else()
    add_subdirectory(glew)
  endif()
endif()

if(WITH_LZO AND NOT WITH_SYSTEM_LZO)
  add_subdirectory(lzo)
endif()

if(WITH_LZMA)
  add_subdirectory(lzma)
endif()

if(WITH_CYCLES OR WITH_COMPOSITOR OR WITH_OPENSUBDIV)
  add_subdirectory(clew)
  if(WITH_CUDA_DYNLOAD)
    add_subdirectory(cuew)
  endif()
endif()

<<<<<<< HEAD
if(WITH_X11 AND WITH_GHOST_XDND)
=======
if(WITH_GHOST_X11 AND WITH_GHOST_XDND)
>>>>>>> 0e280b96
  add_subdirectory(xdnd)
endif()

if(WITH_LIBMV)
  add_subdirectory(ceres)
endif()

if(WITH_LIBMV OR WITH_GTESTS OR (WITH_CYCLES AND WITH_CYCLES_LOGGING))
  if(NOT WITH_SYSTEM_GFLAGS)
    add_subdirectory(gflags)
  endif()
  add_subdirectory(glog)
endif()

if(WITH_GTESTS)
  add_subdirectory(gtest)
  add_subdirectory(gmock)
endif()

if(WITH_SDL AND WITH_SDL_DYNLOAD)
  add_subdirectory(sdlew)
endif()

if(WITH_AUDASPACE AND NOT WITH_SYSTEM_AUDASPACE)
  set(AUDASPACE_CMAKE_CFG ${CMAKE_CURRENT_SOURCE_DIR}/audaspace/blender_config.cmake)
  add_subdirectory(audaspace)
<<<<<<< HEAD
=======
endif()

if(WITH_QUADRIFLOW)
  set(QUADRIFLOW_CMAKE_CFG ${CMAKE_CURRENT_SOURCE_DIR}/quadriflow/blender_config.cmake)
  add_subdirectory(quadriflow)
endif()

if(WITH_MOD_FLUID)
  add_subdirectory(mantaflow)
>>>>>>> 0e280b96
endif()<|MERGE_RESOLUTION|>--- conflicted
+++ resolved
@@ -45,14 +45,6 @@
   add_subdirectory(draco)
 endif()
 
-<<<<<<< HEAD
-# now only available in a branch
-#if(WITH_MOD_CLOTH_ELTOPO)
-#   add_subdirectory(eltopo)
-#endif()
-
-=======
->>>>>>> 0e280b96
 if(WITH_BINRELOC)
   add_subdirectory(binreloc)
 endif()
@@ -80,11 +72,7 @@
   endif()
 endif()
 
-<<<<<<< HEAD
-if(WITH_X11 AND WITH_GHOST_XDND)
-=======
 if(WITH_GHOST_X11 AND WITH_GHOST_XDND)
->>>>>>> 0e280b96
   add_subdirectory(xdnd)
 endif()
 
@@ -111,8 +99,6 @@
 if(WITH_AUDASPACE AND NOT WITH_SYSTEM_AUDASPACE)
   set(AUDASPACE_CMAKE_CFG ${CMAKE_CURRENT_SOURCE_DIR}/audaspace/blender_config.cmake)
   add_subdirectory(audaspace)
-<<<<<<< HEAD
-=======
 endif()
 
 if(WITH_QUADRIFLOW)
@@ -122,5 +108,4 @@
 
 if(WITH_MOD_FLUID)
   add_subdirectory(mantaflow)
->>>>>>> 0e280b96
 endif()
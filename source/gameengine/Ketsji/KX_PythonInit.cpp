/**
 * $Id$
 *
 * ***** BEGIN GPL LICENSE BLOCK *****
 *
 * This program is free software; you can redistribute it and/or
 * modify it under the terms of the GNU General Public License
 * as published by the Free Software Foundation; either version 2
 * of the License, or (at your option) any later version.
 *
 * This program is distributed in the hope that it will be useful,
 * but WITHOUT ANY WARRANTY; without even the implied warranty of
 * MERCHANTABILITY or FITNESS FOR A PARTICULAR PURPOSE.  See the
 * GNU General Public License for more details.
 *
 * You should have received a copy of the GNU General Public License
 * along with this program; if not, write to the Free Software Foundation,
 * Inc., 51 Franklin Street, Fifth Floor, Boston, MA 02110-1301, USA.
 *
 * The Original Code is Copyright (C) 2001-2002 by NaN Holding BV.
 * All rights reserved.
 *
 * The Original Code is: all of this file.
 *
 * Contributor(s): none yet.
 *
 * ***** END GPL LICENSE BLOCK *****
 * Initialize Python thingies.
 */

#include "GL/glew.h"

#if defined(WIN32) && !defined(FREE_WINDOWS)
#pragma warning (disable : 4786)
#endif //WIN32

#ifdef WITH_PYTHON

#ifdef _POSIX_C_SOURCE
#undef _POSIX_C_SOURCE
#endif

#ifdef _XOPEN_SOURCE
#undef _XOPEN_SOURCE
#endif

#include <Python.h>

extern "C" {
	#include "bpy_internal_import.h"  /* from the blender python api, but we want to import text too! */
	#include "py_capi_utils.h"
	#include "mathutils.h" // Blender.Mathutils module copied here so the blenderlayer can use.
	#include "bgl.h"
	#include "blf_api.h"

	#include "marshal.h" /* python header for loading/saving dicts */
}

#include "AUD_PyInit.h"

#endif

#include "KX_PythonInit.h"

// directory header for py function getBlendFileList
#ifndef WIN32
  #include <dirent.h>
  #include <stdlib.h>
#else
  #include <io.h>
  #include "BLI_winstuff.h"
#endif

//python physics binding
#include "KX_PyConstraintBinding.h"

#include "KX_KetsjiEngine.h"
#include "KX_RadarSensor.h"
#include "KX_RaySensor.h"
#include "KX_ArmatureSensor.h"
#include "KX_SceneActuator.h"
#include "KX_GameActuator.h"
#include "KX_ParentActuator.h"
#include "KX_SCA_DynamicActuator.h"

#include "SCA_IInputDevice.h"
#include "SCA_PropertySensor.h"
#include "SCA_RandomActuator.h"
#include "SCA_KeyboardSensor.h" /* IsPrintable, ToCharacter */
#include "SCA_PythonKeyboard.h"
#include "SCA_PythonMouse.h"
#include "KX_ConstraintActuator.h"
#include "KX_IpoActuator.h"
#include "KX_SoundActuator.h"
#include "KX_StateActuator.h"
#include "BL_ActionActuator.h"
#include "BL_ArmatureObject.h"
#include "RAS_IRasterizer.h"
#include "RAS_ICanvas.h"
#include "RAS_BucketManager.h"
#include "RAS_2DFilterManager.h"
#include "MT_Vector3.h"
#include "MT_Point3.h"
#include "ListValue.h"
#include "InputParser.h"
#include "KX_Scene.h"

#include "NG_NetworkScene.h" //Needed for sendMessage()

#include "BL_Shader.h"

#include "KX_PyMath.h"

#include "PyObjectPlus.h"

#include "KX_PythonInitTypes.h" 

/* we only need this to get a list of libraries from the main struct */
#include "DNA_ID.h"
#include "DNA_scene_types.h"

#include "PHY_IPhysicsEnvironment.h"
#include "BKE_main.h"
#include "BKE_utildefines.h"
#include "BKE_global.h"
#include "BLI_blenlib.h"
#include "GPU_material.h"
#include "MEM_guardedalloc.h"

/* for converting new scenes */
#include "KX_BlenderSceneConverter.h"
#include "KX_MeshProxy.h" /* for creating a new library of mesh objects */
extern "C" {
	#include "BKE_idcode.h"
}

#include "NG_NetworkScene.h" //Needed for sendMessage()

// 'local' copy of canvas ptr, for window height/width python scripts

#ifdef WITH_PYTHON

static RAS_ICanvas* gp_Canvas = NULL;
static char gp_GamePythonPath[FILE_MAXDIR + FILE_MAXFILE] = "";
static char gp_GamePythonPathOrig[FILE_MAXDIR + FILE_MAXFILE] = ""; // not super happy about this, but we need to remember the first loaded file for the global/dict load save

static SCA_PythonKeyboard* gp_PythonKeyboard = NULL;
static SCA_PythonMouse* gp_PythonMouse = NULL;
#endif // WITH_PYTHON

static KX_Scene*	gp_KetsjiScene = NULL;
static KX_KetsjiEngine*	gp_KetsjiEngine = NULL;
static RAS_IRasterizer* gp_Rasterizer = NULL;


void KX_SetActiveScene(class KX_Scene* scene)
{
	gp_KetsjiScene = scene;
}

class KX_Scene* KX_GetActiveScene()
{
	return gp_KetsjiScene;
}

class KX_KetsjiEngine* KX_GetActiveEngine()
{
	return gp_KetsjiEngine;
}

/* why is this in python? */
void	KX_RasterizerDrawDebugLine(const MT_Vector3& from,const MT_Vector3& to,const MT_Vector3& color)
{
	if (gp_Rasterizer)
		gp_Rasterizer->DrawDebugLine(from,to,color);
}

#ifdef WITH_PYTHON

static PyObject *gp_OrigPythonSysPath= NULL;
static PyObject *gp_OrigPythonSysModules= NULL;

/* Macro for building the keyboard translation */
//#define KX_MACRO_addToDict(dict, name) PyDict_SetItemString(dict, #name, PyLong_FromSsize_t(SCA_IInputDevice::KX_##name))
#define KX_MACRO_addToDict(dict, name) PyDict_SetItemString(dict, #name, item=PyLong_FromSsize_t(name)); Py_DECREF(item)
/* For the defines for types from logic bricks, we do stuff explicitly... */
#define KX_MACRO_addTypesToDict(dict, name, name2) PyDict_SetItemString(dict, #name, item=PyLong_FromSsize_t(name2)); Py_DECREF(item)


// temporarily python stuff, will be put in another place later !
#include "KX_Python.h"
#include "SCA_PythonController.h"
// List of methods defined in the module

static PyObject* ErrorObject;
static const char *gPyGetRandomFloat_doc="getRandomFloat returns a random floating point value in the range [0..1]";

static PyObject* gPyGetRandomFloat(PyObject*)
{
	return PyFloat_FromDouble(MT_random());
}

static PyObject* gPySetGravity(PyObject*, PyObject* value)
{
	MT_Vector3 vec;
	if (!PyVecTo(value, vec))
		return NULL;

	if (gp_KetsjiScene)
		gp_KetsjiScene->SetGravity(vec);
	
	Py_RETURN_NONE;
}

static char gPyExpandPath_doc[] =
"(path) - Converts a blender internal path into a proper file system path.\n\
path - the string path to convert.\n\n\
Use / as directory separator in path\n\
You can use '//' at the start of the string to define a relative path;\n\
Blender replaces that string by the directory of the startup .blend or runtime\n\
file to make a full path name (doesn't change during the game, even if you load\n\
other .blend).\n\
The function also converts the directory separator to the local file system format.";

static PyObject* gPyExpandPath(PyObject*, PyObject* args)
{
	char expanded[FILE_MAXDIR + FILE_MAXFILE];
	char* filename;
	
	if (!PyArg_ParseTuple(args,"s:ExpandPath",&filename))
		return NULL;

	BLI_strncpy(expanded, filename, FILE_MAXDIR + FILE_MAXFILE);
	BLI_path_abs(expanded, gp_GamePythonPath);
	return PyUnicode_FromString(expanded);
}

static char gPyStartGame_doc[] =
"startGame(blend)\n\
Loads the blend file";

static PyObject* gPyStartGame(PyObject*, PyObject* args)
{
	char* blendfile;

	if (!PyArg_ParseTuple(args, "s:startGame", &blendfile))
		return NULL;

	gp_KetsjiEngine->RequestExit(KX_EXIT_REQUEST_START_OTHER_GAME);
	gp_KetsjiEngine->SetNameNextGame(blendfile);

	Py_RETURN_NONE;
}

static char gPyEndGame_doc[] =
"endGame()\n\
Ends the current game";

static PyObject* gPyEndGame(PyObject*)
{
	gp_KetsjiEngine->RequestExit(KX_EXIT_REQUEST_QUIT_GAME);

	//printf("%s\n", gp_GamePythonPath);

	Py_RETURN_NONE;
}

static char gPyRestartGame_doc[] =
"restartGame()\n\
Restarts the current game by reloading the .blend file";

static PyObject* gPyRestartGame(PyObject*)
{
	gp_KetsjiEngine->RequestExit(KX_EXIT_REQUEST_RESTART_GAME);
	gp_KetsjiEngine->SetNameNextGame(gp_GamePythonPath);

	Py_RETURN_NONE;
}

static char gPySaveGlobalDict_doc[] =
	"saveGlobalDict()\n"
	"Saves bge.logic.globalDict to a file";

static PyObject* gPySaveGlobalDict(PyObject*)
{
	char marshal_path[512];
	char *marshal_buffer = NULL;
	unsigned int marshal_length;
	FILE *fp = NULL;

	pathGamePythonConfig(marshal_path);
	marshal_length = saveGamePythonConfig(&marshal_buffer);

	if (marshal_length && marshal_buffer)
	{
		fp = fopen(marshal_path, "wb");

		if (fp)
		{
			if (fwrite(marshal_buffer, 1, marshal_length, fp) != marshal_length)
				printf("Warning: could not write marshal data\n");

			fclose(fp);
		} else {
			printf("Warning: could not open marshal file\n");
		}
	} else {
		printf("Warning: could not create marshal buffer\n");
	}

	if (marshal_buffer)
		delete [] marshal_buffer;

	Py_RETURN_NONE;
}

static char gPyLoadGlobalDict_doc[] =
	"LoadGlobalDict()\n"
	"Loads bge.logic.globalDict from a file";

static PyObject* gPyLoadGlobalDict(PyObject*)
{
	char marshal_path[512];
	char *marshal_buffer = NULL;
	unsigned int marshal_length;
	FILE *fp = NULL;
	int result;

	pathGamePythonConfig(marshal_path);

	fp = fopen(marshal_path, "rb");

	if (fp) {
		// obtain file size:
		fseek (fp, 0, SEEK_END);
		marshal_length = ftell(fp);
		rewind(fp);

		marshal_buffer = (char*)malloc (sizeof(char)*marshal_length);

		result = fread(marshal_buffer, 1, marshal_length, fp);

		if (result == marshal_length) {
			loadGamePythonConfig(marshal_buffer, marshal_length);
		} else {
			printf("Warning: could not read all of '%s'\n", marshal_path);
		}

		free(marshal_buffer);
		fclose(fp);
	} else {
		printf("Warning: could not open '%s'\n", marshal_path);
	}

	Py_RETURN_NONE;
}

static char gPySendMessage_doc[] = 
"sendMessage(subject, [body, to, from])\n\
sends a message in same manner as a message actuator\
subject = Subject of the message\
body = Message body\
to = Name of object to send the message to\
from = Name of object to send the string from";

static PyObject* gPySendMessage(PyObject*, PyObject* args)
{
	char* subject;
	char* body = (char *)"";
	char* to = (char *)"";
	char* from = (char *)"";

	if (!PyArg_ParseTuple(args, "s|sss:sendMessage", &subject, &body, &to, &from))
		return NULL;

	gp_KetsjiScene->GetNetworkScene()->SendMessage(to, from, subject, body);

	Py_RETURN_NONE;
}

// this gets a pointer to an array filled with floats
static PyObject* gPyGetSpectrum(PyObject*)
{
	PyObject* resultlist = PyList_New(512);

        for (int index = 0; index < 512; index++)
        {
                PyList_SET_ITEM(resultlist, index, PyFloat_FromDouble(0.0));
        }

	return resultlist;
}

static PyObject* gPySetLogicTicRate(PyObject*, PyObject* args)
{
	float ticrate;
	if (!PyArg_ParseTuple(args, "f:setLogicTicRate", &ticrate))
		return NULL;
	
	KX_KetsjiEngine::SetTicRate(ticrate);
	Py_RETURN_NONE;
}

static PyObject* gPyGetLogicTicRate(PyObject*)
{
	return PyFloat_FromDouble(KX_KetsjiEngine::GetTicRate());
}

static PyObject* gPySetMaxLogicFrame(PyObject*, PyObject* args)
{
	int frame;
	if (!PyArg_ParseTuple(args, "i:setMaxLogicFrame", &frame))
		return NULL;
	
	KX_KetsjiEngine::SetMaxLogicFrame(frame);
	Py_RETURN_NONE;
}

static PyObject* gPyGetMaxLogicFrame(PyObject*)
{
	return PyLong_FromSsize_t(KX_KetsjiEngine::GetMaxLogicFrame());
}

static PyObject* gPySetMaxPhysicsFrame(PyObject*, PyObject* args)
{
	int frame;
	if (!PyArg_ParseTuple(args, "i:setMaxPhysicsFrame", &frame))
		return NULL;
	
	KX_KetsjiEngine::SetMaxPhysicsFrame(frame);
	Py_RETURN_NONE;
}

static PyObject* gPyGetMaxPhysicsFrame(PyObject*)
{
	return PyLong_FromSsize_t(KX_KetsjiEngine::GetMaxPhysicsFrame());
}

static PyObject* gPySetPhysicsTicRate(PyObject*, PyObject* args)
{
	float ticrate;
	if (!PyArg_ParseTuple(args, "f:setPhysicsTicRate", &ticrate))
		return NULL;
	
	PHY_GetActiveEnvironment()->setFixedTimeStep(true,ticrate);
	Py_RETURN_NONE;
}
#if 0 // unused
static PyObject* gPySetPhysicsDebug(PyObject*, PyObject* args)
{
	int debugMode;
	if (!PyArg_ParseTuple(args, "i:setPhysicsDebug", &debugMode))
		return NULL;
	
	PHY_GetActiveEnvironment()->setDebugMode(debugMode);
	Py_RETURN_NONE;
}
#endif


static PyObject* gPyGetPhysicsTicRate(PyObject*)
{
	return PyFloat_FromDouble(PHY_GetActiveEnvironment()->getFixedTimeStep());
}

static PyObject* gPyGetAverageFrameRate(PyObject*)
{
	return PyFloat_FromDouble(KX_KetsjiEngine::GetAverageFrameRate());
}

static PyObject* gPyGetBlendFileList(PyObject*, PyObject* args)
{
	char cpath[sizeof(gp_GamePythonPath)];
	char *searchpath = NULL;
	PyObject* list, *value;
	
    DIR *dp;
    struct dirent *dirp;
	
	if (!PyArg_ParseTuple(args, "|s:getBlendFileList", &searchpath))
		return NULL;
	
	list = PyList_New(0);
	
	if (searchpath) {
		BLI_strncpy(cpath, searchpath, FILE_MAXDIR + FILE_MAXFILE);
		BLI_path_abs(cpath, gp_GamePythonPath);
	} else {
		/* Get the dir only */
		BLI_split_dirfile(gp_GamePythonPath, cpath, NULL);
	}
	
    if((dp  = opendir(cpath)) == NULL) {
		/* todo, show the errno, this shouldnt happen anyway if the blendfile is readable */
		fprintf(stderr, "Could not read directoty (%s) failed, code %d (%s)\n", cpath, errno, strerror(errno));
		return list;
    }
	
    while ((dirp = readdir(dp)) != NULL) {
		if (BLI_testextensie(dirp->d_name, ".blend")) {
			value = PyUnicode_FromString(dirp->d_name);
			PyList_Append(list, value);
			Py_DECREF(value);
		}
    }
	
    closedir(dp);
    return list;
}

static char gPyAddScene_doc[] = 
"addScene(name, [overlay])\n\
adds a scene to the game engine\n\
name = Name of the scene\n\
overlay = Overlay or underlay";
static PyObject* gPyAddScene(PyObject*, PyObject* args)
{
	char* name;
	int overlay = 1;
	
	if (!PyArg_ParseTuple(args, "s|i:addScene", &name , &overlay))
		return NULL;
	
	gp_KetsjiEngine->ConvertAndAddScene(name, (overlay != 0));

	Py_RETURN_NONE;
}

static const char *gPyGetCurrentScene_doc =
"getCurrentScene()\n"
"Gets a reference to the current scene.\n";
static PyObject* gPyGetCurrentScene(PyObject* self)
{
	return gp_KetsjiScene->GetProxy();
}

static const char *gPyGetSceneList_doc =
"getSceneList()\n"
"Return a list of converted scenes.\n";
static PyObject* gPyGetSceneList(PyObject* self)
{
	KX_KetsjiEngine* m_engine = KX_GetActiveEngine();
	PyObject* list;
	KX_SceneList* scenes = m_engine->CurrentScenes();
	int numScenes = scenes->size();
	int i;
	
	list = PyList_New(numScenes);
	
	for (i=0;i<numScenes;i++)
	{
		KX_Scene* scene = scenes->at(i);
		PyList_SET_ITEM(list, i, scene->GetProxy());
	}

	return list;
}

static PyObject *pyPrintStats(PyObject *,PyObject *,PyObject *)
{
	gp_KetsjiScene->GetSceneConverter()->PrintStats();
	Py_RETURN_NONE;
}

static PyObject *pyPrintExt(PyObject *,PyObject *,PyObject *)
{
#define pprint(x) std::cout << x << std::endl;
	bool count=0;
	bool support=0;
	pprint("Supported Extensions...");
	pprint(" GL_ARB_shader_objects supported?       "<< (GLEW_ARB_shader_objects?"yes.":"no."));
	count = 1;

	support= GLEW_ARB_vertex_shader;
	pprint(" GL_ARB_vertex_shader supported?        "<< (support?"yes.":"no."));
	count = 1;
	if(support){
		pprint(" ----------Details----------");
		int max=0;
		glGetIntegerv(GL_MAX_VERTEX_UNIFORM_COMPONENTS_ARB, (GLint*)&max);
		pprint("  Max uniform components." << max);

		glGetIntegerv(GL_MAX_VARYING_FLOATS_ARB, (GLint*)&max);
		pprint("  Max varying floats." << max);

		glGetIntegerv(GL_MAX_VERTEX_TEXTURE_IMAGE_UNITS_ARB, (GLint*)&max);
		pprint("  Max vertex texture units." << max);
	
		glGetIntegerv(GL_MAX_COMBINED_TEXTURE_IMAGE_UNITS_ARB, (GLint*)&max);
		pprint("  Max combined texture units." << max);
		pprint("");
	}

	support=GLEW_ARB_fragment_shader;
	pprint(" GL_ARB_fragment_shader supported?      "<< (support?"yes.":"no."));
	count = 1;
	if(support){
		pprint(" ----------Details----------");
		int max=0;
		glGetIntegerv(GL_MAX_FRAGMENT_UNIFORM_COMPONENTS_ARB, (GLint*)&max);
		pprint("  Max uniform components." << max);
		pprint("");
	}

	support = GLEW_ARB_texture_cube_map;
	pprint(" GL_ARB_texture_cube_map supported?     "<< (support?"yes.":"no."));
	count = 1;
	if(support){
		pprint(" ----------Details----------");
		int size=0;
		glGetIntegerv(GL_MAX_CUBE_MAP_TEXTURE_SIZE_ARB, (GLint*)&size);
		pprint("  Max cubemap size." << size);
		pprint("");
	}

	support = GLEW_ARB_multitexture;
	count = 1;
	pprint(" GL_ARB_multitexture supported?         "<< (support?"yes.":"no."));
	if(support){
		pprint(" ----------Details----------");
		int units=0;
		glGetIntegerv(GL_MAX_TEXTURE_UNITS_ARB, (GLint*)&units);
		pprint("  Max texture units available.  " << units);
		pprint("");
	}

	pprint(" GL_ARB_texture_env_combine supported?  "<< (GLEW_ARB_texture_env_combine?"yes.":"no."));
	count = 1;

	if(!count)
		pprint("No extenstions are used in this build");

	Py_RETURN_NONE;
}

static PyObject *gLibLoad(PyObject*, PyObject* args)
{
	KX_Scene *kx_scene= gp_KetsjiScene;
	char *path;
	char *group;
	Py_buffer py_buffer;
	py_buffer.buf = NULL;
	char *err_str= NULL;
	
	if (!PyArg_ParseTuple(args,"ss|y*:LibLoad",&path, &group, &py_buffer))
		return NULL;

	if (!py_buffer.buf)
	{
		if(kx_scene->GetSceneConverter()->LinkBlendFilePath(path, group, kx_scene, &err_str)) {
		Py_RETURN_TRUE;
	}
	}
	else
	{
	
		if(kx_scene->GetSceneConverter()->LinkBlendFileMemory(py_buffer.buf, py_buffer.len, path, group, kx_scene, &err_str))	{
			PyBuffer_Release(&py_buffer);
			Py_RETURN_TRUE;
		}

		PyBuffer_Release(&py_buffer);
	}
	
	if(err_str) {
		PyErr_SetString(PyExc_ValueError, err_str);
		return NULL;
	}
	
	Py_RETURN_FALSE;
}

static PyObject *gLibNew(PyObject*, PyObject* args)
{
	KX_Scene *kx_scene= gp_KetsjiScene;
	char *path;
	char *group;
	char *name;
	PyObject *names;
	int idcode;

	if (!PyArg_ParseTuple(args,"ssO!:LibNew",&path, &group, &PyList_Type, &names))
		return NULL;
	
	if(kx_scene->GetSceneConverter()->GetMainDynamicPath(path))
	{
		PyErr_SetString(PyExc_KeyError, "the name of the path given exists");
		return NULL;
	}
	
	idcode= BKE_idcode_from_name(group);
	if(idcode==0) {
		PyErr_Format(PyExc_ValueError, "invalid group given \"%s\"", group);
		return NULL;
	}
	
	Main *maggie= (Main *)MEM_callocN( sizeof(Main), "BgeMain");
	kx_scene->GetSceneConverter()->GetMainDynamic().push_back(maggie);
	strncpy(maggie->name, path, sizeof(maggie->name)-1);
	
	/* Copy the object into main */
	if(idcode==ID_ME) {
		PyObject *ret= PyList_New(0);
		PyObject *item;
		for(int i= 0; i < PyList_GET_SIZE(names); i++) {
			name= _PyUnicode_AsString(PyList_GET_ITEM(names, i));
			if(name) {
				RAS_MeshObject *meshobj= kx_scene->GetSceneConverter()->ConvertMeshSpecial(kx_scene, maggie, name);
				if(meshobj) {
					KX_MeshProxy* meshproxy = new KX_MeshProxy(meshobj);
					item= meshproxy->NewProxy(true);
					PyList_Append(ret, item);
					Py_DECREF(item);
				}
			}
			else {
				PyErr_Clear(); /* wasnt a string, ignore for now */
			}
		}
		
		return ret;
	}
	else {
		PyErr_Format(PyExc_ValueError, "only \"Mesh\" group currently supported");
		return NULL;
	}
	
	Py_RETURN_NONE;
}

static PyObject *gLibFree(PyObject*, PyObject* args)
{
	KX_Scene *kx_scene= gp_KetsjiScene;
	char *path;

	if (!PyArg_ParseTuple(args,"s:LibFree",&path))
		return NULL;

	if (kx_scene->GetSceneConverter()->FreeBlendFile(path))
	{
		Py_RETURN_TRUE;
	}
	else {
		Py_RETURN_FALSE;
	}
}

static PyObject *gLibList(PyObject*, PyObject* args)
{
	vector<Main*> &dynMaggie = gp_KetsjiScene->GetSceneConverter()->GetMainDynamic();
	int i= 0;
	PyObject *list= PyList_New(dynMaggie.size());
	
	for (vector<Main*>::iterator it=dynMaggie.begin(); !(it==dynMaggie.end()); it++)
	{
		PyList_SET_ITEM(list, i++, PyUnicode_FromString( (*it)->name) );
	}
	
	return list;
}

static struct PyMethodDef game_methods[] = {
	{"expandPath", (PyCFunction)gPyExpandPath, METH_VARARGS, (const char *)gPyExpandPath_doc},
	{"startGame", (PyCFunction)gPyStartGame, METH_VARARGS, (const char *)gPyStartGame_doc},
	{"endGame", (PyCFunction)gPyEndGame, METH_NOARGS, (const char *)gPyEndGame_doc},
	{"restartGame", (PyCFunction)gPyRestartGame, METH_NOARGS, (const char *)gPyRestartGame_doc},
	{"saveGlobalDict", (PyCFunction)gPySaveGlobalDict, METH_NOARGS, (const char *)gPySaveGlobalDict_doc},
	{"loadGlobalDict", (PyCFunction)gPyLoadGlobalDict, METH_NOARGS, (const char *)gPyLoadGlobalDict_doc},
	{"sendMessage", (PyCFunction)gPySendMessage, METH_VARARGS, (const char *)gPySendMessage_doc},
	{"getCurrentController", (PyCFunction) SCA_PythonController::sPyGetCurrentController, METH_NOARGS, SCA_PythonController::sPyGetCurrentController__doc__},
	{"getCurrentScene", (PyCFunction) gPyGetCurrentScene, METH_NOARGS, gPyGetCurrentScene_doc},
	{"getSceneList", (PyCFunction) gPyGetSceneList, METH_NOARGS, (const char *)gPyGetSceneList_doc},
	{"addScene", (PyCFunction)gPyAddScene, METH_VARARGS, (const char *)gPyAddScene_doc},
	{"getRandomFloat",(PyCFunction) gPyGetRandomFloat, METH_NOARGS, (const char *)gPyGetRandomFloat_doc},
	{"setGravity",(PyCFunction) gPySetGravity, METH_O, (const char *)"set Gravitation"},
	{"getSpectrum",(PyCFunction) gPyGetSpectrum, METH_NOARGS, (const char *)"get audio spectrum"},
	{"getMaxLogicFrame", (PyCFunction) gPyGetMaxLogicFrame, METH_NOARGS, (const char *)"Gets the max number of logic frame per render frame"},
	{"setMaxLogicFrame", (PyCFunction) gPySetMaxLogicFrame, METH_VARARGS, (const char *)"Sets the max number of logic frame per render frame"},
	{"getMaxPhysicsFrame", (PyCFunction) gPyGetMaxPhysicsFrame, METH_NOARGS, (const char *)"Gets the max number of physics frame per render frame"},
	{"setMaxPhysicsFrame", (PyCFunction) gPySetMaxPhysicsFrame, METH_VARARGS, (const char *)"Sets the max number of physics farme per render frame"},
	{"getLogicTicRate", (PyCFunction) gPyGetLogicTicRate, METH_NOARGS, (const char *)"Gets the logic tic rate"},
	{"setLogicTicRate", (PyCFunction) gPySetLogicTicRate, METH_VARARGS, (const char *)"Sets the logic tic rate"},
	{"getPhysicsTicRate", (PyCFunction) gPyGetPhysicsTicRate, METH_NOARGS, (const char *)"Gets the physics tic rate"},
	{"setPhysicsTicRate", (PyCFunction) gPySetPhysicsTicRate, METH_VARARGS, (const char *)"Sets the physics tic rate"},
	{"getAverageFrameRate", (PyCFunction) gPyGetAverageFrameRate, METH_NOARGS, (const char *)"Gets the estimated average frame rate"},
	{"getBlendFileList", (PyCFunction)gPyGetBlendFileList, METH_VARARGS, (const char *)"Gets a list of blend files in the same directory as the current blend file"},
	{"PrintGLInfo", (PyCFunction)pyPrintExt, METH_NOARGS, (const char *)"Prints GL Extension Info"},
	{"PrintMemInfo", (PyCFunction)pyPrintStats, METH_NOARGS, (const char *)"Print engine stastics"},
	
	/* library functions */
	{"LibLoad", (PyCFunction)gLibLoad, METH_VARARGS, (const char *)""},
	{"LibNew", (PyCFunction)gLibNew, METH_VARARGS, (const char *)""},
	{"LibFree", (PyCFunction)gLibFree, METH_VARARGS, (const char *)""},
	{"LibList", (PyCFunction)gLibList, METH_VARARGS, (const char *)""},
	
	{NULL, (PyCFunction) NULL, 0, NULL }
};

static PyObject* gPyGetWindowHeight(PyObject*, PyObject* args)
{
	return PyLong_FromSsize_t((gp_Canvas ? gp_Canvas->GetHeight() : 0));
}



static PyObject* gPyGetWindowWidth(PyObject*, PyObject* args)
{
	return PyLong_FromSsize_t((gp_Canvas ? gp_Canvas->GetWidth() : 0));
}



// temporarility visibility thing, will be moved to rasterizer/renderer later
bool gUseVisibilityTemp = false;

static PyObject* gPyEnableVisibility(PyObject*, PyObject* args)
{
	int visible;
	if (!PyArg_ParseTuple(args,"i:enableVisibility",&visible))
		return NULL;
	
	gUseVisibilityTemp = (visible != 0);
	Py_RETURN_NONE;
}



static PyObject* gPyShowMouse(PyObject*, PyObject* args)
{
	int visible;
	if (!PyArg_ParseTuple(args,"i:showMouse",&visible))
		return NULL;
	
	if (visible)
	{
		if (gp_Canvas)
			gp_Canvas->SetMouseState(RAS_ICanvas::MOUSE_NORMAL);
	} else
	{
		if (gp_Canvas)
			gp_Canvas->SetMouseState(RAS_ICanvas::MOUSE_INVISIBLE);
	}
	
	Py_RETURN_NONE;
}



static PyObject* gPySetMousePosition(PyObject*, PyObject* args)
{
	int x,y;
	if (!PyArg_ParseTuple(args,"ii:setMousePosition",&x,&y))
		return NULL;
	
	if (gp_Canvas)
		gp_Canvas->SetMousePosition(x,y);
	
	Py_RETURN_NONE;
}

static PyObject* gPySetEyeSeparation(PyObject*, PyObject* args)
{
	float sep;
	if (!PyArg_ParseTuple(args, "f:setEyeSeparation", &sep))
		return NULL;

	if (!gp_Rasterizer) {
		PyErr_SetString(PyExc_RuntimeError, "Rasterizer.setEyeSeparation(float), Rasterizer not available");
		return NULL;
	}
	
	gp_Rasterizer->SetEyeSeparation(sep);
	
	Py_RETURN_NONE;
}

static PyObject* gPyGetEyeSeparation(PyObject*)
{
	if (!gp_Rasterizer) {
		PyErr_SetString(PyExc_RuntimeError, "Rasterizer.getEyeSeparation(), Rasterizer not available");
		return NULL;
	}
	
	return PyFloat_FromDouble(gp_Rasterizer->GetEyeSeparation());
}

static PyObject* gPySetFocalLength(PyObject*, PyObject* args)
{
	float focus;
	if (!PyArg_ParseTuple(args, "f:setFocalLength", &focus))
		return NULL;
	
	if (!gp_Rasterizer) {
		PyErr_SetString(PyExc_RuntimeError, "Rasterizer.setFocalLength(float), Rasterizer not available");
		return NULL;
	}

	gp_Rasterizer->SetFocalLength(focus);
	
	Py_RETURN_NONE;
}

static PyObject* gPyGetFocalLength(PyObject*, PyObject*, PyObject*)
{
	if (!gp_Rasterizer) {
		PyErr_SetString(PyExc_RuntimeError, "Rasterizer.getFocalLength(), Rasterizer not available");
		return NULL;
	}
	
	return PyFloat_FromDouble(gp_Rasterizer->GetFocalLength());
	
	Py_RETURN_NONE;
}

static PyObject* gPySetBackgroundColor(PyObject*, PyObject* value)
{
	
	MT_Vector4 vec;
	if (!PyVecTo(value, vec))
		return NULL;
	
	if (gp_Canvas)
	{
		gp_Rasterizer->SetBackColor(vec[0], vec[1], vec[2], vec[3]);
	}
	Py_RETURN_NONE;
}



static PyObject* gPySetMistColor(PyObject*, PyObject* value)
{
	
	MT_Vector3 vec;
	if (!PyVecTo(value, vec))
		return NULL;
	
	if (!gp_Rasterizer) {
		PyErr_SetString(PyExc_RuntimeError, "Rasterizer.setMistColor(color), Rasterizer not available");
		return NULL;
	}	
	gp_Rasterizer->SetFogColor(vec[0], vec[1], vec[2]);
	
	Py_RETURN_NONE;
}

static PyObject* gPyDisableMist(PyObject*)
{
	
	if (!gp_Rasterizer) {
		PyErr_SetString(PyExc_RuntimeError, "Rasterizer.setMistColor(color), Rasterizer not available");
		return NULL;
	}	
	gp_Rasterizer->DisableFog();
	
	Py_RETURN_NONE;
}

static PyObject* gPySetMistStart(PyObject*, PyObject* args)
{

	float miststart;
	if (!PyArg_ParseTuple(args,"f:setMistStart",&miststart))
		return NULL;
	
	if (!gp_Rasterizer) {
		PyErr_SetString(PyExc_RuntimeError, "Rasterizer.setMistStart(float), Rasterizer not available");
		return NULL;
	}
	
	gp_Rasterizer->SetFogStart(miststart);
	
	Py_RETURN_NONE;
}



static PyObject* gPySetMistEnd(PyObject*, PyObject* args)
{

	float mistend;
	if (!PyArg_ParseTuple(args,"f:setMistEnd",&mistend))
		return NULL;
	
	if (!gp_Rasterizer) {
		PyErr_SetString(PyExc_RuntimeError, "Rasterizer.setMistEnd(float), Rasterizer not available");
		return NULL;
	}
	
	gp_Rasterizer->SetFogEnd(mistend);
	
	Py_RETURN_NONE;
}


static PyObject* gPySetAmbientColor(PyObject*, PyObject* value)
{
	
	MT_Vector3 vec;
	if (!PyVecTo(value, vec))
		return NULL;
	
	if (!gp_Rasterizer) {
		PyErr_SetString(PyExc_RuntimeError, "Rasterizer.setAmbientColor(color), Rasterizer not available");
		return NULL;
	}	
	gp_Rasterizer->SetAmbientColor(vec[0], vec[1], vec[2]);
	
	Py_RETURN_NONE;
}




static PyObject* gPyMakeScreenshot(PyObject*, PyObject* args)
{
	char* filename;
	if (!PyArg_ParseTuple(args,"s:makeScreenshot",&filename))
		return NULL;
	
	if (gp_Canvas)
	{
		gp_Canvas->MakeScreenShot(filename);
	}
	
	Py_RETURN_NONE;
}

static PyObject* gPyEnableMotionBlur(PyObject*, PyObject* args)
{
	float motionblurvalue;
	if (!PyArg_ParseTuple(args,"f:enableMotionBlur",&motionblurvalue))
		return NULL;
	
	if (!gp_Rasterizer) {
		PyErr_SetString(PyExc_RuntimeError, "Rasterizer.enableMotionBlur(float), Rasterizer not available");
		return NULL;
	}
	
	gp_Rasterizer->EnableMotionBlur(motionblurvalue);
	
	Py_RETURN_NONE;
}

static PyObject* gPyDisableMotionBlur(PyObject*)
{
	if (!gp_Rasterizer) {
		PyErr_SetString(PyExc_RuntimeError, "Rasterizer.disableMotionBlur(), Rasterizer not available");
		return NULL;
	}
	
	gp_Rasterizer->DisableMotionBlur();
	
	Py_RETURN_NONE;
}

int getGLSLSettingFlag(char *setting)
{
	if(strcmp(setting, "lights") == 0)
		return GAME_GLSL_NO_LIGHTS;
	else if(strcmp(setting, "shaders") == 0)
		return GAME_GLSL_NO_SHADERS;
	else if(strcmp(setting, "shadows") == 0)
		return GAME_GLSL_NO_SHADOWS;
	else if(strcmp(setting, "ramps") == 0)
		return GAME_GLSL_NO_RAMPS;
	else if(strcmp(setting, "nodes") == 0)
		return GAME_GLSL_NO_NODES;
	else if(strcmp(setting, "extra_textures") == 0)
		return GAME_GLSL_NO_EXTRA_TEX;
	else
		return -1;
}

static PyObject* gPySetGLSLMaterialSetting(PyObject*,
											PyObject* args,
											PyObject*)
{
	GameData *gm= &(gp_KetsjiScene->GetBlenderScene()->gm);
	char *setting;
	int enable, flag, sceneflag;

	if (!PyArg_ParseTuple(args,"si:setGLSLMaterialSetting",&setting,&enable))
		return NULL;
	
	flag = getGLSLSettingFlag(setting);
	
	if  (flag==-1) {
		PyErr_SetString(PyExc_ValueError, "Rasterizer.setGLSLMaterialSetting(string): glsl setting is not known");
		return NULL;
	}

	sceneflag= gm->flag;
	
	if (enable)
		gm->flag &= ~flag;
	else
		gm->flag |= flag;

	/* display lists and GLSL materials need to be remade */
	if(sceneflag != gm->flag) {
		GPU_materials_free();
		if(gp_KetsjiEngine) {
			KX_SceneList *scenes = gp_KetsjiEngine->CurrentScenes();
			KX_SceneList::iterator it;

			for(it=scenes->begin(); it!=scenes->end(); it++)
				if((*it)->GetBucketManager()) {
					(*it)->GetBucketManager()->ReleaseDisplayLists();
					(*it)->GetBucketManager()->ReleaseMaterials();
				}
		}
	}

	Py_RETURN_NONE;
}

static PyObject* gPyGetGLSLMaterialSetting(PyObject*, 
									 PyObject* args, 
									 PyObject*)
{
	GameData *gm= &(gp_KetsjiScene->GetBlenderScene()->gm);
	char *setting;
	int enabled = 0, flag;

	if (!PyArg_ParseTuple(args,"s:getGLSLMaterialSetting",&setting))
		return NULL;
	
	flag = getGLSLSettingFlag(setting);
	
	if  (flag==-1) {
		PyErr_SetString(PyExc_ValueError, "Rasterizer.getGLSLMaterialSetting(string): glsl setting is not known");
		return NULL;
	}

	enabled = ((gm->flag & flag) != 0);
	return PyLong_FromSsize_t(enabled);
}

#define KX_TEXFACE_MATERIAL				0
#define KX_BLENDER_MULTITEX_MATERIAL	1
#define KX_BLENDER_GLSL_MATERIAL		2

static PyObject* gPySetMaterialType(PyObject*,
									PyObject* args,
									PyObject*)
{
	GameData *gm= &(gp_KetsjiScene->GetBlenderScene()->gm);
	int type;

	if (!PyArg_ParseTuple(args,"i:setMaterialType",&type))
		return NULL;

	if(type == KX_BLENDER_GLSL_MATERIAL)
		gm->matmode= GAME_MAT_GLSL;
	else if(type == KX_BLENDER_MULTITEX_MATERIAL)
		gm->matmode= GAME_MAT_MULTITEX;
	else if(type == KX_TEXFACE_MATERIAL)
		gm->matmode= GAME_MAT_TEXFACE;
	else {
		PyErr_SetString(PyExc_ValueError, "Rasterizer.setMaterialType(int): material type is not known");
		return NULL;
	}

	Py_RETURN_NONE;
}

static PyObject* gPyGetMaterialType(PyObject*)
{
	GameData *gm= &(gp_KetsjiScene->GetBlenderScene()->gm);
	int flag;

	if(gm->matmode == GAME_MAT_GLSL)
		flag = KX_BLENDER_GLSL_MATERIAL;
	else if(gm->matmode == GAME_MAT_MULTITEX)
		flag = KX_BLENDER_MULTITEX_MATERIAL;
	else
		flag = KX_TEXFACE_MATERIAL;
	
	return PyLong_FromSsize_t(flag);
}

static PyObject* gPyDrawLine(PyObject*, PyObject* args)
{
	PyObject* ob_from;
	PyObject* ob_to;
	PyObject* ob_color;

	if (!gp_Rasterizer) {
		PyErr_SetString(PyExc_RuntimeError, "Rasterizer.drawLine(obFrom, obTo, color): Rasterizer not available");
		return NULL;
	}

	if (!PyArg_ParseTuple(args,"OOO:drawLine",&ob_from,&ob_to,&ob_color))
		return NULL;

	MT_Vector3 from;
	MT_Vector3 to;
	MT_Vector3 color;
	if (!PyVecTo(ob_from, from))
		return NULL;
	if (!PyVecTo(ob_to, to))
		return NULL;
	if (!PyVecTo(ob_color, color))
		return NULL;

	gp_Rasterizer->DrawDebugLine(from,to,color);
	
	Py_RETURN_NONE;
}

static struct PyMethodDef rasterizer_methods[] = {
  {"getWindowWidth",(PyCFunction) gPyGetWindowWidth,
   METH_VARARGS, "getWindowWidth doc"},
   {"getWindowHeight",(PyCFunction) gPyGetWindowHeight,
   METH_VARARGS, "getWindowHeight doc"},
  {"makeScreenshot",(PyCFunction)gPyMakeScreenshot,
	METH_VARARGS, "make Screenshot doc"},
   {"enableVisibility",(PyCFunction) gPyEnableVisibility,
   METH_VARARGS, "enableVisibility doc"},
	{"showMouse",(PyCFunction) gPyShowMouse,
   METH_VARARGS, "showMouse(bool visible)"},
   {"setMousePosition",(PyCFunction) gPySetMousePosition,
   METH_VARARGS, "setMousePosition(int x,int y)"},
  {"setBackgroundColor",(PyCFunction)gPySetBackgroundColor,METH_O,"set Background Color (rgb)"},
	{"setAmbientColor",(PyCFunction)gPySetAmbientColor,METH_O,"set Ambient Color (rgb)"},
 {"disableMist",(PyCFunction)gPyDisableMist,METH_NOARGS,"turn off mist"},
 {"setMistColor",(PyCFunction)gPySetMistColor,METH_O,"set Mist Color (rgb)"},
  {"setMistStart",(PyCFunction)gPySetMistStart,METH_VARARGS,"set Mist Start(rgb)"},
  {"setMistEnd",(PyCFunction)gPySetMistEnd,METH_VARARGS,"set Mist End(rgb)"},
  {"enableMotionBlur",(PyCFunction)gPyEnableMotionBlur,METH_VARARGS,"enable motion blur"},
  {"disableMotionBlur",(PyCFunction)gPyDisableMotionBlur,METH_NOARGS,"disable motion blur"},

  
  {"setEyeSeparation", (PyCFunction) gPySetEyeSeparation, METH_VARARGS, "set the eye separation for stereo mode"},
  {"getEyeSeparation", (PyCFunction) gPyGetEyeSeparation, METH_NOARGS, "get the eye separation for stereo mode"},
  {"setFocalLength", (PyCFunction) gPySetFocalLength, METH_VARARGS, "set the focal length for stereo mode"},
  {"getFocalLength", (PyCFunction) gPyGetFocalLength, METH_VARARGS, "get the focal length for stereo mode"},
  {"setMaterialMode",(PyCFunction) gPySetMaterialType,
   METH_VARARGS, "set the material mode to use for OpenGL rendering"},
  {"getMaterialMode",(PyCFunction) gPyGetMaterialType,
   METH_NOARGS, "get the material mode being used for OpenGL rendering"},
  {"setGLSLMaterialSetting",(PyCFunction) gPySetGLSLMaterialSetting,
   METH_VARARGS, "set the state of a GLSL material setting"},
  {"getGLSLMaterialSetting",(PyCFunction) gPyGetGLSLMaterialSetting,
   METH_VARARGS, "get the state of a GLSL material setting"},
  {"drawLine", (PyCFunction) gPyDrawLine,
   METH_VARARGS, "draw a line on the screen"},
  { NULL, (PyCFunction) NULL, 0, NULL }
};

// Initialization function for the module (*must* be called initGameLogic)

static char GameLogic_module_documentation[] =
"This is the Python API for the game engine of bge.logic"
;

static char Rasterizer_module_documentation[] =
"This is the Python API for the game engine of Rasterizer"
;

static struct PyModuleDef GameLogic_module_def = {
	{}, /* m_base */
	"GameLogic",  /* m_name */
	GameLogic_module_documentation,  /* m_doc */
	0,  /* m_size */
	game_methods,  /* m_methods */
	0,  /* m_reload */
	0,  /* m_traverse */
	0,  /* m_clear */
	0,  /* m_free */
};

PyObject* initGameLogic(KX_KetsjiEngine *engine, KX_Scene* scene) // quick hack to get gravity hook
{
	PyObject* m;
	PyObject* d;
	PyObject* item; /* temp PyObject* storage */
	
	gp_KetsjiEngine = engine;
	gp_KetsjiScene = scene;

	gUseVisibilityTemp=false;
	
	PyObjectPlus::ClearDeprecationWarning(); /* Not that nice to call here but makes sure warnings are reset between loading scenes */
	
	/* Use existing module where possible
	 * be careful not to init any runtime vars after this */
	m = PyImport_ImportModule( "GameLogic" );
	if(m) {
		Py_DECREF(m);
		return m;
	}
	else {
		PyErr_Clear();
		// Create the module and add the functions	
		m = PyModule_Create(&GameLogic_module_def);
		PyDict_SetItemString(PySys_GetObject("modules"), GameLogic_module_def.m_name, m);
	}
	
	// Add some symbolic constants to the module
	d = PyModule_GetDict(m);
	
	// can be overwritten later for gameEngine instances that can load new blend files and re-initialize this module
	// for now its safe to make sure it exists for other areas such as the web plugin
	
	PyDict_SetItemString(d, "globalDict", item=PyDict_New()); Py_DECREF(item);

	// Add keyboard and mouse attributes to this module
	MT_assert(!gp_PythonKeyboard);
	gp_PythonKeyboard = new SCA_PythonKeyboard(gp_KetsjiEngine->GetKeyboardDevice());
	PyDict_SetItemString(d, "keyboard", gp_PythonKeyboard->NewProxy(true));

	MT_assert(!gp_PythonMouse);
	gp_PythonMouse = new SCA_PythonMouse(gp_KetsjiEngine->GetMouseDevice(), gp_Canvas);
	PyDict_SetItemString(d, "mouse", gp_PythonMouse->NewProxy(true));

	ErrorObject = PyUnicode_FromString("GameLogic.error");
	PyDict_SetItemString(d, "error", ErrorObject);
	Py_DECREF(ErrorObject);
	
	// XXXX Add constants here
	/* To use logic bricks, we need some sort of constants. Here, we associate */
	/* constants and sumbolic names. Add them to dictionary d.                 */

	/* 1. true and false: needed for everyone                                  */
	KX_MACRO_addTypesToDict(d, KX_TRUE,  SCA_ILogicBrick::KX_TRUE);
	KX_MACRO_addTypesToDict(d, KX_FALSE, SCA_ILogicBrick::KX_FALSE);

	/* 2. Property sensor                                                      */
	KX_MACRO_addTypesToDict(d, KX_PROPSENSOR_EQUAL,      SCA_PropertySensor::KX_PROPSENSOR_EQUAL);
	KX_MACRO_addTypesToDict(d, KX_PROPSENSOR_NOTEQUAL,   SCA_PropertySensor::KX_PROPSENSOR_NOTEQUAL);
	KX_MACRO_addTypesToDict(d, KX_PROPSENSOR_INTERVAL,   SCA_PropertySensor::KX_PROPSENSOR_INTERVAL);
	KX_MACRO_addTypesToDict(d, KX_PROPSENSOR_CHANGED,    SCA_PropertySensor::KX_PROPSENSOR_CHANGED);
	KX_MACRO_addTypesToDict(d, KX_PROPSENSOR_EXPRESSION, SCA_PropertySensor::KX_PROPSENSOR_EXPRESSION);

	/* 3. Constraint actuator                                                  */
	KX_MACRO_addTypesToDict(d, KX_CONSTRAINTACT_LOCX, KX_ConstraintActuator::KX_ACT_CONSTRAINT_LOCX);
	KX_MACRO_addTypesToDict(d, KX_CONSTRAINTACT_LOCY, KX_ConstraintActuator::KX_ACT_CONSTRAINT_LOCY);
	KX_MACRO_addTypesToDict(d, KX_CONSTRAINTACT_LOCZ, KX_ConstraintActuator::KX_ACT_CONSTRAINT_LOCZ);
	KX_MACRO_addTypesToDict(d, KX_CONSTRAINTACT_ROTX, KX_ConstraintActuator::KX_ACT_CONSTRAINT_ROTX);
	KX_MACRO_addTypesToDict(d, KX_CONSTRAINTACT_ROTY, KX_ConstraintActuator::KX_ACT_CONSTRAINT_ROTY);
	KX_MACRO_addTypesToDict(d, KX_CONSTRAINTACT_ROTZ, KX_ConstraintActuator::KX_ACT_CONSTRAINT_ROTZ);
	KX_MACRO_addTypesToDict(d, KX_CONSTRAINTACT_DIRPX, KX_ConstraintActuator::KX_ACT_CONSTRAINT_DIRPX);
	KX_MACRO_addTypesToDict(d, KX_CONSTRAINTACT_DIRPY, KX_ConstraintActuator::KX_ACT_CONSTRAINT_DIRPY);
	KX_MACRO_addTypesToDict(d, KX_CONSTRAINTACT_DIRPZ, KX_ConstraintActuator::KX_ACT_CONSTRAINT_DIRPZ);
	KX_MACRO_addTypesToDict(d, KX_CONSTRAINTACT_DIRNX, KX_ConstraintActuator::KX_ACT_CONSTRAINT_DIRNX);
	KX_MACRO_addTypesToDict(d, KX_CONSTRAINTACT_DIRNY, KX_ConstraintActuator::KX_ACT_CONSTRAINT_DIRNY);
	KX_MACRO_addTypesToDict(d, KX_CONSTRAINTACT_DIRNZ, KX_ConstraintActuator::KX_ACT_CONSTRAINT_DIRNZ);
	KX_MACRO_addTypesToDict(d, KX_CONSTRAINTACT_ORIX, KX_ConstraintActuator::KX_ACT_CONSTRAINT_ORIX);
	KX_MACRO_addTypesToDict(d, KX_CONSTRAINTACT_ORIY, KX_ConstraintActuator::KX_ACT_CONSTRAINT_ORIY);
	KX_MACRO_addTypesToDict(d, KX_CONSTRAINTACT_ORIZ, KX_ConstraintActuator::KX_ACT_CONSTRAINT_ORIZ);
	KX_MACRO_addTypesToDict(d, KX_CONSTRAINTACT_FHPX, KX_ConstraintActuator::KX_ACT_CONSTRAINT_FHPX);
	KX_MACRO_addTypesToDict(d, KX_CONSTRAINTACT_FHPY, KX_ConstraintActuator::KX_ACT_CONSTRAINT_FHPY);
	KX_MACRO_addTypesToDict(d, KX_CONSTRAINTACT_FHPZ, KX_ConstraintActuator::KX_ACT_CONSTRAINT_FHPZ);
	KX_MACRO_addTypesToDict(d, KX_CONSTRAINTACT_FHNX, KX_ConstraintActuator::KX_ACT_CONSTRAINT_FHNX);
	KX_MACRO_addTypesToDict(d, KX_CONSTRAINTACT_FHNY, KX_ConstraintActuator::KX_ACT_CONSTRAINT_FHNY);
	KX_MACRO_addTypesToDict(d, KX_CONSTRAINTACT_FHNZ, KX_ConstraintActuator::KX_ACT_CONSTRAINT_FHNZ);
	KX_MACRO_addTypesToDict(d, KX_CONSTRAINTACT_NORMAL, KX_ConstraintActuator::KX_ACT_CONSTRAINT_NORMAL);
	KX_MACRO_addTypesToDict(d, KX_CONSTRAINTACT_MATERIAL, KX_ConstraintActuator::KX_ACT_CONSTRAINT_MATERIAL);
	KX_MACRO_addTypesToDict(d, KX_CONSTRAINTACT_PERMANENT, KX_ConstraintActuator::KX_ACT_CONSTRAINT_PERMANENT);
	KX_MACRO_addTypesToDict(d, KX_CONSTRAINTACT_DISTANCE, KX_ConstraintActuator::KX_ACT_CONSTRAINT_DISTANCE);
	KX_MACRO_addTypesToDict(d, KX_CONSTRAINTACT_LOCAL, KX_ConstraintActuator::KX_ACT_CONSTRAINT_LOCAL);
	KX_MACRO_addTypesToDict(d, KX_CONSTRAINTACT_DOROTFH, KX_ConstraintActuator::KX_ACT_CONSTRAINT_DOROTFH);

	/* 4. Ipo actuator, simple part                                            */
	KX_MACRO_addTypesToDict(d, KX_IPOACT_PLAY,     KX_IpoActuator::KX_ACT_IPO_PLAY);
	KX_MACRO_addTypesToDict(d, KX_IPOACT_PINGPONG, KX_IpoActuator::KX_ACT_IPO_PINGPONG);
	KX_MACRO_addTypesToDict(d, KX_IPOACT_FLIPPER,  KX_IpoActuator::KX_ACT_IPO_FLIPPER);
	KX_MACRO_addTypesToDict(d, KX_IPOACT_LOOPSTOP, KX_IpoActuator::KX_ACT_IPO_LOOPSTOP);
	KX_MACRO_addTypesToDict(d, KX_IPOACT_LOOPEND,  KX_IpoActuator::KX_ACT_IPO_LOOPEND);
	KX_MACRO_addTypesToDict(d, KX_IPOACT_FROM_PROP,KX_IpoActuator::KX_ACT_IPO_FROM_PROP);

	/* 5. Random distribution types                                            */
	KX_MACRO_addTypesToDict(d, KX_RANDOMACT_BOOL_CONST,      SCA_RandomActuator::KX_RANDOMACT_BOOL_CONST);
	KX_MACRO_addTypesToDict(d, KX_RANDOMACT_BOOL_UNIFORM,    SCA_RandomActuator::KX_RANDOMACT_BOOL_UNIFORM);
	KX_MACRO_addTypesToDict(d, KX_RANDOMACT_BOOL_BERNOUILLI, SCA_RandomActuator::KX_RANDOMACT_BOOL_BERNOUILLI);
	KX_MACRO_addTypesToDict(d, KX_RANDOMACT_INT_CONST,       SCA_RandomActuator::KX_RANDOMACT_INT_CONST);
	KX_MACRO_addTypesToDict(d, KX_RANDOMACT_INT_UNIFORM,     SCA_RandomActuator::KX_RANDOMACT_INT_UNIFORM);
	KX_MACRO_addTypesToDict(d, KX_RANDOMACT_INT_POISSON,     SCA_RandomActuator::KX_RANDOMACT_INT_POISSON);
	KX_MACRO_addTypesToDict(d, KX_RANDOMACT_FLOAT_CONST,     SCA_RandomActuator::KX_RANDOMACT_FLOAT_CONST);
	KX_MACRO_addTypesToDict(d, KX_RANDOMACT_FLOAT_UNIFORM,   SCA_RandomActuator::KX_RANDOMACT_FLOAT_UNIFORM);
	KX_MACRO_addTypesToDict(d, KX_RANDOMACT_FLOAT_NORMAL,    SCA_RandomActuator::KX_RANDOMACT_FLOAT_NORMAL);
	KX_MACRO_addTypesToDict(d, KX_RANDOMACT_FLOAT_NEGATIVE_EXPONENTIAL, SCA_RandomActuator::KX_RANDOMACT_FLOAT_NEGATIVE_EXPONENTIAL);

	/* 6. Sound actuator                                                      */
	KX_MACRO_addTypesToDict(d, KX_SOUNDACT_PLAYSTOP,              KX_SoundActuator::KX_SOUNDACT_PLAYSTOP);
	KX_MACRO_addTypesToDict(d, KX_SOUNDACT_PLAYEND,               KX_SoundActuator::KX_SOUNDACT_PLAYEND);
	KX_MACRO_addTypesToDict(d, KX_SOUNDACT_LOOPSTOP,              KX_SoundActuator::KX_SOUNDACT_LOOPSTOP);
	KX_MACRO_addTypesToDict(d, KX_SOUNDACT_LOOPEND,               KX_SoundActuator::KX_SOUNDACT_LOOPEND);
	KX_MACRO_addTypesToDict(d, KX_SOUNDACT_LOOPBIDIRECTIONAL,     KX_SoundActuator::KX_SOUNDACT_LOOPBIDIRECTIONAL);
	KX_MACRO_addTypesToDict(d, KX_SOUNDACT_LOOPBIDIRECTIONAL_STOP,     KX_SoundActuator::KX_SOUNDACT_LOOPBIDIRECTIONAL_STOP);

	/* 7. Action actuator													   */
	KX_MACRO_addTypesToDict(d, KX_ACTIONACT_PLAY,        ACT_ACTION_PLAY);
	KX_MACRO_addTypesToDict(d, KX_ACTIONACT_FLIPPER,     ACT_ACTION_FLIPPER);
	KX_MACRO_addTypesToDict(d, KX_ACTIONACT_LOOPSTOP,    ACT_ACTION_LOOP_STOP);
	KX_MACRO_addTypesToDict(d, KX_ACTIONACT_LOOPEND,     ACT_ACTION_LOOP_END);
	KX_MACRO_addTypesToDict(d, KX_ACTIONACT_PROPERTY,    ACT_ACTION_FROM_PROP);
	
	/*8. GL_BlendFunc */
	KX_MACRO_addTypesToDict(d, BL_ZERO, GL_ZERO);
	KX_MACRO_addTypesToDict(d, BL_ONE, GL_ONE);
	KX_MACRO_addTypesToDict(d, BL_SRC_COLOR, GL_SRC_COLOR);
	KX_MACRO_addTypesToDict(d, BL_ONE_MINUS_SRC_COLOR, GL_ONE_MINUS_SRC_COLOR);
	KX_MACRO_addTypesToDict(d, BL_DST_COLOR, GL_DST_COLOR);
	KX_MACRO_addTypesToDict(d, BL_ONE_MINUS_DST_COLOR, GL_ONE_MINUS_DST_COLOR);
	KX_MACRO_addTypesToDict(d, BL_SRC_ALPHA, GL_SRC_ALPHA);
	KX_MACRO_addTypesToDict(d, BL_ONE_MINUS_SRC_ALPHA, GL_ONE_MINUS_SRC_ALPHA);
	KX_MACRO_addTypesToDict(d, BL_DST_ALPHA, GL_DST_ALPHA);
	KX_MACRO_addTypesToDict(d, BL_ONE_MINUS_DST_ALPHA, GL_ONE_MINUS_DST_ALPHA);
	KX_MACRO_addTypesToDict(d, BL_SRC_ALPHA_SATURATE, GL_SRC_ALPHA_SATURATE);


	/* 9. UniformTypes */
	KX_MACRO_addTypesToDict(d, SHD_TANGENT, BL_Shader::SHD_TANGENT);
	KX_MACRO_addTypesToDict(d, MODELVIEWMATRIX, BL_Shader::MODELVIEWMATRIX);
	KX_MACRO_addTypesToDict(d, MODELVIEWMATRIX_TRANSPOSE, BL_Shader::MODELVIEWMATRIX_TRANSPOSE);
	KX_MACRO_addTypesToDict(d, MODELVIEWMATRIX_INVERSE, BL_Shader::MODELVIEWMATRIX_INVERSE);
	KX_MACRO_addTypesToDict(d, MODELVIEWMATRIX_INVERSETRANSPOSE, BL_Shader::MODELVIEWMATRIX_INVERSETRANSPOSE);
	KX_MACRO_addTypesToDict(d, MODELMATRIX, BL_Shader::MODELMATRIX);
	KX_MACRO_addTypesToDict(d, MODELMATRIX_TRANSPOSE, BL_Shader::MODELMATRIX_TRANSPOSE);
	KX_MACRO_addTypesToDict(d, MODELMATRIX_INVERSE, BL_Shader::MODELMATRIX_INVERSE);
	KX_MACRO_addTypesToDict(d, MODELMATRIX_INVERSETRANSPOSE, BL_Shader::MODELMATRIX_INVERSETRANSPOSE);
	KX_MACRO_addTypesToDict(d, VIEWMATRIX, BL_Shader::VIEWMATRIX);
	KX_MACRO_addTypesToDict(d, VIEWMATRIX_TRANSPOSE, BL_Shader::VIEWMATRIX_TRANSPOSE);
	KX_MACRO_addTypesToDict(d, VIEWMATRIX_INVERSE, BL_Shader::VIEWMATRIX_INVERSE);
	KX_MACRO_addTypesToDict(d, VIEWMATRIX_INVERSETRANSPOSE, BL_Shader::VIEWMATRIX_INVERSETRANSPOSE);
	KX_MACRO_addTypesToDict(d, CAM_POS, BL_Shader::CAM_POS);
	KX_MACRO_addTypesToDict(d, CONSTANT_TIMER, BL_Shader::CONSTANT_TIMER);

	/* 10 state actuator */
	KX_MACRO_addTypesToDict(d, KX_STATE1, (1<<0));
	KX_MACRO_addTypesToDict(d, KX_STATE2, (1<<1));
	KX_MACRO_addTypesToDict(d, KX_STATE3, (1<<2));
	KX_MACRO_addTypesToDict(d, KX_STATE4, (1<<3));
	KX_MACRO_addTypesToDict(d, KX_STATE5, (1<<4));
	KX_MACRO_addTypesToDict(d, KX_STATE6, (1<<5));
	KX_MACRO_addTypesToDict(d, KX_STATE7, (1<<6));
	KX_MACRO_addTypesToDict(d, KX_STATE8, (1<<7));
	KX_MACRO_addTypesToDict(d, KX_STATE9, (1<<8));
	KX_MACRO_addTypesToDict(d, KX_STATE10, (1<<9));
	KX_MACRO_addTypesToDict(d, KX_STATE11, (1<<10));
	KX_MACRO_addTypesToDict(d, KX_STATE12, (1<<11));
	KX_MACRO_addTypesToDict(d, KX_STATE13, (1<<12));
	KX_MACRO_addTypesToDict(d, KX_STATE14, (1<<13));
	KX_MACRO_addTypesToDict(d, KX_STATE15, (1<<14));
	KX_MACRO_addTypesToDict(d, KX_STATE16, (1<<15));
	KX_MACRO_addTypesToDict(d, KX_STATE17, (1<<16));
	KX_MACRO_addTypesToDict(d, KX_STATE18, (1<<17));
	KX_MACRO_addTypesToDict(d, KX_STATE19, (1<<18));
	KX_MACRO_addTypesToDict(d, KX_STATE20, (1<<19));
	KX_MACRO_addTypesToDict(d, KX_STATE21, (1<<20));
	KX_MACRO_addTypesToDict(d, KX_STATE22, (1<<21));
	KX_MACRO_addTypesToDict(d, KX_STATE23, (1<<22));
	KX_MACRO_addTypesToDict(d, KX_STATE24, (1<<23));
	KX_MACRO_addTypesToDict(d, KX_STATE25, (1<<24));
	KX_MACRO_addTypesToDict(d, KX_STATE26, (1<<25));
	KX_MACRO_addTypesToDict(d, KX_STATE27, (1<<26));
	KX_MACRO_addTypesToDict(d, KX_STATE28, (1<<27));
	KX_MACRO_addTypesToDict(d, KX_STATE29, (1<<28));
	KX_MACRO_addTypesToDict(d, KX_STATE30, (1<<29));
	
	/* All Sensors */
	KX_MACRO_addTypesToDict(d, KX_SENSOR_JUST_ACTIVATED, SCA_ISensor::KX_SENSOR_JUST_ACTIVATED);
	KX_MACRO_addTypesToDict(d, KX_SENSOR_ACTIVE, SCA_ISensor::KX_SENSOR_ACTIVE);
	KX_MACRO_addTypesToDict(d, KX_SENSOR_JUST_DEACTIVATED, SCA_ISensor::KX_SENSOR_JUST_DEACTIVATED);
	KX_MACRO_addTypesToDict(d, KX_SENSOR_INACTIVE, SCA_ISensor::KX_SENSOR_INACTIVE);
	
	/* Radar Sensor */
	KX_MACRO_addTypesToDict(d, KX_RADAR_AXIS_POS_X, KX_RadarSensor::KX_RADAR_AXIS_POS_X);
	KX_MACRO_addTypesToDict(d, KX_RADAR_AXIS_POS_Y, KX_RadarSensor::KX_RADAR_AXIS_POS_Y);
	KX_MACRO_addTypesToDict(d, KX_RADAR_AXIS_POS_Z, KX_RadarSensor::KX_RADAR_AXIS_POS_Z);
	KX_MACRO_addTypesToDict(d, KX_RADAR_AXIS_NEG_X, KX_RadarSensor::KX_RADAR_AXIS_NEG_Y);
	KX_MACRO_addTypesToDict(d, KX_RADAR_AXIS_NEG_Y, KX_RadarSensor::KX_RADAR_AXIS_NEG_X);
	KX_MACRO_addTypesToDict(d, KX_RADAR_AXIS_NEG_Z, KX_RadarSensor::KX_RADAR_AXIS_NEG_Z);

	/* Ray Sensor */
	KX_MACRO_addTypesToDict(d, KX_RAY_AXIS_POS_X, KX_RaySensor::KX_RAY_AXIS_POS_X);
	KX_MACRO_addTypesToDict(d, KX_RAY_AXIS_POS_Y, KX_RaySensor::KX_RAY_AXIS_POS_Y);
	KX_MACRO_addTypesToDict(d, KX_RAY_AXIS_POS_Z, KX_RaySensor::KX_RAY_AXIS_POS_Z);
	KX_MACRO_addTypesToDict(d, KX_RAY_AXIS_NEG_X, KX_RaySensor::KX_RAY_AXIS_NEG_Y);
	KX_MACRO_addTypesToDict(d, KX_RAY_AXIS_NEG_Y, KX_RaySensor::KX_RAY_AXIS_NEG_X);
	KX_MACRO_addTypesToDict(d, KX_RAY_AXIS_NEG_Z, KX_RaySensor::KX_RAY_AXIS_NEG_Z);

	/* Dynamic actuator */
	KX_MACRO_addTypesToDict(d, KX_DYN_RESTORE_DYNAMICS, KX_SCA_DynamicActuator::KX_DYN_RESTORE_DYNAMICS);
	KX_MACRO_addTypesToDict(d, KX_DYN_DISABLE_DYNAMICS, KX_SCA_DynamicActuator::KX_DYN_DISABLE_DYNAMICS);
	KX_MACRO_addTypesToDict(d, KX_DYN_ENABLE_RIGID_BODY, KX_SCA_DynamicActuator::KX_DYN_ENABLE_RIGID_BODY);
	KX_MACRO_addTypesToDict(d, KX_DYN_DISABLE_RIGID_BODY, KX_SCA_DynamicActuator::KX_DYN_DISABLE_RIGID_BODY);
	KX_MACRO_addTypesToDict(d, KX_DYN_SET_MASS, KX_SCA_DynamicActuator::KX_DYN_SET_MASS);

	/* Input & Mouse Sensor */
	KX_MACRO_addTypesToDict(d, KX_INPUT_NONE, SCA_InputEvent::KX_NO_INPUTSTATUS);
	KX_MACRO_addTypesToDict(d, KX_INPUT_JUST_ACTIVATED, SCA_InputEvent::KX_JUSTACTIVATED);
	KX_MACRO_addTypesToDict(d, KX_INPUT_ACTIVE, SCA_InputEvent::KX_ACTIVE);
	KX_MACRO_addTypesToDict(d, KX_INPUT_JUST_RELEASED, SCA_InputEvent::KX_JUSTRELEASED);
	
	KX_MACRO_addTypesToDict(d, KX_MOUSE_BUT_LEFT, SCA_IInputDevice::KX_LEFTMOUSE);
	KX_MACRO_addTypesToDict(d, KX_MOUSE_BUT_MIDDLE, SCA_IInputDevice::KX_MIDDLEMOUSE);
	KX_MACRO_addTypesToDict(d, KX_MOUSE_BUT_RIGHT, SCA_IInputDevice::KX_RIGHTMOUSE);

	/* 2D Filter Actuator */
	KX_MACRO_addTypesToDict(d, RAS_2DFILTER_ENABLED, RAS_2DFilterManager::RAS_2DFILTER_ENABLED);
	KX_MACRO_addTypesToDict(d, RAS_2DFILTER_DISABLED, RAS_2DFilterManager::RAS_2DFILTER_DISABLED);
	KX_MACRO_addTypesToDict(d, RAS_2DFILTER_NOFILTER, RAS_2DFilterManager::RAS_2DFILTER_NOFILTER);
	KX_MACRO_addTypesToDict(d, RAS_2DFILTER_MOTIONBLUR, RAS_2DFilterManager::RAS_2DFILTER_MOTIONBLUR);
	KX_MACRO_addTypesToDict(d, RAS_2DFILTER_BLUR, RAS_2DFilterManager::RAS_2DFILTER_BLUR);
	KX_MACRO_addTypesToDict(d, RAS_2DFILTER_SHARPEN, RAS_2DFilterManager::RAS_2DFILTER_SHARPEN);
	KX_MACRO_addTypesToDict(d, RAS_2DFILTER_DILATION, RAS_2DFilterManager::RAS_2DFILTER_DILATION);
	KX_MACRO_addTypesToDict(d, RAS_2DFILTER_EROSION, RAS_2DFilterManager::RAS_2DFILTER_EROSION);
	KX_MACRO_addTypesToDict(d, RAS_2DFILTER_LAPLACIAN, RAS_2DFilterManager::RAS_2DFILTER_LAPLACIAN);
	KX_MACRO_addTypesToDict(d, RAS_2DFILTER_SOBEL, RAS_2DFilterManager::RAS_2DFILTER_SOBEL);
	KX_MACRO_addTypesToDict(d, RAS_2DFILTER_PREWITT, RAS_2DFilterManager::RAS_2DFILTER_PREWITT);
	KX_MACRO_addTypesToDict(d, RAS_2DFILTER_GRAYSCALE, RAS_2DFilterManager::RAS_2DFILTER_GRAYSCALE);
	KX_MACRO_addTypesToDict(d, RAS_2DFILTER_SEPIA, RAS_2DFilterManager::RAS_2DFILTER_SEPIA);
	KX_MACRO_addTypesToDict(d, RAS_2DFILTER_INVERT, RAS_2DFilterManager::RAS_2DFILTER_INVERT);
	KX_MACRO_addTypesToDict(d, RAS_2DFILTER_CUSTOMFILTER, RAS_2DFilterManager::RAS_2DFILTER_CUSTOMFILTER);

	/* Sound Actuator */
	KX_MACRO_addTypesToDict(d, KX_SOUNDACT_PLAYSTOP, KX_SoundActuator::KX_SOUNDACT_PLAYSTOP);
	KX_MACRO_addTypesToDict(d, KX_SOUNDACT_PLAYEND, KX_SoundActuator::KX_SOUNDACT_PLAYEND);
	KX_MACRO_addTypesToDict(d, KX_SOUNDACT_LOOPSTOP, KX_SoundActuator::KX_SOUNDACT_LOOPSTOP);
	KX_MACRO_addTypesToDict(d, KX_SOUNDACT_LOOPEND, KX_SoundActuator:: KX_SOUNDACT_LOOPEND);
	KX_MACRO_addTypesToDict(d, KX_SOUNDACT_LOOPBIDIRECTIONAL, KX_SoundActuator::KX_SOUNDACT_LOOPBIDIRECTIONAL);
	KX_MACRO_addTypesToDict(d, KX_SOUNDACT_LOOPBIDIRECTIONAL_STOP, KX_SoundActuator::KX_SOUNDACT_LOOPBIDIRECTIONAL_STOP);

	/* State Actuator */
	KX_MACRO_addTypesToDict(d, KX_STATE_OP_CPY, KX_StateActuator::OP_CPY);
	KX_MACRO_addTypesToDict(d, KX_STATE_OP_SET, KX_StateActuator::OP_SET);
	KX_MACRO_addTypesToDict(d, KX_STATE_OP_CLR, KX_StateActuator::OP_CLR);
	KX_MACRO_addTypesToDict(d, KX_STATE_OP_NEG, KX_StateActuator::OP_NEG);

	/* Game Actuator Modes */
	KX_MACRO_addTypesToDict(d, KX_GAME_LOAD, KX_GameActuator::KX_GAME_LOAD);
	KX_MACRO_addTypesToDict(d, KX_GAME_START, KX_GameActuator::KX_GAME_START);
	KX_MACRO_addTypesToDict(d, KX_GAME_RESTART, KX_GameActuator::KX_GAME_RESTART);
	KX_MACRO_addTypesToDict(d, KX_GAME_QUIT, KX_GameActuator::KX_GAME_QUIT);
	KX_MACRO_addTypesToDict(d, KX_GAME_SAVECFG, KX_GameActuator::KX_GAME_SAVECFG);
	KX_MACRO_addTypesToDict(d, KX_GAME_LOADCFG, KX_GameActuator::KX_GAME_LOADCFG);

	/* Scene Actuator Modes */
	KX_MACRO_addTypesToDict(d, KX_SCENE_RESTART, KX_SceneActuator::KX_SCENE_RESTART);
	KX_MACRO_addTypesToDict(d, KX_SCENE_SET_SCENE, KX_SceneActuator::KX_SCENE_SET_SCENE);
	KX_MACRO_addTypesToDict(d, KX_SCENE_SET_CAMERA, KX_SceneActuator::KX_SCENE_SET_CAMERA);
	KX_MACRO_addTypesToDict(d, KX_SCENE_ADD_FRONT_SCENE, KX_SceneActuator::KX_SCENE_ADD_FRONT_SCENE);
	KX_MACRO_addTypesToDict(d, KX_SCENE_ADD_BACK_SCENE, KX_SceneActuator::KX_SCENE_ADD_BACK_SCENE);
	KX_MACRO_addTypesToDict(d, KX_SCENE_REMOVE_SCENE, KX_SceneActuator::KX_SCENE_REMOVE_SCENE);
	KX_MACRO_addTypesToDict(d, KX_SCENE_SUSPEND, KX_SceneActuator::KX_SCENE_SUSPEND);
	KX_MACRO_addTypesToDict(d, KX_SCENE_RESUME, KX_SceneActuator::KX_SCENE_RESUME);

	/* Parent Actuator Modes */
	KX_MACRO_addTypesToDict(d, KX_PARENT_SET, KX_ParentActuator::KX_PARENT_SET);
	KX_MACRO_addTypesToDict(d, KX_PARENT_REMOVE, KX_ParentActuator::KX_PARENT_REMOVE);

	/* BL_ArmatureConstraint type */
	KX_MACRO_addTypesToDict(d, CONSTRAINT_TYPE_TRACKTO, CONSTRAINT_TYPE_TRACKTO);
	KX_MACRO_addTypesToDict(d, CONSTRAINT_TYPE_KINEMATIC, CONSTRAINT_TYPE_KINEMATIC);
	KX_MACRO_addTypesToDict(d, CONSTRAINT_TYPE_ROTLIKE, CONSTRAINT_TYPE_ROTLIKE);
	KX_MACRO_addTypesToDict(d, CONSTRAINT_TYPE_LOCLIKE, CONSTRAINT_TYPE_LOCLIKE);
	KX_MACRO_addTypesToDict(d, CONSTRAINT_TYPE_MINMAX, CONSTRAINT_TYPE_MINMAX);
	KX_MACRO_addTypesToDict(d, CONSTRAINT_TYPE_SIZELIKE, CONSTRAINT_TYPE_SIZELIKE);
	KX_MACRO_addTypesToDict(d, CONSTRAINT_TYPE_LOCKTRACK, CONSTRAINT_TYPE_LOCKTRACK);
	KX_MACRO_addTypesToDict(d, CONSTRAINT_TYPE_STRETCHTO, CONSTRAINT_TYPE_STRETCHTO);
	KX_MACRO_addTypesToDict(d, CONSTRAINT_TYPE_CLAMPTO, CONSTRAINT_TYPE_CLAMPTO);
	KX_MACRO_addTypesToDict(d, CONSTRAINT_TYPE_TRANSFORM, CONSTRAINT_TYPE_TRANSFORM);
	KX_MACRO_addTypesToDict(d, CONSTRAINT_TYPE_DISTLIMIT, CONSTRAINT_TYPE_DISTLIMIT);
	/* BL_ArmatureConstraint ik_type */
	KX_MACRO_addTypesToDict(d, CONSTRAINT_IK_COPYPOSE, CONSTRAINT_IK_COPYPOSE);
	KX_MACRO_addTypesToDict(d, CONSTRAINT_IK_DISTANCE, CONSTRAINT_IK_DISTANCE);
	/* BL_ArmatureConstraint ik_mode */
	KX_MACRO_addTypesToDict(d, CONSTRAINT_IK_MODE_INSIDE, LIMITDIST_INSIDE);
	KX_MACRO_addTypesToDict(d, CONSTRAINT_IK_MODE_OUTSIDE, LIMITDIST_OUTSIDE);
	KX_MACRO_addTypesToDict(d, CONSTRAINT_IK_MODE_ONSURFACE, LIMITDIST_ONSURFACE);
	/* BL_ArmatureConstraint ik_flag */
	KX_MACRO_addTypesToDict(d, CONSTRAINT_IK_FLAG_TIP, CONSTRAINT_IK_TIP);
	KX_MACRO_addTypesToDict(d, CONSTRAINT_IK_FLAG_ROT, CONSTRAINT_IK_ROT);
	KX_MACRO_addTypesToDict(d, CONSTRAINT_IK_FLAG_STRETCH, CONSTRAINT_IK_STRETCH);
	KX_MACRO_addTypesToDict(d, CONSTRAINT_IK_FLAG_POS, CONSTRAINT_IK_POS);
	/* KX_ArmatureSensor type */
	KX_MACRO_addTypesToDict(d, KX_ARMSENSOR_STATE_CHANGED, SENS_ARM_STATE_CHANGED);
	KX_MACRO_addTypesToDict(d, KX_ARMSENSOR_LIN_ERROR_BELOW, SENS_ARM_LIN_ERROR_BELOW);
	KX_MACRO_addTypesToDict(d, KX_ARMSENSOR_LIN_ERROR_ABOVE, SENS_ARM_LIN_ERROR_ABOVE);
	KX_MACRO_addTypesToDict(d, KX_ARMSENSOR_ROT_ERROR_BELOW, SENS_ARM_ROT_ERROR_BELOW);
	KX_MACRO_addTypesToDict(d, KX_ARMSENSOR_ROT_ERROR_ABOVE, SENS_ARM_ROT_ERROR_ABOVE);

	/* BL_ArmatureActuator type */
	KX_MACRO_addTypesToDict(d, KX_ACT_ARMATURE_RUN, ACT_ARM_RUN);
	KX_MACRO_addTypesToDict(d, KX_ACT_ARMATURE_ENABLE, ACT_ARM_ENABLE);
	KX_MACRO_addTypesToDict(d, KX_ACT_ARMATURE_DISABLE, ACT_ARM_DISABLE);
	KX_MACRO_addTypesToDict(d, KX_ACT_ARMATURE_SETTARGET, ACT_ARM_SETTARGET);
	KX_MACRO_addTypesToDict(d, KX_ACT_ARMATURE_SETWEIGHT, ACT_ARM_SETWEIGHT);

	/* BL_Armature Channel rotation_mode */
	KX_MACRO_addTypesToDict(d, ROT_MODE_QUAT, ROT_MODE_QUAT);
	KX_MACRO_addTypesToDict(d, ROT_MODE_XYZ, ROT_MODE_XYZ);
	KX_MACRO_addTypesToDict(d, ROT_MODE_XZY, ROT_MODE_XZY);
	KX_MACRO_addTypesToDict(d, ROT_MODE_YXZ, ROT_MODE_YXZ);
	KX_MACRO_addTypesToDict(d, ROT_MODE_YZX, ROT_MODE_YZX);
	KX_MACRO_addTypesToDict(d, ROT_MODE_ZXY, ROT_MODE_ZXY);
	KX_MACRO_addTypesToDict(d, ROT_MODE_ZYX, ROT_MODE_ZYX);

	// Check for errors
	if (PyErr_Occurred())
    {
		Py_FatalError("can't initialize module bge.logic");
    }

	return m;
}

// Python Sandbox code
// override builtin functions import() and open()


PyObject *KXpy_open(PyObject *self, PyObject *args) {
	PyErr_SetString(PyExc_RuntimeError, "Sandbox: open() function disabled!\nGame Scripts should not use this function.");
	return NULL;
}

PyObject *KXpy_file(PyObject *self, PyObject *args) {
	PyErr_SetString(PyExc_RuntimeError, "Sandbox: file() function disabled!\nGame Scripts should not use this function.");
	return NULL;
}

PyObject *KXpy_execfile(PyObject *self, PyObject *args) {
	PyErr_SetString(PyExc_RuntimeError, "Sandbox: execfile() function disabled!\nGame Scripts should not use this function.");
	return NULL;
}

PyObject *KXpy_compile(PyObject *self, PyObject *args) {
	PyErr_SetString(PyExc_RuntimeError, "Sandbox: compile() function disabled!\nGame Scripts should not use this function.");
	return NULL;
}

PyObject *KXpy_import(PyObject *self, PyObject *args)
{
	char *name;
	int found;
	PyObject *globals = NULL;
	PyObject *locals = NULL;
	PyObject *fromlist = NULL;
	PyObject *l, *m, *n;
	int level; /* not used yet */
	
	if (!PyArg_ParseTuple(args, "s|OOOi:m_import",
	        &name, &globals, &locals, &fromlist, &level))
	    return NULL;

	/* check for builtin modules */
	m = PyImport_AddModule("sys");
	l = PyObject_GetAttrString(m, "builtin_module_names");
	n = PyUnicode_FromString(name);
	
	if (PySequence_Contains(l, n)) {
		return PyImport_ImportModuleEx(name, globals, locals, fromlist);
	}

	/* quick hack for GamePython modules 
		TODO: register builtin modules properly by ExtendInittab */
	if (!strcmp(name, "GameLogic") || !strcmp(name, "GameKeys") || !strcmp(name, "PhysicsConstraints") ||
		!strcmp(name, "Rasterizer") || !strcmp(name, "mathutils") || !strcmp(name, "bgl") || !strcmp(name, "geometry")) {
		return PyImport_ImportModuleEx(name, globals, locals, fromlist);
	}
	
	/* Import blender texts as python modules */
	m= bpy_text_import_name(name, &found);
	if (m)
		return m;
	
	if(found==0) /* if its found but could not import then it has its own error */
		PyErr_Format(PyExc_ImportError, "Import of external Module %.20s not allowed.", name);
	
	return NULL;

}

PyObject *KXpy_reload(PyObject *self, PyObject *args) {
	
	/* Used to be sandboxed, bettet to allow importing of internal text only */ 
#if 0
	PyErr_SetString(PyExc_RuntimeError, "Sandbox: reload() function disabled!\nGame Scripts should not use this function.");
	return NULL;
#endif
	int found;
	PyObject *module = NULL;
	PyObject *newmodule = NULL;

	/* check for a module arg */
	if( !PyArg_ParseTuple( args, "O:bpy_reload_meth", &module ) )
		return NULL;
	
	newmodule= bpy_text_reimport( module, &found );
	if (newmodule)
		return newmodule;
	
	if (found==0) /* if its found but could not import then it has its own error */
		PyErr_SetString(PyExc_ImportError, "reload(module): failed to reload from blenders internal text");
	
	return newmodule;
}

/* override python file type functions */
#if 0
static int
file_init(PyObject *self, PyObject *args, PyObject *kwds)
{
	KXpy_file(NULL, NULL);
	return -1;
}

static PyObject *
file_new(PyTypeObject *type, PyObject *args, PyObject *kwds)
{
	return KXpy_file(NULL, NULL);
}
#endif

static PyMethodDef meth_open[] = {{ "open", KXpy_open, METH_VARARGS, "(disabled)"}};
static PyMethodDef meth_reload[] = {{ "reload", KXpy_reload, METH_VARARGS, "(disabled)"}};
static PyMethodDef meth_file[] = {{ "file", KXpy_file, METH_VARARGS, "(disabled)"}};
static PyMethodDef meth_execfile[] = {{ "execfile", KXpy_execfile, METH_VARARGS, "(disabled)"}};
static PyMethodDef meth_compile[] = {{ "compile", KXpy_compile, METH_VARARGS, "(disabled)"}};

static PyMethodDef meth_import[] = {{ "import", KXpy_import, METH_VARARGS, "our own import"}};

//static PyObject *g_oldopen = 0;
//static PyObject *g_oldimport = 0;
//static int g_security = 0;

static void setSandbox(TPythonSecurityLevel level)
{
    PyObject *m = PyImport_AddModule("__builtin__");
    PyObject *d = PyModule_GetDict(m);
	PyObject *item;
	switch (level) {
	case psl_Highest:
		//if (!g_security) {
			//g_oldopen = PyDict_GetItemString(d, "open");
	
			// functions we cant trust
			PyDict_SetItemString(d, "open", item=PyCFunction_New(meth_open, NULL));			Py_DECREF(item);
			PyDict_SetItemString(d, "reload", item=PyCFunction_New(meth_reload, NULL));		Py_DECREF(item);
			PyDict_SetItemString(d, "file", item=PyCFunction_New(meth_file, NULL));			Py_DECREF(item);
			PyDict_SetItemString(d, "execfile", item=PyCFunction_New(meth_execfile, NULL));	Py_DECREF(item);
			PyDict_SetItemString(d, "compile", item=PyCFunction_New(meth_compile, NULL));		Py_DECREF(item);
			
			// our own import
			PyDict_SetItemString(d, "__import__", PyCFunction_New(meth_import, NULL));
			//g_security = level;
			
			// Overiding file dosnt stop it being accessed if your sneaky
			//    f =  [ t for t in (1).__class__.__mro__[-1].__subclasses__() if t.__name__ == 'file'][0]('/some_file.txt', 'w')
			//    f.write('...')
			// so overwrite the file types functions. be very careful here still, since python uses python.
			// ps - python devs frown deeply upon this.
	
			/* this could mess up pythons internals, if we are serious about sandboxing
			 * issues like the one above need to be solved, possibly modify __subclasses__ is safer? */
#if 0
			PyFile_Type.tp_init = file_init;
			PyFile_Type.tp_new = file_new;
#endif
		//}
		break;
	/*
	case psl_Lowest:
		if (g_security) {
			PyDict_SetItemString(d, "open", g_oldopen);
			PyDict_SetItemString(d, "__import__", g_oldimport);
			g_security = level;
		}
	*/
	default:
			/* Allow importing internal text, from bpy_internal_import.py */
			PyDict_SetItemString(d, "reload", item=PyCFunction_New(&bpy_reload_meth, NULL));		Py_DECREF(item);
			PyDict_SetItemString(d, "__import__", item=PyCFunction_New(&bpy_import_meth, NULL));	Py_DECREF(item);
		break;
	}
}

/* Explanation of 
 * 
 * - backupPySysObjects()		: stores sys.path in gp_OrigPythonSysPath
 * - initPySysObjects(main)	: initializes the blendfile and library paths
 * - restorePySysObjects()		: restores sys.path from gp_OrigPythonSysPath
 * 
 * These exist so the current blend dir "//" can always be used to import modules from.
 * the reason we need a few functions for this is that python is not only used by the game engine
 * so we cant just add to sys.path all the time, it would leave pythons state in a mess.
 * It would also be incorrect since loading blend files for new levels etc would alwasy add to sys.path
 * 
 * To play nice with blenders python, the sys.path is backed up and the current blendfile along
 * with all its lib paths are added to the sys path.
 * When loading a new blendfile, the original sys.path is restored and the new paths are added over the top.
 */

/**
 * So we can have external modules mixed with our blend files.
 */
static void backupPySysObjects(void)
{
	PyObject *sys_path= PySys_GetObject("path"); /* should never fail */
	PyObject *sys_mods= PySys_GetObject("modules"); /* should never fail */
	
	/* paths */
	Py_XDECREF(gp_OrigPythonSysPath); /* just incase its set */
	gp_OrigPythonSysPath = PyList_GetSlice(sys_path, 0, INT_MAX); /* copy the list */
	
	/* modules */
	Py_XDECREF(gp_OrigPythonSysModules); /* just incase its set */
	gp_OrigPythonSysModules = PyDict_Copy(sys_mods); /* copy the list */
	
}

/* for initPySysObjects only,
 * takes a blend path and adds a scripts dir from it
 *
 * "/home/me/foo.blend" -> "/home/me/scripts"
 */
static void initPySysObjects__append(PyObject *sys_path, char *filename)
{
	PyObject *item;
	char expanded[FILE_MAXDIR + FILE_MAXFILE];
	
	BLI_split_dirfile(filename, expanded, NULL); /* get the dir part of filename only */
	BLI_path_abs(expanded, gp_GamePythonPath); /* filename from lib->filename is (always?) absolute, so this may not be needed but it wont hurt */
	BLI_cleanup_file(gp_GamePythonPath, expanded); /* Dont use BLI_cleanup_dir because it adds a slash - BREAKS WIN32 ONLY */
	item= PyUnicode_FromString(expanded);
	
//	printf("SysPath - '%s', '%s', '%s'\n", expanded, filename, gp_GamePythonPath);
	
	if(PySequence_Index(sys_path, item) == -1) {
		PyErr_Clear(); /* PySequence_Index sets a ValueError */
		PyList_Insert(sys_path, 0, item);
	}
	
	Py_DECREF(item);
}
static void initPySysObjects(Main *maggie)
{
	PyObject *sys_path= PySys_GetObject("path"); /* should never fail */
	
	if (gp_OrigPythonSysPath==NULL) {
		/* backup */
		backupPySysObjects();
	}
	else {
		/* get the original sys path when the BGE started */
		PyList_SetSlice(sys_path, 0, INT_MAX, gp_OrigPythonSysPath);
	}
	
	Library *lib= (Library *)maggie->library.first;
	
	while(lib) {
		/* lib->name wont work in some cases (on win32),
		 * even when expanding with gp_GamePythonPath, using lib->filename is less trouble */
		initPySysObjects__append(sys_path, lib->filepath);
		lib= (Library *)lib->id.next;
	}
	
	initPySysObjects__append(sys_path, gp_GamePythonPath);
	
//	fprintf(stderr, "\nNew Path: %d ", PyList_Size(sys_path));
//	PyObject_Print(sys_path, stderr, 0);
}

static void restorePySysObjects(void)
{
	if (gp_OrigPythonSysPath==NULL)
		return;
	
	PyObject *sys_path= PySys_GetObject("path"); /* should never fail */
	PyObject *sys_mods= PySys_GetObject("modules"); /* should never fail */

	/* paths */
	PyList_SetSlice(sys_path, 0, INT_MAX, gp_OrigPythonSysPath);
	Py_DECREF(gp_OrigPythonSysPath);
	gp_OrigPythonSysPath= NULL;
	
	/* modules */
	PyDict_Clear(sys_mods);
	PyDict_Update(sys_mods, gp_OrigPythonSysModules);
	Py_DECREF(gp_OrigPythonSysModules);
	gp_OrigPythonSysModules= NULL;	
	
	
//	fprintf(stderr, "\nRestore Path: %d ", PyList_Size(sys_path));
//	PyObject_Print(sys_path, stderr, 0);
}

/**
 * Python is not initialised.
 */
PyObject* initGamePlayerPythonScripting(const STR_String& progname, TPythonSecurityLevel level, Main *maggie, int argc, char** argv)
{
	/* Yet another gotcha in the py api
	 * Cant run PySys_SetArgv more then once because this adds the
	 * binary dir to the sys.path each time.
	 * Id have thaught python being totally restarted would make this ok but
	 * somehow it remembers the sys.path - Campbell
	 */
	static bool first_time = true;
	
#if 0 // TODO - py3
	STR_String pname = progname;
	Py_SetProgramName(pname.Ptr());
#endif
	Py_NoSiteFlag=1;
	Py_FrozenFlag=1;
	Py_Initialize();
	
	if(argv && first_time) { /* browser plugins dont currently set this */
		// Until python support ascii again, we use our own.
		// PySys_SetArgv(argc, argv);
		int i;
		PyObject *py_argv= PyList_New(argc);

		for (i=0; i<argc; i++)
			PyList_SET_ITEM(py_argv, i, PyUnicode_FromString(argv[i]));

		PySys_SetObject("argv", py_argv);
		Py_DECREF(py_argv);
	}
	
	setSandbox(level);
	initPyTypes();
	
	bpy_import_main_set(maggie);
	
	initPySysObjects(maggie);
	
	first_time = false;
	
	PyObjectPlus::ClearDeprecationWarning();
<<<<<<< HEAD
	
	return bpy_namespace_dict_new(NULL);
=======

	return PyC_DefaultNameSpace(NULL);
>>>>>>> f48f8d3b
}

void exitGamePlayerPythonScripting()
{	
	/* Clean up the Python mouse and keyboard */
	delete gp_PythonKeyboard;
	gp_PythonKeyboard = NULL;

	delete gp_PythonMouse;
	gp_PythonMouse = NULL;

	/* since python restarts we cant let the python backup of the sys.path hang around in a global pointer */
	restorePySysObjects(); /* get back the original sys.path and clear the backup */
	
	Py_Finalize();
	bpy_import_main_set(NULL);
	PyObjectPlus::ClearDeprecationWarning();
}



/**
 * Python is already initialized.
 */
PyObject* initGamePythonScripting(const STR_String& progname, TPythonSecurityLevel level, Main *maggie)
{
#if 0 // XXX TODO Py3
	STR_String pname = progname;
	Py_SetProgramName(pname.Ptr());
#endif
	Py_NoSiteFlag=1;
	Py_FrozenFlag=1;

	setSandbox(level);
	initPyTypes();
	
	bpy_import_main_set(maggie);
	
	initPySysObjects(maggie);

	PyObjectPlus::NullDeprecationWarning();
<<<<<<< HEAD
	
	return bpy_namespace_dict_new(NULL);
=======

	return PyC_DefaultNameSpace(NULL);
>>>>>>> f48f8d3b
}

void exitGamePythonScripting()
{
	/* Clean up the Python mouse and keyboard */
	delete gp_PythonKeyboard;
	gp_PythonKeyboard = NULL;

	delete gp_PythonMouse;
	gp_PythonMouse = NULL;

	restorePySysObjects(); /* get back the original sys.path and clear the backup */
	bpy_import_main_set(NULL);
	PyObjectPlus::ClearDeprecationWarning();
}

/* similar to the above functions except it sets up the namespace
 * and other more general things */
void setupGamePython(KX_KetsjiEngine* ketsjiengine, KX_Scene* startscene, Main *blenderdata, PyObject * pyGlobalDict, PyObject **gameLogic, PyObject **gameLogic_keys, int argc, char** argv)
{
	PyObject* dictionaryobject;

	if(argv) /* player only */
		dictionaryobject= initGamePlayerPythonScripting("Ketsji", psl_Lowest, blenderdata, argc, argv);
	else
		dictionaryobject= initGamePythonScripting("Ketsji", psl_Lowest, blenderdata);

	ketsjiengine->SetPyNamespace(dictionaryobject);
	initRasterizer(ketsjiengine->GetRasterizer(), ketsjiengine->GetCanvas());
	*gameLogic = initGameLogic(ketsjiengine, startscene);

	/* is set in initGameLogic so only set here if we want it to persist between scenes */
	if(pyGlobalDict)
		PyDict_SetItemString(PyModule_GetDict(*gameLogic), "globalDict", pyGlobalDict); // Same as importing the module.

	*gameLogic_keys = PyDict_Keys(PyModule_GetDict(*gameLogic));

	initGameKeys();
	initPythonConstraintBinding();
	initMathutils();
	initGeometry();
	initBGL();
	initBLF();
	AUD_initPython();
	initVideoTexture();

	/* could be done a lot more nicely, but for now a quick way to get bge.* working */
	PyRun_SimpleString("sys = __import__('sys');mod = sys.modules['bge'] = type(sys)('bge');mod.__dict__.update({'logic':__import__('GameLogic'), 'render':__import__('Rasterizer'), 'events':__import__('GameKeys'), 'constraints':__import__('PhysicsConstraints'), 'types':__import__('GameTypes'), 'texture':__import__('VideoTexture')});");
}

static struct PyModuleDef Rasterizer_module_def = {
	{}, /* m_base */
	"Rasterizer",  /* m_name */
	Rasterizer_module_documentation,  /* m_doc */
	0,  /* m_size */
	rasterizer_methods,  /* m_methods */
	0,  /* m_reload */
	0,  /* m_traverse */
	0,  /* m_clear */
	0,  /* m_free */
};

PyObject* initRasterizer(RAS_IRasterizer* rasty,RAS_ICanvas* canvas)
{
	gp_Canvas = canvas;
	gp_Rasterizer = rasty;


  PyObject* m;
  PyObject* d;
  PyObject* item;

	/* Use existing module where possible
	 * be careful not to init any runtime vars after this */
	m = PyImport_ImportModule( "Rasterizer" );
	if(m) {
		Py_DECREF(m);
		return m;
	}
	else {
		PyErr_Clear();
	
		// Create the module and add the functions
		m = PyModule_Create(&Rasterizer_module_def);
		PyDict_SetItemString(PySys_GetObject("modules"), Rasterizer_module_def.m_name, m);
	}

  // Add some symbolic constants to the module
  d = PyModule_GetDict(m);
  ErrorObject = PyUnicode_FromString("Rasterizer.error");
  PyDict_SetItemString(d, "error", ErrorObject);
  Py_DECREF(ErrorObject);

  /* needed for get/setMaterialType */
  KX_MACRO_addTypesToDict(d, KX_TEXFACE_MATERIAL, KX_TEXFACE_MATERIAL);
  KX_MACRO_addTypesToDict(d, KX_BLENDER_MULTITEX_MATERIAL, KX_BLENDER_MULTITEX_MATERIAL);
  KX_MACRO_addTypesToDict(d, KX_BLENDER_GLSL_MATERIAL, KX_BLENDER_GLSL_MATERIAL);

  // XXXX Add constants here

  // Check for errors
  if (PyErr_Occurred())
    {
      Py_FatalError("can't initialize module Rasterizer");
    }

  return d;
}



/* ------------------------------------------------------------------------- */
/* GameKeys: symbolic constants for key mapping                              */
/* ------------------------------------------------------------------------- */

static char GameKeys_module_documentation[] =
"This modules provides defines for key-codes"
;

static char gPyEventToString_doc[] =
"EventToString(event) - Take a valid event from the GameKeys module or Keyboard Sensor and return a name"
;

static PyObject* gPyEventToString(PyObject*, PyObject* value)
{
	PyObject* mod, *dict, *key, *val, *ret = NULL;
	Py_ssize_t pos = 0;
	
	mod = PyImport_ImportModule( "GameKeys" );
	if (!mod)
		return NULL;
	
	dict = PyModule_GetDict(mod);
	
	while (PyDict_Next(dict, &pos, &key, &val)) {
		if (PyObject_RichCompareBool(value, val, Py_EQ)) {
			ret = key;
			break;
		}
	}
	
	PyErr_Clear(); // incase there was an error clearing
	Py_DECREF(mod);
	if (!ret)	PyErr_SetString(PyExc_ValueError, "GameKeys.EventToString(int): expected a valid int keyboard event");
	else		Py_INCREF(ret);
	
	return ret;
}

static char gPyEventToCharacter_doc[] =
"EventToCharacter(event, is_shift) - Take a valid event from the GameKeys module or Keyboard Sensor and return a character"
;

static PyObject* gPyEventToCharacter(PyObject*, PyObject* args)
{
	int event, shift;
	if (!PyArg_ParseTuple(args,"ii:EventToCharacter", &event, &shift))
		return NULL;
	
	if(IsPrintable(event)) {
		char ch[2] = {'\0', '\0'};
		ch[0] = ToCharacter(event, (bool)shift);
		return PyUnicode_FromString(ch);
	}
	else {
		return PyUnicode_FromString("");
	}
}


static struct PyMethodDef gamekeys_methods[] = {
	{"EventToCharacter", (PyCFunction)gPyEventToCharacter, METH_VARARGS, (const char *)gPyEventToCharacter_doc},
	{"EventToString", (PyCFunction)gPyEventToString, METH_O, (const char *)gPyEventToString_doc},
	{ NULL, (PyCFunction) NULL, 0, NULL }
};

static struct PyModuleDef GameKeys_module_def = {
	{}, /* m_base */
	"GameKeys",  /* m_name */
	GameKeys_module_documentation,  /* m_doc */
	0,  /* m_size */
	gamekeys_methods,  /* m_methods */
	0,  /* m_reload */
	0,  /* m_traverse */
	0,  /* m_clear */
	0,  /* m_free */
};

PyObject* initGameKeys()
{
	PyObject* m;
	PyObject* d;
	PyObject* item;
	
	/* Use existing module where possible */
	m = PyImport_ImportModule( "GameKeys" );
	if(m) {
		Py_DECREF(m);
		return m;
	}
	else {
		PyErr_Clear();
	
		// Create the module and add the functions
		m = PyModule_Create(&GameKeys_module_def);
		PyDict_SetItemString(PySys_GetObject("modules"), GameKeys_module_def.m_name, m);
	}

	// Add some symbolic constants to the module
	d = PyModule_GetDict(m);

	// XXXX Add constants here

	KX_MACRO_addTypesToDict(d, AKEY, SCA_IInputDevice::KX_AKEY);
	KX_MACRO_addTypesToDict(d, BKEY, SCA_IInputDevice::KX_BKEY);
	KX_MACRO_addTypesToDict(d, CKEY, SCA_IInputDevice::KX_CKEY);
	KX_MACRO_addTypesToDict(d, DKEY, SCA_IInputDevice::KX_DKEY);
	KX_MACRO_addTypesToDict(d, EKEY, SCA_IInputDevice::KX_EKEY);
	KX_MACRO_addTypesToDict(d, FKEY, SCA_IInputDevice::KX_FKEY);
	KX_MACRO_addTypesToDict(d, GKEY, SCA_IInputDevice::KX_GKEY);
	KX_MACRO_addTypesToDict(d, HKEY, SCA_IInputDevice::KX_HKEY);
	KX_MACRO_addTypesToDict(d, IKEY, SCA_IInputDevice::KX_IKEY);
	KX_MACRO_addTypesToDict(d, JKEY, SCA_IInputDevice::KX_JKEY);
	KX_MACRO_addTypesToDict(d, KKEY, SCA_IInputDevice::KX_KKEY);
	KX_MACRO_addTypesToDict(d, LKEY, SCA_IInputDevice::KX_LKEY);
	KX_MACRO_addTypesToDict(d, MKEY, SCA_IInputDevice::KX_MKEY);
	KX_MACRO_addTypesToDict(d, NKEY, SCA_IInputDevice::KX_NKEY);
	KX_MACRO_addTypesToDict(d, OKEY, SCA_IInputDevice::KX_OKEY);
	KX_MACRO_addTypesToDict(d, PKEY, SCA_IInputDevice::KX_PKEY);
	KX_MACRO_addTypesToDict(d, QKEY, SCA_IInputDevice::KX_QKEY);
	KX_MACRO_addTypesToDict(d, RKEY, SCA_IInputDevice::KX_RKEY);
	KX_MACRO_addTypesToDict(d, SKEY, SCA_IInputDevice::KX_SKEY);
	KX_MACRO_addTypesToDict(d, TKEY, SCA_IInputDevice::KX_TKEY);
	KX_MACRO_addTypesToDict(d, UKEY, SCA_IInputDevice::KX_UKEY);
	KX_MACRO_addTypesToDict(d, VKEY, SCA_IInputDevice::KX_VKEY);
	KX_MACRO_addTypesToDict(d, WKEY, SCA_IInputDevice::KX_WKEY);
	KX_MACRO_addTypesToDict(d, XKEY, SCA_IInputDevice::KX_XKEY);
	KX_MACRO_addTypesToDict(d, YKEY, SCA_IInputDevice::KX_YKEY);
	KX_MACRO_addTypesToDict(d, ZKEY, SCA_IInputDevice::KX_ZKEY);
	
	KX_MACRO_addTypesToDict(d, ZEROKEY, SCA_IInputDevice::KX_ZEROKEY);		
	KX_MACRO_addTypesToDict(d, ONEKEY, SCA_IInputDevice::KX_ONEKEY);		
	KX_MACRO_addTypesToDict(d, TWOKEY, SCA_IInputDevice::KX_TWOKEY);		
	KX_MACRO_addTypesToDict(d, THREEKEY, SCA_IInputDevice::KX_THREEKEY);
	KX_MACRO_addTypesToDict(d, FOURKEY, SCA_IInputDevice::KX_FOURKEY);		
	KX_MACRO_addTypesToDict(d, FIVEKEY, SCA_IInputDevice::KX_FIVEKEY);		
	KX_MACRO_addTypesToDict(d, SIXKEY, SCA_IInputDevice::KX_SIXKEY);		
	KX_MACRO_addTypesToDict(d, SEVENKEY, SCA_IInputDevice::KX_SEVENKEY);
	KX_MACRO_addTypesToDict(d, EIGHTKEY, SCA_IInputDevice::KX_EIGHTKEY);
	KX_MACRO_addTypesToDict(d, NINEKEY, SCA_IInputDevice::KX_NINEKEY);		
		
	KX_MACRO_addTypesToDict(d, CAPSLOCKKEY, SCA_IInputDevice::KX_CAPSLOCKKEY);
		
	KX_MACRO_addTypesToDict(d, LEFTCTRLKEY, SCA_IInputDevice::KX_LEFTCTRLKEY);	
	KX_MACRO_addTypesToDict(d, LEFTALTKEY, SCA_IInputDevice::KX_LEFTALTKEY); 		
	KX_MACRO_addTypesToDict(d, RIGHTALTKEY, SCA_IInputDevice::KX_RIGHTALTKEY); 	
	KX_MACRO_addTypesToDict(d, RIGHTCTRLKEY, SCA_IInputDevice::KX_RIGHTCTRLKEY); 	
	KX_MACRO_addTypesToDict(d, RIGHTSHIFTKEY, SCA_IInputDevice::KX_RIGHTSHIFTKEY);	
	KX_MACRO_addTypesToDict(d, LEFTSHIFTKEY, SCA_IInputDevice::KX_LEFTSHIFTKEY);
		
	KX_MACRO_addTypesToDict(d, ESCKEY, SCA_IInputDevice::KX_ESCKEY);
	KX_MACRO_addTypesToDict(d, TABKEY, SCA_IInputDevice::KX_TABKEY);
	KX_MACRO_addTypesToDict(d, RETKEY, SCA_IInputDevice::KX_RETKEY);
	KX_MACRO_addTypesToDict(d, ENTERKEY, SCA_IInputDevice::KX_RETKEY);
	KX_MACRO_addTypesToDict(d, SPACEKEY, SCA_IInputDevice::KX_SPACEKEY);
	KX_MACRO_addTypesToDict(d, LINEFEEDKEY, SCA_IInputDevice::KX_LINEFEEDKEY);		
	KX_MACRO_addTypesToDict(d, BACKSPACEKEY, SCA_IInputDevice::KX_BACKSPACEKEY);
	KX_MACRO_addTypesToDict(d, DELKEY, SCA_IInputDevice::KX_DELKEY);
	KX_MACRO_addTypesToDict(d, SEMICOLONKEY, SCA_IInputDevice::KX_SEMICOLONKEY);
	KX_MACRO_addTypesToDict(d, PERIODKEY, SCA_IInputDevice::KX_PERIODKEY);		
	KX_MACRO_addTypesToDict(d, COMMAKEY, SCA_IInputDevice::KX_COMMAKEY);		
	KX_MACRO_addTypesToDict(d, QUOTEKEY, SCA_IInputDevice::KX_QUOTEKEY);		
	KX_MACRO_addTypesToDict(d, ACCENTGRAVEKEY, SCA_IInputDevice::KX_ACCENTGRAVEKEY);	
	KX_MACRO_addTypesToDict(d, MINUSKEY, SCA_IInputDevice::KX_MINUSKEY);		
	KX_MACRO_addTypesToDict(d, SLASHKEY, SCA_IInputDevice::KX_SLASHKEY);		
	KX_MACRO_addTypesToDict(d, BACKSLASHKEY, SCA_IInputDevice::KX_BACKSLASHKEY);
	KX_MACRO_addTypesToDict(d, EQUALKEY, SCA_IInputDevice::KX_EQUALKEY);		
	KX_MACRO_addTypesToDict(d, LEFTBRACKETKEY, SCA_IInputDevice::KX_LEFTBRACKETKEY);	
	KX_MACRO_addTypesToDict(d, RIGHTBRACKETKEY, SCA_IInputDevice::KX_RIGHTBRACKETKEY);	
		
	KX_MACRO_addTypesToDict(d, LEFTARROWKEY, SCA_IInputDevice::KX_LEFTARROWKEY);
	KX_MACRO_addTypesToDict(d, DOWNARROWKEY, SCA_IInputDevice::KX_DOWNARROWKEY);
	KX_MACRO_addTypesToDict(d, RIGHTARROWKEY, SCA_IInputDevice::KX_RIGHTARROWKEY);	
	KX_MACRO_addTypesToDict(d, UPARROWKEY, SCA_IInputDevice::KX_UPARROWKEY);		
	
	KX_MACRO_addTypesToDict(d, PAD2	, SCA_IInputDevice::KX_PAD2);
	KX_MACRO_addTypesToDict(d, PAD4	, SCA_IInputDevice::KX_PAD4);
	KX_MACRO_addTypesToDict(d, PAD6	, SCA_IInputDevice::KX_PAD6);
	KX_MACRO_addTypesToDict(d, PAD8	, SCA_IInputDevice::KX_PAD8);
		
	KX_MACRO_addTypesToDict(d, PAD1	, SCA_IInputDevice::KX_PAD1);
	KX_MACRO_addTypesToDict(d, PAD3	, SCA_IInputDevice::KX_PAD3);
	KX_MACRO_addTypesToDict(d, PAD5	, SCA_IInputDevice::KX_PAD5);
	KX_MACRO_addTypesToDict(d, PAD7	, SCA_IInputDevice::KX_PAD7);
	KX_MACRO_addTypesToDict(d, PAD9	, SCA_IInputDevice::KX_PAD9);
		
	KX_MACRO_addTypesToDict(d, PADPERIOD, SCA_IInputDevice::KX_PADPERIOD);
	KX_MACRO_addTypesToDict(d, PADSLASHKEY, SCA_IInputDevice::KX_PADSLASHKEY);
	KX_MACRO_addTypesToDict(d, PADASTERKEY, SCA_IInputDevice::KX_PADASTERKEY);
		
		
	KX_MACRO_addTypesToDict(d, PAD0, SCA_IInputDevice::KX_PAD0);
	KX_MACRO_addTypesToDict(d, PADMINUS, SCA_IInputDevice::KX_PADMINUS);
	KX_MACRO_addTypesToDict(d, PADENTER, SCA_IInputDevice::KX_PADENTER);
	KX_MACRO_addTypesToDict(d, PADPLUSKEY, SCA_IInputDevice::KX_PADPLUSKEY);
		
		
	KX_MACRO_addTypesToDict(d, F1KEY , SCA_IInputDevice::KX_F1KEY);
	KX_MACRO_addTypesToDict(d, F2KEY , SCA_IInputDevice::KX_F2KEY);
	KX_MACRO_addTypesToDict(d, F3KEY , SCA_IInputDevice::KX_F3KEY);
	KX_MACRO_addTypesToDict(d, F4KEY , SCA_IInputDevice::KX_F4KEY);
	KX_MACRO_addTypesToDict(d, F5KEY , SCA_IInputDevice::KX_F5KEY);
	KX_MACRO_addTypesToDict(d, F6KEY , SCA_IInputDevice::KX_F6KEY);
	KX_MACRO_addTypesToDict(d, F7KEY , SCA_IInputDevice::KX_F7KEY);
	KX_MACRO_addTypesToDict(d, F8KEY , SCA_IInputDevice::KX_F8KEY);
	KX_MACRO_addTypesToDict(d, F9KEY , SCA_IInputDevice::KX_F9KEY);
	KX_MACRO_addTypesToDict(d, F10KEY, SCA_IInputDevice::KX_F10KEY);
	KX_MACRO_addTypesToDict(d, F11KEY, SCA_IInputDevice::KX_F11KEY);
	KX_MACRO_addTypesToDict(d, F12KEY, SCA_IInputDevice::KX_F12KEY);
	KX_MACRO_addTypesToDict(d, F13KEY, SCA_IInputDevice::KX_F13KEY);
	KX_MACRO_addTypesToDict(d, F14KEY, SCA_IInputDevice::KX_F14KEY);
	KX_MACRO_addTypesToDict(d, F15KEY, SCA_IInputDevice::KX_F15KEY);
	KX_MACRO_addTypesToDict(d, F16KEY, SCA_IInputDevice::KX_F16KEY);
	KX_MACRO_addTypesToDict(d, F17KEY, SCA_IInputDevice::KX_F17KEY);
	KX_MACRO_addTypesToDict(d, F18KEY, SCA_IInputDevice::KX_F18KEY);
	KX_MACRO_addTypesToDict(d, F19KEY, SCA_IInputDevice::KX_F19KEY);
		
	KX_MACRO_addTypesToDict(d, PAUSEKEY, SCA_IInputDevice::KX_PAUSEKEY);
	KX_MACRO_addTypesToDict(d, INSERTKEY, SCA_IInputDevice::KX_INSERTKEY);
	KX_MACRO_addTypesToDict(d, HOMEKEY , SCA_IInputDevice::KX_HOMEKEY);
	KX_MACRO_addTypesToDict(d, PAGEUPKEY, SCA_IInputDevice::KX_PAGEUPKEY);
	KX_MACRO_addTypesToDict(d, PAGEDOWNKEY, SCA_IInputDevice::KX_PAGEDOWNKEY);
	KX_MACRO_addTypesToDict(d, ENDKEY, SCA_IInputDevice::KX_ENDKEY);

	// MOUSE
	KX_MACRO_addTypesToDict(d, LEFTMOUSE, SCA_IInputDevice::KX_LEFTMOUSE);
	KX_MACRO_addTypesToDict(d, MIDDLEMOUSE, SCA_IInputDevice::KX_MIDDLEMOUSE);
	KX_MACRO_addTypesToDict(d, RIGHTMOUSE, SCA_IInputDevice::KX_RIGHTMOUSE);
	KX_MACRO_addTypesToDict(d, WHEELUPMOUSE, SCA_IInputDevice::KX_WHEELUPMOUSE);
	KX_MACRO_addTypesToDict(d, WHEELDOWNMOUSE, SCA_IInputDevice::KX_WHEELDOWNMOUSE);
	KX_MACRO_addTypesToDict(d, MOUSEX, SCA_IInputDevice::KX_MOUSEX);
	KX_MACRO_addTypesToDict(d, MOUSEY, SCA_IInputDevice::KX_MOUSEY);

	// Check for errors
	if (PyErr_Occurred())
    {
		Py_FatalError("can't initialize module GameKeys");
    }

	return d;
}

PyObject* initMathutils()
{
	return BPyInit_mathutils();
}

PyObject* initGeometry()
{
	return BPyInit_mathutils_geometry();
}

PyObject* initBGL()
{
	return BPyInit_bgl();
}

PyObject* initBLF()
{
	return BPyInit_blf();
}

// utility function for loading and saving the globalDict
int saveGamePythonConfig( char **marshal_buffer)
{
	int marshal_length = 0;
	PyObject* gameLogic = PyImport_ImportModule("GameLogic");
	if (gameLogic) {
		PyObject* pyGlobalDict = PyDict_GetItemString(PyModule_GetDict(gameLogic), "globalDict"); // Same as importing the module
		if (pyGlobalDict) {
#ifdef Py_MARSHAL_VERSION	
			PyObject* pyGlobalDictMarshal = PyMarshal_WriteObjectToString(	pyGlobalDict, 2); // Py_MARSHAL_VERSION == 2 as of Py2.5
#else
			PyObject* pyGlobalDictMarshal = PyMarshal_WriteObjectToString(	pyGlobalDict ); 
#endif
			if (pyGlobalDictMarshal) {
				// for testing only
				// PyObject_Print(pyGlobalDictMarshal, stderr, 0);
				char *marshal_cstring;
				
				marshal_cstring = PyBytes_AsString(pyGlobalDictMarshal); // py3 uses byte arrays
				marshal_length= PyBytes_Size(pyGlobalDictMarshal);
				*marshal_buffer = new char[marshal_length + 1];
				memcpy(*marshal_buffer, marshal_cstring, marshal_length);
				Py_DECREF(pyGlobalDictMarshal);
			} else {
				printf("Error, bge.logic.globalDict could not be marshal'd\n");
			}
		} else {
			printf("Error, bge.logic.globalDict was removed\n");
		}
		Py_DECREF(gameLogic);
	} else {
		PyErr_Clear();
		printf("Error, bge.logic failed to import bge.logic.globalDict will be lost\n");
	}
	return marshal_length;
}

int loadGamePythonConfig(char *marshal_buffer, int marshal_length)
{
	/* Restore the dict */
	if (marshal_buffer) {
		PyObject* gameLogic = PyImport_ImportModule("GameLogic");

		if (gameLogic) {
			PyObject* pyGlobalDict = PyMarshal_ReadObjectFromString(marshal_buffer, marshal_length);
			if (pyGlobalDict) {
				PyObject* pyGlobalDict_orig = PyDict_GetItemString(PyModule_GetDict(gameLogic), "globalDict"); // Same as importing the module.
				if (pyGlobalDict_orig) {
					PyDict_Clear(pyGlobalDict_orig);
					PyDict_Update(pyGlobalDict_orig, pyGlobalDict);
				} else {
					/* this should not happen, but cant find the original globalDict, just assign it then */
					PyDict_SetItemString(PyModule_GetDict(gameLogic), "globalDict", pyGlobalDict); // Same as importing the module.
				}
				Py_DECREF(gameLogic);
				Py_DECREF(pyGlobalDict);
				return 1;
			} else {
				Py_DECREF(gameLogic);
				PyErr_Clear();
				printf("Error could not marshall string\n");
			}
		} else {
			PyErr_Clear();
			printf("Error, bge.logic failed to import bge.logic.globalDict will be lost\n");
		}	
	}
	return 0;
}

void pathGamePythonConfig( char *path )
{
	int len = strlen(gp_GamePythonPathOrig); // Always use the first loaded blend filename
	
	BLI_strncpy(path, gp_GamePythonPathOrig, sizeof(gp_GamePythonPathOrig));

	/* replace extension */
	if (BLI_testextensie(path, ".blend")) {
		strcpy(path+(len-6), ".bgeconf");
	} else {
		strcpy(path+len, ".bgeconf");
	}
}

void setGamePythonPath(char *path)
{
	BLI_strncpy(gp_GamePythonPath, path, sizeof(gp_GamePythonPath));
	BLI_cleanup_file(NULL, gp_GamePythonPath); /* not absolutely needed but makes resolving path problems less confusing later */
	
	if (gp_GamePythonPathOrig[0] == '\0')
		BLI_strncpy(gp_GamePythonPathOrig, path, sizeof(gp_GamePythonPathOrig));
}

// we need this so while blender is open (not blenderplayer)
// loading new blendfiles will reset this on starting the
// engine but loading blend files within the BGE wont overwrite gp_GamePythonPathOrig
void resetGamePythonPath()
{
	gp_GamePythonPathOrig[0] = '\0';
}

#endif // WITH_PYTHON<|MERGE_RESOLUTION|>--- conflicted
+++ resolved
@@ -34,28 +34,20 @@
 #pragma warning (disable : 4786)
 #endif //WIN32
 
-#ifdef WITH_PYTHON
-
-#ifdef _POSIX_C_SOURCE
-#undef _POSIX_C_SOURCE
-#endif
-
-#ifdef _XOPEN_SOURCE
-#undef _XOPEN_SOURCE
-#endif
-
-#include <Python.h>
+#ifndef DISABLE_PYTHON
 
 extern "C" {
 	#include "bpy_internal_import.h"  /* from the blender python api, but we want to import text too! */
 	#include "py_capi_utils.h"
 	#include "mathutils.h" // Blender.Mathutils module copied here so the blenderlayer can use.
+	#include "geometry.h" // Blender.Geometry module copied here so the blenderlayer can use.
 	#include "bgl.h"
 	#include "blf_api.h"
 
 	#include "marshal.h" /* python header for loading/saving dicts */
 }
 
+#define WITH_PYTHON
 #include "AUD_PyInit.h"
 
 #endif
@@ -138,7 +130,7 @@
 
 // 'local' copy of canvas ptr, for window height/width python scripts
 
-#ifdef WITH_PYTHON
+#ifndef DISABLE_PYTHON
 
 static RAS_ICanvas* gp_Canvas = NULL;
 static char gp_GamePythonPath[FILE_MAXDIR + FILE_MAXFILE] = "";
@@ -146,7 +138,7 @@
 
 static SCA_PythonKeyboard* gp_PythonKeyboard = NULL;
 static SCA_PythonMouse* gp_PythonMouse = NULL;
-#endif // WITH_PYTHON
+#endif // DISABLE_PYTHON
 
 static KX_Scene*	gp_KetsjiScene = NULL;
 static KX_KetsjiEngine*	gp_KetsjiEngine = NULL;
@@ -175,7 +167,7 @@
 		gp_Rasterizer->DrawDebugLine(from,to,color);
 }
 
-#ifdef WITH_PYTHON
+#ifndef DISABLE_PYTHON
 
 static PyObject *gp_OrigPythonSysPath= NULL;
 static PyObject *gp_OrigPythonSysModules= NULL;
@@ -1933,13 +1925,8 @@
 	first_time = false;
 	
 	PyObjectPlus::ClearDeprecationWarning();
-<<<<<<< HEAD
-	
-	return bpy_namespace_dict_new(NULL);
-=======
-
+	
 	return PyC_DefaultNameSpace(NULL);
->>>>>>> f48f8d3b
 }
 
 void exitGamePlayerPythonScripting()
@@ -1981,13 +1968,8 @@
 	initPySysObjects(maggie);
 
 	PyObjectPlus::NullDeprecationWarning();
-<<<<<<< HEAD
-	
-	return bpy_namespace_dict_new(NULL);
-=======
-
+	
 	return PyC_DefaultNameSpace(NULL);
->>>>>>> f48f8d3b
 }
 
 void exitGamePythonScripting()
@@ -2342,22 +2324,22 @@
 
 PyObject* initMathutils()
 {
-	return BPyInit_mathutils();
+	return Mathutils_Init();
 }
 
 PyObject* initGeometry()
 {
-	return BPyInit_mathutils_geometry();
+	return Geometry_Init();
 }
 
 PyObject* initBGL()
 {
-	return BPyInit_bgl();
+	return BGL_Init();
 }
 
 PyObject* initBLF()
 {
-	return BPyInit_blf();
+	return BLF_Init();
 }
 
 // utility function for loading and saving the globalDict
@@ -2461,4 +2443,4 @@
 	gp_GamePythonPathOrig[0] = '\0';
 }
 
-#endif // WITH_PYTHON+#endif // DISABLE_PYTHON
/*
 * ***** BEGIN GPL LICENSE BLOCK *****
 *
 * This program is free software; you can redistribute it and/or
 * modify it under the terms of the GNU General Public License
 * as published by the Free Software Foundation; either version 2
 * of the License, or (at your option) any later version.
 *
 * This program is distributed in the hope that it will be useful,
 * but WITHOUT ANY WARRANTY; without even the implied warranty of
 * MERCHANTABILITY or FITNESS FOR A PARTICULAR PURPOSE.  See the
 * GNU General Public License for more details.
 *
 * You should have received a copy of the GNU General Public License
 * along with this program; if not, write to the Free Software Foundation,
 * Inc., 51 Franklin Street, Fifth Floor, Boston, MA 02110-1301, USA.
 *
 * The Original Code is Copyright (C) 2001-2002 by NaN Holding BV.
 * All rights reserved.
 *
 * The Original Code is: all of this file.
 *
 * Contributor(s): none yet.
 *
 * ***** END GPL LICENSE BLOCK *****
 * Blender's Ketsji startpoint
 */

/** \file gameengine/BlenderRoutines/BL_KetsjiEmbedStart.cpp
 *  \ingroup blroutines
 */


#include <signal.h>
#include <stdlib.h>
#include <stdio.h>

#if defined(WIN32) && !defined(FREE_WINDOWS)
// don't show stl-warnings
#pragma warning (disable:4786)
#endif

#ifdef GLES
#include <GLES2/gl2.h>
#include FAKE_GL_MODE
#endif
#include <GL/glew.h>
#include <stdio.h>

#include "KX_BlenderGL.h"
#include "KX_BlenderCanvas.h"
#include "KX_BlenderKeyboardDevice.h"
#include "KX_BlenderMouseDevice.h"
#include "KX_BlenderRenderTools.h"
#include "KX_BlenderSystem.h"
#include "BL_Material.h"

#include "KX_KetsjiEngine.h"
#include "KX_BlenderSceneConverter.h"
#include "KX_PythonInit.h"
#include "KX_PyConstraintBinding.h"
#include "KX_PythonMain.h"

#include "RAS_GLExtensionManager.h"
#include "RAS_OpenGLRasterizer.h"
#include "RAS_ListRasterizer.h"

#include "NG_LoopBackNetworkDeviceInterface.h"

#include "BL_System.h"

#include "GPU_extensions.h"
#include "Value.h"



#ifdef __cplusplus
extern "C" {
#endif
	/***/
#include "DNA_view3d_types.h"
#include "DNA_screen_types.h"
#include "DNA_userdef_types.h"
#include "DNA_windowmanager_types.h"
#include "BKE_global.h"
#include "BKE_report.h"

#include "MEM_guardedalloc.h"

/* #include "BKE_screen.h" */ /* cant include this because of 'new' function name */
extern float BKE_screen_view3d_zoom_to_fac(float camzoom);

#include "BKE_main.h"
#include "BLI_blenlib.h"
#include "BLO_readfile.h"
#include "DNA_scene_types.h"
#include "BKE_ipo.h"
	/***/

#include "BKE_context.h"
#include "../../blender/windowmanager/WM_types.h"
#include "../../blender/windowmanager/wm_window.h"
#include "../../blender/windowmanager/wm_event_system.h"
#ifdef __cplusplus
}
#endif

#ifdef WITH_AUDASPACE
#  include "AUD_C-API.h"
#  include "AUD_I3DDevice.h"
#  include "AUD_IDevice.h"
#endif

static BlendFileData *load_game_data(char *filename)
{
	ReportList reports;
	BlendFileData *bfd;
	
	BKE_reports_init(&reports, RPT_STORE);
	bfd= BLO_read_from_file(filename, &reports);

	if (!bfd) {
		printf("Loading %s failed: ", filename);
		BKE_reports_print(&reports, RPT_ERROR);
	}

	BKE_reports_clear(&reports);

	return bfd;
}

<<<<<<< HEAD
int BL_KetsjiNextFrame(class KX_KetsjiEngine* ketsjiengine, struct bContext *C, struct wmWindow* win, struct Scene* scene, struct ARegion *ar,
                    KX_BlenderKeyboardDevice* keyboarddevice, KX_BlenderMouseDevice* mousedevice, int draw_letterbox)
{
    int exitrequested;

    // first check if we want to exit
    exitrequested = ketsjiengine->GetExitCode();

    // kick the engine
    bool render = ketsjiengine->NextFrame();

    if (render)
    {
        if(draw_letterbox) {
            // Clear screen to border color
            // We do this here since we set the canvas to be within the frames. This means the engine
            // itself is unaware of the extra space, so we clear the whole region for it.
            gpuViewport(ar->winrct.xmin, ar->winrct.ymin,
                 BLI_RCT_SIZE_X(&ar->winrct), BLI_RCT_SIZE_Y(&ar->winrct));
            gpuColorAndClearvf(scene->gm.framing.col, 1.0f);;
        }

        // render the frame
        ketsjiengine->Render();
    }

    wm_window_process_events_nosleep();

    // test for the ESC key
    //XXX while (qtest())
    while(wmEvent *event= (wmEvent *)win->queue.first)
    {
        short val = 0;
        //unsigned short event = 0; //XXX extern_qread(&val);

        if (keyboarddevice->ConvertBlenderEvent(event->type,event->val))
            exitrequested = KX_EXIT_REQUEST_BLENDER_ESC;

            /* Coordinate conversion... where
            * should this really be?
        */
        if (event->type==MOUSEMOVE) {
            /* Note, not nice! XXX 2.5 event hack */
            val = event->x - ar->winrct.xmin;
            mousedevice->ConvertBlenderEvent(MOUSEX, val);

            val = ar->winy - (event->y - ar->winrct.ymin) - 1;
            mousedevice->ConvertBlenderEvent(MOUSEY, val);
        }
        else {
            mousedevice->ConvertBlenderEvent(event->type,event->val);
        }

        BLI_remlink(&win->queue, event);
        wm_event_free(event);
    }

    if(win != CTX_wm_window(C)) {
        exitrequested= KX_EXIT_REQUEST_OUTSIDE; /* window closed while bge runs */
    }
    return exitrequested;
}

struct BL_KetsjiNextFrameState {
	class KX_KetsjiEngine* ketsjiengine;
=======
static int BL_KetsjiNextFrame(KX_KetsjiEngine *ketsjiengine, bContext *C, wmWindow *win, Scene *scene, ARegion *ar,
                              KX_BlenderKeyboardDevice* keyboarddevice, KX_BlenderMouseDevice* mousedevice, int draw_letterbox)
{
	int exitrequested;

	// first check if we want to exit
	exitrequested = ketsjiengine->GetExitCode();

	// kick the engine
	bool render = ketsjiengine->NextFrame();

	if (render) {
		if (draw_letterbox) {
			// Clear screen to border color
			// We do this here since we set the canvas to be within the frames. This means the engine
			// itself is unaware of the extra space, so we clear the whole region for it.
			glClearColor(scene->gm.framing.col[0], scene->gm.framing.col[1], scene->gm.framing.col[2], 1.0f);
			glViewport(ar->winrct.xmin, ar->winrct.ymin,
			           BLI_rcti_size_x(&ar->winrct), BLI_rcti_size_y(&ar->winrct));
			glClear(GL_COLOR_BUFFER_BIT);
		}

		// render the frame
		ketsjiengine->Render();
	}

	wm_window_process_events_nosleep();

	// test for the ESC key
	//XXX while (qtest())
	while (wmEvent *event= (wmEvent *)win->queue.first) {
		short val = 0;
		//unsigned short event = 0; //XXX extern_qread(&val);

		if (keyboarddevice->ConvertBlenderEvent(event->type,event->val))
			exitrequested = KX_EXIT_REQUEST_BLENDER_ESC;

		/* Coordinate conversion... where
		 * should this really be?
		 */
		if (event->type == MOUSEMOVE) {
			/* Note, not nice! XXX 2.5 event hack */
			val = event->x - ar->winrct.xmin;
			mousedevice->ConvertBlenderEvent(MOUSEX, val);

			val = ar->winy - (event->y - ar->winrct.ymin) - 1;
			mousedevice->ConvertBlenderEvent(MOUSEY, val);
		}
		else {
			mousedevice->ConvertBlenderEvent(event->type,event->val);
		}

		BLI_remlink(&win->queue, event);
		wm_event_free(event);
	}

	if (win != CTX_wm_window(C)) {
		exitrequested= KX_EXIT_REQUEST_OUTSIDE; /* window closed while bge runs */
	}
	return exitrequested;
}

struct BL_KetsjiNextFrameState {
	struct KX_KetsjiEngine* ketsjiengine;
>>>>>>> 7748133b
	struct bContext *C;
	struct wmWindow* win;
	struct Scene* scene;
	struct ARegion *ar;
	KX_BlenderKeyboardDevice* keyboarddevice;
	KX_BlenderMouseDevice* mousedevice;
	int draw_letterbox;
} ketsjinextframestate;

<<<<<<< HEAD
int BL_KetsjiPyNextFrame(void *state0) 
=======
static int BL_KetsjiPyNextFrame(void *state0)
>>>>>>> 7748133b
{
	BL_KetsjiNextFrameState *state = (BL_KetsjiNextFrameState *) state0;
	return BL_KetsjiNextFrame(
		state->ketsjiengine, 
		state->C, 
		state->win, 
		state->scene, 
		state->ar,
		state->keyboarddevice, 
		state->mousedevice, 
		state->draw_letterbox);
}

extern "C" void StartKetsjiShell(struct bContext *C, struct ARegion *ar, rcti *cam_frame, int always_use_expand_framing)
{
	/* context values */
	struct wmWindow *win= CTX_wm_window(C);
	struct Scene *startscene= CTX_data_scene(C);
	struct Main* maggie1= CTX_data_main(C);


	RAS_Rect area_rect;
	area_rect.SetLeft(cam_frame->xmin);
	area_rect.SetBottom(cam_frame->ymin);
	area_rect.SetRight(cam_frame->xmax);
	area_rect.SetTop(cam_frame->ymax);

	int exitrequested = KX_EXIT_REQUEST_NO_REQUEST;
	Main* blenderdata = maggie1;

	char* startscenename = startscene->id.name+2;
	char pathname[FILE_MAXDIR+FILE_MAXFILE], oldsce[FILE_MAXDIR+FILE_MAXFILE];
	STR_String exitstring = "";
	BlendFileData *bfd= NULL;

	BLI_strncpy(pathname, blenderdata->name, sizeof(pathname));
	BLI_strncpy(oldsce, G.main->name, sizeof(oldsce));
#ifdef WITH_PYTHON
	resetGamePythonPath(); // need this so running a second time wont use an old blendfiles path
	setGamePythonPath(G.main->name);

	// Acquire Python's GIL (global interpreter lock)
	// so we can safely run Python code and API calls
	PyGILState_STATE gilstate = PyGILState_Ensure();
	
	PyObject *pyGlobalDict = PyDict_New(); /* python utility storage, spans blend file loading */
#endif
	
	bgl::InitExtensions(true);

	// VBO code for derived mesh is not compatible with BGE (couldn't find why), so disable
	int disableVBO = (U.gameflags & USER_DISABLE_VBO);
	U.gameflags |= USER_DISABLE_VBO;

	// Globals to be carried on over blender files
	GlobalSettings gs;
	gs.matmode= startscene->gm.matmode;
	gs.glslflag= startscene->gm.flag;

	do
	{
		View3D *v3d= CTX_wm_view3d(C);
		RegionView3D *rv3d= CTX_wm_region_view3d(C);

		// get some preferences
		SYS_SystemHandle syshandle = SYS_GetSystem();
		bool properties	= (SYS_GetCommandLineInt(syshandle, "show_properties", 0) != 0);
		bool usefixed = (SYS_GetCommandLineInt(syshandle, "fixedtime", 0) != 0);
		bool profile = (SYS_GetCommandLineInt(syshandle, "show_profile", 0) != 0);
		bool frameRate = (SYS_GetCommandLineInt(syshandle, "show_framerate", 0) != 0);
		bool animation_record = (SYS_GetCommandLineInt(syshandle, "animation_record", 0) != 0);
		bool displaylists = (SYS_GetCommandLineInt(syshandle, "displaylists", 0) != 0);
#ifdef WITH_PYTHON
		bool nodepwarnings = (SYS_GetCommandLineInt(syshandle, "ignore_deprecation_warnings", 0) != 0);
#endif
		bool novertexarrays = (SYS_GetCommandLineInt(syshandle, "novertexarrays", 0) != 0);
		bool mouse_state = startscene->gm.flag & GAME_SHOW_MOUSE;
		bool restrictAnimFPS = startscene->gm.flag & GAME_RESTRICT_ANIM_UPDATES;

		if (animation_record) usefixed= false; /* override since you don't want to run full-speed for sim recording */

		// create the canvas, rasterizer and rendertools
		RAS_ICanvas* canvas = new KX_BlenderCanvas(win, area_rect, ar);
		
		// default mouse state set on render panel
		if (mouse_state)
			canvas->SetMouseState(RAS_ICanvas::MOUSE_NORMAL);
		else
			canvas->SetMouseState(RAS_ICanvas::MOUSE_INVISIBLE);
		RAS_IRenderTools* rendertools = new KX_BlenderRenderTools();
		RAS_IRasterizer* rasterizer = NULL;
		
		//Don't use displaylists with VBOs
		//If auto starts using VBOs, make sure to check for that here
		if (displaylists && startscene->gm.raster_storage != RAS_STORE_VBO)
			rasterizer = new RAS_ListRasterizer(canvas, true, startscene->gm.raster_storage);
		else
			rasterizer = new RAS_OpenGLRasterizer(canvas, startscene->gm.raster_storage);
		
		// create the inputdevices
		KX_BlenderKeyboardDevice* keyboarddevice = new KX_BlenderKeyboardDevice();
		KX_BlenderMouseDevice* mousedevice = new KX_BlenderMouseDevice();
		
		// create a networkdevice
		NG_NetworkDeviceInterface* networkdevice = new
			NG_LoopBackNetworkDeviceInterface();

		//
		// create a ketsji/blendersystem (only needed for timing and stuff)
		KX_BlenderSystem* kxsystem = new KX_BlenderSystem();
		
		// create the ketsjiengine
		KX_KetsjiEngine* ketsjiengine = new KX_KetsjiEngine(kxsystem);
		
		// set the devices
		ketsjiengine->SetKeyboardDevice(keyboarddevice);
		ketsjiengine->SetMouseDevice(mousedevice);
		ketsjiengine->SetNetworkDevice(networkdevice);
		ketsjiengine->SetCanvas(canvas);
		ketsjiengine->SetRenderTools(rendertools);
		ketsjiengine->SetRasterizer(rasterizer);
		ketsjiengine->SetUseFixedTime(usefixed);
		ketsjiengine->SetTimingDisplay(frameRate, profile, properties);
		ketsjiengine->SetRestrictAnimationFPS(restrictAnimFPS);
		KX_KetsjiEngine::SetExitKey(ConvertKeyCode(startscene->gm.exitkey));

		//set the global settings (carried over if restart/load new files)
		ketsjiengine->SetGlobalSettings(&gs);

#ifdef WITH_PYTHON
		CValue::SetDeprecationWarnings(nodepwarnings);
#endif

		//lock frame and camera enabled - storing global values
		int tmp_lay= startscene->lay;
		Object *tmp_camera = startscene->camera;

		if (v3d->scenelock==0) {
			startscene->lay= v3d->lay;
			startscene->camera= v3d->camera;
		}

		// some blender stuff
		float camzoom;
		int draw_letterbox = 0;
		
		if (rv3d->persp==RV3D_CAMOB) {
			if (startscene->gm.framing.type == SCE_GAMEFRAMING_BARS) { /* Letterbox */
				camzoom = 1.0f;
				draw_letterbox = 1;
			}
			else {
				camzoom = 1.0f / BKE_screen_view3d_zoom_to_fac(rv3d->camzoom);
			}
		}
		else {
			camzoom = 2.0;
		}


		ketsjiengine->SetDrawType(v3d->drawtype);
		ketsjiengine->SetCameraZoom(camzoom);
		
		// if we got an exitcode 3 (KX_EXIT_REQUEST_START_OTHER_GAME) load a different file
		if (exitrequested == KX_EXIT_REQUEST_START_OTHER_GAME || exitrequested == KX_EXIT_REQUEST_RESTART_GAME)
		{
			exitrequested = KX_EXIT_REQUEST_NO_REQUEST;
			if (bfd) BLO_blendfiledata_free(bfd);
			
			char basedpath[FILE_MAX];
			// base the actuator filename with respect
			// to the original file working directory

			if (exitstring != "")
				strcpy(basedpath, exitstring.Ptr());

			// load relative to the last loaded file, this used to be relative
			// to the first file but that makes no sense, relative paths in
			// blend files should be relative to that file, not some other file
			// that happened to be loaded first
			BLI_path_abs(basedpath, pathname);
			bfd = load_game_data(basedpath);
			
			// if it wasn't loaded, try it forced relative
			if (!bfd)
			{
				// just add "//" in front of it
				char temppath[242];
				strcpy(temppath, "//");
				strcat(temppath, basedpath);
				
				BLI_path_abs(temppath, pathname);
				bfd = load_game_data(temppath);
			}
			
			// if we got a loaded blendfile, proceed
			if (bfd)
			{
				blenderdata = bfd->main;
				startscenename = bfd->curscene->id.name + 2;

				if (blenderdata) {
					BLI_strncpy(G.main->name, blenderdata->name, sizeof(G.main->name));
					BLI_strncpy(pathname, blenderdata->name, sizeof(pathname));
#ifdef WITH_PYTHON
					setGamePythonPath(G.main->name);
#endif
				}
			}
			// else forget it, we can't find it
			else
			{
				exitrequested = KX_EXIT_REQUEST_QUIT_GAME;
			}
		}

		Scene *scene= bfd ? bfd->curscene : (Scene *)BLI_findstring(&blenderdata->scene, startscenename, offsetof(ID, name) + 2);

		if (scene)
		{
			int startFrame = scene->r.cfra;
			ketsjiengine->SetAnimRecordMode(animation_record, startFrame);
			
			// Quad buffered needs a special window.
			if (scene->gm.stereoflag == STEREO_ENABLED) {
				if (scene->gm.stereomode != RAS_IRasterizer::RAS_STEREO_QUADBUFFERED)
					rasterizer->SetStereoMode((RAS_IRasterizer::StereoMode) scene->gm.stereomode);

				rasterizer->SetEyeSeparation(scene->gm.eyeseparation);
			}

			rasterizer->SetBackColor(scene->gm.framing.col[0], scene->gm.framing.col[1], scene->gm.framing.col[2], 0.0f);
		}
		
		char *python_main = NULL;
		if (exitrequested != KX_EXIT_REQUEST_QUIT_GAME)
		{
			if (rv3d->persp != RV3D_CAMOB)
			{
				ketsjiengine->EnableCameraOverride(startscenename);
				ketsjiengine->SetCameraOverrideUseOrtho((rv3d->persp == RV3D_ORTHO));
				ketsjiengine->SetCameraOverrideProjectionMatrix(MT_CmMatrix4x4(rv3d->winmat));
				ketsjiengine->SetCameraOverrideViewMatrix(MT_CmMatrix4x4(rv3d->viewmat));
				if (rv3d->persp == RV3D_ORTHO)
				{
					ketsjiengine->SetCameraOverrideClipping(-v3d->far, v3d->far);
				}
				else
				{
					ketsjiengine->SetCameraOverrideClipping(v3d->near, v3d->far);
				}
				ketsjiengine->SetCameraOverrideLens(v3d->lens);
			}
			
			// create a scene converter, create and convert the startingscene
			KX_ISceneConverter* sceneconverter = new KX_BlenderSceneConverter(blenderdata, ketsjiengine);
			ketsjiengine->SetSceneConverter(sceneconverter);
			sceneconverter->addInitFromFrame=false;
			if (always_use_expand_framing)
				sceneconverter->SetAlwaysUseExpandFraming(true);

			bool usemat = false, useglslmat = false;

			if (GLEW_ARB_multitexture && GLEW_VERSION_1_1)
				usemat = true;

			if (GPU_glsl_support())
				useglslmat = true;
			else if (gs.matmode == GAME_MAT_GLSL)
				usemat = false;

			if (usemat && (gs.matmode != GAME_MAT_TEXFACE))
				sceneconverter->SetMaterials(true);
			if (useglslmat && (gs.matmode == GAME_MAT_GLSL))
				sceneconverter->SetGLSLMaterials(true);
					
			KX_Scene* startscene = new KX_Scene(keyboarddevice,
				mousedevice,
				networkdevice,
				startscenename,
				scene,
				canvas);

#ifdef WITH_PYTHON
			// some python things
			PyObject *gameLogic, *gameLogic_keys;
			setupGamePython(ketsjiengine, startscene, blenderdata, pyGlobalDict, &gameLogic, &gameLogic_keys, 0, NULL);
#endif // WITH_PYTHON

			//initialize Dome Settings
			if (scene->gm.stereoflag == STEREO_DOME)
				ketsjiengine->InitDome(scene->gm.dome.res, scene->gm.dome.mode, scene->gm.dome.angle, scene->gm.dome.resbuf, scene->gm.dome.tilt, scene->gm.dome.warptext);

			// initialize 3D Audio Settings
			AUD_I3DDevice* dev = AUD_get3DDevice();
			if (dev)
			{
				dev->setSpeedOfSound(scene->audio.speed_of_sound);
				dev->setDopplerFactor(scene->audio.doppler_factor);
				dev->setDistanceModel(AUD_DistanceModel(scene->audio.distance_model));
			}

			// from see blender.c:
			// FIXME: this version patching should really be part of the file-reading code,
			// but we still get too many unrelated data-corruption crashes otherwise...
			if (blenderdata->versionfile < 250)
				do_versions_ipos_to_animato(blenderdata);

			if (sceneconverter)
			{
				// convert and add scene
				sceneconverter->ConvertScene(
					startscene,
					rendertools,
					canvas);
				ketsjiengine->AddScene(startscene);
				
				// init the rasterizer
				rasterizer->Init();
				
				// start the engine
				ketsjiengine->StartEngine(true);
				

				// Set the animation playback rate for ipo's and actions
				// the framerate below should patch with FPS macro defined in blendef.h
				// Could be in StartEngine set the framerate, we need the scene to do this
				ketsjiengine->SetAnimFrameRate(FPS);
				
<<<<<<< HEAD
				char *python_main = NULL;
				pynextframestate.state = NULL;
				pynextframestate.func = NULL;
#ifdef WITH_PYTHON
				python_main = KX_GetPythonMain(scene);
#endif // WITH_PYTHON
=======
#ifdef WITH_PYTHON
				char *python_main = NULL;
				pynextframestate.state = NULL;
				pynextframestate.func = NULL;
				python_main = KX_GetPythonMain(scene);

>>>>>>> 7748133b
				// the mainloop
				printf("\nBlender Game Engine Started\n");
				if (python_main) {
					char *python_code = KX_GetPythonCode(blenderdata, python_main);
					if (python_code) {
<<<<<<< HEAD
#ifdef WITH_PYTHON			    
=======
>>>>>>> 7748133b
						ketsjinextframestate.ketsjiengine = ketsjiengine;
						ketsjinextframestate.C = C;
						ketsjinextframestate.win = win;
						ketsjinextframestate.scene = scene;
						ketsjinextframestate.ar = ar;
						ketsjinextframestate.keyboarddevice = keyboarddevice;
						ketsjinextframestate.mousedevice = mousedevice;
						ketsjinextframestate.draw_letterbox = draw_letterbox;
			
						pynextframestate.state = &ketsjinextframestate;
<<<<<<< HEAD
						pynextframestate.func = &BL_KetsjiPyNextFrame;			
						printf("Yielding control to Python script '%s'...\n", python_main);
						PyRun_SimpleString(python_code);
						printf("Exit Python script '%s'\n", python_main);
#endif // WITH_PYTHON				
						MEM_freeN(python_code);
					}				
				}
				else {
=======
						pynextframestate.func = &BL_KetsjiPyNextFrame;
						printf("Yielding control to Python script '%s'...\n", python_main);
						PyRun_SimpleString(python_code);
						printf("Exit Python script '%s'\n", python_main);
						MEM_freeN(python_code);
					}
				}
				else
#endif  /* WITH_PYTHON */
				{
>>>>>>> 7748133b
					while (!exitrequested)
					{
						exitrequested = BL_KetsjiNextFrame(ketsjiengine, C, win, scene, ar, keyboarddevice, mousedevice, draw_letterbox);
					}
				}
				printf("Blender Game Engine Finished\n");
				exitstring = ketsjiengine->GetExitString();
<<<<<<< HEAD
				if (python_main) MEM_freeN(python_main);
=======
#ifdef WITH_PYTHON
				if (python_main) MEM_freeN(python_main);
#endif  /* WITH_PYTHON */
>>>>>>> 7748133b

				gs = *(ketsjiengine->GetGlobalSettings());

				// when exiting the mainloop
#ifdef WITH_PYTHON
				// Clears the dictionary by hand:
				// This prevents, extra references to global variables
				// inside the GameLogic dictionary when the python interpreter is finalized.
				// which allows the scene to safely delete them :)
				// see: (space.c)->start_game
				
				//PyDict_Clear(PyModule_GetDict(gameLogic));
				
				// Keep original items, means python plugins will autocomplete members
				PyObject *gameLogic_keys_new = PyDict_Keys(PyModule_GetDict(gameLogic));
				const Py_ssize_t numitems= PyList_GET_SIZE(gameLogic_keys_new);
				Py_ssize_t listIndex;
				for (listIndex=0; listIndex < numitems; listIndex++) {
					PyObject *item = PyList_GET_ITEM(gameLogic_keys_new, listIndex);
					if (!PySequence_Contains(gameLogic_keys, item)) {
						PyDict_DelItem(	PyModule_GetDict(gameLogic), item);
					}
				}
				Py_DECREF(gameLogic_keys_new);
				gameLogic_keys_new = NULL;
#endif
				ketsjiengine->StopEngine();
#ifdef WITH_PYTHON
				exitGamePythonScripting();
#endif
				networkdevice->Disconnect();
			}
			if (sceneconverter)
			{
				delete sceneconverter;
				sceneconverter = NULL;
			}

#ifdef WITH_PYTHON
			Py_DECREF(gameLogic_keys);
			gameLogic_keys = NULL;
#endif
		}
		//lock frame and camera enabled - restoring global values
		if (v3d->scenelock==0) {
			startscene->lay= tmp_lay;
			startscene->camera= tmp_camera;
		}

		if (exitrequested != KX_EXIT_REQUEST_OUTSIDE)
		{
			// set the cursor back to normal
			canvas->SetMouseState(RAS_ICanvas::MOUSE_NORMAL);
		}
		
		// clean up some stuff
		if (ketsjiengine)
		{
			delete ketsjiengine;
			ketsjiengine = NULL;
		}
		if (kxsystem)
		{
			delete kxsystem;
			kxsystem = NULL;
		}
		if (networkdevice)
		{
			delete networkdevice;
			networkdevice = NULL;
		}
		if (keyboarddevice)
		{
			delete keyboarddevice;
			keyboarddevice = NULL;
		}
		if (mousedevice)
		{
			delete mousedevice;
			mousedevice = NULL;
		}
		if (rasterizer)
		{
			delete rasterizer;
			rasterizer = NULL;
		}
		if (rendertools)
		{
			delete rendertools;
			rendertools = NULL;
		}
		if (canvas)
		{
			delete canvas;
			canvas = NULL;
		}

		// stop all remaining playing sounds
		AUD_getDevice()->stopAll();
	
	} while (exitrequested == KX_EXIT_REQUEST_RESTART_GAME || exitrequested == KX_EXIT_REQUEST_START_OTHER_GAME);
	
	if (!disableVBO)
		U.gameflags &= ~USER_DISABLE_VBO;

	if (bfd) BLO_blendfiledata_free(bfd);

	BLI_strncpy(G.main->name, oldsce, sizeof(G.main->name));

#ifdef WITH_PYTHON
	Py_DECREF(pyGlobalDict);

	// Release Python's GIL
	PyGILState_Release(gilstate);
#endif

}<|MERGE_RESOLUTION|>--- conflicted
+++ resolved
@@ -129,73 +129,6 @@
 	return bfd;
 }
 
-<<<<<<< HEAD
-int BL_KetsjiNextFrame(class KX_KetsjiEngine* ketsjiengine, struct bContext *C, struct wmWindow* win, struct Scene* scene, struct ARegion *ar,
-                    KX_BlenderKeyboardDevice* keyboarddevice, KX_BlenderMouseDevice* mousedevice, int draw_letterbox)
-{
-    int exitrequested;
-
-    // first check if we want to exit
-    exitrequested = ketsjiengine->GetExitCode();
-
-    // kick the engine
-    bool render = ketsjiengine->NextFrame();
-
-    if (render)
-    {
-        if(draw_letterbox) {
-            // Clear screen to border color
-            // We do this here since we set the canvas to be within the frames. This means the engine
-            // itself is unaware of the extra space, so we clear the whole region for it.
-            gpuViewport(ar->winrct.xmin, ar->winrct.ymin,
-                 BLI_RCT_SIZE_X(&ar->winrct), BLI_RCT_SIZE_Y(&ar->winrct));
-            gpuColorAndClearvf(scene->gm.framing.col, 1.0f);;
-        }
-
-        // render the frame
-        ketsjiengine->Render();
-    }
-
-    wm_window_process_events_nosleep();
-
-    // test for the ESC key
-    //XXX while (qtest())
-    while(wmEvent *event= (wmEvent *)win->queue.first)
-    {
-        short val = 0;
-        //unsigned short event = 0; //XXX extern_qread(&val);
-
-        if (keyboarddevice->ConvertBlenderEvent(event->type,event->val))
-            exitrequested = KX_EXIT_REQUEST_BLENDER_ESC;
-
-            /* Coordinate conversion... where
-            * should this really be?
-        */
-        if (event->type==MOUSEMOVE) {
-            /* Note, not nice! XXX 2.5 event hack */
-            val = event->x - ar->winrct.xmin;
-            mousedevice->ConvertBlenderEvent(MOUSEX, val);
-
-            val = ar->winy - (event->y - ar->winrct.ymin) - 1;
-            mousedevice->ConvertBlenderEvent(MOUSEY, val);
-        }
-        else {
-            mousedevice->ConvertBlenderEvent(event->type,event->val);
-        }
-
-        BLI_remlink(&win->queue, event);
-        wm_event_free(event);
-    }
-
-    if(win != CTX_wm_window(C)) {
-        exitrequested= KX_EXIT_REQUEST_OUTSIDE; /* window closed while bge runs */
-    }
-    return exitrequested;
-}
-
-struct BL_KetsjiNextFrameState {
-	class KX_KetsjiEngine* ketsjiengine;
-=======
 static int BL_KetsjiNextFrame(KX_KetsjiEngine *ketsjiengine, bContext *C, wmWindow *win, Scene *scene, ARegion *ar,
                               KX_BlenderKeyboardDevice* keyboarddevice, KX_BlenderMouseDevice* mousedevice, int draw_letterbox)
 {
@@ -259,8 +192,7 @@
 }
 
 struct BL_KetsjiNextFrameState {
-	struct KX_KetsjiEngine* ketsjiengine;
->>>>>>> 7748133b
+	class KX_KetsjiEngine* ketsjiengine;
 	struct bContext *C;
 	struct wmWindow* win;
 	struct Scene* scene;
@@ -270,11 +202,7 @@
 	int draw_letterbox;
 } ketsjinextframestate;
 
-<<<<<<< HEAD
-int BL_KetsjiPyNextFrame(void *state0) 
-=======
 static int BL_KetsjiPyNextFrame(void *state0)
->>>>>>> 7748133b
 {
 	BL_KetsjiNextFrameState *state = (BL_KetsjiNextFrameState *) state0;
 	return BL_KetsjiNextFrame(
@@ -287,6 +215,7 @@
 		state->mousedevice, 
 		state->draw_letterbox);
 }
+
 
 extern "C" void StartKetsjiShell(struct bContext *C, struct ARegion *ar, rcti *cam_frame, int always_use_expand_framing)
 {
@@ -604,30 +533,17 @@
 				// Could be in StartEngine set the framerate, we need the scene to do this
 				ketsjiengine->SetAnimFrameRate(FPS);
 				
-<<<<<<< HEAD
-				char *python_main = NULL;
-				pynextframestate.state = NULL;
-				pynextframestate.func = NULL;
-#ifdef WITH_PYTHON
-				python_main = KX_GetPythonMain(scene);
-#endif // WITH_PYTHON
-=======
 #ifdef WITH_PYTHON
 				char *python_main = NULL;
 				pynextframestate.state = NULL;
 				pynextframestate.func = NULL;
 				python_main = KX_GetPythonMain(scene);
 
->>>>>>> 7748133b
 				// the mainloop
 				printf("\nBlender Game Engine Started\n");
 				if (python_main) {
 					char *python_code = KX_GetPythonCode(blenderdata, python_main);
 					if (python_code) {
-<<<<<<< HEAD
-#ifdef WITH_PYTHON			    
-=======
->>>>>>> 7748133b
 						ketsjinextframestate.ketsjiengine = ketsjiengine;
 						ketsjinextframestate.C = C;
 						ketsjinextframestate.win = win;
@@ -638,28 +554,20 @@
 						ketsjinextframestate.draw_letterbox = draw_letterbox;
 			
 						pynextframestate.state = &ketsjinextframestate;
-<<<<<<< HEAD
-						pynextframestate.func = &BL_KetsjiPyNextFrame;			
-						printf("Yielding control to Python script '%s'...\n", python_main);
-						PyRun_SimpleString(python_code);
-						printf("Exit Python script '%s'\n", python_main);
-#endif // WITH_PYTHON				
-						MEM_freeN(python_code);
-					}				
-				}
-				else {
-=======
 						pynextframestate.func = &BL_KetsjiPyNextFrame;
 						printf("Yielding control to Python script '%s'...\n", python_main);
 						PyRun_SimpleString(python_code);
 						printf("Exit Python script '%s'\n", python_main);
 						MEM_freeN(python_code);
 					}
+						printf("Yielding control to Python script '%s'...\n", python_main);
+						PyRun_SimpleString(python_code);
+						printf("Exit Python script '%s'\n", python_main);
+						MEM_freeN(python_code);
 				}
 				else
 #endif  /* WITH_PYTHON */
 				{
->>>>>>> 7748133b
 					while (!exitrequested)
 					{
 						exitrequested = BL_KetsjiNextFrame(ketsjiengine, C, win, scene, ar, keyboarddevice, mousedevice, draw_letterbox);
@@ -667,13 +575,9 @@
 				}
 				printf("Blender Game Engine Finished\n");
 				exitstring = ketsjiengine->GetExitString();
-<<<<<<< HEAD
-				if (python_main) MEM_freeN(python_main);
-=======
 #ifdef WITH_PYTHON
 				if (python_main) MEM_freeN(python_main);
 #endif  /* WITH_PYTHON */
->>>>>>> 7748133b
 
 				gs = *(ketsjiengine->GetGlobalSettings());
 

--- conflicted
+++ resolved
@@ -2703,22 +2703,13 @@
 
 	/* directional lights */
 	for (int i = 0; i < NUM_LIGHTS; i++) {
-<<<<<<< HEAD
 		vec3 light_position_world = glLightSource[i].position.xyz;
-		vec3 light_position = normalize(NormalMatrix * light_position_world);
+		vec3 light_position = normalize(light_position_world);
 
 		vec3 H = normalize(light_position + V);
 
+		vec3 light_diffuse = glLightSource[i].diffuse.rgb;
 		vec3 light_specular = glLightSource[i].specular.rgb;
-=======
-		vec3 light_position_world = gl_LightSource[i].position.xyz;
-		vec3 light_position = normalize(light_position_world);
-
-		vec3 H = normalize(light_position + V);
-
-		vec3 light_diffuse = gl_LightSource[i].diffuse.rgb;
-		vec3 light_specular = gl_LightSource[i].specular.rgb;
->>>>>>> eb1532a8
 
 		float NdotL = dot(N, light_position);
 		float NdotV = dot(N, V);

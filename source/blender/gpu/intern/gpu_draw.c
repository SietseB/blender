--- conflicted
+++ resolved
@@ -977,31 +977,13 @@
 		GMS.blendmode= GMS.blendmode_fixed;
 	}
 
-<<<<<<< HEAD
 	if (MIN2(v3d->drawtype, ob->dt) != OB_MATCAP) {
 		/* no materials assigned? */
 		if(ob->totcol==0) {
-			GMS.matbuf[0][0][0]= (defmaterial.ref+defmaterial.emit)*defmaterial.r;
-			GMS.matbuf[0][0][1]= (defmaterial.ref+defmaterial.emit)*defmaterial.g;
-			GMS.matbuf[0][0][2]= (defmaterial.ref+defmaterial.emit)*defmaterial.b;
-			GMS.matbuf[0][0][3]= 1.0;
-
-			GMS.matbuf[0][1][0]= defmaterial.spec*defmaterial.specr;
-			GMS.matbuf[0][1][1]= defmaterial.spec*defmaterial.specg;
-			GMS.matbuf[0][1][2]= defmaterial.spec*defmaterial.specb;
-			GMS.matbuf[0][1][3]= 1.0;
-			
+		gpu_material_to_fixed(&GMS.matbuf[0], &defmaterial, 0);
+
 			/* do material 1 too, for displists! */
-			QUATCOPY(GMS.matbuf[1][0], GMS.matbuf[0][0]);
-			QUATCOPY(GMS.matbuf[1][1], GMS.matbuf[0][1]);
-=======
-	/* no materials assigned? */
-	if(ob->totcol==0) {
-		gpu_material_to_fixed(&GMS.matbuf[0], &defmaterial, 0);
-
-		/* do material 1 too, for displists! */
 		memcpy(&GMS.matbuf[1], &GMS.matbuf[0], sizeof(GPUMaterialFixed));
->>>>>>> f48f8d3b
 
 			if(glsl) {
 				GMS.gmatbuf[0]= &defmaterial;
@@ -1010,7 +992,6 @@
 
 			GMS.blendmode[0]= GPU_BLEND_SOLID;
 		}
-<<<<<<< HEAD
 		
 		/* setup materials */
 		for(a=1; a<=ob->totcol; a++) {
@@ -1029,32 +1010,13 @@
 			}
 			else {
 				/* fixed function opengl materials */
-				if (ma->mode & MA_SHLESS) {
-					GMS.matbuf[a][0][0]= ma->r;
-					GMS.matbuf[a][0][1]= ma->g;
-					GMS.matbuf[a][0][2]= ma->b;
-					if(gamma) linearrgb_to_srgb_v3_v3(&GMS.matbuf[a][0][0], &GMS.matbuf[a][0][0]);
-				} else {
-					GMS.matbuf[a][0][0]= (ma->ref+ma->emit)*ma->r;
-					GMS.matbuf[a][0][1]= (ma->ref+ma->emit)*ma->g;
-					GMS.matbuf[a][0][2]= (ma->ref+ma->emit)*ma->b;
-
-					GMS.matbuf[a][1][0]= ma->spec*ma->specr;
-					GMS.matbuf[a][1][1]= ma->spec*ma->specg;
-					GMS.matbuf[a][1][2]= ma->spec*ma->specb;
-					GMS.matbuf[a][1][3]= 1.0;
-					
-					if(gamma) {
-						linearrgb_to_srgb_v3_v3(&GMS.matbuf[a][0][0], &GMS.matbuf[a][0][0]);
-						linearrgb_to_srgb_v3_v3(&GMS.matbuf[a][1][0], &GMS.matbuf[a][1][0]);
-					}
-				}
+			gpu_material_to_fixed(&GMS.matbuf[a], ma, gamma);
 
 				blendmode = (ma->alpha == 1.0f)? GPU_BLEND_SOLID: GPU_BLEND_ALPHA;
 				if(do_alpha_pass && GMS.alphapass)
-					GMS.matbuf[a][0][3]= ma->alpha;
+				GMS.matbuf[a].diff[3]= ma->alpha;
 				else
-					GMS.matbuf[a][0][3]= 1.0f;
+				GMS.matbuf[a].diff[3]= 1.0f;
 			}
 
 			/* setting do_alpha_pass = 1 indicates this object needs to be
@@ -1064,17 +1026,6 @@
 				if(ELEM(blendmode, GPU_BLEND_ALPHA, GPU_BLEND_ADD) && !GMS.alphapass)
 					*do_alpha_pass= 1;
 			}
-=======
-		else {
-			/* fixed function opengl materials */
-			gpu_material_to_fixed(&GMS.matbuf[a], ma, gamma);
-
-			blendmode = (ma->alpha == 1.0f)? GPU_BLEND_SOLID: GPU_BLEND_ALPHA;
-			if(do_alpha_pass && GMS.alphapass)
-				GMS.matbuf[a].diff[3]= ma->alpha;
-			else
-				GMS.matbuf[a].diff[3]= 1.0f;
->>>>>>> f48f8d3b
 		}
 	}
 	else /* MatCap */ {

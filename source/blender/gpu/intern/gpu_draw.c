--- conflicted
+++ resolved
@@ -1293,13 +1293,7 @@
 		power= (ELEM(la->type, LA_SUN, LA_HEMI))? la->energy*M_PI: la->energy*M_PI; //XXX la->power
 		
 		/* setup energy */
-<<<<<<< HEAD
-		energy[0]= power*la->r;
-		energy[1]= power*la->g;
-		energy[2]= power*la->b;
-=======
 		mul_v3_v3fl(energy, &la->r, la->energy);
->>>>>>> 2198cfdb
 		energy[3]= 1.0;
 
 		glLightfv(GL_LIGHT0+count, GL_DIFFUSE, energy); 

--- conflicted
+++ resolved
@@ -636,7 +636,7 @@
 				float black[3] = {0.0f, 0.0f, 0.0f};
 				/* Making the asumption that we need all of them */
 				for (i = 0; i < 9; ++i) {
-					GPU_shader_uniform_vector(shader, material->shloc[i], 3, 1, &black);
+					GPU_shader_uniform_vector(shader, material->shloc[i], 3, 1, black);
 				}
 			}
 		}
@@ -3559,7 +3559,6 @@
 		wsize = lamp->la->shadow_frustum_size;
 		orthographic_m4(lamp->winmat, -wsize, wsize, -wsize, wsize, lamp->d, lamp->clipend);
 	}
-<<<<<<< HEAD
 	else if (lamp->type == LA_AREA) {
 		wsize = hsize = lamp->area_size;
 
@@ -3571,10 +3570,7 @@
 
 		perspective_m4(lamp->winmat, -wsize, wsize, -hsize, hsize, lamp->d, lamp->d + lamp->clipend);
 	}
-	else {
-=======
 	else if (lamp->type == LA_SPOT) {
->>>>>>> 65f279b7
 		angle = saacos(lamp->spotsi);
 		temp = 0.5f * lamp->size * cosf(angle) / sinf(angle);
 		pixsize = lamp->d / temp;
@@ -3609,18 +3605,13 @@
 		lamp->spotvec[1] = obmat_scale[1] / obmat_scale[2];
 	}
 
-<<<<<<< HEAD
 	lamp->areavec[0] = obmat_scale[0];
 	lamp->areavec[1] = obmat_scale[1];
 
-	/* makeshadowbuf */
-	gpu_lamp_calc_winmat(lamp);
-=======
 	if (GPU_lamp_has_shadow_buffer(lamp)) {
 		/* makeshadowbuf */
 		gpu_lamp_calc_winmat(lamp);
 	}
->>>>>>> 65f279b7
 }
 
 void GPU_lamp_update_size(GPULamp *lamp, float sizex, float sizey)

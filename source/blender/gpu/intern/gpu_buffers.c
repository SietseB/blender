--- conflicted
+++ resolved
@@ -293,12 +293,7 @@
 	/*object->legacy = 1;*/
 	memset(numverts,0,sizeof(int)*MAX_MATERIALS);
 
-<<<<<<< HEAD
-	mvert = dm->getVertArray(dm);
 	mface = dm->getTessFaceArray(dm);
-=======
-	mface = dm->getFaceArray(dm);
->>>>>>> 2198cfdb
 
 	numfaces= dm->getNumTessFaces(dm);
 	for( i=0; i < numfaces; i++ ) {

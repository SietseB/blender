--- conflicted
+++ resolved
@@ -327,17 +327,6 @@
 		gdo->vert_points_usage++;
 	}
 
-<<<<<<< HEAD
-	mface = dm->getTessFaceArray(dm);
-
-	numfaces= dm->getNumTessFaces(dm);
-	for( i=0; i < numfaces; i++ ) {
-		if( mface[i].v4 )
-			numverts[mface[i].mat_nr] += 6;	/* split every quad into two triangles */
-		else
-			numverts[mface[i].mat_nr] += 3;
-	}
-=======
 	lnk->point_index = point_index;
 }
 
@@ -353,7 +342,6 @@
 		gpu_drawobject_add_vert_point(gdo, v[i], base_point_index + i);
 	gdo->triangle_to_mface[base_point_index / 3] = face_index;
 }
->>>>>>> 9fb2e5dd
 
 /* for each vertex, build a list of points related to it; these lists
    are stored in an array sized to the number of vertices */
@@ -412,8 +400,8 @@
 	int points_per_mat[MAX_MATERIALS];
 	int i, curmat, curpoint, totface;
 
-	mface = dm->getFaceArray(dm);
-	totface= dm->getNumFaces(dm);
+	mface = dm->getTessFaceArray(dm);
+	totface= dm->getNumTessFaces(dm);
 
 	/* get the number of points used by each material, treating
 	   each quad as two triangles */
@@ -590,9 +578,9 @@
 	int i, j, start, totface;
 
 	mvert = dm->getVertArray(dm);
-	f = dm->getFaceArray(dm);
-
-	totface= dm->getNumFaces(dm);
+	f = dm->getTessFaceArray(dm);
+
+	totface= dm->getNumTessFaces(dm);
 	for(i = 0; i < totface; i++, f++) {
 		start = index[mat_orig_to_new[f->mat_nr]];
 
@@ -627,11 +615,11 @@
 	int start;
 	float f_no[3];
 
-	float *nors= dm->getFaceDataArray(dm, CD_NORMAL);
+	float *nors= dm->getTessFaceDataArray(dm, CD_NORMAL);
 	MVert *mvert = dm->getVertArray(dm);
-	MFace *f = dm->getFaceArray(dm);
-
-	totface= dm->getNumFaces(dm);
+	MFace *f = dm->getTessFaceArray(dm);
+
+	totface= dm->getNumTessFaces(dm);
 	for(i = 0; i < totface; i++, f++) {
 		const int smoothnormal = (f->flag & ME_SMOOTH);
 
@@ -692,9 +680,9 @@
 
 	if(!(mtface = DM_get_face_data_layer(dm, CD_MTFACE)))
 		return;
-	f = dm->getFaceArray(dm);
+	f = dm->getTessFaceArray(dm);
 		
-	totface = dm->getNumFaces(dm);
+	totface = dm->getNumTessFaces(dm);
 	for(i = 0; i < totface; i++, f++) {
 		start = index[mat_orig_to_new[f->mat_nr]];
 
@@ -720,9 +708,9 @@
 	int i, totface;
 	unsigned char *varray = (unsigned char *)varray_;
 	unsigned char *mcol = (unsigned char *)user;
-	MFace *f = dm->getFaceArray(dm);
-
-	totface= dm->getNumFaces(dm);
+	MFace *f = dm->getTessFaceArray(dm);
+
+	totface= dm->getNumTessFaces(dm);
 	for(i=0; i < totface; i++, f++) {
 		int start = index[mat_orig_to_new[f->mat_nr]];
 
@@ -755,9 +743,9 @@
 	int i, totface;
 	unsigned char *varray = (unsigned char *)varray_;
 	unsigned char *mcol = (unsigned char *)user;
-	MFace *f = dm->getFaceArray(dm);
-
-	totface= dm->getNumFaces(dm);
+	MFace *f = dm->getTessFaceArray(dm);
+
+	totface= dm->getNumTessFaces(dm);
 	for(i=0; i < totface; i++, f++) {
 		int start = index[mat_orig_to_new[f->mat_nr]];
 
@@ -802,7 +790,7 @@
 
 	for(i = 0; i < dm->numFaceData; i++, tf++) {
 		MFace mf;
-		dm->getFace(dm,i,&mf);
+		dm->getTessFace(dm,i,&mf);
 
 		copy_v2_v2(&varray[j],tf->uv[0]);
 		copy_v2_v2(&varray[j+2],tf->uv[1]);
@@ -1028,421 +1016,7 @@
 	GLStates |= GPU_BUFFER_COLOR_STATE;
 }
 
-<<<<<<< HEAD
-	if( useVBOs ) {
-		success = 0;
-		while( success == 0 ) {
-			glBindBufferARB( target, buffer->id );
-			glBufferDataARB( target, buffer->size, 0, GL_STATIC_DRAW_ARB );	/* discard previous data, avoid stalling gpu */
-			varray = glMapBufferARB( target, GL_WRITE_ONLY_ARB );
-			if( varray == 0 ) {
-				DEBUG_VBO( "Failed to map buffer to client address space\n" ); 
-				GPU_buffer_free( buffer, globalPool );
-				GPU_buffer_pool_delete_last( globalPool );
-				buffer= NULL;
-				if( globalPool->size > 0 ) {
-					GPU_buffer_pool_delete_last( globalPool );
-					buffer = GPU_buffer_alloc( size, globalPool );
-					if( buffer == 0 ) {
-						dm->drawObject->legacy = 1;
-						success = 1;
-					}
-				}
-				else {
-					dm->drawObject->legacy = 1;
-					success = 1;
-				}
-			}
-			else {
-				success = 1;
-			}
-		}
-
-		if( dm->drawObject->legacy == 0 ) {
-			uploaded = GL_FALSE;
-			while( !uploaded ) {
-				(*copy_f)( dm, varray, index, redir, user );
-				uploaded = glUnmapBufferARB( target );	/* returns false if data got corruped during transfer */
-			}
-		}
-		glBindBufferARB(target, 0);
-	}
-	else {
-		if( buffer->pointer != 0 ) {
-			varray = buffer->pointer;
-			(*copy_f)( dm, varray, index, redir, user );
-		}
-		else {
-			dm->drawObject->legacy = 1;
-		}
-	}
-
-	MEM_freeN(index);
-
-	return buffer;
-}
-
-static void GPU_buffer_copy_vertex(DerivedMesh *dm, float *varray, int *index, int *redir, void *UNUSED(user))
-{
-	int start;
-	int i, j, numfaces;
-
-	MVert *mvert;
-	MFace *mface;
-
-	DEBUG_VBO("GPU_buffer_copy_vertex\n");
-
-	mvert = dm->getVertArray(dm);
-	mface = dm->getTessFaceArray(dm);
-
-	numfaces= dm->getNumTessFaces(dm);
-	for( i=0; i < numfaces; i++ ) {
-		start = index[redir[mface[i].mat_nr]];
-		if( mface[i].v4 )
-			index[redir[mface[i].mat_nr]] += 18;
-		else
-			index[redir[mface[i].mat_nr]] += 9;
-
-		/* v1 v2 v3 */
-		VECCOPY(&varray[start],mvert[mface[i].v1].co);
-		VECCOPY(&varray[start+3],mvert[mface[i].v2].co);
-		VECCOPY(&varray[start+6],mvert[mface[i].v3].co);
-
-		if( mface[i].v4 ) {
-			/* v3 v4 v1 */
-			VECCOPY(&varray[start+9],mvert[mface[i].v3].co);
-			VECCOPY(&varray[start+12],mvert[mface[i].v4].co);
-			VECCOPY(&varray[start+15],mvert[mface[i].v1].co);
-		}
-	}
-	j = dm->drawObject->nelements*3;
-	for( i = 0; i < dm->drawObject->nindices; i++ ) {
-		if( dm->drawObject->indices[i].element >= dm->drawObject->nelements ) {
-			VECCOPY(&varray[j],mvert[i].co);
-			j+=3;
-		}
-	}
-}
-
-static GPUBuffer *GPU_buffer_vertex( DerivedMesh *dm )
-{
-	DEBUG_VBO("GPU_buffer_vertex\n");
-
-	return GPU_buffer_setup( dm, dm->drawObject, 3, sizeof(float)*3*(dm->drawObject->nelements+dm->drawObject->nlooseverts), GL_ARRAY_BUFFER_ARB, 0, GPU_buffer_copy_vertex);
-}
-
-static void GPU_buffer_copy_normal(DerivedMesh *dm, float *varray, int *index, int *redir, void *UNUSED(user))
-{
-	int i, numfaces;
-	int start;
-	float norm[3];
-
-	float *nors= dm->getTessFaceDataArray(dm, CD_NORMAL);
-	MVert *mvert = dm->getVertArray(dm);
-	MFace *mface = dm->getTessFaceArray(dm);
-
-	DEBUG_VBO("GPU_buffer_copy_normal\n");
-
-	numfaces= dm->getNumTessFaces(dm);
-	for( i=0; i < numfaces; i++ ) {
-		const int smoothnormal = (mface[i].flag & ME_SMOOTH);
-
-		start = index[redir[mface[i].mat_nr]];
-		if( mface[i].v4 )
-			index[redir[mface[i].mat_nr]] += 18;
-		else
-			index[redir[mface[i].mat_nr]] += 9;
-
-		/* v1 v2 v3 */
-		if(smoothnormal) {
-			VECCOPY(&varray[start],mvert[mface[i].v1].no);
-			VECCOPY(&varray[start+3],mvert[mface[i].v2].no);
-			VECCOPY(&varray[start+6],mvert[mface[i].v3].no);
-		}
-		else {
-			if( nors ) {
-				VECCOPY(&varray[start],&nors[i*3]);
-				VECCOPY(&varray[start+3],&nors[i*3]);
-				VECCOPY(&varray[start+6],&nors[i*3]);
-			}
-			if( mface[i].v4 )
-				normal_quad_v3( norm,mvert[mface[i].v1].co, mvert[mface[i].v2].co, mvert[mface[i].v3].co, mvert[mface[i].v4].co);
-			else
-				normal_tri_v3( norm,mvert[mface[i].v1].co, mvert[mface[i].v2].co, mvert[mface[i].v3].co);
-			VECCOPY(&varray[start],norm);
-			VECCOPY(&varray[start+3],norm);
-			VECCOPY(&varray[start+6],norm);
-		}
-
-		if( mface[i].v4 ) {
-			/* v3 v4 v1 */
-			if(smoothnormal) {
-				VECCOPY(&varray[start+9],mvert[mface[i].v3].no);
-				VECCOPY(&varray[start+12],mvert[mface[i].v4].no);
-				VECCOPY(&varray[start+15],mvert[mface[i].v1].no);
-			}
-			else {
-				VECCOPY(&varray[start+9],norm);
-				VECCOPY(&varray[start+12],norm);
-				VECCOPY(&varray[start+15],norm);
-			}
-		}
-	}
-}
-
-static GPUBuffer *GPU_buffer_normal( DerivedMesh *dm )
-{
-	DEBUG_VBO("GPU_buffer_normal\n");
-
-	return GPU_buffer_setup( dm, dm->drawObject, 3, sizeof(float)*3*dm->drawObject->nelements, GL_ARRAY_BUFFER_ARB, 0, GPU_buffer_copy_normal);
-}
-
-static void GPU_buffer_copy_uv(DerivedMesh *dm, float *varray, int *index, int *redir, void *UNUSED(user))
-{
-	int start;
-	int i, numfaces;
-
-	MTFace *mtface;
-	MFace *mface;
-
-	DEBUG_VBO("GPU_buffer_copy_uv\n");
-
-	mface = dm->getTessFaceArray(dm);
-	mtface = DM_get_face_data_layer(dm, CD_MTFACE);
-
-	if( mtface == 0 ) {
-		DEBUG_VBO("Texture coordinates do not exist for this mesh");
-		return;
-	}
-		
-	numfaces= dm->getNumTessFaces(dm);
-	for( i=0; i < numfaces; i++ ) {
-		start = index[redir[mface[i].mat_nr]];
-		if( mface[i].v4 )
-			index[redir[mface[i].mat_nr]] += 12;
-		else
-			index[redir[mface[i].mat_nr]] += 6;
-
-		/* v1 v2 v3 */
-		VECCOPY2D(&varray[start],mtface[i].uv[0]);
-		VECCOPY2D(&varray[start+2],mtface[i].uv[1]);
-		VECCOPY2D(&varray[start+4],mtface[i].uv[2]);
-
-		if( mface[i].v4 ) {
-			/* v3 v4 v1 */
-			VECCOPY2D(&varray[start+6],mtface[i].uv[2]);
-			VECCOPY2D(&varray[start+8],mtface[i].uv[3]);
-			VECCOPY2D(&varray[start+10],mtface[i].uv[0]);
-		}
-	}
-}
-
-static GPUBuffer *GPU_buffer_uv( DerivedMesh *dm )
-{
-	DEBUG_VBO("GPU_buffer_uv\n");
-	if( DM_get_face_data_layer(dm, CD_MTFACE) != 0 )
-		return GPU_buffer_setup( dm, dm->drawObject, 2, sizeof(float)*2*dm->drawObject->nelements, GL_ARRAY_BUFFER_ARB, 0, GPU_buffer_copy_uv);
-	else
-		return 0;
-}
-
-static void GPU_buffer_copy_color3( DerivedMesh *dm, float *varray_, int *index, int *redir, void *user )
-{
-	int i, numfaces;
-	unsigned char *varray = (unsigned char *)varray_;
-	unsigned char *mcol = (unsigned char *)user;
-	MFace *mface = dm->getTessFaceArray(dm);
-
-	DEBUG_VBO("GPU_buffer_copy_color3\n");
-
-	numfaces= dm->getNumTessFaces(dm);
-	for( i=0; i < numfaces; i++ ) {
-		int start = index[redir[mface[i].mat_nr]];
-		if( mface[i].v4 )
-			index[redir[mface[i].mat_nr]] += 18;
-		else
-			index[redir[mface[i].mat_nr]] += 9;
-
-		/* v1 v2 v3 */
-		VECCOPY(&varray[start],&mcol[i*12]);
-		VECCOPY(&varray[start+3],&mcol[i*12+3]);
-		VECCOPY(&varray[start+6],&mcol[i*12+6]);
-		if( mface[i].v4 ) {
-			/* v3 v4 v1 */
-			VECCOPY(&varray[start+9],&mcol[i*12+6]);
-			VECCOPY(&varray[start+12],&mcol[i*12+9]);
-			VECCOPY(&varray[start+15],&mcol[i*12]);
-		}
-	}
-}
-
-static void GPU_buffer_copy_color4( DerivedMesh *dm, float *varray_, int *index, int *redir, void *user )
-{
-	int i, numfaces;
-	unsigned char *varray = (unsigned char *)varray_;
-	unsigned char *mcol = (unsigned char *)user;
-	MFace *mface = dm->getTessFaceArray(dm);
-
-	DEBUG_VBO("GPU_buffer_copy_color4\n");
-
-	numfaces= dm->getNumTessFaces(dm);
-	for( i=0; i < numfaces; i++ ) {
-		int start = index[redir[mface[i].mat_nr]];
-		if( mface[i].v4 )
-			index[redir[mface[i].mat_nr]] += 18;
-		else
-			index[redir[mface[i].mat_nr]] += 9;
-
-		/* v1 v2 v3 */
-		VECCOPY(&varray[start],&mcol[i*16]);
-		VECCOPY(&varray[start+3],&mcol[i*16+4]);
-		VECCOPY(&varray[start+6],&mcol[i*16+8]);
-		if( mface[i].v4 ) {
-			/* v3 v4 v1 */
-			VECCOPY(&varray[start+9],&mcol[i*16+8]);
-			VECCOPY(&varray[start+12],&mcol[i*16+12]);
-			VECCOPY(&varray[start+15],&mcol[i*16]);
-		}
-	}
-}
-
-static GPUBuffer *GPU_buffer_color( DerivedMesh *dm )
-{
-	unsigned char *colors;
-	int i, numfaces;
-	MCol *mcol;
-	GPUBuffer *result;
-	DEBUG_VBO("GPU_buffer_color\n");
-
-	mcol = DM_get_face_data_layer(dm, CD_ID_MCOL);
-	dm->drawObject->colType = CD_ID_MCOL;
-	if(!mcol) {
-		mcol = DM_get_face_data_layer(dm, CD_WEIGHT_MCOL);
-		dm->drawObject->colType = CD_WEIGHT_MCOL;
-	}
-	if(!mcol) {
-		mcol = DM_get_face_data_layer(dm, CD_MCOL);
-		dm->drawObject->colType = CD_MCOL;
-	}
-
-	numfaces= dm->getNumTessFaces(dm);
-	colors = MEM_mallocN(numfaces*12*sizeof(unsigned char), "GPU_buffer_color");
-	for( i=0; i < numfaces*4; i++ ) {
-		colors[i*3] = mcol[i].b;
-		colors[i*3+1] = mcol[i].g;
-		colors[i*3+2] = mcol[i].r;
-	}
-
-	result = GPU_buffer_setup( dm, dm->drawObject, 3, sizeof(char)*3*dm->drawObject->nelements, GL_ARRAY_BUFFER_ARB, colors, GPU_buffer_copy_color3 );
-
-	MEM_freeN(colors);
-	return result;
-}
-
-static void GPU_buffer_copy_edge(DerivedMesh *dm, float *varray, int *UNUSED(index), int *UNUSED(redir), void *UNUSED(user))
-{
-	int i;
-
-	MEdge *medge;
-	unsigned int *varray_ = (unsigned int *)varray;
-	int numedges;
- 
-	DEBUG_VBO("GPU_buffer_copy_edge\n");
-
-	medge = dm->getEdgeArray(dm);
-
-	numedges= dm->getNumEdges(dm);
-	for(i = 0; i < numedges; i++) {
-		varray_[i*2] = (unsigned int)dm->drawObject->indices[medge[i].v1].element;
-		varray_[i*2+1] = (unsigned int)dm->drawObject->indices[medge[i].v2].element;
-	}
-}
-
-static GPUBuffer *GPU_buffer_edge( DerivedMesh *dm )
-{
-	DEBUG_VBO("GPU_buffer_edge\n");
-
-	return GPU_buffer_setup( dm, dm->drawObject, 2, sizeof(int)*2*dm->drawObject->nedges, GL_ELEMENT_ARRAY_BUFFER_ARB, 0, GPU_buffer_copy_edge);
-}
-
-static void GPU_buffer_copy_uvedge(DerivedMesh *dm, float *varray, int *UNUSED(index), int *UNUSED(redir), void *UNUSED(user))
-{
-	MTFace *tf = DM_get_face_data_layer(dm, CD_MTFACE);
-	int i, j=0;
-
-	DEBUG_VBO("GPU_buffer_copy_uvedge\n");
-
-	if(tf) {
-		for(i = 0; i < dm->numFaceData; i++, tf++) {
-			MFace mf;
-			dm->getTessFace(dm,i,&mf);
-
-			VECCOPY2D(&varray[j],tf->uv[0]);
-			VECCOPY2D(&varray[j+2],tf->uv[1]);
-
-			VECCOPY2D(&varray[j+4],tf->uv[1]);
-			VECCOPY2D(&varray[j+6],tf->uv[2]);
-
-			if(!mf.v4) {
-				VECCOPY2D(&varray[j+8],tf->uv[2]);
-				VECCOPY2D(&varray[j+10],tf->uv[0]);
-				j+=12;
-			} else {
-				VECCOPY2D(&varray[j+8],tf->uv[2]);
-				VECCOPY2D(&varray[j+10],tf->uv[3]);
-
-				VECCOPY2D(&varray[j+12],tf->uv[3]);
-				VECCOPY2D(&varray[j+14],tf->uv[0]);
-				j+=16;
-			}
-		}
-	}
-	else {
-		DEBUG_VBO("Could not get MTFACE data layer");
-	}
-}
-
-static GPUBuffer *GPU_buffer_uvedge( DerivedMesh *dm )
-{
-	DEBUG_VBO("GPU_buffer_uvedge\n");
-	/* logic here:
-	 * ...each face gets 3 'nelements'
-	 * ...3 edges per triangle
-	 * ...each edge has its own, non-shared coords.
-	 * so each tri corner needs minimum of 4 floats, quads used less so here we can over allocate and assume all tris.
-	 * */
-	return GPU_buffer_setup( dm, dm->drawObject, 4, 4 * sizeof(float) * dm->drawObject->nelements, GL_ARRAY_BUFFER_ARB, 0, GPU_buffer_copy_uvedge);
-}
-
-
-void GPU_vertex_setup( DerivedMesh *dm )
-{
-	DEBUG_VBO("GPU_vertex_setup\n");
-	if( dm->drawObject == 0 )
-		dm->drawObject = GPU_drawobject_new( dm );
-	if( dm->drawObject->vertices == 0 )
-		dm->drawObject->vertices = GPU_buffer_vertex( dm );
-	if( dm->drawObject->vertices == 0 ) {
-		DEBUG_VBO( "Failed to setup vertices\n" );
-		return;
-	}
-
-	glEnableClientState( GL_VERTEX_ARRAY );
-	if( useVBOs ) {
-		glBindBufferARB( GL_ARRAY_BUFFER_ARB, dm->drawObject->vertices->id );
-		glVertexPointer( 3, GL_FLOAT, 0, 0 );
-	}
-	else {
-		glVertexPointer( 3, GL_FLOAT, 0, dm->drawObject->vertices->pointer );
-	}
-	
-	GLStates |= GPU_BUFFER_VERTEX_STATE;
-}
-
-void GPU_normal_setup( DerivedMesh *dm )
-=======
 void GPU_edge_setup(DerivedMesh *dm)
->>>>>>> 9fb2e5dd
 {
 	if(!gpu_buffer_setup_common(dm, GPU_BUFFER_EDGE))
 		return;

--- conflicted
+++ resolved
@@ -1058,14 +1058,9 @@
         const int (*face_vert_indices)[3],
         const int update_flags)
 {
-<<<<<<< HEAD
-=======
 	const bool show_diffuse_color = (update_flags & GPU_PBVH_BUFFERS_SHOW_DIFFUSE_COLOR) != 0;
 	const bool show_mask = (update_flags & GPU_PBVH_BUFFERS_SHOW_MASK) != 0;
-	VertexBufferFormat *vert_data;
-	int i;
-
->>>>>>> 75e2ae72
+
 	buffers->vmask = vmask;
 	buffers->show_diffuse_color = show_diffuse_color;
 	buffers->show_mask = show_mask;
@@ -1114,20 +1109,12 @@
 				for (uint i = 0; i < buffers->face_indices_len; i++) {
 					const MLoopTri *lt = &buffers->looptri[buffers->face_indices[i]];
 					for (uint j = 0; j < 3; j++) {
-<<<<<<< HEAD
 						int vidx = face_vert_indices[i][j];
-						if (vmask) {
+						if (vmask && show_mask) {
 							int v_index = buffers->mloop[lt->tri[j]].v;
 							uchar color_ub[3];
 							gpu_color_from_mask_copy(vmask[v_index], diffuse_color, color_ub);
 							GWN_vertbuf_attr_set(buffers->vert_buf, vbo_id.col, vidx, color_ub);
-=======
-						VertexBufferFormat *out = vert_data + face_vert_indices[i][j];
-
-						if (vmask && show_mask) {
-							uint v_index = buffers->mloop[lt->tri[j]].v;
-							gpu_color_from_mask_copy(vmask[v_index], diffuse_color, out->color);
->>>>>>> 75e2ae72
 						}
 						else {
 							GWN_vertbuf_attr_set(buffers->vert_buf, vbo_id.col, vidx, diffuse_color_ub);
@@ -1281,12 +1268,8 @@
         int totgrid, const CCGKey *key,
         const int update_flags)
 {
-<<<<<<< HEAD
-=======
 	const bool show_diffuse_color = (update_flags & GPU_PBVH_BUFFERS_SHOW_DIFFUSE_COLOR) != 0;
 	const bool show_mask = (update_flags & GPU_PBVH_BUFFERS_SHOW_MASK) != 0;
-	VertexBufferFormat *vert_data;
->>>>>>> 75e2ae72
 	int i, j, k, x, y;
 
 	buffers->show_diffuse_color = show_diffuse_color;
@@ -1335,12 +1318,8 @@
 							normal_float_to_short_v3(no_short, CCG_elem_no(key, elem));
 							GWN_vertbuf_attr_set(buffers->vert_buf, vbo_id.nor, vbo_index, no_short);
 
-<<<<<<< HEAD
-							if (has_mask) {
+							if (has_mask && show_mask) {
 								uchar color_ub[3];
-=======
-							if (has_mask && show_mask) {
->>>>>>> 75e2ae72
 								gpu_color_from_mask_copy(*CCG_elem_mask(key, elem),
 									                     diffuse_color, color_ub);
 								GWN_vertbuf_attr_set(buffers->vert_buf, vbo_id.col, vbo_index, color_ub);
@@ -1570,7 +1549,6 @@
  * index '*v_index' in the 'vert_data' array and '*v_index' is
  * incremented.
  */
-<<<<<<< HEAD
 static void gpu_bmesh_vert_to_buffer_copy__gwn(
         BMVert *v,
         Gwn_VertBuf *vert_buf,
@@ -1579,24 +1557,14 @@
         const float fno[3],
         const float *fmask,
         const int cd_vert_mask_offset,
-        const float diffuse_color[4])
-=======
-static void gpu_bmesh_vert_to_buffer_copy(BMVert *v,
-                                          VertexBufferFormat *vert_data,
-                                          int *v_index,
-                                          const float fno[3],
-                                          const float *fmask,
-                                          const int cd_vert_mask_offset,
-                                          const float diffuse_color[4],
-                                          const bool show_mask)
->>>>>>> 75e2ae72
+        const float diffuse_color[4],
+        const bool show_mask)
 {
 	if (!BM_elem_flag_test(v, BM_ELEM_HIDDEN)) {
 
 		/* Set coord, normal, and mask */
 		GWN_vertbuf_attr_set(vert_buf, vbo_id->pos, *v_index, v->co);
 
-<<<<<<< HEAD
 		{
 			short no_short[3];
 			normal_float_to_short_v3(no_short, fno ? fno : v->no);
@@ -1605,25 +1573,21 @@
 
 		{
 			uchar color_ub[3];
+			float effective_mask;
+			if (show_mask) {
+				effective_mask = fmask ? *fmask
+				                       : BM_ELEM_CD_GET_FLOAT(v, cd_vert_mask_offset);
+			}
+			else {
+				effective_mask = 0.0f;
+			}
+
 			gpu_color_from_mask_copy(
-			        fmask ? *fmask :
-			                BM_ELEM_CD_GET_FLOAT(v, cd_vert_mask_offset),
+			        effective_mask,
 			        diffuse_color,
 			        color_ub);
 			GWN_vertbuf_attr_set(vert_buf, vbo_id->col, *v_index, color_ub);
 		}
-=======
-		float effective_mask;
-		if (show_mask) {
-			effective_mask = fmask ? *fmask
-			                       : BM_ELEM_CD_GET_FLOAT(v, cd_vert_mask_offset);
-		}
-		else {
-			effective_mask = 0.0f;
-		}
-
-		gpu_color_from_mask_copy(effective_mask, diffuse_color, vd->color);
->>>>>>> 75e2ae72
 
 		/* Assign index for use in the triangle index buffer */
 		/* note: caller must set:  bm->elem_index_dirty |= BM_VERT; */
@@ -1680,13 +1644,8 @@
         GSet *bm_other_verts,
         const int update_flags)
 {
-<<<<<<< HEAD
-=======
 	const bool show_diffuse_color = (update_flags & GPU_PBVH_BUFFERS_SHOW_DIFFUSE_COLOR) != 0;
 	const bool show_mask = (update_flags & GPU_PBVH_BUFFERS_SHOW_MASK) != 0;
-	VertexBufferFormat *vert_data;
-	void *tri_data;
->>>>>>> 75e2ae72
 	int tottri, totvert, maxvert = 0;
 	float diffuse_color[4] = {0.8f, 0.8f, 0.8f, 1.0f};
 
@@ -1747,31 +1706,19 @@
 			bm->elem_index_dirty |= BM_VERT;
 
 			GSET_ITER (gs_iter, bm_unique_verts) {
-<<<<<<< HEAD
 				gpu_bmesh_vert_to_buffer_copy__gwn(
 				        BLI_gsetIterator_getKey(&gs_iter),
 				        buffers->vert_buf, &vbo_id, &v_index, NULL, NULL,
-				        cd_vert_mask_offset, diffuse_color);
+				        cd_vert_mask_offset, diffuse_color,
+				        show_mask);
 			}
 
 			GSET_ITER (gs_iter, bm_other_verts) {
 				gpu_bmesh_vert_to_buffer_copy__gwn(
 				        BLI_gsetIterator_getKey(&gs_iter),
 				        buffers->vert_buf, &vbo_id, &v_index, NULL, NULL,
-				        cd_vert_mask_offset, diffuse_color);
-=======
-				gpu_bmesh_vert_to_buffer_copy(BLI_gsetIterator_getKey(&gs_iter),
-				                              vert_data, &v_index, NULL, NULL,
-				                              cd_vert_mask_offset, diffuse_color,
-				                              show_mask);
-			}
-
-			GSET_ITER (gs_iter, bm_other_verts) {
-				gpu_bmesh_vert_to_buffer_copy(BLI_gsetIterator_getKey(&gs_iter),
-				                              vert_data, &v_index, NULL, NULL,
-				                              cd_vert_mask_offset, diffuse_color,
-				                              show_mask);
->>>>>>> 75e2ae72
+				        cd_vert_mask_offset, diffuse_color,
+				        show_mask);
 			}
 
 			maxvert = v_index;
@@ -1801,17 +1748,11 @@
 					fmask /= 3.0f;
 					
 					for (i = 0; i < 3; i++) {
-<<<<<<< HEAD
 						gpu_bmesh_vert_to_buffer_copy__gwn(
 						        v[i], buffers->vert_buf, &vbo_id,
 						        &v_index, f->no, &fmask,
-						        cd_vert_mask_offset, diffuse_color);
-=======
-						gpu_bmesh_vert_to_buffer_copy(v[i], vert_data,
-						                              &v_index, f->no, &fmask,
-						                              cd_vert_mask_offset, diffuse_color,
-						                              show_mask);
->>>>>>> 75e2ae72
+						        cd_vert_mask_offset, diffuse_color,
+						        show_mask);
 					}
 				}
 			}

/*
 * This program is free software; you can redistribute it and/or
 * modify it under the terms of the GNU General Public License
 * as published by the Free Software Foundation; either version 2
 * of the License, or (at your option) any later version.
 *
 * This program is distributed in the hope that it will be useful,
 * but WITHOUT ANY WARRANTY; without even the implied warranty of
 * MERCHANTABILITY or FITNESS FOR A PARTICULAR PURPOSE.  See the
 * GNU General Public License for more details.
 *
 * You should have received a copy of the GNU General Public License
 * along with this program; if not, write to the Free Software Foundation,
 * Inc., 51 Franklin Street, Fifth Floor, Boston, MA 02110-1301, USA.
 *
 * The Original Code is Copyright (C) 2005 Blender Foundation.
 * All rights reserved.
 */

/** \file
 * \ingroup gpu
 *
 * Mesh drawing using OpenGL VBO (Vertex Buffer Objects)
 */

#include <limits.h>
#include <stddef.h>
#include <stdlib.h>
#include <string.h>

#include "MEM_guardedalloc.h"

#include "BLI_alloca.h"
#include "BLI_array.h"
#include "BLI_bitmap.h"
#include "BLI_ghash.h"
#include "BLI_hash.h"
#include "BLI_math.h"
#include "BLI_math_color.h"
#include "BLI_math_color_blend.h"
#include "BLI_string.h"
#include "BLI_utildefines.h"

#include "DNA_meshdata_types.h"
#include "DNA_userdef_types.h"

#include "BKE_DerivedMesh.h"
#include "BKE_attribute.h"
#include "BKE_ccg.h"
#include "BKE_customdata.h"
#include "BKE_global.h"
#include "BKE_mesh.h"
#include "BKE_paint.h"
#include "BKE_pbvh.h"
#include "BKE_subdiv_ccg.h"

#include "GPU_batch.h"
#include "GPU_buffers.h"

#include "DRW_engine.h"

#include "gpu_private.h"

#include "bmesh.h"

//#define GPU_PERF_TEST  // will disable vcol, uvs, mask, fset colors, etc

/* XXX: the rest of the code in this file is used for optimized PBVH
 * drawing and doesn't interact at all with the buffer code above */

/*
this tests a low-data draw mode.  faceset and mask overlays must be disabled,
meshes cannot have uv layers, and DynTopo must be on, along with "draw smooth."

Normalizes coordinates to 16 bit integers, normals to 8-bit bytes, and skips
all other attributes.

To test, enable #if 0 branch in sculpt_draw_cb in draw_manager_data.c
*/

//#define NEW_ATTR_SYSTEM

struct GPU_PBVH_Buffers {
  GPUIndexBuf *index_buf, *index_buf_fast;
  GPUIndexBuf *index_lines_buf, *index_lines_buf_fast;
  GPUVertBuf *vert_buf;

  GPUBatch *lines;
  GPUBatch *lines_fast;
  GPUBatch *triangles;
  GPUBatch *triangles_fast;

  /* mesh pointers in case buffer allocation fails */
  const MPoly *mpoly;
  const MLoop *mloop;
  const MLoopTri *looptri;
  const MVert *mvert;

  const int *face_indices;
  int face_indices_len;

  /* grid pointers */
  CCGKey gridkey;
  CCGElem **grids;
  const DMFlagMat *grid_flag_mats;
  BLI_bitmap *const *grid_hidden;
  const int *grid_indices;
  int totgrid;

  bool use_bmesh;
  bool clear_bmesh_on_flush;

  uint tot_tri, tot_quad;

  short material_index;

  /* The PBVH ensures that either all faces in the node are
   * smooth-shaded or all faces are flat-shaded */
  bool smooth;

  void *last_tribuf_tris;  // used to detect if we can reuse index buffers

  bool show_overlay;
};

#ifdef NEW_ATTR_SYSTEM
typedef struct CDLayerType {
  int type;
  char gpu_attr_name[32];
  GPUVertCompType source_type;
  GPUVertCompType comp_type;
  uint comp_len;
  GPUVertFetchMode fetch_mode;
  char gpu_attr_code[8];
} CDLayerType;

typedef struct CDAttrLayers {
  CDLayerType type;
  uint totlayer;
  uint *layers;
  int *offsets;
  uint *attrs;
} CDAttrLayers;
#endif

typedef struct GPUAttrRef {
  uchar domain, type;
  ushort cd_offset;
  int layer_idx;
} GPUAttrRef;

#define MAX_GPU_ATTR 256

typedef struct PBVHGPUFormat {
  GPUVertFormat format;
  uint pos, nor, msk, fset;
  uint col[MAX_GPU_ATTR];
  uint uv[MAX_GPU_ATTR];
  int totcol, totuv;

#ifdef NEW_ATTR_SYSTEM
  CDAttrLayers *vertex_attrs;
  CDAttrLayers *loop_attrs;
  int vertex_attrs_len;
  int loop_attrs_len;
#endif

  bool active_vcol_only;
  bool need_full_render;
  bool fast_mode;
} PBVHGPUFormat;

static PBVHGPUFormat g_vbo_id = {{0}};

static int gpu_pbvh_gpu_make_attr_offs(AttributeDomainMask domain_mask,
                                       CustomDataMask type_mask,
                                       const CustomData *vdata,
                                       const CustomData *edata,
                                       const CustomData *ldata,
                                       const CustomData *pdata,
                                       GPUAttrRef r_cd_vcols[MAX_GPU_ATTR],
                                       bool active_only,
                                       int active_type,
                                       int active_domain,
                                       const CustomDataLayer *active_vcol_layer,
                                       const CustomDataLayer *render_vcol_layer);

#ifdef NEW_ATTR_SYSTEM
static CDLayerType cd_vert_layers[] = {
    {CD_PROP_COLOR, "c", GPU_COMP_F32, GPU_COMP_U16, 4, GPU_FETCH_INT_TO_FLOAT_UNIT, "c"}};
static CDLayerType cd_loop_layers[] = {
    {CD_MLOOPUV, "uvs", GPU_COMP_F32, GPU_COMP_F32, 2, GPU_FETCH_FLOAT, "u"}};

static void build_cd_layers(GPUVertFormat *format,
                            CDAttrLayers *cdattr,
                            CustomData *cd,
                            CDLayerType *type)
{
  uint *layers = NULL;
  int *offsets = NULL;
  uint *attrs = NULL;

  BLI_array_declare(layers);
  BLI_array_declare(offsets);
  BLI_array_declare(attrs);

  cdattr->type = *type;
  cdattr->totlayer = 0;

  int act = 0;
  int actidx = CustomData_get_active_layer_index(cd, type->type);

  for (int i = 0; i < cd->totlayer; i++) {
    CustomDataLayer *cl = cd->layers + i;

    if (cl->type != type->type || (cl->flag & CD_FLAG_TEMPORARY)) {
      continue;
    }

    cdattr->totlayer++;

    /*
              g_vbo_id.col[ci++] = GPU_vertformat_attr_add(
              &g_vbo_id.format, "c", GPU_COMP_U16, 4, GPU_FETCH_INT_TO_FLOAT_UNIT);
          g_vbo_id.totcol++;

          DRW_make_cdlayer_attr_aliases(&g_vbo_id.format, "c", vdata, cl);

          if (idx == act) {
            GPU_vertformat_alias_add(&g_vbo_id.format, "ac");
          }

    */

    uint attr = GPU_vertformat_attr_add(
        format, type->gpu_attr_name, type->comp_type, type->comp_len, type->fetch_mode);

    BLI_array_append(layers, i);
    BLI_array_append(offsets, cl->offset);
    BLI_array_append(attrs, attr);

    DRW_make_cdlayer_attr_aliases(format, type->gpu_attr_code, cd, cl);

    if (i == actidx) {
      char buf[128];

      BLI_snprintf(buf, sizeof(buf), "a%s", type->gpu_attr_code);
      GPU_vertformat_alias_add(&g_vbo_id.format, buf);
    }
  }

  cdattr->offsets = offsets;
  cdattr->layers = layers;
  cdattr->attrs = attrs;
}

/*must match GPUVertCompType*/
static int gpu_comp_map[] = {
    1,  //  GPU_COMP_I8 = 0,
    1,  // GPU_COMP_U8,
    2,  // GPU_COMP_I16,
    2,  // GPU_COMP_U16,
    4,  // GPU_COMP_I32,
    4,  // GPU_COMP_U32,

    4,  // GPU_COMP_F32,

    4  // GPU_COMP_I10,
};

static void convert_gpu_data(void *src,
                             void *dst,
                             GPUVertCompType srcType,
                             GPUVertCompType dstType)
{
  if (srcType == dstType) {
    memcpy(dst, src, gpu_comp_map[(int)srcType]);
    return;
  }

  double val = 0;

  switch (srcType) {
    case GPU_COMP_I8:
      val = ((float)*((signed char *)(src))) / 127.0;
      break;
    case GPU_COMP_U8:
      val = ((float)*((unsigned char *)(src))) / 255.0;
      break;
    case GPU_COMP_I16:
      val = ((float)*((unsigned short *)(src))) / 32767.0;
      break;
    case GPU_COMP_U16:
      val = ((float)*((signed short *)(src))) / 65535.0;
      break;
    case GPU_COMP_I32:
      val = ((float)*((signed int *)(src))) / 2147483647.0;
      break;
    case GPU_COMP_U32:
      val = ((float)*((unsigned int *)(src))) / 4294967295.0;
      break;
    case GPU_COMP_F32:
      val = *(float *)src;
      break;
    case GPU_COMP_I10:  // handle elsewhere
      break;
  }

  switch (dstType) {
    case GPU_COMP_I8:
      *((signed char *)dst) = (signed char)(val * 127.0);
      break;
    case GPU_COMP_U8:
      *((unsigned char *)dst) = (unsigned char)(val * 255.0);
      break;
    case GPU_COMP_I16:
      *((signed short *)dst) = (signed short)(val * 32767.0);
      break;
    case GPU_COMP_U16:
      *((unsigned short *)dst) = (unsigned short)(val * 65535.0);
      break;
    case GPU_COMP_I32:
      *((signed int *)dst) = (signed int)(val * 2147483647.0);
      break;
    case GPU_COMP_U32:
      *((unsigned int *)dst) = (unsigned int)(val * 4294967295.0);
      break;
    case GPU_COMP_F32:
      *((float *)dst) = (float)val;
      break;
    case GPU_COMP_I10:  // handle elsewhere
      break;
  }
}

/*
  GPUVertBuf *vert_buf
  GPU_vertbuf_attr_set(vert_buf, g_vbo_id.pos, v_index, v->co);
*/

static void set_cd_data_bmesh(
    GPUVertBuf *vert_buf, CDAttrLayers *attr_array, int attr_array_len, BMElem *elem, int vertex)
{
  for (int i = 0; i < attr_array_len; i++) {
    CDAttrLayers *attr = attr_array + i;

    int dst_size = gpu_comp_map[(int)attr->type.comp_type];
    int src_size = gpu_comp_map[(int)attr->type.source_type];
    void *dest = alloca(dst_size *
                        attr->type.comp_len);  // ensure proper alignment by making this a
    void *dest2 = dest;

    for (int j = 0; j < attr->totlayer; j++) {
      void *data = BM_ELEM_CD_GET_VOID_P(elem, attr->offsets[j]);

      for (int k = 0; k < attr->type.comp_len; k++) {
        convert_gpu_data(data, dest2, attr->type.source_type, attr->type.comp_type);

        data = (void *)(((char *)data) + src_size);
        dest2 = (void *)(((char *)dest2) + dst_size);
      }

      GPU_vertbuf_attr_set(vert_buf, attr->attrs[j], vertex, dest);
    }
  }
}

static void free_cd_layers(CDAttrLayers *cdattr)
{
  MEM_SAFE_FREE(cdattr->layers);
  MEM_SAFE_FREE(cdattr->offsets);
  MEM_SAFE_FREE(cdattr->attrs);
}
#endif

/** \} */

/* -------------------------------------------------------------------- */
/** \name PBVH Utils
 * \{ */

void gpu_pbvh_init()
{
  GPU_pbvh_update_attribute_names(NULL, NULL, false, false, -1, -1, NULL, NULL);
}

void gpu_pbvh_exit()
{
  /* Nothing to do. */
}

static CustomDataLayer *get_active_layer(const CustomData *cdata, int type)
{
  int idx = CustomData_get_active_layer_index(cdata, type);
  return idx != -1 ? cdata->layers + idx : NULL;
}

static CustomDataLayer *get_render_layer(const CustomData *cdata, int type)
{
  int idx = CustomData_get_render_layer_index(cdata, type);
  return idx != -1 ? cdata->layers + idx : NULL;
}

/* Allocates a non-initialized buffer to be sent to GPU.
 * Return is false it indicates that the memory map failed. */
static bool gpu_pbvh_vert_buf_data_set(GPU_PBVH_Buffers *buffers, uint vert_len)
{
  /* Keep so we can test #GPU_USAGE_DYNAMIC buffer use.
   * Not that format initialization match in both blocks.
   * Do this to keep braces balanced - otherwise indentation breaks. */
#if 0
  if (buffers->vert_buf == NULL) {
    /* Initialize vertex buffer (match 'VertexBufferFormat'). */
    buffers->vert_buf = GPU_vertbuf_create_with_format_ex(&g_vbo_id.format, GPU_USAGE_DYNAMIC);
  }
  if (GPU_vertbuf_get_data(buffers->vert_buf) == NULL ||
      GPU_vertbuf_get_vertex_len(buffers->vert_buf) != vert_len) {
    /* Allocate buffer if not allocated yet or size changed. */
    GPU_vertbuf_data_alloc(buffers->vert_buf, vert_len);
  }
#else
  if (buffers->vert_buf == NULL) {
    /* Initialize vertex buffer (match 'VertexBufferFormat'). */
    buffers->vert_buf = GPU_vertbuf_create_with_format_ex(&g_vbo_id.format, GPU_USAGE_STATIC);
  }
  if (GPU_vertbuf_get_data(buffers->vert_buf) == NULL ||
      GPU_vertbuf_get_vertex_len(buffers->vert_buf) != vert_len) {
    /* Allocate buffer if not allocated yet or size changed. */
    GPU_vertbuf_data_alloc(buffers->vert_buf, vert_len);
  }
#endif

  return GPU_vertbuf_get_data(buffers->vert_buf) != NULL;
}

/* was used by QUANTIZED_PERF_TEST, now unused */
float *GPU_pbvh_get_extra_matrix(GPU_PBVH_Buffers *buffers)
{
  return NULL;
}

static void gpu_pbvh_batch_init(GPU_PBVH_Buffers *buffers, GPUPrimType prim)
{
  if (buffers->triangles == NULL) {
    buffers->triangles = GPU_batch_create(prim,
                                          buffers->vert_buf,
                                          /* can be NULL if buffer is empty */
                                          buffers->index_buf);
  }

  if ((buffers->triangles_fast == NULL) && buffers->index_buf_fast) {
    buffers->triangles_fast = GPU_batch_create(prim, buffers->vert_buf, buffers->index_buf_fast);
  }

  if (buffers->lines == NULL) {
    buffers->lines = GPU_batch_create(GPU_PRIM_LINES,
                                      buffers->vert_buf,
                                      /* can be NULL if buffer is empty */
                                      buffers->index_lines_buf);
  }

  if ((buffers->lines_fast == NULL) && buffers->index_lines_buf_fast) {
    buffers->lines_fast = GPU_batch_create(
        GPU_PRIM_LINES, buffers->vert_buf, buffers->index_lines_buf_fast);
  }
}

/** \} */

/* -------------------------------------------------------------------- */
/** \name Mesh PBVH
 * \{ */

static bool gpu_pbvh_is_looptri_visible(const MLoopTri *lt,
                                        const MVert *mvert,
                                        const MLoop *mloop,
                                        const int *sculpt_face_sets)
{
  return (!paint_is_face_hidden(lt, mvert, mloop) && sculpt_face_sets &&
          sculpt_face_sets[lt->poly] > SCULPT_FACE_SET_NONE);
}

void GPU_pbvh_mesh_buffers_update(GPU_PBVH_Buffers *buffers,
                                  const MVert *mvert,
                                  const CustomData *vdata,
                                  const CustomData *ldata,
                                  const float *vmask,
                                  const CustomDataLayer *active_vcol_layer,
                                  const CustomDataLayer *render_vcol_layer,
                                  const AttributeDomain active_vcol_domain,
                                  const int *sculpt_face_sets,
                                  const int face_sets_color_seed,
                                  const int face_sets_color_default,
                                  const int update_flags)
{
  GPUAttrRef vcol_refs[MAX_GPU_ATTR];
  GPUAttrRef cd_uvs[MAX_GPU_ATTR];

  int totcol = gpu_pbvh_gpu_make_attr_offs(ATTR_DOMAIN_MASK_POINT | ATTR_DOMAIN_MASK_CORNER,
                                           CD_MASK_PROP_COLOR | CD_MASK_MLOOPCOL,
                                           vdata,
                                           NULL,
                                           ldata,
                                           NULL,
                                           vcol_refs,
                                           g_vbo_id.active_vcol_only,
                                           active_vcol_layer ? active_vcol_layer->type : -1,
                                           active_vcol_domain,
                                           active_vcol_layer,
                                           render_vcol_layer);

  int cd_uv_count = gpu_pbvh_gpu_make_attr_offs(ATTR_DOMAIN_MASK_CORNER,
                                                CD_MASK_MLOOPUV,
                                                NULL,
                                                NULL,
                                                ldata,
                                                NULL,
                                                cd_uvs,
                                                g_vbo_id.active_vcol_only,
                                                CD_MLOOPUV,
                                                ATTR_DOMAIN_CORNER,
                                                get_active_layer(ldata, CD_MLOOPUV),
                                                get_render_layer(ldata, CD_MLOOPUV));

  const bool show_vcol = totcol > 0 && (update_flags & GPU_PBVH_BUFFERS_SHOW_VCOL) != 0;

  const bool show_mask = vmask && (update_flags & GPU_PBVH_BUFFERS_SHOW_MASK) != 0;
  const bool show_face_sets = sculpt_face_sets &&
                              (update_flags & GPU_PBVH_BUFFERS_SHOW_SCULPT_FACE_SETS) != 0;
  bool empty_mask = true;
  bool default_face_set = true;

  {
    const int totelem = buffers->tot_tri * 3;

    /* Build VBO */
    if (gpu_pbvh_vert_buf_data_set(buffers, totelem)) {
      GPUVertBufRaw pos_step = {0};
      GPUVertBufRaw nor_step = {0};
      GPUVertBufRaw msk_step = {0};
      GPUVertBufRaw fset_step = {0};
      GPUVertBufRaw col_step = {0};
      GPUVertBufRaw uv_step = {0};

      GPU_vertbuf_attr_get_raw_data(buffers->vert_buf, g_vbo_id.pos, &pos_step);
      GPU_vertbuf_attr_get_raw_data(buffers->vert_buf, g_vbo_id.nor, &nor_step);
      GPU_vertbuf_attr_get_raw_data(buffers->vert_buf, g_vbo_id.msk, &msk_step);
      GPU_vertbuf_attr_get_raw_data(buffers->vert_buf, g_vbo_id.fset, &fset_step);

      /* calculate normal for each polygon only once */
      uint mpoly_prev = UINT_MAX;
      short no[3] = {0, 0, 0};

      if (cd_uv_count > 0) {
        for (int uv_i = 0; uv_i < cd_uv_count; uv_i++) {
          GPU_vertbuf_attr_get_raw_data(buffers->vert_buf, g_vbo_id.uv[uv_i], &uv_step);

          GPUAttrRef *ref = cd_uvs + uv_i;
          CustomDataLayer *layer = ldata->layers + ref->layer_idx;
          MLoopUV *muv = layer->data;

          for (uint i = 0; i < buffers->face_indices_len; i++) {
            const MLoopTri *lt = &buffers->looptri[buffers->face_indices[i]];

            if (!gpu_pbvh_is_looptri_visible(lt, mvert, buffers->mloop, sculpt_face_sets)) {
              continue;
            }

            for (uint j = 0; j < 3; j++) {
              MLoopUV *muv2 = muv + lt->tri[j];

              memcpy(GPU_vertbuf_raw_step(&uv_step), muv2->uv, sizeof(muv2->uv));
            }
          }
        }
      }

      if (show_vcol) {
        for (int col_i = 0; col_i < totcol; col_i++) {
          GPU_vertbuf_attr_get_raw_data(buffers->vert_buf, g_vbo_id.col[col_i], &col_step);

          MPropCol *pcol = NULL;
          MLoopCol *mcol = NULL;

          GPUAttrRef *ref = vcol_refs + col_i;
          const CustomData *cdata = ref->domain == ATTR_DOMAIN_POINT ? vdata : ldata;
          CustomDataLayer *layer = cdata->layers + ref->layer_idx;

          bool color_loops = ref->domain == ATTR_DOMAIN_CORNER;

          if (layer->type == CD_PROP_COLOR) {
            pcol = (MPropCol *)layer->data;
          }
          else {
            mcol = (MLoopCol *)layer->data;
          }

          for (uint i = 0; i < buffers->face_indices_len; i++) {
            const MLoopTri *lt = &buffers->looptri[buffers->face_indices[i]];
            const uint vtri[3] = {
                buffers->mloop[lt->tri[0]].v,
                buffers->mloop[lt->tri[1]].v,
                buffers->mloop[lt->tri[2]].v,
            };

            if (!gpu_pbvh_is_looptri_visible(lt, mvert, buffers->mloop, sculpt_face_sets)) {
              continue;
            }

            for (uint j = 0; j < 3; j++) {
              /* Vertex Colors. */
              if (show_vcol) {
                ushort scol[4] = {USHRT_MAX, USHRT_MAX, USHRT_MAX, USHRT_MAX};
                if (pcol) {
                  if (color_loops) {
                    scol[0] = unit_float_to_ushort_clamp(pcol[lt->tri[j]].color[0]);
                    scol[1] = unit_float_to_ushort_clamp(pcol[lt->tri[j]].color[1]);
                    scol[2] = unit_float_to_ushort_clamp(pcol[lt->tri[j]].color[2]);
                    scol[3] = unit_float_to_ushort_clamp(pcol[lt->tri[j]].color[3]);
                  }
                  else {
                    scol[0] = unit_float_to_ushort_clamp(pcol[vtri[j]].color[0]);
                    scol[1] = unit_float_to_ushort_clamp(pcol[vtri[j]].color[1]);
                    scol[2] = unit_float_to_ushort_clamp(pcol[vtri[j]].color[2]);
                    scol[3] = unit_float_to_ushort_clamp(pcol[vtri[j]].color[3]);
                  }

                  memcpy(GPU_vertbuf_raw_step(&col_step), scol, sizeof(scol));
                }
                else if (mcol) {
                  const uint loop_index = lt->tri[j];
                  const MLoopCol *mcol2 = mcol + (color_loops ? loop_index : vtri[j]);

                  scol[0] = unit_float_to_ushort_clamp(BLI_color_from_srgb_table[mcol2->r]);
                  scol[1] = unit_float_to_ushort_clamp(BLI_color_from_srgb_table[mcol2->g]);
                  scol[2] = unit_float_to_ushort_clamp(BLI_color_from_srgb_table[mcol2->b]);
                  scol[3] = unit_float_to_ushort_clamp(mcol2->a * (1.0f / 255.0f));
                  memcpy(GPU_vertbuf_raw_step(&col_step), scol, sizeof(scol));
                }
              }
            }
          }
        }
      }

      for (uint i = 0; i < buffers->face_indices_len; i++) {
        const MLoopTri *lt = &buffers->looptri[buffers->face_indices[i]];
        const uint vtri[3] = {
            buffers->mloop[lt->tri[0]].v,
            buffers->mloop[lt->tri[1]].v,
            buffers->mloop[lt->tri[2]].v,
        };

        if (!gpu_pbvh_is_looptri_visible(lt, mvert, buffers->mloop, sculpt_face_sets)) {
          continue;
        }

        /* Face normal and mask */
        if (lt->poly != mpoly_prev && !buffers->smooth) {
          const MPoly *mp = &buffers->mpoly[lt->poly];
          float fno[3];
          BKE_mesh_calc_poly_normal(mp, &buffers->mloop[mp->loopstart], mvert, fno);
          normal_float_to_short_v3(no, fno);
          mpoly_prev = lt->poly;
        }

        uchar face_set_color[4] = {UCHAR_MAX, UCHAR_MAX, UCHAR_MAX, UCHAR_MAX};
        if (show_face_sets) {
          const int fset = abs(sculpt_face_sets[lt->poly]);
          /* Skip for the default color Face Set to render it white. */
          if (fset != face_sets_color_default) {
            BKE_paint_face_set_overlay_color_get(fset, face_sets_color_seed, face_set_color);
            default_face_set = false;
          }
        }

        float fmask = 0.0f;
        uchar cmask = 0;
        if (show_mask && !buffers->smooth) {
          fmask = (vmask[vtri[0]] + vmask[vtri[1]] + vmask[vtri[2]]) / 3.0f;
          cmask = (uchar)(fmask * 255);
        }

        for (uint j = 0; j < 3; j++) {
          const MVert *v = &mvert[vtri[j]];
          copy_v3_v3(GPU_vertbuf_raw_step(&pos_step), v->co);

          if (buffers->smooth) {
            copy_v3_v3_short(no, v->no);
          }
          copy_v3_v3_short(GPU_vertbuf_raw_step(&nor_step), no);

          if (show_mask && buffers->smooth) {
            cmask = (uchar)(vmask[vtri[j]] * 255);
          }

          *(uchar *)GPU_vertbuf_raw_step(&msk_step) = cmask;
          empty_mask = empty_mask && (cmask == 0);

          if (!g_vbo_id.fast_mode) {
            /* Face Sets. */
            memcpy(GPU_vertbuf_raw_step(&fset_step), face_set_color, sizeof(uchar[3]));
          }
        }
      }
    }

    gpu_pbvh_batch_init(buffers, GPU_PRIM_TRIS);
  }

  /* Get material index from the first face of this buffer. */
  const MLoopTri *lt = &buffers->looptri[buffers->face_indices[0]];
  const MPoly *mp = &buffers->mpoly[lt->poly];
  buffers->material_index = mp->mat_nr;

  buffers->show_overlay = (!empty_mask || !default_face_set) && !g_vbo_id.fast_mode;
  buffers->mvert = mvert;
}

GPU_PBVH_Buffers *GPU_pbvh_mesh_buffers_build(const MPoly *mpoly,
                                              const MLoop *mloop,
                                              const MLoopTri *looptri,
                                              const MVert *mvert,
                                              const int *face_indices,
                                              const int *sculpt_face_sets,
                                              const int face_indices_len,
                                              const struct Mesh *mesh)
{
  GPU_PBVH_Buffers *buffers;
  int i, tottri;
  int tot_real_edges = 0;

  buffers = MEM_callocN(sizeof(GPU_PBVH_Buffers), "GPU_Buffers");

  /* smooth or flat for all */
  buffers->smooth = (mpoly[looptri[face_indices[0]].poly].flag & ME_SMOOTH) || g_vbo_id.fast_mode;

  buffers->show_overlay = false;

  /* Count the number of visible triangles */
  for (i = 0, tottri = 0; i < face_indices_len; i++) {
    const MLoopTri *lt = &looptri[face_indices[i]];
    if (gpu_pbvh_is_looptri_visible(lt, mvert, mloop, sculpt_face_sets)) {
      int r_edges[3];
      BKE_mesh_looptri_get_real_edges(mesh, lt, r_edges);
      for (int j = 0; j < 3; j++) {
        if (r_edges[j] != -1) {
          tot_real_edges++;
        }
      }
      tottri++;
    }
  }

  if (tottri == 0) {
    buffers->tot_tri = 0;

    buffers->mpoly = mpoly;
    buffers->mloop = mloop;
    buffers->looptri = looptri;
    buffers->face_indices = face_indices;
    buffers->face_indices_len = 0;

    return buffers;
  }

  /* Fill the only the line buffer. */
  GPUIndexBufBuilder elb_lines;
  GPU_indexbuf_init(&elb_lines, GPU_PRIM_LINES, tot_real_edges, INT_MAX);
  int vert_idx = 0;

  for (i = 0; i < face_indices_len; i++) {
    const MLoopTri *lt = &looptri[face_indices[i]];

    /* Skip hidden faces */
    if (!gpu_pbvh_is_looptri_visible(lt, mvert, mloop, sculpt_face_sets)) {
      continue;
    }

    int r_edges[3];
    BKE_mesh_looptri_get_real_edges(mesh, lt, r_edges);
    if (r_edges[0] != -1) {
      GPU_indexbuf_add_line_verts(&elb_lines, vert_idx * 3 + 0, vert_idx * 3 + 1);
    }
    if (r_edges[1] != -1) {
      GPU_indexbuf_add_line_verts(&elb_lines, vert_idx * 3 + 1, vert_idx * 3 + 2);
    }
    if (r_edges[2] != -1) {
      GPU_indexbuf_add_line_verts(&elb_lines, vert_idx * 3 + 2, vert_idx * 3 + 0);
    }

    vert_idx++;
  }
  buffers->index_lines_buf = GPU_indexbuf_build(&elb_lines);

  buffers->tot_tri = tottri;

  buffers->mpoly = mpoly;
  buffers->mloop = mloop;
  buffers->looptri = looptri;

  buffers->face_indices = face_indices;
  buffers->face_indices_len = face_indices_len;

  return buffers;
}

/** \} */

/* -------------------------------------------------------------------- */
/** \name Grid PBVH
 * \{ */

static void gpu_pbvh_grid_fill_index_buffers(GPU_PBVH_Buffers *buffers,
                                             SubdivCCG *UNUSED(subdiv_ccg),
                                             const int *UNUSED(face_sets),
                                             const int *grid_indices,
                                             uint visible_quad_len,
                                             int totgrid,
                                             int gridsize)
{
  GPUIndexBufBuilder elb, elb_lines;
  GPUIndexBufBuilder elb_fast, elb_lines_fast;

  GPU_indexbuf_init(&elb, GPU_PRIM_TRIS, 2 * visible_quad_len, INT_MAX);
  GPU_indexbuf_init(&elb_fast, GPU_PRIM_TRIS, 2 * totgrid, INT_MAX);
  GPU_indexbuf_init(&elb_lines, GPU_PRIM_LINES, 2 * totgrid * gridsize * (gridsize - 1), INT_MAX);
  GPU_indexbuf_init(&elb_lines_fast, GPU_PRIM_LINES, 4 * totgrid, INT_MAX);

  if (buffers->smooth || g_vbo_id.fast_mode) {
    uint offset = 0;
    const uint grid_vert_len = gridsize * gridsize;
    for (int i = 0; i < totgrid; i++, offset += grid_vert_len) {
      uint v0, v1, v2, v3;
      bool grid_visible = false;

      BLI_bitmap *gh = buffers->grid_hidden[grid_indices[i]];

      for (int j = 0; j < gridsize - 1; j++) {
        for (int k = 0; k < gridsize - 1; k++) {
          /* Skip hidden grid face */
          if (gh && paint_is_grid_face_hidden(gh, gridsize, k, j)) {
            continue;
          }
          /* Indices in a Clockwise QUAD disposition. */
          v0 = offset + j * gridsize + k;
          v1 = v0 + 1;
          v2 = v1 + gridsize;
          v3 = v2 - 1;

          GPU_indexbuf_add_tri_verts(&elb, v0, v2, v1);
          GPU_indexbuf_add_tri_verts(&elb, v0, v3, v2);

          GPU_indexbuf_add_line_verts(&elb_lines, v0, v1);
          GPU_indexbuf_add_line_verts(&elb_lines, v0, v3);

          if (j + 2 == gridsize) {
            GPU_indexbuf_add_line_verts(&elb_lines, v2, v3);
          }
          grid_visible = true;
        }

        if (grid_visible) {
          GPU_indexbuf_add_line_verts(&elb_lines, v1, v2);
        }
      }

      if (grid_visible) {
        /* Grid corners */
        v0 = offset;
        v1 = offset + gridsize - 1;
        v2 = offset + grid_vert_len - 1;
        v3 = offset + grid_vert_len - gridsize;

        GPU_indexbuf_add_tri_verts(&elb_fast, v0, v2, v1);
        GPU_indexbuf_add_tri_verts(&elb_fast, v0, v3, v2);

        GPU_indexbuf_add_line_verts(&elb_lines_fast, v0, v1);
        GPU_indexbuf_add_line_verts(&elb_lines_fast, v1, v2);
        GPU_indexbuf_add_line_verts(&elb_lines_fast, v2, v3);
        GPU_indexbuf_add_line_verts(&elb_lines_fast, v3, v0);
      }
    }
  }
  else {
    uint offset = 0;
    const uint grid_vert_len = square_uint(gridsize - 1) * 4;
    for (int i = 0; i < totgrid; i++, offset += grid_vert_len) {
      bool grid_visible = false;
      BLI_bitmap *gh = buffers->grid_hidden[grid_indices[i]];

      uint v0, v1, v2, v3;
      for (int j = 0; j < gridsize - 1; j++) {
        for (int k = 0; k < gridsize - 1; k++) {
          /* Skip hidden grid face */
          if (gh && paint_is_grid_face_hidden(gh, gridsize, k, j)) {
            continue;
          }
          /* VBO data are in a Clockwise QUAD disposition. */
          v0 = offset + (j * (gridsize - 1) + k) * 4;
          v1 = v0 + 1;
          v2 = v0 + 2;
          v3 = v0 + 3;

          GPU_indexbuf_add_tri_verts(&elb, v0, v2, v1);
          GPU_indexbuf_add_tri_verts(&elb, v0, v3, v2);

          GPU_indexbuf_add_line_verts(&elb_lines, v0, v1);
          GPU_indexbuf_add_line_verts(&elb_lines, v0, v3);

          if (j + 2 == gridsize) {
            GPU_indexbuf_add_line_verts(&elb_lines, v2, v3);
          }
          grid_visible = true;
        }

        if (grid_visible) {
          GPU_indexbuf_add_line_verts(&elb_lines, v1, v2);
        }
      }

      if (grid_visible) {
        /* Grid corners */
        v0 = offset;
        v1 = offset + (gridsize - 1) * 4 - 3;
        v2 = offset + grid_vert_len - 2;
        v3 = offset + grid_vert_len - (gridsize - 1) * 4 + 3;

        GPU_indexbuf_add_tri_verts(&elb_fast, v0, v2, v1);
        GPU_indexbuf_add_tri_verts(&elb_fast, v0, v3, v2);

        GPU_indexbuf_add_line_verts(&elb_lines_fast, v0, v1);
        GPU_indexbuf_add_line_verts(&elb_lines_fast, v1, v2);
        GPU_indexbuf_add_line_verts(&elb_lines_fast, v2, v3);
        GPU_indexbuf_add_line_verts(&elb_lines_fast, v3, v0);
      }
    }
  }

  buffers->index_buf = GPU_indexbuf_build(&elb);
  buffers->index_buf_fast = GPU_indexbuf_build(&elb_fast);
  buffers->index_lines_buf = GPU_indexbuf_build(&elb_lines);
  buffers->index_lines_buf_fast = GPU_indexbuf_build(&elb_lines_fast);
}

void GPU_pbvh_grid_buffers_update_free(GPU_PBVH_Buffers *buffers,
                                       const struct DMFlagMat *grid_flag_mats,
                                       const int *grid_indices)
{
  const bool smooth = (grid_flag_mats[grid_indices[0]].flag & ME_SMOOTH) || g_vbo_id.fast_mode;

  if (buffers->smooth != smooth) {
    buffers->smooth = smooth;
    GPU_BATCH_DISCARD_SAFE(buffers->triangles);
    GPU_BATCH_DISCARD_SAFE(buffers->triangles_fast);
    GPU_BATCH_DISCARD_SAFE(buffers->lines);
    GPU_BATCH_DISCARD_SAFE(buffers->lines_fast);

    GPU_INDEXBUF_DISCARD_SAFE(buffers->index_buf);
    GPU_INDEXBUF_DISCARD_SAFE(buffers->index_buf_fast);
    GPU_INDEXBUF_DISCARD_SAFE(buffers->index_lines_buf);
    GPU_INDEXBUF_DISCARD_SAFE(buffers->index_lines_buf_fast);
  }
}

void GPU_pbvh_grid_buffers_update(GPU_PBVH_Buffers *buffers,
                                  SubdivCCG *subdiv_ccg,
                                  CCGElem **grids,
                                  const struct DMFlagMat *grid_flag_mats,
                                  int *grid_indices,
                                  int totgrid,
                                  const int *sculpt_face_sets,
                                  const int face_sets_color_seed,
                                  const int face_sets_color_default,
                                  const struct CCGKey *key,
                                  const int update_flags)
{
  const bool show_mask = (update_flags & GPU_PBVH_BUFFERS_SHOW_MASK) != 0 && !g_vbo_id.fast_mode;
  const bool show_vcol = (update_flags & GPU_PBVH_BUFFERS_SHOW_VCOL) != 0;
  const bool show_face_sets = sculpt_face_sets &&
                              (update_flags & GPU_PBVH_BUFFERS_SHOW_SCULPT_FACE_SETS) != 0 &&
                              !g_vbo_id.fast_mode;
  bool empty_mask = true;
  bool default_face_set = true;

  int i, j, k, x, y;

  /* Build VBO */
  const int has_mask = key->has_mask;

  bool smooth = (grid_flag_mats[grid_indices[0]].flag & ME_SMOOTH) || g_vbo_id.fast_mode;
  ;
  if (smooth != buffers->smooth) {
    GPU_pbvh_grid_buffers_update_free(buffers, grid_flag_mats, grid_indices);
  }

  buffers->smooth = smooth;

  uint vert_per_grid = (buffers->smooth) ? key->grid_area : (square_i(key->grid_size - 1) * 4);
  uint vert_count = totgrid * vert_per_grid;

  if (buffers->index_buf == NULL) {
    uint visible_quad_len = BKE_pbvh_count_grid_quads(
        (BLI_bitmap **)buffers->grid_hidden, grid_indices, totgrid, key->grid_size);

    /* totally hidden node, return here to avoid BufferData with zero below. */
    if (visible_quad_len == 0) {
      return;
    }

    gpu_pbvh_grid_fill_index_buffers(buffers,
                                     subdiv_ccg,
                                     sculpt_face_sets,
                                     grid_indices,
                                     visible_quad_len,
                                     totgrid,
                                     key->grid_size);
  }

  uint vbo_index_offset = 0;
  /* Build VBO */
  if (gpu_pbvh_vert_buf_data_set(buffers, vert_count)) {
    GPUIndexBufBuilder elb_lines;

    if (buffers->index_lines_buf == NULL) {
      GPU_indexbuf_init(&elb_lines, GPU_PRIM_LINES, totgrid * key->grid_area * 2, vert_count);
    }

    for (i = 0; i < totgrid; i++) {
      const int grid_index = grid_indices[i];
      CCGElem *grid = grids[grid_index];
      int vbo_index = vbo_index_offset;

      uchar face_set_color[4] = {UCHAR_MAX, UCHAR_MAX, UCHAR_MAX, UCHAR_MAX};

      if (show_face_sets && subdiv_ccg && sculpt_face_sets) {
        const int face_index = BKE_subdiv_ccg_grid_to_face_index(subdiv_ccg, grid_index);

        const int fset = abs(sculpt_face_sets[face_index]);
        /* Skip for the default color Face Set to render it white. */
        if (fset != face_sets_color_default) {
          BKE_paint_face_set_overlay_color_get(fset, face_sets_color_seed, face_set_color);
          default_face_set = false;
        }
      }

      if (buffers->smooth || g_vbo_id.fast_mode) {
        for (y = 0; y < key->grid_size; y++) {
          for (x = 0; x < key->grid_size; x++) {
            CCGElem *elem = CCG_grid_elem(key, grid, x, y);
            GPU_vertbuf_attr_set(
                buffers->vert_buf, g_vbo_id.pos, vbo_index, CCG_elem_co(key, elem));

            short no_short[3];
            normal_float_to_short_v3(no_short, CCG_elem_no(key, elem));
            GPU_vertbuf_attr_set(buffers->vert_buf, g_vbo_id.nor, vbo_index, no_short);

            if (has_mask && show_mask) {
              float fmask = *CCG_elem_mask(key, elem);
              uchar cmask = (uchar)(fmask * 255);
              GPU_vertbuf_attr_set(buffers->vert_buf, g_vbo_id.msk, vbo_index, &cmask);
              empty_mask = empty_mask && (cmask == 0);
            }

            if (show_vcol) {
              const ushort vcol[4] = {USHRT_MAX, USHRT_MAX, USHRT_MAX, USHRT_MAX};
              GPU_vertbuf_attr_set(buffers->vert_buf, g_vbo_id.col[0], vbo_index, &vcol);
            }

            if (!g_vbo_id.fast_mode) {
              GPU_vertbuf_attr_set(buffers->vert_buf, g_vbo_id.fset, vbo_index, &face_set_color);
            }

            vbo_index += 1;
          }
        }
        vbo_index_offset += key->grid_area;
      }
      else {
        for (j = 0; j < key->grid_size - 1; j++) {
          for (k = 0; k < key->grid_size - 1; k++) {
            CCGElem *elems[4] = {
                CCG_grid_elem(key, grid, k, j),
                CCG_grid_elem(key, grid, k + 1, j),
                CCG_grid_elem(key, grid, k + 1, j + 1),
                CCG_grid_elem(key, grid, k, j + 1),
            };
            float *co[4] = {
                CCG_elem_co(key, elems[0]),
                CCG_elem_co(key, elems[1]),
                CCG_elem_co(key, elems[2]),
                CCG_elem_co(key, elems[3]),
            };

            float fno[3];
            short no_short[3];
            /* NOTE: Clockwise indices ordering, that's why we invert order here. */
            normal_quad_v3(fno, co[3], co[2], co[1], co[0]);
            normal_float_to_short_v3(no_short, fno);

            GPU_vertbuf_attr_set(buffers->vert_buf, g_vbo_id.pos, vbo_index + 0, co[0]);
            GPU_vertbuf_attr_set(buffers->vert_buf, g_vbo_id.nor, vbo_index + 0, no_short);
            GPU_vertbuf_attr_set(buffers->vert_buf, g_vbo_id.pos, vbo_index + 1, co[1]);
            GPU_vertbuf_attr_set(buffers->vert_buf, g_vbo_id.nor, vbo_index + 1, no_short);
            GPU_vertbuf_attr_set(buffers->vert_buf, g_vbo_id.pos, vbo_index + 2, co[2]);
            GPU_vertbuf_attr_set(buffers->vert_buf, g_vbo_id.nor, vbo_index + 2, no_short);
            GPU_vertbuf_attr_set(buffers->vert_buf, g_vbo_id.pos, vbo_index + 3, co[3]);
            GPU_vertbuf_attr_set(buffers->vert_buf, g_vbo_id.nor, vbo_index + 3, no_short);

            if (has_mask && show_mask) {
              float fmask = (*CCG_elem_mask(key, elems[0]) + *CCG_elem_mask(key, elems[1]) +
                             *CCG_elem_mask(key, elems[2]) + *CCG_elem_mask(key, elems[3])) *
                            0.25f;
              uchar cmask = (uchar)(fmask * 255);
              GPU_vertbuf_attr_set(buffers->vert_buf, g_vbo_id.msk, vbo_index + 0, &cmask);
              GPU_vertbuf_attr_set(buffers->vert_buf, g_vbo_id.msk, vbo_index + 1, &cmask);
              GPU_vertbuf_attr_set(buffers->vert_buf, g_vbo_id.msk, vbo_index + 2, &cmask);
              GPU_vertbuf_attr_set(buffers->vert_buf, g_vbo_id.msk, vbo_index + 3, &cmask);
              empty_mask = empty_mask && (cmask == 0);
            }

            const ushort vcol[4] = {USHRT_MAX, USHRT_MAX, USHRT_MAX, USHRT_MAX};
            if (1) {  // g_vbo_id.totcol > 0 || !g_vbo_id.fast_mode) {
              GPU_vertbuf_attr_set(buffers->vert_buf, g_vbo_id.col[0], vbo_index + 0, &vcol);
              GPU_vertbuf_attr_set(buffers->vert_buf, g_vbo_id.col[0], vbo_index + 1, &vcol);
              GPU_vertbuf_attr_set(buffers->vert_buf, g_vbo_id.col[0], vbo_index + 2, &vcol);
              GPU_vertbuf_attr_set(buffers->vert_buf, g_vbo_id.col[0], vbo_index + 3, &vcol);
            }

            if (!g_vbo_id.fast_mode) {
              GPU_vertbuf_attr_set(
                  buffers->vert_buf, g_vbo_id.fset, vbo_index + 0, &face_set_color);
              GPU_vertbuf_attr_set(
                  buffers->vert_buf, g_vbo_id.fset, vbo_index + 1, &face_set_color);
              GPU_vertbuf_attr_set(
                  buffers->vert_buf, g_vbo_id.fset, vbo_index + 2, &face_set_color);
              GPU_vertbuf_attr_set(
                  buffers->vert_buf, g_vbo_id.fset, vbo_index + 3, &face_set_color);
            }

            vbo_index += 4;
          }
        }
        vbo_index_offset += square_i(key->grid_size - 1) * 4;
      }
    }

    gpu_pbvh_batch_init(buffers, GPU_PRIM_TRIS);
  }

  /* Get material index from the first face of this buffer. */
  buffers->material_index = grid_flag_mats[grid_indices[0]].mat_nr;

  buffers->grids = grids;
  buffers->grid_indices = grid_indices;
  buffers->totgrid = totgrid;
  buffers->grid_flag_mats = grid_flag_mats;
  buffers->gridkey = *key;
  buffers->show_overlay = (!empty_mask || !default_face_set) && !g_vbo_id.fast_mode;
}

GPU_PBVH_Buffers *GPU_pbvh_grid_buffers_build(int totgrid, BLI_bitmap **grid_hidden)
{
  GPU_PBVH_Buffers *buffers;

  buffers = MEM_callocN(sizeof(GPU_PBVH_Buffers), "GPU_Buffers");
  buffers->grid_hidden = grid_hidden;
  buffers->totgrid = totgrid;

  buffers->show_overlay = false;

  return buffers;
}

#undef FILL_QUAD_BUFFER

/** \} */

/* -------------------------------------------------------------------- */
/** \name BMesh PBVH
 * \{ */

static int debug_pass = 0;
bool pbvh_show_orig_co = false;

static void gpu_bmesh_get_vcol(BMVert *v, BMLoop *l, const GPUAttrRef *ref, float color[4])
{
  if (ref->domain == ATTR_DOMAIN_POINT) {
    switch (ref->type) {
      case CD_PROP_COLOR:
        copy_v4_v4(color, (float *)BM_ELEM_CD_GET_VOID_P(v, ref->cd_offset));
        break;
      case CD_MLOOPCOL: {
        MLoopCol *mp = (MLoopCol *)BM_ELEM_CD_GET_VOID_P(v, ref->cd_offset);

        rgba_uchar_to_float(color, (const char *)mp);
        srgb_to_linearrgb_v3_v3(color, color);

        break;
      }
    }
  }
  else if (l) {
    switch (ref->type) {
      case CD_PROP_COLOR:
        copy_v4_v4(color, (float *)BM_ELEM_CD_GET_VOID_P(l, ref->cd_offset));
        break;
      case CD_MLOOPCOL: {
        MLoopCol *mp = (MLoopCol *)BM_ELEM_CD_GET_VOID_P(l, ref->cd_offset);

        rgba_uchar_to_float(color, (const char *)mp);
        srgb_to_linearrgb_v3_v3(color, color);

        break;
      }
    }
  }
  else { /*average all loop colors*/
    BMEdge *e = v->e;

    zero_v4(color);

    if (!e) {
      return;
    }

    int tot = 0;

    do {
      BMLoop *l = e->l;

      if (!l) {
        continue;
      }

      do {
        switch (ref->type) {
          case CD_PROP_COLOR:
            add_v4_v4(color, (float *)BM_ELEM_CD_GET_VOID_P(l, ref->cd_offset));
            tot++;

            break;
          case CD_MLOOPCOL: {
            MLoopCol *mp = (MLoopCol *)BM_ELEM_CD_GET_VOID_P(l, ref->cd_offset);

            float temp[4];

            rgba_uchar_to_float(temp, (const char *)mp);
            srgb_to_linearrgb_v3_v3(temp, temp);

            add_v4_v4(color, temp);
            tot++;
            break;
          }
        }
      } while ((l = l->radial_next) != e->l);
    } while ((e = BM_DISK_EDGE_NEXT(e, v)) != v->e);

    if (tot > 0) {
      mul_v4_fl(color, 1.0f / (float)tot);
    }
  }
}

/* Output a BMVert into a VertexBufferFormat array at v_index. */
static void gpu_bmesh_vert_to_buffer_copy(BMesh *bm,
                                          BMVert *v,
                                          BMLoop *l,
                                          GPUVertBuf *vert_buf,
                                          int v_index,
                                          const float fno[3],
                                          const float *fmask,
                                          const int cd_vert_mask_offset,
                                          const int cd_vert_node_offset,
                                          const bool show_mask,
                                          const bool show_vcol,
                                          bool *empty_mask,
                                          const GPUAttrRef *vcol_layers,
                                          const int totvcol)
{
  /* Vertex should always be visible if it's used by a visible face. */
  BLI_assert(!BM_elem_flag_test(v, BM_ELEM_HIDDEN));

#ifdef NEW_ATTR_SYSTEM
  // static void set_cd_data_bmesh(GPUVertBuf *vert_buf, CDAttrLayers *attr, BMElem *elem, int
  // vertex)
  set_cd_data_bmesh(
      vert_buf, g_vbo_id.vertex_attrs, g_vbo_id.vertex_attrs_len, (BMElem *)v, v_index);
#endif

  short no_short[3];

  /* Set coord, normal, and mask */
  if (G.debug_value == 890 || pbvh_show_orig_co) {
    const int cd_sculpt_vert = bm->vdata.layers[bm->vdata.typemap[CD_DYNTOPO_VERT]].offset;
    MSculptVert *mv = BM_ELEM_CD_GET_VOID_P(v, cd_sculpt_vert);

    GPU_vertbuf_attr_set(vert_buf, g_vbo_id.pos, v_index, mv->origco);
    normal_float_to_short_v3(no_short, mv->origno);
  }
  else {
    GPU_vertbuf_attr_set(vert_buf, g_vbo_id.pos, v_index, v->co);
    normal_float_to_short_v3(no_short, fno ? fno : v->no);
  }

  GPU_vertbuf_attr_set(vert_buf, g_vbo_id.nor, v_index, no_short);

#ifndef GPU_PERF_TEST
  if (show_mask) {
    float effective_mask = fmask ? *fmask : BM_ELEM_CD_GET_FLOAT(v, cd_vert_mask_offset);

    if (G.debug_value == 889) {
      int ni = BM_ELEM_CD_GET_INT(v, cd_vert_node_offset);

      effective_mask = ni == -1 ? 0.0f : (float)(((ni + debug_pass) * 511) % 64) / 64;
    }

    uchar cmask = (uchar)(effective_mask * 255);
    GPU_vertbuf_attr_set(vert_buf, g_vbo_id.msk, v_index, &cmask);
    *empty_mask = *empty_mask && (cmask == 0);
  }

#  ifndef NEW_ATTR_SYSTEM
  if (show_vcol && totvcol > 0) {
    for (int i = 0; i < totvcol; i++) {
      float color[4];
      gpu_bmesh_get_vcol(v, l, vcol_layers + i, color);

      ushort vcol[4];

      vcol[0] = unit_float_to_ushort_clamp(color[0]);
      vcol[1] = unit_float_to_ushort_clamp(color[1]);
      vcol[2] = unit_float_to_ushort_clamp(color[2]);
      vcol[3] = unit_float_to_ushort_clamp(color[3]);

      // const ushort vcol[4] = {USHRT_MAX, USHRT_MAX, USHRT_MAX, USHRT_MAX};
      GPU_vertbuf_attr_set(vert_buf, g_vbo_id.col[i], v_index, vcol);
    }
  }
  else if (show_vcol && !g_vbo_id.fast_mode) {  // ensure first vcol attribute is not zero
    const ushort vcol[4] = {USHRT_MAX, USHRT_MAX, USHRT_MAX, USHRT_MAX};
    GPU_vertbuf_attr_set(vert_buf, g_vbo_id.col[0], v_index, vcol);
  }
#  else
  if (show_vcol && totvcol == 0) {  // ensure first vcol attribute is not zero
    const ushort vcol[4] = {USHRT_MAX, USHRT_MAX, USHRT_MAX, USHRT_MAX};
    GPU_vertbuf_attr_set(vert_buf, g_vbo_id.col[0], v_index, vcol);
  }
#  endif

  if (!g_vbo_id.fast_mode) {
    /* Add default face sets color to avoid artifacts. */
    const uchar face_set[3] = {UCHAR_MAX, UCHAR_MAX, UCHAR_MAX};
    GPU_vertbuf_attr_set(vert_buf, g_vbo_id.fset, v_index, &face_set);
  }
#endif
}

/* Return the total number of vertices that don't have BM_ELEM_HIDDEN set */
static int gpu_bmesh_vert_visible_count(TableGSet *bm_unique_verts, TableGSet *bm_other_verts)
{
  int totvert = 0;
  BMVert *v;

  TGSET_ITER (v, bm_unique_verts) {
    if (!BM_elem_flag_test(v, BM_ELEM_HIDDEN)) {
      totvert++;
    }
  }
  TGSET_ITER_END

  TGSET_ITER (v, bm_other_verts) {
    if (!BM_elem_flag_test(v, BM_ELEM_HIDDEN)) {
      totvert++;
    }
  }
  TGSET_ITER_END

  return totvert;
}

/* Return the total number of visible faces */
static int gpu_bmesh_face_visible_count(PBVHTriBuf *tribuf, int mat_nr)
{
  int totface = 0;

  for (int i = 0; i < tribuf->tottri; i++) {
    PBVHTri *tri = tribuf->tris + i;

    BMFace *f = (BMFace *)tri->f.i;
    if (f->mat_nr != mat_nr || BM_elem_flag_test(f, BM_ELEM_HIDDEN)) {
      continue;
    }

    totface++;
  }

  return totface;
}

void GPU_pbvh_bmesh_buffers_update_free(GPU_PBVH_Buffers *buffers)
{
  if (buffers->last_tribuf_tris) {
    // bmesh indexed drawing frees buffers by itself
    return;
  }

  GPU_BATCH_DISCARD_SAFE(buffers->lines);
  GPU_INDEXBUF_DISCARD_SAFE(buffers->index_lines_buf);
}

<<<<<<< HEAD
static int gpu_pbvh_gpu_make_attr_offs(AttributeDomainMask domain_mask,
                                       CustomDataMask type_mask,
                                       const CustomData *vdata,
                                       const CustomData *edata,
                                       const CustomData *ldata,
                                       const CustomData *pdata,
                                       GPUAttrRef r_cd_vcols[MAX_GPU_ATTR],
                                       bool active_only,
                                       int active_type,
                                       int active_domain,
                                       const CustomDataLayer *active_vcol_layer,
                                       const CustomDataLayer *render_vcol_layer)
=======
void GPU_pbvh_bmesh_buffers_update(GPU_PBVH_Buffers *buffers,
                                   BMesh *bm,
                                   GSet *bm_faces,
                                   GSet *bm_unique_verts,
                                   GSet *bm_other_verts,
                                   const int update_flags)
>>>>>>> 8c7d970e
{
  if (active_only) {
    const CustomData *cdata = active_domain == ATTR_DOMAIN_POINT ? vdata : ldata;

    int idx = active_vcol_layer ? active_vcol_layer - cdata->layers : -1;

    if (idx >= 0 && idx < cdata->totlayer) {
      r_cd_vcols[0].cd_offset = cdata->layers[idx].offset;
      r_cd_vcols[0].domain = active_domain;
      r_cd_vcols[0].type = active_type;
      r_cd_vcols[0].layer_idx = idx;

      return 1;
    }

    return 0;
  }

  const CustomData *datas[4] = {vdata, edata, pdata, ldata};

  int count = 0;
  for (AttributeDomain domain = 0; domain < 4; domain++) {
    const CustomData *cdata = datas[domain];

    if (!cdata || !((1 << domain) & domain_mask)) {
      continue;
    }

    CustomDataLayer *cl = cdata->layers;

    for (int i = 0; count < MAX_GPU_ATTR && i < cdata->totlayer; i++, cl++) {
      if (CD_TYPE_AS_MASK(cl->type) & type_mask && !(cl->flag & CD_FLAG_TEMPORARY)) {
        GPUAttrRef *ref = r_cd_vcols + count;

        ref->cd_offset = cl->offset;
        ref->type = cl->type;
        ref->layer_idx = i;
        ref->domain = domain;

        count++;
      }
    }
  }

  /* ensure render layer is last
    draw cache code seems to need this
   */

  for (int i = 0; i < count; i++) {
    GPUAttrRef *ref = r_cd_vcols + i;
    const CustomData *cdata = datas[ref->domain];

    if (cdata->layers + ref->layer_idx == render_vcol_layer) {
      SWAP(GPUAttrRef, r_cd_vcols[i], r_cd_vcols[count - 1]);
      break;
    }
  }

  return count;
}

void GPU_pbvh_need_full_render_set(bool state)
{
  g_vbo_id.need_full_render = state;
  g_vbo_id.active_vcol_only = !state;
}

bool GPU_pbvh_need_full_render_get()
{
  return g_vbo_id.need_full_render;
}

static bool gpu_pbvh_format_equals(PBVHGPUFormat *a, PBVHGPUFormat *b)
{
  bool bad = false;

  bad |= a->active_vcol_only != b->active_vcol_only;
  bad |= a->fast_mode != b->fast_mode;
  bad |= a->need_full_render != b->need_full_render;

#ifdef NEW_ATTR_SYSTEM
  bad |= a->vertex_attrs_len != b->vertex_attrs_len;
  bad |= a->loop_attrs_len != b->loop_attrs_len;
#endif

  bad |= a->pos != b->pos;
  bad |= a->fset != b->fset;
  bad |= a->msk != b->msk;
  bad |= a->nor != b->nor;

  for (int i = 0; i < MIN2(a->totuv, b->totuv); i++) {
    bad |= a->uv[i] != b->uv[i];
  }

  for (int i = 0; i < MIN2(a->totcol, b->totcol); i++) {
    bad |= a->col[i] != b->col[i];
  }

  bad |= a->totuv != b->totuv;
  bad |= a->totcol != b->totcol;

  return !bad;
}

bool GPU_pbvh_update_attribute_names(CustomData *vdata,
                                     CustomData *ldata,
                                     bool need_full_render,
                                     bool fast_mode,
                                     int active_vcol_type,
                                     int active_vcol_domain,
                                     CustomDataLayer *active_vcol_layer,
                                     CustomDataLayer *render_vcol_layer)
{
  const bool active_only = !need_full_render;
  PBVHGPUFormat old_format = g_vbo_id;

  debug_pass++;

  GPU_vertformat_clear(&g_vbo_id.format);

  g_vbo_id.fast_mode = fast_mode;

  // g_vbo_id.loop_attrs = build_cd_layers(vdata, )
  /* Initialize vertex buffer (match 'VertexBufferFormat'). */
  if (g_vbo_id.format.attr_len == 0) {
    g_vbo_id.pos = GPU_vertformat_attr_add(
        &g_vbo_id.format, "pos", GPU_COMP_F32, 3, GPU_FETCH_FLOAT);
    g_vbo_id.nor = GPU_vertformat_attr_add(
        &g_vbo_id.format, "nor", GPU_COMP_I16, 3, GPU_FETCH_INT_TO_FLOAT_UNIT);

    /* TODO: Do not allocate these `.msk` and `.col` when they are not used. */

    if (!fast_mode) {
      g_vbo_id.msk = GPU_vertformat_attr_add(
          &g_vbo_id.format, "msk", GPU_COMP_U8, 1, GPU_FETCH_INT_TO_FLOAT_UNIT);
    }

    g_vbo_id.totcol = 0;

#ifdef NEW_ATTR_SYSTEM
    if (g_vbo_id.loop_attrs) {
      free_cd_layers(g_vbo_id.loop_attrs);
    }
    if (g_vbo_id.vertex_attrs) {
      free_cd_layers(g_vbo_id.vertex_attrs);
    }

    CDAttrLayers *vattr = NULL, *lattr = NULL;
    BLI_array_declare(vattr);
    BLI_array_declare(lattr);

    for (int i = 0; vdata && i < ARRAY_SIZE(cd_vert_layers); i++) {
      if (!CustomData_has_layer(vdata, cd_vert_layers[i].type)) {
        continue;
      }

      CDAttrLayers attr;
      build_cd_layers(&g_vbo_id.format, &attr, vdata, cd_vert_layers + i);
      BLI_array_append(vattr, attr);
    }

    for (int i = 0; ldata && i < ARRAY_SIZE(cd_loop_layers); i++) {
      if (!CustomData_has_layer(ldata, cd_loop_layers[i].type)) {
        continue;
      }

      CDAttrLayers attr;
      build_cd_layers(&g_vbo_id.format, &attr, ldata, cd_loop_layers + i);
      BLI_array_append(lattr, attr);
    }

    g_vbo_id.vertex_attrs = vattr;
    g_vbo_id.loop_attrs = lattr;
    g_vbo_id.vertex_attrs_len = BLI_array_len(vattr);
    g_vbo_id.loop_attrs_len = BLI_array_len(lattr);
#endif

#if !defined(NEW_ATTR_SYSTEM) && !defined(GPU_PERF_TEST)
    if (active_vcol_type != -1) {
      int ci = 0;

      GPUAttrRef vcol_layers[MAX_GPU_ATTR];
      int totlayer = gpu_pbvh_gpu_make_attr_offs(ATTR_DOMAIN_MASK_POINT | ATTR_DOMAIN_MASK_CORNER,
                                                 CD_MASK_PROP_COLOR | CD_MASK_MLOOPCOL,
                                                 vdata,
                                                 NULL,
                                                 ldata,
                                                 NULL,
                                                 vcol_layers,
                                                 active_only,
                                                 active_vcol_type,
                                                 active_vcol_domain,
                                                 active_vcol_layer,
                                                 render_vcol_layer);

      for (int i = 0; i < totlayer; i++) {
        GPUAttrRef *ref = vcol_layers + i;
        CustomData *cdata = ref->domain == ATTR_DOMAIN_POINT ? vdata : ldata;

        CustomDataLayer *cl = cdata->layers + ref->layer_idx;

        if (g_vbo_id.totcol < MAX_GPU_ATTR) {
          g_vbo_id.col[ci++] = GPU_vertformat_attr_add(
              &g_vbo_id.format, "c", GPU_COMP_U16, 4, GPU_FETCH_INT_TO_FLOAT_UNIT);
          g_vbo_id.totcol++;

          bool is_render = render_vcol_layer == cl;
          bool is_active = active_vcol_layer == cl;

          DRW_make_cdlayer_attr_aliases(&g_vbo_id.format, "c", cdata, cl, is_render, is_active);
        }
      }
    }

    // ensure at least one vertex color layer
    if (!fast_mode && g_vbo_id.totcol == 0) {
      g_vbo_id.col[0] = GPU_vertformat_attr_add(
          &g_vbo_id.format, "c", GPU_COMP_U16, 4, GPU_FETCH_INT_TO_FLOAT_UNIT);
      g_vbo_id.totcol = 1;

      GPU_vertformat_alias_add(&g_vbo_id.format, "ac");
    }
#elif !defined(GPU_PERF_TEST)
    // ensure at least one vertex color layer
    if (!vdata || !CustomData_has_layer(vdata, CD_PROP_COLOR)) {
      g_vbo_id.col[0] = GPU_vertformat_attr_add(
          &g_vbo_id.format, "c", GPU_COMP_U16, 4, GPU_FETCH_INT_TO_FLOAT_UNIT);
      g_vbo_id.totcol = 1;

      GPU_vertformat_alias_add(&g_vbo_id.format, "ac");
    }

#endif

#ifndef GPU_PERF_TEST
    if (!fast_mode) {
      g_vbo_id.fset = GPU_vertformat_attr_add(
          &g_vbo_id.format, "fset", GPU_COMP_U8, 3, GPU_FETCH_INT_TO_FLOAT_UNIT);
    }

    if (ldata && CustomData_has_layer(ldata, CD_MLOOPUV)) {
      GPUAttrRef uv_layers[MAX_GPU_ATTR];
      CustomDataLayer *active = NULL, *render = NULL;
      int idx;

      idx = CustomData_get_active_layer_index(ldata, CD_MLOOPUV);
      if (idx != -1) {
        active = ldata->layers + idx;
      }

      idx = CustomData_get_render_layer_index(ldata, CD_MLOOPUV);
      if (idx != -1) {
        render = ldata->layers + idx;
      }

      int totlayer = gpu_pbvh_gpu_make_attr_offs(ATTR_DOMAIN_MASK_CORNER,
                                                 CD_MASK_MLOOPUV,
                                                 NULL,
                                                 NULL,
                                                 ldata,
                                                 NULL,
                                                 uv_layers,
                                                 active_only,
                                                 CD_MLOOPUV,
                                                 ATTR_DOMAIN_CORNER,
                                                 active,
                                                 render);

      g_vbo_id.totuv = totlayer;

      for (int i = 0; i < totlayer; i++) {
        GPUAttrRef *ref = uv_layers + i;

        g_vbo_id.uv[i] = GPU_vertformat_attr_add(
            &g_vbo_id.format, "uvs", GPU_COMP_F32, 2, GPU_FETCH_FLOAT);

        CustomDataLayer *cl = ldata->layers + ref->layer_idx;
        bool is_active = ref->layer_idx == CustomData_get_active_layer_index(ldata, CD_MLOOPUV);

        DRW_make_cdlayer_attr_aliases(&g_vbo_id.format, "u", ldata, cl, cl == render, is_active);
      }
    }
#endif
  }

  if (!gpu_pbvh_format_equals(&old_format, &g_vbo_id)) {
    printf("gpu format update detected\n");
    return true;
  }

  return false;
}

static void gpu_flat_vcol_make_vert(float co[3],
                                    BMVert *v,
                                    BMLoop *l,
                                    GPUVertBuf *vert_buf,
                                    int v_index,
                                    GPUAttrRef vcol_refs[MAX_GPU_ATTR],
                                    int totoffsets,
                                    const float fno[3])
{
  for (int i = 0; i < totoffsets; i++) {
    float color[4];

    gpu_bmesh_get_vcol(v, l, vcol_refs + i, color);

    ushort vcol[4];

    // printf(
    //    "%.2f %.2f %.2f %.2f\n", mp->color[0], mp->color[1], mp->color[2], mp->color[3]);
    vcol[0] = unit_float_to_ushort_clamp(color[0]);
    vcol[1] = unit_float_to_ushort_clamp(color[1]);
    vcol[2] = unit_float_to_ushort_clamp(color[2]);
    vcol[3] = unit_float_to_ushort_clamp(color[3]);

    GPU_vertbuf_attr_set(vert_buf, g_vbo_id.col[i], v_index, vcol);
  }

  /* Set coord, normal, and mask */
  GPU_vertbuf_attr_set(vert_buf, g_vbo_id.pos, v_index, co);

  short no_short[3];

  normal_float_to_short_v3(no_short, fno ? fno : v->no);
  GPU_vertbuf_attr_set(vert_buf, g_vbo_id.nor, v_index, no_short);
}

/* Creates a vertex buffer (coordinate, normal, color) and, if smooth
 * shading, an element index buffer.
 * Threaded - do not call any functions that use OpenGL calls! */
static void GPU_pbvh_bmesh_buffers_update_flat_vcol(GPU_PBVH_Buffers *buffers,
                                                    BMesh *bm,
                                                    TableGSet *bm_faces,
                                                    TableGSet *bm_unique_verts,
                                                    TableGSet *bm_other_verts,
                                                    PBVHTriBuf *tribuf,
                                                    const int update_flags,
                                                    const int cd_vert_node_offset,
                                                    int face_sets_color_seed,
                                                    int face_sets_color_default,
                                                    short mat_nr,
                                                    int active_vcol_type,
                                                    int active_vcol_domain,
                                                    CustomDataLayer *active_vcol_layer,
                                                    CustomDataLayer *render_vcol_layer)
{
  bool active_vcol_only = g_vbo_id.active_vcol_only;

  const bool show_face_sets = CustomData_has_layer(&bm->pdata, CD_SCULPT_FACE_SETS) &&
                              (update_flags & GPU_PBVH_BUFFERS_SHOW_SCULPT_FACE_SETS) != 0;

  int tottri, totvert;
  bool empty_mask = true;
  int cd_fset_offset = CustomData_get_offset(&bm->pdata, CD_SCULPT_FACE_SETS);

  GPUAttrRef cd_vcols[MAX_GPU_ATTR];
  GPUAttrRef cd_uvs[MAX_GPU_ATTR];

  const int cd_vcol_count = gpu_pbvh_gpu_make_attr_offs(ATTR_DOMAIN_MASK_POINT |
                                                            ATTR_DOMAIN_MASK_CORNER,
                                                        CD_MASK_PROP_COLOR | CD_MASK_MLOOPCOL,
                                                        &bm->vdata,
                                                        NULL,
                                                        &bm->ldata,
                                                        NULL,
                                                        cd_vcols,
                                                        active_vcol_only,
                                                        active_vcol_type,
                                                        active_vcol_domain,
                                                        active_vcol_layer,
                                                        render_vcol_layer);

  int cd_uv_count = gpu_pbvh_gpu_make_attr_offs(ATTR_DOMAIN_MASK_CORNER,
                                                CD_MASK_MLOOPUV,
                                                NULL,
                                                NULL,
                                                &bm->ldata,
                                                NULL,
                                                cd_uvs,
                                                active_vcol_only,
                                                CD_MLOOPUV,
                                                ATTR_DOMAIN_CORNER,
                                                get_active_layer(&bm->ldata, CD_MLOOPUV),
                                                get_render_layer(&bm->ldata, CD_MLOOPUV));
  /* Count visible triangles */
  tottri = gpu_bmesh_face_visible_count(tribuf, mat_nr) * 6;
  totvert = tottri * 3;

  if (!tottri) {
    if (BLI_table_gset_len(bm_faces) != 0) {
      /* Node is just hidden. */
    }
    else {
      buffers->clear_bmesh_on_flush = true;
    }
    buffers->tot_tri = 0;
    return;
  }

  /* TODO: make mask layer optional for bmesh buffer. */
  const int cd_vert_mask_offset = CustomData_get_offset(&bm->vdata, CD_PAINT_MASK);

  bool default_face_set = true;

  /* Fill vertex buffer */
  if (!gpu_pbvh_vert_buf_data_set(buffers, totvert)) {
    /* Memory map failed */
    return;
  }

  int v_index = 0;

  GPUIndexBufBuilder elb_lines;
  GPU_indexbuf_init(&elb_lines, GPU_PRIM_LINES, tottri * 3, tottri * 3);

  for (int i = 0; i < tribuf->tottri; i++) {
    PBVHTri *tri = tribuf->tris + i;
    BMFace *f = (BMFace *)tri->f.i;

    if (f->mat_nr != mat_nr) {
      continue;
    }

    if (!BM_elem_flag_test(f, BM_ELEM_HIDDEN)) {
      BMVert *v[3];
      BMLoop *l[3];

      float fmask = 0.0f;

      v[0] = (BMVert *)tribuf->verts[tri->v[0]].i;
      v[1] = (BMVert *)tribuf->verts[tri->v[1]].i;
      v[2] = (BMVert *)tribuf->verts[tri->v[2]].i;

      if (tribuf->loops) {
        l[0] = (BMLoop *)tribuf->loops[tri->v[0]];
        l[1] = (BMLoop *)tribuf->loops[tri->v[1]];
        l[2] = (BMLoop *)tribuf->loops[tri->v[2]];
      }
      else {
        l[0] = l[1] = l[2] = NULL;
      }

      /* Average mask value */
      for (int j = 0; j < 3; j++) {
        fmask += BM_ELEM_CD_GET_FLOAT(v[j], cd_vert_mask_offset);
      }
      fmask /= 3.0f;

      uchar face_set_color[4] = {UCHAR_MAX, UCHAR_MAX, UCHAR_MAX, UCHAR_MAX};

      if (show_face_sets && cd_fset_offset >= 0) {
        const int fset = BM_ELEM_CD_GET_INT(f, cd_fset_offset);

        /* Skip for the default color Face Set to render it white. */
        if (fset != face_sets_color_default) {
          BKE_paint_face_set_overlay_color_get(fset, face_sets_color_seed, face_set_color);
          default_face_set = false;
        }
      }

      float cent[3] = {0.0f, 0.0f, 0.0f};
      add_v3_v3(cent, v[0]->co);
      add_v3_v3(cent, v[1]->co);
      add_v3_v3(cent, v[2]->co);
      mul_v3_fl(cent, 1.0 / 3.0);

      float cos[7][3];

      copy_v3_v3(cos[0], v[0]->co);
      copy_v3_v3(cos[1], v[1]->co);
      copy_v3_v3(cos[2], v[2]->co);

      copy_v3_v3(cos[6], cent);

      interp_v3_v3v3(cos[3], v[0]->co, v[1]->co, 0.5f);
      interp_v3_v3v3(cos[4], v[1]->co, v[2]->co, 0.5f);
      interp_v3_v3v3(cos[5], v[2]->co, v[0]->co, 0.5f);

      for (int k = 0; k < cd_uv_count; k++) {
        MLoopUV *uvs[3] = {
            BM_ELEM_CD_GET_VOID_P(l[0], cd_uvs[k].cd_offset),
            BM_ELEM_CD_GET_VOID_P(l[1], cd_uvs[k].cd_offset),
            BM_ELEM_CD_GET_VOID_P(l[2], cd_uvs[k].cd_offset),
        };

        float uvcent[2] = {0.0f, 0.0f};
        add_v2_v2(uvcent, uvs[0]->uv);
        add_v2_v2(uvcent, uvs[1]->uv);
        add_v2_v2(uvcent, uvs[2]->uv);
        mul_v2_fl(uvcent, 1.0 / 3.0);

        float uvcos[7][2];

        copy_v2_v2(uvcos[0], uvs[0]->uv);
        copy_v2_v2(uvcos[1], uvs[1]->uv);
        copy_v2_v2(uvcos[2], uvs[2]->uv);

        copy_v2_v2(uvcos[6], cent);

        interp_v2_v2v2(uvcos[3], uvs[0]->uv, uvs[1]->uv, 0.5f);
        interp_v2_v2v2(uvcos[4], uvs[1]->uv, uvs[2]->uv, 0.5f);
        interp_v2_v2v2(uvcos[5], uvs[2]->uv, uvs[0]->uv, 0.5f);

        for (int j = 0; j < 3; j++) {
          int next = 3 + ((j) % 3);
          int prev = 3 + ((j + 3 - 1) % 3);

          GPU_vertbuf_attr_set(buffers->vert_buf, g_vbo_id.uv[k], v_index, uvs[j]);
          GPU_vertbuf_attr_set(buffers->vert_buf, g_vbo_id.uv[k], v_index + 1, uvcos[next]);
          GPU_vertbuf_attr_set(buffers->vert_buf, g_vbo_id.uv[k], v_index + 2, uvcos[6]);

          GPU_vertbuf_attr_set(buffers->vert_buf, g_vbo_id.uv[k], v_index + 3, uvs[j]);
          GPU_vertbuf_attr_set(buffers->vert_buf, g_vbo_id.uv[k], v_index + 4, uvcos[6]);
          GPU_vertbuf_attr_set(buffers->vert_buf, g_vbo_id.uv[k], v_index + 5, uvcos[prev]);
        }
      }

      const int v_start = v_index;

      for (int j = 0; j < 3; j++) {
        int next = 3 + ((j) % 3);
        int prev = 3 + ((j + 3 - 1) % 3);

        gpu_flat_vcol_make_vert(
            v[j]->co, v[j], l[j], buffers->vert_buf, v_index, cd_vcols, cd_vcol_count, f->no);
        gpu_flat_vcol_make_vert(
            cos[next], v[j], l[j], buffers->vert_buf, v_index + 1, cd_vcols, cd_vcol_count, f->no);
        gpu_flat_vcol_make_vert(
            cos[6], v[j], l[j], buffers->vert_buf, v_index + 2, cd_vcols, cd_vcol_count, f->no);

        gpu_flat_vcol_make_vert(
            v[j]->co, v[j], l[j], buffers->vert_buf, v_index + 3, cd_vcols, cd_vcol_count, f->no);
        gpu_flat_vcol_make_vert(
            cos[6], v[j], l[j], buffers->vert_buf, v_index + 4, cd_vcols, cd_vcol_count, f->no);
        gpu_flat_vcol_make_vert(
            cos[prev], v[j], l[j], buffers->vert_buf, v_index + 5, cd_vcols, cd_vcol_count, f->no);

        /*
          v1
          |\
          |   \
          v3    v4
          |  v6   \
          |         \
          v0---v5---v2
          */

        next = j == 2 ? v_start : v_index + 6;

        if (tri->eflag & 1) {
          GPU_indexbuf_add_line_verts(&elb_lines, v_index, next);
          // GPU_indexbuf_add_line_verts(&elb_lines, v_index + 1, v_index + 2);
          // GPU_indexbuf_add_line_verts(&elb_lines, v_index + 2, v_index + 0);
        }

        if (tri->eflag & 2) {
          // GPU_indexbuf_add_line_verts(&elb_lines, v_index + 1, v_index + 2);
        }

        if (tri->eflag & 4) {
          // GPU_indexbuf_add_line_verts(&elb_lines, v_index + 2, v_index + 0);
        }

        v_index += 6;
      }
    }
  }

  buffers->index_lines_buf = GPU_indexbuf_build(&elb_lines);
  buffers->tot_tri = tottri;

  /* Get material index from the last face we iterated on. */
  buffers->material_index = mat_nr;

  buffers->show_overlay = (!empty_mask || !default_face_set) && !g_vbo_id.fast_mode;

  gpu_pbvh_batch_init(buffers, GPU_PRIM_TRIS);
}

static void GPU_pbvh_bmesh_buffers_update_indexed(GPU_PBVH_Buffers *buffers,
                                                  BMesh *bm,
                                                  TableGSet *bm_faces,
                                                  TableGSet *bm_unique_verts,
                                                  TableGSet *bm_other_verts,
                                                  PBVHTriBuf *tribuf,
                                                  const int update_flags,
                                                  const int cd_vert_node_offset,
                                                  int face_sets_color_seed,
                                                  int face_sets_color_default,
                                                  bool flat_vcol,
                                                  short mat_nr,
                                                  int active_vcol_type,
                                                  int active_vcol_domain,
                                                  CustomDataLayer *active_vcol_layer,
                                                  CustomDataLayer *render_vcol_layer)
{

  bool active_vcol_only = g_vbo_id.active_vcol_only;

  const bool show_mask = (update_flags & GPU_PBVH_BUFFERS_SHOW_MASK) != 0 && !g_vbo_id.fast_mode;
  bool show_vcol = (update_flags & GPU_PBVH_BUFFERS_SHOW_VCOL) != 0 && active_vcol_type != -1;

  if (g_vbo_id.totcol == 0 && g_vbo_id.fast_mode) {
    show_vcol = false;
  }

  bool need_indexed = buffers->last_tribuf_tris != tribuf->tris;

  buffers->last_tribuf_tris = tribuf->tris;

  int tottri, totvert;
  bool empty_mask = true;

  GPUAttrRef cd_vcols[MAX_GPU_ATTR];
  GPUAttrRef cd_uvs[MAX_GPU_ATTR];

  int cd_vcol_count = gpu_pbvh_gpu_make_attr_offs(ATTR_DOMAIN_MASK_POINT | ATTR_DOMAIN_MASK_CORNER,
                                                  CD_MASK_PROP_COLOR | CD_MASK_MLOOPCOL,
                                                  &bm->vdata,
                                                  NULL,
                                                  &bm->ldata,
                                                  NULL,
                                                  cd_vcols,
                                                  active_vcol_only,
                                                  active_vcol_type,
                                                  active_vcol_domain,
                                                  active_vcol_layer,
                                                  render_vcol_layer);

  int cd_uv_count = gpu_pbvh_gpu_make_attr_offs(ATTR_DOMAIN_MASK_CORNER,
                                                CD_MASK_MLOOPUV,
                                                NULL,
                                                NULL,
                                                &bm->ldata,
                                                NULL,
                                                cd_uvs,
                                                active_vcol_only,
                                                CD_MLOOPUV,
                                                ATTR_DOMAIN_CORNER,
                                                get_active_layer(&bm->ldata, CD_MLOOPUV),
                                                get_render_layer(&bm->ldata, CD_MLOOPUV));

  /* Count visible triangles */
  tottri = gpu_bmesh_face_visible_count(tribuf, mat_nr);

  /* Count visible vertices */
  totvert = tribuf->totvert;

  if (!tottri) {
    if (BLI_table_gset_len(bm_faces) != 0) {
      /* Node is just hidden. */
    }
    else {
      buffers->clear_bmesh_on_flush = true;
    }
    buffers->tot_tri = 0;
    return;
  }

  /* TODO, make mask layer optional for bmesh buffer */
  const int cd_vert_mask_offset = CustomData_get_offset(&bm->vdata, CD_PAINT_MASK);
  int cd_fset_offset = CustomData_get_offset(&bm->pdata, CD_SCULPT_FACE_SETS);

  // int totuv = CustomData_get_offset(&bm->ldata, CD_MLOOPUV);
  // int *cd_uvs = BLI_array_alloca(cd_uvs, totuv);
  const bool have_uv = cd_uv_count > 0;

  bool default_face_set = true;

  /* Fill vertex buffer */
  if (!gpu_pbvh_vert_buf_data_set(buffers, totvert)) {
    /* Memory map failed */
    return;
  }

  for (int i = 0; i < tribuf->totvert; i++) {
    BMVert *v = (BMVert *)tribuf->verts[i].i;
    BMLoop *l = (BMLoop *)tribuf->loops[i];

    gpu_bmesh_vert_to_buffer_copy(bm,
                                  v,
                                  l,
                                  buffers->vert_buf,
                                  i,
                                  NULL,
                                  NULL,
                                  cd_vert_mask_offset,
                                  cd_vert_node_offset,
                                  show_mask,
                                  show_vcol,
                                  &empty_mask,
                                  cd_vcols,
                                  cd_vcol_count);

    if (!g_vbo_id.fast_mode) {
      uchar face_set_color[3] = {UCHAR_MAX, UCHAR_MAX, UCHAR_MAX};

      /* Add default face sets color to avoid artifacts. */
      int fset = BM_ELEM_CD_GET_INT(l->f, cd_fset_offset);

      if (fset != face_sets_color_default) {
        default_face_set = false;
        BKE_paint_face_set_overlay_color_get(fset, face_sets_color_seed, face_set_color);
      }

      GPU_vertbuf_attr_set(buffers->vert_buf, g_vbo_id.fset, i, &face_set_color);
    }

    if (have_uv) {
      for (int j = 0; j < cd_uv_count; j++) {
        MLoopUV *mu = BM_ELEM_CD_GET_VOID_P(l, cd_uvs[j].cd_offset);
        GPU_vertbuf_attr_set(buffers->vert_buf, g_vbo_id.uv[j], i, mu->uv);
      }
    }
  }

  if (!need_indexed) {
    buffers->material_index = mat_nr;
    buffers->show_overlay = (!empty_mask || !default_face_set) && !g_vbo_id.fast_mode;

    gpu_pbvh_batch_init(buffers, GPU_PRIM_TRIS);
    return;
  }

  GPU_BATCH_DISCARD_SAFE(buffers->triangles);
  GPU_BATCH_DISCARD_SAFE(buffers->lines);
  GPU_INDEXBUF_DISCARD_SAFE(buffers->index_lines_buf);
  GPU_INDEXBUF_DISCARD_SAFE(buffers->index_buf);

  /* Fill the vertex and triangle buffer in one pass over faces. */
  GPUIndexBufBuilder elb, elb_lines;
  GPU_indexbuf_init(&elb, GPU_PRIM_TRIS, tottri, totvert);
  GPU_indexbuf_init(&elb_lines, GPU_PRIM_LINES, tottri * 3, totvert);

  for (int i = 0; i < tribuf->tottri; i++) {
    PBVHTri *tri = tribuf->tris + i;

    BMFace *f = (BMFace *)tri->f.i;
    if (f->mat_nr != mat_nr || BM_elem_flag_test(f, BM_ELEM_HIDDEN)) {
      continue;
    }

    GPU_indexbuf_add_tri_verts(&elb, tri->v[0], tri->v[1], tri->v[2]);

    GPU_indexbuf_add_line_verts(&elb_lines, tri->v[0], tri->v[1]);
    GPU_indexbuf_add_line_verts(&elb_lines, tri->v[1], tri->v[2]);
    GPU_indexbuf_add_line_verts(&elb_lines, tri->v[2], tri->v[0]);
  }

  buffers->tot_tri = tottri;

  if (buffers->index_buf == NULL) {
    buffers->index_buf = GPU_indexbuf_build(&elb);
  }
  else {
    GPU_indexbuf_build_in_place(&elb, buffers->index_buf);
  }
  buffers->index_lines_buf = GPU_indexbuf_build(&elb_lines);

  buffers->material_index = mat_nr;
  buffers->show_overlay = (!empty_mask || !default_face_set) && !g_vbo_id.fast_mode;

  gpu_pbvh_batch_init(buffers, GPU_PRIM_TRIS);
}

/* Creates a vertex buffer (coordinate, normal, color) and, if smooth
 * shading, an element index buffer.
 * Threaded - do not call any functions that use OpenGL calls! */
void GPU_pbvh_bmesh_buffers_update(PBVHGPUBuildArgs *args)
{
  BMesh *bm = args->bm;
  GPU_PBVH_Buffers *buffers = args->buffers;
  PBVHTriBuf *tribuf = args->tribuf;
  const int update_flags = args->update_flags;
  const int mat_nr = args->mat_nr;

  bool active_vcol_only = g_vbo_id.active_vcol_only;

  if (args->flat_vcol && args->active_vcol_type != -1) {
    GPU_pbvh_bmesh_buffers_update_flat_vcol(buffers,
                                            bm,
                                            args->bm_faces,
                                            args->bm_unique_verts,
                                            args->bm_other_verts,
                                            tribuf,
                                            update_flags,
                                            args->cd_vert_node_offset,
                                            args->face_sets_color_seed,
                                            args->face_sets_color_default,
                                            mat_nr,
                                            args->active_vcol_type,
                                            args->active_vcol_domain,
                                            args->active_vcol_layer,
                                            args->render_vcol_layer);
    return;
  }

  const bool have_uv = CustomData_has_layer(&bm->ldata, CD_MLOOPUV);
  const bool show_vcol = (update_flags & GPU_PBVH_BUFFERS_SHOW_VCOL) != 0 &&
                         args->active_vcol_type != -1;
  const bool show_mask = (update_flags & GPU_PBVH_BUFFERS_SHOW_MASK) != 0 && !g_vbo_id.fast_mode;
  const bool show_face_sets = CustomData_has_layer(&bm->pdata, CD_SCULPT_FACE_SETS) &&
                              (update_flags & GPU_PBVH_BUFFERS_SHOW_SCULPT_FACE_SETS) != 0 &&
                              !g_vbo_id.fast_mode;

  int tottri, totvert;
  bool empty_mask = true;
  int cd_fset_offset = CustomData_get_offset(&bm->pdata, CD_SCULPT_FACE_SETS);

  GPUAttrRef cd_vcols[MAX_GPU_ATTR];
  GPUAttrRef cd_uvs[MAX_GPU_ATTR];

  int cd_vcol_count = gpu_pbvh_gpu_make_attr_offs(ATTR_DOMAIN_MASK_POINT | ATTR_DOMAIN_MASK_CORNER,
                                                  CD_MASK_PROP_COLOR | CD_MASK_MLOOPCOL,
                                                  &bm->vdata,
                                                  NULL,
                                                  &bm->ldata,
                                                  NULL,
                                                  cd_vcols,
                                                  active_vcol_only,
                                                  args->active_vcol_type,
                                                  args->active_vcol_domain,
                                                  args->active_vcol_layer,
                                                  args->render_vcol_layer);

  int cd_uv_count = gpu_pbvh_gpu_make_attr_offs(ATTR_DOMAIN_MASK_CORNER,
                                                CD_MASK_MLOOPUV,
                                                NULL,
                                                NULL,
                                                &bm->ldata,
                                                NULL,
                                                cd_uvs,
                                                active_vcol_only,
                                                CD_MLOOPUV,
                                                ATTR_DOMAIN_CORNER,
                                                get_active_layer(&bm->ldata, CD_MLOOPUV),
                                                get_render_layer(&bm->ldata, CD_MLOOPUV));
  /* Count visible triangles */
  if (buffers->smooth) {
    GPU_pbvh_bmesh_buffers_update_indexed(buffers,
                                          bm,
                                          args->bm_faces,
                                          args->bm_unique_verts,
                                          args->bm_other_verts,
                                          tribuf,
                                          update_flags,
                                          args->cd_vert_node_offset,
                                          args->face_sets_color_seed,
                                          args->face_sets_color_default,
                                          args->flat_vcol,
                                          mat_nr,
                                          args->active_vcol_type,
                                          args->active_vcol_domain,
                                          args->active_vcol_layer,
                                          args->render_vcol_layer);
    return;
  }

  buffers->last_tribuf_tris = NULL;

  /* TODO, make mask layer optional for bmesh buffer */
  const int cd_vert_mask_offset = CustomData_get_offset(&bm->vdata, CD_PAINT_MASK);
  int face_sets_color_default = args->face_sets_color_default;
  int face_sets_color_seed = args->face_sets_color_seed;
  int cd_vert_node_offset = args->cd_vert_node_offset;

  bool default_face_set = true;

  tottri = gpu_bmesh_face_visible_count(tribuf, mat_nr);
  totvert = tottri * 3;

  if (!tottri) {
    /* empty node (i.e. not just hidden)? */
    if (BLI_table_gset_len(args->bm_faces) == 0) {
      buffers->clear_bmesh_on_flush = true;
    }

    buffers->tot_tri = 0;
    return;
  }
  /* Fill vertex buffer */
  if (!gpu_pbvh_vert_buf_data_set(buffers, totvert)) {
    /* Memory map failed */
    return;
  }

  int v_index = 0;

  GPUIndexBufBuilder elb_lines;
  GPU_indexbuf_init(&elb_lines, GPU_PRIM_LINES, tottri * 3, tottri * 3);

  for (int i = 0; i < tribuf->tottri; i++) {
    PBVHTri *tri = tribuf->tris + i;
    BMFace *f = (BMFace *)tri->f.i;
    BMLoop **l = (BMLoop **)tri->l;
    BMVert *v[3];

    if (f->mat_nr != mat_nr || BM_elem_flag_test(f, BM_ELEM_HIDDEN)) {
      continue;
    }

    v[0] = l[0]->v;
    v[1] = l[1]->v;
    v[2] = l[2]->v;

    float fmask = 0.0f;
    int i;

    /* Average mask value */
    for (i = 0; i < 3; i++) {
      fmask += BM_ELEM_CD_GET_FLOAT(v[i], cd_vert_mask_offset);
    }
    fmask /= 3.0f;

    if (tri->eflag & 1) {
      GPU_indexbuf_add_line_verts(&elb_lines, v_index + 0, v_index + 1);
    }

    if (tri->eflag & 2) {
      GPU_indexbuf_add_line_verts(&elb_lines, v_index + 1, v_index + 2);
    }

    if (tri->eflag & 4) {
      GPU_indexbuf_add_line_verts(&elb_lines, v_index + 2, v_index + 0);
    }

    uchar face_set_color[4] = {UCHAR_MAX, UCHAR_MAX, UCHAR_MAX, UCHAR_MAX};

    if (show_face_sets && cd_fset_offset >= 0) {
      const int fset = BM_ELEM_CD_GET_INT(f, cd_fset_offset);

      /* Skip for the default color Face Set to render it white. */
      if (fset != face_sets_color_default) {
        BKE_paint_face_set_overlay_color_get(fset, face_sets_color_seed, face_set_color);
        default_face_set = false;
      }
    }

    for (int j = 0; j < 3; j++) {
      float *no = buffers->smooth ? v[j]->no : f->no;

      gpu_bmesh_vert_to_buffer_copy(bm,
                                    v[j],
                                    l[j],
                                    buffers->vert_buf,
                                    v_index,
                                    no,
                                    &fmask,
                                    cd_vert_mask_offset,
                                    cd_vert_node_offset,
                                    show_mask,
                                    show_vcol,
                                    &empty_mask,
                                    cd_vcols,
                                    cd_vcol_count);
#ifndef GPU_PERF_TEST

      if (have_uv) {
        for (int k = 0; k < cd_uv_count; k++) {
          MLoopUV *mu = BM_ELEM_CD_GET_VOID_P(l[j], cd_uvs[k].cd_offset);
          GPU_vertbuf_attr_set(buffers->vert_buf, g_vbo_id.uv[k], v_index, mu->uv);
        }
      }

      if (show_face_sets) {
        GPU_vertbuf_attr_set(buffers->vert_buf, g_vbo_id.fset, v_index, face_set_color);
      }
#endif
      v_index++;
    }
  }

  buffers->index_lines_buf = GPU_indexbuf_build(&elb_lines);
  buffers->tot_tri = tottri;

  /* Get material index from the last face we iterated on. */
  buffers->material_index = mat_nr;
  buffers->show_overlay = (!empty_mask || !default_face_set) && !g_vbo_id.fast_mode;

  gpu_pbvh_batch_init(buffers, GPU_PRIM_TRIS);
}

/* -------------------------------------------------------------------- */
/** \name Generic
 * \{ */

GPU_PBVH_Buffers *GPU_pbvh_bmesh_buffers_build(bool smooth_shading)
{
  GPU_PBVH_Buffers *buffers;

  buffers = MEM_callocN(sizeof(GPU_PBVH_Buffers), "GPU_Buffers");
  buffers->use_bmesh = true;
  buffers->smooth = smooth_shading || g_vbo_id.fast_mode;
  buffers->show_overlay = (!g_vbo_id.fast_mode) && !g_vbo_id.fast_mode;

  return buffers;
}

GPUBatch *GPU_pbvh_buffers_batch_get(GPU_PBVH_Buffers *buffers, bool fast, bool wires)
{
  if (wires) {
    return (fast && buffers->lines_fast) ? buffers->lines_fast : buffers->lines;
  }

  return (fast && buffers->triangles_fast) ? buffers->triangles_fast : buffers->triangles;
}

bool GPU_pbvh_buffers_has_overlays(GPU_PBVH_Buffers *buffers)
{
  return buffers->show_overlay && !g_vbo_id.fast_mode;
}

short GPU_pbvh_buffers_material_index_get(GPU_PBVH_Buffers *buffers)
{
  return buffers->material_index;
}

static void gpu_pbvh_buffers_clear(GPU_PBVH_Buffers *buffers)
{
  GPU_BATCH_DISCARD_SAFE(buffers->lines);
  GPU_BATCH_DISCARD_SAFE(buffers->lines_fast);
  GPU_BATCH_DISCARD_SAFE(buffers->triangles);
  GPU_BATCH_DISCARD_SAFE(buffers->triangles_fast);
  GPU_INDEXBUF_DISCARD_SAFE(buffers->index_lines_buf_fast);
  GPU_INDEXBUF_DISCARD_SAFE(buffers->index_lines_buf);
  GPU_INDEXBUF_DISCARD_SAFE(buffers->index_buf_fast);
  GPU_INDEXBUF_DISCARD_SAFE(buffers->index_buf);
  GPU_VERTBUF_DISCARD_SAFE(buffers->vert_buf);
}

void GPU_pbvh_buffers_update_flush(GPU_PBVH_Buffers *buffers)
{
  /* Free empty bmesh node buffers. */
  if (buffers->clear_bmesh_on_flush) {
    gpu_pbvh_buffers_clear(buffers);
    buffers->clear_bmesh_on_flush = false;
  }

  /* Force flushing to the GPU. */
  if (buffers->vert_buf && GPU_vertbuf_get_data(buffers->vert_buf)) {
    GPU_vertbuf_use(buffers->vert_buf);
  }
}

void GPU_pbvh_buffers_free(GPU_PBVH_Buffers *buffers)
{
  if (buffers) {
    gpu_pbvh_buffers_clear(buffers);
    MEM_freeN(buffers);
  }
}

/** \} */<|MERGE_RESOLUTION|>--- conflicted
+++ resolved
@@ -1409,7 +1409,6 @@
   GPU_INDEXBUF_DISCARD_SAFE(buffers->index_lines_buf);
 }
 
-<<<<<<< HEAD
 static int gpu_pbvh_gpu_make_attr_offs(AttributeDomainMask domain_mask,
                                        CustomDataMask type_mask,
                                        const CustomData *vdata,
@@ -1422,14 +1421,6 @@
                                        int active_domain,
                                        const CustomDataLayer *active_vcol_layer,
                                        const CustomDataLayer *render_vcol_layer)
-=======
-void GPU_pbvh_bmesh_buffers_update(GPU_PBVH_Buffers *buffers,
-                                   BMesh *bm,
-                                   GSet *bm_faces,
-                                   GSet *bm_unique_verts,
-                                   GSet *bm_other_verts,
-                                   const int update_flags)
->>>>>>> 8c7d970e
 {
   if (active_only) {
     const CustomData *cdata = active_domain == ATTR_DOMAIN_POINT ? vdata : ldata;

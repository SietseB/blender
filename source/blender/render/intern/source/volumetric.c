--- conflicted
+++ resolved
@@ -60,18 +60,6 @@
 #include "volume_precache.h"
 #include "volumetric.h"
 
-<<<<<<< HEAD
-#if defined( _MSC_VER ) && !defined( __cplusplus )
-# define inline __inline
-#endif // defined( _MSC_VER ) && !defined( __cplusplus )
-=======
-/* ~~~~~~~~~~~~~~~~~~~~~~~~~~~~~~~~~~~~~~~~~~~~~~~~~~~~~~~~~~~~~~~~~~~~~ */
-/* defined in pipeline.c, is hardcopy of active dynamic allocated Render */
-/* only to be used here in this file, it's for speed */
-extern struct Render R;
-/* ~~~~~~~~~~~~~~~~~~~~~~~~~~~~~~~~~~~~~~~~~~~~~~~~~~~~~~~~~~~~~~~~~~~~~ */
->>>>>>> 4980e43d
-
 /* luminance rec. 709 */
 BM_INLINE float luminance(float* col)
 {

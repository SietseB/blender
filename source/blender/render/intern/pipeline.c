--- conflicted
+++ resolved
@@ -1012,12 +1012,8 @@
       /* weak is: it chances disprect from border */
       render_result_disprect_to_full_resolution(re);
 
-<<<<<<< HEAD
       rres = render_result_new(re, &re->disprect, RR_ALL_LAYERS, RR_ALL_VIEWS);
-=======
-      rres = render_result_new(re, &re->disprect, RR_USE_MEM, RR_ALL_LAYERS, RR_ALL_VIEWS);
       render_result_passes_allocated_ensure(rres);
->>>>>>> d8b445e7
       rres->stamp_data = BKE_stamp_data_copy(re->result->stamp_data);
 
       render_result_clone_passes(re, rres, NULL);

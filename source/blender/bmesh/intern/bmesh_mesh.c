--- conflicted
+++ resolved
@@ -1447,13 +1447,8 @@
 }
 
 /**
-<<<<<<< HEAD
- * Use to select  bmesh vertex data based on an array of bool.
- */
-=======
 * Use to select  bmesh vertex data based on an array of bool.
 */
->>>>>>> c54bdc7f
 void BM_select_vertices(BMesh *bm, const bool *mask)
 {
   BMIter iter;
@@ -1484,18 +1479,12 @@
 {
   BMIter iter;
   BMFace *f;
-<<<<<<< HEAD
-  int i;
-=======
   int i = 0;
->>>>>>> c54bdc7f
   BM_ITER_MESH_INDEX (f, &iter, bm, BM_FACES_OF_MESH, i) {
     BM_elem_flag_set(f, BM_ELEM_SELECT, mask[i]);
   }
 }
 
-<<<<<<< HEAD
-=======
 void BM_get_selected_faces(BMesh *bm, bool *selection)
 {
   BMIter iter;
@@ -1526,7 +1515,6 @@
   }
 }
 
->>>>>>> c54bdc7f
 void BM_tag_vertices(BMesh *bm, const bool *mask)
 {
   BMIter iter;
@@ -1562,8 +1550,6 @@
     BM_elem_flag_set(f, BM_ELEM_TAG, mask[i]);
   }
 }
-<<<<<<< HEAD
-=======
 
 void BM_untag_faces_by_tag(BMesh *bm, int tag)
 {
@@ -1576,5 +1562,78 @@
     }
   }
 }
->>>>>>> c54bdc7f
+/**
+ * Use to select  bmesh vertex data based on an array of bool.
+ */
+void BM_select_vertices(BMesh *bm, const bool *mask)
+{
+  BMIter iter;
+  BMVert *v;
+  int i;
+  BM_ITER_MESH_INDEX (v, &iter, bm, BM_VERTS_OF_MESH, i) {
+    BM_elem_flag_set(v, BM_ELEM_SELECT, mask[i]);
+  }
+}
+
+/**
+ * Use to select bmesh edge data based on an array of bool.
+ */
+void BM_select_edges(BMesh *bm, const bool *mask)
+{
+  BMIter iter;
+  BMEdge *e;
+  int i;
+  BM_ITER_MESH_INDEX (e, &iter, bm, BM_EDGES_OF_MESH, i) {
+    BM_elem_flag_set(e, BM_ELEM_SELECT, mask[i]);
+  }
+}
+
+/**
+ * Use to select bmesh face data based on an array of bool.
+ */
+void BM_select_faces(BMesh *bm, const bool *mask)
+{
+  BMIter iter;
+  BMFace *f;
+  int i;
+  BM_ITER_MESH_INDEX (f, &iter, bm, BM_FACES_OF_MESH, i) {
+    BM_elem_flag_set(f, BM_ELEM_SELECT, mask[i]);
+  }
+}
+
+void BM_tag_vertices(BMesh *bm, const bool *mask)
+{
+  BMIter iter;
+  BMVert *v;
+  int i;
+  BM_ITER_MESH_INDEX (v, &iter, bm, BM_VERTS_OF_MESH, i) {
+    BM_elem_flag_set(v, BM_ELEM_TAG, mask[i]);
+  }
+}
+
+/**
+ * Use to temporary tag bmesh edge data based on an array of bool.
+ */
+void BM_tag_edges(BMesh *bm, const bool *mask)
+{
+  BMIter iter;
+  BMEdge *e;
+  int i;
+  BM_ITER_MESH_INDEX (e, &iter, bm, BM_EDGES_OF_MESH, i) {
+    BM_elem_flag_set(e, BM_ELEM_TAG, mask[i]);
+  }
+}
+
+/**
+ * Use to temporary tag bmesh face data based on an array of bool.
+ */
+void BM_tag_faces(BMesh *bm, const bool *mask)
+{
+  BMIter iter;
+  BMFace *f;
+  int i;
+  BM_ITER_MESH_INDEX (f, &iter, bm, BM_FACES_OF_MESH, i) {
+    BM_elem_flag_set(f, BM_ELEM_TAG, mask[i]);
+  }
+}
 /** \} */
--- conflicted
+++ resolved
@@ -1420,15 +1420,9 @@
     copy_v3_v3(pro->plane_co, co1);
   }
   else if (bndv->is_arc_start) {
-<<<<<<< HEAD
     /* assume pro->midco was alredy set */
     copy_v3_v3(pro->start, co1);
     copy_v3_v3(pro->end, co2);
-=======
-    /* assume pro->midco was already set */
-    copy_v3_v3(pro->coa, co1);
-    copy_v3_v3(pro->cob, co2);
->>>>>>> 80123efc
     pro->super_r = PRO_CIRCLE_R;
     zero_v3(pro->plane_co);
     zero_v3(pro->plane_no);

--- conflicted
+++ resolved
@@ -1493,7 +1493,6 @@
     return op(param);
   }
 
-<<<<<<< HEAD
   return op.default_handler_for_unsupported_attribute_type(prop.getName());
 }
 
@@ -1550,19 +1549,6 @@
   void default_handler_for_unsupported_attribute_type(const std::string &param_name)
   {
     handle_error(AbcAttributeReadError::UNSUPPORTED_TYPE, param_name);
-=======
-  IV3fGeomParam::Sample sample = param.getExpandedValue(iss);
-  Alembic::AbcGeom::V3fArraySamplePtr abc_ocro = sample.getVals();
-  const size_t totvert = abc_ocro.get()->size();
-  Mesh *mesh = config.mesh;
-
-  void *cd_data;
-  if (CustomData_has_layer(&mesh->vdata, CD_ORCO)) {
-    cd_data = CustomData_get_layer(&mesh->vdata, CD_ORCO);
-  }
-  else {
-    cd_data = CustomData_add_layer(&mesh->vdata, CD_ORCO, CD_CALLOC, nullptr, totvert);
->>>>>>> b7e151d8
   }
 
   template<typename GeomParamType> void operator()(const GeomParamType &param)
@@ -1571,15 +1557,7 @@
         config, desc->mapping, param, sample_sel);
     handle_error(error, desc->prop_header.getName());
   }
-<<<<<<< HEAD
 };
-=======
-
-  /* ORCOs are always stored in the normalized 0..1 range in Blender, but Alembic stores them
-   * unnormalized, so we need to normalize them. */
-  BKE_mesh_orco_verts_transform(mesh, orcodata, mesh->totvert, false);
-}
->>>>>>> b7e151d8
 
 void read_arbitrary_attributes(const CDStreamConfig &config,
                                const ICompoundProperty &schema,
@@ -1662,18 +1640,12 @@
   return false;
 }
 
-<<<<<<< HEAD
 void AttributeSelector::set_read_flags(int flags)
 {
   read_flags = flags;
 }
 
 const CacheAttributeMapping *AttributeSelector::get_mapping(const std::string &attr_name) const
-=======
-AbcUvScope get_uv_scope(const Alembic::AbcGeom::GeometryScope scope,
-                        const CDStreamConfig &config,
-                        const Alembic::AbcGeom::UInt32ArraySamplePtr &indices)
->>>>>>> b7e151d8
 {
   for (const CacheAttributeMapping *mapping : mappings) {
     if (attr_name == mapping->name) {

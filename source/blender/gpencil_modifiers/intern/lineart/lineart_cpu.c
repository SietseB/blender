--- conflicted
+++ resolved
@@ -1803,14 +1803,10 @@
     tri->material_mask_bits |= ((mat && (mat->lineart.flags & LRT_MATERIAL_MASK_ENABLED)) ?
                                     mat->lineart.material_mask_bits :
                                     0);
-<<<<<<< HEAD
-    tri->mat_occlusion |= (mat ? mat->lineart.mat_occlusion : 1);
-=======
     tri->mat_occlusion |= ((mat &&
                             (mat->lineart.flags & LRT_MATERIAL_CUSTOM_OCCLUSION_EFFECTIVENESS)) ?
                                mat->lineart.mat_occlusion :
                                1);
->>>>>>> ff01070b
 
     tri->intersection_mask = obi->override_intersection_mask;
 

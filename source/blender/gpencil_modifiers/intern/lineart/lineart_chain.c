/*
 * This program is free software; you can redistribute it and/or
 * modify it under the terms of the GNU General Public License
 * as published by the Free Software Foundation; either version 2
 * of the License, or (at your option) any later version.
 *
 * This program is distributed in the hope that it will be useful,
 * but WITHOUT ANY WARRANTY; without even the implied warranty of
 * MERCHANTABILITY or FITNESS FOR A PARTICULAR PURPOSE.  See the
 * GNU General Public License for more details.
 *
 * You should have received a copy of the GNU General Public License
 * along with this program; if not, write to the Free Software Foundation,
 * Inc., 51 Franklin Street, Fifth Floor, Boston, MA 02110-1301, USA.
 *
 * The Original Code is Copyright (C) 2019 Blender Foundation.
 * All rights reserved.
 */

/** \file
 * \ingroup editors
 */

#include "BLI_linklist.h"
#include "BLI_listbase.h"
#include "BLI_math.h"

#include "MOD_lineart.h"

#include "lineart_intern.h"

#include <math.h>

#define LRT_OTHER_VERT(e, vt) ((vt) == (e)->v1 ? (e)->v2 : ((vt) == (e)->v2 ? (e)->v1 : NULL))

/* Get a connected line, only for lines who has the exact given vert, or (in the case of
 * intersection lines) who has a vert that has the exact same position. */
static LineartEdge *lineart_line_get_connected(LineartBoundingArea *ba,
                                               LineartVert *vt,
                                               LineartVert **new_vt,
                                               int match_flag,
                                               unsigned char match_isec_mask)
{
  for (int i = 0; i < ba->line_count; i++) {
    LineartEdge *n_e = ba->linked_lines[i];

    if ((!(n_e->flags & LRT_EDGE_FLAG_ALL_TYPE)) || (n_e->flags & LRT_EDGE_FLAG_CHAIN_PICKED)) {
      continue;
    }

    if (match_flag && ((n_e->flags & LRT_EDGE_FLAG_ALL_TYPE) & match_flag) == 0) {
      continue;
    }

    if (n_e->intersection_mask != match_isec_mask) {
      continue;
    }

    *new_vt = LRT_OTHER_VERT(n_e, vt);
    if (*new_vt) {
      return n_e;
    }

    if (n_e->flags & LRT_EDGE_FLAG_INTERSECTION) {
      if (vt->fbcoord[0] == n_e->v1->fbcoord[0] && vt->fbcoord[1] == n_e->v1->fbcoord[1]) {
        *new_vt = LRT_OTHER_VERT(n_e, n_e->v1);
        return n_e;
      }
      if (vt->fbcoord[0] == n_e->v2->fbcoord[0] && vt->fbcoord[1] == n_e->v2->fbcoord[1]) {
        *new_vt = LRT_OTHER_VERT(n_e, n_e->v2);
        return n_e;
      }
    }
  }

  return NULL;
}

static LineartEdgeChain *lineart_chain_create(LineartRenderBuffer *rb)
{
  LineartEdgeChain *ec;
  ec = lineart_mem_acquire(rb->chain_data_pool, sizeof(LineartEdgeChain));

  BLI_addtail(&rb->chains, ec);

  return ec;
}

static bool lineart_point_overlapping(LineartEdgeChainItem *eci,
                                      float x,
                                      float y,
                                      double threshold)
{
  if (!eci) {
    return false;
  }
  if (((eci->pos[0] + threshold) >= x) && ((eci->pos[0] - threshold) <= x) &&
      ((eci->pos[1] + threshold) >= y) && ((eci->pos[1] - threshold) <= y)) {
    return true;
  }
  return false;
}

static LineartEdgeChainItem *lineart_chain_append_point(LineartRenderBuffer *rb,
                                                        LineartEdgeChain *ec,
                                                        float *fbcoord,
                                                        float *gpos,
                                                        float *normal,
                                                        char type,
                                                        int level,
                                                        unsigned char material_mask_bits,
                                                        size_t index)
{
  LineartEdgeChainItem *eci;

  if (lineart_point_overlapping(ec->chain.last, fbcoord[0], fbcoord[1], 1e-5)) {
    /* Because the new chain point is overlapping, just replace the type and occlusion level of the
     * current point. This makes it so that the line to the point after this one has the correct
     * type and level. */
    LineartEdgeChainItem *old_eci = ec->chain.last;
    old_eci->line_type = type;
    old_eci->occlusion = level;
    old_eci->material_mask_bits = material_mask_bits;
    return old_eci;
  }

  eci = lineart_mem_acquire(rb->chain_data_pool, sizeof(LineartEdgeChainItem));

  copy_v4_v4(eci->pos, fbcoord);
  copy_v3_v3(eci->gpos, gpos);
  eci->index = index;
  copy_v3_v3(eci->normal, normal);
  eci->line_type = type & LRT_EDGE_FLAG_ALL_TYPE;
  eci->occlusion = level;
  eci->material_mask_bits = material_mask_bits;
  BLI_addtail(&ec->chain, eci);

  return eci;
}

static LineartEdgeChainItem *lineart_chain_prepend_point(LineartRenderBuffer *rb,
                                                         LineartEdgeChain *ec,
                                                         float *fbcoord,
                                                         float *gpos,
                                                         float *normal,
                                                         char type,
                                                         int level,
                                                         unsigned char material_mask_bits,
                                                         size_t index)
{
  LineartEdgeChainItem *eci;

  if (lineart_point_overlapping(ec->chain.first, fbcoord[0], fbcoord[1], 1e-5)) {
    return ec->chain.first;
  }

  eci = lineart_mem_acquire(rb->chain_data_pool, sizeof(LineartEdgeChainItem));

  copy_v4_v4(eci->pos, fbcoord);
  copy_v3_v3(eci->gpos, gpos);
  eci->index = index;
  copy_v3_v3(eci->normal, normal);
  eci->line_type = type & LRT_EDGE_FLAG_ALL_TYPE;
  eci->occlusion = level;
  eci->material_mask_bits = material_mask_bits;
  BLI_addhead(&ec->chain, eci);

  return eci;
}

void MOD_lineart_chain_feature_lines(LineartRenderBuffer *rb)
{
  LineartEdgeChain *ec;
  LineartEdgeChainItem *eci;
  LineartBoundingArea *ba;
  LineartEdgeSegment *es;
  int last_occlusion;
  unsigned char last_transparency;
  /* Used when converting from double. */
  float use_fbcoord[4];
  float use_gpos[3];

#define VERT_COORD_TO_FLOAT(a) \
  copy_v4fl_v4db(use_fbcoord, (a)->fbcoord); \
  copy_v3fl_v3db(use_gpos, (a)->gloc);

#define POS_TO_FLOAT(lpos, gpos) \
  copy_v3fl_v3db(use_fbcoord, lpos); \
  copy_v3fl_v3db(use_gpos, gpos);

  LRT_ITER_ALL_LINES_BEGIN
  {
    if ((!(e->flags & LRT_EDGE_FLAG_ALL_TYPE)) || (e->flags & LRT_EDGE_FLAG_CHAIN_PICKED)) {
      LRT_ITER_ALL_LINES_NEXT
      continue;
    }

    e->flags |= LRT_EDGE_FLAG_CHAIN_PICKED;

    ec = lineart_chain_create(rb);

    /* One chain can only have one object_ref and intersection_mask,
     * so we assign them based on the first segment we found. */
    ec->object_ref = e->object_ref;
    ec->intersection_mask = e->intersection_mask;

    LineartEdge *new_e;
    LineartVert *new_vt;
    float N[3] = {0};

    if (e->t1) {
      N[0] += e->t1->gn[0];
      N[1] += e->t1->gn[1];
      N[2] += e->t1->gn[2];
    }
    if (e->t2) {
      N[0] += e->t2->gn[0];
      N[1] += e->t2->gn[1];
      N[2] += e->t2->gn[2];
    }
    if (e->t1 || e->t2) {
      normalize_v3(N);
    }

    /*  Step 1: grow left. */
    ba = MOD_lineart_get_bounding_area(rb, e->v1->fbcoord[0], e->v1->fbcoord[1]);
    new_vt = e->v1;
    es = e->segments.first;
    VERT_COORD_TO_FLOAT(new_vt);
    lineart_chain_prepend_point(rb,
                                ec,
                                use_fbcoord,
                                use_gpos,
                                N,
                                e->flags,
                                es->occlusion,
                                es->material_mask_bits,
                                e->v1_obindex);
    while (ba && (new_e = lineart_line_get_connected(
                      ba, new_vt, &new_vt, e->flags, ec->intersection_mask))) {
      new_e->flags |= LRT_EDGE_FLAG_CHAIN_PICKED;

      if (new_e->t1 || new_e->t2) {
        zero_v3(N);
        if (new_e->t1) {
          N[0] += new_e->t1->gn[0];
          N[1] += new_e->t1->gn[1];
          N[2] += new_e->t1->gn[2];
        }
        if (new_e->t2) {
          N[0] += new_e->t2->gn[0];
          N[1] += new_e->t2->gn[1];
          N[2] += new_e->t2->gn[2];
        }
        normalize_v3(N);
      }

      if (new_vt == new_e->v1) {
        for (es = new_e->segments.last; es; es = es->prev) {
          double gpos[3], lpos[3];
          double *lfb = new_e->v1->fbcoord, *rfb = new_e->v2->fbcoord;
          double global_at = lfb[3] * es->at / (es->at * lfb[3] + (1 - es->at) * rfb[3]);
          interp_v3_v3v3_db(lpos, new_e->v1->fbcoord, new_e->v2->fbcoord, es->at);
          interp_v3_v3v3_db(gpos, new_e->v1->gloc, new_e->v2->gloc, global_at);
          use_fbcoord[3] = interpf(new_e->v2->fbcoord[3], new_e->v1->fbcoord[3], global_at);
          POS_TO_FLOAT(lpos, gpos)
          lineart_chain_prepend_point(rb,
                                      ec,
                                      use_fbcoord,
                                      use_gpos,
                                      N,
                                      new_e->flags,
                                      es->occlusion,
                                      es->material_mask_bits,
                                      new_e->v1_obindex);
          last_occlusion = es->occlusion;
          last_transparency = es->material_mask_bits;
        }
      }
      else if (new_vt == new_e->v2) {
        es = new_e->segments.first;
        last_occlusion = es->occlusion;
        last_transparency = es->material_mask_bits;
        es = es->next;
        for (; es; es = es->next) {
          double gpos[3], lpos[3];
          double *lfb = new_e->v1->fbcoord, *rfb = new_e->v2->fbcoord;
          double global_at = lfb[3] * es->at / (es->at * lfb[3] + (1 - es->at) * rfb[3]);
          interp_v3_v3v3_db(lpos, new_e->v1->fbcoord, new_e->v2->fbcoord, es->at);
          interp_v3_v3v3_db(gpos, new_e->v1->gloc, new_e->v2->gloc, global_at);
          use_fbcoord[3] = interpf(new_e->v2->fbcoord[3], new_e->v1->fbcoord[3], global_at);
          POS_TO_FLOAT(lpos, gpos)
          lineart_chain_prepend_point(rb,
                                      ec,
                                      use_fbcoord,
                                      use_gpos,
                                      N,
                                      new_e->flags,
                                      last_occlusion,
                                      last_transparency,
                                      new_e->v2_obindex);
          last_occlusion = es->occlusion;
          last_transparency = es->material_mask_bits;
        }
        VERT_COORD_TO_FLOAT(new_e->v2);
        lineart_chain_prepend_point(rb,
                                    ec,
                                    use_fbcoord,
                                    use_gpos,
                                    N,
                                    new_e->flags,
                                    last_occlusion,
                                    last_transparency,
                                    new_e->v2_obindex);
      }
      ba = MOD_lineart_get_bounding_area(rb, new_vt->fbcoord[0], new_vt->fbcoord[1]);
    }

    /* Restore normal value. */
    if (e->t1 || e->t2) {
      zero_v3(N);
      if (e->t1) {
        N[0] += e->t1->gn[0];
        N[1] += e->t1->gn[1];
        N[2] += e->t1->gn[2];
      }
      if (e->t2) {
        N[0] += e->t2->gn[0];
        N[1] += e->t2->gn[1];
        N[2] += e->t2->gn[2];
      }
      normalize_v3(N);
    }
    /*  Step 2: Adding all cuts from the given line, so we can continue connecting the right side
     * of the line. */
    es = e->segments.first;
    last_occlusion = ((LineartEdgeSegment *)es)->occlusion;
    last_transparency = ((LineartEdgeSegment *)es)->material_mask_bits;
    for (es = es->next; es; es = es->next) {
      double gpos[3], lpos[3];
      double *lfb = e->v1->fbcoord, *rfb = e->v2->fbcoord;
      double global_at = lfb[3] * es->at / (es->at * lfb[3] + (1 - es->at) * rfb[3]);
      interp_v3_v3v3_db(lpos, e->v1->fbcoord, e->v2->fbcoord, es->at);
      interp_v3_v3v3_db(gpos, e->v1->gloc, e->v2->gloc, global_at);
      use_fbcoord[3] = interpf(e->v2->fbcoord[3], e->v1->fbcoord[3], global_at);
      POS_TO_FLOAT(lpos, gpos)
      lineart_chain_append_point(rb,
                                 ec,
                                 use_fbcoord,
                                 use_gpos,
                                 N,
                                 e->flags,
                                 es->occlusion,
                                 es->material_mask_bits,
                                 e->v1_obindex);
      last_occlusion = es->occlusion;
      last_transparency = es->material_mask_bits;
    }
    VERT_COORD_TO_FLOAT(e->v2)
    lineart_chain_append_point(rb,
                               ec,
                               use_fbcoord,
                               use_gpos,
                               N,
                               e->flags,
                               last_occlusion,
                               last_transparency,
                               e->v2_obindex);

    /*  Step 3: grow right. */
    ba = MOD_lineart_get_bounding_area(rb, e->v2->fbcoord[0], e->v2->fbcoord[1]);
    new_vt = e->v2;
    while (ba && (new_e = lineart_line_get_connected(
                      ba, new_vt, &new_vt, e->flags, ec->intersection_mask))) {
      new_e->flags |= LRT_EDGE_FLAG_CHAIN_PICKED;

      if (new_e->t1 || new_e->t2) {
        zero_v3(N);
        if (new_e->t1) {
          N[0] += new_e->t1->gn[0];
          N[1] += new_e->t1->gn[1];
          N[2] += new_e->t1->gn[2];
        }
        if (new_e->t2) {
          N[0] += new_e->t2->gn[0];
          N[1] += new_e->t2->gn[1];
          N[2] += new_e->t2->gn[2];
        }
        normalize_v3(N);
      }

      /* Fix leading vertex type. */
      eci = ec->chain.last;
      eci->line_type = new_e->flags & LRT_EDGE_FLAG_ALL_TYPE;

      if (new_vt == new_e->v1) {
        es = new_e->segments.last;
        last_occlusion = es->occlusion;
        last_transparency = es->material_mask_bits;
        /* Fix leading vertex occlusion. */
        eci->occlusion = last_occlusion;
        eci->material_mask_bits = last_transparency;
        for (es = new_e->segments.last; es; es = es->prev) {
          double gpos[3], lpos[3];
          double *lfb = new_e->v1->fbcoord, *rfb = new_e->v2->fbcoord;
          double global_at = lfb[3] * es->at / (es->at * lfb[3] + (1 - es->at) * rfb[3]);
          interp_v3_v3v3_db(lpos, new_e->v1->fbcoord, new_e->v2->fbcoord, es->at);
          interp_v3_v3v3_db(gpos, new_e->v1->gloc, new_e->v2->gloc, global_at);
          use_fbcoord[3] = interpf(new_e->v2->fbcoord[3], new_e->v1->fbcoord[3], global_at);
          last_occlusion = es->prev ? es->prev->occlusion : last_occlusion;
          last_transparency = es->prev ? es->prev->material_mask_bits : last_transparency;
          POS_TO_FLOAT(lpos, gpos)
          lineart_chain_append_point(rb,
                                     ec,
                                     use_fbcoord,
                                     use_gpos,
                                     N,
                                     new_e->flags,
                                     last_occlusion,
                                     last_transparency,
                                     new_e->v1_obindex);
        }
      }
      else if (new_vt == new_e->v2) {
        es = new_e->segments.first;
        last_occlusion = es->occlusion;
        last_transparency = es->material_mask_bits;
        eci->occlusion = last_occlusion;
        eci->material_mask_bits = last_transparency;
        es = es->next;
        for (; es; es = es->next) {
          double gpos[3], lpos[3];
          double *lfb = new_e->v1->fbcoord, *rfb = new_e->v2->fbcoord;
          double global_at = lfb[3] * es->at / (es->at * lfb[3] + (1 - es->at) * rfb[3]);
          interp_v3_v3v3_db(lpos, new_e->v1->fbcoord, new_e->v2->fbcoord, es->at);
          interp_v3_v3v3_db(gpos, new_e->v1->gloc, new_e->v2->gloc, global_at);
          use_fbcoord[3] = interpf(new_e->v2->fbcoord[3], new_e->v1->fbcoord[3], global_at);
          POS_TO_FLOAT(lpos, gpos)
          lineart_chain_append_point(rb,
                                     ec,
                                     use_fbcoord,
                                     use_gpos,
                                     N,
                                     new_e->flags,
                                     es->occlusion,
                                     es->material_mask_bits,
                                     new_e->v2_obindex);
          last_occlusion = es->occlusion;
          last_transparency = es->material_mask_bits;
        }
        VERT_COORD_TO_FLOAT(new_e->v2)
        lineart_chain_append_point(rb,
                                   ec,
                                   use_fbcoord,
                                   use_gpos,
                                   N,
                                   new_e->flags,
                                   last_occlusion,
                                   last_transparency,
                                   new_e->v2_obindex);
      }
      ba = MOD_lineart_get_bounding_area(rb, new_vt->fbcoord[0], new_vt->fbcoord[1]);
    }
    if (rb->fuzzy_everything) {
      ec->type = LRT_EDGE_FLAG_CONTOUR;
    }
    else {
      ec->type = (e->flags & LRT_EDGE_FLAG_ALL_TYPE);
    }
  }
  LRT_ITER_ALL_LINES_END
}

static LineartBoundingArea *lineart_bounding_area_get_eci_recursive(LineartRenderBuffer *rb,
                                                                    LineartBoundingArea *root,
                                                                    LineartEdgeChainItem *eci)
{
  if (root->child == NULL) {
    return root;
  }

  LineartBoundingArea *ch = root->child;
#define IN_BOUND(ba, eci) \
  ba.l <= eci->pos[0] && ba.r >= eci->pos[0] && ba.b <= eci->pos[1] && ba.u >= eci->pos[1]

  if (IN_BOUND(ch[0], eci)) {
    return lineart_bounding_area_get_eci_recursive(rb, &ch[0], eci);
  }
  if (IN_BOUND(ch[1], eci)) {
    return lineart_bounding_area_get_eci_recursive(rb, &ch[1], eci);
  }
  if (IN_BOUND(ch[2], eci)) {
    return lineart_bounding_area_get_eci_recursive(rb, &ch[2], eci);
  }
  if (IN_BOUND(ch[3], eci)) {
    return lineart_bounding_area_get_eci_recursive(rb, &ch[3], eci);
  }
#undef IN_BOUND
  return NULL;
}

static LineartBoundingArea *lineart_bounding_area_get_end_point(LineartRenderBuffer *rb,
                                                                LineartEdgeChainItem *eci)
{
  if (!eci) {
    return NULL;
  }
  LineartBoundingArea *root = MOD_lineart_get_parent_bounding_area(rb, eci->pos[0], eci->pos[1]);
  if (root == NULL) {
    return NULL;
  }
  return lineart_bounding_area_get_eci_recursive(rb, root, eci);
}

/**
 * Here we will try to connect geometry space chains together in image space. However we can't
 * chain two chains together if their end and start points lie on the border between two bounding
 * areas, this happens either when 1) the geometry is way too dense, or 2) the chaining threshold
 * is too big that it covers multiple small bounding areas.
 */
static void lineart_bounding_area_link_point_recursive(LineartRenderBuffer *rb,
                                                       LineartBoundingArea *root,
                                                       LineartEdgeChain *ec,
                                                       LineartEdgeChainItem *eci)
{
  if (root->child == NULL) {
    LineartChainRegisterEntry *cre = lineart_list_append_pointer_pool_sized(
        &root->linked_chains, rb->chain_data_pool, ec, sizeof(LineartChainRegisterEntry));

    cre->eci = eci;

    if (eci == ec->chain.first) {
      cre->is_left = 1;
    }
  }
  else {
    LineartBoundingArea *ch = root->child;

#define IN_BOUND(ba, eci) \
  ba.l <= eci->pos[0] && ba.r >= eci->pos[0] && ba.b <= eci->pos[1] && ba.u >= eci->pos[1]

    if (IN_BOUND(ch[0], eci)) {
      lineart_bounding_area_link_point_recursive(rb, &ch[0], ec, eci);
    }
    else if (IN_BOUND(ch[1], eci)) {
      lineart_bounding_area_link_point_recursive(rb, &ch[1], ec, eci);
    }
    else if (IN_BOUND(ch[2], eci)) {
      lineart_bounding_area_link_point_recursive(rb, &ch[2], ec, eci);
    }
    else if (IN_BOUND(ch[3], eci)) {
      lineart_bounding_area_link_point_recursive(rb, &ch[3], ec, eci);
    }

#undef IN_BOUND
  }
}

static void lineart_bounding_area_link_chain(LineartRenderBuffer *rb, LineartEdgeChain *ec)
{
  LineartEdgeChainItem *pl = ec->chain.first;
  LineartEdgeChainItem *pr = ec->chain.last;
  LineartBoundingArea *ba1 = MOD_lineart_get_parent_bounding_area(rb, pl->pos[0], pl->pos[1]);
  LineartBoundingArea *ba2 = MOD_lineart_get_parent_bounding_area(rb, pr->pos[0], pr->pos[1]);

  if (ba1) {
    lineart_bounding_area_link_point_recursive(rb, ba1, ec, pl);
  }
  if (ba2) {
    lineart_bounding_area_link_point_recursive(rb, ba2, ec, pr);
  }
}

void MOD_lineart_chain_split_for_fixed_occlusion(LineartRenderBuffer *rb)
{
  LineartEdgeChain *ec, *new_ec;
  LineartEdgeChainItem *eci, *next_eci;
  ListBase swap = {0};

  swap.first = rb->chains.first;
  swap.last = rb->chains.last;

  rb->chains.last = rb->chains.first = NULL;

  while ((ec = BLI_pophead(&swap)) != NULL) {
    ec->next = ec->prev = NULL;
    BLI_addtail(&rb->chains, ec);
    LineartEdgeChainItem *first_eci = (LineartEdgeChainItem *)ec->chain.first;
    int fixed_occ = first_eci->occlusion;
    unsigned char fixed_mask = first_eci->material_mask_bits;
    ec->level = fixed_occ;
    ec->material_mask_bits = fixed_mask;
    for (eci = first_eci->next; eci; eci = next_eci) {
      next_eci = eci->next;
      if (eci->occlusion != fixed_occ || eci->material_mask_bits != fixed_mask) {
        if (next_eci) {
          if (lineart_point_overlapping(next_eci, eci->pos[0], eci->pos[1], 1e-5)) {
            continue;
          }
        }
        else {
          /* Set the same occlusion level for the end vertex, so when further connection is needed
           * the backwards occlusion info is also correct. */
          eci->occlusion = fixed_occ;
          eci->material_mask_bits = fixed_mask;
          /* No need to split at the last point anyway. */
          break;
        }
        new_ec = lineart_chain_create(rb);
        new_ec->chain.first = eci;
        new_ec->chain.last = ec->chain.last;
        ec->chain.last = eci->prev;
        ((LineartEdgeChainItem *)ec->chain.last)->next = 0;
        eci->prev = 0;

        /* End the previous one. */
        lineart_chain_append_point(rb,
                                   ec,
                                   eci->pos,
                                   eci->gpos,
                                   eci->normal,
                                   eci->line_type,
                                   fixed_occ,
                                   fixed_mask,
                                   eci->index);
        new_ec->object_ref = ec->object_ref;
        new_ec->type = ec->type;
        new_ec->intersection_mask = ec->intersection_mask;
        ec = new_ec;
        fixed_occ = eci->occlusion;
        fixed_mask = eci->material_mask_bits;
        ec->level = fixed_occ;
        ec->material_mask_bits = fixed_mask;
      }
    }
  }
  LISTBASE_FOREACH (LineartEdgeChain *, iec, &rb->chains) {
    lineart_bounding_area_link_chain(rb, iec);
  }
}

/**
 * NOTE: segment type (crease/material/contour...) is ambiguous after this.
 */
static void lineart_chain_connect(LineartRenderBuffer *UNUSED(rb),
                                  LineartEdgeChain *onto,
                                  LineartEdgeChain *sub,
                                  int reverse_1,
                                  int reverse_2)
{
  LineartEdgeChainItem *eci;
  if (onto->type == LRT_EDGE_FLAG_INTERSECTION) {
    if (sub->object_ref) {
      onto->object_ref = sub->object_ref;
      onto->type = LRT_EDGE_FLAG_CONTOUR;
    }
  }
  else if (sub->type == LRT_EDGE_FLAG_INTERSECTION) {
    if (onto->type != LRT_EDGE_FLAG_INTERSECTION) {
      onto->type = LRT_EDGE_FLAG_CONTOUR;
    }
  }
  if (!reverse_1) {  /*  L--R L-R. */
    if (reverse_2) { /*  L--R R-L. */
      BLI_listbase_reverse(&sub->chain);
    }
    eci = sub->chain.first;
    if (lineart_point_overlapping(onto->chain.last, eci->pos[0], eci->pos[1], 1e-5)) {
      BLI_pophead(&sub->chain);
      if (sub->chain.first == NULL) {
        return;
      }
    }
    ((LineartEdgeChainItem *)onto->chain.last)->next = sub->chain.first;
    ((LineartEdgeChainItem *)sub->chain.first)->prev = onto->chain.last;
    onto->chain.last = sub->chain.last;
  }
  else {              /*  L-R L--R. */
    if (!reverse_2) { /*  R-L L--R. */
      BLI_listbase_reverse(&sub->chain);
    }
    eci = onto->chain.first;
    if (lineart_point_overlapping(sub->chain.last, eci->pos[0], eci->pos[1], 1e-5)) {
      BLI_pophead(&onto->chain);
      if (onto->chain.first == NULL) {
        return;
      }
    }
    ((LineartEdgeChainItem *)sub->chain.last)->next = onto->chain.first;
    ((LineartEdgeChainItem *)onto->chain.first)->prev = sub->chain.last;
    onto->chain.first = sub->chain.first;
  }
}

static LineartChainRegisterEntry *lineart_chain_get_closest_cre(LineartRenderBuffer *rb,
                                                                LineartBoundingArea *ba,
                                                                LineartEdgeChain *ec,
                                                                LineartEdgeChainItem *eci,
                                                                int occlusion,
                                                                unsigned char material_mask_bits,
                                                                unsigned char isec_mask,
                                                                float dist,
                                                                float *result_new_len,
                                                                LineartBoundingArea *caller_ba)
{

  LineartChainRegisterEntry *closest_cre = NULL;

  /* Keep using for loop because `cre` could be removed from the iteration before getting to the
   * next one. */
  LISTBASE_FOREACH_MUTABLE (LineartChainRegisterEntry *, cre, &ba->linked_chains) {
    if (cre->ec->object_ref != ec->object_ref) {
      if (!rb->fuzzy_everything) {
        if (rb->fuzzy_intersections) {
          /* If none of those are intersection lines... */
          if ((!(cre->ec->type & LRT_EDGE_FLAG_INTERSECTION)) &&
              (!(ec->type & LRT_EDGE_FLAG_INTERSECTION))) {
            continue; /* We don't want to chain along different objects at the moment. */
          }
        }
        else {
          continue;
        }
      }
    }
    if (cre->ec->picked || cre->picked) {
      continue;
    }
    if (cre->ec == ec || (!cre->ec->chain.first) || (cre->ec->level != occlusion) ||
        (cre->ec->material_mask_bits != material_mask_bits) ||
        (cre->ec->intersection_mask != isec_mask)) {
      continue;
    }
    if (!rb->fuzzy_everything) {
      if (cre->ec->type != ec->type) {
        if (rb->fuzzy_intersections) {
          if (!(cre->ec->type == LRT_EDGE_FLAG_INTERSECTION ||
                ec->type == LRT_EDGE_FLAG_INTERSECTION)) {
            continue; /* Fuzzy intersections but no intersection line found. */
          }
        }
        else { /* Line type different but no fuzzy. */
          continue;
        }
      }
    }

    float new_len = rb->use_geometry_space_chain ? len_v3v3(cre->eci->gpos, eci->gpos) :
                                                   len_v2v2(cre->eci->pos, eci->pos);
    if (new_len < dist) {
      closest_cre = cre;
      dist = new_len;
      if (result_new_len) {
        (*result_new_len) = new_len;
      }
    }
  }

  /* We want a closer point anyway. So using modified dist is fine. */
  float adjacent_new_len = dist;
  LineartChainRegisterEntry *adjacent_closest;

#define LRT_TEST_ADJACENT_AREAS(dist_to, list) \
  if (dist_to < dist && dist_to > 0) { \
    LISTBASE_FOREACH (LinkData *, ld, list) { \
      LineartBoundingArea *sba = (LineartBoundingArea *)ld->data; \
      adjacent_closest = lineart_chain_get_closest_cre(rb, \
                                                       sba, \
                                                       ec, \
                                                       eci, \
                                                       occlusion, \
                                                       material_mask_bits, \
                                                       isec_mask, \
                                                       dist, \
                                                       &adjacent_new_len, \
                                                       ba); \
      if (adjacent_new_len < dist) { \
        dist = adjacent_new_len; \
        closest_cre = adjacent_closest; \
      } \
    } \
  }
  if (!caller_ba) {
    LRT_TEST_ADJACENT_AREAS(eci->pos[0] - ba->l, &ba->lp);
    LRT_TEST_ADJACENT_AREAS(ba->r - eci->pos[0], &ba->rp);
    LRT_TEST_ADJACENT_AREAS(ba->u - eci->pos[1], &ba->up);
    LRT_TEST_ADJACENT_AREAS(eci->pos[1] - ba->b, &ba->bp);
  }
  if (result_new_len) {
    (*result_new_len) = dist;
  }
  return closest_cre;
}

/**
 * This function only connects two different chains. It will not do any clean up or smart chaining.
 * So no: removing overlapping chains, removal of short isolated segments, and no loop reduction is
 * implemented yet.
 */
void MOD_lineart_chain_connect(LineartRenderBuffer *rb)
{
  LineartEdgeChain *ec;
  LineartEdgeChainItem *eci_l, *eci_r;
  LineartBoundingArea *ba_l, *ba_r;
  LineartChainRegisterEntry *closest_cre_l, *closest_cre_r, *closest_cre;
  float dist = rb->chaining_image_threshold;
  float dist_l, dist_r;
  int occlusion, reverse_main;
  unsigned char material_mask_bits, isec_mask;
  ListBase swap = {0};

  if (rb->chaining_image_threshold < 0.0001) {
    return;
  }

  swap.first = rb->chains.first;
  swap.last = rb->chains.last;

  rb->chains.last = rb->chains.first = NULL;

  while ((ec = BLI_pophead(&swap)) != NULL) {
    ec->next = ec->prev = NULL;
    if (ec->picked || ec->chain.first == ec->chain.last) {
      continue;
    }
    BLI_addtail(&rb->chains, ec);

    if (ec->type == LRT_EDGE_FLAG_LOOSE && (!rb->use_loose_edge_chain)) {
      continue;
    }

    occlusion = ec->level;
    material_mask_bits = ec->material_mask_bits;
    isec_mask = ec->intersection_mask;

    eci_l = ec->chain.first;
    eci_r = ec->chain.last;
    while ((ba_l = lineart_bounding_area_get_end_point(rb, eci_l)) &&
           (ba_r = lineart_bounding_area_get_end_point(rb, eci_r))) {
      closest_cre_l = lineart_chain_get_closest_cre(
          rb, ba_l, ec, eci_l, occlusion, material_mask_bits, isec_mask, dist, &dist_l, NULL);
      closest_cre_r = lineart_chain_get_closest_cre(
          rb, ba_r, ec, eci_r, occlusion, material_mask_bits, isec_mask, dist, &dist_r, NULL);
      if (closest_cre_l && closest_cre_r) {
        if (dist_l < dist_r) {
          closest_cre = closest_cre_l;
          reverse_main = 1;
        }
        else {
          closest_cre = closest_cre_r;
          reverse_main = 0;
        }
      }
      else if (closest_cre_l) {
        closest_cre = closest_cre_l;
        reverse_main = 1;
      }
      else if (closest_cre_r) {
        closest_cre = closest_cre_r;
        BLI_remlink(&ba_r->linked_chains, closest_cre_r);
        reverse_main = 0;
      }
      else {
        break;
      }
      closest_cre->picked = 1;
      closest_cre->ec->picked = 1;
      if (closest_cre->is_left) {
        lineart_chain_connect(rb, ec, closest_cre->ec, reverse_main, 0);
      }
      else {
        lineart_chain_connect(rb, ec, closest_cre->ec, reverse_main, 1);
      }
      BLI_remlink(&swap, closest_cre->ec);
      eci_l = ec->chain.first;
      eci_r = ec->chain.last;
    }
    ec->picked = 1;
  }
}

/**
 * Length is in image space.
 */
float MOD_lineart_chain_compute_length(LineartEdgeChain *ec)
{
  LineartEdgeChainItem *eci;
  float offset_accum = 0;
  float dist;
  float last_point[2];

  eci = ec->chain.first;
  copy_v2_v2(last_point, eci->pos);
  for (eci = ec->chain.first; eci; eci = eci->next) {
    dist = len_v2v2(eci->pos, last_point);
    offset_accum += dist;
    copy_v2_v2(last_point, eci->pos);
  }
  return offset_accum;
}

void MOD_lineart_chain_discard_short(LineartRenderBuffer *rb, const float threshold)
{
  LineartEdgeChain *ec, *next_ec;
  for (ec = rb->chains.first; ec; ec = next_ec) {
    next_ec = ec->next;
    if (MOD_lineart_chain_compute_length(ec) < threshold) {
      BLI_remlink(&rb->chains, ec);
    }
  }
}

int MOD_lineart_chain_count(const LineartEdgeChain *ec)
{
  int count = 0;
  LISTBASE_FOREACH (LineartEdgeChainItem *, eci, &ec->chain) {
    count++;
  }
  return count;
}

void MOD_lineart_chain_clear_picked_flag(LineartCache *lc)
{
  if (lc == NULL) {
    return;
  }
  LISTBASE_FOREACH (LineartEdgeChain *, ec, &lc->chains) {
    ec->picked = 0;
  }
}

void MOD_lineart_smooth_chains(LineartRenderBuffer *rb, float tolerance)
{
  LISTBASE_FOREACH (LineartEdgeChain *, ec, &rb->chains) {
    LineartEdgeChainItem *next_eci;
    for (LineartEdgeChainItem *eci = ec->chain.first; eci; eci = next_eci) {
      next_eci = eci->next;
      LineartEdgeChainItem *eci2, *eci3, *eci4;

      /* Not enough point to do simplify. */
      if ((!(eci2 = eci->next)) || (!(eci3 = eci2->next))) {
        continue;
      }

      /* No need to care for different line types/occlusion and so on, because at this stage they
       * are all the same within a chain. */

      /* If p3 is within the p1-p2 segment of a width of "tolerance"  */
      if (dist_to_line_segment_v2(eci3->pos, eci->pos, eci2->pos) < tolerance) {
        /* And if p4 is on the extension of p1-p2 , we remove p3. */
        if ((eci4 = eci3->next) && (dist_to_line_v2(eci4->pos, eci->pos, eci2->pos) < tolerance)) {
          BLI_remlink(&ec->chain, eci3);
          next_eci = eci;
        }
      }
    }
  }
}

static LineartEdgeChainItem *lineart_chain_create_crossing_point(LineartRenderBuffer *rb,
                                                                 LineartEdgeChainItem *eci_inside,
                                                                 LineartEdgeChainItem *eci_outside)
{
  float isec[2];
  float LU[2] = {-1.0f, 1.0f}, LB[2] = {-1.0f, -1.0f}, RU[2] = {1.0f, 1.0f}, RB[2] = {1.0f, -1.0f};
  bool found = false;
  LineartEdgeChainItem *eci2 = eci_outside, *eci1 = eci_inside;
  if (eci2->pos[0] < -1.0f) {
    found = (isect_seg_seg_v2_point(eci1->pos, eci2->pos, LU, LB, isec) > 0);
  }
  if (!found && eci2->pos[0] > 1.0f) {
    found = (isect_seg_seg_v2_point(eci1->pos, eci2->pos, RU, RB, isec) > 0);
  }
  if (!found && eci2->pos[1] < -1.0f) {
    found = (isect_seg_seg_v2_point(eci1->pos, eci2->pos, LB, RB, isec) > 0);
  }
  if (!found && eci2->pos[1] > 1.0f) {
    found = (isect_seg_seg_v2_point(eci1->pos, eci2->pos, LU, RU, isec) > 0);
  }

  if (UNLIKELY(!found)) {
    return NULL;
  }

  float ratio = (fabs(eci2->pos[0] - eci1->pos[0]) > fabs(eci2->pos[1] - eci1->pos[1])) ?
                    ratiof(eci1->pos[0], eci2->pos[0], isec[0]) :
                    ratiof(eci1->pos[1], eci2->pos[1], isec[1]);
  float gratio = eci1->pos[3] * ratio / (ratio * eci1->pos[3] + (1 - ratio) * eci2->pos[3]);

  LineartEdgeChainItem *eci = lineart_mem_acquire(rb->chain_data_pool,
                                                  sizeof(LineartEdgeChainItem));
  memcpy(eci, eci1, sizeof(LineartEdgeChainItem));
  interp_v3_v3v3(eci->gpos, eci1->gpos, eci2->gpos, gratio);
  interp_v3_v3v3(eci->pos, eci1->pos, eci2->pos, ratio);
  eci->pos[3] = interpf(eci2->pos[3], eci1->pos[3], gratio);
  eci->next = eci->prev = NULL;
  return eci;
}

#define LRT_ECI_INSIDE(eci) \
  ((eci)->pos[0] >= -1.0f && (eci)->pos[0] <= 1.0f && (eci)->pos[1] >= -1.0f && \
   (eci)->pos[1] <= 1.0f)

void MOD_lineart_chain_clip_at_border(LineartRenderBuffer *rb)
{
  LineartEdgeChain *ec;
  LineartEdgeChainItem *eci, *next_eci, *prev_eci, *new_eci;
  bool is_inside, new_inside;
  ListBase swap = {0};
  swap.first = rb->chains.first;
  swap.last = rb->chains.last;

  rb->chains.last = rb->chains.first = NULL;
  while ((ec = BLI_pophead(&swap)) != NULL) {
    bool ec_added = false;
    LineartEdgeChainItem *first_eci = (LineartEdgeChainItem *)ec->chain.first;
    is_inside = LRT_ECI_INSIDE(first_eci) ? true : false;
    if (!is_inside) {
      ec->picked = true;
    }
    for (eci = first_eci->next; eci; eci = next_eci) {
      next_eci = eci->next;
      prev_eci = eci->prev;

      /* We only need to do something if the edge crossed from outside to the inside or from inside
       * to the outside. */
      if ((new_inside = LRT_ECI_INSIDE(eci)) != is_inside) {
        if (new_inside == false) {
          /* Stroke goes out. */
          new_eci = lineart_chain_create_crossing_point(rb, prev_eci, eci);

          LineartEdgeChain *new_ec = lineart_mem_acquire(rb->chain_data_pool,
                                                         sizeof(LineartEdgeChain));
          memcpy(new_ec, ec, sizeof(LineartEdgeChain));
          new_ec->chain.first = next_eci;
          eci->prev = NULL;
          prev_eci->next = NULL;
          ec->chain.last = prev_eci;
          BLI_addtail(&ec->chain, new_eci);
          BLI_addtail(&rb->chains, ec);
          ec_added = true;
          ec = new_ec;

          next_eci = eci->next;
          is_inside = new_inside;
          continue;
        }
        else {
          /* Stroke comes in. */
          new_eci = lineart_chain_create_crossing_point(rb, eci, prev_eci);

          ec->chain.first = eci;
          eci->prev = NULL;

          BLI_addhead(&ec->chain, new_eci);

          ec_added = false;

          next_eci = eci->next;
          is_inside = new_inside;
          continue;
        }
      }
    }

    if ((!ec_added) && is_inside) {
      BLI_addtail(&rb->chains, ec);
    }
  }
}

/**
 * This should always be the last stage!, see the end of
 * #MOD_lineart_chain_split_for_fixed_occlusion().
 */
void MOD_lineart_chain_split_angle(LineartRenderBuffer *rb, float angle_threshold_rad)
{
  LineartEdgeChain *ec, *new_ec;
  LineartEdgeChainItem *eci, *next_eci, *prev_eci;
  ListBase swap = {0};

  swap.first = rb->chains.first;
  swap.last = rb->chains.last;

  rb->chains.last = rb->chains.first = NULL;

  while ((ec = BLI_pophead(&swap)) != NULL) {
    ec->next = ec->prev = NULL;
    BLI_addtail(&rb->chains, ec);
    LineartEdgeChainItem *first_eci = (LineartEdgeChainItem *)ec->chain.first;
    for (eci = first_eci->next; eci; eci = next_eci) {
      next_eci = eci->next;
      prev_eci = eci->prev;
      float angle = M_PI;
      if (next_eci && prev_eci) {
        angle = angle_v2v2v2(prev_eci->pos, eci->pos, next_eci->pos);
      }
      else {
        break; /* No need to split at the last point anyway. */
      }
      if (angle < angle_threshold_rad) {
        new_ec = lineart_chain_create(rb);
        new_ec->chain.first = eci;
        new_ec->chain.last = ec->chain.last;
        ec->chain.last = eci->prev;
        ((LineartEdgeChainItem *)ec->chain.last)->next = 0;
        eci->prev = 0;

        /* End the previous one. */
        lineart_chain_append_point(rb,
                                   ec,
                                   eci->pos,
                                   eci->gpos,
                                   eci->normal,
                                   eci->line_type,
                                   ec->level,
                                   eci->material_mask_bits,
                                   eci->index);
        new_ec->object_ref = ec->object_ref;
        new_ec->type = ec->type;
        new_ec->level = ec->level;
        new_ec->material_mask_bits = ec->material_mask_bits;
        ec = new_ec;
      }
    }
  }
}

void MOD_lineart_chain_offset_towards_camera(LineartRenderBuffer *rb,
                                             float dist,
                                             bool use_custom_camera)
{
  float dir[3];
  float cam[3];
<<<<<<< HEAD

=======
  float view[3];
  float view_clamp[3];
>>>>>>> 253aed44
  if (use_custom_camera) {
    copy_v3fl_v3db(cam, rb->camera_pos);
  }
  else {
    copy_v3fl_v3db(cam, rb->active_camera_pos);
  }
<<<<<<< HEAD

  LISTBASE_FOREACH (LineartEdgeChain *, ec, &rb->chains) {
    LISTBASE_FOREACH (LineartEdgeChainItem *, eci, &ec->chain) {
      sub_v3_v3v3(dir, cam, eci->gpos);
      normalize_v3_length(dir, dist);
      add_v3_v3(eci->gpos, dir);
=======
  copy_v3fl_v3db(view, rb->view_vector);
  if (rb->cam_is_persp) {
    LISTBASE_FOREACH (LineartEdgeChain *, rlc, &rb->chains) {
      LISTBASE_FOREACH (LineartEdgeChainItem *, rlci, &rlc->chain) {
        sub_v3_v3v3(dir, cam, rlci->gpos);
        float orig_len = len_v3(dir);
        normalize_v3(dir);
        mul_v3_fl(dir, MIN2(dist, orig_len - rb->near_clip));
        add_v3_v3(rlci->gpos, dir);
      }
    }
  }
  else {
    LISTBASE_FOREACH (LineartEdgeChain *, rlc, &rb->chains) {
      LISTBASE_FOREACH (LineartEdgeChainItem *, rlci, &rlc->chain) {
        sub_v3_v3v3(dir, cam, rlci->gpos);
        float len_lim = dot_v3v3(view, dir) - rb->near_clip;
        normalize_v3_v3(view_clamp, view);
        mul_v3_fl(view_clamp, MIN2(dist, len_lim));
        add_v3_v3(rlci->gpos, view_clamp);
      }
>>>>>>> 253aed44
    }
  }
}<|MERGE_RESOLUTION|>--- conflicted
+++ resolved
@@ -1132,26 +1132,14 @@
 {
   float dir[3];
   float cam[3];
-<<<<<<< HEAD
-
-=======
   float view[3];
   float view_clamp[3];
->>>>>>> 253aed44
   if (use_custom_camera) {
     copy_v3fl_v3db(cam, rb->camera_pos);
   }
   else {
     copy_v3fl_v3db(cam, rb->active_camera_pos);
   }
-<<<<<<< HEAD
-
-  LISTBASE_FOREACH (LineartEdgeChain *, ec, &rb->chains) {
-    LISTBASE_FOREACH (LineartEdgeChainItem *, eci, &ec->chain) {
-      sub_v3_v3v3(dir, cam, eci->gpos);
-      normalize_v3_length(dir, dist);
-      add_v3_v3(eci->gpos, dir);
-=======
   copy_v3fl_v3db(view, rb->view_vector);
   if (rb->cam_is_persp) {
     LISTBASE_FOREACH (LineartEdgeChain *, rlc, &rb->chains) {
@@ -1173,7 +1161,6 @@
         mul_v3_fl(view_clamp, MIN2(dist, len_lim));
         add_v3_v3(rlci->gpos, view_clamp);
       }
->>>>>>> 253aed44
     }
   }
 }
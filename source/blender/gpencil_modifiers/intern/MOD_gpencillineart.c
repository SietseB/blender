/*
 * This program is free software; you can redistribute it and/or
 * modify it under the terms of the GNU General Public License
 * as published by the Free Software Foundation; either version 2
 * of the License, or (at your option) any later version.
 *
 * This program is distributed in the hope that it will be useful,
 * but WITHOUT ANY WARRANTY; without even the implied warranty of
 * MERCHANTABILITY or FITNESS FOR A PARTICULAR PURPOSE.  See the
 * GNU General Public License for more details.
 *
 * You should have received a copy of the GNU General Public License
 * along with this program; if not, write to the Free Software Foundation,
 * Inc., 51 Franklin Street, Fifth Floor, Boston, MA 02110-1301, USA.
 *
 * The Original Code is Copyright (C) 2017, Blender Foundation
 * This is a new part of Blender
 */

/** \file
 * \ingroup modifiers
 */

#include <stdio.h>

#include "BLI_utildefines.h"

#include "BLI_math_vector.h"

#include "BLT_translation.h"

#include "DNA_collection_types.h"
#include "DNA_defaults.h"
#include "DNA_gpencil_modifier_types.h"
#include "DNA_gpencil_types.h"
#include "DNA_material_types.h"
#include "DNA_object_types.h"
#include "DNA_scene_types.h"
#include "DNA_screen_types.h"

#include "lineart/MOD_lineart.h"

#include "BKE_collection.h"
#include "BKE_context.h"
#include "BKE_global.h"
#include "BKE_gpencil.h"
#include "BKE_gpencil_modifier.h"
#include "BKE_lib_query.h"
#include "BKE_main.h"
#include "BKE_screen.h"

#include "UI_interface.h"
#include "UI_resources.h"

#include "BKE_modifier.h"
#include "RNA_access.h"

#include "DEG_depsgraph.h"
#include "DEG_depsgraph_query.h"

#include "MOD_gpencil_lineart.h"
#include "MOD_gpencil_modifiertypes.h"
#include "MOD_gpencil_ui_common.h"

#include "WM_api.h"
#include "WM_types.h"

static void initData(GpencilModifierData *md)
{
  LineartGpencilModifierData *gpmd = (LineartGpencilModifierData *)md;

  BLI_assert(MEMCMP_STRUCT_AFTER_IS_ZERO(gpmd, modifier));

  MEMCPY_STRUCT_AFTER(gpmd, DNA_struct_default_get(LineartGpencilModifierData), modifier);
}

static void copyData(const GpencilModifierData *md, GpencilModifierData *target)
{
  BKE_gpencil_modifier_copydata_generic(md, target);
}

static void generate_strokes_actual(
    GpencilModifierData *md, Depsgraph *depsgraph, Object *ob, bGPDlayer *gpl, bGPDframe *gpf)
{
  LineartGpencilModifierData *lmd = (LineartGpencilModifierData *)md;

  if (G.debug_value == 4000) {
    printf("LRT: Generating from modifier.\n");
  }

  MOD_lineart_gpencil_generate(
      lmd->cache,
      depsgraph,
      ob,
      gpl,
      gpf,
      lmd->source_type,
      lmd->source_type == LRT_SOURCE_OBJECT ? (void *)lmd->source_object :
                                              (void *)lmd->source_collection,
      lmd->level_start,
      lmd->use_multiple_levels ? lmd->level_end : lmd->level_start,
      lmd->target_material ? BKE_gpencil_object_material_index_get(ob, lmd->target_material) : 0,
      lmd->edge_types,
      lmd->mask_switches,
      lmd->transparency_mask,
      lmd->intersection_mask,
      lmd->thickness,
      lmd->opacity,
      lmd->source_vertex_group,
      lmd->vgname,
      lmd->flags);
}

static bool isModifierDisabled(GpencilModifierData *md)
{
  LineartGpencilModifierData *lmd = (LineartGpencilModifierData *)md;

  if ((lmd->target_layer[0] == '\0') || (lmd->target_material == NULL)) {
    return true;
  }

  if (lmd->source_type == LRT_SOURCE_OBJECT && !lmd->source_object) {
    return true;
  }

  if (lmd->source_type == LRT_SOURCE_COLLECTION && !lmd->source_collection) {
    return true;
  }

  /* Preventing calculation in depsgraph when baking frames. */
  if (lmd->flags & LRT_GPENCIL_IS_BAKED) {
    return true;
  }

  return false;
}
static void generateStrokes(GpencilModifierData *md, Depsgraph *depsgraph, Object *ob)
{
  LineartGpencilModifierData *lmd = (LineartGpencilModifierData *)md;
  bGPdata *gpd = ob->data;

  /* Guard early, don't trigger calculation when no grease-pencil frame is present.
   * Probably should disable in the #isModifierDisabled() function
   * but we need additional argument for depsgraph and `gpd`. */
  bGPDlayer *gpl = BKE_gpencil_layer_get_by_name(gpd, lmd->target_layer, 1);
  if (gpl == NULL) {
    return;
  }
  /* Need to call this or we don't get active frame (user may haven't selected any one). */
  BKE_gpencil_frame_active_set(depsgraph, gpd);
  bGPDframe *gpf = gpl->actframe;
  if (gpf == NULL) {
    return;
  }

  /* Check all parameters required are filled. */
  if (isModifierDisabled(md)) {
    return;
  }

  LineartCache *local_lc = gpd->runtime.lineart_cache;
  if (!gpd->runtime.lineart_cache) {
    MOD_lineart_compute_feature_lines(
        depsgraph, lmd, &gpd->runtime.lineart_cache, (!(ob->dtx & OB_DRAW_IN_FRONT)));
    MOD_lineart_destroy_render_data(lmd);
  }
  else {
    if (!(lmd->flags & LRT_GPENCIL_USE_CACHE)) {
      MOD_lineart_compute_feature_lines(
          depsgraph, lmd, &local_lc, (!(ob->dtx & OB_DRAW_IN_FRONT)));
      MOD_lineart_destroy_render_data(lmd);
    }
    MOD_lineart_chain_clear_picked_flag(local_lc);
    lmd->cache = local_lc;
  }

  generate_strokes_actual(md, depsgraph, ob, gpl, gpf);

  if (!(lmd->flags & LRT_GPENCIL_USE_CACHE)) {
    /* Clear local cache. */
<<<<<<< HEAD
    MOD_lineart_clear_cache(&local_lc);
=======
    if (local_lc != gpd->runtime.lineart_cache) {
      MOD_lineart_clear_cache(&local_lc);
    }
>>>>>>> c3f07d5c
    /* Restore the original cache pointer so the modifiers below still have access to the "global"
     * cache. */
    lmd->cache = gpd->runtime.lineart_cache;
  }

  WM_main_add_notifier(NA_EDITED | NC_GPENCIL, NULL);
}

static void bakeModifier(Main *UNUSED(bmain),
                         Depsgraph *depsgraph,
                         GpencilModifierData *md,
                         Object *ob)
{
  bGPdata *gpd = ob->data;
  LineartGpencilModifierData *lmd = (LineartGpencilModifierData *)md;

  bGPDlayer *gpl = BKE_gpencil_layer_get_by_name(gpd, lmd->target_layer, 1);
  if (gpl == NULL) {
    return;
  }
  bGPDframe *gpf = gpl->actframe;
  if (gpf == NULL) {
    return;
  }

  if (!gpd->runtime.lineart_cache) {
    MOD_lineart_compute_feature_lines(
        depsgraph, lmd, &gpd->runtime.lineart_cache, (!(ob->dtx & OB_DRAW_IN_FRONT)));
    MOD_lineart_destroy_render_data(lmd);
  }

  generate_strokes_actual(md, depsgraph, ob, gpl, gpf);
}

static bool isDisabled(GpencilModifierData *md, int UNUSED(userRenderParams))
{
  return isModifierDisabled(md);
}

static void add_this_collection(Collection *c,
                                const ModifierUpdateDepsgraphContext *ctx,
                                const int mode)
{
  if (!c) {
    return;
  }
  FOREACH_COLLECTION_VISIBLE_OBJECT_RECURSIVE_BEGIN (c, ob, mode) {
    if (ELEM(ob->type, OB_MESH, OB_MBALL, OB_CURVE, OB_SURF, OB_FONT)) {
      if (ob->lineart.usage != OBJECT_LRT_EXCLUDE) {
        DEG_add_object_relation(ctx->node, ob, DEG_OB_COMP_GEOMETRY, "Line Art Modifier");
        DEG_add_object_relation(ctx->node, ob, DEG_OB_COMP_TRANSFORM, "Line Art Modifier");
      }
    }
    if (ob->type == OB_EMPTY && (ob->transflag & OB_DUPLICOLLECTION)) {
      add_this_collection(ob->instance_collection, ctx, mode);
    }
  }
  FOREACH_COLLECTION_VISIBLE_OBJECT_RECURSIVE_END;
}

static void updateDepsgraph(GpencilModifierData *md,
                            const ModifierUpdateDepsgraphContext *ctx,
                            const int mode)
{
  DEG_add_object_relation(ctx->node, ctx->object, DEG_OB_COMP_TRANSFORM, "Line Art Modifier");

  LineartGpencilModifierData *lmd = (LineartGpencilModifierData *)md;
  if (lmd->source_type == LRT_SOURCE_OBJECT && lmd->source_object) {
    DEG_add_object_relation(
        ctx->node, lmd->source_object, DEG_OB_COMP_GEOMETRY, "Line Art Modifier");
    DEG_add_object_relation(
        ctx->node, lmd->source_object, DEG_OB_COMP_TRANSFORM, "Line Art Modifier");
  }
  else {
    add_this_collection(ctx->scene->master_collection, ctx, mode);
  }
  if (lmd->calculation_flags & LRT_USE_CUSTOM_CAMERA) {
    DEG_add_object_relation(
        ctx->node, lmd->source_camera, DEG_OB_COMP_TRANSFORM, "Line Art Modifier");
    DEG_add_object_relation(
        ctx->node, lmd->source_camera, DEG_OB_COMP_PARAMETERS, "Line Art Modifier");
  }
  else {
    DEG_add_object_relation(
        ctx->node, ctx->scene->camera, DEG_OB_COMP_TRANSFORM, "Line Art Modifier");
    DEG_add_object_relation(
        ctx->node, ctx->scene->camera, DEG_OB_COMP_PARAMETERS, "Line Art Modifier");
  }
}

static void foreachIDLink(GpencilModifierData *md, Object *ob, IDWalkFunc walk, void *userData)
{
  LineartGpencilModifierData *lmd = (LineartGpencilModifierData *)md;

  walk(userData, ob, (ID **)&lmd->target_material, IDWALK_CB_USER);
  walk(userData, ob, (ID **)&lmd->source_collection, IDWALK_CB_NOP);

  walk(userData, ob, (ID **)&lmd->source_object, IDWALK_CB_NOP);
  walk(userData, ob, (ID **)&lmd->source_camera, IDWALK_CB_NOP);
  walk(userData, ob, (ID **)&lmd->light_contour_object, IDWALK_CB_NOP);
}

static void panel_draw(const bContext *UNUSED(C), Panel *panel)
{
  uiLayout *layout = panel->layout;

  PointerRNA ob_ptr;
  PointerRNA *ptr = gpencil_modifier_panel_get_property_pointers(panel, &ob_ptr);

  PointerRNA obj_data_ptr = RNA_pointer_get(&ob_ptr, "data");

  const int source_type = RNA_enum_get(ptr, "source_type");
  const bool is_baked = RNA_boolean_get(ptr, "is_baked");
  const bool use_cache = RNA_boolean_get(ptr, "use_cached_result");
<<<<<<< HEAD
=======
  const bool is_first = BKE_gpencil_is_first_lineart_in_stack(ob_ptr.data, ptr->data);
>>>>>>> c3f07d5c

  uiLayoutSetPropSep(layout, true);
  uiLayoutSetEnabled(layout, !is_baked);

<<<<<<< HEAD
  if (!BKE_gpencil_lineart_is_first_run(ob_ptr.data, ptr->data)) {
    uiItemR(layout, ptr, "use_cached_result", 0, NULL, ICON_NONE);
=======
  if (!is_first) {
    uiItemR(layout, ptr, "use_cached_result", 0, NULL, ICON_NONE);
    if (use_cache) {
      uiItemL(layout,
              "Some cached settings needs to be changed in the first line art modifier.",
              ICON_INFO);
    }
>>>>>>> c3f07d5c
  }

  uiItemR(layout, ptr, "source_type", 0, NULL, ICON_NONE);

  if (source_type == LRT_SOURCE_OBJECT) {
    uiItemR(layout, ptr, "source_object", 0, NULL, ICON_OBJECT_DATA);
  }
  else if (source_type == LRT_SOURCE_COLLECTION) {
    uiItemR(layout, ptr, "source_collection", 0, NULL, ICON_OUTLINER_COLLECTION);
  }
  else {
    /* Source is Scene. */
  }

  uiLayout *col = uiLayoutColumnWithHeading(layout, true, IFACE_("Edge Types"));

  uiItemR(col, ptr, "use_contour", 0, IFACE_("Contour"), ICON_NONE);
  uiItemR(col, ptr, "use_floating", 0, IFACE_("Floating"), ICON_NONE);
  uiItemR(col, ptr, "use_material", 0, IFACE_("Material Borders"), ICON_NONE);
  uiItemR(col, ptr, "use_edge_mark", 0, IFACE_("Edge Marks"), ICON_NONE);
  uiItemR(col, ptr, "use_intersection", 0, IFACE_("Intersections"), ICON_NONE);
  uiItemR(col, ptr, "use_crease", 0, IFACE_("Crease"), ICON_NONE);

<<<<<<< HEAD
  uiLayout *sub = uiLayoutRow(col, true);
  uiLayoutSetActive(sub,
                    (RNA_boolean_get(ptr, "use_crease") && !use_cache) ||
                        BKE_gpencil_lineart_is_first_run(ob_ptr.data, ptr->data));
=======
  uiLayout *sub = uiLayoutRow(col, false);
  uiLayoutSetActive(sub, (RNA_boolean_get(ptr, "use_crease") && !use_cache) || is_first);
>>>>>>> c3f07d5c
  uiLayoutSetPropSep(sub, true);
  uiItemR(sub, ptr, "crease_threshold", UI_ITEM_R_SLIDER, " ", ICON_NONE);

  sub = uiLayoutRowWithHeading(col, false, IFACE_("Light Contour"));
  uiItemR(sub, ptr, "use_light_contour", 0, "", ICON_NONE);
  uiLayout *entry = uiLayoutRow(sub, false);
  uiLayoutSetActive(entry,
                    (RNA_boolean_get(ptr, "use_light_contour") && !use_cache) ||
                        BKE_gpencil_is_first_lineart_in_stack(ob_ptr.data, ptr->data));
  uiItemR(entry, ptr, "light_contour_object", 0, "", ICON_NONE);

  uiItemPointerR(layout, ptr, "target_layer", &obj_data_ptr, "layers", NULL, ICON_GREASEPENCIL);

  /* Material has to be used by grease pencil object already, it was possible to assign materials
   * without this requirement in earlier versions of blender. */
  bool material_valid = false;
  PointerRNA material_ptr = RNA_pointer_get(ptr, "target_material");
  if (!RNA_pointer_is_null(&material_ptr)) {
    Material *current_material = material_ptr.data;
    Object *ob = ob_ptr.data;
    material_valid = BKE_gpencil_object_material_index_get(ob, current_material) != -1;
  }
  uiLayout *row = uiLayoutRow(layout, true);
  uiLayoutSetRedAlert(row, !material_valid);
  uiItemPointerR(row,
                 ptr,
                 "target_material",
                 &obj_data_ptr,
                 "materials",
                 NULL,
                 material_valid ? ICON_SHADING_TEXTURE : ICON_ERROR);

  gpencil_modifier_panel_end(layout, ptr);
}

static void options_panel_draw(const bContext *UNUSED(C), Panel *panel)
{
  uiLayout *layout = panel->layout;
  PointerRNA ob_ptr;
  PointerRNA *ptr = gpencil_modifier_panel_get_property_pointers(panel, &ob_ptr);

  const bool is_baked = RNA_boolean_get(ptr, "is_baked");
  const bool use_cache = RNA_boolean_get(ptr, "use_cached_result");

  uiLayoutSetPropSep(layout, true);
<<<<<<< HEAD
  uiLayoutSetEnabled(layout,
                     !is_baked &&
                         (!use_cache || BKE_gpencil_lineart_is_first_run(ob_ptr.data, ptr->data)));
=======
  uiLayoutSetEnabled(
      layout,
      !is_baked && (!use_cache || BKE_gpencil_is_first_lineart_in_stack(ob_ptr.data, ptr->data)));

  uiLayout *row = uiLayoutRowWithHeading(layout, false, IFACE_("Custom Camera"));
  uiItemR(row, ptr, "use_custom_camera", 0, "", 0);
  uiLayout *subrow = uiLayoutRow(row, true);
  uiLayoutSetActive(subrow, RNA_boolean_get(ptr, "use_custom_camera"));
  uiLayoutSetPropSep(subrow, true);
  uiItemR(subrow, ptr, "source_camera", 0, "", ICON_OBJECT_DATA);

  uiItemR(layout, ptr, "overscan", 0, NULL, ICON_NONE);
>>>>>>> c3f07d5c

  uiItemR(layout, ptr, "use_remove_doubles", 0, NULL, ICON_NONE);
  uiItemR(layout, ptr, "use_edge_overlap", 0, IFACE_("Overlapping Edges As Contour"), ICON_NONE);
  uiItemR(layout, ptr, "use_object_instances", 0, NULL, ICON_NONE);
  uiItemR(layout, ptr, "use_clip_plane_boundaries", 0, NULL, ICON_NONE);
  uiItemR(layout, ptr, "floating_as_contour", 0, NULL, ICON_NONE);
  uiItemR(layout, ptr, "use_multiple_edge_types", 0, NULL, ICON_NONE);
}

static void style_panel_draw(const bContext *UNUSED(C), Panel *panel)
{
  uiLayout *layout = panel->layout;
  PointerRNA *ptr = gpencil_modifier_panel_get_property_pointers(panel, NULL);

  const bool is_baked = RNA_boolean_get(ptr, "is_baked");

  uiLayoutSetPropSep(layout, true);
  uiLayoutSetEnabled(layout, !is_baked);

  uiItemR(layout, ptr, "thickness", UI_ITEM_R_SLIDER, NULL, ICON_NONE);

  uiItemR(layout, ptr, "opacity", UI_ITEM_R_SLIDER, NULL, ICON_NONE);
}

static void occlusion_panel_draw(const bContext *UNUSED(C), Panel *panel)
{
  uiLayout *layout = panel->layout;
  PointerRNA ob_ptr;
  PointerRNA *ptr = gpencil_modifier_panel_get_property_pointers(panel, &ob_ptr);

  const bool is_baked = RNA_boolean_get(ptr, "is_baked");

  const bool use_multiple_levels = RNA_boolean_get(ptr, "use_multiple_levels");
  const bool show_in_front = RNA_boolean_get(&ob_ptr, "show_in_front");

  uiLayoutSetPropSep(layout, true);
  uiLayoutSetEnabled(layout, !is_baked);

  if (!show_in_front) {
    uiItemL(layout, IFACE_("Object is not in front"), ICON_INFO);
  }

  layout = uiLayoutColumn(layout, false);
  uiLayoutSetActive(layout, show_in_front);

  uiItemR(layout, ptr, "use_multiple_levels", 0, IFACE_("Range"), ICON_NONE);

  if (use_multiple_levels) {
    uiLayout *col = uiLayoutColumn(layout, true);
    uiItemR(col, ptr, "level_start", 0, NULL, ICON_NONE);
    uiItemR(col, ptr, "level_end", 0, IFACE_("End"), ICON_NONE);
  }
  else {
    uiItemR(layout, ptr, "level_start", 0, IFACE_("Level"), ICON_NONE);
  }
}

static void transparency_panel_draw_header(const bContext *UNUSED(C), Panel *panel)
{
  uiLayout *layout = panel->layout;
  PointerRNA ob_ptr;
  PointerRNA *ptr = gpencil_modifier_panel_get_property_pointers(panel, &ob_ptr);

  const bool is_baked = RNA_boolean_get(ptr, "is_baked");
  const bool show_in_front = RNA_boolean_get(&ob_ptr, "show_in_front");

  uiLayoutSetEnabled(layout, !is_baked);
  uiLayoutSetActive(layout, show_in_front);

  uiItemR(layout, ptr, "use_transparency", 0, IFACE_("Transparency"), ICON_NONE);
}

static void transparency_panel_draw(const bContext *UNUSED(C), Panel *panel)
{
  uiLayout *layout = panel->layout;
  PointerRNA *ptr = gpencil_modifier_panel_get_property_pointers(panel, NULL);

  const bool is_baked = RNA_boolean_get(ptr, "is_baked");
  uiLayoutSetEnabled(layout, !is_baked);

  uiLayoutSetPropSep(layout, true);

  uiLayoutSetActive(layout, RNA_boolean_get(ptr, "use_transparency"));

  uiLayout *row = uiLayoutRow(layout, true);
  uiLayoutSetPropDecorate(row, false);
  uiLayout *sub = uiLayoutRowWithHeading(row, true, IFACE_("Masks"));
  char text[2] = "0";

  PropertyRNA *prop = RNA_struct_find_property(ptr, "use_transparency_mask");
  for (int i = 0; i < 6; i++, text[0]++) {
    uiItemFullR(sub, ptr, prop, i, 0, UI_ITEM_R_TOGGLE, text, ICON_NONE);
  }
  uiItemL(row, "", ICON_BLANK1); /* Space for decorator. */

  uiLayout *col = uiLayoutColumn(layout, true);
  uiItemR(col, ptr, "use_transparency_match", 0, IFACE_("Match All Masks"), ICON_NONE);
}

static void intersection_panel_draw_header(const bContext *UNUSED(C), Panel *panel)
{
  uiLayout *layout = panel->layout;
  PointerRNA *ptr = gpencil_modifier_panel_get_property_pointers(panel, NULL);

  const bool is_baked = RNA_boolean_get(ptr, "is_baked");
  const bool use_isec = RNA_boolean_get(ptr, "use_intersection");

  uiLayoutSetEnabled(layout, !is_baked);
  uiLayoutSetActive(layout, use_isec);

  uiItemR(layout, ptr, "use_intersection_filter", 0, IFACE_("Filter Intersection"), ICON_NONE);
}

static void intersection_panel_draw(const bContext *UNUSED(C), Panel *panel)
{
  uiLayout *layout = panel->layout;
  PointerRNA *ptr = gpencil_modifier_panel_get_property_pointers(panel, NULL);

  const bool is_baked = RNA_boolean_get(ptr, "is_baked");
  const bool use_isec = RNA_boolean_get(ptr, "use_intersection");
  const bool use_isec_filter = RNA_boolean_get(ptr, "use_intersection_filter");
  uiLayoutSetEnabled(layout, !is_baked);

  uiLayoutSetPropSep(layout, true);

  uiLayoutSetActive(layout, use_isec && use_isec_filter);

  uiLayout *row = uiLayoutRow(layout, true);
  uiLayoutSetPropDecorate(row, false);
  uiLayout *sub = uiLayoutRowWithHeading(row, true, IFACE_("Masks"));
  char text[2] = "0";

  PropertyRNA *prop = RNA_struct_find_property(ptr, "use_intersection_mask");
  for (int i = 0; i < 8; i++, text[0]++) {
    uiItemFullR(sub, ptr, prop, i, 0, UI_ITEM_R_TOGGLE, text, ICON_NONE);
  }
  uiItemL(row, "", ICON_BLANK1); /* Space for decorator. */

  uiLayout *col = uiLayoutColumn(layout, true);
  uiItemR(col, ptr, "use_intersection_match", 0, IFACE_("Match All Masks"), ICON_NONE);
}

static void face_mark_panel_draw_header(const bContext *UNUSED(C), Panel *panel)
{
  uiLayout *layout = panel->layout;
  PointerRNA ob_ptr;
  PointerRNA *ptr = gpencil_modifier_panel_get_property_pointers(panel, &ob_ptr);

  const bool is_baked = RNA_boolean_get(ptr, "is_baked");
  const bool use_cache = RNA_boolean_get(ptr, "use_cached_result");

<<<<<<< HEAD
  uiLayoutSetEnabled(layout,
                     !is_baked &&
                         (!use_cache || BKE_gpencil_lineart_is_first_run(ob_ptr.data, ptr->data)));
=======
  uiLayoutSetEnabled(
      layout,
      !is_baked && (!use_cache || BKE_gpencil_is_first_lineart_in_stack(ob_ptr.data, ptr->data)));
>>>>>>> c3f07d5c

  uiItemR(layout, ptr, "use_face_mark", 0, IFACE_("Filter Face Mark"), ICON_NONE);
}

static void face_mark_panel_draw(const bContext *UNUSED(C), Panel *panel)
{
  uiLayout *layout = panel->layout;
  PointerRNA ob_ptr;
  PointerRNA *ptr = gpencil_modifier_panel_get_property_pointers(panel, &ob_ptr);

  const bool is_baked = RNA_boolean_get(ptr, "is_baked");
  const bool use_mark = RNA_boolean_get(ptr, "use_face_mark");
  const bool use_cache = RNA_boolean_get(ptr, "use_cached_result");

<<<<<<< HEAD
  uiLayoutSetEnabled(layout,
                     !is_baked &&
                         (!use_cache || BKE_gpencil_lineart_is_first_run(ob_ptr.data, ptr->data)));
=======
  uiLayoutSetEnabled(
      layout,
      !is_baked && (!use_cache || BKE_gpencil_is_first_lineart_in_stack(ob_ptr.data, ptr->data)));
>>>>>>> c3f07d5c

  uiLayoutSetPropSep(layout, true);

  uiLayoutSetActive(layout, use_mark);

  uiItemR(layout, ptr, "use_face_mark_invert", 0, NULL, ICON_NONE);
  uiItemR(layout, ptr, "use_face_mark_boundaries", 0, NULL, ICON_NONE);
}

static void chaining_panel_draw(const bContext *UNUSED(C), Panel *panel)
{
  PointerRNA ob_ptr;
  PointerRNA *ptr = gpencil_modifier_panel_get_property_pointers(panel, &ob_ptr);

  uiLayout *layout = panel->layout;

  const bool is_baked = RNA_boolean_get(ptr, "is_baked");
  const bool use_cache = RNA_boolean_get(ptr, "use_cached_result");

  uiLayoutSetPropSep(layout, true);
<<<<<<< HEAD
  uiLayoutSetEnabled(layout,
                     !is_baked &&
                         (!use_cache || BKE_gpencil_lineart_is_first_run(ob_ptr.data, ptr->data)));
=======
  uiLayoutSetEnabled(
      layout,
      !is_baked && (!use_cache || BKE_gpencil_is_first_lineart_in_stack(ob_ptr.data, ptr->data)));
>>>>>>> c3f07d5c

  uiLayout *col = uiLayoutColumnWithHeading(layout, true, IFACE_("Chain"));
  uiItemR(col, ptr, "use_fuzzy_intersections", 0, NULL, ICON_NONE);
  uiItemR(col, ptr, "use_fuzzy_all", 0, NULL, ICON_NONE);
  uiItemR(col, ptr, "chain_floating_edges", 0, NULL, ICON_NONE);
  uiItemR(col, ptr, "chain_geometry_space", 0, NULL, ICON_NONE);

  uiItemR(layout, ptr, "chaining_image_threshold", 0, NULL, ICON_NONE);

  uiItemR(layout, ptr, "smooth_tolerance", UI_ITEM_R_SLIDER, NULL, ICON_NONE);
  uiItemR(layout, ptr, "split_angle", UI_ITEM_R_SLIDER, NULL, ICON_NONE);
}

static void vgroup_panel_draw(const bContext *UNUSED(C), Panel *panel)
{
  PointerRNA ob_ptr;
  PointerRNA *ptr = gpencil_modifier_panel_get_property_pointers(panel, &ob_ptr);

  uiLayout *layout = panel->layout;

  const bool is_baked = RNA_boolean_get(ptr, "is_baked");
  const bool use_cache = RNA_boolean_get(ptr, "use_cached_result");

  uiLayoutSetPropSep(layout, true);
<<<<<<< HEAD
  uiLayoutSetEnabled(layout,
                     !is_baked &&
                         (!use_cache || BKE_gpencil_lineart_is_first_run(ob_ptr.data, ptr->data)));
=======
  uiLayoutSetEnabled(
      layout,
      !is_baked && (!use_cache || BKE_gpencil_is_first_lineart_in_stack(ob_ptr.data, ptr->data)));
>>>>>>> c3f07d5c

  uiLayout *col = uiLayoutColumn(layout, true);

  uiLayout *row = uiLayoutRow(col, true);
  uiItemR(row, ptr, "source_vertex_group", 0, IFACE_("Filter Source"), ICON_GROUP_VERTEX);
  uiItemR(row, ptr, "invert_source_vertex_group", UI_ITEM_R_TOGGLE, "", ICON_ARROW_LEFTRIGHT);

  uiItemR(col, ptr, "use_output_vertex_group_match_by_name", 0, NULL, ICON_NONE);

  const bool match_output = RNA_boolean_get(ptr, "use_output_vertex_group_match_by_name");
  if (!match_output) {
    uiItemPointerR(
        col, ptr, "vertex_group", &ob_ptr, "vertex_groups", IFACE_("Target"), ICON_NONE);
  }
}

static void baking_panel_draw(const bContext *UNUSED(C), Panel *panel)
{
  uiLayout *layout = panel->layout;
  PointerRNA ob_ptr;
  PointerRNA *ptr = gpencil_modifier_panel_get_property_pointers(panel, &ob_ptr);

  const bool is_baked = RNA_boolean_get(ptr, "is_baked");

  uiLayoutSetPropSep(layout, true);

  if (is_baked) {
    uiLayout *col = uiLayoutColumn(layout, false);
    uiLayoutSetPropSep(col, false);
    uiItemL(col, IFACE_("Modifier has baked data"), ICON_NONE);
    uiItemR(
        col, ptr, "is_baked", UI_ITEM_R_TOGGLE, IFACE_("Continue Without Clearing"), ICON_NONE);
  }

  uiLayout *col = uiLayoutColumn(layout, false);
  uiLayoutSetEnabled(col, !is_baked);
  uiItemO(col, NULL, ICON_NONE, "OBJECT_OT_lineart_bake_strokes");
  uiItemO(col, NULL, ICON_NONE, "OBJECT_OT_lineart_bake_strokes_all");

  col = uiLayoutColumn(layout, false);
  uiItemO(col, NULL, ICON_NONE, "OBJECT_OT_lineart_clear");
  uiItemO(col, NULL, ICON_NONE, "OBJECT_OT_lineart_clear_all");
}

static void composition_panel_draw(const bContext *UNUSED(C), Panel *panel)
{
  PointerRNA ob_ptr;
  PointerRNA *ptr = gpencil_modifier_panel_get_property_pointers(panel, &ob_ptr);

  uiLayout *layout = panel->layout;

  const bool show_in_front = RNA_boolean_get(&ob_ptr, "show_in_front");

  uiLayoutSetPropSep(layout, true);

  if (show_in_front) {
    uiItemL(layout, IFACE_("Object is shown in front"), ICON_ERROR);
  }

<<<<<<< HEAD
  uiLayout *row = uiLayoutRow(layout, false);
  uiLayoutSetActive(row, !show_in_front);

  uiItemR(row, ptr, "stroke_offset", UI_ITEM_R_SLIDER, NULL, ICON_NONE);
=======
  uiLayout *col = uiLayoutColumn(layout, false);
  uiLayoutSetActive(col, !show_in_front);

  uiItemR(col, ptr, "stroke_offset", UI_ITEM_R_SLIDER, NULL, ICON_NONE);
  uiItemR(col, ptr, "offset_towards_custom_camera", 0, IFACE_("Towards Custom Camera"), ICON_NONE);
>>>>>>> c3f07d5c
}

static void panelRegister(ARegionType *region_type)
{
  PanelType *panel_type = gpencil_modifier_panel_register(
      region_type, eGpencilModifierType_Lineart, panel_draw);

  gpencil_modifier_subpanel_register(
      region_type, "options", "Options", NULL, options_panel_draw, panel_type);
  gpencil_modifier_subpanel_register(
      region_type, "style", "Style", NULL, style_panel_draw, panel_type);
  PanelType *occlusion_panel = gpencil_modifier_subpanel_register(
      region_type, "occlusion", "Occlusion", NULL, occlusion_panel_draw, panel_type);
  gpencil_modifier_subpanel_register(region_type,
                                     "transparency",
                                     "",
                                     transparency_panel_draw_header,
                                     transparency_panel_draw,
                                     occlusion_panel);
  gpencil_modifier_subpanel_register(region_type,
                                     "intersection",
                                     "",
                                     intersection_panel_draw_header,
                                     intersection_panel_draw,
                                     panel_type);
  gpencil_modifier_subpanel_register(
      region_type, "face_mark", "", face_mark_panel_draw_header, face_mark_panel_draw, panel_type);
  gpencil_modifier_subpanel_register(
      region_type, "chaining", "Chaining", NULL, chaining_panel_draw, panel_type);
  gpencil_modifier_subpanel_register(
      region_type, "vgroup", "Vertex Weight Transfer", NULL, vgroup_panel_draw, panel_type);
  gpencil_modifier_subpanel_register(
      region_type, "composition", "Composition", NULL, composition_panel_draw, panel_type);
  gpencil_modifier_subpanel_register(
      region_type, "baking", "Baking", NULL, baking_panel_draw, panel_type);
}

GpencilModifierTypeInfo modifierType_Gpencil_Lineart = {
    /* name. */ "Line Art",
    /* structName. */ "LineartGpencilModifierData",
    /* structSize. */ sizeof(LineartGpencilModifierData),
    /* type. */ eGpencilModifierTypeType_Gpencil,
    /* flags. */ eGpencilModifierTypeFlag_SupportsEditmode,

    /* copyData. */ copyData,

    /* deformStroke. */ NULL,
    /* generateStrokes. */ generateStrokes,
    /* bakeModifier. */ bakeModifier,
    /* remapTime. */ NULL,

    /* initData. */ initData,
    /* freeData. */ NULL,
    /* isDisabled. */ isDisabled,
    /* updateDepsgraph. */ updateDepsgraph,
    /* dependsOnTime. */ NULL,
    /* foreachIDLink. */ foreachIDLink,
    /* foreachTexLink. */ NULL,
    /* panelRegister. */ panelRegister,
};<|MERGE_RESOLUTION|>--- conflicted
+++ resolved
@@ -178,13 +178,9 @@
 
   if (!(lmd->flags & LRT_GPENCIL_USE_CACHE)) {
     /* Clear local cache. */
-<<<<<<< HEAD
-    MOD_lineart_clear_cache(&local_lc);
-=======
     if (local_lc != gpd->runtime.lineart_cache) {
       MOD_lineart_clear_cache(&local_lc);
     }
->>>>>>> c3f07d5c
     /* Restore the original cache pointer so the modifiers below still have access to the "global"
      * cache. */
     lmd->cache = gpd->runtime.lineart_cache;
@@ -299,18 +295,11 @@
   const int source_type = RNA_enum_get(ptr, "source_type");
   const bool is_baked = RNA_boolean_get(ptr, "is_baked");
   const bool use_cache = RNA_boolean_get(ptr, "use_cached_result");
-<<<<<<< HEAD
-=======
   const bool is_first = BKE_gpencil_is_first_lineart_in_stack(ob_ptr.data, ptr->data);
->>>>>>> c3f07d5c
 
   uiLayoutSetPropSep(layout, true);
   uiLayoutSetEnabled(layout, !is_baked);
 
-<<<<<<< HEAD
-  if (!BKE_gpencil_lineart_is_first_run(ob_ptr.data, ptr->data)) {
-    uiItemR(layout, ptr, "use_cached_result", 0, NULL, ICON_NONE);
-=======
   if (!is_first) {
     uiItemR(layout, ptr, "use_cached_result", 0, NULL, ICON_NONE);
     if (use_cache) {
@@ -318,7 +307,6 @@
               "Some cached settings needs to be changed in the first line art modifier.",
               ICON_INFO);
     }
->>>>>>> c3f07d5c
   }
 
   uiItemR(layout, ptr, "source_type", 0, NULL, ICON_NONE);
@@ -342,15 +330,8 @@
   uiItemR(col, ptr, "use_intersection", 0, IFACE_("Intersections"), ICON_NONE);
   uiItemR(col, ptr, "use_crease", 0, IFACE_("Crease"), ICON_NONE);
 
-<<<<<<< HEAD
-  uiLayout *sub = uiLayoutRow(col, true);
-  uiLayoutSetActive(sub,
-                    (RNA_boolean_get(ptr, "use_crease") && !use_cache) ||
-                        BKE_gpencil_lineart_is_first_run(ob_ptr.data, ptr->data));
-=======
   uiLayout *sub = uiLayoutRow(col, false);
   uiLayoutSetActive(sub, (RNA_boolean_get(ptr, "use_crease") && !use_cache) || is_first);
->>>>>>> c3f07d5c
   uiLayoutSetPropSep(sub, true);
   uiItemR(sub, ptr, "crease_threshold", UI_ITEM_R_SLIDER, " ", ICON_NONE);
 
@@ -396,11 +377,6 @@
   const bool use_cache = RNA_boolean_get(ptr, "use_cached_result");
 
   uiLayoutSetPropSep(layout, true);
-<<<<<<< HEAD
-  uiLayoutSetEnabled(layout,
-                     !is_baked &&
-                         (!use_cache || BKE_gpencil_lineart_is_first_run(ob_ptr.data, ptr->data)));
-=======
   uiLayoutSetEnabled(
       layout,
       !is_baked && (!use_cache || BKE_gpencil_is_first_lineart_in_stack(ob_ptr.data, ptr->data)));
@@ -413,7 +389,6 @@
   uiItemR(subrow, ptr, "source_camera", 0, "", ICON_OBJECT_DATA);
 
   uiItemR(layout, ptr, "overscan", 0, NULL, ICON_NONE);
->>>>>>> c3f07d5c
 
   uiItemR(layout, ptr, "use_remove_doubles", 0, NULL, ICON_NONE);
   uiItemR(layout, ptr, "use_edge_overlap", 0, IFACE_("Overlapping Edges As Contour"), ICON_NONE);
@@ -565,15 +540,9 @@
   const bool is_baked = RNA_boolean_get(ptr, "is_baked");
   const bool use_cache = RNA_boolean_get(ptr, "use_cached_result");
 
-<<<<<<< HEAD
-  uiLayoutSetEnabled(layout,
-                     !is_baked &&
-                         (!use_cache || BKE_gpencil_lineart_is_first_run(ob_ptr.data, ptr->data)));
-=======
   uiLayoutSetEnabled(
       layout,
       !is_baked && (!use_cache || BKE_gpencil_is_first_lineart_in_stack(ob_ptr.data, ptr->data)));
->>>>>>> c3f07d5c
 
   uiItemR(layout, ptr, "use_face_mark", 0, IFACE_("Filter Face Mark"), ICON_NONE);
 }
@@ -588,15 +557,9 @@
   const bool use_mark = RNA_boolean_get(ptr, "use_face_mark");
   const bool use_cache = RNA_boolean_get(ptr, "use_cached_result");
 
-<<<<<<< HEAD
-  uiLayoutSetEnabled(layout,
-                     !is_baked &&
-                         (!use_cache || BKE_gpencil_lineart_is_first_run(ob_ptr.data, ptr->data)));
-=======
   uiLayoutSetEnabled(
       layout,
       !is_baked && (!use_cache || BKE_gpencil_is_first_lineart_in_stack(ob_ptr.data, ptr->data)));
->>>>>>> c3f07d5c
 
   uiLayoutSetPropSep(layout, true);
 
@@ -617,15 +580,9 @@
   const bool use_cache = RNA_boolean_get(ptr, "use_cached_result");
 
   uiLayoutSetPropSep(layout, true);
-<<<<<<< HEAD
-  uiLayoutSetEnabled(layout,
-                     !is_baked &&
-                         (!use_cache || BKE_gpencil_lineart_is_first_run(ob_ptr.data, ptr->data)));
-=======
   uiLayoutSetEnabled(
       layout,
       !is_baked && (!use_cache || BKE_gpencil_is_first_lineart_in_stack(ob_ptr.data, ptr->data)));
->>>>>>> c3f07d5c
 
   uiLayout *col = uiLayoutColumnWithHeading(layout, true, IFACE_("Chain"));
   uiItemR(col, ptr, "use_fuzzy_intersections", 0, NULL, ICON_NONE);
@@ -650,15 +607,9 @@
   const bool use_cache = RNA_boolean_get(ptr, "use_cached_result");
 
   uiLayoutSetPropSep(layout, true);
-<<<<<<< HEAD
-  uiLayoutSetEnabled(layout,
-                     !is_baked &&
-                         (!use_cache || BKE_gpencil_lineart_is_first_run(ob_ptr.data, ptr->data)));
-=======
   uiLayoutSetEnabled(
       layout,
       !is_baked && (!use_cache || BKE_gpencil_is_first_lineart_in_stack(ob_ptr.data, ptr->data)));
->>>>>>> c3f07d5c
 
   uiLayout *col = uiLayoutColumn(layout, true);
 
@@ -718,18 +669,11 @@
     uiItemL(layout, IFACE_("Object is shown in front"), ICON_ERROR);
   }
 
-<<<<<<< HEAD
-  uiLayout *row = uiLayoutRow(layout, false);
-  uiLayoutSetActive(row, !show_in_front);
-
-  uiItemR(row, ptr, "stroke_offset", UI_ITEM_R_SLIDER, NULL, ICON_NONE);
-=======
   uiLayout *col = uiLayoutColumn(layout, false);
   uiLayoutSetActive(col, !show_in_front);
 
   uiItemR(col, ptr, "stroke_offset", UI_ITEM_R_SLIDER, NULL, ICON_NONE);
   uiItemR(col, ptr, "offset_towards_custom_camera", 0, IFACE_("Towards Custom Camera"), ICON_NONE);
->>>>>>> c3f07d5c
 }
 
 static void panelRegister(ARegionType *region_type)

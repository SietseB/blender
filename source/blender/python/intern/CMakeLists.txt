# SPDX-FileCopyrightText: 2006 Blender Authors
#
# SPDX-License-Identifier: GPL-2.0-or-later

set(INC
  ..
  ../../blenloader
  ../../blentranslation
  ../../editors/include
  ../../imbuf
  ../../imbuf/intern/oiio
  ../../makesrna
  ../../windowmanager
  ../../../../intern/mantaflow/extern
  ../../../../intern/opencolorio
  # RNA_prototypes.hh
  ${CMAKE_BINARY_DIR}/source/blender/makesrna
)

set(INC_SYS
  ${PYTHON_INCLUDE_DIRS}
)

set(SRC
  bpy.cc
  bpy_app.cc
  bpy_app_alembic.cc
  bpy_app_build_options.cc
  bpy_app_ffmpeg.cc
  bpy_app_handlers.cc
  bpy_app_icons.cc
  bpy_app_ocio.cc
  bpy_app_oiio.cc
  bpy_app_opensubdiv.cc
  bpy_app_openvdb.cc
  bpy_app_sdl.cc
  bpy_app_timers.cc
  bpy_app_translations.cc
  bpy_app_usd.cc
  bpy_capi_utils.cc
  bpy_cli_command.cc
  bpy_driver.cc
  bpy_gizmo_wrap.cc
  bpy_interface.cc
  bpy_interface_atexit.cc
  bpy_interface_run.cc
  bpy_intern_string.cc
  bpy_library_load.cc
  bpy_library_write.cc
  bpy_msgbus.cc
  bpy_operator.cc
  bpy_operator_wrap.cc
  bpy_path.cc
  bpy_props.cc
  bpy_rna.cc
  bpy_rna_anim.cc
  bpy_rna_array.cc
  bpy_rna_callback.cc
  bpy_rna_context.cc
  bpy_rna_data.cc
  bpy_rna_driver.cc
  bpy_rna_gizmo.cc
  bpy_rna_id_collection.cc
  bpy_rna_operator.cc
  bpy_rna_text.cc
  bpy_rna_types_capi.cc
  bpy_rna_ui.cc
  bpy_traceback.cc
  bpy_utils_previews.cc
  bpy_utils_units.cc
  stubs.cc

  bpy.hh
  bpy_app.hh
  bpy_app_alembic.hh
  bpy_app_build_options.hh
  bpy_app_ffmpeg.hh
  bpy_app_handlers.hh
  bpy_app_icons.hh
  bpy_app_ocio.hh
  bpy_app_oiio.hh
  bpy_app_opensubdiv.hh
  bpy_app_openvdb.hh
  bpy_app_sdl.hh
  bpy_app_timers.hh
  bpy_app_translations.hh
  bpy_app_usd.hh
  bpy_capi_utils.hh
  bpy_cli_command.hh
  bpy_driver.hh
  bpy_gizmo_wrap.hh
  bpy_intern_string.hh
  bpy_library.hh
  bpy_msgbus.hh
  bpy_operator.hh
  bpy_operator_wrap.hh
  bpy_path.hh
  bpy_props.hh
  bpy_rna.hh
  bpy_rna_anim.hh
  bpy_rna_callback.hh
  bpy_rna_context.hh
  bpy_rna_data.hh
  bpy_rna_driver.hh
  bpy_rna_gizmo.hh
  bpy_rna_id_collection.hh
  bpy_rna_operator.hh
  bpy_rna_text.hh
  bpy_rna_types_capi.hh
  bpy_rna_ui.hh
  bpy_traceback.hh
  bpy_utils_previews.hh
  bpy_utils_units.hh
  ../BPY_extern.hh
  ../BPY_extern_clog.hh
  ../BPY_extern_python.hh
  ../BPY_extern_run.hh
)

set(LIB
  PRIVATE bf::blenkernel
  PRIVATE bf::blenlib
  PRIVATE bf::depsgraph
  PRIVATE bf::dna
  bf_editor_animation
  bf_editor_interface
  bf_editor_space_api
  PRIVATE bf::gpu
  PRIVATE bf::intern::clog
  PRIVATE bf::intern::guardedalloc
  PRIVATE bf::animrig
  bf_python_gpu

  ${PYTHON_LINKFLAGS}
  ${PYTHON_LIBRARIES}
)

# Only to check if `buildinfo` is available.
if(WITH_BUILDINFO)
  add_definitions(-DBUILD_DATE)
endif()

if(WITH_PYTHON_MODULE)
  add_definitions(-DWITH_PYTHON_MODULE)
endif()


# Find the SSL certificate for the portable Blender installation.
# Without this, the absolute path on the builder is used, causing HTTPS access to fail.
# For example `urllib.request.urlopen("https://projects.blender.org")` fails
# (or any other HTTPS site). see: #102300 for details.
# NOTE: that this isn't necessary on WIN32.
if(WITH_PYTHON AND WITH_PYTHON_INSTALL AND (APPLE OR WITH_INSTALL_PORTABLE) AND (NOT WIN32))
  # - `PYTHON_SSL_CERT_FILE` absolute path to the PEM file.
  find_python_module_file("certifi/cacert.pem" PYTHON_SSL_CERT_FILE _python_ssl_cert_file_relative)
  mark_as_advanced(PYTHON_SSL_CERT_FILE)
  if(PYTHON_SSL_CERT_FILE)
    add_definitions(-DPYTHON_SSL_CERT_FILE="${_python_ssl_cert_file_relative}")
  else()
    message(WARNING
      "Unable to find \"certifi/cacert.pem\" within \"${PYTHON_LIBPATH}\", "
      "this build will not be able to use bundled certificates with the \"ssl\" module!"
    )
  endif()
  unset(_python_ssl_cert_file_relative)
endif()

if(WITH_PYTHON_SAFETY)
  add_definitions(-DWITH_PYTHON_SAFETY)
endif()

if(WITH_AUDASPACE)
  # It's possible to build with AUDASPACE (for file IO) but without the `aud` Python API,
  # when building without NUMPY so define both `WITH_AUDASPACE` & `DWITH_AUDASPACE_PY`.
  add_definitions(-DWITH_AUDASPACE)
  if(WITH_PYTHON_NUMPY)
    add_definitions(-DWITH_AUDASPACE_PY)
  endif()
endif()

if(WITH_BULLET)
  add_definitions(-DWITH_BULLET)
endif()

if(WITH_CODEC_FFMPEG)
  list(APPEND INC_SYS
    ${FFMPEG_INCLUDE_DIRS}
  )
  list(APPEND LIB
    ${FFMPEG_LIBRARIES}
  )
  add_definitions(-DWITH_FFMPEG)
endif()

if(WITH_CODEC_SNDFILE)
  add_definitions(-DWITH_SNDFILE)
endif()

<<<<<<< HEAD
if(WITH_COMPOSITOR_CPU)
  add_definitions(-DWITH_COMPOSITOR_CPU)
endif()

#if(WITH_CYCLES)
#  list(APPEND INC
#    ../../../../intern/cycles/blender
#  )
#  list(APPEND LIB
#    bf_intern_cycles
#  )
#  add_definitions(-DWITH_CYCLES)
#endif()

#if(WITH_CYCLES_OSL)
#  add_definitions(-DWITH_CYCLES_OSL)
#endif()

#if(WITH_CYCLES_EMBREE)
#  add_definitions(-DWITH_CYCLES_EMBREE)
#endif()
=======
if(WITH_CYCLES)
  list(APPEND INC
    ../../../../intern/cycles/blender
  )
  list(APPEND LIB
    bf_intern_cycles
  )
  add_definitions(-DWITH_CYCLES)
endif()

if(WITH_CYCLES_OSL)
  add_definitions(-DWITH_CYCLES_OSL)
endif()

if(WITH_CYCLES_EMBREE)
  add_definitions(-DWITH_CYCLES_EMBREE)
endif()
>>>>>>> d7dd2199

if(WITH_FREESTYLE)
  list(APPEND INC
    ../../freestyle/intern/python
  )
  add_definitions(-DWITH_FREESTYLE)
endif()

if(WITH_IMAGE_CINEON)
  add_definitions(-DWITH_CINEON)
endif()

if(WITH_IMAGE_OPENEXR)
  add_definitions(-DWITH_OPENEXR)
endif()

if(WITH_IMAGE_OPENJPEG)
  add_definitions(-DWITH_OPENJPEG)
endif()

if(WITH_WEBP)
  add_definitions(-DWITH_WEBP)
endif()

if(WITH_INPUT_NDOF)
  add_definitions(-DWITH_INPUT_NDOF)
endif()

if(WITH_INTERNATIONAL)
  add_definitions(-DWITH_INTERNATIONAL)
endif()

if(WITH_OPENAL)
  add_definitions(-DWITH_OPENAL)
endif()

if(WITH_OPENSUBDIV)
  add_definitions(-DWITH_OPENSUBDIV)
endif()

if(WITH_SDL)
  list(APPEND INC_SYS
    ${SDL_INCLUDE_DIR}
  )
  list(APPEND LIB
    ${SDL_LIBRARY}
  )
  add_definitions(-DWITH_SDL)
endif()

if(WITH_JACK)
  add_definitions(-DWITH_JACK)
endif()

if(WITH_COREAUDIO)
  add_definitions(-DWITH_COREAUDIO)
endif()

if(WITH_LIBMV)
  add_definitions(-DWITH_LIBMV)
endif()

if(WITH_PULSEAUDIO)
  add_definitions(-DWITH_PULSEAUDIO)
endif()

if(WITH_WASAPI)
  add_definitions(-DWITH_WASAPI)
endif()

if(WITH_MOD_OCEANSIM)
  add_definitions(-DWITH_OCEANSIM)
endif()

if(WITH_MOD_REMESH)
  add_definitions(-DWITH_MOD_REMESH)
endif()

if(WITH_MOD_FLUID)
  add_definitions(-DWITH_FLUID)
endif()

if(WITH_OPENCOLLADA)
  add_definitions(-DWITH_COLLADA)
endif()

if(WITH_IO_WAVEFRONT_OBJ)
  add_definitions(-DWITH_IO_WAVEFRONT_OBJ)
endif()

if(WITH_IO_PLY)
  add_definitions(-DWITH_IO_PLY)
endif()

if(WITH_IO_STL)
  add_definitions(-DWITH_IO_STL)
endif()

if(WITH_IO_GREASE_PENCIL)
  add_definitions(-DWITH_IO_GREASE_PENCIL)
endif()

if(WITH_ALEMBIC)
  add_definitions(-DWITH_ALEMBIC)
endif()

if(WITH_OPENCOLORIO)
  add_definitions(-DWITH_OCIO)
endif()

if(WITH_OPENVDB)
  add_definitions(-DWITH_OPENVDB)
  list(APPEND INC
    ../../../../intern/openvdb
  )
endif()

if(WITH_ALEMBIC)
  add_definitions(-DWITH_ALEMBIC)
  list(APPEND INC
    ../../io/alembic
  )
endif()

if(WITH_USD)
  add_definitions(-DWITH_USD)
  list(APPEND INC
    ../../io/usd
  )
endif()

if(WITH_OPENSUBDIV)
  add_definitions(-DWITH_OPENSUBDIV)
  list(APPEND INC
    ../../../../intern/opensubdiv
  )
endif()

if(WITH_XR_OPENXR)
  add_definitions(-DWITH_XR_OPENXR)
endif()

if(WITH_POTRACE)
  add_definitions(-DWITH_POTRACE)
endif()

if(WITH_PUGIXML)
  add_definitions(-DWITH_PUGIXML)
endif()

if(WITH_HARU)
  add_definitions(-DWITH_HARU)
endif()

if(WITH_HYDRA)
  list(APPEND LIB
    bf_render_hydra
  )
  add_definitions(-DWITH_HYDRA)
endif()

blender_add_lib(bf_python "${SRC}" "${INC}" "${INC_SYS}" "${LIB}")

# RNA_prototypes.hh
add_dependencies(bf_python bf_rna)<|MERGE_RESOLUTION|>--- conflicted
+++ resolved
@@ -196,11 +196,6 @@
   add_definitions(-DWITH_SNDFILE)
 endif()
 
-<<<<<<< HEAD
-if(WITH_COMPOSITOR_CPU)
-  add_definitions(-DWITH_COMPOSITOR_CPU)
-endif()
-
 #if(WITH_CYCLES)
 #  list(APPEND INC
 #    ../../../../intern/cycles/blender
@@ -218,25 +213,6 @@
 #if(WITH_CYCLES_EMBREE)
 #  add_definitions(-DWITH_CYCLES_EMBREE)
 #endif()
-=======
-if(WITH_CYCLES)
-  list(APPEND INC
-    ../../../../intern/cycles/blender
-  )
-  list(APPEND LIB
-    bf_intern_cycles
-  )
-  add_definitions(-DWITH_CYCLES)
-endif()
-
-if(WITH_CYCLES_OSL)
-  add_definitions(-DWITH_CYCLES_OSL)
-endif()
-
-if(WITH_CYCLES_EMBREE)
-  add_definitions(-DWITH_CYCLES_EMBREE)
-endif()
->>>>>>> d7dd2199
 
 if(WITH_FREESTYLE)
   list(APPEND INC

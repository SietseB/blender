# ***** BEGIN GPL LICENSE BLOCK *****
#
# This program is free software; you can redistribute it and/or
# modify it under the terms of the GNU General Public License
# as published by the Free Software Foundation; either version 2
# of the License, or (at your option) any later version.
#
# This program is distributed in the hope that it will be useful,
# but WITHOUT ANY WARRANTY; without even the implied warranty of
# MERCHANTABILITY or FITNESS FOR A PARTICULAR PURPOSE.  See the
# GNU General Public License for more details.
#
# You should have received a copy of the GNU General Public License
# along with this program; if not, write to the Free Software Foundation,
# Inc., 51 Franklin Street, Fifth Floor, Boston, MA 02110-1301, USA.
#
# The Original Code is Copyright (C) 2006, Blender Foundation
# All rights reserved.
# ***** END GPL LICENSE BLOCK *****

set(INC
  ..
  ../../blenkernel
  ../../blenlib
  ../../blenloader
  ../../blentranslation
  ../../depsgraph
  ../../editors/include
  ../../gpu
  ../../imbuf
  ../../makesdna
  ../../makesrna
  ../../windowmanager
  ../../../../intern/clog
  ../../../../intern/guardedalloc
  ../../../../intern/mantaflow/extern
  ../../../../intern/opencolorio
)

set(INC_SYS
  ${PYTHON_INCLUDE_DIRS}
)

set(SRC
  bpy.c
  bpy_app.c
  bpy_app_alembic.c
  bpy_app_build_options.c
  bpy_app_ffmpeg.c
  bpy_app_handlers.c
  bpy_app_icons.c
  bpy_app_ocio.c
  bpy_app_oiio.c
  bpy_app_opensubdiv.c
  bpy_app_openvdb.c
  bpy_app_sdl.c
  bpy_app_timers.c
  bpy_app_translations.c
  bpy_app_usd.c
  bpy_capi_utils.c
  bpy_driver.c
  bpy_gizmo_wrap.c
  bpy_interface.c
  bpy_interface_atexit.c
  bpy_intern_string.c
  bpy_library_load.c
  bpy_library_write.c
  bpy_msgbus.c
  bpy_operator.c
  bpy_operator_wrap.c
  bpy_path.c
  bpy_props.c
  bpy_rna.c
  bpy_rna_anim.c
  bpy_rna_array.c
  bpy_rna_callback.c
  bpy_rna_driver.c
  bpy_rna_gizmo.c
  bpy_rna_id_collection.c
  bpy_traceback.c
  bpy_utils_previews.c
  bpy_utils_units.c
  stubs.c

  bpy.h
  bpy_app.h
  bpy_app_alembic.h
  bpy_app_build_options.h
  bpy_app_ffmpeg.h
  bpy_app_handlers.h
  bpy_app_icons.h
  bpy_app_ocio.h
  bpy_app_oiio.h
  bpy_app_opensubdiv.h
  bpy_app_openvdb.h
  bpy_app_sdl.h
  bpy_app_timers.h
  bpy_app_translations.h
  bpy_app_usd.h
  bpy_capi_utils.h
  bpy_driver.h
  bpy_gizmo_wrap.h
  bpy_intern_string.h
  bpy_library.h
  bpy_msgbus.h
  bpy_operator.h
  bpy_operator_wrap.h
  bpy_path.h
  bpy_props.h
  bpy_rna.h
  bpy_rna_anim.h
  bpy_rna_callback.h
  bpy_rna_driver.h
  bpy_rna_gizmo.h
  bpy_rna_id_collection.h
  bpy_traceback.h
  bpy_utils_previews.h
  bpy_utils_units.h
  ../BPY_extern.h
  ../BPY_extern_clog.h
)

set(LIB
  bf_editor_animation
  bf_editor_interface
  bf_editor_space_api
  bf_python_gpu

  ${PYTHON_LINKFLAGS}
  ${PYTHON_LIBRARIES}
)

# only to check if buildinfo is available
if(WITH_BUILDINFO)
  add_definitions(-DBUILD_DATE)
endif()

if(WITH_PYTHON_MODULE)
  add_definitions(-DWITH_PYTHON_MODULE)
endif()

if(WITH_PYTHON_SAFETY)
  add_definitions(-DWITH_PYTHON_SAFETY)
endif()



if(WITH_AUDASPACE)
  add_definitions(-DWITH_AUDASPACE)
endif()

if(WITH_BULLET)
  add_definitions(-DWITH_BULLET)
endif()

if(WITH_CODEC_AVI)
  add_definitions(-DWITH_AVI)
endif()

if(WITH_CODEC_FFMPEG)
  list(APPEND INC_SYS
    ${FFMPEG_INCLUDE_DIRS}
  )
  list(APPEND LIB
    ${FFMPEG_LIBRARIES}
  )
  add_definitions(-DWITH_FFMPEG)
endif()

if(WITH_CODEC_SNDFILE)
  add_definitions(-DWITH_SNDFILE)
endif()

if(WITH_COMPOSITOR)
  add_definitions(-DWITH_COMPOSITOR)
endif()

if(WITH_CYCLES)
  list(APPEND INC
    ../../../../intern/cycles/blender
  )
  list(APPEND LIB
    bf_intern_cycles
  )
  add_definitions(-DWITH_CYCLES)
endif()

if(WITH_CYCLES_OSL)
  add_definitions(-DWITH_CYCLES_OSL)
endif()

if(WITH_CYCLES_EMBREE)
  add_definitions(-DWITH_CYCLES_EMBREE)
endif()

if(WITH_FREESTYLE)
  list(APPEND INC
    ../../freestyle/intern/python
  )
  add_definitions(-DWITH_FREESTYLE)
endif()

if(WITH_IMAGE_CINEON)
  add_definitions(-DWITH_CINEON)
endif()

if(WITH_IMAGE_DDS)
  add_definitions(-DWITH_DDS)
endif()

if(WITH_IMAGE_HDR)
  add_definitions(-DWITH_HDR)
endif()

if(WITH_IMAGE_OPENEXR)
  add_definitions(-DWITH_OPENEXR)
endif()

if(WITH_OPENIMAGEIO)
  add_definitions(-DWITH_OPENIMAGEIO)
endif()

if(WITH_IMAGE_OPENJPEG)
  add_definitions(-DWITH_OPENJPEG)
endif()

if(WITH_IMAGE_TIFF)
  add_definitions(-DWITH_TIFF)
endif()

if(WITH_INPUT_NDOF)
  add_definitions(-DWITH_INPUT_NDOF)
endif()

if(WITH_INTERNATIONAL)
  add_definitions(-DWITH_INTERNATIONAL)
endif()

if(WITH_OPENAL)
  add_definitions(-DWITH_OPENAL)
endif()

if(WITH_OPENSUBDIV)
  add_definitions(-DWITH_OPENSUBDIV)
endif()

if(WITH_SDL)
  list(APPEND INC_SYS
    ${SDL_INCLUDE_DIR}
  )
  if(NOT WITH_SDL_DYNLOAD)
    list(APPEND LIB
      ${SDL_LIBRARY}
    )
  endif()
  add_definitions(-DWITH_SDL)
endif()

if(WITH_SDL_DYNLOAD)
  list(APPEND INC
    ../../../../extern/sdlew/include
  )
  add_definitions(-DWITH_SDL_DYNLOAD)
endif()

if(WITH_JACK)
  add_definitions(-DWITH_JACK)
endif()

if(WITH_LIBMV)
  add_definitions(-DWITH_LIBMV)
endif()

if(WITH_MOD_OCEANSIM)
  add_definitions(-DWITH_OCEANSIM)
endif()

if(WITH_MOD_REMESH)
  add_definitions(-DWITH_MOD_REMESH)
endif()

if(WITH_MOD_FLUID)
  add_definitions(-DWITH_FLUID)
endif()

if(WITH_OPENCOLLADA)
  add_definitions(-DWITH_COLLADA)
endif()

if(WITH_ALEMBIC)
  add_definitions(-DWITH_ALEMBIC)
endif()

if(WITH_OPENCOLORIO)
  add_definitions(-DWITH_OCIO)
endif()

if(WITH_OPENVDB)
  add_definitions(-DWITH_OPENVDB)
  list(APPEND INC
    ../../../../intern/openvdb
  )
endif()

if(WITH_ALEMBIC)
  add_definitions(-DWITH_ALEMBIC)
  list(APPEND INC
    ../../alembic
  )
endif()

if(WITH_USD)
  add_definitions(-DWITH_USD)
  list(APPEND INC
    ../../usd
  )
endif()

if(WITH_OPENIMAGEIO)
  add_definitions(-DWITH_OPENIMAGEIO)
  list(APPEND INC
    ../../imbuf/intern/oiio
  )
endif()

if(WITH_OPENSUBDIV)
  add_definitions(-DWITH_OPENSUBDIV)
  list(APPEND INC
    ../../../../intern/opensubdiv
  )
endif()

<<<<<<< HEAD
=======
if(WITH_XR_OPENXR)
  add_definitions(-DWITH_XR_OPENXR)
endif()

>>>>>>> 75163f2a
add_definitions(${GL_DEFINITIONS})

blender_add_lib(bf_python "${SRC}" "${INC}" "${INC_SYS}" "${LIB}")<|MERGE_RESOLUTION|>--- conflicted
+++ resolved
@@ -330,13 +330,10 @@
   )
 endif()
 
-<<<<<<< HEAD
-=======
 if(WITH_XR_OPENXR)
   add_definitions(-DWITH_XR_OPENXR)
 endif()
 
->>>>>>> 75163f2a
 add_definitions(${GL_DEFINITIONS})
 
 blender_add_lib(bf_python "${SRC}" "${INC}" "${INC_SYS}" "${LIB}")
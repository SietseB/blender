--- conflicted
+++ resolved
@@ -51,16 +51,12 @@
 	// XXX Todo, work out a better solution for passing on context, could make a tuple from self and pack the name and Context into it...
 	bContext *C= (bContext *)BPy_GetContext();
 	
-<<<<<<< HEAD
-	if (!PyArg_ParseTuple(args, "s|O:_bpy.ops.poll", &opname, &context_dict))
-=======
 	if(C==NULL) {
 		PyErr_SetString(PyExc_SystemError, "Context is None, cant poll any operators");
 		return NULL;
 	}
 
 	if (!PyArg_ParseTuple(args, "s|Os:_bpy.ops.poll", &opname, &context_dict, &context_str))
->>>>>>> 6d201907
 		return NULL;
 	
 	ot= WM_operatortype_find(opname, TRUE);

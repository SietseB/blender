--- conflicted
+++ resolved
@@ -29,7 +29,20 @@
 
 namespace blender::nodes::node_composite_math_cc {
 
-<<<<<<< HEAD
+static void cmp_node_math_declare(NodeDeclarationBuilder &b)
+{
+  b.add_input<decl::Float>(N_("Value")).default_value(0.5f).min(-10000.0f).max(10000.0f);
+  b.add_input<decl::Float>(N_("Value"), "Value_001")
+      .default_value(0.5f)
+      .min(-10000.0f)
+      .max(10000.0f);
+  b.add_input<decl::Float>(N_("Value"), "Value_002")
+      .default_value(0.5f)
+      .min(-10000.0f)
+      .max(10000.0f);
+  b.add_output<decl::Float>(N_("Value"));
+}
+
 static const char *gpu_shader_get_name(int mode)
 {
   const blender::nodes::FloatMathOperationInfo *info =
@@ -69,23 +82,6 @@
   return 1;
 }
 
-void register_node_type_cmp_math(void)
-=======
-static void cmp_node_math_declare(NodeDeclarationBuilder &b)
->>>>>>> f7b03a79
-{
-  b.add_input<decl::Float>(N_("Value")).default_value(0.5f).min(-10000.0f).max(10000.0f);
-  b.add_input<decl::Float>(N_("Value"), "Value_001")
-      .default_value(0.5f)
-      .min(-10000.0f)
-      .max(10000.0f);
-  b.add_input<decl::Float>(N_("Value"), "Value_002")
-      .default_value(0.5f)
-      .min(-10000.0f)
-      .max(10000.0f);
-  b.add_output<decl::Float>(N_("Value"));
-}
-
 }  // namespace blender::nodes::node_composite_math_cc
 
 void register_node_type_cmp_math()
@@ -98,7 +94,7 @@
   ntype.declare = file_ns::cmp_node_math_declare;
   ntype.labelfunc = node_math_label;
   node_type_update(&ntype, node_math_update);
-  node_type_gpu(&ntype, node_composite_gpu_math);
+  node_type_gpu(&ntype, file_ns::node_composite_gpu_math);
 
   nodeRegisterType(&ntype);
 }
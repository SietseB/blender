--- conflicted
+++ resolved
@@ -25,16 +25,14 @@
 
 /* **************** Posterize ******************** */
 
-<<<<<<< HEAD
-static bNodeSocketTemplate cmp_node_posterize_in[] = {
-    {SOCK_RGBA, N_("Image"), 1.0f, 1.0f, 1.0f, 1.0f},
-    {SOCK_FLOAT, N_("Steps"), 8.0f, 8.0f, 8.0f, 8.0f, 2.0f, 1024.0f, PROP_NONE},
-    {-1, ""},
-};
-static bNodeSocketTemplate cmp_node_posterize_out[] = {
-    {SOCK_RGBA, N_("Image")},
-    {-1, ""},
-};
+namespace blender::nodes::node_composite_posterize_cc {
+
+static void cmp_node_posterize_declare(NodeDeclarationBuilder &b)
+{
+  b.add_input<decl::Color>(N_("Image")).default_value({1.0f, 1.0f, 1.0f, 1.0f});
+  b.add_input<decl::Float>(N_("Steps")).default_value(8.0f).min(2.0f).max(1024.0f);
+  b.add_output<decl::Color>(N_("Image"));
+}
 
 static int node_composite_gpu_posterize(GPUMaterial *mat,
                                         bNode *node,
@@ -45,18 +43,6 @@
   return GPU_stack_link(mat, node, "node_composite_posterize", in, out);
 }
 
-void register_node_type_cmp_posterize(void)
-=======
-namespace blender::nodes::node_composite_posterize_cc {
-
-static void cmp_node_posterize_declare(NodeDeclarationBuilder &b)
->>>>>>> f7b03a79
-{
-  b.add_input<decl::Color>(N_("Image")).default_value({1.0f, 1.0f, 1.0f, 1.0f});
-  b.add_input<decl::Float>(N_("Steps")).default_value(8.0f).min(2.0f).max(1024.0f);
-  b.add_output<decl::Color>(N_("Image"));
-}
-
 }  // namespace blender::nodes::node_composite_posterize_cc
 
 void register_node_type_cmp_posterize()
@@ -65,14 +51,9 @@
 
   static bNodeType ntype;
 
-<<<<<<< HEAD
-  cmp_node_type_base(&ntype, CMP_NODE_POSTERIZE, "Posterize", NODE_CLASS_OP_COLOR, 0);
-  node_type_socket_templates(&ntype, cmp_node_posterize_in, cmp_node_posterize_out);
-  node_type_gpu(&ntype, node_composite_gpu_posterize);
-=======
   cmp_node_type_base(&ntype, CMP_NODE_POSTERIZE, "Posterize", NODE_CLASS_OP_COLOR);
   ntype.declare = file_ns::cmp_node_posterize_declare;
->>>>>>> f7b03a79
+  node_type_gpu(&ntype, file_ns::node_composite_gpu_posterize);
 
   nodeRegisterType(&ntype);
 }
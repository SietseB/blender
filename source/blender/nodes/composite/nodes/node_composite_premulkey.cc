--- conflicted
+++ resolved
@@ -36,7 +36,11 @@
   b.add_output<decl::Color>(N_("Image"));
 }
 
-<<<<<<< HEAD
+static void node_composit_buts_premulkey(uiLayout *layout, bContext *UNUSED(C), PointerRNA *ptr)
+{
+  uiItemR(layout, ptr, "mapping", UI_ITEM_R_SPLIT_EMPTY_NAME, "", ICON_NONE);
+}
+
 static int node_composite_gpu_premulkey(GPUMaterial *mat,
                                         bNode *node,
                                         bNodeExecData *UNUSED(execdata),
@@ -51,14 +55,6 @@
   }
 }
 
-void register_node_type_cmp_premulkey(void)
-=======
-static void node_composit_buts_premulkey(uiLayout *layout, bContext *UNUSED(C), PointerRNA *ptr)
->>>>>>> f7b03a79
-{
-  uiItemR(layout, ptr, "mapping", UI_ITEM_R_SPLIT_EMPTY_NAME, "", ICON_NONE);
-}
-
 }  // namespace blender::nodes::node_composite_premulkey_cc
 
 void register_node_type_cmp_premulkey()
@@ -67,15 +63,10 @@
 
   static bNodeType ntype;
 
-<<<<<<< HEAD
-  cmp_node_type_base(&ntype, CMP_NODE_PREMULKEY, "Alpha Convert", NODE_CLASS_CONVERTER, 0);
-  node_type_socket_templates(&ntype, cmp_node_premulkey_in, cmp_node_premulkey_out);
-  node_type_gpu(&ntype, node_composite_gpu_premulkey);
-=======
   cmp_node_type_base(&ntype, CMP_NODE_PREMULKEY, "Alpha Convert", NODE_CLASS_CONVERTER);
   ntype.declare = file_ns::cmp_node_premulkey_declare;
   ntype.draw_buttons = file_ns::node_composit_buts_premulkey;
->>>>>>> f7b03a79
+  node_type_gpu(&ntype, file_ns::node_composite_gpu_premulkey);
 
   nodeRegisterType(&ntype);
 }
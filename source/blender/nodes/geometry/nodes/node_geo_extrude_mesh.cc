/* SPDX-FileCopyrightText: 2023 Blender Foundation
 *
 * SPDX-License-Identifier: GPL-2.0-or-later */

#include "BLI_array_utils.hh"
#include "BLI_disjoint_set.hh"
#include "BLI_task.hh"
#include "BLI_vector_set.hh"

#include "DNA_mesh_types.h"
#include "DNA_meshdata_types.h"

#include "BKE_attribute_math.hh"
#include "BKE_mesh.hh"
#include "BKE_mesh_mapping.h"
#include "BKE_mesh_runtime.h"

#include "UI_interface.h"
#include "UI_resources.h"

#include "node_geometry_util.hh"

namespace blender::nodes::node_geo_extrude_mesh_cc {

NODE_STORAGE_FUNCS(NodeGeometryExtrudeMesh)

static void node_declare(NodeDeclarationBuilder &b)
{
  b.add_input<decl::Geometry>("Mesh").supported_type(GEO_COMPONENT_TYPE_MESH);
  b.add_input<decl::Bool>("Selection").default_value(true).field_on_all().hide_value();
  b.add_input<decl::Vector>("Offset")
      .subtype(PROP_TRANSLATION)
      .implicit_field_on_all(implicit_field_inputs::normal)
      .hide_value();
  b.add_input<decl::Float>("Offset Scale").default_value(1.0f).field_on_all();
  b.add_input<decl::Bool>("Individual").default_value(true).make_available([](bNode &node) {
    node_storage(node).mode = GEO_NODE_EXTRUDE_MESH_FACES;
  });
  b.add_output<decl::Geometry>("Mesh").propagate_all();
  b.add_output<decl::Bool>("Top").field_on_all();
  b.add_output<decl::Bool>("Side").field_on_all();
}

static void node_layout(uiLayout *layout, bContext * /*C*/, PointerRNA *ptr)
{
  uiLayoutSetPropSep(layout, true);
  uiLayoutSetPropDecorate(layout, false);
  uiItemR(layout, ptr, "mode", 0, "", ICON_NONE);
}

static void node_init(bNodeTree * /*tree*/, bNode *node)
{
  NodeGeometryExtrudeMesh *data = MEM_cnew<NodeGeometryExtrudeMesh>(__func__);
  data->mode = GEO_NODE_EXTRUDE_MESH_FACES;
  node->storage = data;
}

static void node_update(bNodeTree *ntree, bNode *node)
{
  const NodeGeometryExtrudeMesh &storage = node_storage(*node);
  const GeometryNodeExtrudeMeshMode mode = GeometryNodeExtrudeMeshMode(storage.mode);

  bNodeSocket *individual_socket = static_cast<bNodeSocket *>(node->inputs.last);

  bke::nodeSetSocketAvailability(ntree, individual_socket, mode == GEO_NODE_EXTRUDE_MESH_FACES);
}

struct AttributeOutputs {
  AnonymousAttributeIDPtr top_id;
  AnonymousAttributeIDPtr side_id;
};

static void save_selection_as_attribute(Mesh &mesh,
                                        const AnonymousAttributeID *id,
                                        const eAttrDomain domain,
                                        const IndexMask &selection)
{
  MutableAttributeAccessor attributes = mesh.attributes_for_write();
  BLI_assert(!attributes.contains(id));

  SpanAttributeWriter<bool> attribute = attributes.lookup_or_add_for_write_span<bool>(id, domain);
  selection.to_bools(attribute.span);
  attribute.finish();
}

static void remove_non_propagated_attributes(
    MutableAttributeAccessor attributes, const AnonymousAttributePropagationInfo &propagation_info)
{
  if (propagation_info.propagate_all) {
    return;
  }
  Set<AttributeIDRef> ids_to_remove = attributes.all_ids();
  ids_to_remove.remove_if([&](const AttributeIDRef &id) {
    if (!id.is_anonymous()) {
      return true;
    }
    if (propagation_info.propagate(id.anonymous_id())) {
      return true;
    }
    return false;
  });
  for (const AttributeIDRef &id : ids_to_remove) {
    attributes.remove(id);
  }
}

static void expand_mesh(Mesh &mesh,
                        const int vert_expand,
                        const int edge_expand,
                        const int poly_expand,
                        const int loop_expand)
{
  /* Remove types that aren't supported for interpolation in this node. */
  if (vert_expand != 0) {
    CustomData_free_layers(&mesh.vdata, CD_ORCO, mesh.totvert);
    CustomData_free_layers(&mesh.vdata, CD_SHAPEKEY, mesh.totvert);
    CustomData_free_layers(&mesh.vdata, CD_CLOTH_ORCO, mesh.totvert);
    CustomData_free_layers(&mesh.vdata, CD_MVERT_SKIN, mesh.totvert);
    const int old_verts_num = mesh.totvert;
    mesh.totvert += vert_expand;
    CustomData_realloc(&mesh.vdata, old_verts_num, mesh.totvert);
  }
  if (edge_expand != 0) {
<<<<<<< HEAD
=======
    if (mesh.totedge == 0) {
      mesh.attributes_for_write().add(
          ".edge_verts", ATTR_DOMAIN_EDGE, CD_PROP_INT32_2D, bke::AttributeInitConstruct());
    }
    CustomData_free_layers(&mesh.edata, CD_BWEIGHT, mesh.totedge);
>>>>>>> 18350ba0
    CustomData_free_layers(&mesh.edata, CD_FREESTYLE_EDGE, mesh.totedge);
    const int old_edges_num = mesh.totedge;
    mesh.totedge += edge_expand;
    CustomData_realloc(&mesh.edata, old_edges_num, mesh.totedge);
  }
  if (poly_expand != 0) {
    CustomData_free_layers(&mesh.pdata, CD_FREESTYLE_FACE, mesh.totpoly);
    const int old_polys_num = mesh.totpoly;
    mesh.totpoly += poly_expand;
    CustomData_realloc(&mesh.pdata, old_polys_num, mesh.totpoly);
    implicit_sharing::resize_trivial_array(&mesh.poly_offset_indices,
                                           &mesh.runtime->poly_offsets_sharing_info,
                                           old_polys_num == 0 ? 0 : (old_polys_num + 1),
                                           mesh.totpoly + 1);
    /* Set common values for convenience. */
    mesh.poly_offset_indices[0] = 0;
    mesh.poly_offset_indices[mesh.totpoly] = mesh.totloop + loop_expand;
  }
  if (loop_expand != 0) {
    CustomData_free_layers(&mesh.ldata, CD_NORMAL, mesh.totloop);
    CustomData_free_layers(&mesh.ldata, CD_MDISPS, mesh.totloop);
    CustomData_free_layers(&mesh.ldata, CD_TANGENT, mesh.totloop);
    CustomData_free_layers(&mesh.ldata, CD_PAINT_MASK, mesh.totloop);
    CustomData_free_layers(&mesh.ldata, CD_MLOOPTANGENT, mesh.totloop);
    CustomData_free_layers(&mesh.ldata, CD_GRID_PAINT_MASK, mesh.totloop);
    CustomData_free_layers(&mesh.ldata, CD_CUSTOMLOOPNORMAL, mesh.totloop);
    const int old_loops_num = mesh.totloop;
    mesh.totloop += loop_expand;
    CustomData_realloc(&mesh.ldata, old_loops_num, mesh.totloop);
  }
}

static CustomData &mesh_custom_data_for_domain(Mesh &mesh, const eAttrDomain domain)
{
  switch (domain) {
    case ATTR_DOMAIN_POINT:
      return mesh.vdata;
    case ATTR_DOMAIN_EDGE:
      return mesh.edata;
    case ATTR_DOMAIN_FACE:
      return mesh.pdata;
    case ATTR_DOMAIN_CORNER:
      return mesh.ldata;
    default:
      BLI_assert_unreachable();
      return mesh.vdata;
  }
}

/**
 * \note The result may be an empty span.
 */
static MutableSpan<int> get_orig_index_layer(Mesh &mesh, const eAttrDomain domain)
{
  const bke::AttributeAccessor attributes = mesh.attributes();
  CustomData &custom_data = mesh_custom_data_for_domain(mesh, domain);
  if (int *orig_indices = static_cast<int *>(CustomData_get_layer_for_write(
          &custom_data, CD_ORIGINDEX, attributes.domain_size(domain))))
  {
    return {orig_indices, attributes.domain_size(domain)};
  }
  return {};
}

/**
 * \param get_mix_indices_fn: Returns a Span of indices of the source points to mix for every
 * result point.
 */
template<typename T>
void copy_with_mixing(const Span<T> src,
                      const FunctionRef<Span<int>(int)> get_mix_indices_fn,
                      MutableSpan<T> dst)
{
  threading::parallel_for(dst.index_range(), 512, [&](const IndexRange range) {
    bke::attribute_math::DefaultPropagationMixer<T> mixer{dst.slice(range)};
    for (const int i_dst : IndexRange(range.size())) {
      const Span<int> indices = get_mix_indices_fn(range[i_dst]);
      for (const int i_src : indices) {
        mixer.mix_in(i_dst, src[i_src]);
      }
    }
    mixer.finalize();
  });
}

static void copy_with_mixing(const GSpan src,
                             const FunctionRef<Span<int>(int)> get_mix_indices_fn,
                             GMutableSpan dst)
{
  bke::attribute_math::convert_to_static_type(src.type(), [&](auto dummy) {
    using T = decltype(dummy);
    copy_with_mixing(src.typed<T>(), get_mix_indices_fn, dst.typed<T>());
  });
}

static Array<Vector<int>> create_vert_to_edge_map(const int vert_size,
                                                  const Span<int2> edges,
                                                  const int vert_offset = 0)
{
  Array<Vector<int>> vert_to_edge_map(vert_size);
  for (const int i : edges.index_range()) {
    vert_to_edge_map[edges[i][0] - vert_offset].append(i);
    vert_to_edge_map[edges[i][1] - vert_offset].append(i);
  }
  return vert_to_edge_map;
}

static void extrude_mesh_vertices(Mesh &mesh,
                                  const Field<bool> &selection_field,
                                  const Field<float3> &offset_field,
                                  const AttributeOutputs &attribute_outputs,
                                  const AnonymousAttributePropagationInfo &propagation_info)
{
  const int orig_vert_size = mesh.totvert;
  const int orig_edge_size = mesh.totedge;

  /* Use an array for the result of the evaluation because the mesh is reallocated before
   * the vertices are moved, and the evaluated result might reference an attribute. */
  Array<float3> offsets(orig_vert_size);
  const bke::MeshFieldContext context{mesh, ATTR_DOMAIN_POINT};
  FieldEvaluator evaluator{context, mesh.totvert};
  evaluator.add_with_destination(offset_field, offsets.as_mutable_span());
  evaluator.set_selection(selection_field);
  evaluator.evaluate();
  const IndexMask selection = evaluator.get_evaluated_selection_as_mask();

  remove_non_propagated_attributes(mesh.attributes_for_write(), propagation_info);

  Set<AttributeIDRef> point_ids;
  Set<AttributeIDRef> edge_ids;
  mesh.attributes().for_all([&](const AttributeIDRef &id, const AttributeMetaData meta_data) {
    if (meta_data.data_type == CD_PROP_STRING) {
      return true;
    }
    if (meta_data.domain == ATTR_DOMAIN_POINT) {
      if (id.name() != "position") {
        point_ids.add(id);
      }
    }
    else if (meta_data.domain == ATTR_DOMAIN_EDGE) {
      if (id.name() != ".edge_verts") {
        edge_ids.add(id);
      }
    }
    return true;
  });

  /* This allows parallelizing attribute mixing for new edges. */
  Array<Vector<int>> vert_to_edge_map;
  if (!edge_ids.is_empty()) {
    vert_to_edge_map = create_vert_to_edge_map(orig_vert_size, mesh.edges());
  }

  expand_mesh(mesh, selection.size(), selection.size(), 0, 0);

  const IndexRange new_vert_range{orig_vert_size, selection.size()};
  const IndexRange new_edge_range{orig_edge_size, selection.size()};

  MutableSpan<int2> new_edges = mesh.edges_for_write().slice(new_edge_range);
  for (const int i_selection : selection.index_range()) {
    new_edges[i_selection] = int2(selection[i_selection], new_vert_range[i_selection]);
  }

  MutableAttributeAccessor attributes = mesh.attributes_for_write();

  /* New vertices copy the attribute values from their source vertex. */
  for (const AttributeIDRef &id : point_ids) {
    GSpanAttributeWriter attribute = attributes.lookup_for_write_span(id);
    array_utils::gather(attribute.span, selection, attribute.span.slice(new_vert_range));
    attribute.finish();
  }

  /* New edge values are mixed from of all the edges connected to the source vertex. */
  for (const AttributeIDRef &id : edge_ids) {
    GSpanAttributeWriter attribute = attributes.lookup_for_write_span(id);
    copy_with_mixing(
        attribute.span,
        [&](const int i) { return vert_to_edge_map[selection[i]].as_span(); },
        attribute.span.slice(new_edge_range));
    attribute.finish();
  }

  MutableSpan<float3> positions = mesh.vert_positions_for_write();
  MutableSpan<float3> new_positions = positions.slice(new_vert_range);
  threading::parallel_for(selection.index_range(), 1024, [&](const IndexRange range) {
    for (const int i : range) {
      new_positions[i] = positions[selection[i]] + offsets[selection[i]];
    }
  });

  MutableSpan<int> vert_orig_indices = get_orig_index_layer(mesh, ATTR_DOMAIN_POINT);
  if (!vert_orig_indices.is_empty()) {
    array_utils::gather(
        vert_orig_indices.as_span(), selection, vert_orig_indices.slice(new_vert_range));
  }

  MutableSpan<int> new_edge_orig_indices = get_orig_index_layer(mesh, ATTR_DOMAIN_EDGE);
  new_edge_orig_indices.slice_safe(new_edge_range).fill(ORIGINDEX_NONE);

  if (attribute_outputs.top_id) {
    save_selection_as_attribute(
        mesh, attribute_outputs.top_id.get(), ATTR_DOMAIN_POINT, new_vert_range);
  }
  if (attribute_outputs.side_id) {
    save_selection_as_attribute(
        mesh, attribute_outputs.side_id.get(), ATTR_DOMAIN_EDGE, new_edge_range);
  }

  const bool no_loose_vert_hint = mesh.runtime->loose_verts_cache.is_cached() &&
                                  mesh.runtime->loose_verts_cache.data().count == 0;
  BKE_mesh_runtime_clear_cache(&mesh);
  if (no_loose_vert_hint) {
    mesh.tag_loose_verts_none();
  }
}

static void fill_quad_consistent_direction(const Span<int> other_poly_verts,
                                           const Span<int> other_poly_edges,
                                           MutableSpan<int> new_corner_verts,
                                           MutableSpan<int> new_corner_edges,
                                           const int vert_connected_to_poly_1,
                                           const int vert_connected_to_poly_2,
                                           const int vert_across_from_poly_1,
                                           const int vert_across_from_poly_2,
                                           const int edge_connected_to_poly,
                                           const int connecting_edge_1,
                                           const int edge_across_from_poly,
                                           const int connecting_edge_2)
{
  /* Find the loop on the polygon connected to the new quad that uses the duplicate edge. */
  bool start_with_connecting_edge = true;
  for (const int i : other_poly_edges.index_range()) {
    if (other_poly_edges[i] == edge_connected_to_poly) {
      start_with_connecting_edge = other_poly_verts[i] == vert_connected_to_poly_1;
      break;
    }
  }
  if (start_with_connecting_edge) {
    new_corner_verts[0] = vert_connected_to_poly_1;
    new_corner_edges[0] = connecting_edge_1;
    new_corner_verts[1] = vert_across_from_poly_1;
    new_corner_edges[1] = edge_across_from_poly;
    new_corner_verts[2] = vert_across_from_poly_2;
    new_corner_edges[2] = connecting_edge_2;
    new_corner_verts[3] = vert_connected_to_poly_2;
    new_corner_edges[3] = edge_connected_to_poly;
  }
  else {
    new_corner_verts[0] = vert_connected_to_poly_1;
    new_corner_edges[0] = edge_connected_to_poly;
    new_corner_verts[1] = vert_connected_to_poly_2;
    new_corner_edges[1] = connecting_edge_2;
    new_corner_verts[2] = vert_across_from_poly_2;
    new_corner_edges[2] = edge_across_from_poly;
    new_corner_verts[3] = vert_across_from_poly_1;
    new_corner_edges[3] = connecting_edge_1;
  }
}

template<typename T>
static VectorSet<int> vert_indices_from_edges(const Mesh &mesh, const Span<T> edge_indices)
{
  static_assert(is_same_any_v<T, int, int64_t>);
  const Span<int2> edges = mesh.edges();

  VectorSet<int> vert_indices;
  vert_indices.reserve(edge_indices.size());
  for (const T i_edge : edge_indices) {
    const int2 &edge = edges[i_edge];
    vert_indices.add(edge[0]);
    vert_indices.add(edge[1]);
  }
  return vert_indices;
}

static void tag_mesh_added_faces(Mesh &mesh)
{
  const bool no_loose_vert_hint = mesh.runtime->loose_verts_cache.is_cached() &&
                                  mesh.runtime->loose_verts_cache.data().count == 0;
  const bool no_loose_edge_hint = mesh.runtime->loose_edges_cache.is_cached() &&
                                  mesh.runtime->loose_edges_cache.data().count == 0;
  BKE_mesh_runtime_clear_cache(&mesh);
  if (no_loose_vert_hint) {
    mesh.tag_loose_verts_none();
  }
  if (no_loose_edge_hint) {
    mesh.tag_loose_edges_none();
  }
}

static void extrude_mesh_edges(Mesh &mesh,
                               const Field<bool> &selection_field,
                               const Field<float3> &offset_field,
                               const AttributeOutputs &attribute_outputs,
                               const AnonymousAttributePropagationInfo &propagation_info)
{
  const int orig_vert_size = mesh.totvert;
  const Span<int2> orig_edges = mesh.edges();
  const OffsetIndices orig_polys = mesh.polys();
  const int orig_loop_size = mesh.totloop;

  const bke::MeshFieldContext edge_context{mesh, ATTR_DOMAIN_EDGE};
  FieldEvaluator edge_evaluator{edge_context, mesh.totedge};
  edge_evaluator.set_selection(selection_field);
  edge_evaluator.add(offset_field);
  edge_evaluator.evaluate();
  const IndexMask edge_selection = edge_evaluator.get_evaluated_selection_as_mask();
  const VArray<float3> edge_offsets = edge_evaluator.get_evaluated<float3>(0);
  if (edge_selection.is_empty()) {
    return;
  }

  Array<int> edge_to_poly_offsets;
  Array<int> edge_to_poly_indices;
  const GroupedSpan<int> edge_to_poly_map = bke::mesh::build_edge_to_poly_map(
      orig_polys, mesh.corner_edges(), mesh.totedge, edge_to_poly_offsets, edge_to_poly_indices);

  /* Find the offsets on the vertex domain for translation. This must be done before the mesh's
   * custom data layers are reallocated, in case the virtual array references one of them. */
  Array<float3> vert_offsets;
  if (!edge_offsets.is_single()) {
    vert_offsets.reinitialize(orig_vert_size);
    bke::attribute_math::DefaultPropagationMixer<float3> mixer(vert_offsets);
    edge_selection.foreach_index([&](const int i_edge) {
      const int2 &edge = orig_edges[i_edge];
      const float3 offset = edge_offsets[i_edge];
      mixer.mix_in(edge[0], offset);
      mixer.mix_in(edge[1], offset);
    });
    mixer.finalize();
  }

  Vector<int> edge_selection_indices(edge_selection.size());
  edge_selection.to_indices(edge_selection_indices.as_mutable_span());
  const VectorSet<int> new_vert_indices = vert_indices_from_edges<int>(mesh,
                                                                       edge_selection_indices);

  const IndexRange new_vert_range{orig_vert_size, new_vert_indices.size()};
  /* The extruded edges connect the original and duplicate edges. */
  const IndexRange connect_edge_range{orig_edges.size(), new_vert_range.size()};
  /* The duplicate edges are extruded copies of the selected edges. */
  const IndexRange duplicate_edge_range = connect_edge_range.after(edge_selection.size());
  /* There is a new polygon for every selected edge. */
  const IndexRange new_poly_range{orig_polys.size(), edge_selection.size()};
  /* Every new polygon is a quad with four corners. */
  const IndexRange new_loop_range{orig_loop_size, new_poly_range.size() * 4};

  remove_non_propagated_attributes(mesh.attributes_for_write(), propagation_info);
  expand_mesh(mesh,
              new_vert_range.size(),
              connect_edge_range.size() + duplicate_edge_range.size(),
              new_poly_range.size(),
              new_loop_range.size());

  MutableSpan<int2> edges = mesh.edges_for_write();
  MutableSpan<int2> connect_edges = edges.slice(connect_edge_range);
  MutableSpan<int2> duplicate_edges = edges.slice(duplicate_edge_range);
  MutableSpan<int> poly_offsets = mesh.poly_offsets_for_write();
  MutableSpan<int> new_poly_offsets = poly_offsets.slice(new_poly_range);
  MutableSpan<int> corner_verts = mesh.corner_verts_for_write();
  MutableSpan<int> new_corner_verts = corner_verts.slice(new_loop_range);
  MutableSpan<int> corner_edges = mesh.corner_edges_for_write();
  MutableSpan<int> new_corner_edges = corner_edges.slice(new_loop_range);

  new_poly_offsets.fill(4);
  offset_indices::accumulate_counts_to_offsets(new_poly_offsets, orig_loop_size);
  const OffsetIndices polys = mesh.polys();

  for (const int i : connect_edges.index_range()) {
    connect_edges[i] = int2(new_vert_indices[i], new_vert_range[i]);
  }

  for (const int i : duplicate_edges.index_range()) {
    const int2 &orig_edge = edges[edge_selection[i]];
    const int i_new_vert_1 = new_vert_indices.index_of(orig_edge[0]);
    const int i_new_vert_2 = new_vert_indices.index_of(orig_edge[1]);
    duplicate_edges[i] = int2(new_vert_range[i_new_vert_1], new_vert_range[i_new_vert_2]);
  }

  for (const int i : edge_selection.index_range()) {
    const int orig_edge_index = edge_selection[i];

    const int2 &duplicate_edge = duplicate_edges[i];
    const int new_vert_1 = duplicate_edge[0];
    const int new_vert_2 = duplicate_edge[1];
    const int extrude_index_1 = new_vert_1 - orig_vert_size;
    const int extrude_index_2 = new_vert_2 - orig_vert_size;

    const Span<int> connected_polys = edge_to_poly_map[orig_edge_index];

    /* When there was a single polygon connected to the new polygon, we can use the old one to keep
     * the face direction consistent. When there is more than one connected edge, the new face
     * direction is totally arbitrary and the only goal for the behavior is to be deterministic. */
    Span<int> connected_poly_verts = {};
    Span<int> connected_poly_edges = {};
    if (connected_polys.size() == 1) {
      const IndexRange connected_poly = polys[connected_polys.first()];
      connected_poly_verts = corner_verts.slice(connected_poly);
      connected_poly_edges = corner_edges.slice(connected_poly);
    }
    fill_quad_consistent_direction(connected_poly_verts,
                                   connected_poly_edges,
                                   new_corner_verts.slice(4 * i, 4),
                                   new_corner_edges.slice(4 * i, 4),
                                   new_vert_indices[extrude_index_1],
                                   new_vert_indices[extrude_index_2],
                                   new_vert_1,
                                   new_vert_2,
                                   orig_edge_index,
                                   connect_edge_range[extrude_index_1],
                                   duplicate_edge_range[i],
                                   connect_edge_range[extrude_index_2]);
  }

  /* Create a map of indices in the extruded vertices array to all of the indices of edges
   * in the duplicate edges array that connect to that vertex. This can be used to simplify the
   * mixing of attribute data for the connecting edges. */
  const Array<Vector<int>> new_vert_to_duplicate_edge_map = create_vert_to_edge_map(
      new_vert_range.size(), duplicate_edges, orig_vert_size);

  MutableAttributeAccessor attributes = mesh.attributes_for_write();

  attributes.for_all([&](const AttributeIDRef &id, const AttributeMetaData meta_data) {
    if (meta_data.data_type == CD_PROP_STRING) {
      return true;
    }
    if (ELEM(id.name(), ".corner_vert", ".corner_edge", ".edge_verts")) {
      return true;
    }
    GSpanAttributeWriter attribute = attributes.lookup_for_write_span(id);

    switch (attribute.domain) {
      case ATTR_DOMAIN_POINT: {
        /* New vertices copy the attribute values from their source vertex. */
        bke::attribute_math::gather(
            attribute.span, new_vert_indices, attribute.span.slice(new_vert_range));
        break;
      }
      case ATTR_DOMAIN_EDGE: {
        /* Edges parallel to original edges copy the edge attributes from the original edges. */
        GMutableSpan duplicate_data = attribute.span.slice(duplicate_edge_range);
        array_utils::gather(attribute.span, edge_selection, duplicate_data);

        /* Edges connected to original vertices mix values of selected connected edges. */
        copy_with_mixing(
            duplicate_data,
            [&](const int i) { return new_vert_to_duplicate_edge_map[i].as_span(); },
            attribute.span.slice(connect_edge_range));
        break;
      }
      case ATTR_DOMAIN_FACE: {
        /* Attribute values for new faces are a mix of the values of faces connected to the its
         * original edge. */
        copy_with_mixing(
            attribute.span,
            [&](const int i) { return edge_to_poly_map[edge_selection[i]]; },
            attribute.span.slice(new_poly_range));
        break;
      }
      case ATTR_DOMAIN_CORNER: {
        /* New corners get the average value of all adjacent corners on original faces connected
         * to the original edge of their face. */
        bke::attribute_math::convert_to_static_type(meta_data.data_type, [&](auto dummy) {
          using T = decltype(dummy);
          MutableSpan<T> data = attribute.span.typed<T>();
          MutableSpan<T> new_data = data.slice(new_loop_range);
          threading::parallel_for(edge_selection.index_range(), 256, [&](const IndexRange range) {
            for (const int i_edge_selection : range) {
              const int orig_edge_index = edge_selection[i_edge_selection];

              const Span<int> connected_polys = edge_to_poly_map[orig_edge_index];
              if (connected_polys.is_empty()) {
                /* If there are no connected polygons, there is no corner data to
                 * interpolate. */
                new_data.slice(4 * i_edge_selection, 4).fill(T());
                continue;
              }

              /* Both corners on each vertical edge of the side polygon get the same value,
               * so there are only two unique values to mix. */
              Array<T> side_poly_corner_data(2);
              bke::attribute_math::DefaultPropagationMixer<T> mixer{side_poly_corner_data};

              const int2 &duplicate_edge = duplicate_edges[i_edge_selection];
              const int new_vert_1 = duplicate_edge[0];
              const int new_vert_2 = duplicate_edge[1];
              const int orig_vert_1 = new_vert_indices[new_vert_1 - orig_vert_size];
              const int orig_vert_2 = new_vert_indices[new_vert_2 - orig_vert_size];

              /* Average the corner data from the corners that share a vertex from the
               * polygons that share an edge with the extruded edge. */
              for (const int i_connected_poly : connected_polys.index_range()) {
                const IndexRange connected_poly = polys[connected_polys[i_connected_poly]];
                for (const int i_loop : IndexRange(connected_poly)) {
                  if (corner_verts[i_loop] == orig_vert_1) {
                    mixer.mix_in(0, data[i_loop]);
                  }
                  if (corner_verts[i_loop] == orig_vert_2) {
                    mixer.mix_in(1, data[i_loop]);
                  }
                }
              }

              mixer.finalize();

              /* Instead of replicating the order in #fill_quad_consistent_direction here, it's
               * simpler (though probably slower) to just match the corner data based on the vertex
               * indices. */
              for (const int i : IndexRange(4 * i_edge_selection, 4)) {
                if (ELEM(new_corner_verts[i], new_vert_1, orig_vert_1)) {
                  new_data[i] = side_poly_corner_data.first();
                }
                else if (ELEM(new_corner_verts[i], new_vert_2, orig_vert_2)) {
                  new_data[i] = side_poly_corner_data.last();
                }
              }
            }
          });
        });
        break;
      }
      default:
        BLI_assert_unreachable();
    }

    attribute.finish();
    return true;
  });

  MutableSpan<float3> new_positions = mesh.vert_positions_for_write().slice(new_vert_range);
  if (edge_offsets.is_single()) {
    const float3 offset = edge_offsets.get_internal_single();
    threading::parallel_for(new_positions.index_range(), 1024, [&](const IndexRange range) {
      for (const int i : range) {
        new_positions[i] += offset;
      }
    });
  }
  else {
    threading::parallel_for(new_positions.index_range(), 1024, [&](const IndexRange range) {
      for (const int i : range) {
        new_positions[i] += vert_offsets[new_vert_indices[i]];
      }
    });
  }

  MutableSpan<int> vert_orig_indices = get_orig_index_layer(mesh, ATTR_DOMAIN_POINT);
  if (!vert_orig_indices.is_empty()) {
    array_utils::gather(vert_orig_indices.as_span(),
                        new_vert_indices.as_span(),
                        vert_orig_indices.slice(new_vert_range));
  }

  MutableSpan<int> edge_orig_indices = get_orig_index_layer(mesh, ATTR_DOMAIN_EDGE);
  if (!edge_orig_indices.is_empty()) {
    edge_orig_indices.slice(connect_edge_range).fill(ORIGINDEX_NONE);
    array_utils::gather(edge_orig_indices.as_span(),
                        edge_selection,
                        edge_orig_indices.slice(duplicate_edge_range));
  }

  MutableSpan<int> poly_orig_indices = get_orig_index_layer(mesh, ATTR_DOMAIN_FACE);
  poly_orig_indices.slice_safe(new_poly_range).fill(ORIGINDEX_NONE);

  if (attribute_outputs.top_id) {
    save_selection_as_attribute(
        mesh, attribute_outputs.top_id.get(), ATTR_DOMAIN_EDGE, duplicate_edge_range);
  }
  if (attribute_outputs.side_id) {
    save_selection_as_attribute(
        mesh, attribute_outputs.side_id.get(), ATTR_DOMAIN_FACE, new_poly_range);
  }

  tag_mesh_added_faces(mesh);
}

/**
 * Edges connected to one selected face are on the boundary of a region and will be duplicated into
 * a "side face". Edges inside a region will be duplicated to leave any original faces unchanged.
 */
static void extrude_mesh_face_regions(Mesh &mesh,
                                      const Field<bool> &selection_field,
                                      const Field<float3> &offset_field,
                                      const AttributeOutputs &attribute_outputs,
                                      const AnonymousAttributePropagationInfo &propagation_info)
{
  const int orig_vert_size = mesh.totvert;
  const Span<int2> orig_edges = mesh.edges();
  const OffsetIndices orig_polys = mesh.polys();
  const Span<int> orig_corner_verts = mesh.corner_verts();
  const int orig_loop_size = orig_corner_verts.size();

  const bke::MeshFieldContext poly_context{mesh, ATTR_DOMAIN_FACE};
  FieldEvaluator poly_evaluator{poly_context, mesh.totpoly};
  poly_evaluator.set_selection(selection_field);
  poly_evaluator.add(offset_field);
  poly_evaluator.evaluate();
  const IndexMask poly_selection = poly_evaluator.get_evaluated_selection_as_mask();
  const VArray<float3> poly_position_offsets = poly_evaluator.get_evaluated<float3>(0);
  if (poly_selection.is_empty()) {
    return;
  }

  Array<bool> poly_selection_array(orig_polys.size());
  poly_selection.to_bools(poly_selection_array);

  /* Mix the offsets from the face domain to the vertex domain. Evaluate on the face domain above
   * in order to be consistent with the selection, and to use the face normals rather than vertex
   * normals as an offset, for example. */
  Array<float3> vert_offsets;
  if (!poly_position_offsets.is_single()) {
    vert_offsets.reinitialize(orig_vert_size);
    bke::attribute_math::DefaultPropagationMixer<float3> mixer(vert_offsets);
    poly_selection.foreach_index([&](const int i_poly) {
      const float3 offset = poly_position_offsets[i_poly];
      for (const int vert : orig_corner_verts.slice(orig_polys[i_poly])) {
        mixer.mix_in(vert, offset);
      }
    });
    mixer.finalize();
  }

  /* All of the faces (selected and deselected) connected to each edge. */
  Array<int> edge_to_poly_offsets;
  Array<int> edge_to_poly_indices;
  const GroupedSpan<int> edge_to_poly_map = bke::mesh::build_edge_to_poly_map(
      orig_polys, mesh.corner_edges(), mesh.totedge, edge_to_poly_offsets, edge_to_poly_indices);

  /* All vertices that are connected to the selected polygons.
   * Start the size at one vert per poly to reduce unnecessary reallocation. */
  VectorSet<int> all_selected_verts;
  all_selected_verts.reserve(orig_polys.size());
  poly_selection.foreach_index([&](const int i_poly) {
    for (const int vert : orig_corner_verts.slice(orig_polys[i_poly])) {
      all_selected_verts.add(vert);
    }
  });

  /* Edges inside of an extruded region that are also attached to deselected edges. They must be
   * duplicated in order to leave the old edge attached to the unchanged deselected faces. */
  VectorSet<int> new_inner_edge_indices;
  /* Edges inside of an extruded region. Their vertices should be translated
   * with the offset, but the edges themselves should not be duplicated. */
  Vector<int> inner_edge_indices;
  /* The extruded face corresponding to each boundary edge (and each boundary face). */
  Vector<int> edge_extruded_face_indices;
  /* Edges on the outside of selected regions, either because there are no
   * other connected faces, or because all of the other faces aren't selected. */
  VectorSet<int> boundary_edge_indices;
  for (const int i_edge : orig_edges.index_range()) {
    const Span<int> polys = edge_to_poly_map[i_edge];

    int i_selected_poly = -1;
    int deselected_poly_count = 0;
    int selected_poly_count = 0;
    for (const int i_other_poly : polys) {
      if (poly_selection_array[i_other_poly]) {
        selected_poly_count++;
        i_selected_poly = i_other_poly;
      }
      else {
        deselected_poly_count++;
      }
    }

    if (selected_poly_count == 1) {
      /* If there is only one selected polygon connected to the edge,
       * the edge should be extruded to form a "side face". */
      boundary_edge_indices.add_new(i_edge);
      edge_extruded_face_indices.append(i_selected_poly);
    }
    else if (selected_poly_count > 1) {
      /* The edge is inside an extruded region of faces. */
      if (deselected_poly_count > 0) {
        /* Add edges that are also connected to deselected edges to a separate list. */
        new_inner_edge_indices.add_new(i_edge);
      }
      else {
        /* Otherwise, just keep track of edges inside the region so that
         * we can reattach them to duplicated vertices if necessary. */
        inner_edge_indices.append(i_edge);
      }
    }
  }

  VectorSet<int> new_vert_indices = vert_indices_from_edges(mesh, boundary_edge_indices.as_span());
  /* Before adding the rest of the new vertices from the new inner edges, store the number
   * of new vertices from the boundary edges, since this is the number of connecting edges. */
  const int extruded_vert_size = new_vert_indices.size();

  /* The vertices attached to duplicate inner edges also have to be duplicated. */
  for (const int i_edge : new_inner_edge_indices) {
    const int2 &edge = orig_edges[i_edge];
    new_vert_indices.add(edge[0]);
    new_vert_indices.add(edge[1]);
  }

  /* New vertices forming the duplicated boundary edges and the ends of the new inner edges. */
  const IndexRange new_vert_range{orig_vert_size, new_vert_indices.size()};
  /* One edge connects each selected vertex to a new vertex on the extruded polygons. */
  const IndexRange connect_edge_range{orig_edges.size(), extruded_vert_size};
  /* Each selected edge is duplicated to form a single edge on the extrusion. */
  const IndexRange boundary_edge_range = connect_edge_range.after(boundary_edge_indices.size());
  /* Duplicated edges inside regions that were connected to deselected faces. */
  const IndexRange new_inner_edge_range = boundary_edge_range.after(new_inner_edge_indices.size());
  /* Each edge selected for extrusion is extruded into a single face. */
  const IndexRange side_poly_range{orig_polys.size(), boundary_edge_indices.size()};
  /* The loops that form the new side faces. */
  const IndexRange side_loop_range{orig_corner_verts.size(), side_poly_range.size() * 4};

  remove_non_propagated_attributes(mesh.attributes_for_write(), propagation_info);
  expand_mesh(mesh,
              new_vert_range.size(),
              connect_edge_range.size() + boundary_edge_range.size() + new_inner_edge_range.size(),
              side_poly_range.size(),
              side_loop_range.size());

  MutableSpan<int2> edges = mesh.edges_for_write();
  MutableSpan<int2> connect_edges = edges.slice(connect_edge_range);
  MutableSpan<int2> boundary_edges = edges.slice(boundary_edge_range);
  MutableSpan<int2> new_inner_edges = edges.slice(new_inner_edge_range);
  MutableSpan<int> poly_offsets = mesh.poly_offsets_for_write();
  MutableSpan<int> new_poly_offsets = poly_offsets.slice(side_poly_range);
  MutableSpan<int> corner_verts = mesh.corner_verts_for_write();
  MutableSpan<int> new_corner_verts = corner_verts.slice(side_loop_range);
  MutableSpan<int> corner_edges = mesh.corner_edges_for_write();
  MutableSpan<int> new_corner_edges = corner_edges.slice(side_loop_range);

  /* Initialize the new side polygons. */
  if (!new_poly_offsets.is_empty()) {
    new_poly_offsets.fill(4);
    offset_indices::accumulate_counts_to_offsets(new_poly_offsets, orig_loop_size);
  }
  const OffsetIndices polys = mesh.polys();

  /* Initialize the edges that form the sides of the extrusion. */
  for (const int i : connect_edges.index_range()) {
    connect_edges[i] = int2(new_vert_indices[i], new_vert_range[i]);
  }

  /* Initialize the edges that form the top of the extrusion. */
  for (const int i : boundary_edges.index_range()) {
    const int2 &orig_edge = edges[boundary_edge_indices[i]];
    const int i_new_vert_1 = new_vert_indices.index_of(orig_edge[0]);
    const int i_new_vert_2 = new_vert_indices.index_of(orig_edge[1]);
    boundary_edges[i] = int2(new_vert_range[i_new_vert_1], new_vert_range[i_new_vert_2]);
  }

  /* Initialize the new edges inside of extrude regions. */
  for (const int i : new_inner_edge_indices.index_range()) {
    const int2 &orig_edge = edges[new_inner_edge_indices[i]];
    const int i_new_vert_1 = new_vert_indices.index_of(orig_edge[0]);
    const int i_new_vert_2 = new_vert_indices.index_of(orig_edge[1]);
    new_inner_edges[i] = int2(new_vert_range[i_new_vert_1], new_vert_range[i_new_vert_2]);
  }

  /* Connect original edges inside face regions to any new vertices, if necessary. */
  for (const int i : inner_edge_indices) {
    int2 &edge = edges[i];
    const int i_new_vert_1 = new_vert_indices.index_of_try(edge[0]);
    const int i_new_vert_2 = new_vert_indices.index_of_try(edge[1]);
    if (i_new_vert_1 != -1) {
      edge[0] = new_vert_range[i_new_vert_1];
    }
    if (i_new_vert_2 != -1) {
      edge[1] = new_vert_range[i_new_vert_2];
    }
  }

  /* Connect the selected faces to the extruded or duplicated edges and the new vertices. */
  poly_selection.foreach_index([&](const int i_poly) {
    for (const int corner : polys[i_poly]) {
      const int i_new_vert = new_vert_indices.index_of_try(corner_verts[corner]);
      if (i_new_vert != -1) {
        corner_verts[corner] = new_vert_range[i_new_vert];
      }
      const int i_boundary_edge = boundary_edge_indices.index_of_try(corner_edges[corner]);
      if (i_boundary_edge != -1) {
        corner_edges[corner] = boundary_edge_range[i_boundary_edge];
        /* Skip the next check, an edge cannot be both a boundary edge and an inner edge. */
        continue;
      }
      const int i_new_inner_edge = new_inner_edge_indices.index_of_try(corner_edges[corner]);
      if (i_new_inner_edge != -1) {
        corner_edges[corner] = new_inner_edge_range[i_new_inner_edge];
      }
    }
  });

  /* Create the faces on the sides of extruded regions. */
  for (const int i : boundary_edge_indices.index_range()) {
    const int2 &boundary_edge = boundary_edges[i];
    const int new_vert_1 = boundary_edge[0];
    const int new_vert_2 = boundary_edge[1];
    const int extrude_index_1 = new_vert_1 - orig_vert_size;
    const int extrude_index_2 = new_vert_2 - orig_vert_size;

    const IndexRange extrude_poly = polys[edge_extruded_face_indices[i]];

    fill_quad_consistent_direction(corner_verts.slice(extrude_poly),
                                   corner_edges.slice(extrude_poly),
                                   new_corner_verts.slice(4 * i, 4),
                                   new_corner_edges.slice(4 * i, 4),
                                   new_vert_1,
                                   new_vert_2,
                                   new_vert_indices[extrude_index_1],
                                   new_vert_indices[extrude_index_2],
                                   boundary_edge_range[i],
                                   connect_edge_range[extrude_index_1],
                                   boundary_edge_indices[i],
                                   connect_edge_range[extrude_index_2]);
  }

  /* Create a map of indices in the extruded vertices array to all of the indices of edges
   * in the duplicate edges array that connect to that vertex. This can be used to simplify the
   * mixing of attribute data for the connecting edges. */
  const Array<Vector<int>> new_vert_to_duplicate_edge_map = create_vert_to_edge_map(
      new_vert_range.size(), boundary_edges, orig_vert_size);

  MutableAttributeAccessor attributes = mesh.attributes_for_write();

  attributes.for_all([&](const AttributeIDRef &id, const AttributeMetaData meta_data) {
    if (meta_data.data_type == CD_PROP_STRING) {
      return true;
    }
    if (ELEM(id.name(), ".corner_vert", ".corner_edge", ".edge_verts")) {
      return true;
    }
    GSpanAttributeWriter attribute = attributes.lookup_for_write_span(id);

    switch (attribute.domain) {
      case ATTR_DOMAIN_POINT: {
        /* New vertices copy the attributes from their original vertices. */
        bke::attribute_math::gather(
            attribute.span, new_vert_indices, attribute.span.slice(new_vert_range));
        break;
      }
      case ATTR_DOMAIN_EDGE: {
        /* Edges parallel to original edges copy the edge attributes from the original edges. */
        GMutableSpan boundary_data = attribute.span.slice(boundary_edge_range);
        bke::attribute_math::gather(attribute.span, boundary_edge_indices, boundary_data);

        /* Edges inside of face regions also just duplicate their source data. */
        GMutableSpan new_inner_data = attribute.span.slice(new_inner_edge_range);
        bke::attribute_math::gather(attribute.span, new_inner_edge_indices, new_inner_data);

        /* Edges connected to original vertices mix values of selected connected edges. */
        copy_with_mixing(
            boundary_data,
            [&](const int i) { return new_vert_to_duplicate_edge_map[i].as_span(); },
            attribute.span.slice(connect_edge_range));
        break;
      }
      case ATTR_DOMAIN_FACE: {
        /* New faces on the side of extrusions get the values from the corresponding selected
         * face. */
        GMutableSpan side_data = attribute.span.slice(side_poly_range);
        bke::attribute_math::gather(attribute.span, edge_extruded_face_indices, side_data);
        break;
      }
      case ATTR_DOMAIN_CORNER: {
        /* New corners get the values from the corresponding corner on the extruded face. */
        bke::attribute_math::convert_to_static_type(meta_data.data_type, [&](auto dummy) {
          using T = decltype(dummy);
          MutableSpan<T> data = attribute.span.typed<T>();
          MutableSpan<T> new_data = data.slice(side_loop_range);
          threading::parallel_for(
              boundary_edge_indices.index_range(), 256, [&](const IndexRange range) {
                for (const int i_boundary_edge : range) {
                  const int2 &boundary_edge = boundary_edges[i_boundary_edge];
                  const int new_vert_1 = boundary_edge[0];
                  const int new_vert_2 = boundary_edge[1];
                  const int orig_vert_1 = new_vert_indices[new_vert_1 - orig_vert_size];
                  const int orig_vert_2 = new_vert_indices[new_vert_2 - orig_vert_size];

                  /* Retrieve the data for the first two sides of the quad from the extruded
                   * polygon, which we generally expect to have just a small amount of sides. This
                   * loop could be eliminated by adding a cache of connected loops (which would
                   * also simplify some of the other code to find the correct loops on the extruded
                   * face). */
                  T data_1;
                  T data_2;
                  for (const int i_loop : polys[edge_extruded_face_indices[i_boundary_edge]]) {
                    if (corner_verts[i_loop] == new_vert_1) {
                      data_1 = data[i_loop];
                    }
                    if (corner_verts[i_loop] == new_vert_2) {
                      data_2 = data[i_loop];
                    }
                  }

                  /* Instead of replicating the order in #fill_quad_consistent_direction here, it's
                   * simpler (though probably slower) to just match the corner data based on the
                   * vertex indices. */
                  for (const int i : IndexRange(4 * i_boundary_edge, 4)) {
                    if (ELEM(new_corner_verts[i], new_vert_1, orig_vert_1)) {
                      new_data[i] = data_1;
                    }
                    else if (ELEM(new_corner_verts[i], new_vert_2, orig_vert_2)) {
                      new_data[i] = data_2;
                    }
                  }
                }
              });
        });
        break;
      }
      default:
        BLI_assert_unreachable();
    }

    attribute.finish();
    return true;
  });

  /* Translate vertices based on the offset. If the vertex is used by a selected edge, it will
   * have been duplicated and only the new vertex should use the offset. Otherwise the vertex might
   * still need an offset, but it was reused on the inside of a region of extruded faces. */
  MutableSpan<float3> positions = mesh.vert_positions_for_write();
  if (poly_position_offsets.is_single()) {
    const float3 offset = poly_position_offsets.get_internal_single();
    threading::parallel_for(
        IndexRange(all_selected_verts.size()), 1024, [&](const IndexRange range) {
          for (const int i_orig : all_selected_verts.as_span().slice(range)) {
            const int i_new = new_vert_indices.index_of_try(i_orig);
            if (i_new == -1) {
              positions[i_orig] += offset;
            }
            else {
              positions[new_vert_range[i_new]] += offset;
            }
          }
        });
  }
  else {
    threading::parallel_for(
        IndexRange(all_selected_verts.size()), 1024, [&](const IndexRange range) {
          for (const int i_orig : all_selected_verts.as_span().slice(range)) {
            const int i_new = new_vert_indices.index_of_try(i_orig);
            const float3 offset = vert_offsets[i_orig];
            if (i_new == -1) {
              positions[i_orig] += offset;
            }
            else {
              positions[new_vert_range[i_new]] += offset;
            }
          }
        });
  }

  MutableSpan<int> vert_orig_indices = get_orig_index_layer(mesh, ATTR_DOMAIN_POINT);
  if (!vert_orig_indices.is_empty()) {
    array_utils::gather(vert_orig_indices.as_span(),
                        new_vert_indices.as_span(),
                        vert_orig_indices.slice(new_vert_range));
  }

  MutableSpan<int> edge_orig_indices = get_orig_index_layer(mesh, ATTR_DOMAIN_EDGE);
  if (!edge_orig_indices.is_empty()) {
    edge_orig_indices.slice(connect_edge_range).fill(ORIGINDEX_NONE);
    array_utils::gather(edge_orig_indices.as_span(),
                        new_inner_edge_indices.as_span(),
                        edge_orig_indices.slice(new_inner_edge_range));
    array_utils::gather(edge_orig_indices.as_span(),
                        boundary_edge_indices.as_span(),
                        edge_orig_indices.slice(boundary_edge_range));
  }

  MutableSpan<int> poly_orig_indices = get_orig_index_layer(mesh, ATTR_DOMAIN_FACE);
  if (!poly_orig_indices.is_empty()) {
    array_utils::gather(poly_orig_indices.as_span(),
                        edge_extruded_face_indices.as_span(),
                        poly_orig_indices.slice(side_poly_range));
  }

  if (attribute_outputs.top_id) {
    save_selection_as_attribute(
        mesh, attribute_outputs.top_id.get(), ATTR_DOMAIN_FACE, poly_selection);
  }
  if (attribute_outputs.side_id) {
    save_selection_as_attribute(
        mesh, attribute_outputs.side_id.get(), ATTR_DOMAIN_FACE, side_poly_range);
  }

  tag_mesh_added_faces(mesh);
}

static void extrude_individual_mesh_faces(
    Mesh &mesh,
    const Field<bool> &selection_field,
    const Field<float3> &offset_field,
    const AttributeOutputs &attribute_outputs,
    const AnonymousAttributePropagationInfo &propagation_info)
{
  const int orig_vert_size = mesh.totvert;
  const int orig_edge_size = mesh.totedge;
  const OffsetIndices orig_polys = mesh.polys();
  const Span<int> orig_corner_verts = mesh.corner_verts();
  const int orig_loop_size = orig_corner_verts.size();

  /* Use an array for the result of the evaluation because the mesh is reallocated before
   * the vertices are moved, and the evaluated result might reference an attribute. */
  Array<float3> poly_offset(orig_polys.size());
  const bke::MeshFieldContext poly_context{mesh, ATTR_DOMAIN_FACE};
  FieldEvaluator poly_evaluator{poly_context, mesh.totpoly};
  poly_evaluator.set_selection(selection_field);
  poly_evaluator.add_with_destination(offset_field, poly_offset.as_mutable_span());
  poly_evaluator.evaluate();
  const IndexMask poly_selection = poly_evaluator.get_evaluated_selection_as_mask();
  if (poly_selection.is_empty()) {
    return;
  }

  /* Build an array of offsets into the new data for each polygon. This is used to facilitate
   * parallelism later on by avoiding the need to keep track of an offset when iterating through
   * all polygons. */
  int extrude_corner_size = 0;
  Array<int> group_per_face_data(poly_selection.size() + 1);
  for (const int i_selection : poly_selection.index_range()) {
    group_per_face_data[i_selection] = extrude_corner_size;
    extrude_corner_size += orig_polys[poly_selection[i_selection]].size();
  }
  group_per_face_data.last() = extrude_corner_size;
  const OffsetIndices<int> group_per_face(group_per_face_data);

  const IndexRange new_vert_range{orig_vert_size, extrude_corner_size};
  /* One edge connects each selected vertex to a new vertex on the extruded polygons. */
  const IndexRange connect_edge_range{orig_edge_size, extrude_corner_size};
  /* Each selected edge is duplicated to form a single edge on the extrusion. */
  const IndexRange duplicate_edge_range = connect_edge_range.after(extrude_corner_size);
  /* Each edge selected for extrusion is extruded into a single face. */
  const IndexRange side_poly_range{orig_polys.size(), duplicate_edge_range.size()};
  const IndexRange side_loop_range{orig_loop_size, side_poly_range.size() * 4};

  remove_non_propagated_attributes(mesh.attributes_for_write(), propagation_info);
  expand_mesh(mesh,
              new_vert_range.size(),
              connect_edge_range.size() + duplicate_edge_range.size(),
              side_poly_range.size(),
              side_loop_range.size());

  MutableSpan<float3> new_positions = mesh.vert_positions_for_write().slice(new_vert_range);
  MutableSpan<int2> edges = mesh.edges_for_write();
  MutableSpan<int2> connect_edges = edges.slice(connect_edge_range);
  MutableSpan<int2> duplicate_edges = edges.slice(duplicate_edge_range);
  MutableSpan<int> poly_offsets = mesh.poly_offsets_for_write();
  MutableSpan<int> new_poly_offsets = poly_offsets.slice(side_poly_range);
  MutableSpan<int> corner_verts = mesh.corner_verts_for_write();
  MutableSpan<int> corner_edges = mesh.corner_edges_for_write();

  new_poly_offsets.fill(4);
  offset_indices::accumulate_counts_to_offsets(new_poly_offsets, orig_loop_size);
  const OffsetIndices polys = mesh.polys();

  /* For every selected polygon, change it to use the new extruded vertices and the duplicate
   * edges, and build the faces that form the sides of the extrusion. Build "original index"
   * arrays for the new vertices and edges so they can be accessed later.
   *
   * Filling some of this data like the new edges or polygons could be easily split into
   * separate loops, which may or may not be faster, but would involve more duplication. */
  Array<int> new_vert_indices(extrude_corner_size);
  Array<int> duplicate_edge_indices(extrude_corner_size);
  threading::parallel_for(poly_selection.index_range(), 256, [&](const IndexRange range) {
    for (const int i_selection : range) {
      const IndexRange extrude_range = group_per_face[i_selection];

      const IndexRange poly = polys[poly_selection[i_selection]];
      MutableSpan<int> poly_verts = corner_verts.slice(poly);
      MutableSpan<int> poly_edges = corner_edges.slice(poly);

      for (const int i : IndexRange(poly.size())) {
        const int i_extrude = extrude_range[i];
        new_vert_indices[i_extrude] = poly_verts[i];
        duplicate_edge_indices[i_extrude] = poly_edges[i];

        poly_verts[i] = new_vert_range[i_extrude];
        poly_edges[i] = duplicate_edge_range[i_extrude];
      }

      for (const int i : IndexRange(poly.size())) {
        const int i_next = (i == poly.size() - 1) ? 0 : i + 1;
        const int i_extrude = extrude_range[i];
        const int i_extrude_next = extrude_range[i_next];

        const int i_duplicate_edge = duplicate_edge_range[i_extrude];
        const int new_vert = new_vert_range[i_extrude];
        const int new_vert_next = new_vert_range[i_extrude_next];

        const int orig_edge = duplicate_edge_indices[i_extrude];

        const int orig_vert = new_vert_indices[i_extrude];
        const int orig_vert_next = new_vert_indices[i_extrude_next];

        duplicate_edges[i_extrude] = int2(new_vert, new_vert_next);

        MutableSpan<int> side_poly_verts = corner_verts.slice(side_loop_range[i_extrude * 4], 4);
        MutableSpan<int> side_poly_edges = corner_edges.slice(side_loop_range[i_extrude * 4], 4);
        side_poly_verts[0] = new_vert_next;
        side_poly_edges[0] = i_duplicate_edge;
        side_poly_verts[1] = new_vert;
        side_poly_edges[1] = connect_edge_range[i_extrude];
        side_poly_verts[2] = orig_vert;
        side_poly_edges[2] = orig_edge;
        side_poly_verts[3] = orig_vert_next;
        side_poly_edges[3] = connect_edge_range[i_extrude_next];

        connect_edges[i_extrude] = int2(orig_vert, new_vert);
      }
    }
  });

  MutableAttributeAccessor attributes = mesh.attributes_for_write();

  attributes.for_all([&](const AttributeIDRef &id, const AttributeMetaData meta_data) {
    if (meta_data.data_type == CD_PROP_STRING) {
      return true;
    }
    if (ELEM(id.name(), ".corner_vert", ".corner_edge", ".edge_verts")) {
      return true;
    }
    GSpanAttributeWriter attribute = attributes.lookup_for_write_span(id);

    switch (attribute.domain) {
      case ATTR_DOMAIN_POINT: {
        /* New vertices copy the attributes from their original vertices. */
        GMutableSpan new_data = attribute.span.slice(new_vert_range);
        bke::attribute_math::gather(attribute.span, new_vert_indices, new_data);
        break;
      }
      case ATTR_DOMAIN_EDGE: {
        /* The data for the duplicate edge is simply a copy of the original edge's data. */
        GMutableSpan duplicate_data = attribute.span.slice(duplicate_edge_range);
        bke::attribute_math::gather(attribute.span, duplicate_edge_indices, duplicate_data);

        bke::attribute_math::convert_to_static_type(meta_data.data_type, [&](auto dummy) {
          using T = decltype(dummy);
          MutableSpan<T> data = attribute.span.typed<T>();
          MutableSpan<T> connect_data = data.slice(connect_edge_range);
          threading::parallel_for(poly_selection.index_range(), 512, [&](const IndexRange range) {
            for (const int i_selection : range) {
              const IndexRange poly = polys[poly_selection[i_selection]];
              const IndexRange extrude_range = group_per_face[i_selection];

              /* For the extruded edges, mix the data from the two neighboring original edges of
               * the extruded polygon. */
              for (const int i : IndexRange(poly.size())) {
                const int i_prev = (i == 0) ? poly.size() - 1 : i - 1;
                const int i_extrude = extrude_range[i];
                const int i_extrude_prev = extrude_range[i_prev];

                const int orig_edge = duplicate_edge_indices[i_extrude];
                const int orig_edge_prev = duplicate_edge_indices[i_extrude_prev];
                if constexpr (std::is_same_v<T, bool>) {
                  /* Propagate selections with "or" instead of "at least half". */
                  connect_data[i_extrude] = data[orig_edge] || data[orig_edge_prev];
                }
                else {
                  connect_data[i_extrude] = bke::attribute_math::mix2(
                      0.5f, data[orig_edge], data[orig_edge_prev]);
                }
              }
            }
          });
        });
        break;
      }
      case ATTR_DOMAIN_FACE: {
        /* Each side face gets the values from the corresponding new face. */
        bke::attribute_math::convert_to_static_type(meta_data.data_type, [&](auto dummy) {
          using T = decltype(dummy);
          MutableSpan<T> data = attribute.span.typed<T>();
          MutableSpan<T> new_data = data.slice(side_poly_range);
          threading::parallel_for(poly_selection.index_range(), 1024, [&](const IndexRange range) {
            for (const int i_selection : range) {
              const int poly_index = poly_selection[i_selection];
              const IndexRange extrude_range = group_per_face[i_selection];
              new_data.slice(extrude_range).fill(data[poly_index]);
            }
          });
        });
        break;
      }
      case ATTR_DOMAIN_CORNER: {
        /* Each corner on a side face gets its value from the matching corner on an extruded
         * face. */
        bke::attribute_math::convert_to_static_type(meta_data.data_type, [&](auto dummy) {
          using T = decltype(dummy);
          MutableSpan<T> data = attribute.span.typed<T>();
          MutableSpan<T> new_data = data.slice(side_loop_range);
          threading::parallel_for(poly_selection.index_range(), 256, [&](const IndexRange range) {
            for (const int i_selection : range) {
              const IndexRange poly = polys[poly_selection[i_selection]];
              const Span<T> poly_loop_data = data.slice(poly);
              const IndexRange extrude_range = group_per_face[i_selection];

              for (const int i : IndexRange(poly.size())) {
                const int i_next = (i == poly.size() - 1) ? 0 : i + 1;
                const int i_extrude = extrude_range[i];

                MutableSpan<T> side_loop_data = new_data.slice(i_extrude * 4, 4);

                /* The two corners on each side of the side polygon get the data from the matching
                 * corners of the extruded polygon. This order depends on the loop filling the loop
                 * indices. */
                side_loop_data[0] = poly_loop_data[i_next];
                side_loop_data[1] = poly_loop_data[i];
                side_loop_data[2] = poly_loop_data[i];
                side_loop_data[3] = poly_loop_data[i_next];
              }
            }
          });
        });
        break;
      }
      default:
        BLI_assert_unreachable();
    }

    attribute.finish();
    return true;
  });

  /* Offset the new vertices. */
  threading::parallel_for(poly_selection.index_range(), 1024, [&](const IndexRange range) {
    for (const int i_selection : range) {
      const IndexRange extrude_range = group_per_face[i_selection];
      for (float3 &position : new_positions.slice(extrude_range)) {
        position += poly_offset[poly_selection[i_selection]];
      }
    }
  });

  MutableSpan<int> vert_orig_indices = get_orig_index_layer(mesh, ATTR_DOMAIN_POINT);
  if (!vert_orig_indices.is_empty()) {
    array_utils::gather(vert_orig_indices.as_span(),
                        new_vert_indices.as_span(),
                        vert_orig_indices.slice(new_vert_range));
  }

  MutableSpan<int> edge_orig_indices = get_orig_index_layer(mesh, ATTR_DOMAIN_EDGE);
  if (!edge_orig_indices.is_empty()) {
    edge_orig_indices.slice(connect_edge_range).fill(ORIGINDEX_NONE);
    array_utils::gather(edge_orig_indices.as_span(),
                        duplicate_edge_indices.as_span(),
                        edge_orig_indices.slice(duplicate_edge_range));
  }

  MutableSpan<int> poly_orig_indices = get_orig_index_layer(mesh, ATTR_DOMAIN_FACE);
  if (!poly_orig_indices.is_empty()) {
    MutableSpan<int> new_poly_orig_indices = poly_orig_indices.slice(side_poly_range);
    threading::parallel_for(poly_selection.index_range(), 1024, [&](const IndexRange range) {
      for (const int selection_i : range) {
        const int poly_i = poly_selection[selection_i];
        const IndexRange extrude_range = group_per_face[selection_i];
        new_poly_orig_indices.slice(extrude_range).fill(poly_orig_indices[poly_i]);
      }
    });
  }

  if (attribute_outputs.top_id) {
    save_selection_as_attribute(
        mesh, attribute_outputs.top_id.get(), ATTR_DOMAIN_FACE, poly_selection);
  }
  if (attribute_outputs.side_id) {
    save_selection_as_attribute(
        mesh, attribute_outputs.side_id.get(), ATTR_DOMAIN_FACE, side_poly_range);
  }

  tag_mesh_added_faces(mesh);
}

static void node_geo_exec(GeoNodeExecParams params)
{
  GeometrySet geometry_set = params.extract_input<GeometrySet>("Mesh");
  Field<bool> selection = params.extract_input<Field<bool>>("Selection");
  Field<float3> offset_field = params.extract_input<Field<float3>>("Offset");
  Field<float> scale_field = params.extract_input<Field<float>>("Offset Scale");
  const NodeGeometryExtrudeMesh &storage = node_storage(params.node());
  GeometryNodeExtrudeMeshMode mode = GeometryNodeExtrudeMeshMode(storage.mode);

  /* Create a combined field from the offset and the scale so the field evaluator
   * can take care of the multiplication and to simplify each extrude function. */
  static auto multiply_fn = mf::build::SI2_SO<float3, float, float3>(
      "Scale",
      [](const float3 &offset, const float scale) { return offset * scale; },
      mf::build::exec_presets::AllSpanOrSingle());
  const Field<float3> final_offset{
      FieldOperation::Create(multiply_fn, {std::move(offset_field), std::move(scale_field)})};

  AttributeOutputs attribute_outputs;
  attribute_outputs.top_id = params.get_output_anonymous_attribute_id_if_needed("Top");
  attribute_outputs.side_id = params.get_output_anonymous_attribute_id_if_needed("Side");

  const bool extrude_individual = mode == GEO_NODE_EXTRUDE_MESH_FACES &&
                                  params.extract_input<bool>("Individual");

  const AnonymousAttributePropagationInfo &propagation_info = params.get_output_propagation_info(
      "Mesh");

  geometry_set.modify_geometry_sets([&](GeometrySet &geometry_set) {
    if (Mesh *mesh = geometry_set.get_mesh_for_write()) {

      switch (mode) {
        case GEO_NODE_EXTRUDE_MESH_VERTICES:
          extrude_mesh_vertices(
              *mesh, selection, final_offset, attribute_outputs, propagation_info);
          break;
        case GEO_NODE_EXTRUDE_MESH_EDGES:
          extrude_mesh_edges(*mesh, selection, final_offset, attribute_outputs, propagation_info);
          break;
        case GEO_NODE_EXTRUDE_MESH_FACES: {
          if (extrude_individual) {
            extrude_individual_mesh_faces(
                *mesh, selection, final_offset, attribute_outputs, propagation_info);
          }
          else {
            extrude_mesh_face_regions(
                *mesh, selection, final_offset, attribute_outputs, propagation_info);
          }
          break;
        }
      }
    }
  });

  params.set_output("Mesh", std::move(geometry_set));
}

}  // namespace blender::nodes::node_geo_extrude_mesh_cc

void register_node_type_geo_extrude_mesh()
{
  namespace file_ns = blender::nodes::node_geo_extrude_mesh_cc;

  static bNodeType ntype;
  geo_node_type_base(&ntype, GEO_NODE_EXTRUDE_MESH, "Extrude Mesh", NODE_CLASS_GEOMETRY);
  ntype.declare = file_ns::node_declare;
  ntype.initfunc = file_ns::node_init;
  ntype.updatefunc = file_ns::node_update;
  ntype.geometry_node_execute = file_ns::node_geo_exec;
  node_type_storage(
      &ntype, "NodeGeometryExtrudeMesh", node_free_standard_storage, node_copy_standard_storage);
  ntype.draw_buttons = file_ns::node_layout;
  nodeRegisterType(&ntype);
}<|MERGE_RESOLUTION|>--- conflicted
+++ resolved
@@ -121,14 +121,10 @@
     CustomData_realloc(&mesh.vdata, old_verts_num, mesh.totvert);
   }
   if (edge_expand != 0) {
-<<<<<<< HEAD
-=======
     if (mesh.totedge == 0) {
       mesh.attributes_for_write().add(
           ".edge_verts", ATTR_DOMAIN_EDGE, CD_PROP_INT32_2D, bke::AttributeInitConstruct());
     }
-    CustomData_free_layers(&mesh.edata, CD_BWEIGHT, mesh.totedge);
->>>>>>> 18350ba0
     CustomData_free_layers(&mesh.edata, CD_FREESTYLE_EDGE, mesh.totedge);
     const int old_edges_num = mesh.totedge;
     mesh.totedge += edge_expand;

/*
 * ***** BEGIN GPL LICENSE BLOCK *****
 *
 * This program is free software; you can redistribute it and/or
 * modify it under the terms of the GNU General Public License
 * as published by the Free Software Foundation; either version 2
 * of the License, or (at your option) any later version.
 *
 * This program is distributed in the hope that it will be useful,
 * but WITHOUT ANY WARRANTY; without even the implied warranty of
 * MERCHANTABILITY or FITNESS FOR A PARTICULAR PURPOSE.  See the
 * GNU General Public License for more details.
 *
 * You should have received a copy of the GNU General Public License
 * along with this program; if not, write to the Free Software Foundation,
 * Inc., 51 Franklin Street, Fifth Floor, Boston, MA 02110-1301, USA.
 *
 * The Original Code is Copyright (C) 2005 Blender Foundation.
 * All rights reserved.
 *
 * The Original Code is: all of this file.
 *
 * Contributor(s): none yet.
 *
 * ***** END GPL LICENSE BLOCK *****
 */

#include "../node_shader_util.h"

/* **************** OUTPUT ******************** */

static bNodeSocketTemplate sh_node_displacement_in[] = {
	{	SOCK_FLOAT, 0, N_("Height"), 0.00f, 0.0f, 0.0f, 0.0f, 0.0f, 1000.0f},
	{	SOCK_FLOAT, 0, N_("Midlevel"), 0.0f, 0.0f, 0.0f, 0.0f, 0.0f, 1000.0f},
	{	SOCK_FLOAT, 0, N_("Scale"), 1.0f, 0.0f, 0.0f, 0.0f, 0.0f, 1000.0f},
	{	SOCK_VECTOR, 1, N_("Normal"), 0.0f, 0.0f, 0.0f, 1.0f, -1.0f, 1.0f, PROP_NONE, SOCK_HIDE_VALUE},
	{	-1, 0, ""	}
};

static bNodeSocketTemplate sh_node_displacement_out[] = {
	{	SOCK_VECTOR, 0, N_("Displacement"), 0.0f, 0.0f, 0.0f, 0.0f, 0.0f, 1.0f},
	{	-1, 0, ""	}
};

<<<<<<< HEAD
static int gpu_shader_displacement(GPUMaterial *mat, bNode *node, bNodeExecData *UNUSED(execdata), GPUNodeStack *in, GPUNodeStack *out)
=======
static void node_shader_init_displacement(bNodeTree *UNUSED(ntree), bNode *node)
>>>>>>> db989e1f
{
	node->custom1 = SHD_SPACE_OBJECT; /* space */

	/* Set default value here for backwards compatibility. */
	for (bNodeSocket *sock = node->inputs.first; sock; sock = sock->next) {
		if (STREQ(sock->name, "Midlevel")) {
			((bNodeSocketValueFloat *)sock->default_value)->value = 0.5f;
		}
	}
}

<<<<<<< HEAD
	return GPU_stack_link(mat, node, "node_displacement", in, out);
=======
static int gpu_shader_displacement(GPUMaterial *mat, bNode *node, bNodeExecData *UNUSED(execdata), GPUNodeStack *in, GPUNodeStack *out)
{
	if (!in[3].link) {
		GPU_link(mat, "direction_transform_m4v3", GPU_builtin(GPU_VIEW_NORMAL), GPU_builtin(GPU_INVERSE_VIEW_MATRIX), &in[3].link);
	}

	if(node->custom1 == SHD_SPACE_OBJECT) {
		return GPU_stack_link(mat, "node_displacement_object", in, out, GPU_builtin(GPU_OBJECT_MATRIX));
	}
	else {
		return GPU_stack_link(mat, "node_displacement_world", in, out, GPU_builtin(GPU_OBJECT_MATRIX));
	}
>>>>>>> db989e1f
}

/* node type definition */
void register_node_type_sh_displacement(void)
{
	static bNodeType ntype;

	sh_node_type_base(&ntype, SH_NODE_DISPLACEMENT, "Displacement", NODE_CLASS_OP_VECTOR, 0);
	node_type_compatibility(&ntype, NODE_NEW_SHADING);
	node_type_socket_templates(&ntype, sh_node_displacement_in, sh_node_displacement_out);
	node_type_storage(&ntype, "", NULL, NULL);
	node_type_init(&ntype, node_shader_init_displacement);
	node_type_gpu(&ntype, gpu_shader_displacement);

	nodeRegisterType(&ntype);
}<|MERGE_RESOLUTION|>--- conflicted
+++ resolved
@@ -42,11 +42,7 @@
 	{	-1, 0, ""	}
 };
 
-<<<<<<< HEAD
-static int gpu_shader_displacement(GPUMaterial *mat, bNode *node, bNodeExecData *UNUSED(execdata), GPUNodeStack *in, GPUNodeStack *out)
-=======
 static void node_shader_init_displacement(bNodeTree *UNUSED(ntree), bNode *node)
->>>>>>> db989e1f
 {
 	node->custom1 = SHD_SPACE_OBJECT; /* space */
 
@@ -58,9 +54,6 @@
 	}
 }
 
-<<<<<<< HEAD
-	return GPU_stack_link(mat, node, "node_displacement", in, out);
-=======
 static int gpu_shader_displacement(GPUMaterial *mat, bNode *node, bNodeExecData *UNUSED(execdata), GPUNodeStack *in, GPUNodeStack *out)
 {
 	if (!in[3].link) {
@@ -68,12 +61,11 @@
 	}
 
 	if(node->custom1 == SHD_SPACE_OBJECT) {
-		return GPU_stack_link(mat, "node_displacement_object", in, out, GPU_builtin(GPU_OBJECT_MATRIX));
+		return GPU_stack_link(mat, node, "node_displacement_object", in, out, GPU_builtin(GPU_OBJECT_MATRIX));
 	}
 	else {
-		return GPU_stack_link(mat, "node_displacement_world", in, out, GPU_builtin(GPU_OBJECT_MATRIX));
+		return GPU_stack_link(mat, node, "node_displacement_world", in, out, GPU_builtin(GPU_OBJECT_MATRIX));
 	}
->>>>>>> db989e1f
 }
 
 /* node type definition */

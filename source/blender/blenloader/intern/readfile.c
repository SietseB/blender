--- conflicted
+++ resolved
@@ -6460,7 +6460,6 @@
 	}
 }
 
-<<<<<<< HEAD
 static void do_version_shading_sys_250(FileData *fd, Library *lib, Main *main)
 {
 	Material *ma;
@@ -6486,7 +6485,8 @@
 	for(la= main->lamp.first; la; la= la->id.next)
 		if(la->ray_samp_method == LA_SAMP_CONSTANT)
 			la->ray_samp_method= LA_SAMP_HAMMERSLEY;
-=======
+}
+
 static void do_version_constraints_radians_degrees_250(ListBase *lb)
 {
 	bConstraint *con;
@@ -6513,7 +6513,6 @@
 			data->zmax *= M_PI/180.0;
 		}
 	}
->>>>>>> 59d85ae4
 }
 
 static void do_versions(FileData *fd, Library *lib, Main *main)
@@ -10645,17 +10644,11 @@
 			wo->ao_env_energy *= 0.5f;
 		}
 	}
-	
+
 	/* put 2.50 compatibility code here until next subversion bump */
-<<<<<<< HEAD
 	{
 		do_version_shading_sys_250(fd, lib, main);
 	}
-=======
-	//{
-	
-	//}
->>>>>>> 59d85ae4
 
 	/* WATCH IT!!!: pointers from libdata have not been converted yet here! */
 	/* WATCH IT 2!: Userdef struct init has to be in editors/interface/resources.c! */

--- conflicted
+++ resolved
@@ -1083,15 +1083,9 @@
         fd->reconstruct_info = DNA_reconstruct_info_create(
             fd->filesdna, fd->memsdna, fd->compflags);
         /* used to retrieve ID names from (bhead+1) */
-<<<<<<< HEAD
-        fd->id_name_offs = DNA_elem_offset(fd->filesdna, "ID", "char", "name[]");
-        BLI_assert(fd->id_name_offs != -1);
-        fd->id_asset_data_offs = DNA_elem_offset(
-=======
         fd->id_name_offset = DNA_elem_offset(fd->filesdna, "ID", "char", "name[]");
         BLI_assert(fd->id_name_offset != -1);
         fd->id_asset_data_offset = DNA_elem_offset(
->>>>>>> 330fecc9
             fd->filesdna, "ID", "AssetMetaData", "*asset_data");
 
         return true;
@@ -2860,11 +2854,7 @@
           SpaceFile *sfile = (SpaceFile *)sl;
           sfile->op = NULL;
           sfile->previews_timer = NULL;
-<<<<<<< HEAD
-          sfile->rebuild_flag = FILE_REBUILD_MAIN_FILES;
-=======
           sfile->tags = FILE_TAG_REBUILD_MAIN_FILES;
->>>>>>> 330fecc9
         }
         else if (sl->spacetype == SPACE_ACTION) {
           SpaceAction *saction = (SpaceAction *)sl;
@@ -3758,11 +3748,7 @@
 
 BHead *blo_read_asset_data_block(FileData *fd, BHead *bhead, AssetMetaData **r_asset_data)
 {
-<<<<<<< HEAD
-  BLI_assert(BKE_idtype_idcode_is_valid(bhead->code));
-=======
   BLI_assert(blo_bhead_is_id_valid_type(bhead));
->>>>>>> 330fecc9
 
   bhead = read_data_into_datamap(fd, bhead, "asset-data read");
 

/*
 * ***** BEGIN GPL LICENSE BLOCK *****
 *
 * This program is free software; you can redistribute it and/or
 * modify it under the terms of the GNU General Public License
 * as published by the Free Software Foundation; either version 2
 * of the License, or (at your option) any later version.
 *
 * This program is distributed in the hope that it will be useful,
 * but WITHOUT ANY WARRANTY; without even the implied warranty of
 * MERCHANTABILITY or FITNESS FOR A PARTICULAR PURPOSE.  See the
 * GNU General Public License for more details.
 *
 * You should have received a copy of the GNU General Public License
 * along with this program; if not, write to the Free Software Foundation,
 * Inc., 51 Franklin Street, Fifth Floor, Boston, MA 02110-1301, USA.
 *
 * The Original Code is Copyright (C) 2001-2002 by NaN Holding BV.
 * All rights reserved.
 *
 *
 * Contributor(s): Blender Foundation
 *
 * ***** END GPL LICENSE BLOCK *****
 *
 */

/** \file blender/blenloader/intern/readfile.c
 *  \ingroup blenloader
 */


#include "zlib.h"

#include <limits.h>
#include <stdio.h> // for printf fopen fwrite fclose sprintf FILE
#include <stdlib.h> // for getenv atoi
#include <stddef.h> // for offsetof
#include <fcntl.h> // for open
#include <string.h> // for strrchr strncmp strstr
#include <math.h> // for fabs
#include <stdarg.h> /* for va_start/end */
#include <time.h> /* for gmtime */

#include "BLI_utildefines.h"
#ifndef WIN32
#  include <unistd.h> // for read close
#else
#  include <io.h> // for open close read
#  include "winsock2.h"
#  include "BLI_winstuff.h"
#endif

/* allow readfile to use deprecated functionality */
#define DNA_DEPRECATED_ALLOW
/* Allow using DNA struct members that are marked as private for read/write.
 * Note: Each header that uses this needs to define its own way of handling
 * it. There's no generic implementation, direct use does nothing. */
#define DNA_PRIVATE_READ_WRITE_ALLOW

#include "DNA_anim_types.h"
#include "DNA_armature_types.h"
#include "DNA_actuator_types.h"
#include "DNA_brush_types.h"
#include "DNA_camera_types.h"
#include "DNA_cachefile_types.h"
#include "DNA_cloth_types.h"
#include "DNA_controller_types.h"
#include "DNA_constraint_types.h"
#include "DNA_dynamicpaint_types.h"
#include "DNA_effect_types.h"
#include "DNA_fileglobal_types.h"
#include "DNA_genfile.h"
#include "DNA_group_types.h"
#include "DNA_gpencil_types.h"
#include "DNA_hair_types.h"
#include "DNA_ipo_types.h"
#include "DNA_key_types.h"
#include "DNA_lattice_types.h"
#include "DNA_layer_types.h"
#include "DNA_lamp_types.h"
#include "DNA_linestyle_types.h"
#include "DNA_meta_types.h"
#include "DNA_material_types.h"
#include "DNA_mesh_types.h"
#include "DNA_meshdata_types.h"
#include "DNA_nla_types.h"
#include "DNA_node_types.h"
#include "DNA_object_fluidsim.h" // NT
#include "DNA_object_types.h"
#include "DNA_packedFile_types.h"
#include "DNA_particle_types.h"
#include "DNA_lightprobe_types.h"
#include "DNA_property_types.h"
#include "DNA_rigidbody_types.h"
#include "DNA_text_types.h"
#include "DNA_view3d_types.h"
#include "DNA_screen_types.h"
#include "DNA_sensor_types.h"
#include "DNA_sdna_types.h"
#include "DNA_scene_types.h"
#include "DNA_sequence_types.h"
#include "DNA_smoke_types.h"
#include "DNA_speaker_types.h"
#include "DNA_sound_types.h"
#include "DNA_space_types.h"
#include "DNA_vfont_types.h"
#include "DNA_workspace_types.h"
#include "DNA_world_types.h"
#include "DNA_movieclip_types.h"
#include "DNA_mask_types.h"

#include "RNA_access.h"

#include "MEM_guardedalloc.h"

#include "BLI_endian_switch.h"
#include "BLI_blenlib.h"
#include "BLI_math.h"
#include "BLI_threads.h"
#include "BLI_mempool.h"

#include "BLT_translation.h"

#include "BKE_action.h"
#include "BKE_armature.h"
#include "BKE_brush.h"
#include "BKE_cachefile.h"
#include "BKE_cloth.h"
#include "BKE_constraint.h"
#include "BKE_context.h"
#include "BKE_curve.h"
#include "BKE_effect.h"
#include "BKE_fcurve.h"
#include "BKE_global.h" // for G
#include "BKE_group.h"
#include "BKE_layer.h"
#include "BKE_library.h" // for which_libbase
#include "BKE_library_idmap.h"
#include "BKE_library_query.h"
#include "BKE_idcode.h"
#include "BKE_idprop.h"
#include "BKE_material.h"
#include "BKE_main.h" // for Main
#include "BKE_mesh.h" // for ME_ defines (patching)
#include "BKE_modifier.h"
#include "BKE_multires.h"
#include "BKE_node.h" // for tree type defines
#include "BKE_object.h"
#include "BKE_paint.h"
#include "BKE_particle.h"
#include "BKE_pointcache.h"
#include "BKE_report.h"
#include "BKE_sca.h" // for init_actuator
#include "BKE_scene.h"
#include "BKE_screen.h"
#include "BKE_sequencer.h"
#include "BKE_outliner_treehash.h"
#include "BKE_sound.h"
#include "BKE_colortools.h"
#include "BKE_workspace.h"

#include "DEG_depsgraph.h"

#include "NOD_common.h"
#include "NOD_socket.h"

#include "BLO_readfile.h"
#include "BLO_undofile.h"
#include "BLO_blend_defs.h"

#include "RE_engine.h"

#include "readfile.h"


#include <errno.h>

/**
 * READ
 * ====
 *
 * - Existing Library (#Main) push or free
 * - allocate new #Main
 * - load file
 * - read #SDNA
 * - for each LibBlock
 *   - read LibBlock
 *   - if a Library
 *     - make a new #Main
 *     - attach ID's to it
 *   - else
 *     - read associated 'direct data'
 *     - link direct data (internal and to LibBlock)
 * - read #FileGlobal
 * - read #USER data, only when indicated (file is ``~/X.XX/startup.blend``)
 * - free file
 * - per Library (per #Main)
 *   - read file
 *   - read #SDNA
 *   - find LibBlocks and attach #ID's to #Main
 *     - if external LibBlock
 *       - search all #Main's
 *         - or it's already read,
 *         - or not read yet
 *         - or make new #Main
 *   - per LibBlock
 *     - read recursive
 *     - read associated direct data
 *     - link direct data (internal and to LibBlock)
 *   - free file
 * - per Library with unread LibBlocks
 *   - read file
 *   - read #SDNA
 *   - per LibBlock
 *     - read recursive
 *     - read associated direct data
 *     - link direct data (internal and to LibBlock)
 *   - free file
 * - join all #Main's
 * - link all LibBlocks and indirect pointers to libblocks
 * - initialize #FileGlobal and copy pointers to #Global
 *
 * \note Still a weak point is the new-address function, that doesnt solve reading from
 * multiple files at the same time.
 * (added remark: oh, i thought that was solved? will look at that... (ton).
 */

/* use GHash for BHead name-based lookups (speeds up linking) */
#define USE_GHASH_BHEAD

/* Use GHash for restoring pointers by name */
#define USE_GHASH_RESTORE_POINTER

/***/

typedef struct OldNew {
	const void *old;
	void *newp;
	int nr;
} OldNew;

typedef struct OldNewMap {
	OldNew *entries;
	int nentries, entriessize;
	bool sorted;
	int lasthit;
} OldNewMap;


/* local prototypes */
static void *read_struct(FileData *fd, BHead *bh, const char *blockname);
static void direct_link_modifiers(FileData *fd, ListBase *lb);
static BHead *find_bhead_from_code_name(FileData *fd, const short idcode, const char *name);
static BHead *find_bhead_from_idname(FileData *fd, const char *idname);
static SceneCollection *get_scene_collection_active_or_create(struct Scene *scene, struct SceneLayer *sl, const short flag);

/* this function ensures that reports are printed,
 * in the case of libraray linking errors this is important!
 *
 * bit kludge but better then doubling up on prints,
 * we could alternatively have a versions of a report function which forces printing - campbell
 */

void blo_reportf_wrap(ReportList *reports, ReportType type, const char *format, ...)
{
	char fixed_buf[1024]; /* should be long enough */
	
	va_list args;
	
	va_start(args, format);
	vsnprintf(fixed_buf, sizeof(fixed_buf), format, args);
	va_end(args);
	
	fixed_buf[sizeof(fixed_buf) - 1] = '\0';
	
	BKE_report(reports, type, fixed_buf);
	
	if (G.background == 0) {
		printf("%s: %s\n", BKE_report_type_str(type), fixed_buf);
	}
}

/* for reporting linking messages */
static const char *library_parent_filepath(Library *lib)
{
	return lib->parent ? lib->parent->filepath : "<direct>";
}

static OldNewMap *oldnewmap_new(void) 
{
	OldNewMap *onm= MEM_callocN(sizeof(*onm), "OldNewMap");
	
	onm->entriessize = 1024;
	onm->entries = MEM_mallocN(sizeof(*onm->entries)*onm->entriessize, "OldNewMap.entries");
	
	return onm;
}

static int verg_oldnewmap(const void *v1, const void *v2)
{
	const struct OldNew *x1=v1, *x2=v2;
	
	if (x1->old > x2->old) return 1;
	else if (x1->old < x2->old) return -1;
	return 0;
}


static void oldnewmap_sort(FileData *fd) 
{
	BLI_assert(fd->libmap->sorted == false);
	qsort(fd->libmap->entries, fd->libmap->nentries, sizeof(OldNew), verg_oldnewmap);
	fd->libmap->sorted = 1;
}

/* nr is zero for data, and ID code for libdata */
static void oldnewmap_insert(OldNewMap *onm, const void *oldaddr, void *newaddr, int nr)
{
	OldNew *entry;
	
	if (oldaddr==NULL || newaddr==NULL) return;
	
	if (UNLIKELY(onm->nentries == onm->entriessize)) {
		onm->entriessize *= 2;
		onm->entries = MEM_reallocN(onm->entries, sizeof(*onm->entries) * onm->entriessize);
	}

	entry = &onm->entries[onm->nentries++];
	entry->old = oldaddr;
	entry->newp = newaddr;
	entry->nr = nr;
}

void blo_do_versions_oldnewmap_insert(OldNewMap *onm, const void *oldaddr, void *newaddr, int nr)
{
	oldnewmap_insert(onm, oldaddr, newaddr, nr);
}

/**
 * Do a full search (no state).
 *
 * \param lasthit: Use as a reference position to avoid a full search
 * from either end of the array, giving more efficient lookups.
 *
 * \note This would seem an ideal case for hash or btree lookups.
 * However the data is written in-order, using the \a lasthit will normally avoid calling this function.
 * Creating a btree/hash structure adds overhead for the common-case to optimize the corner-case
 * (since most entries will never be retrieved).
 * So just keep full lookups as a fall-back.
 */
static int oldnewmap_lookup_entry_full(const OldNewMap *onm, const void *addr, int lasthit)
{
	const int nentries = onm->nentries;
	const OldNew *entries = onm->entries;
	int i;

	/* search relative to lasthit where possible */
	if (lasthit >= 0 && lasthit < nentries) {

		/* search forwards */
		i = lasthit;
		while (++i != nentries) {
			if (entries[i].old == addr) {
				return i;
			}
		}

		/* search backwards */
		i = lasthit + 1;
		while (i--) {
			if (entries[i].old == addr) {
				return i;
			}
		}
	}
	else {
		/* search backwards (full) */
		i = nentries;
		while (i--) {
			if (entries[i].old == addr) {
				return i;
			}
		}
	}

	return -1;
}

static void *oldnewmap_lookup_and_inc(OldNewMap *onm, const void *addr, bool increase_users)
{
	int i;
	
	if (addr == NULL) return NULL;
	
	if (onm->lasthit < onm->nentries-1) {
		OldNew *entry = &onm->entries[++onm->lasthit];
		
		if (entry->old == addr) {
			if (increase_users)
				entry->nr++;
			return entry->newp;
		}
	}
	
	i = oldnewmap_lookup_entry_full(onm, addr, onm->lasthit);
	if (i != -1) {
		OldNew *entry = &onm->entries[i];
		BLI_assert(entry->old == addr);
		onm->lasthit = i;
		if (increase_users)
			entry->nr++;
		return entry->newp;
	}
	
	return NULL;
}

/* for libdata, nr has ID code, no increment */
static void *oldnewmap_liblookup(OldNewMap *onm, const void *addr, const void *lib)
{
	if (addr == NULL) {
		return NULL;
	}

	/* lasthit works fine for non-libdata, linking there is done in same sequence as writing */
	if (onm->sorted) {
		const OldNew entry_s = {.old = addr};
		OldNew *entry = bsearch(&entry_s, onm->entries, onm->nentries, sizeof(OldNew), verg_oldnewmap);
		if (entry) {
			ID *id = entry->newp;

			if (id && (!lib || id->lib)) {
				return id;
			}
		}
	}
	else {
		/* note, this can be a bottle neck when loading some files */
		const int i = oldnewmap_lookup_entry_full(onm, addr, -1);
		if (i != -1) {
			OldNew *entry = &onm->entries[i];
			ID *id = entry->newp;
			BLI_assert(entry->old == addr);
			if (id && (!lib || id->lib)) {
				return id;
			}
		}
	}

	return NULL;
}

static void oldnewmap_free_unused(OldNewMap *onm) 
{
	int i;

	for (i = 0; i < onm->nentries; i++) {
		OldNew *entry = &onm->entries[i];
		if (entry->nr == 0) {
			MEM_freeN(entry->newp);
			entry->newp = NULL;
		}
	}
}

static void oldnewmap_clear(OldNewMap *onm) 
{
	onm->nentries = 0;
	onm->lasthit = 0;
}

static void oldnewmap_free(OldNewMap *onm) 
{
	MEM_freeN(onm->entries);
	MEM_freeN(onm);
}

/***/

static void read_libraries(FileData *basefd, ListBase *mainlist);

/* ************ help functions ***************** */

static void add_main_to_main(Main *mainvar, Main *from)
{
	ListBase *lbarray[MAX_LIBARRAY], *fromarray[MAX_LIBARRAY];
	int a;
	
	set_listbasepointers(mainvar, lbarray);
	a = set_listbasepointers(from, fromarray);
	while (a--) {
		BLI_movelisttolist(lbarray[a], fromarray[a]);
	}
}

void blo_join_main(ListBase *mainlist)
{
	Main *tojoin, *mainl;
	
	mainl = mainlist->first;
	while ((tojoin = mainl->next)) {
		add_main_to_main(mainl, tojoin);
		BLI_remlink(mainlist, tojoin);
		BKE_main_free(tojoin);
	}
}

static void split_libdata(ListBase *lb_src, Main **lib_main_array, const unsigned int lib_main_array_len)
{
	for (ID *id = lb_src->first, *idnext; id; id = idnext) {
		idnext = id->next;

		if (id->lib) {
			if (((unsigned int)id->lib->temp_index < lib_main_array_len) &&
			    /* this check should never fail, just incase 'id->lib' is a dangling pointer. */
			    (lib_main_array[id->lib->temp_index]->curlib == id->lib))
			{
				Main *mainvar = lib_main_array[id->lib->temp_index];
				ListBase *lb_dst = which_libbase(mainvar, GS(id->name));
				BLI_remlink(lb_src, id);
				BLI_addtail(lb_dst, id);
			}
			else {
				printf("%s: invalid library for '%s'\n", __func__, id->name);
				BLI_assert(0);
			}
		}
	}
}

void blo_split_main(ListBase *mainlist, Main *main)
{
	mainlist->first = mainlist->last = main;
	main->next = NULL;
	
	if (BLI_listbase_is_empty(&main->library))
		return;
	
	/* (Library.temp_index -> Main), lookup table */
	const unsigned int lib_main_array_len = BLI_listbase_count(&main->library);
	Main             **lib_main_array     = MEM_mallocN(lib_main_array_len * sizeof(*lib_main_array), __func__);

	int i = 0;
	for (Library *lib = main->library.first; lib; lib = lib->id.next, i++) {
		Main *libmain = BKE_main_new();
		libmain->curlib = lib;
		libmain->versionfile = lib->versionfile;
		libmain->subversionfile = lib->subversionfile;
		BLI_addtail(mainlist, libmain);
		lib->temp_index = i;
		lib_main_array[i] = libmain;
	}
	
	ListBase *lbarray[MAX_LIBARRAY];
	i = set_listbasepointers(main, lbarray);
	while (i--) {
		split_libdata(lbarray[i], lib_main_array, lib_main_array_len);
	}

	MEM_freeN(lib_main_array);
}

static void read_file_version(FileData *fd, Main *main)
{
	BHead *bhead;
	
	for (bhead= blo_firstbhead(fd); bhead; bhead= blo_nextbhead(fd, bhead)) {
		if (bhead->code == GLOB) {
			FileGlobal *fg= read_struct(fd, bhead, "Global");
			if (fg) {
				main->subversionfile= fg->subversion;
				main->minversionfile= fg->minversion;
				main->minsubversionfile= fg->minsubversion;
				MEM_freeN(fg);
			}
			else if (bhead->code == ENDB)
				break;
		}
	}
	if (main->curlib) {
		main->curlib->versionfile = main->versionfile;
		main->curlib->subversionfile = main->subversionfile;
	}
}

#ifdef USE_GHASH_BHEAD
static void read_file_bhead_idname_map_create(FileData *fd)
{
	BHead *bhead;

	/* dummy values */
	bool is_link = false;
	int code_prev = ENDB;
	unsigned int reserve = 0;

	for (bhead = blo_firstbhead(fd); bhead; bhead = blo_nextbhead(fd, bhead)) {
		if (code_prev != bhead->code) {
			code_prev = bhead->code;
			is_link = BKE_idcode_is_valid(code_prev) ? BKE_idcode_is_linkable(code_prev) : false;
		}

		if (is_link) {
			reserve += 1;
		}
	}

	BLI_assert(fd->bhead_idname_hash == NULL);

	fd->bhead_idname_hash = BLI_ghash_str_new_ex(__func__, reserve);

	for (bhead = blo_firstbhead(fd); bhead; bhead = blo_nextbhead(fd, bhead)) {
		if (code_prev != bhead->code) {
			code_prev = bhead->code;
			is_link = BKE_idcode_is_valid(code_prev) ? BKE_idcode_is_linkable(code_prev) : false;
		}

		if (is_link) {
			BLI_ghash_insert(fd->bhead_idname_hash, (void *)bhead_id_name(fd, bhead), bhead);
		}
	}
}
#endif


static Main *blo_find_main(FileData *fd, const char *filepath, const char *relabase)
{
	ListBase *mainlist = fd->mainlist;
	Main *m;
	Library *lib;
	char name1[FILE_MAX];
	
	BLI_strncpy(name1, filepath, sizeof(name1));
	BLI_cleanup_path(relabase, name1);
	
//	printf("blo_find_main: relabase  %s\n", relabase);
//	printf("blo_find_main: original in  %s\n", filepath);
//	printf("blo_find_main: converted to %s\n", name1);
	
	for (m = mainlist->first; m; m = m->next) {
		const char *libname = (m->curlib) ? m->curlib->filepath : m->name;
		
		if (BLI_path_cmp(name1, libname) == 0) {
			if (G.debug & G_DEBUG) printf("blo_find_main: found library %s\n", libname);
			return m;
		}
	}
	
	m = BKE_main_new();
	BLI_addtail(mainlist, m);
	
	/* Add library datablock itself to 'main' Main, since libraries are **never** linked data.
	 * Fixes bug where you could end with all ID_LI datablocks having the same name... */
	lib = BKE_libblock_alloc(mainlist->first, ID_LI, "Lib", 0);
	lib->id.us = ID_FAKE_USERS(lib);  /* Important, consistency with main ID reading code from read_libblock(). */
	BLI_strncpy(lib->name, filepath, sizeof(lib->name));
	BLI_strncpy(lib->filepath, name1, sizeof(lib->filepath));
	
	m->curlib = lib;
	
	read_file_version(fd, m);
	
	if (G.debug & G_DEBUG) printf("blo_find_main: added new lib %s\n", filepath);
	return m;
}


/* ************ FILE PARSING ****************** */

static void switch_endian_bh4(BHead4 *bhead)
{
	/* the ID_.. codes */
	if ((bhead->code & 0xFFFF)==0) bhead->code >>= 16;
	
	if (bhead->code != ENDB) {
		BLI_endian_switch_int32(&bhead->len);
		BLI_endian_switch_int32(&bhead->SDNAnr);
		BLI_endian_switch_int32(&bhead->nr);
	}
}

static void switch_endian_bh8(BHead8 *bhead)
{
	/* the ID_.. codes */
	if ((bhead->code & 0xFFFF)==0) bhead->code >>= 16;
	
	if (bhead->code != ENDB) {
		BLI_endian_switch_int32(&bhead->len);
		BLI_endian_switch_int32(&bhead->SDNAnr);
		BLI_endian_switch_int32(&bhead->nr);
	}
}

static void bh4_from_bh8(BHead *bhead, BHead8 *bhead8, int do_endian_swap)
{
	BHead4 *bhead4 = (BHead4 *) bhead;
	int64_t old;

	bhead4->code = bhead8->code;
	bhead4->len = bhead8->len;

	if (bhead4->code != ENDB) {
		/* perform a endian swap on 64bit pointers, otherwise the pointer might map to zero
		 * 0x0000000000000000000012345678 would become 0x12345678000000000000000000000000
		 */
		if (do_endian_swap) {
			BLI_endian_switch_int64(&bhead8->old);
		}
		
		/* this patch is to avoid a long long being read from not-eight aligned positions
		 * is necessary on any modern 64bit architecture) */
		memcpy(&old, &bhead8->old, 8);
		bhead4->old = (int) (old >> 3);
		
		bhead4->SDNAnr = bhead8->SDNAnr;
		bhead4->nr = bhead8->nr;
	}
}

static void bh8_from_bh4(BHead *bhead, BHead4 *bhead4)
{
	BHead8 *bhead8 = (BHead8 *) bhead;
	
	bhead8->code = bhead4->code;
	bhead8->len = bhead4->len;
	
	if (bhead8->code != ENDB) {
		bhead8->old = bhead4->old;
		bhead8->SDNAnr = bhead4->SDNAnr;
		bhead8->nr= bhead4->nr;
	}
}

static BHeadN *get_bhead(FileData *fd)
{
	BHeadN *new_bhead = NULL;
	int readsize;
	
	if (fd) {
		if (!fd->eof) {
			/* initializing to zero isn't strictly needed but shuts valgrind up
			 * since uninitialized memory gets compared */
			BHead8 bhead8 = {0};
			BHead4 bhead4 = {0};
			BHead  bhead = {0};
			
			/* First read the bhead structure.
			 * Depending on the platform the file was written on this can
			 * be a big or little endian BHead4 or BHead8 structure.
			 *
			 * As usual 'ENDB' (the last *partial* bhead of the file)
			 * needs some special handling. We don't want to EOF just yet.
			 */
			if (fd->flags & FD_FLAGS_FILE_POINTSIZE_IS_4) {
				bhead4.code = DATA;
				readsize = fd->read(fd, &bhead4, sizeof(bhead4));
				
				if (readsize == sizeof(bhead4) || bhead4.code == ENDB) {
					if (fd->flags & FD_FLAGS_SWITCH_ENDIAN) {
						switch_endian_bh4(&bhead4);
					}
					
					if (fd->flags & FD_FLAGS_POINTSIZE_DIFFERS) {
						bh8_from_bh4(&bhead, &bhead4);
					}
					else {
						memcpy(&bhead, &bhead4, sizeof(bhead));
					}
				}
				else {
					fd->eof = 1;
					bhead.len= 0;
				}
			}
			else {
				bhead8.code = DATA;
				readsize = fd->read(fd, &bhead8, sizeof(bhead8));
				
				if (readsize == sizeof(bhead8) || bhead8.code == ENDB) {
					if (fd->flags & FD_FLAGS_SWITCH_ENDIAN) {
						switch_endian_bh8(&bhead8);
					}
					
					if (fd->flags & FD_FLAGS_POINTSIZE_DIFFERS) {
						bh4_from_bh8(&bhead, &bhead8, (fd->flags & FD_FLAGS_SWITCH_ENDIAN));
					}
					else {
						memcpy(&bhead, &bhead8, sizeof(bhead));
					}
				}
				else {
					fd->eof = 1;
					bhead.len= 0;
				}
			}
			
			/* make sure people are not trying to pass bad blend files */
			if (bhead.len < 0) fd->eof = 1;
			
			/* bhead now contains the (converted) bhead structure. Now read
			 * the associated data and put everything in a BHeadN (creative naming !)
			 */
			if (!fd->eof) {
				new_bhead = MEM_mallocN(sizeof(BHeadN) + bhead.len, "new_bhead");
				if (new_bhead) {
					new_bhead->next = new_bhead->prev = NULL;
					new_bhead->bhead = bhead;
					
					readsize = fd->read(fd, new_bhead + 1, bhead.len);
					
					if (readsize != bhead.len) {
						fd->eof = 1;
						MEM_freeN(new_bhead);
						new_bhead = NULL;
					}
				}
				else {
					fd->eof = 1;
				}
			}
		}
	}

	/* We've read a new block. Now add it to the list
	 * of blocks.
	 */
	if (new_bhead) {
		BLI_addtail(&fd->listbase, new_bhead);
	}
	
	return(new_bhead);
}

BHead *blo_firstbhead(FileData *fd)
{
	BHeadN *new_bhead;
	BHead *bhead = NULL;
	
	/* Rewind the file
	 * Read in a new block if necessary
	 */
	new_bhead = fd->listbase.first;
	if (new_bhead == NULL) {
		new_bhead = get_bhead(fd);
	}
	
	if (new_bhead) {
		bhead = &new_bhead->bhead;
	}
	
	return(bhead);
}

BHead *blo_prevbhead(FileData *UNUSED(fd), BHead *thisblock)
{
	BHeadN *bheadn = (BHeadN *)POINTER_OFFSET(thisblock, -offsetof(BHeadN, bhead));
	BHeadN *prev = bheadn->prev;
	
	return (prev) ? &prev->bhead : NULL;
}

BHead *blo_nextbhead(FileData *fd, BHead *thisblock)
{
	BHeadN *new_bhead = NULL;
	BHead *bhead = NULL;
	
	if (thisblock) {
		/* bhead is actually a sub part of BHeadN
		 * We calculate the BHeadN pointer from the BHead pointer below */
		new_bhead = (BHeadN *)POINTER_OFFSET(thisblock, -offsetof(BHeadN, bhead));
		
		/* get the next BHeadN. If it doesn't exist we read in the next one */
		new_bhead = new_bhead->next;
		if (new_bhead == NULL) {
			new_bhead = get_bhead(fd);
		}
	}
	
	if (new_bhead) {
		/* here we do the reverse:
		 * go from the BHeadN pointer to the BHead pointer */
		bhead = &new_bhead->bhead;
	}
	
	return(bhead);
}

/* Warning! Caller's responsibility to ensure given bhead **is** and ID one! */
const char *bhead_id_name(const FileData *fd, const BHead *bhead)
{
	return (const char *)POINTER_OFFSET(bhead, sizeof(*bhead) + fd->id_name_offs);
}

static void decode_blender_header(FileData *fd)
{
	char header[SIZEOFBLENDERHEADER], num[4];
	int readsize;
	
	/* read in the header data */
	readsize = fd->read(fd, header, sizeof(header));
	
	if (readsize == sizeof(header)) {
		if (STREQLEN(header, "BLENDER", 7)) {
			fd->flags |= FD_FLAGS_FILE_OK;
			
			/* what size are pointers in the file ? */
			if (header[7]=='_') {
				fd->flags |= FD_FLAGS_FILE_POINTSIZE_IS_4;
				if (sizeof(void *) != 4) {
					fd->flags |= FD_FLAGS_POINTSIZE_DIFFERS;
				}
			}
			else {
				if (sizeof(void *) != 8) {
					fd->flags |= FD_FLAGS_POINTSIZE_DIFFERS;
				}
			}
			
			/* is the file saved in a different endian
			 * than we need ?
			 */
			if (((header[8] == 'v') ? L_ENDIAN : B_ENDIAN) != ENDIAN_ORDER) {
				fd->flags |= FD_FLAGS_SWITCH_ENDIAN;
			}
			
			/* get the version number */
			memcpy(num, header + 9, 3);
			num[3] = 0;
			fd->fileversion = atoi(num);
		}
	}
}

/**
 * \return Success if the file is read correctly, else set \a r_error_message.
 */
static bool read_file_dna(FileData *fd, const char **r_error_message)
{
	BHead *bhead;
	
	for (bhead = blo_firstbhead(fd); bhead; bhead = blo_nextbhead(fd, bhead)) {
		if (bhead->code == DNA1) {
			const bool do_endian_swap = (fd->flags & FD_FLAGS_SWITCH_ENDIAN) != 0;
			
			fd->filesdna = DNA_sdna_from_data(&bhead[1], bhead->len, do_endian_swap, true, r_error_message);
			if (fd->filesdna) {
				fd->compflags = DNA_struct_get_compareflags(fd->filesdna, fd->memsdna);
				/* used to retrieve ID names from (bhead+1) */
				fd->id_name_offs = DNA_elem_offset(fd->filesdna, "ID", "char", "name[]");

				return true;
			}
			else {
				return false;
			}
			
		}
		else if (bhead->code == ENDB)
			break;
	}
	
	*r_error_message = "Missing DNA block";
	return false;
}

static int *read_file_thumbnail(FileData *fd)
{
	BHead *bhead;
	int *blend_thumb = NULL;

	for (bhead = blo_firstbhead(fd); bhead; bhead = blo_nextbhead(fd, bhead)) {
		if (bhead->code == TEST) {
			const bool do_endian_swap = (fd->flags & FD_FLAGS_SWITCH_ENDIAN) != 0;
			int *data = (int *)(bhead + 1);

			if (bhead->len < (2 * sizeof(int))) {
				break;
			}

			if (do_endian_swap) {
				BLI_endian_switch_int32(&data[0]);
				BLI_endian_switch_int32(&data[1]);
			}

			if (bhead->len < BLEN_THUMB_MEMSIZE_FILE(data[0], data[1])) {
				break;
			}

			blend_thumb = data;
			break;
		}
		else if (bhead->code != REND) {
			/* Thumbnail is stored in TEST immediately after first REND... */
			break;
		}
	}

	return blend_thumb;
}

static int fd_read_from_file(FileData *filedata, void *buffer, unsigned int size)
{
	int readsize = read(filedata->filedes, buffer, size);
	
	if (readsize < 0) {
		readsize = EOF;
	}
	else {
		filedata->seek += readsize;
	}
	
	return readsize;
}

static int fd_read_gzip_from_file(FileData *filedata, void *buffer, unsigned int size)
{
	int readsize = gzread(filedata->gzfiledes, buffer, size);
	
	if (readsize < 0) {
		readsize = EOF;
	}
	else {
		filedata->seek += readsize;
	}
	
	return (readsize);
}

static int fd_read_from_memory(FileData *filedata, void *buffer, unsigned int size)
{
	/* don't read more bytes then there are available in the buffer */
	int readsize = (int)MIN2(size, (unsigned int)(filedata->buffersize - filedata->seek));
	
	memcpy(buffer, filedata->buffer + filedata->seek, readsize);
	filedata->seek += readsize;
	
	return (readsize);
}

static int fd_read_from_memfile(FileData *filedata, void *buffer, unsigned int size)
{
	static unsigned int seek = (1<<30);	/* the current position */
	static unsigned int offset = 0;		/* size of previous chunks */
	static MemFileChunk *chunk = NULL;
	unsigned int chunkoffset, readsize, totread;
	
	if (size == 0) return 0;
	
	if (seek != (unsigned int)filedata->seek) {
		chunk = filedata->memfile->chunks.first;
		seek = 0;
		
		while (chunk) {
			if (seek + chunk->size > (unsigned) filedata->seek) break;
			seek += chunk->size;
			chunk = chunk->next;
		}
		offset = seek;
		seek = filedata->seek;
	}
	
	if (chunk) {
		totread = 0;
		
		do {
			/* first check if it's on the end if current chunk */
			if (seek-offset == chunk->size) {
				offset += chunk->size;
				chunk = chunk->next;
			}
			
			/* debug, should never happen */
			if (chunk == NULL) {
				printf("illegal read, chunk zero\n");
				return 0;
			}
			
			chunkoffset = seek-offset;
			readsize = size-totread;
			
			/* data can be spread over multiple chunks, so clamp size
			 * to within this chunk, and then it will read further in
			 * the next chunk */
			if (chunkoffset+readsize > chunk->size)
				readsize= chunk->size-chunkoffset;
			
			memcpy(POINTER_OFFSET(buffer, totread), chunk->buf + chunkoffset, readsize);
			totread += readsize;
			filedata->seek += readsize;
			seek += readsize;
		} while (totread < size);
		
		return totread;
	}
	
	return 0;
}

static FileData *filedata_new(void)
{
	FileData *fd = MEM_callocN(sizeof(FileData), "FileData");
	
	fd->filedes = -1;
	fd->gzfiledes = NULL;

	fd->memsdna = DNA_sdna_current_get();

	fd->datamap = oldnewmap_new();
	fd->globmap = oldnewmap_new();
	fd->libmap = oldnewmap_new();
	
	return fd;
}

static FileData *blo_decode_and_check(FileData *fd, ReportList *reports)
{
	decode_blender_header(fd);
	
	if (fd->flags & FD_FLAGS_FILE_OK) {
		const char *error_message = NULL;
		if (read_file_dna(fd, &error_message) == false) {
			BKE_reportf(reports, RPT_ERROR,
			            "Failed to read blend file '%s': %s",
			            fd->relabase, error_message);
			blo_freefiledata(fd);
			fd = NULL;
		}
	}
	else {
		BKE_reportf(reports, RPT_ERROR, "Failed to read blend file '%s', not a blend file", fd->relabase);
		blo_freefiledata(fd);
		fd = NULL;
	}
	
	return fd;
}

/* cannot be called with relative paths anymore! */
/* on each new library added, it now checks for the current FileData and expands relativeness */
FileData *blo_openblenderfile(const char *filepath, ReportList *reports)
{
	gzFile gzfile;
	errno = 0;
	gzfile = BLI_gzopen(filepath, "rb");
	
	if (gzfile == (gzFile)Z_NULL) {
		BKE_reportf(reports, RPT_WARNING, "Unable to open '%s': %s",
		            filepath, errno ? strerror(errno) : TIP_("unknown error reading file"));
		return NULL;
	}
	else {
		FileData *fd = filedata_new();
		fd->gzfiledes = gzfile;
		fd->read = fd_read_gzip_from_file;
		
		/* needed for library_append and read_libraries */
		BLI_strncpy(fd->relabase, filepath, sizeof(fd->relabase));
		
		return blo_decode_and_check(fd, reports);
	}
}

/**
 * Same as blo_openblenderfile(), but does not reads DNA data, only header. Use it for light access
 * (e.g. thumbnail reading).
 */
static FileData *blo_openblenderfile_minimal(const char *filepath)
{
	gzFile gzfile;
	errno = 0;
	gzfile = BLI_gzopen(filepath, "rb");

	if (gzfile != (gzFile)Z_NULL) {
		FileData *fd = filedata_new();
		fd->gzfiledes = gzfile;
		fd->read = fd_read_gzip_from_file;

		decode_blender_header(fd);

		if (fd->flags & FD_FLAGS_FILE_OK) {
			return fd;
		}

		blo_freefiledata(fd);
	}

	return NULL;
}

static int fd_read_gzip_from_memory(FileData *filedata, void *buffer, unsigned int size)
{
	int err;

	filedata->strm.next_out = (Bytef *) buffer;
	filedata->strm.avail_out = size;

	// Inflate another chunk.
	err = inflate (&filedata->strm, Z_SYNC_FLUSH);

	if (err == Z_STREAM_END) {
		return 0;
	}
	else if (err != Z_OK) {
		printf("fd_read_gzip_from_memory: zlib error\n");
		return 0;
	}

	filedata->seek += size;

	return (size);
}

static int fd_read_gzip_from_memory_init(FileData *fd)
{

	fd->strm.next_in = (Bytef *) fd->buffer;
	fd->strm.avail_in = fd->buffersize;
	fd->strm.total_out = 0;
	fd->strm.zalloc = Z_NULL;
	fd->strm.zfree = Z_NULL;
	
	if (inflateInit2(&fd->strm, (16+MAX_WBITS)) != Z_OK)
		return 0;

	fd->read = fd_read_gzip_from_memory;
	
	return 1;
}

FileData *blo_openblendermemory(const void *mem, int memsize, ReportList *reports)
{
	if (!mem || memsize<SIZEOFBLENDERHEADER) {
		BKE_report(reports, RPT_WARNING, (mem) ? TIP_("Unable to read"): TIP_("Unable to open"));
		return NULL;
	}
	else {
		FileData *fd = filedata_new();
		const char *cp = mem;
		
		fd->buffer = mem;
		fd->buffersize = memsize;
		
		/* test if gzip */
		if (cp[0] == 0x1f && cp[1] == 0x8b) {
			if (0 == fd_read_gzip_from_memory_init(fd)) {
				blo_freefiledata(fd);
				return NULL;
			}
		}
		else
			fd->read = fd_read_from_memory;
			
		fd->flags |= FD_FLAGS_NOT_MY_BUFFER;

		return blo_decode_and_check(fd, reports);
	}
}

FileData *blo_openblendermemfile(MemFile *memfile, ReportList *reports)
{
	if (!memfile) {
		BKE_report(reports, RPT_WARNING, "Unable to open blend <memory>");
		return NULL;
	}
	else {
		FileData *fd = filedata_new();
		fd->memfile = memfile;
		
		fd->read = fd_read_from_memfile;
		fd->flags |= FD_FLAGS_NOT_MY_BUFFER;
		
		return blo_decode_and_check(fd, reports);
	}
}


void blo_freefiledata(FileData *fd)
{
	if (fd) {
		if (fd->filedes != -1) {
			close(fd->filedes);
		}
		
		if (fd->gzfiledes != NULL) {
			gzclose(fd->gzfiledes);
		}
		
		if (fd->strm.next_in) {
			if (inflateEnd(&fd->strm) != Z_OK) {
				printf("close gzip stream error\n");
			}
		}
		
		if (fd->buffer && !(fd->flags & FD_FLAGS_NOT_MY_BUFFER)) {
			MEM_freeN((void *)fd->buffer);
			fd->buffer = NULL;
		}
		
		// Free all BHeadN data blocks
		BLI_freelistN(&fd->listbase);

		if (fd->filesdna)
			DNA_sdna_free(fd->filesdna);
		if (fd->compflags)
			MEM_freeN((void *)fd->compflags);
		
		if (fd->datamap)
			oldnewmap_free(fd->datamap);
		if (fd->globmap)
			oldnewmap_free(fd->globmap);
		if (fd->imamap)
			oldnewmap_free(fd->imamap);
		if (fd->movieclipmap)
			oldnewmap_free(fd->movieclipmap);
		if (fd->soundmap)
			oldnewmap_free(fd->soundmap);
		if (fd->packedmap)
			oldnewmap_free(fd->packedmap);
		if (fd->libmap && !(fd->flags & FD_FLAGS_NOT_MY_LIBMAP))
			oldnewmap_free(fd->libmap);
		if (fd->bheadmap)
			MEM_freeN(fd->bheadmap);
		
#ifdef USE_GHASH_BHEAD
		if (fd->bhead_idname_hash) {
			BLI_ghash_free(fd->bhead_idname_hash, NULL, NULL);
		}
#endif

		MEM_freeN(fd);
	}
}

/* ************ DIV ****************** */

/**
 * Check whether given path ends with a blend file compatible extension (.blend, .ble or .blend.gz).
 *
 * \param str The path to check.
 * \return true is this path ends with a blender file extension.
 */
bool BLO_has_bfile_extension(const char *str)
{
	const char *ext_test[4] = {".blend", ".ble", ".blend.gz", NULL};
	return BLI_testextensie_array(str, ext_test);
}

/**
 * Try to explode given path into its 'library components' (i.e. a .blend file, id type/group, and datablock itself).
 *
 * \param path the full path to explode.
 * \param r_dir the string that'll contain path up to blend file itself ('library' path).
 *              WARNING! Must be FILE_MAX_LIBEXTRA long (it also stores group and name strings)!
 * \param r_group the string that'll contain 'group' part of the path, if any. May be NULL.
 * \param r_name the string that'll contain data's name part of the path, if any. May be NULL.
 * \return true if path contains a blend file.
 */
bool BLO_library_path_explode(const char *path, char *r_dir, char **r_group, char **r_name)
{
	/* We might get some data names with slashes, so we have to go up in path until we find blend file itself,
	 * then we now next path item is group, and everything else is data name. */
	char *slash = NULL, *prev_slash = NULL, c = '\0';

	r_dir[0] = '\0';
	if (r_group) {
		*r_group = NULL;
	}
	if (r_name) {
		*r_name = NULL;
	}

	/* if path leads to an existing directory, we can be sure we're not (in) a library */
	if (BLI_is_dir(path)) {
		return false;
	}

	strcpy(r_dir, path);

	while ((slash = (char *)BLI_last_slash(r_dir))) {
		char tc = *slash;
		*slash = '\0';
		if (BLO_has_bfile_extension(r_dir) && BLI_is_file(r_dir)) {
			break;
		}

		if (prev_slash) {
			*prev_slash = c;
		}
		prev_slash = slash;
		c = tc;
	}

	if (!slash) {
		return false;
	}

	if (slash[1] != '\0') {
		BLI_assert(strlen(slash + 1) < BLO_GROUP_MAX);
		if (r_group) {
			*r_group = slash + 1;
		}
	}

	if (prev_slash && (prev_slash[1] != '\0')) {
		BLI_assert(strlen(prev_slash + 1) < MAX_ID_NAME - 2);
		if (r_name) {
			*r_name = prev_slash + 1;
		}
	}

	return true;
}

/**
 * Does a very light reading of given .blend file to extract its stored thumbnail.
 *
 * \param filepath The path of the file to extract thumbnail from.
 * \return The raw thumbnail
 *         (MEM-allocated, as stored in file, use BKE_main_thumbnail_to_imbuf() to convert it to ImBuf image).
 */
BlendThumbnail *BLO_thumbnail_from_file(const char *filepath)
{
	FileData *fd;
	BlendThumbnail *data;
	int *fd_data;

	fd = blo_openblenderfile_minimal(filepath);
	fd_data = fd ? read_file_thumbnail(fd) : NULL;

	if (fd_data) {
		const size_t sz = BLEN_THUMB_MEMSIZE(fd_data[0], fd_data[1]);
		data = MEM_mallocN(sz, __func__);

		BLI_assert((sz - sizeof(*data)) == (BLEN_THUMB_MEMSIZE_FILE(fd_data[0], fd_data[1]) - (sizeof(*fd_data) * 2)));
		data->width = fd_data[0];
		data->height = fd_data[1];
		memcpy(data->rect, &fd_data[2], sz - sizeof(*data));
	}
	else {
		data = NULL;
	}

	blo_freefiledata(fd);

	return data;
}

/* ************** OLD POINTERS ******************* */

static void *newdataadr(FileData *fd, const void *adr)		/* only direct databocks */
{
	return oldnewmap_lookup_and_inc(fd->datamap, adr, true);
}

/* This is a special version of newdataadr() which allows us to keep lasthit of
 * map unchanged. In certain cases this makes file loading time significantly
 * faster.
 *
 * Use this function in cases like restoring pointer from one list element to
 * another list element, but keep lasthit value so we can continue restoring
 * pointers efficiently.
 *
 * Example of this could be found in direct_link_fcurves() which restores the
 * fcurve group pointer and keeps lasthit optimal for linking all further
 * fcurves.
 */
static void *newdataadr_ex(FileData *fd, const void *adr, bool increase_lasthit)		/* only direct databocks */
{
	if (increase_lasthit) {
		return newdataadr(fd, adr);
	}
	else {
		int lasthit = fd->datamap->lasthit;
		void *newadr = newdataadr(fd, adr);
		fd->datamap->lasthit = lasthit;
		return newadr;
	}
}

static void *newdataadr_no_us(FileData *fd, const void *adr)		/* only direct databocks */
{
	return oldnewmap_lookup_and_inc(fd->datamap, adr, false);
}

static void *newglobadr(FileData *fd, const void *adr)	    /* direct datablocks with global linking */
{
	return oldnewmap_lookup_and_inc(fd->globmap, adr, true);
}

static void *newimaadr(FileData *fd, const void *adr)		    /* used to restore image data after undo */
{
	if (fd->imamap && adr)
		return oldnewmap_lookup_and_inc(fd->imamap, adr, true);
	return NULL;
}

static void *newmclipadr(FileData *fd, const void *adr)      /* used to restore movie clip data after undo */
{
	if (fd->movieclipmap && adr)
		return oldnewmap_lookup_and_inc(fd->movieclipmap, adr, true);
	return NULL;
}

static void *newsoundadr(FileData *fd, const void *adr)      /* used to restore sound data after undo */
{
	if (fd->soundmap && adr)
		return oldnewmap_lookup_and_inc(fd->soundmap, adr, true);
	return NULL;
}

static void *newpackedadr(FileData *fd, const void *adr)      /* used to restore packed data after undo */
{
	if (fd->packedmap && adr)
		return oldnewmap_lookup_and_inc(fd->packedmap, adr, true);
	
	return oldnewmap_lookup_and_inc(fd->datamap, adr, true);
}


static void *newlibadr(FileData *fd, const void *lib, const void *adr)		/* only lib data */
{
	return oldnewmap_liblookup(fd->libmap, adr, lib);
}

void *blo_do_versions_newlibadr(FileData *fd, const void *lib, const void *adr)		/* only lib data */
{
	return newlibadr(fd, lib, adr);
}

static void *newlibadr_us(FileData *fd, const void *lib, const void *adr)	/* increases user number */
{
	ID *id = newlibadr(fd, lib, adr);
	
	id_us_plus_no_lib(id);
	
	return id;
}

void *blo_do_versions_newlibadr_us(FileData *fd, const void *lib, const void *adr)	/* increases user number */
{
	return newlibadr_us(fd, lib, adr);
}

static void *newlibadr_real_us(FileData *fd, const void *lib, const void *adr)	/* ensures real user */
{
	ID *id = newlibadr(fd, lib, adr);

	id_us_ensure_real(id);

	return id;
}

static void change_idid_adr_fd(FileData *fd, const void *old, void *new)
{
	int i;
	
	/* use a binary search if we have a sorted libmap, for now it's not needed. */
	BLI_assert(fd->libmap->sorted == false);

	for (i = 0; i < fd->libmap->nentries; i++) {
		OldNew *entry = &fd->libmap->entries[i];
		
		if (old==entry->newp && entry->nr==ID_ID) {
			entry->newp = new;
			if (new) entry->nr = GS( ((ID *)new)->name );
		}
	}
}

static void change_idid_adr(ListBase *mainlist, FileData *basefd, void *old, void *new)
{
	Main *mainptr;
	
	for (mainptr = mainlist->first; mainptr; mainptr = mainptr->next) {
		FileData *fd;
		
		if (mainptr->curlib)
			fd = mainptr->curlib->filedata;
		else
			fd = basefd;
		
		if (fd) {
			change_idid_adr_fd(fd, old, new);
		}
	}
}

/* lib linked proxy objects point to our local data, we need
 * to clear that pointer before reading the undo memfile since
 * the object might be removed, it is set again in reading
 * if the local object still exists */
void blo_clear_proxy_pointers_from_lib(Main *oldmain)
{
	Object *ob = oldmain->object.first;
	
	for (; ob; ob= ob->id.next) {
		if (ob->id.lib)
			ob->proxy_from = NULL;
	}
}

void blo_make_image_pointer_map(FileData *fd, Main *oldmain)
{
	Image *ima = oldmain->image.first;
	Scene *sce = oldmain->scene.first;
	int a;
	
	fd->imamap = oldnewmap_new();
	
	for (; ima; ima = ima->id.next) {
		if (ima->cache)
			oldnewmap_insert(fd->imamap, ima->cache, ima->cache, 0);
		for (a = 0; a < TEXTARGET_COUNT; a++)
			if (ima->gputexture[a])
				oldnewmap_insert(fd->imamap, ima->gputexture[a], ima->gputexture[a], 0);
		if (ima->rr)
			oldnewmap_insert(fd->imamap, ima->rr, ima->rr, 0);
		for (a=0; a < IMA_MAX_RENDER_SLOT; a++)
			if (ima->renders[a])
				oldnewmap_insert(fd->imamap, ima->renders[a], ima->renders[a], 0);
	}
	for (; sce; sce = sce->id.next) {
		if (sce->nodetree && sce->nodetree->previews) {
			bNodeInstanceHashIterator iter;
			NODE_INSTANCE_HASH_ITER(iter, sce->nodetree->previews) {
				bNodePreview *preview = BKE_node_instance_hash_iterator_get_value(&iter);
				oldnewmap_insert(fd->imamap, preview, preview, 0);
			}
		}
	}
}

/* set old main image ibufs to zero if it has been restored */
/* this works because freeing old main only happens after this call */
void blo_end_image_pointer_map(FileData *fd, Main *oldmain)
{
	OldNew *entry = fd->imamap->entries;
	Image *ima = oldmain->image.first;
	Scene *sce = oldmain->scene.first;
	int i;
	
	/* used entries were restored, so we put them to zero */
	for (i = 0; i < fd->imamap->nentries; i++, entry++) {
		if (entry->nr > 0)
			entry->newp = NULL;
	}
	
	for (; ima; ima = ima->id.next) {
		ima->cache = newimaadr(fd, ima->cache);
		if (ima->cache == NULL) {
			ima->tpageflag &= ~IMA_GLBIND_IS_DATA;
			for (i = 0; i < TEXTARGET_COUNT; i++) {
				ima->bindcode[i] = 0;
				ima->gputexture[i] = NULL;
			}
			ima->rr = NULL;
		}
		for (i = 0; i < IMA_MAX_RENDER_SLOT; i++)
			ima->renders[i] = newimaadr(fd, ima->renders[i]);
		
		for (i = 0; i < TEXTARGET_COUNT; i++)
			ima->gputexture[i] = newimaadr(fd, ima->gputexture[i]);
		ima->rr = newimaadr(fd, ima->rr);
	}
	for (; sce; sce = sce->id.next) {
		if (sce->nodetree && sce->nodetree->previews) {
			bNodeInstanceHash *new_previews = BKE_node_instance_hash_new("node previews");
			bNodeInstanceHashIterator iter;
			
			/* reconstruct the preview hash, only using remaining pointers */
			NODE_INSTANCE_HASH_ITER(iter, sce->nodetree->previews) {
				bNodePreview *preview = BKE_node_instance_hash_iterator_get_value(&iter);
				if (preview) {
					bNodePreview *new_preview = newimaadr(fd, preview);
					if (new_preview) {
						bNodeInstanceKey key = BKE_node_instance_hash_iterator_get_key(&iter);
						BKE_node_instance_hash_insert(new_previews, key, new_preview);
					}
				}
			}
			BKE_node_instance_hash_free(sce->nodetree->previews, NULL);
			sce->nodetree->previews = new_previews;
		}
	}
}

void blo_make_movieclip_pointer_map(FileData *fd, Main *oldmain)
{
	MovieClip *clip = oldmain->movieclip.first;
	Scene *sce = oldmain->scene.first;
	
	fd->movieclipmap = oldnewmap_new();
	
	for (; clip; clip = clip->id.next) {
		if (clip->cache)
			oldnewmap_insert(fd->movieclipmap, clip->cache, clip->cache, 0);
		
		if (clip->tracking.camera.intrinsics)
			oldnewmap_insert(fd->movieclipmap, clip->tracking.camera.intrinsics, clip->tracking.camera.intrinsics, 0);
	}
	
	for (; sce; sce = sce->id.next) {
		if (sce->nodetree) {
			bNode *node;
			for (node = sce->nodetree->nodes.first; node; node = node->next)
				if (node->type == CMP_NODE_MOVIEDISTORTION)
					oldnewmap_insert(fd->movieclipmap, node->storage, node->storage, 0);
		}
	}
}

/* set old main movie clips caches to zero if it has been restored */
/* this works because freeing old main only happens after this call */
void blo_end_movieclip_pointer_map(FileData *fd, Main *oldmain)
{
	OldNew *entry = fd->movieclipmap->entries;
	MovieClip *clip = oldmain->movieclip.first;
	Scene *sce = oldmain->scene.first;
	int i;
	
	/* used entries were restored, so we put them to zero */
	for (i=0; i < fd->movieclipmap->nentries; i++, entry++) {
		if (entry->nr > 0)
			entry->newp = NULL;
	}
	
	for (; clip; clip = clip->id.next) {
		clip->cache = newmclipadr(fd, clip->cache);
		clip->tracking.camera.intrinsics = newmclipadr(fd, clip->tracking.camera.intrinsics);
	}
	
	for (; sce; sce = sce->id.next) {
		if (sce->nodetree) {
			bNode *node;
			for (node = sce->nodetree->nodes.first; node; node = node->next)
				if (node->type == CMP_NODE_MOVIEDISTORTION)
					node->storage = newmclipadr(fd, node->storage);
		}
	}
}

void blo_make_sound_pointer_map(FileData *fd, Main *oldmain)
{
	bSound *sound = oldmain->sound.first;
	
	fd->soundmap = oldnewmap_new();
	
	for (; sound; sound = sound->id.next) {
		if (sound->waveform)
			oldnewmap_insert(fd->soundmap, sound->waveform, sound->waveform, 0);			
	}
}

/* set old main sound caches to zero if it has been restored */
/* this works because freeing old main only happens after this call */
void blo_end_sound_pointer_map(FileData *fd, Main *oldmain)
{
	OldNew *entry = fd->soundmap->entries;
	bSound *sound = oldmain->sound.first;
	int i;
	
	/* used entries were restored, so we put them to zero */
	for (i = 0; i < fd->soundmap->nentries; i++, entry++) {
		if (entry->nr > 0)
			entry->newp = NULL;
	}
	
	for (; sound; sound = sound->id.next) {
		sound->waveform = newsoundadr(fd, sound->waveform);
	}
}

/* XXX disabled this feature - packed files also belong in temp saves and quit.blend, to make restore work */

static void insert_packedmap(FileData *fd, PackedFile *pf)
{
	oldnewmap_insert(fd->packedmap, pf, pf, 0);
	oldnewmap_insert(fd->packedmap, pf->data, pf->data, 0);
}

void blo_make_packed_pointer_map(FileData *fd, Main *oldmain)
{
	Image *ima;
	VFont *vfont;
	bSound *sound;
	Library *lib;
	
	fd->packedmap = oldnewmap_new();
	
	for (ima = oldmain->image.first; ima; ima = ima->id.next) {
		ImagePackedFile *imapf;

		if (ima->packedfile)
			insert_packedmap(fd, ima->packedfile);

		for (imapf = ima->packedfiles.first; imapf; imapf = imapf->next)
			if (imapf->packedfile)
				insert_packedmap(fd, imapf->packedfile);
	}
			
	for (vfont = oldmain->vfont.first; vfont; vfont = vfont->id.next)
		if (vfont->packedfile)
			insert_packedmap(fd, vfont->packedfile);
	
	for (sound = oldmain->sound.first; sound; sound = sound->id.next)
		if (sound->packedfile)
			insert_packedmap(fd, sound->packedfile);
	
	for (lib = oldmain->library.first; lib; lib = lib->id.next)
		if (lib->packedfile)
			insert_packedmap(fd, lib->packedfile);

}

/* set old main packed data to zero if it has been restored */
/* this works because freeing old main only happens after this call */
void blo_end_packed_pointer_map(FileData *fd, Main *oldmain)
{
	Image *ima;
	VFont *vfont;
	bSound *sound;
	Library *lib;
	OldNew *entry = fd->packedmap->entries;
	int i;
	
	/* used entries were restored, so we put them to zero */
	for (i=0; i < fd->packedmap->nentries; i++, entry++) {
		if (entry->nr > 0)
			entry->newp = NULL;
	}
	
	for (ima = oldmain->image.first; ima; ima = ima->id.next) {
		ImagePackedFile *imapf;

		ima->packedfile = newpackedadr(fd, ima->packedfile);

		for (imapf = ima->packedfiles.first; imapf; imapf = imapf->next)
			imapf->packedfile = newpackedadr(fd, imapf->packedfile);
	}
	
	for (vfont = oldmain->vfont.first; vfont; vfont = vfont->id.next)
		vfont->packedfile = newpackedadr(fd, vfont->packedfile);

	for (sound = oldmain->sound.first; sound; sound = sound->id.next)
		sound->packedfile = newpackedadr(fd, sound->packedfile);
		
	for (lib = oldmain->library.first; lib; lib = lib->id.next)
		lib->packedfile = newpackedadr(fd, lib->packedfile);
}


/* undo file support: add all library pointers in lookup */
void blo_add_library_pointer_map(ListBase *old_mainlist, FileData *fd)
{
	Main *ptr = old_mainlist->first;
	ListBase *lbarray[MAX_LIBARRAY];
	
	for (ptr = ptr->next; ptr; ptr = ptr->next) {
		int i = set_listbasepointers(ptr, lbarray);
		while (i--) {
			ID *id;
			for (id = lbarray[i]->first; id; id = id->next)
				oldnewmap_insert(fd->libmap, id, id, GS(id->name));
		}
	}

	fd->old_mainlist = old_mainlist;
}


/* ********** END OLD POINTERS ****************** */
/* ********** READ FILE ****************** */

static void switch_endian_structs(const struct SDNA *filesdna, BHead *bhead)
{
	int blocksize, nblocks;
	char *data;
	
	data = (char *)(bhead+1);
	blocksize = filesdna->typelens[ filesdna->structs[bhead->SDNAnr][0] ];
	
	nblocks = bhead->nr;
	while (nblocks--) {
		DNA_struct_switch_endian(filesdna, bhead->SDNAnr, data);
		
		data += blocksize;
	}
}

static void *read_struct(FileData *fd, BHead *bh, const char *blockname)
{
	void *temp = NULL;
	
	if (bh->len) {
		/* switch is based on file dna */
		if (bh->SDNAnr && (fd->flags & FD_FLAGS_SWITCH_ENDIAN))
			switch_endian_structs(fd->filesdna, bh);
		
		if (fd->compflags[bh->SDNAnr] != SDNA_CMP_REMOVED) {
			if (fd->compflags[bh->SDNAnr] == SDNA_CMP_NOT_EQUAL) {
				temp = DNA_struct_reconstruct(fd->memsdna, fd->filesdna, fd->compflags, bh->SDNAnr, bh->nr, (bh+1));
			}
			else {
				/* SDNA_CMP_EQUAL */
				temp = MEM_mallocN(bh->len, blockname);
				memcpy(temp, (bh+1), bh->len);
			}
		}
	}

	return temp;
}

typedef void (*link_list_cb)(FileData *fd, void *data);

static void link_list_ex(FileData *fd, ListBase *lb, link_list_cb callback)		/* only direct data */
{
	Link *ln, *prev;
	
	if (BLI_listbase_is_empty(lb)) return;
	
	lb->first = newdataadr(fd, lb->first);
	if (callback != NULL) {
		callback(fd, lb->first);
	}
	ln = lb->first;
	prev = NULL;
	while (ln) {
		ln->next = newdataadr(fd, ln->next);
		if (ln->next != NULL && callback != NULL) {
			callback(fd, ln->next);
		}
		ln->prev = prev;
		prev = ln;
		ln = ln->next;
	}
	lb->last = prev;
}

static void link_list(FileData *fd, ListBase *lb)		/* only direct data */
{
	link_list_ex(fd, lb, NULL);
}

static void link_glob_list(FileData *fd, ListBase *lb)		/* for glob data */
{
	Link *ln, *prev;
	void *poin;

	if (BLI_listbase_is_empty(lb)) return;
	poin = newdataadr(fd, lb->first);
	if (lb->first) {
		oldnewmap_insert(fd->globmap, lb->first, poin, 0);
	}
	lb->first = poin;
	
	ln = lb->first;
	prev = NULL;
	while (ln) {
		poin = newdataadr(fd, ln->next);
		if (ln->next) {
			oldnewmap_insert(fd->globmap, ln->next, poin, 0);
		}
		ln->next = poin;
		ln->prev = prev;
		prev = ln;
		ln = ln->next;
	}
	lb->last = prev;
}

static void test_pointer_array(FileData *fd, void **mat)
{
	int64_t *lpoin, *lmat;
	int *ipoin, *imat;
	size_t len;

		/* manually convert the pointer array in
		 * the old dna format to a pointer array in
		 * the new dna format.
		 */
	if (*mat) {
		len = MEM_allocN_len(*mat)/fd->filesdna->pointerlen;
			
		if (fd->filesdna->pointerlen==8 && fd->memsdna->pointerlen==4) {
			ipoin=imat= MEM_mallocN(len * 4, "newmatar");
			lpoin= *mat;
			
			while (len-- > 0) {
				if ((fd->flags & FD_FLAGS_SWITCH_ENDIAN))
					BLI_endian_switch_int64(lpoin);
				*ipoin = (int)((*lpoin) >> 3);
				ipoin++;
				lpoin++;
			}
			MEM_freeN(*mat);
			*mat = imat;
		}
		
		if (fd->filesdna->pointerlen==4 && fd->memsdna->pointerlen==8) {
			lpoin = lmat = MEM_mallocN(len * 8, "newmatar");
			ipoin = *mat;
			
			while (len-- > 0) {
				*lpoin = *ipoin;
				ipoin++;
				lpoin++;
			}
			MEM_freeN(*mat);
			*mat= lmat;
		}
	}
}

/* ************ READ ID Properties *************** */

static void IDP_DirectLinkProperty(IDProperty *prop, int switch_endian, FileData *fd);
static void IDP_LibLinkProperty(IDProperty *prop, FileData *fd);

static void IDP_DirectLinkIDPArray(IDProperty *prop, int switch_endian, FileData *fd)
{
	IDProperty *array;
	int i;
	
	/* since we didn't save the extra buffer, set totallen to len */
	prop->totallen = prop->len;
	prop->data.pointer = newdataadr(fd, prop->data.pointer);

	array = (IDProperty *)prop->data.pointer;
	
	/* note!, idp-arrays didn't exist in 2.4x, so the pointer will be cleared
	 * theres not really anything we can do to correct this, at least don't crash */
	if (array == NULL) {
		prop->len = 0;
		prop->totallen = 0;
	}
	
	
	for (i = 0; i < prop->len; i++)
		IDP_DirectLinkProperty(&array[i], switch_endian, fd);
}

static void IDP_DirectLinkArray(IDProperty *prop, int switch_endian, FileData *fd)
{
	IDProperty **array;
	int i;
	
	/* since we didn't save the extra buffer, set totallen to len */
	prop->totallen = prop->len;
	prop->data.pointer = newdataadr(fd, prop->data.pointer);
	
	if (prop->subtype == IDP_GROUP) {
		test_pointer_array(fd, prop->data.pointer);
		array = prop->data.pointer;
		
		for (i = 0; i < prop->len; i++)
			IDP_DirectLinkProperty(array[i], switch_endian, fd);
	}
	else if (prop->subtype == IDP_DOUBLE) {
		if (switch_endian) {
			BLI_endian_switch_double_array(prop->data.pointer, prop->len);
		}
	}
	else {
		if (switch_endian) {
			/* also used for floats */
			BLI_endian_switch_int32_array(prop->data.pointer, prop->len);
		}
	}
}

static void IDP_DirectLinkString(IDProperty *prop, FileData *fd)
{
	/*since we didn't save the extra string buffer, set totallen to len.*/
	prop->totallen = prop->len;
	prop->data.pointer = newdataadr(fd, prop->data.pointer);
}

static void IDP_DirectLinkGroup(IDProperty *prop, int switch_endian, FileData *fd)
{
	ListBase *lb = &prop->data.group;
	IDProperty *loop;
	
	link_list(fd, lb);
	
	/*Link child id properties now*/
	for (loop=prop->data.group.first; loop; loop=loop->next) {
		IDP_DirectLinkProperty(loop, switch_endian, fd);
	}
}

static void IDP_DirectLinkProperty(IDProperty *prop, int switch_endian, FileData *fd)
{
	switch (prop->type) {
		case IDP_GROUP:
			IDP_DirectLinkGroup(prop, switch_endian, fd);
			break;
		case IDP_STRING:
			IDP_DirectLinkString(prop, fd);
			break;
		case IDP_ARRAY:
			IDP_DirectLinkArray(prop, switch_endian, fd);
			break;
		case IDP_IDPARRAY:
			IDP_DirectLinkIDPArray(prop, switch_endian, fd);
			break;
		case IDP_DOUBLE:
			/* erg, stupid doubles.  since I'm storing them
			 * in the same field as int val; val2 in the
			 * IDPropertyData struct, they have to deal with
			 * endianness specifically
			 *
			 * in theory, val and val2 would've already been swapped
			 * if switch_endian is true, so we have to first unswap
			 * them then reswap them as a single 64-bit entity.
			 */
			
			if (switch_endian) {
				BLI_endian_switch_int32(&prop->data.val);
				BLI_endian_switch_int32(&prop->data.val2);
				BLI_endian_switch_int64((int64_t *)&prop->data.val);
			}
			break;
		case IDP_INT:
		case IDP_FLOAT:
		case IDP_ID:
			break;  /* Nothing special to do here. */
		default:
			/* Unknown IDP type, nuke it (we cannot handle unknown types everywhere in code,
			 * IDP are way too polymorphic to do it safely. */
			printf("%s: found unknown IDProperty type %d, reset to Integer one !\n", __func__, prop->type);
			/* Note: we do not attempt to free unknown prop, we have no way to know how to do that! */
			prop->type = IDP_INT;
			prop->subtype = 0;
			IDP_Int(prop) = 0;
	}
}

#define IDP_DirectLinkGroup_OrFree(prop, switch_endian, fd) \
       _IDP_DirectLinkGroup_OrFree(prop, switch_endian, fd, __func__)

static void _IDP_DirectLinkGroup_OrFree(IDProperty **prop, int switch_endian, FileData *fd,
                                        const char *caller_func_id)
{
	if (*prop) {
		if ((*prop)->type == IDP_GROUP) {
			IDP_DirectLinkGroup(*prop, switch_endian, fd);
		}
		else {
			/* corrupt file! */
			printf("%s: found non group data, freeing type %d!\n",
			       caller_func_id, (*prop)->type);
			/* don't risk id, data's likely corrupt. */
			// IDP_FreeProperty(*prop);
			*prop = NULL;
		}
	}
}

static void IDP_LibLinkProperty(IDProperty *prop, FileData *fd)
{
	if (!prop)
		return;

	switch (prop->type) {
		case IDP_ID: /* PointerProperty */
		{
			void *newaddr = newlibadr_us(fd, NULL, IDP_Id(prop));
			if (IDP_Id(prop) && !newaddr && G.debug) {
				printf("Error while loading \"%s\". Data not found in file!\n", prop->name);
			}
			prop->data.pointer = newaddr;
			break;
		}
		case IDP_IDPARRAY: /* CollectionProperty */
		{
			IDProperty *idp_array = IDP_IDPArray(prop);
			for (int i = 0; i < prop->len; i++) {
				IDP_LibLinkProperty(&(idp_array[i]), fd);
			}
			break;
		}
		case IDP_GROUP: /* PointerProperty */
		{
			for (IDProperty *loop = prop->data.group.first; loop; loop = loop->next) {
				IDP_LibLinkProperty(loop, fd);
			}
			break;
		}
		default:
			break;  /* Nothing to do for other IDProps. */
	}
}

/* ************ READ IMAGE PREVIEW *************** */

static PreviewImage *direct_link_preview_image(FileData *fd, PreviewImage *old_prv)
{
	PreviewImage *prv = newdataadr(fd, old_prv);
	
	if (prv) {
		int i;
		for (i = 0; i < NUM_ICON_SIZES; ++i) {
			if (prv->rect[i]) {
				prv->rect[i] = newdataadr(fd, prv->rect[i]);
			}
			prv->gputexture[i] = NULL;
		}
		prv->icon_id = 0;
		prv->tag = 0;
	}
	
	return prv;
}

/* ************ READ ID *************** */

static void direct_link_id(FileData *fd, ID *id)
{
	/*link direct data of ID properties*/
	if (id->properties) {
		id->properties = newdataadr(fd, id->properties);
		/* this case means the data was written incorrectly, it should not happen */
		IDP_DirectLinkGroup_OrFree(&id->properties, (fd->flags & FD_FLAGS_SWITCH_ENDIAN), fd);
	}
	id->py_instance = NULL;
}

/* ************ READ CurveMapping *************** */

/* cuma itself has been read! */
static void direct_link_curvemapping(FileData *fd, CurveMapping *cumap)
{
	int a;
	
	/* flag seems to be able to hang? Maybe old files... not bad to clear anyway */
	cumap->flag &= ~CUMA_PREMULLED;
	
	for (a = 0; a < CM_TOT; a++) {
		cumap->cm[a].curve = newdataadr(fd, cumap->cm[a].curve);
		cumap->cm[a].table = NULL;
		cumap->cm[a].premultable = NULL;
	}
}

/* ************ READ Brush *************** */
/* library brush linking after fileread */
static void lib_link_brush(FileData *fd, Main *main)
{
	/* only link ID pointers */
	for (Brush *brush = main->brush.first; brush; brush = brush->id.next) {
		if (brush->id.tag & LIB_TAG_NEED_LINK) {
			IDP_LibLinkProperty(brush->id.properties, fd);

			/* brush->(mask_)mtex.obj is ignored on purpose? */
			brush->mtex.tex = newlibadr_us(fd, brush->id.lib, brush->mtex.tex);
			brush->mask_mtex.tex = newlibadr_us(fd, brush->id.lib, brush->mask_mtex.tex);
			brush->clone.image = newlibadr(fd, brush->id.lib, brush->clone.image);
			brush->toggle_brush = newlibadr(fd, brush->id.lib, brush->toggle_brush);
			brush->paint_curve = newlibadr_us(fd, brush->id.lib, brush->paint_curve);

			brush->id.tag &= ~LIB_TAG_NEED_LINK;
		}
	}
}

static void direct_link_brush(FileData *fd, Brush *brush)
{
	/* brush itself has been read */

	/* fallof curve */
	brush->curve = newdataadr(fd, brush->curve);
	brush->gradient = newdataadr(fd, brush->gradient);

	if (brush->curve)
		direct_link_curvemapping(fd, brush->curve);
	else
		BKE_brush_curve_preset(brush, CURVE_PRESET_SHARP);

	brush->preview = NULL;
	brush->icon_imbuf = NULL;
}

/* ************ READ Palette *************** */
static void lib_link_palette(FileData *fd, Main *main)
{
	/* only link ID pointers */
	for (Palette *palette = main->palettes.first; palette; palette = palette->id.next) {
		if (palette->id.tag & LIB_TAG_NEED_LINK) {
			IDP_LibLinkProperty(palette->id.properties, fd);

			palette->id.tag &= ~LIB_TAG_NEED_LINK;
		}
	}
}

static void direct_link_palette(FileData *fd, Palette *palette)
{
	/* palette itself has been read */
	link_list(fd, &palette->colors);
}

static void lib_link_paint_curve(FileData *fd, Main *main)
{
	/* only link ID pointers */
	for (PaintCurve *pc = main->paintcurves.first; pc; pc = pc->id.next) {
		if (pc->id.tag & LIB_TAG_NEED_LINK) {
			IDP_LibLinkProperty(pc->id.properties, fd);

			pc->id.tag &= ~LIB_TAG_NEED_LINK;
		}
	}
}

static void direct_link_paint_curve(FileData *fd, PaintCurve *pc)
{
	pc->points = newdataadr(fd, pc->points);
}

/* ************ READ PACKEDFILE *************** */

static PackedFile *direct_link_packedfile(FileData *fd, PackedFile *oldpf)
{
	PackedFile *pf = newpackedadr(fd, oldpf);

	if (pf) {
		pf->data = newpackedadr(fd, pf->data);
	}
	
	return pf;
}

/* ************ READ ANIMATION STUFF ***************** */

/* Legacy Data Support (for Version Patching) ----------------------------- */

// XXX deprecated - old animation system
static void lib_link_ipo(FileData *fd, Main *main)
{
	Ipo *ipo;
	
	for (ipo = main->ipo.first; ipo; ipo = ipo->id.next) {
		if (ipo->id.tag & LIB_TAG_NEED_LINK) {
			IpoCurve *icu;
			for (icu = ipo->curve.first; icu; icu = icu->next) {
				if (icu->driver)
					icu->driver->ob = newlibadr(fd, ipo->id.lib, icu->driver->ob);
			}
			ipo->id.tag &= ~LIB_TAG_NEED_LINK;
		}
	}
}

// XXX deprecated - old animation system
static void direct_link_ipo(FileData *fd, Ipo *ipo)
{
	IpoCurve *icu;

	link_list(fd, &(ipo->curve));
	
	for (icu = ipo->curve.first; icu; icu = icu->next) {
		icu->bezt = newdataadr(fd, icu->bezt);
		icu->bp = newdataadr(fd, icu->bp);
		icu->driver = newdataadr(fd, icu->driver);
	}
}

// XXX deprecated - old animation system
static void lib_link_nlastrips(FileData *fd, ID *id, ListBase *striplist)
{
	bActionStrip *strip;
	bActionModifier *amod;
	
	for (strip=striplist->first; strip; strip=strip->next) {
		strip->object = newlibadr(fd, id->lib, strip->object);
		strip->act = newlibadr_us(fd, id->lib, strip->act);
		strip->ipo = newlibadr(fd, id->lib, strip->ipo);
		for (amod = strip->modifiers.first; amod; amod = amod->next)
			amod->ob = newlibadr(fd, id->lib, amod->ob);
	}
}

// XXX deprecated - old animation system
static void direct_link_nlastrips(FileData *fd, ListBase *strips)
{
	bActionStrip *strip;
	
	link_list(fd, strips);
	
	for (strip = strips->first; strip; strip = strip->next)
		link_list(fd, &strip->modifiers);
}

// XXX deprecated - old animation system
static void lib_link_constraint_channels(FileData *fd, ID *id, ListBase *chanbase)
{
	bConstraintChannel *chan;

	for (chan=chanbase->first; chan; chan=chan->next) {
		chan->ipo = newlibadr_us(fd, id->lib, chan->ipo);
	}
}

/* Data Linking ----------------------------- */

static void lib_link_fmodifiers(FileData *fd, ID *id, ListBase *list)
{
	FModifier *fcm;
	
	for (fcm = list->first; fcm; fcm = fcm->next) {
		/* data for specific modifiers */
		switch (fcm->type) {
			case FMODIFIER_TYPE_PYTHON:
			{
				FMod_Python *data = (FMod_Python *)fcm->data;
				data->script = newlibadr(fd, id->lib, data->script);

				break;
			}
		}
	}
}

static void lib_link_fcurves(FileData *fd, ID *id, ListBase *list) 
{
	FCurve *fcu;
	
	if (list == NULL)
		return;
	
	/* relink ID-block references... */
	for (fcu = list->first; fcu; fcu = fcu->next) {
		/* driver data */
		if (fcu->driver) {
			ChannelDriver *driver = fcu->driver;
			DriverVar *dvar;
			
			for (dvar= driver->variables.first; dvar; dvar= dvar->next) {
				DRIVER_TARGETS_LOOPER(dvar)
				{
					/* only relink if still used */
					if (tarIndex < dvar->num_targets)
						dtar->id = newlibadr(fd, id->lib, dtar->id); 
					else
						dtar->id = NULL;
				}
				DRIVER_TARGETS_LOOPER_END
			}
		}
		
		/* modifiers */
		lib_link_fmodifiers(fd, id, &fcu->modifiers);
	}
}


/* NOTE: this assumes that link_list has already been called on the list */
static void direct_link_fmodifiers(FileData *fd, ListBase *list, FCurve *curve)
{
	FModifier *fcm;
	
	for (fcm = list->first; fcm; fcm = fcm->next) {
		/* relink general data */
		fcm->data  = newdataadr(fd, fcm->data);
		fcm->curve = curve;
		
		/* do relinking of data for specific types */
		switch (fcm->type) {
			case FMODIFIER_TYPE_GENERATOR:
			{
				FMod_Generator *data = (FMod_Generator *)fcm->data;
				
				data->coefficients = newdataadr(fd, data->coefficients);
				
				if (fd->flags & FD_FLAGS_SWITCH_ENDIAN) {
					BLI_endian_switch_float_array(data->coefficients, data->arraysize);
				}

				break;
			}
			case FMODIFIER_TYPE_ENVELOPE:
			{
				FMod_Envelope *data=  (FMod_Envelope *)fcm->data;
				
				data->data= newdataadr(fd, data->data);

				break;
			}
			case FMODIFIER_TYPE_PYTHON:
			{
				FMod_Python *data = (FMod_Python *)fcm->data;
				
				data->prop = newdataadr(fd, data->prop);
				IDP_DirectLinkGroup_OrFree(&data->prop, (fd->flags & FD_FLAGS_SWITCH_ENDIAN), fd);

				break;
			}
		}
	}
}

/* NOTE: this assumes that link_list has already been called on the list */
static void direct_link_fcurves(FileData *fd, ListBase *list)
{
	FCurve *fcu;
	
	/* link F-Curve data to F-Curve again (non ID-libs) */
	for (fcu = list->first; fcu; fcu = fcu->next) {
		/* curve data */
		fcu->bezt = newdataadr(fd, fcu->bezt);
		fcu->fpt = newdataadr(fd, fcu->fpt);
		
		/* rna path */
		fcu->rna_path = newdataadr(fd, fcu->rna_path);
		
		/* group */
		fcu->grp = newdataadr_ex(fd, fcu->grp, false);
		
		/* clear disabled flag - allows disabled drivers to be tried again ([#32155]),
		 * but also means that another method for "reviving disabled F-Curves" exists
		 */
		fcu->flag &= ~FCURVE_DISABLED;
		
		/* driver */
		fcu->driver= newdataadr(fd, fcu->driver);
		if (fcu->driver) {
			ChannelDriver *driver= fcu->driver;
			DriverVar *dvar;
			
			/* compiled expression data will need to be regenerated (old pointer may still be set here) */
			driver->expr_comp = NULL;
			
			/* give the driver a fresh chance - the operating environment may be different now 
			 * (addons, etc. may be different) so the driver namespace may be sane now [#32155]
			 */
			driver->flag &= ~DRIVER_FLAG_INVALID;
			
			/* relink variables, targets and their paths */
			link_list(fd, &driver->variables);
			for (dvar= driver->variables.first; dvar; dvar= dvar->next) {
				DRIVER_TARGETS_LOOPER(dvar)
				{
					/* only relink the targets being used */
					if (tarIndex < dvar->num_targets)
						dtar->rna_path = newdataadr(fd, dtar->rna_path);
					else
						dtar->rna_path = NULL;
				}
				DRIVER_TARGETS_LOOPER_END
			}
		}
		
		/* modifiers */
		link_list(fd, &fcu->modifiers);
		direct_link_fmodifiers(fd, &fcu->modifiers, fcu);
	}
}


static void lib_link_action(FileData *fd, Main *main)
{
	for (bAction *act = main->action.first; act; act = act->id.next) {
		if (act->id.tag & LIB_TAG_NEED_LINK) {
			IDP_LibLinkProperty(act->id.properties, fd);
			
// XXX deprecated - old animation system <<<
			for (bActionChannel *chan = act->chanbase.first; chan; chan = chan->next) {
				chan->ipo = newlibadr_us(fd, act->id.lib, chan->ipo);
				lib_link_constraint_channels(fd, &act->id, &chan->constraintChannels);
			}
// >>> XXX deprecated - old animation system
			
			lib_link_fcurves(fd, &act->id, &act->curves);

			for (TimeMarker *marker = act->markers.first; marker; marker = marker->next) {
				if (marker->camera) {
					marker->camera = newlibadr(fd, act->id.lib, marker->camera);
				}
			}

			act->id.tag &= ~LIB_TAG_NEED_LINK;
		}
	}
}

static void direct_link_action(FileData *fd, bAction *act)
{
	bActionChannel *achan; // XXX deprecated - old animation system
	bActionGroup *agrp;

	link_list(fd, &act->curves);
	link_list(fd, &act->chanbase); // XXX deprecated - old animation system
	link_list(fd, &act->groups);
	link_list(fd, &act->markers);

// XXX deprecated - old animation system <<<
	for (achan = act->chanbase.first; achan; achan=achan->next) {
		achan->grp = newdataadr(fd, achan->grp);
		
		link_list(fd, &achan->constraintChannels);
	}
// >>> XXX deprecated - old animation system

	direct_link_fcurves(fd, &act->curves);
	
	for (agrp = act->groups.first; agrp; agrp= agrp->next) {
		agrp->channels.first= newdataadr(fd, agrp->channels.first);
		agrp->channels.last= newdataadr(fd, agrp->channels.last);
	}
}

static void lib_link_nladata_strips(FileData *fd, ID *id, ListBase *list)
{
	NlaStrip *strip;
	
	for (strip = list->first; strip; strip = strip->next) {
		/* check strip's children */
		lib_link_nladata_strips(fd, id, &strip->strips);
		
		/* check strip's F-Curves */
		lib_link_fcurves(fd, id, &strip->fcurves);
		
		/* reassign the counted-reference to action */
		strip->act = newlibadr_us(fd, id->lib, strip->act);
		
		/* fix action id-root (i.e. if it comes from a pre 2.57 .blend file) */
		if ((strip->act) && (strip->act->idroot == 0))
			strip->act->idroot = GS(id->name);
	}
}

static void lib_link_nladata(FileData *fd, ID *id, ListBase *list)
{
	NlaTrack *nlt;
	
	/* we only care about the NLA strips inside the tracks */
	for (nlt = list->first; nlt; nlt = nlt->next) {
		lib_link_nladata_strips(fd, id, &nlt->strips);
	}
}

/* This handles Animato NLA-Strips linking 
 * NOTE: this assumes that link_list has already been called on the list 
 */
static void direct_link_nladata_strips(FileData *fd, ListBase *list)
{
	NlaStrip *strip;
	
	for (strip = list->first; strip; strip = strip->next) {
		/* strip's child strips */
		link_list(fd, &strip->strips);
		direct_link_nladata_strips(fd, &strip->strips);
		
		/* strip's F-Curves */
		link_list(fd, &strip->fcurves);
		direct_link_fcurves(fd, &strip->fcurves);
		
		/* strip's F-Modifiers */
		link_list(fd, &strip->modifiers);
		direct_link_fmodifiers(fd, &strip->modifiers, NULL);
	}
}

/* NOTE: this assumes that link_list has already been called on the list */
static void direct_link_nladata(FileData *fd, ListBase *list)
{
	NlaTrack *nlt;
	
	for (nlt = list->first; nlt; nlt = nlt->next) {
		/* relink list of strips */
		link_list(fd, &nlt->strips);
		
		/* relink strip data */
		direct_link_nladata_strips(fd, &nlt->strips);
	}
}

/* ------- */

static void lib_link_keyingsets(FileData *fd, ID *id, ListBase *list)
{
	KeyingSet *ks;
	KS_Path *ksp;
	
	/* here, we're only interested in the ID pointer stored in some of the paths */
	for (ks = list->first; ks; ks = ks->next) {
		for (ksp = ks->paths.first; ksp; ksp = ksp->next) {
			ksp->id= newlibadr(fd, id->lib, ksp->id); 
		}
	}
}

/* NOTE: this assumes that link_list has already been called on the list */
static void direct_link_keyingsets(FileData *fd, ListBase *list)
{
	KeyingSet *ks;
	KS_Path *ksp;
	
	/* link KeyingSet data to KeyingSet again (non ID-libs) */
	for (ks = list->first; ks; ks = ks->next) {
		/* paths */
		link_list(fd, &ks->paths);
		
		for (ksp = ks->paths.first; ksp; ksp = ksp->next) {
			/* rna path */
			ksp->rna_path= newdataadr(fd, ksp->rna_path);
		}
	}
}

/* ------- */

static void lib_link_animdata(FileData *fd, ID *id, AnimData *adt)
{
	if (adt == NULL)
		return;
	
	/* link action data */
	adt->action= newlibadr_us(fd, id->lib, adt->action);
	adt->tmpact= newlibadr_us(fd, id->lib, adt->tmpact);
	
	/* fix action id-roots (i.e. if they come from a pre 2.57 .blend file) */
	if ((adt->action) && (adt->action->idroot == 0))
		adt->action->idroot = GS(id->name);
	if ((adt->tmpact) && (adt->tmpact->idroot == 0))
		adt->tmpact->idroot = GS(id->name);
	
	/* link drivers */
	lib_link_fcurves(fd, id, &adt->drivers);
	
	/* overrides don't have lib-link for now, so no need to do anything */
	
	/* link NLA-data */
	lib_link_nladata(fd, id, &adt->nla_tracks);
}

static void direct_link_animdata(FileData *fd, AnimData *adt)
{
	/* NOTE: must have called newdataadr already before doing this... */
	if (adt == NULL)
		return;
	
	/* link drivers */
	link_list(fd, &adt->drivers);
	direct_link_fcurves(fd, &adt->drivers);
	
	/* link overrides */
	// TODO...
	
	/* link NLA-data */
	link_list(fd, &adt->nla_tracks);
	direct_link_nladata(fd, &adt->nla_tracks);
	
	/* relink active track/strip - even though strictly speaking this should only be used
	 * if we're in 'tweaking mode', we need to be able to have this loaded back for
	 * undo, but also since users may not exit tweakmode before saving (#24535)
	 */
	// TODO: it's not really nice that anyone should be able to save the file in this
	//		state, but it's going to be too hard to enforce this single case...
	adt->act_track = newdataadr(fd, adt->act_track);
	adt->actstrip = newdataadr(fd, adt->actstrip);
}	

/* ************ READ CACHEFILES *************** */

static void lib_link_cachefiles(FileData *fd, Main *bmain)
{
	/* only link ID pointers */
	for (CacheFile *cache_file = bmain->cachefiles.first; cache_file; cache_file = cache_file->id.next) {
		if (cache_file->id.tag & LIB_TAG_NEED_LINK) {
			IDP_LibLinkProperty(cache_file->id.properties, fd);
			lib_link_animdata(fd, &cache_file->id, cache_file->adt);

			cache_file->id.tag &= ~LIB_TAG_NEED_LINK;
		}
	}
}

static void direct_link_cachefile(FileData *fd, CacheFile *cache_file)
{
	BLI_listbase_clear(&cache_file->object_paths);
	cache_file->handle = NULL;
	cache_file->handle_mutex = NULL;

	/* relink animdata */
	cache_file->adt = newdataadr(fd, cache_file->adt);
	direct_link_animdata(fd, cache_file->adt);
}

/* ************ READ WORKSPACES *************** */

static void lib_link_workspaces(FileData *fd, Main *bmain)
{
	for (WorkSpace *workspace = bmain->workspaces.first; workspace; workspace = workspace->id.next) {
		ListBase *layouts = BKE_workspace_layouts_get(workspace);
		ID *id = (ID *)workspace;

		if ((id->tag & LIB_TAG_NEED_LINK) == 0) {
			continue;
		}
		IDP_LibLinkProperty(id->properties, fd);
		id_us_ensure_real(id);

		for (WorkSpaceLayout *layout = layouts->first, *layout_next; layout; layout = layout_next) {
			bScreen *screen = newlibadr(fd, id->lib, BKE_workspace_layout_screen_get(layout));

			layout_next = layout->next;
			if (screen) {
				BKE_workspace_layout_screen_set(layout, screen);

				if (ID_IS_LINKED(id)) {
					screen->winid = 0;
					if (screen->temp) {
						/* delete temp layouts when appending */
						BKE_workspace_layout_remove(bmain, workspace, layout);
					}
				}
			}
		}

		id->tag &= ~LIB_TAG_NEED_LINK;
	}
}

static void direct_link_workspace(FileData *fd, WorkSpace *workspace, const Main *main)
{
	link_list(fd, BKE_workspace_layouts_get(workspace));
	link_list(fd, &workspace->hook_layout_relations);
	link_list(fd, BKE_workspace_transform_orientations_get(workspace));

	for (WorkSpaceDataRelation *relation = workspace->hook_layout_relations.first;
	     relation;
	     relation = relation->next)
	{
		relation->parent = newglobadr(fd, relation->parent); /* data from window - need to access through global oldnew-map */
		relation->value = newdataadr(fd, relation->value);
	}

	if (ID_IS_LINKED(&workspace->id)) {
		/* Appending workspace so render layer is likely from a different scene. Unset
		 * now, when activating workspace later we set a valid one from current scene. */
		BKE_workspace_render_layer_set(workspace, NULL);
	}

	/* Same issue/fix as in direct_link_workspace_link_scene_data: Can't read workspace data
	 * when reading windows, so have to update windows after/when reading workspaces. */
	for (wmWindowManager *wm = main->wm.first; wm; wm = wm->id.next) {
		for (wmWindow *win = wm->windows.first; win; win = win->next) {
			WorkSpaceLayout *act_layout = newdataadr(fd, BKE_workspace_active_layout_get(win->workspace_hook));
			if (act_layout) {
				BKE_workspace_active_layout_set(win->workspace_hook, act_layout);
			}
		}
	}
}

static void lib_link_workspace_instance_hook(FileData *fd, WorkSpaceInstanceHook *hook, ID *id)
{
	WorkSpace *workspace = BKE_workspace_active_get(hook);
	BKE_workspace_active_set(hook, newlibadr(fd, id->lib, workspace));
}


/* ************ READ MOTION PATHS *************** */

/* direct data for cache */
static void direct_link_motionpath(FileData *fd, bMotionPath *mpath)
{
	/* sanity check */
	if (mpath == NULL)
		return;
	
	/* relink points cache */
	mpath->points = newdataadr(fd, mpath->points);
}

/* ************ READ NODE TREE *************** */

/* Single node tree (also used for material/scene trees), ntree is not NULL */
static void lib_link_ntree(FileData *fd, ID *id, bNodeTree *ntree)
{
	bNode *node;
	bNodeSocket *sock;
	
	IDP_LibLinkProperty(ntree->id.properties, fd);
	lib_link_animdata(fd, &ntree->id, ntree->adt);
	
	ntree->gpd = newlibadr_us(fd, id->lib, ntree->gpd);
	
	for (node = ntree->nodes.first; node; node = node->next) {
		/* Link ID Properties -- and copy this comment EXACTLY for easy finding
		 * of library blocks that implement this.*/
		IDP_LibLinkProperty(node->prop, fd);
		
		node->id = newlibadr_us(fd, id->lib, node->id);

		for (sock = node->inputs.first; sock; sock = sock->next) {
			IDP_LibLinkProperty(sock->prop, fd);
		}
		for (sock = node->outputs.first; sock; sock = sock->next) {
			IDP_LibLinkProperty(sock->prop, fd);
		}
	}
	
	for (sock = ntree->inputs.first; sock; sock = sock->next) {
		IDP_LibLinkProperty(sock->prop, fd);
	}
	for (sock = ntree->outputs.first; sock; sock = sock->next) {
		IDP_LibLinkProperty(sock->prop, fd);
	}
}

/* library ntree linking after fileread */
static void lib_link_nodetree(FileData *fd, Main *main)
{
	/* only link ID pointers */
	for (bNodeTree *ntree = main->nodetree.first; ntree; ntree = ntree->id.next) {
		if (ntree->id.tag & LIB_TAG_NEED_LINK) {
			lib_link_ntree(fd, &ntree->id, ntree);

			ntree->id.tag &= ~LIB_TAG_NEED_LINK;
		}
	}
}

/* updates group node socket identifier so that
 * external links to/from the group node are preserved.
 */
static void lib_node_do_versions_group_indices(bNode *gnode)
{
	bNodeTree *ngroup = (bNodeTree*)gnode->id;
	bNodeSocket *sock;
	bNodeLink *link;
	
	for (sock=gnode->outputs.first; sock; sock = sock->next) {
		int old_index = sock->to_index;
		
		for (link = ngroup->links.first; link; link = link->next) {
			if (link->tonode == NULL && link->fromsock->own_index == old_index) {
				strcpy(sock->identifier, link->fromsock->identifier);
				/* deprecated */
				sock->own_index = link->fromsock->own_index;
				sock->to_index = 0;
				sock->groupsock = NULL;
			}
		}
	}
	for (sock=gnode->inputs.first; sock; sock = sock->next) {
		int old_index = sock->to_index;
		
		for (link = ngroup->links.first; link; link = link->next) {
			if (link->fromnode == NULL && link->tosock->own_index == old_index) {
				strcpy(sock->identifier, link->tosock->identifier);
				/* deprecated */
				sock->own_index = link->tosock->own_index;
				sock->to_index = 0;
				sock->groupsock = NULL;
			}
		}
	}
}

/* verify types for nodes and groups, all data has to be read */
/* open = 0: appending/linking, open = 1: open new file (need to clean out dynamic
 * typedefs */
static void lib_verify_nodetree(Main *main, int UNUSED(open))
{
	/* this crashes blender on undo/redo */
#if 0
		if (open == 1) {
			reinit_nodesystem();
		}
#endif
	
	/* set node->typeinfo pointers */
	FOREACH_NODETREE(main, ntree, id) {
		ntreeSetTypes(NULL, ntree);
	} FOREACH_NODETREE_END
	
	/* verify static socket templates */
	FOREACH_NODETREE(main, ntree, id) {
		bNode *node;
		for (node=ntree->nodes.first; node; node=node->next)
			node_verify_socket_templates(ntree, node);
	} FOREACH_NODETREE_END
	
	{
		bool has_old_groups = false;
		/* XXX this should actually be part of do_versions, but since we need
		 * finished library linking, it is not possible there. Instead in do_versions
		 * we have set the NTREE_DO_VERSIONS_GROUP_EXPOSE_2_56_2 flag, so at this point we can do the
		 * actual group node updates.
		 */
		for (bNodeTree *ntree = main->nodetree.first; ntree; ntree = ntree->id.next) {
			if (ntree->flag & NTREE_DO_VERSIONS_GROUP_EXPOSE_2_56_2) {
				has_old_groups = 1;
			}
		}
		
		if (has_old_groups) {
			FOREACH_NODETREE(main, ntree, id) {
				/* updates external links for all group nodes in a tree */
				bNode *node;
				for (node = ntree->nodes.first; node; node = node->next) {
					if (node->type == NODE_GROUP) {
						bNodeTree *ngroup = (bNodeTree*)node->id;
						if (ngroup && (ngroup->flag & NTREE_DO_VERSIONS_GROUP_EXPOSE_2_56_2))
							lib_node_do_versions_group_indices(node);
					}
				}
			} FOREACH_NODETREE_END
		}
		
		for (bNodeTree *ntree = main->nodetree.first; ntree; ntree = ntree->id.next) {
			ntree->flag &= ~NTREE_DO_VERSIONS_GROUP_EXPOSE_2_56_2;
		}
	}
	
	{
		/* Convert the previously used ntree->inputs/ntree->outputs lists to interface nodes.
		 * Pre 2.56.2 node trees automatically have all unlinked sockets exposed already
		 * (see NTREE_DO_VERSIONS_GROUP_EXPOSE_2_56_2).
		 *
		 * XXX this should actually be part of do_versions,
		 * but needs valid typeinfo pointers to create interface nodes.
		 *
		 * Note: theoretically only needed in node groups (main->nodetree),
		 * but due to a temporary bug such links could have been added in all trees,
		 * so have to clean up all of them ...
		 */
		
		FOREACH_NODETREE(main, ntree, id) {
			if (ntree->flag & NTREE_DO_VERSIONS_CUSTOMNODES_GROUP) {
				bNode *input_node = NULL, *output_node = NULL;
				int num_inputs = 0, num_outputs = 0;
				bNodeLink *link, *next_link;
				/* Only create new interface nodes for actual older files.
				 * New file versions already have input/output nodes with duplicate links,
				 * in that case just remove the invalid links.
				 */
				const bool create_io_nodes = (ntree->flag & NTREE_DO_VERSIONS_CUSTOMNODES_GROUP_CREATE_INTERFACE) != 0;
				
				float input_locx = 1000000.0f, input_locy = 0.0f;
				float output_locx = -1000000.0f, output_locy = 0.0f;
				/* rough guess, not nice but we don't have access to UI constants here ... */
				static const float offsetx = 42 + 3*20 + 20;
				/*static const float offsety = 0.0f;*/
				
				if (create_io_nodes) {
					if (ntree->inputs.first)
						input_node = nodeAddStaticNode(NULL, ntree, NODE_GROUP_INPUT);
					
					if (ntree->outputs.first)
						output_node = nodeAddStaticNode(NULL, ntree, NODE_GROUP_OUTPUT);
				}
				
				/* Redirect links from/to the node tree interface to input/output node.
				 * If the fromnode/tonode pointers are NULL, this means a link from/to
				 * the ntree interface sockets, which need to be redirected to new interface nodes.
				 */
				for (link = ntree->links.first; link; link = next_link) {
					bool free_link = false;
					next_link = link->next;
					
					if (link->fromnode == NULL) {
						if (input_node) {
							link->fromnode = input_node;
							link->fromsock = node_group_input_find_socket(input_node, link->fromsock->identifier);
							++num_inputs;
							
							if (link->tonode) {
								if (input_locx > link->tonode->locx - offsetx)
									input_locx = link->tonode->locx - offsetx;
								input_locy += link->tonode->locy;
							}
						}
						else {
							free_link = true;
						}
					}
					
					if (link->tonode == NULL) {
						if (output_node) {
							link->tonode = output_node;
							link->tosock = node_group_output_find_socket(output_node, link->tosock->identifier);
							++num_outputs;
							
							if (link->fromnode) {
								if (output_locx < link->fromnode->locx + offsetx)
									output_locx = link->fromnode->locx + offsetx;
								output_locy += link->fromnode->locy;
							}
						}
						else {
							free_link = true;
						}
					}
					
					if (free_link)
						nodeRemLink(ntree, link);
				}
				
				if (num_inputs > 0) {
					input_locy /= num_inputs;
					input_node->locx = input_locx;
					input_node->locy = input_locy;
				}
				if (num_outputs > 0) {
					output_locy /= num_outputs;
					output_node->locx = output_locx;
					output_node->locy = output_locy;
				}
				
				/* clear do_versions flags */
				ntree->flag &= ~(NTREE_DO_VERSIONS_CUSTOMNODES_GROUP | NTREE_DO_VERSIONS_CUSTOMNODES_GROUP_CREATE_INTERFACE);
			}
		}
		FOREACH_NODETREE_END
	}
	
	/* verify all group user nodes */
	for (bNodeTree *ntree = main->nodetree.first; ntree; ntree = ntree->id.next) {
		ntreeVerifyNodes(main, &ntree->id);
	}
	
	/* make update calls where necessary */
	{
		FOREACH_NODETREE(main, ntree, id) {
			/* make an update call for the tree */
			ntreeUpdateTree(main, ntree);
		} FOREACH_NODETREE_END
	}
}

static void direct_link_node_socket(FileData *fd, bNodeSocket *sock)
{
	sock->prop = newdataadr(fd, sock->prop);
	IDP_DirectLinkGroup_OrFree(&sock->prop, (fd->flags & FD_FLAGS_SWITCH_ENDIAN), fd);
	
	sock->link = newdataadr(fd, sock->link);
	sock->typeinfo = NULL;
	sock->storage = newdataadr(fd, sock->storage);
	sock->default_value = newdataadr(fd, sock->default_value);
	sock->cache = NULL;
}

/* ntree itself has been read! */
static void direct_link_nodetree(FileData *fd, bNodeTree *ntree)
{
	/* note: writing and reading goes in sync, for speed */
	bNode *node;
	bNodeSocket *sock;
	bNodeLink *link;
	
	ntree->init = 0;		/* to set callbacks and force setting types */
	ntree->is_updating = false;
	ntree->typeinfo= NULL;
	ntree->interface_type = NULL;
	
	ntree->progress = NULL;
	ntree->execdata = NULL;
	ntree->duplilock = NULL;

	ntree->adt = newdataadr(fd, ntree->adt);
	direct_link_animdata(fd, ntree->adt);
	
	ntree->id.tag &= ~(LIB_TAG_ID_RECALC|LIB_TAG_ID_RECALC_DATA);

	link_list(fd, &ntree->nodes);
	for (node = ntree->nodes.first; node; node = node->next) {
		node->typeinfo = NULL;
		
		link_list(fd, &node->inputs);
		link_list(fd, &node->outputs);
		
		node->prop = newdataadr(fd, node->prop);
		IDP_DirectLinkGroup_OrFree(&node->prop, (fd->flags & FD_FLAGS_SWITCH_ENDIAN), fd);
		
		link_list(fd, &node->internal_links);
		for (link = node->internal_links.first; link; link = link->next) {
			link->fromnode = newdataadr(fd, link->fromnode);
			link->fromsock = newdataadr(fd, link->fromsock);
			link->tonode = newdataadr(fd, link->tonode);
			link->tosock = newdataadr(fd, link->tosock);
		}
		
		if (node->type == CMP_NODE_MOVIEDISTORTION) {
			node->storage = newmclipadr(fd, node->storage);
		}
		else {
			node->storage = newdataadr(fd, node->storage);
		}
		
		if (node->storage) {
			/* could be handlerized at some point */
			if (ntree->type==NTREE_SHADER) {
				if (node->type==SH_NODE_CURVE_VEC || node->type==SH_NODE_CURVE_RGB) {
					direct_link_curvemapping(fd, node->storage);
				}
				else if (node->type==SH_NODE_SCRIPT) {
					NodeShaderScript *nss = (NodeShaderScript *) node->storage;
					nss->bytecode = newdataadr(fd, nss->bytecode);
				}
				else if (node->type==SH_NODE_TEX_POINTDENSITY) {
					NodeShaderTexPointDensity *npd = (NodeShaderTexPointDensity *) node->storage;
					memset(&npd->pd, 0, sizeof(npd->pd));
				}
			}
			else if (ntree->type==NTREE_COMPOSIT) {
				if (ELEM(node->type, CMP_NODE_TIME, CMP_NODE_CURVE_VEC, CMP_NODE_CURVE_RGB, CMP_NODE_HUECORRECT))
					direct_link_curvemapping(fd, node->storage);
				else if (ELEM(node->type, CMP_NODE_IMAGE, CMP_NODE_R_LAYERS, CMP_NODE_VIEWER, CMP_NODE_SPLITVIEWER))
					((ImageUser *)node->storage)->ok = 1;
			}
			else if ( ntree->type==NTREE_TEXTURE) {
				if (node->type==TEX_NODE_CURVE_RGB || node->type==TEX_NODE_CURVE_TIME)
					direct_link_curvemapping(fd, node->storage);
				else if (node->type==TEX_NODE_IMAGE)
					((ImageUser *)node->storage)->ok = 1;
			}
		}
	}
	link_list(fd, &ntree->links);
	
	/* and we connect the rest */
	for (node = ntree->nodes.first; node; node = node->next) {
		node->parent = newdataadr(fd, node->parent);
		node->lasty = 0;
		
		for (sock = node->inputs.first; sock; sock = sock->next)
			direct_link_node_socket(fd, sock);
		for (sock = node->outputs.first; sock; sock = sock->next)
			direct_link_node_socket(fd, sock);
	}
	
	/* interface socket lists */
	link_list(fd, &ntree->inputs);
	link_list(fd, &ntree->outputs);
	for (sock = ntree->inputs.first; sock; sock = sock->next)
		direct_link_node_socket(fd, sock);
	for (sock = ntree->outputs.first; sock; sock = sock->next)
		direct_link_node_socket(fd, sock);
	
	for (link = ntree->links.first; link; link= link->next) {
		link->fromnode = newdataadr(fd, link->fromnode);
		link->tonode = newdataadr(fd, link->tonode);
		link->fromsock = newdataadr(fd, link->fromsock);
		link->tosock = newdataadr(fd, link->tosock);
	}
	
#if 0
	if (ntree->previews) {
		bNodeInstanceHash *new_previews = BKE_node_instance_hash_new("node previews");
		bNodeInstanceHashIterator iter;
		
		NODE_INSTANCE_HASH_ITER(iter, ntree->previews) {
			bNodePreview *preview = BKE_node_instance_hash_iterator_get_value(&iter);
			if (preview) {
				bNodePreview *new_preview = newimaadr(fd, preview);
				if (new_preview) {
					bNodeInstanceKey key = BKE_node_instance_hash_iterator_get_key(&iter);
					BKE_node_instance_hash_insert(new_previews, key, new_preview);
				}
			}
		}
		BKE_node_instance_hash_free(ntree->previews, NULL);
		ntree->previews = new_previews;
	}
#else
	/* XXX TODO */
	ntree->previews = NULL;
#endif
	
	/* type verification is in lib-link */
}

/* ************ READ ARMATURE ***************** */

/* temp struct used to transport needed info to lib_link_constraint_cb() */
typedef struct tConstraintLinkData {
	FileData *fd;
	ID *id;
} tConstraintLinkData;
/* callback function used to relink constraint ID-links */
static void lib_link_constraint_cb(bConstraint *UNUSED(con), ID **idpoin, bool is_reference, void *userdata)
{
	tConstraintLinkData *cld= (tConstraintLinkData *)userdata;
	
	/* for reference types, we need to increment the usercounts on load... */
	if (is_reference) {
		/* reference type - with usercount */
		*idpoin = newlibadr_us(cld->fd, cld->id->lib, *idpoin);
	}
	else {
		/* target type - no usercount needed */
		*idpoin = newlibadr(cld->fd, cld->id->lib, *idpoin);
	}
}

static void lib_link_constraints(FileData *fd, ID *id, ListBase *conlist)
{
	tConstraintLinkData cld;
	bConstraint *con;
	
	/* legacy fixes */
	for (con = conlist->first; con; con=con->next) {
		/* patch for error introduced by changing constraints (dunno how) */
		/* if con->data type changes, dna cannot resolve the pointer! (ton) */
		if (con->data == NULL) {
			con->type = CONSTRAINT_TYPE_NULL;
		}
		/* own ipo, all constraints have it */
		con->ipo = newlibadr_us(fd, id->lib, con->ipo); // XXX deprecated - old animation system
	}
	
	/* relink all ID-blocks used by the constraints */
	cld.fd = fd;
	cld.id = id;
	
	BKE_constraints_id_loop(conlist, lib_link_constraint_cb, &cld);
}

static void direct_link_constraints(FileData *fd, ListBase *lb)
{
	bConstraint *con;
	
	link_list(fd, lb);
	for (con=lb->first; con; con=con->next) {
		con->data = newdataadr(fd, con->data);
		
		switch (con->type) {
			case CONSTRAINT_TYPE_PYTHON:
			{
				bPythonConstraint *data= con->data;
				
				link_list(fd, &data->targets);
				
				data->prop = newdataadr(fd, data->prop);
				IDP_DirectLinkGroup_OrFree(&data->prop, (fd->flags & FD_FLAGS_SWITCH_ENDIAN), fd);
				break;
			}
			case CONSTRAINT_TYPE_SPLINEIK:
			{
				bSplineIKConstraint *data= con->data;

				data->points= newdataadr(fd, data->points);
				break;
			}
			case CONSTRAINT_TYPE_KINEMATIC:
			{
				bKinematicConstraint *data = con->data;

				con->lin_error = 0.f;
				con->rot_error = 0.f;

				/* version patch for runtime flag, was not cleared in some case */
				data->flag &= ~CONSTRAINT_IK_AUTO;
				break;
			}
			case CONSTRAINT_TYPE_CHILDOF:
			{
				/* XXX version patch, in older code this flag wasn't always set, and is inherent to type */
				if (con->ownspace == CONSTRAINT_SPACE_POSE)
					con->flag |= CONSTRAINT_SPACEONCE;
				break;
			}
			case CONSTRAINT_TYPE_TRANSFORM_CACHE:
			{
				bTransformCacheConstraint *data = con->data;
				data->reader = NULL;
			}
		}
	}
}

static void lib_link_pose(FileData *fd, Main *bmain, Object *ob, bPose *pose)
{
	bArmature *arm = ob->data;
	
	if (!pose || !arm)
		return;
	
	/* always rebuild to match proxy or lib changes, but on Undo */
	bool rebuild = false;

	if (fd->memfile == NULL) {
		if (ob->proxy || (ob->id.lib==NULL && arm->id.lib)) {
			rebuild = true;
		}
	}

	/* avoid string */
	GHash *bone_hash = BKE_armature_bone_from_name_map(arm);

	if (ob->proxy) {
		/* sync proxy layer */
		if (pose->proxy_layer)
			arm->layer = pose->proxy_layer;
		
		/* sync proxy active bone */
		if (pose->proxy_act_bone[0]) {
			Bone *bone = BLI_ghash_lookup(bone_hash, pose->proxy_act_bone);
			if (bone) {
				arm->act_bone = bone;
			}
		}
	}

	for (bPoseChannel *pchan = pose->chanbase.first; pchan; pchan = pchan->next) {
		lib_link_constraints(fd, (ID *)ob, &pchan->constraints);

		pchan->bone = BLI_ghash_lookup(bone_hash, pchan->name);
		
		IDP_LibLinkProperty(pchan->prop, fd);

		pchan->custom = newlibadr_us(fd, arm->id.lib, pchan->custom);
		if (UNLIKELY(pchan->bone == NULL)) {
			rebuild = true;
		}
		else if ((ob->id.lib == NULL) && arm->id.lib) {
			/* local pose selection copied to armature, bit hackish */
			pchan->bone->flag &= ~BONE_SELECTED;
			pchan->bone->flag |= pchan->selectflag;
		}
	}

	BLI_ghash_free(bone_hash, NULL, NULL);
	

	if (rebuild) {
		DEG_id_tag_update_ex(bmain, &ob->id, OB_RECALC_OB | OB_RECALC_DATA | OB_RECALC_TIME);
		BKE_pose_tag_recalc(bmain, pose);
	}
}

static void lib_link_bones(FileData *fd, Bone *bone)
{
	IDP_LibLinkProperty(bone->prop, fd);

	for (Bone *curbone = bone->childbase.first; curbone; curbone = curbone->next) {
		lib_link_bones(fd, curbone);
	}
}

static void lib_link_armature(FileData *fd, Main *main)
{
	for (bArmature *arm = main->armature.first; arm; arm = arm->id.next) {
		if (arm->id.tag & LIB_TAG_NEED_LINK) {
			IDP_LibLinkProperty(arm->id.properties, fd);
			lib_link_animdata(fd, &arm->id, arm->adt);

			for (Bone *curbone = arm->bonebase.first; curbone; curbone = curbone->next) {
				lib_link_bones(fd, curbone);
			}

			arm->id.tag &= ~LIB_TAG_NEED_LINK;
		}
	}
}

static void direct_link_bones(FileData *fd, Bone *bone)
{
	Bone *child;
	
	bone->parent = newdataadr(fd, bone->parent);
	bone->prop = newdataadr(fd, bone->prop);
	IDP_DirectLinkGroup_OrFree(&bone->prop, (fd->flags & FD_FLAGS_SWITCH_ENDIAN), fd);
		
	bone->flag &= ~BONE_DRAW_ACTIVE;
	
	link_list(fd, &bone->childbase);
	
	for (child=bone->childbase.first; child; child=child->next)
		direct_link_bones(fd, child);
}

static void direct_link_armature(FileData *fd, bArmature *arm)
{
	Bone *bone;
	
	link_list(fd, &arm->bonebase);
	arm->edbo = NULL;
	arm->sketch = NULL;
	
	arm->adt = newdataadr(fd, arm->adt);
	direct_link_animdata(fd, arm->adt);
	
	for (bone = arm->bonebase.first; bone; bone = bone->next) {
		direct_link_bones(fd, bone);
	}
	
	arm->act_bone = newdataadr(fd, arm->act_bone);
	arm->act_edbone = NULL;
}

/* ************ READ CAMERA ***************** */

static void lib_link_camera(FileData *fd, Main *main)
{
	for (Camera *ca = main->camera.first; ca; ca = ca->id.next) {
		if (ca->id.tag & LIB_TAG_NEED_LINK) {
			IDP_LibLinkProperty(ca->id.properties, fd);
			lib_link_animdata(fd, &ca->id, ca->adt);
			
			ca->ipo = newlibadr_us(fd, ca->id.lib, ca->ipo); // XXX deprecated - old animation system

			ca->dof_ob = newlibadr(fd, ca->id.lib, ca->dof_ob);
			
			for (CameraBGImage *bgpic = ca->bg_images.first; bgpic; bgpic = bgpic->next) {
				bgpic->ima = newlibadr_us(fd, ca->id.lib, bgpic->ima);
				bgpic->clip = newlibadr_us(fd, ca->id.lib, bgpic->clip);
			}

			ca->id.tag &= ~LIB_TAG_NEED_LINK;
		}
	}
}

static void direct_link_camera(FileData *fd, Camera *ca)
{
	ca->adt = newdataadr(fd, ca->adt);
	direct_link_animdata(fd, ca->adt);

	link_list(fd, &ca->bg_images);

	for (CameraBGImage *bgpic = ca->bg_images.first; bgpic; bgpic = bgpic->next) {
		bgpic->iuser.ok = 1;
	}
}


/* ************ READ LAMP ***************** */

static void lib_link_lamp(FileData *fd, Main *main)
{
	for (Lamp *la = main->lamp.first; la; la = la->id.next) {
		if (la->id.tag & LIB_TAG_NEED_LINK) {
			IDP_LibLinkProperty(la->id.properties, fd);
			lib_link_animdata(fd, &la->id, la->adt);
			
			for (int a = 0; a < MAX_MTEX; a++) {
				MTex *mtex = la->mtex[a];
				if (mtex) {
					mtex->tex = newlibadr_us(fd, la->id.lib, mtex->tex);
					mtex->object = newlibadr(fd, la->id.lib, mtex->object);
				}
			}
			
			la->ipo = newlibadr_us(fd, la->id.lib, la->ipo); // XXX deprecated - old animation system
			
			if (la->nodetree) {
				lib_link_ntree(fd, &la->id, la->nodetree);
				la->nodetree->id.lib = la->id.lib;
			}
			
			la->id.tag &= ~LIB_TAG_NEED_LINK;
		}
	}
}

static void direct_link_lamp(FileData *fd, Lamp *la)
{
	int a;
	
	la->adt = newdataadr(fd, la->adt);
	direct_link_animdata(fd, la->adt);
	
	for (a=0; a<MAX_MTEX; a++) {
		la->mtex[a] = newdataadr(fd, la->mtex[a]);
	}
	
	la->curfalloff = newdataadr(fd, la->curfalloff);
	if (la->curfalloff)
		direct_link_curvemapping(fd, la->curfalloff);

	la->nodetree= newdataadr(fd, la->nodetree);
	if (la->nodetree) {
		direct_link_id(fd, &la->nodetree->id);
		direct_link_nodetree(fd, la->nodetree);
	}
	
	la->preview = direct_link_preview_image(fd, la->preview);
}

/* ************ READ keys ***************** */

void blo_do_versions_key_uidgen(Key *key)
{
	KeyBlock *block;

	key->uidgen = 1;
	for (block = key->block.first; block; block = block->next) {
		block->uid = key->uidgen++;
	}
}

static void lib_link_key(FileData *fd, Main *main)
{
	for (Key *key = main->key.first; key; key = key->id.next) {
		BLI_assert((key->id.tag & LIB_TAG_EXTERN) == 0);

		if (key->id.tag & LIB_TAG_NEED_LINK) {
			IDP_LibLinkProperty(key->id.properties, fd);
			lib_link_animdata(fd, &key->id, key->adt);
			
			key->ipo = newlibadr_us(fd, key->id.lib, key->ipo); // XXX deprecated - old animation system
			key->from = newlibadr(fd, key->id.lib, key->from);
			
			key->id.tag &= ~LIB_TAG_NEED_LINK;
		}
	}
}

static void switch_endian_keyblock(Key *key, KeyBlock *kb)
{
	int elemsize, a, b;
	char *data;
	
	elemsize = key->elemsize;
	data = kb->data;
	
	for (a = 0; a < kb->totelem; a++) {
		const char *cp = key->elemstr;
		char *poin = data;
		
		while (cp[0]) {  /* cp[0] == amount */
			switch (cp[1]) {  /* cp[1] = type */
				case IPO_FLOAT:
				case IPO_BPOINT:
				case IPO_BEZTRIPLE:
					b = cp[0];
					BLI_endian_switch_float_array((float *)poin, b);
					poin += sizeof(float) * b;
					break;
			}
			
			cp += 2;
		}
		data += elemsize;
	}
}

static void direct_link_key(FileData *fd, Key *key)
{
	KeyBlock *kb;
	
	link_list(fd, &(key->block));
	
	key->adt = newdataadr(fd, key->adt);
	direct_link_animdata(fd, key->adt);
		
	key->refkey= newdataadr(fd, key->refkey);
	
	for (kb = key->block.first; kb; kb = kb->next) {
		kb->data = newdataadr(fd, kb->data);
		
		if (fd->flags & FD_FLAGS_SWITCH_ENDIAN)
			switch_endian_keyblock(key, kb);
	}
}

/* ************ READ mball ***************** */

static void lib_link_mball(FileData *fd, Main *main)
{
	for (MetaBall *mb = main->mball.first; mb; mb = mb->id.next) {
		if (mb->id.tag & LIB_TAG_NEED_LINK) {
			IDP_LibLinkProperty(mb->id.properties, fd);
			lib_link_animdata(fd, &mb->id, mb->adt);
			
			for (int a = 0; a < mb->totcol; a++) {
				mb->mat[a] = newlibadr_us(fd, mb->id.lib, mb->mat[a]);
			}
			
			mb->ipo = newlibadr_us(fd, mb->id.lib, mb->ipo); // XXX deprecated - old animation system
			
			mb->id.tag &= ~LIB_TAG_NEED_LINK;
		}
	}
}

static void direct_link_mball(FileData *fd, MetaBall *mb)
{
	mb->adt = newdataadr(fd, mb->adt);
	direct_link_animdata(fd, mb->adt);
	
	mb->mat = newdataadr(fd, mb->mat);
	test_pointer_array(fd, (void **)&mb->mat);
	
	link_list(fd, &(mb->elems));
	
	BLI_listbase_clear(&mb->disp);
	mb->editelems = NULL;
/*	mb->edit_elems.first= mb->edit_elems.last= NULL;*/
	mb->lastelem = NULL;
}

/* ************ READ WORLD ***************** */

static void lib_link_world(FileData *fd, Main *main)
{
	for (World *wrld = main->world.first; wrld; wrld = wrld->id.next) {
		if (wrld->id.tag & LIB_TAG_NEED_LINK) {
			IDP_LibLinkProperty(wrld->id.properties, fd);
			lib_link_animdata(fd, &wrld->id, wrld->adt);
			
			wrld->ipo = newlibadr_us(fd, wrld->id.lib, wrld->ipo); // XXX deprecated - old animation system
			
			for (int a = 0; a < MAX_MTEX; a++) {
				MTex *mtex = wrld->mtex[a];
				if (mtex) {
					mtex->tex = newlibadr_us(fd, wrld->id.lib, mtex->tex);
					mtex->object = newlibadr(fd, wrld->id.lib, mtex->object);
				}
			}
			
			if (wrld->nodetree) {
				lib_link_ntree(fd, &wrld->id, wrld->nodetree);
				wrld->nodetree->id.lib = wrld->id.lib;
			}
			
			wrld->id.tag &= ~LIB_TAG_NEED_LINK;
		}
	}
}

static void direct_link_world(FileData *fd, World *wrld)
{
	int a;
	
	wrld->adt = newdataadr(fd, wrld->adt);
	direct_link_animdata(fd, wrld->adt);
	
	for (a = 0; a < MAX_MTEX; a++) {
		wrld->mtex[a] = newdataadr(fd, wrld->mtex[a]);
	}
	
	wrld->nodetree = newdataadr(fd, wrld->nodetree);
	if (wrld->nodetree) {
		direct_link_id(fd, &wrld->nodetree->id);
		direct_link_nodetree(fd, wrld->nodetree);
	}
	
	wrld->preview = direct_link_preview_image(fd, wrld->preview);
	BLI_listbase_clear(&wrld->gpumaterial);
}


/* ************ READ VFONT ***************** */

static void lib_link_vfont(FileData *fd, Main *main)
{
	for (VFont *vf = main->vfont.first; vf; vf = vf->id.next) {
		if (vf->id.tag & LIB_TAG_NEED_LINK) {
			IDP_LibLinkProperty(vf->id.properties, fd);

			vf->id.tag &= ~LIB_TAG_NEED_LINK;
		}
	}
}

static void direct_link_vfont(FileData *fd, VFont *vf)
{
	vf->data = NULL;
	vf->temp_pf = NULL;
	vf->packedfile = direct_link_packedfile(fd, vf->packedfile);
}

/* ************ READ TEXT ****************** */

static void lib_link_text(FileData *fd, Main *main)
{
	for (Text *text = main->text.first; text; text = text->id.next) {
		if (text->id.tag & LIB_TAG_NEED_LINK) {
			IDP_LibLinkProperty(text->id.properties, fd);

			text->id.tag &= ~LIB_TAG_NEED_LINK;
		}
	}
}

static void direct_link_text(FileData *fd, Text *text)
{
	TextLine *ln;
	
	text->name = newdataadr(fd, text->name);
	
	text->undo_pos = -1;
	text->undo_len = TXT_INIT_UNDO;
	text->undo_buf = MEM_mallocN(text->undo_len, "undo buf");
	
	text->compiled = NULL;
	
#if 0
	if (text->flags & TXT_ISEXT) {
		BKE_text_reload(text);
		}
		/* else { */
#endif
	
	link_list(fd, &text->lines);
	
	text->curl = newdataadr(fd, text->curl);
	text->sell = newdataadr(fd, text->sell);
	
	for (ln = text->lines.first; ln; ln = ln->next) {
		ln->line = newdataadr(fd, ln->line);
		ln->format = NULL;
		
		if (ln->len != (int) strlen(ln->line)) {
			printf("Error loading text, line lengths differ\n");
			ln->len = strlen(ln->line);
		}
	}
	
	text->flags = (text->flags) & ~TXT_ISEXT;
	
	id_us_ensure_real(&text->id);
}

/* ************ READ IMAGE ***************** */

static void lib_link_image(FileData *fd, Main *main)
{
	for (Image *ima = main->image.first; ima; ima = ima->id.next) {
		if (ima->id.tag & LIB_TAG_NEED_LINK) {
			IDP_LibLinkProperty(ima->id.properties, fd);
			
			ima->id.tag &= ~LIB_TAG_NEED_LINK;
		}
	}
}

static void direct_link_image(FileData *fd, Image *ima)
{
	ImagePackedFile *imapf;

	/* for undo system, pointers could be restored */
	if (fd->imamap)
		ima->cache = newimaadr(fd, ima->cache);
	else
		ima->cache = NULL;

	/* if not restored, we keep the binded opengl index */
	if (!ima->cache) {
		ima->tpageflag &= ~IMA_GLBIND_IS_DATA;
		for (int i = 0; i < TEXTARGET_COUNT; i++) {
			ima->bindcode[i] = 0;
			ima->gputexture[i] = NULL;
		}
		ima->rr = NULL;
	}

	ima->repbind = NULL;
	
	/* undo system, try to restore render buffers */
	if (fd->imamap) {
		int a;
		
		for (a = 0; a < IMA_MAX_RENDER_SLOT; a++)
			ima->renders[a] = newimaadr(fd, ima->renders[a]);
	}
	else {
		memset(ima->renders, 0, sizeof(ima->renders));
		ima->last_render_slot = ima->render_slot;
	}

	link_list(fd, &(ima->views));
	link_list(fd, &(ima->packedfiles));

	if (ima->packedfiles.first) {
		for (imapf = ima->packedfiles.first; imapf; imapf = imapf->next) {
			imapf->packedfile = direct_link_packedfile(fd, imapf->packedfile);
		}
		ima->packedfile = NULL;
	}
	else {
		ima->packedfile = direct_link_packedfile(fd, ima->packedfile);
	}

	BLI_listbase_clear(&ima->anims);
	ima->preview = direct_link_preview_image(fd, ima->preview);
	ima->stereo3d_format = newdataadr(fd, ima->stereo3d_format);
	ima->ok = 1;
}


/* ************ READ CURVE ***************** */

static void lib_link_curve(FileData *fd, Main *main)
{
	for (Curve *cu = main->curve.first; cu; cu = cu->id.next) {
		if (cu->id.tag & LIB_TAG_NEED_LINK) {
			IDP_LibLinkProperty(cu->id.properties, fd);
			lib_link_animdata(fd, &cu->id, cu->adt);
			
			for (int a = 0; a < cu->totcol; a++) {
				cu->mat[a] = newlibadr_us(fd, cu->id.lib, cu->mat[a]);
			}
			
			cu->bevobj = newlibadr(fd, cu->id.lib, cu->bevobj);
			cu->taperobj = newlibadr(fd, cu->id.lib, cu->taperobj);
			cu->textoncurve = newlibadr(fd, cu->id.lib, cu->textoncurve);
			cu->vfont = newlibadr_us(fd, cu->id.lib, cu->vfont);
			cu->vfontb = newlibadr_us(fd, cu->id.lib, cu->vfontb);
			cu->vfonti = newlibadr_us(fd, cu->id.lib, cu->vfonti);
			cu->vfontbi = newlibadr_us(fd, cu->id.lib, cu->vfontbi);
			
			cu->ipo = newlibadr_us(fd, cu->id.lib, cu->ipo); // XXX deprecated - old animation system
			cu->key = newlibadr_us(fd, cu->id.lib, cu->key);
			
			cu->id.tag &= ~LIB_TAG_NEED_LINK;
		}
	}
}


static void switch_endian_knots(Nurb *nu)
{
	if (nu->knotsu) {
		BLI_endian_switch_float_array(nu->knotsu, KNOTSU(nu));
	}
	if (nu->knotsv) {
		BLI_endian_switch_float_array(nu->knotsv, KNOTSV(nu));
	}
}

static void direct_link_curve(FileData *fd, Curve *cu)
{
	Nurb *nu;
	TextBox *tb;
	
	cu->adt= newdataadr(fd, cu->adt);
	direct_link_animdata(fd, cu->adt);
	
	cu->mat = newdataadr(fd, cu->mat);
	test_pointer_array(fd, (void **)&cu->mat);
	cu->str = newdataadr(fd, cu->str);
	cu->strinfo= newdataadr(fd, cu->strinfo);
	cu->tb = newdataadr(fd, cu->tb);

	if (cu->vfont == NULL) {
		link_list(fd, &(cu->nurb));
	}
	else {
		cu->nurb.first=cu->nurb.last= NULL;
		
		tb = MEM_callocN(MAXTEXTBOX*sizeof(TextBox), "TextBoxread");
		if (cu->tb) {
			memcpy(tb, cu->tb, cu->totbox*sizeof(TextBox));
			MEM_freeN(cu->tb);
			cu->tb = tb;
		}
		else {
			cu->totbox = 1;
			cu->actbox = 1;
			cu->tb = tb;
			cu->tb[0].w = cu->linewidth;
		}
		if (cu->wordspace == 0.0f) cu->wordspace = 1.0f;
	}

	cu->editnurb = NULL;
	cu->editfont = NULL;
	cu->batch_cache = NULL;
	
	for (nu = cu->nurb.first; nu; nu = nu->next) {
		nu->bezt = newdataadr(fd, nu->bezt);
		nu->bp = newdataadr(fd, nu->bp);
		nu->knotsu = newdataadr(fd, nu->knotsu);
		nu->knotsv = newdataadr(fd, nu->knotsv);
		if (cu->vfont == NULL) nu->charidx = 0;
		
		if (fd->flags & FD_FLAGS_SWITCH_ENDIAN) {
			switch_endian_knots(nu);
		}
	}
	cu->bb = NULL;
}

/* ************ READ TEX ***************** */

static void lib_link_texture(FileData *fd, Main *main)
{
	for (Tex *tex = main->tex.first; tex; tex = tex->id.next) {
		if (tex->id.tag & LIB_TAG_NEED_LINK) {
			IDP_LibLinkProperty(tex->id.properties, fd);
			lib_link_animdata(fd, &tex->id, tex->adt);
			
			tex->ima = newlibadr_us(fd, tex->id.lib, tex->ima);
			tex->ipo = newlibadr_us(fd, tex->id.lib, tex->ipo);  // XXX deprecated - old animation system
			if (tex->env)
				tex->env->object = newlibadr(fd, tex->id.lib, tex->env->object);
			if (tex->pd)
				tex->pd->object = newlibadr(fd, tex->id.lib, tex->pd->object);
			if (tex->vd)
				tex->vd->object = newlibadr(fd, tex->id.lib, tex->vd->object);
			if (tex->ot)
				tex->ot->object = newlibadr(fd, tex->id.lib, tex->ot->object);
			
			if (tex->nodetree) {
				lib_link_ntree(fd, &tex->id, tex->nodetree);
				tex->nodetree->id.lib = tex->id.lib;
			}
			
			tex->id.tag &= ~LIB_TAG_NEED_LINK;
		}
	}
}

static void direct_link_texture(FileData *fd, Tex *tex)
{
	tex->adt = newdataadr(fd, tex->adt);
	direct_link_animdata(fd, tex->adt);

	tex->coba = newdataadr(fd, tex->coba);
	tex->env = newdataadr(fd, tex->env);
	if (tex->env) {
		tex->env->ima = NULL;
		memset(tex->env->cube, 0, 6 * sizeof(void *));
		tex->env->ok= 0;
	}
	tex->pd = newdataadr(fd, tex->pd);
	if (tex->pd) {
		tex->pd->point_tree = NULL;
		tex->pd->coba = newdataadr(fd, tex->pd->coba);
		tex->pd->falloff_curve = newdataadr(fd, tex->pd->falloff_curve);
		if (tex->pd->falloff_curve) {
			direct_link_curvemapping(fd, tex->pd->falloff_curve);
		}
		tex->pd->point_data = NULL; /* runtime data */
	}
	
	tex->vd = newdataadr(fd, tex->vd);
	if (tex->vd) {
		tex->vd->dataset = NULL;
		tex->vd->ok = 0;
	}
	else {
		if (tex->type == TEX_VOXELDATA)
			tex->vd = MEM_callocN(sizeof(VoxelData), "direct_link_texture VoxelData");
	}
	
	tex->ot = newdataadr(fd, tex->ot);
	
	tex->nodetree = newdataadr(fd, tex->nodetree);
	if (tex->nodetree) {
		direct_link_id(fd, &tex->nodetree->id);
		direct_link_nodetree(fd, tex->nodetree);
	}
	
	tex->preview = direct_link_preview_image(fd, tex->preview);
	
	tex->iuser.ok = 1;
}



/* ************ READ MATERIAL ***************** */

static void lib_link_material(FileData *fd, Main *main)
{
	for (Material *ma = main->mat.first; ma; ma = ma->id.next) {
		if (ma->id.tag & LIB_TAG_NEED_LINK) {
			IDP_LibLinkProperty(ma->id.properties, fd);
			lib_link_animdata(fd, &ma->id, ma->adt);
			
			/* Link ID Properties -- and copy this comment EXACTLY for easy finding
			 * of library blocks that implement this.*/
			IDP_LibLinkProperty(ma->id.properties, fd);
			
			ma->ipo = newlibadr_us(fd, ma->id.lib, ma->ipo);  // XXX deprecated - old animation system
			ma->group = newlibadr_us(fd, ma->id.lib, ma->group);
			
			for (int a = 0; a < MAX_MTEX; a++) {
				MTex *mtex = ma->mtex[a];
				if (mtex) {
					mtex->tex = newlibadr_us(fd, ma->id.lib, mtex->tex);
					mtex->object = newlibadr(fd, ma->id.lib, mtex->object);
				}
			}
			
			if (ma->nodetree) {
				lib_link_ntree(fd, &ma->id, ma->nodetree);
				ma->nodetree->id.lib = ma->id.lib;
			}
			
			ma->id.tag &= ~LIB_TAG_NEED_LINK;
		}
	}
}

static void direct_link_material(FileData *fd, Material *ma)
{
	int a;
	
	ma->adt = newdataadr(fd, ma->adt);
	direct_link_animdata(fd, ma->adt);
	
	for (a = 0; a < MAX_MTEX; a++) {
		ma->mtex[a] = newdataadr(fd, ma->mtex[a]);
	}
	ma->texpaintslot = NULL;

	ma->ramp_col = newdataadr(fd, ma->ramp_col);
	ma->ramp_spec = newdataadr(fd, ma->ramp_spec);
	
	ma->nodetree = newdataadr(fd, ma->nodetree);
	if (ma->nodetree) {
		direct_link_id(fd, &ma->nodetree->id);
		direct_link_nodetree(fd, ma->nodetree);
	}
	
	ma->preview = direct_link_preview_image(fd, ma->preview);
	BLI_listbase_clear(&ma->gpumaterial);
}

/* ************ READ PARTICLE SETTINGS ***************** */
/* update this also to writefile.c */
static const char *ptcache_data_struct[] = {
	"", // BPHYS_DATA_INDEX
	"", // BPHYS_DATA_LOCATION
	"", // BPHYS_DATA_VELOCITY
	"", // BPHYS_DATA_ROTATION
	"", // BPHYS_DATA_AVELOCITY / BPHYS_DATA_XCONST */
	"", // BPHYS_DATA_SIZE:
	"", // BPHYS_DATA_TIMES:
	"BoidData" // case BPHYS_DATA_BOIDS:
};

static void direct_link_pointcache_cb(FileData *fd, void *data)
{
	PTCacheMem *pm = data;
	PTCacheExtra *extra;
	int i;
	for (i = 0; i < BPHYS_TOT_DATA; i++) {
		pm->data[i] = newdataadr(fd, pm->data[i]);

		/* the cache saves non-struct data without DNA */
		if (pm->data[i] && ptcache_data_struct[i][0]=='\0' && (fd->flags & FD_FLAGS_SWITCH_ENDIAN)) {
			int tot = (BKE_ptcache_data_size(i) * pm->totpoint) / sizeof(int);  /* data_size returns bytes */
			int *poin = pm->data[i];

			BLI_endian_switch_int32_array(poin, tot);
		}
	}

	link_list(fd, &pm->extradata);

	for (extra=pm->extradata.first; extra; extra=extra->next)
		extra->data = newdataadr(fd, extra->data);
}

static void direct_link_pointcache(FileData *fd, PointCache *cache)
{
	if ((cache->flag & PTCACHE_DISK_CACHE)==0) {
		link_list_ex(fd, &cache->mem_cache, direct_link_pointcache_cb);
	}
	else
		BLI_listbase_clear(&cache->mem_cache);
	
	cache->flag &= ~PTCACHE_SIMULATION_VALID;
	cache->simframe = 0;
	cache->edit = NULL;
	cache->free_edit = NULL;
	cache->cached_frames = NULL;
}

static void direct_link_pointcache_list(FileData *fd, ListBase *ptcaches, PointCache **ocache, int force_disk)
{
	if (ptcaches->first) {
		PointCache *cache= NULL;
		link_list(fd, ptcaches);
		for (cache=ptcaches->first; cache; cache=cache->next) {
			direct_link_pointcache(fd, cache);
			if (force_disk) {
				cache->flag |= PTCACHE_DISK_CACHE;
				cache->step = 1;
			}
		}
		
		*ocache = newdataadr(fd, *ocache);
	}
	else if (*ocache) {
		/* old "single" caches need to be linked too */
		*ocache = newdataadr(fd, *ocache);
		direct_link_pointcache(fd, *ocache);
		if (force_disk) {
			(*ocache)->flag |= PTCACHE_DISK_CACHE;
			(*ocache)->step = 1;
		}
		
		ptcaches->first = ptcaches->last = *ocache;
	}
}

static void lib_link_partdeflect(FileData *fd, ID *id, PartDeflect *pd)
{
	if (pd && pd->tex)
		pd->tex = newlibadr_us(fd, id->lib, pd->tex);
	if (pd && pd->f_source)
		pd->f_source = newlibadr(fd, id->lib, pd->f_source);
}

static void lib_link_particlesettings(FileData *fd, Main *main)
{
	for (ParticleSettings *part = main->particle.first; part; part = part->id.next) {
		if (part->id.tag & LIB_TAG_NEED_LINK) {
			IDP_LibLinkProperty(part->id.properties, fd);
			lib_link_animdata(fd, &part->id, part->adt);

			part->ipo = newlibadr_us(fd, part->id.lib, part->ipo); // XXX deprecated - old animation system
			
			part->dup_ob = newlibadr(fd, part->id.lib, part->dup_ob);
			part->dup_group = newlibadr(fd, part->id.lib, part->dup_group);
			part->eff_group = newlibadr(fd, part->id.lib, part->eff_group);
			part->bb_ob = newlibadr(fd, part->id.lib, part->bb_ob);
			part->collision_group = newlibadr(fd, part->id.lib, part->collision_group);
			
			lib_link_partdeflect(fd, &part->id, part->pd);
			lib_link_partdeflect(fd, &part->id, part->pd2);
			
			if (part->effector_weights) {
				part->effector_weights->group = newlibadr(fd, part->id.lib, part->effector_weights->group);
			}
			else {
				part->effector_weights = BKE_add_effector_weights(part->eff_group);
			}

			if (part->dupliweights.first && part->dup_group) {
				ParticleDupliWeight *dw;
				int index_ok = 0;
				/* check for old files without indices (all indexes 0) */
				if (BLI_listbase_is_single(&part->dupliweights)) {
					/* special case for only one object in the group */
					index_ok = 1;
				}
				else {
					for (dw = part->dupliweights.first; dw; dw = dw->next) {
						if (dw->index > 0) {
							index_ok = 1;
							break;
						}
					}
				}

				if (index_ok) {
					/* if we have indexes, let's use them */
					for (dw = part->dupliweights.first; dw; dw = dw->next) {
						/* Do not try to restore pointer here, we have to search for group objects in another
						 * separated step.
						 * Reason is, the used group may be linked from another library, which has not yet
						 * been 'lib_linked'.
						 * Since dw->ob is not considered as an object user (it does not make objet directly linked),
						 * we may have no valid way to retrieve it yet.
						 * See T49273. */
						dw->ob = NULL;
					}
				}
				else {
					/* otherwise try to get objects from own library (won't work on library linked groups) */
					for (dw = part->dupliweights.first; dw; dw = dw->next) {
						dw->ob = newlibadr(fd, part->id.lib, dw->ob);
					}
				}
			}
			else {
				BLI_listbase_clear(&part->dupliweights);
			}
			
			if (part->boids) {
				BoidState *state = part->boids->states.first;
				BoidRule *rule;
				for (; state; state=state->next) {
					rule = state->rules.first;
					for (; rule; rule=rule->next) {
						switch (rule->type) {
							case eBoidRuleType_Goal:
							case eBoidRuleType_Avoid:
							{
								BoidRuleGoalAvoid *brga = (BoidRuleGoalAvoid*)rule;
								brga->ob = newlibadr(fd, part->id.lib, brga->ob);
								break;
							}
							case eBoidRuleType_FollowLeader:
							{
								BoidRuleFollowLeader *brfl = (BoidRuleFollowLeader*)rule;
								brfl->ob = newlibadr(fd, part->id.lib, brfl->ob);
								break;
							}
						}
					}
				}
			}

			for (int a = 0; a < MAX_MTEX; a++) {
				MTex *mtex= part->mtex[a];
				if (mtex) {
					mtex->tex = newlibadr_us(fd, part->id.lib, mtex->tex);
					mtex->object = newlibadr(fd, part->id.lib, mtex->object);
				}
			}
			
			part->id.tag &= ~LIB_TAG_NEED_LINK;
		}
	}
}

static void direct_link_partdeflect(PartDeflect *pd)
{
	if (pd) pd->rng = NULL;
}

static void direct_link_particlesettings(FileData *fd, ParticleSettings *part)
{
	int a;
	
	part->adt = newdataadr(fd, part->adt);
	part->pd = newdataadr(fd, part->pd);
	part->pd2 = newdataadr(fd, part->pd2);

	direct_link_animdata(fd, part->adt);
	direct_link_partdeflect(part->pd);
	direct_link_partdeflect(part->pd2);

	part->clumpcurve = newdataadr(fd, part->clumpcurve);
	if (part->clumpcurve)
		direct_link_curvemapping(fd, part->clumpcurve);
	part->roughcurve = newdataadr(fd, part->roughcurve);
	if (part->roughcurve)
		direct_link_curvemapping(fd, part->roughcurve);

	part->effector_weights = newdataadr(fd, part->effector_weights);
	if (!part->effector_weights)
		part->effector_weights = BKE_add_effector_weights(part->eff_group);

	link_list(fd, &part->dupliweights);

	part->boids = newdataadr(fd, part->boids);
	part->fluid = newdataadr(fd, part->fluid);

	if (part->boids) {
		BoidState *state;
		link_list(fd, &part->boids->states);
		
		for (state=part->boids->states.first; state; state=state->next) {
			link_list(fd, &state->rules);
			link_list(fd, &state->conditions);
			link_list(fd, &state->actions);
		}
	}
	for (a = 0; a < MAX_MTEX; a++) {
		part->mtex[a] = newdataadr(fd, part->mtex[a]);
	}
}

static void lib_link_particlesystems(FileData *fd, Object *ob, ID *id, ListBase *particles)
{
	ParticleSystem *psys, *psysnext;

	for (psys=particles->first; psys; psys=psysnext) {
		psysnext = psys->next;
		
		psys->part = newlibadr_us(fd, id->lib, psys->part);
		if (psys->part) {
			ParticleTarget *pt = psys->targets.first;
			
			for (; pt; pt=pt->next)
				pt->ob=newlibadr(fd, id->lib, pt->ob);
			
			psys->parent = newlibadr(fd, id->lib, psys->parent);
			psys->target_ob = newlibadr(fd, id->lib, psys->target_ob);
			
			if (psys->clmd) {
				/* XXX - from reading existing code this seems correct but intended usage of
				 * pointcache /w cloth should be added in 'ParticleSystem' - campbell */
				psys->clmd->point_cache = psys->pointcache;
				psys->clmd->ptcaches.first = psys->clmd->ptcaches.last= NULL;
				psys->clmd->coll_parms->group = newlibadr(fd, id->lib, psys->clmd->coll_parms->group);
				psys->clmd->modifier.error = NULL;
			}
		}
		else {
			/* particle modifier must be removed before particle system */
			ParticleSystemModifierData *psmd = psys_get_modifier(ob, psys);
			BLI_remlink(&ob->modifiers, psmd);
			modifier_free((ModifierData *)psmd);
			
			BLI_remlink(particles, psys);
			MEM_freeN(psys);
		}
	}
}
static void direct_link_particlesystems(FileData *fd, ListBase *particles)
{
	ParticleSystem *psys;
	ParticleData *pa;
	int a;
	
	for (psys=particles->first; psys; psys=psys->next) {
		psys->particles=newdataadr(fd, psys->particles);
		
		if (psys->particles && psys->particles->hair) {
			for (a=0, pa=psys->particles; a<psys->totpart; a++, pa++)
				pa->hair=newdataadr(fd, pa->hair);
		}
		
		if (psys->particles && psys->particles->keys) {
			for (a=0, pa=psys->particles; a<psys->totpart; a++, pa++) {
				pa->keys= NULL;
				pa->totkey= 0;
			}
			
			psys->flag &= ~PSYS_KEYED;
		}

		if (psys->particles && psys->particles->boid) {
			pa = psys->particles;
			pa->boid = newdataadr(fd, pa->boid);
			pa->boid->ground = NULL;  /* This is purely runtime data, but still can be an issue if left dangling. */
			for (a = 1, pa++; a < psys->totpart; a++, pa++) {
				pa->boid = (pa - 1)->boid + 1;
				pa->boid->ground = NULL;
			}
		}
		else if (psys->particles) {
			for (a=0, pa=psys->particles; a<psys->totpart; a++, pa++)
				pa->boid = NULL;
		}
		
		psys->fluid_springs = newdataadr(fd, psys->fluid_springs);
		
		psys->child = newdataadr(fd, psys->child);
		psys->effectors = NULL;
		
		link_list(fd, &psys->targets);
		
		psys->edit = NULL;
		psys->free_edit = NULL;
		psys->hairedit = NULL;
		psys->pathcache = NULL;
		psys->childcache = NULL;
		BLI_listbase_clear(&psys->pathcachebufs);
		BLI_listbase_clear(&psys->childcachebufs);
		psys->pdd = NULL;
		psys->renderdata = NULL;
		
		if (psys->clmd) {
			psys->clmd = newdataadr(fd, psys->clmd);
			psys->clmd->clothObject = NULL;
			psys->clmd->hairdata = NULL;
			
			psys->clmd->sim_parms= newdataadr(fd, psys->clmd->sim_parms);
			psys->clmd->coll_parms= newdataadr(fd, psys->clmd->coll_parms);
			
			if (psys->clmd->sim_parms) {
				psys->clmd->sim_parms->effector_weights = NULL;
				if (psys->clmd->sim_parms->presets > 10)
					psys->clmd->sim_parms->presets = 0;
			}
			
			psys->hair_in_dm = psys->hair_out_dm = NULL;
			psys->clmd->solver_result = NULL;
		}

		direct_link_pointcache_list(fd, &psys->ptcaches, &psys->pointcache, 0);
		if (psys->clmd) {
			psys->clmd->point_cache = psys->pointcache;
		}

		psys->tree = NULL;
		psys->bvhtree = NULL;

		psys->batch_cache = NULL;
	}
	return;
}

/* ************ READ MESH ***************** */

static void lib_link_mesh(FileData *fd, Main *main)
{
	Mesh *me;
	
	for (me = main->mesh.first; me; me = me->id.next) {
		if (me->id.tag & LIB_TAG_NEED_LINK) {
			int i;
			
			/* Link ID Properties -- and copy this comment EXACTLY for easy finding
			 * of library blocks that implement this.*/
			IDP_LibLinkProperty(me->id.properties, fd);
			lib_link_animdata(fd, &me->id, me->adt);
			
			/* this check added for python created meshes */
			if (me->mat) {
				for (i = 0; i < me->totcol; i++) {
					me->mat[i] = newlibadr_us(fd, me->id.lib, me->mat[i]);
				}
			}
			else {
				me->totcol = 0;
			}

			me->ipo = newlibadr_us(fd, me->id.lib, me->ipo); // XXX: deprecated: old anim sys
			me->key = newlibadr_us(fd, me->id.lib, me->key);
			me->texcomesh = newlibadr_us(fd, me->id.lib, me->texcomesh);
		}
	}

	for (me = main->mesh.first; me; me = me->id.next) {
		if (me->id.tag & LIB_TAG_NEED_LINK) {
			/*check if we need to convert mfaces to mpolys*/
			if (me->totface && !me->totpoly) {
				/* temporarily switch main so that reading from
				 * external CustomData works */
				Main *gmain = G.main;
				G.main = main;
				
				BKE_mesh_do_versions_convert_mfaces_to_mpolys(me);
				
				G.main = gmain;
			}

			/*
			 * Re-tessellate, even if the polys were just created from tessfaces, this
			 * is important because it:
			 *  - fill the CD_ORIGINDEX layer
			 *  - gives consistency of tessface between loading from a file and
			 *    converting an edited BMesh back into a mesh (i.e. it replaces
			 *    quad tessfaces in a loaded mesh immediately, instead of lazily
			 *    waiting until edit mode has been entered/exited, making it easier
			 *    to recognize problems that would otherwise only show up after edits).
			 */
#ifdef USE_TESSFACE_DEFAULT
			BKE_mesh_tessface_calc(me);
#else
			BKE_mesh_tessface_clear(me);
#endif

			me->id.tag &= ~LIB_TAG_NEED_LINK;
		}
	}
}

static void direct_link_dverts(FileData *fd, int count, MDeformVert *mdverts)
{
	int i;
	
	if (mdverts == NULL) {
		return;
	}
	
	for (i = count; i > 0; i--, mdverts++) {
		/*convert to vgroup allocation system*/
		MDeformWeight *dw;
		if (mdverts->dw && (dw = newdataadr(fd, mdverts->dw))) {
			const ssize_t dw_len = mdverts->totweight * sizeof(MDeformWeight);
			void *dw_tmp = MEM_mallocN(dw_len, "direct_link_dverts");
			memcpy(dw_tmp, dw, dw_len);
			mdverts->dw = dw_tmp;
			MEM_freeN(dw);
		}
		else {
			mdverts->dw = NULL;
			mdverts->totweight = 0;
		}
	}
}

static void direct_link_mdisps(FileData *fd, int count, MDisps *mdisps, int external)
{
	if (mdisps) {
		int i;
		
		for (i = 0; i < count; ++i) {
			mdisps[i].disps = newdataadr(fd, mdisps[i].disps);
			mdisps[i].hidden = newdataadr(fd, mdisps[i].hidden);
			
			if (mdisps[i].totdisp && !mdisps[i].level) {
				/* this calculation is only correct for loop mdisps;
				 * if loading pre-BMesh face mdisps this will be
				 * overwritten with the correct value in
				 * bm_corners_to_loops() */
				float gridsize = sqrtf(mdisps[i].totdisp);
				mdisps[i].level = (int)(logf(gridsize - 1.0f) / (float)M_LN2) + 1;
			}
			
			if ((fd->flags & FD_FLAGS_SWITCH_ENDIAN) && (mdisps[i].disps)) {
				/* DNA_struct_switch_endian doesn't do endian swap for (*disps)[] */
				/* this does swap for data written at write_mdisps() - readfile.c */
				BLI_endian_switch_float_array(*mdisps[i].disps, mdisps[i].totdisp * 3);
			}
			if (!external && !mdisps[i].disps)
				mdisps[i].totdisp = 0;
		}
	}
}

static void direct_link_grid_paint_mask(FileData *fd, int count, GridPaintMask *grid_paint_mask)
{
	if (grid_paint_mask) {
		int i;
		
		for (i = 0; i < count; ++i) {
			GridPaintMask *gpm = &grid_paint_mask[i];
			if (gpm->data)
				gpm->data = newdataadr(fd, gpm->data);
		}
	}
}

/*this isn't really a public api function, so prototyped here*/
static void direct_link_customdata(FileData *fd, CustomData *data, int count)
{
	int i = 0;
	
	data->layers = newdataadr(fd, data->layers);
	
	/* annoying workaround for bug [#31079] loading legacy files with
	 * no polygons _but_ have stale customdata */
	if (UNLIKELY(count == 0 && data->layers == NULL && data->totlayer != 0)) {
		CustomData_reset(data);
		return;
	}
	
	data->external = newdataadr(fd, data->external);
	
	while (i < data->totlayer) {
		CustomDataLayer *layer = &data->layers[i];
		
		if (layer->flag & CD_FLAG_EXTERNAL)
			layer->flag &= ~CD_FLAG_IN_MEMORY;

		layer->flag &= ~CD_FLAG_NOFREE;
		
		if (CustomData_verify_versions(data, i)) {
			layer->data = newdataadr(fd, layer->data);
			if (layer->type == CD_MDISPS)
				direct_link_mdisps(fd, count, layer->data, layer->flag & CD_FLAG_EXTERNAL);
			else if (layer->type == CD_GRID_PAINT_MASK)
				direct_link_grid_paint_mask(fd, count, layer->data);
			i++;
		}
	}
	
	CustomData_update_typemap(data);
}

static void direct_link_mesh(FileData *fd, Mesh *mesh)
{
	mesh->mat= newdataadr(fd, mesh->mat);
	test_pointer_array(fd, (void **)&mesh->mat);
	
	mesh->mvert = newdataadr(fd, mesh->mvert);
	mesh->medge = newdataadr(fd, mesh->medge);
	mesh->mface = newdataadr(fd, mesh->mface);
	mesh->mloop = newdataadr(fd, mesh->mloop);
	mesh->mpoly = newdataadr(fd, mesh->mpoly);
	mesh->tface = newdataadr(fd, mesh->tface);
	mesh->mtface = newdataadr(fd, mesh->mtface);
	mesh->mcol = newdataadr(fd, mesh->mcol);
	mesh->dvert = newdataadr(fd, mesh->dvert);
	mesh->mloopcol = newdataadr(fd, mesh->mloopcol);
	mesh->mloopuv = newdataadr(fd, mesh->mloopuv);
	mesh->mselect = newdataadr(fd, mesh->mselect);
	
	/* animdata */
	mesh->adt = newdataadr(fd, mesh->adt);
	direct_link_animdata(fd, mesh->adt);
	
	/* normally direct_link_dverts should be called in direct_link_customdata,
	 * but for backwards compat in do_versions to work we do it here */
	direct_link_dverts(fd, mesh->totvert, mesh->dvert);
	
	direct_link_customdata(fd, &mesh->vdata, mesh->totvert);
	direct_link_customdata(fd, &mesh->edata, mesh->totedge);
	direct_link_customdata(fd, &mesh->fdata, mesh->totface);
	direct_link_customdata(fd, &mesh->ldata, mesh->totloop);
	direct_link_customdata(fd, &mesh->pdata, mesh->totpoly);

	mesh->bb = NULL;
	mesh->edit_btmesh = NULL;
	mesh->edit_strands = NULL;
	mesh->batch_cache = NULL;
	
	/* happens with old files */
	if (mesh->mselect == NULL) {
		mesh->totselect = 0;
	}

	/* Multires data */
	mesh->mr= newdataadr(fd, mesh->mr);
	if (mesh->mr) {
		MultiresLevel *lvl;
		
		link_list(fd, &mesh->mr->levels);
		lvl = mesh->mr->levels.first;
		
		direct_link_customdata(fd, &mesh->mr->vdata, lvl->totvert);
		direct_link_dverts(fd, lvl->totvert, CustomData_get(&mesh->mr->vdata, 0, CD_MDEFORMVERT));
		direct_link_customdata(fd, &mesh->mr->fdata, lvl->totface);
		
		mesh->mr->edge_flags = newdataadr(fd, mesh->mr->edge_flags);
		mesh->mr->edge_creases = newdataadr(fd, mesh->mr->edge_creases);
		
		mesh->mr->verts = newdataadr(fd, mesh->mr->verts);
		
		/* If mesh has the same number of vertices as the
		 * highest multires level, load the current mesh verts
		 * into multires and discard the old data. Needed
		 * because some saved files either do not have a verts
		 * array, or the verts array contains out-of-date
		 * data. */
		if (mesh->totvert == ((MultiresLevel*)mesh->mr->levels.last)->totvert) {
			if (mesh->mr->verts)
				MEM_freeN(mesh->mr->verts);
			mesh->mr->verts = MEM_dupallocN(mesh->mvert);
		}
			
		for (; lvl; lvl = lvl->next) {
			lvl->verts = newdataadr(fd, lvl->verts);
			lvl->faces = newdataadr(fd, lvl->faces);
			lvl->edges = newdataadr(fd, lvl->edges);
			lvl->colfaces = newdataadr(fd, lvl->colfaces);
		}
	}

	/* if multires is present but has no valid vertex data,
	 * there's no way to recover it; silently remove multires */
	if (mesh->mr && !mesh->mr->verts) {
		multires_free(mesh->mr);
		mesh->mr = NULL;
	}
	
	if ((fd->flags & FD_FLAGS_SWITCH_ENDIAN) && mesh->tface) {
		TFace *tf = mesh->tface;
		int i;
		
		for (i = 0; i < mesh->totface; i++, tf++) {
			BLI_endian_switch_uint32_array(tf->col, 4);
		}
	}
}

/* ************ READ LATTICE ***************** */

static void lib_link_latt(FileData *fd, Main *main)
{
	for (Lattice *lt = main->latt.first; lt; lt = lt->id.next) {
		if (lt->id.tag & LIB_TAG_NEED_LINK) {
			IDP_LibLinkProperty(lt->id.properties, fd);
			lib_link_animdata(fd, &lt->id, lt->adt);
			
			lt->ipo = newlibadr_us(fd, lt->id.lib, lt->ipo); // XXX deprecated - old animation system
			lt->key = newlibadr_us(fd, lt->id.lib, lt->key);
			
			lt->id.tag &= ~LIB_TAG_NEED_LINK;
		}
	}
}

static void direct_link_latt(FileData *fd, Lattice *lt)
{
	lt->def = newdataadr(fd, lt->def);
	
	lt->dvert = newdataadr(fd, lt->dvert);
	direct_link_dverts(fd, lt->pntsu*lt->pntsv*lt->pntsw, lt->dvert);
	
	lt->editlatt = NULL;
	lt->batch_cache = NULL;
	
	lt->adt = newdataadr(fd, lt->adt);
	direct_link_animdata(fd, lt->adt);
}


/* ************ READ OBJECT ***************** */

static void lib_link_modifiers__linkModifiers(
        void *userData, Object *ob, ID **idpoin, int cb_flag)
{
	FileData *fd = userData;

	*idpoin = newlibadr(fd, ob->id.lib, *idpoin);
	if (*idpoin != NULL && (cb_flag & IDWALK_CB_USER) != 0) {
		id_us_plus_no_lib(*idpoin);
	}
}
static void lib_link_modifiers(FileData *fd, Object *ob)
{
	modifiers_foreachIDLink(ob, lib_link_modifiers__linkModifiers, fd);
}

static void lib_link_object(FileData *fd, Main *main)
{
	bool warn = false;

	for (Object *ob = main->object.first; ob; ob = ob->id.next) {
		if (ob->id.tag & LIB_TAG_NEED_LINK) {
			int a;

			IDP_LibLinkProperty(ob->id.properties, fd);
			lib_link_animdata(fd, &ob->id, ob->adt);
			
// XXX deprecated - old animation system <<<
			ob->ipo = newlibadr_us(fd, ob->id.lib, ob->ipo);
			ob->action = newlibadr_us(fd, ob->id.lib, ob->action);
// >>> XXX deprecated - old animation system

			ob->parent = newlibadr(fd, ob->id.lib, ob->parent);
			ob->track = newlibadr(fd, ob->id.lib, ob->track);
			ob->poselib = newlibadr_us(fd, ob->id.lib, ob->poselib);

			/* 2.8x drops support for non-empty dupli instances. */
			if (ob->type == OB_EMPTY) {
				ob->dup_group = newlibadr_us(fd, ob->id.lib, ob->dup_group);
			}
			else {
				ob->dup_group = NULL;
				ob->transflag &= ~OB_DUPLIGROUP;
			}
			
			ob->proxy = newlibadr_us(fd, ob->id.lib, ob->proxy);
			if (ob->proxy) {
				/* paranoia check, actually a proxy_from pointer should never be written... */
				if (ob->proxy->id.lib == NULL) {
					ob->proxy->proxy_from = NULL;
					ob->proxy = NULL;
					
					if (ob->id.lib)
						printf("Proxy lost from  object %s lib %s\n", ob->id.name + 2, ob->id.lib->name);
					else
						printf("Proxy lost from  object %s lib <NONE>\n", ob->id.name + 2);
				}
				else {
					/* this triggers object_update to always use a copy */
					ob->proxy->proxy_from = ob;
				}
			}
			ob->proxy_group = newlibadr(fd, ob->id.lib, ob->proxy_group);
			
			void *poin = ob->data;
			ob->data = newlibadr_us(fd, ob->id.lib, ob->data);
			
			if (ob->data == NULL && poin != NULL) {
				if (ob->id.lib)
					printf("Can't find obdata of %s lib %s\n", ob->id.name + 2, ob->id.lib->name);
				else
					printf("Object %s lost data.\n", ob->id.name + 2);
				
				ob->type = OB_EMPTY;
				warn = true;
				
				if (ob->pose) {
					/* we can't call #BKE_pose_free() here because of library linking
					 * freeing will recurse down into every pose constraints ID pointers
					 * which are not always valid, so for now free directly and suffer
					 * some leaked memory rather then crashing immediately
					 * while bad this _is_ an exceptional case - campbell */
#if 0
					BKE_pose_free(ob->pose);
#else
					MEM_freeN(ob->pose);
#endif
					ob->pose= NULL;
					ob->mode &= ~OB_MODE_POSE;
				}
			}
			for (a=0; a < ob->totcol; a++) 
				ob->mat[a] = newlibadr_us(fd, ob->id.lib, ob->mat[a]);
			
			/* When the object is local and the data is library its possible
			 * the material list size gets out of sync. [#22663] */
			if (ob->data && ob->id.lib != ((ID *)ob->data)->lib) {
				const short *totcol_data = give_totcolp(ob);
				/* Only expand so as not to loose any object materials that might be set. */
				if (totcol_data && (*totcol_data > ob->totcol)) {
					/* printf("'%s' %d -> %d\n", ob->id.name, ob->totcol, *totcol_data); */
					BKE_material_resize_object(main, ob, *totcol_data, false);
				}
			}
			
			ob->gpd = newlibadr_us(fd, ob->id.lib, ob->gpd);
			ob->duplilist = NULL;
			
			ob->id.tag &= ~LIB_TAG_NEED_LINK;
			/* if id.us==0 a new base will be created later on */
			
			/* WARNING! Also check expand_object(), should reflect the stuff below. */
			lib_link_pose(fd, main, ob, ob->pose);
			lib_link_constraints(fd, &ob->id, &ob->constraints);
			
// XXX deprecated - old animation system <<<
			lib_link_constraint_channels(fd, &ob->id, &ob->constraintChannels);
			lib_link_nlastrips(fd, &ob->id, &ob->nlastrips);
// >>> XXX deprecated - old animation system
			
			for (PartEff *paf = ob->effect.first; paf; paf = paf->next) {
				if (paf->type == EFF_PARTICLE) {
					paf->group = newlibadr_us(fd, ob->id.lib, paf->group);
				}
			}
			
			for (bSensor *sens = ob->sensors.first; sens; sens = sens->next) {
				for (a = 0; a < sens->totlinks; a++)
					sens->links[a] = newglobadr(fd, sens->links[a]);

				if (sens->type == SENS_MESSAGE) {
					bMessageSensor *ms = sens->data;
					ms->fromObject =
						newlibadr(fd, ob->id.lib, ms->fromObject);
				}
			}
			
			for (bController *cont = ob->controllers.first; cont; cont = cont->next) {
				for (a=0; a < cont->totlinks; a++)
					cont->links[a] = newglobadr(fd, cont->links[a]);
				
				if (cont->type == CONT_PYTHON) {
					bPythonCont *pc = cont->data;
					pc->text = newlibadr(fd, ob->id.lib, pc->text);
				}
				cont->slinks = NULL;
				cont->totslinks = 0;
			}
			
			for (bActuator *act = ob->actuators.first; act; act = act->next) {
				switch (act->type) {
					case ACT_SOUND:
					{
						bSoundActuator *sa = act->data;
						sa->sound = newlibadr_us(fd, ob->id.lib, sa->sound);
						break;
					}
					case ACT_GAME:
						/* bGameActuator *ga= act->data; */
						break;
					case ACT_CAMERA:
					{
						bCameraActuator *ca = act->data;
						ca->ob = newlibadr(fd, ob->id.lib, ca->ob);
						break;
					}
					/* leave this one, it's obsolete but necessary to read for conversion */
					case ACT_ADD_OBJECT:
					{
						bAddObjectActuator *eoa = act->data;
						if (eoa)
							eoa->ob = newlibadr(fd, ob->id.lib, eoa->ob);
						break;
					}
					case ACT_OBJECT:
					{
						bObjectActuator *oa = act->data;
						if (oa == NULL) {
							init_actuator(act);
						}
						else {
							oa->reference = newlibadr(fd, ob->id.lib, oa->reference);
						}
						break;
					}
					case ACT_EDIT_OBJECT:
					{
						bEditObjectActuator *eoa = act->data;
						if (eoa == NULL) {
							init_actuator(act);
						}
						else {
							eoa->ob = newlibadr(fd, ob->id.lib, eoa->ob);
							eoa->me = newlibadr(fd, ob->id.lib, eoa->me);
						}
						break;
					}
					case ACT_SCENE:
					{
						bSceneActuator *sa = act->data;
						sa->camera = newlibadr(fd, ob->id.lib, sa->camera);
						sa->scene = newlibadr(fd, ob->id.lib, sa->scene);
						break;
					}
					case ACT_ACTION:
					{
						bActionActuator *aa = act->data;
						aa->act = newlibadr_us(fd, ob->id.lib, aa->act);
						break;
					}
					case ACT_SHAPEACTION:
					{
						bActionActuator *aa = act->data;
						aa->act = newlibadr_us(fd, ob->id.lib, aa->act);
						break;
					}
					case ACT_PROPERTY:
					{
						bPropertyActuator *pa = act->data;
						pa->ob = newlibadr(fd, ob->id.lib, pa->ob);
						break;
					}
					case ACT_MESSAGE:
					{
						bMessageActuator *ma = act->data;
						ma->toObject = newlibadr(fd, ob->id.lib, ma->toObject);
						break;
					}
					case ACT_2DFILTER:
					{
						bTwoDFilterActuator *_2dfa = act->data;
						_2dfa->text = newlibadr(fd, ob->id.lib, _2dfa->text);
						break;
					}
					case ACT_PARENT:
					{
						bParentActuator *parenta = act->data;
						parenta->ob = newlibadr(fd, ob->id.lib, parenta->ob);
						break;
					}
					case ACT_STATE:
						/* bStateActuator *statea = act->data; */
						break;
					case ACT_ARMATURE:
					{
						bArmatureActuator *arma= act->data;
						arma->target = newlibadr(fd, ob->id.lib, arma->target);
						arma->subtarget = newlibadr(fd, ob->id.lib, arma->subtarget);
						break;
					}
					case ACT_STEERING:
					{
						bSteeringActuator *steeringa = act->data;
						steeringa->target = newlibadr(fd, ob->id.lib, steeringa->target);
						steeringa->navmesh = newlibadr(fd, ob->id.lib, steeringa->navmesh);
						break;
					}
					case ACT_MOUSE:
						/* bMouseActuator *moa = act->data; */
						break;
				}
			}
			
			{
				FluidsimModifierData *fluidmd = (FluidsimModifierData *)modifiers_findByType(ob, eModifierType_Fluidsim);
				
				if (fluidmd && fluidmd->fss)
					fluidmd->fss->ipo = newlibadr_us(fd, ob->id.lib, fluidmd->fss->ipo);  // XXX deprecated - old animation system
			}
			
			{
				SmokeModifierData *smd = (SmokeModifierData *)modifiers_findByType(ob, eModifierType_Smoke);
				
				if (smd && (smd->type == MOD_SMOKE_TYPE_DOMAIN) && smd->domain) {
					smd->domain->flags |= MOD_SMOKE_FILE_LOAD; /* flag for refreshing the simulation after loading */
				}
			}
			
			/* texture field */
			if (ob->pd)
				lib_link_partdeflect(fd, &ob->id, ob->pd);
			
			if (ob->soft) {
				ob->soft->collision_group = newlibadr(fd, ob->id.lib, ob->soft->collision_group);

				ob->soft->effector_weights->group = newlibadr(fd, ob->id.lib, ob->soft->effector_weights->group);
			}
			
			lib_link_particlesystems(fd, ob, &ob->id, &ob->particlesystem);
			lib_link_modifiers(fd, ob);

			if (ob->rigidbody_constraint) {
				ob->rigidbody_constraint->ob1 = newlibadr(fd, ob->id.lib, ob->rigidbody_constraint->ob1);
				ob->rigidbody_constraint->ob2 = newlibadr(fd, ob->id.lib, ob->rigidbody_constraint->ob2);
			}

			{
				LodLevel *level;
				for (level = ob->lodlevels.first; level; level = level->next) {
					level->source = newlibadr(fd, ob->id.lib, level->source);

					if (!level->source && level == ob->lodlevels.first)
						level->source = ob;
				}
			}
		}
	}
	
	if (warn) {
		BKE_report(fd->reports, RPT_WARNING, "Warning in console");
	}
}


static void direct_link_pose(FileData *fd, bPose *pose)
{
	bPoseChannel *pchan;

	if (!pose)
		return;

	link_list(fd, &pose->chanbase);
	link_list(fd, &pose->agroups);

	pose->chanhash = NULL;

	for (pchan = pose->chanbase.first; pchan; pchan=pchan->next) {
		pchan->bone = NULL;
		pchan->parent = newdataadr(fd, pchan->parent);
		pchan->child = newdataadr(fd, pchan->child);
		pchan->custom_tx = newdataadr(fd, pchan->custom_tx);
		
		pchan->bbone_prev = newdataadr(fd, pchan->bbone_prev);
		pchan->bbone_next = newdataadr(fd, pchan->bbone_next);
		
		direct_link_constraints(fd, &pchan->constraints);
		
		pchan->prop = newdataadr(fd, pchan->prop);
		IDP_DirectLinkGroup_OrFree(&pchan->prop, (fd->flags & FD_FLAGS_SWITCH_ENDIAN), fd);
		
		pchan->mpath = newdataadr(fd, pchan->mpath);
		if (pchan->mpath)
			direct_link_motionpath(fd, pchan->mpath);
		
		BLI_listbase_clear(&pchan->iktree);
		BLI_listbase_clear(&pchan->siktree);
		
		/* in case this value changes in future, clamp else we get undefined behavior */
		CLAMP(pchan->rotmode, ROT_MODE_MIN, ROT_MODE_MAX);

		pchan->draw_data = NULL;
	}
	pose->ikdata = NULL;
	if (pose->ikparam != NULL) {
		pose->ikparam = newdataadr(fd, pose->ikparam);
	}
}

static void direct_link_hair(FileData *fd, HairPattern *hair)
{
	if (!hair) {
		return;
	}
	
	// cache the old pointer to calculate offsets for groups
	const HairFollicle *old_follicles = hair->follicles;
	hair->follicles = newdataadr(fd, hair->follicles);
	
	link_list(fd, &hair->groups);
	for (HairGroup *group = hair->groups.first; group; group = group->next) {
		group->follicles = hair->follicles + (int)(group->follicles - old_follicles);
		
		group->strands_parent_index = newdataadr(fd, group->strands_parent_index);
		group->strands_parent_weight = newdataadr(fd, group->strands_parent_weight);
		
		group->draw_batch_cache = NULL;
		group->draw_texture_cache = NULL;
	}
}

static void direct_link_modifiers(FileData *fd, ListBase *lb)
{
	ModifierData *md;
	
	link_list(fd, lb);
	
	for (md=lb->first; md; md=md->next) {
		md->error = NULL;
		md->scene = NULL;
		
		/* if modifiers disappear, or for upward compatibility */
		if (NULL == modifierType_getInfo(md->type))
			md->type = eModifierType_None;
			
		if (md->type == eModifierType_Subsurf) {
			SubsurfModifierData *smd = (SubsurfModifierData *)md;
			
			smd->emCache = smd->mCache = NULL;
		}
		else if (md->type == eModifierType_Armature) {
			ArmatureModifierData *amd = (ArmatureModifierData *)md;
			
			amd->prevCos = NULL;
		}
		else if (md->type == eModifierType_Cloth) {
			ClothModifierData *clmd = (ClothModifierData *)md;
			
			clmd->clothObject = NULL;
			clmd->hairdata = NULL;
			
			clmd->sim_parms= newdataadr(fd, clmd->sim_parms);
			clmd->coll_parms= newdataadr(fd, clmd->coll_parms);
			
			direct_link_pointcache_list(fd, &clmd->ptcaches, &clmd->point_cache, 0);
			
			if (clmd->sim_parms) {
				if (clmd->sim_parms->presets > 10)
					clmd->sim_parms->presets = 0;
				
				clmd->sim_parms->reset = 0;
				
				clmd->sim_parms->effector_weights = newdataadr(fd, clmd->sim_parms->effector_weights);
				
				if (!clmd->sim_parms->effector_weights) {
					clmd->sim_parms->effector_weights = BKE_add_effector_weights(NULL);
				}
			}
			
			clmd->solver_result = NULL;
		}
		else if (md->type == eModifierType_Fluidsim) {
			FluidsimModifierData *fluidmd = (FluidsimModifierData *)md;
			
			fluidmd->fss = newdataadr(fd, fluidmd->fss);
			if (fluidmd->fss) {
				fluidmd->fss->fmd = fluidmd;
				fluidmd->fss->meshVelocities = NULL;
			}
		}
		else if (md->type == eModifierType_Smoke) {
			SmokeModifierData *smd = (SmokeModifierData *)md;
			
			if (smd->type == MOD_SMOKE_TYPE_DOMAIN) {
				smd->flow = NULL;
				smd->coll = NULL;
				smd->domain = newdataadr(fd, smd->domain);
				smd->domain->smd = smd;
				
				smd->domain->fluid = NULL;
				smd->domain->fluid_mutex = BLI_rw_mutex_alloc();
				smd->domain->wt = NULL;
				smd->domain->shadow = NULL;
				smd->domain->tex = NULL;
				smd->domain->tex_shadow = NULL;
				smd->domain->tex_wt = NULL;
				smd->domain->coba = newdataadr(fd, smd->domain->coba);
				
				smd->domain->effector_weights = newdataadr(fd, smd->domain->effector_weights);
				if (!smd->domain->effector_weights)
					smd->domain->effector_weights = BKE_add_effector_weights(NULL);
				
				direct_link_pointcache_list(fd, &(smd->domain->ptcaches[0]), &(smd->domain->point_cache[0]), 1);
				
				/* Smoke uses only one cache from now on, so store pointer convert */
				if (smd->domain->ptcaches[1].first || smd->domain->point_cache[1]) {
					if (smd->domain->point_cache[1]) {
						PointCache *cache = newdataadr(fd, smd->domain->point_cache[1]);
						if (cache->flag & PTCACHE_FAKE_SMOKE) {
							/* Smoke was already saved in "new format" and this cache is a fake one. */
						}
						else {
							printf("High resolution smoke cache not available due to pointcache update. Please reset the simulation.\n");
						}
						BKE_ptcache_free(cache);
					}
					BLI_listbase_clear(&smd->domain->ptcaches[1]);
					smd->domain->point_cache[1] = NULL;
				}
			}
			else if (smd->type == MOD_SMOKE_TYPE_FLOW) {
				smd->domain = NULL;
				smd->coll = NULL;
				smd->flow = newdataadr(fd, smd->flow);
				smd->flow->smd = smd;
				smd->flow->dm = NULL;
				smd->flow->verts_old = NULL;
				smd->flow->numverts = 0;
				smd->flow->psys = newdataadr(fd, smd->flow->psys);
			}
			else if (smd->type == MOD_SMOKE_TYPE_COLL) {
				smd->flow = NULL;
				smd->domain = NULL;
				smd->coll = newdataadr(fd, smd->coll);
				if (smd->coll) {
					smd->coll->smd = smd;
					smd->coll->verts_old = NULL;
					smd->coll->numverts = 0;
					smd->coll->dm = NULL;
				}
				else {
					smd->type = 0;
					smd->flow = NULL;
					smd->domain = NULL;
					smd->coll = NULL;
				}
			}
		}
		else if (md->type == eModifierType_DynamicPaint) {
			DynamicPaintModifierData *pmd = (DynamicPaintModifierData *)md;
			
			if (pmd->canvas) {
				pmd->canvas = newdataadr(fd, pmd->canvas);
				pmd->canvas->pmd = pmd;
				pmd->canvas->dm = NULL;
				pmd->canvas->flags &= ~MOD_DPAINT_BAKING; /* just in case */
				
				if (pmd->canvas->surfaces.first) {
					DynamicPaintSurface *surface;
					link_list(fd, &pmd->canvas->surfaces);
					
					for (surface=pmd->canvas->surfaces.first; surface; surface=surface->next) {
						surface->canvas = pmd->canvas;
						surface->data = NULL;
						direct_link_pointcache_list(fd, &(surface->ptcaches), &(surface->pointcache), 1);
						
						if (!(surface->effector_weights = newdataadr(fd, surface->effector_weights)))
							surface->effector_weights = BKE_add_effector_weights(NULL);
					}
				}
			}
			if (pmd->brush) {
				pmd->brush = newdataadr(fd, pmd->brush);
				pmd->brush->pmd = pmd;
				pmd->brush->psys = newdataadr(fd, pmd->brush->psys);
				pmd->brush->paint_ramp = newdataadr(fd, pmd->brush->paint_ramp);
				pmd->brush->vel_ramp = newdataadr(fd, pmd->brush->vel_ramp);
				pmd->brush->dm = NULL;
			}
		}
		else if (md->type == eModifierType_Collision) {
			CollisionModifierData *collmd = (CollisionModifierData *)md;
#if 0
			// TODO: CollisionModifier should use pointcache 
			// + have proper reset events before enabling this
			collmd->x = newdataadr(fd, collmd->x);
			collmd->xnew = newdataadr(fd, collmd->xnew);
			collmd->mfaces = newdataadr(fd, collmd->mfaces);
			
			collmd->current_x = MEM_callocN(sizeof(MVert)*collmd->numverts, "current_x");
			collmd->current_xnew = MEM_callocN(sizeof(MVert)*collmd->numverts, "current_xnew");
			collmd->current_v = MEM_callocN(sizeof(MVert)*collmd->numverts, "current_v");
#endif
			
			collmd->x = NULL;
			collmd->xnew = NULL;
			collmd->current_x = NULL;
			collmd->current_xnew = NULL;
			collmd->current_v = NULL;
			collmd->time_x = collmd->time_xnew = -1000;
			collmd->mvert_num = 0;
			collmd->tri_num = 0;
			collmd->is_static = false;
			collmd->bvhtree = NULL;
			collmd->tri = NULL;
			
		}
		else if (md->type == eModifierType_Surface) {
			SurfaceModifierData *surmd = (SurfaceModifierData *)md;
			
			surmd->dm = NULL;
			surmd->bvhtree = NULL;
			surmd->x = NULL;
			surmd->v = NULL;
			surmd->numverts = 0;
		}
		else if (md->type == eModifierType_Hook) {
			HookModifierData *hmd = (HookModifierData *)md;
			
			hmd->indexar = newdataadr(fd, hmd->indexar);
			if (fd->flags & FD_FLAGS_SWITCH_ENDIAN) {
				BLI_endian_switch_int32_array(hmd->indexar, hmd->totindex);
			}

			hmd->curfalloff = newdataadr(fd, hmd->curfalloff);
			if (hmd->curfalloff) {
				direct_link_curvemapping(fd, hmd->curfalloff);
			}
		}
		else if (md->type == eModifierType_ParticleSystem) {
			ParticleSystemModifierData *psmd = (ParticleSystemModifierData *)md;
			
			psmd->dm_final = NULL;
			psmd->dm_deformed = NULL;
			psmd->psys= newdataadr(fd, psmd->psys);
			psmd->flag &= ~eParticleSystemFlag_psys_updated;
			psmd->flag |= eParticleSystemFlag_file_loaded;
		}
		else if (md->type == eModifierType_Explode) {
			ExplodeModifierData *psmd = (ExplodeModifierData *)md;
			
			psmd->facepa = NULL;
		}
		else if (md->type == eModifierType_MeshDeform) {
			MeshDeformModifierData *mmd = (MeshDeformModifierData *)md;
			
			mmd->bindinfluences = newdataadr(fd, mmd->bindinfluences);
			mmd->bindoffsets = newdataadr(fd, mmd->bindoffsets);
			mmd->bindcagecos = newdataadr(fd, mmd->bindcagecos);
			mmd->dyngrid = newdataadr(fd, mmd->dyngrid);
			mmd->dyninfluences = newdataadr(fd, mmd->dyninfluences);
			mmd->dynverts = newdataadr(fd, mmd->dynverts);
			
			mmd->bindweights = newdataadr(fd, mmd->bindweights);
			mmd->bindcos = newdataadr(fd, mmd->bindcos);
			
			if (fd->flags & FD_FLAGS_SWITCH_ENDIAN) {
				if (mmd->bindoffsets)  BLI_endian_switch_int32_array(mmd->bindoffsets, mmd->totvert + 1);
				if (mmd->bindcagecos)  BLI_endian_switch_float_array(mmd->bindcagecos, mmd->totcagevert * 3);
				if (mmd->dynverts)     BLI_endian_switch_int32_array(mmd->dynverts, mmd->totvert);
				if (mmd->bindweights)  BLI_endian_switch_float_array(mmd->bindweights, mmd->totvert);
				if (mmd->bindcos)      BLI_endian_switch_float_array(mmd->bindcos, mmd->totcagevert * 3);
			}
		}
		else if (md->type == eModifierType_Ocean) {
			OceanModifierData *omd = (OceanModifierData *)md;
			omd->oceancache = NULL;
			omd->ocean = NULL;
			omd->refresh = (MOD_OCEAN_REFRESH_ADD|MOD_OCEAN_REFRESH_RESET|MOD_OCEAN_REFRESH_SIM);
		}
		else if (md->type == eModifierType_Warp) {
			WarpModifierData *tmd = (WarpModifierData *)md;
			
			tmd->curfalloff= newdataadr(fd, tmd->curfalloff);
			if (tmd->curfalloff)
				direct_link_curvemapping(fd, tmd->curfalloff);
		}
		else if (md->type == eModifierType_WeightVGEdit) {
			WeightVGEditModifierData *wmd = (WeightVGEditModifierData *)md;
			
			wmd->cmap_curve = newdataadr(fd, wmd->cmap_curve);
			if (wmd->cmap_curve)
				direct_link_curvemapping(fd, wmd->cmap_curve);
		}
		else if (md->type == eModifierType_LaplacianDeform) {
			LaplacianDeformModifierData *lmd = (LaplacianDeformModifierData *)md;

			lmd->vertexco = newdataadr(fd, lmd->vertexco);
			if (fd->flags & FD_FLAGS_SWITCH_ENDIAN) {
				BLI_endian_switch_float_array(lmd->vertexco, lmd->total_verts * 3);
			}
			lmd->cache_system = NULL;
		}
		else if (md->type == eModifierType_CorrectiveSmooth) {
			CorrectiveSmoothModifierData *csmd = (CorrectiveSmoothModifierData*)md;

			if (csmd->bind_coords) {
				csmd->bind_coords = newdataadr(fd, csmd->bind_coords);
				if (fd->flags & FD_FLAGS_SWITCH_ENDIAN) {
					BLI_endian_switch_float_array((float *)csmd->bind_coords, csmd->bind_coords_num * 3);
				}
			}

			/* runtime only */
			csmd->delta_cache = NULL;
			csmd->delta_cache_num = 0;
		}
		else if (md->type == eModifierType_MeshSequenceCache) {
			MeshSeqCacheModifierData *msmcd = (MeshSeqCacheModifierData *)md;
			msmcd->reader = NULL;
		}
		else if (md->type == eModifierType_SurfaceDeform) {
			SurfaceDeformModifierData *smd = (SurfaceDeformModifierData *)md;

			smd->verts = newdataadr(fd, smd->verts);

			if (smd->verts) {
				for (int i = 0; i < smd->numverts; i++) {
					smd->verts[i].binds = newdataadr(fd, smd->verts[i].binds);

					if (smd->verts[i].binds) {
						for (int j = 0; j < smd->verts[i].numbinds; j++) {
							smd->verts[i].binds[j].vert_inds = newdataadr(fd, smd->verts[i].binds[j].vert_inds);
							smd->verts[i].binds[j].vert_weights = newdataadr(fd, smd->verts[i].binds[j].vert_weights);

							if (fd->flags & FD_FLAGS_SWITCH_ENDIAN) {
								if (smd->verts[i].binds[j].vert_inds)
									BLI_endian_switch_uint32_array(smd->verts[i].binds[j].vert_inds, smd->verts[i].binds[j].numverts);

								if (smd->verts[i].binds[j].vert_weights) {
									if (smd->verts[i].binds[j].mode == MOD_SDEF_MODE_CENTROID ||
									    smd->verts[i].binds[j].mode == MOD_SDEF_MODE_LOOPTRI)
										BLI_endian_switch_float_array(smd->verts[i].binds[j].vert_weights, 3);
									else
										BLI_endian_switch_float_array(smd->verts[i].binds[j].vert_weights, smd->verts[i].binds[j].numverts);
								}
							}
						}
					}
				}
			}
		}
		else if (md->type == eModifierType_Hair) {
			HairModifierData *hmd = (HairModifierData *)md;
			
			hmd->hair = newdataadr(fd, hmd->hair);
			direct_link_hair(fd, hmd->hair);
			
			hmd->edit = NULL;
		}
	}
}

static void direct_link_object(FileData *fd, Object *ob)
{
	PartEff *paf;
	bProperty *prop;
	bSensor *sens;
	bController *cont;
	bActuator *act;
	
	/* weak weak... this was only meant as draw flag, now is used in give_base_to_objects too */
	ob->flag &= ~OB_FROMGROUP;

	/* This is a transient flag; clear in order to avoid unneeded object update pending from
	 * time when file was saved.
	 */
	ob->recalc = 0;

	/* XXX This should not be needed - but seems like it can happen in some cases, so for now play safe... */
	ob->proxy_from = NULL;

	/* loading saved files with editmode enabled works, but for undo we like
	 * to stay in object mode during undo presses so keep editmode disabled.
	 *
	 * Also when linking in a file don't allow edit and pose modes.
	 * See [#34776, #42780] for more information.
	 */
	if (fd->memfile || (ob->id.tag & (LIB_TAG_EXTERN | LIB_TAG_INDIRECT))) {
		ob->mode &= ~(OB_MODE_EDIT | OB_MODE_PARTICLE_EDIT | OB_MODE_HAIR_EDIT);
		if (!fd->memfile) {
			ob->mode &= ~OB_MODE_POSE;
		}
	}
	
	ob->adt = newdataadr(fd, ob->adt);
	direct_link_animdata(fd, ob->adt);
	
	ob->pose = newdataadr(fd, ob->pose);
	direct_link_pose(fd, ob->pose);
	
	ob->mpath = newdataadr(fd, ob->mpath);
	if (ob->mpath)
		direct_link_motionpath(fd, ob->mpath);
	
	link_list(fd, &ob->defbase);
	link_list(fd, &ob->fmaps);
// XXX deprecated - old animation system <<<
	direct_link_nlastrips(fd, &ob->nlastrips);
	link_list(fd, &ob->constraintChannels);
// >>> XXX deprecated - old animation system
	
	ob->mat= newdataadr(fd, ob->mat);
	test_pointer_array(fd, (void **)&ob->mat);
	ob->matbits= newdataadr(fd, ob->matbits);
	
	/* do it here, below old data gets converted */
	direct_link_modifiers(fd, &ob->modifiers);
	
	link_list(fd, &ob->effect);
	paf= ob->effect.first;
	while (paf) {
		if (paf->type == EFF_PARTICLE) {
			paf->keys = NULL;
		}
		if (paf->type == EFF_WAVE) {
			WaveEff *wav = (WaveEff*) paf;
			PartEff *next = paf->next;
			WaveModifierData *wmd = (WaveModifierData*) modifier_new(eModifierType_Wave);
			
			wmd->damp = wav->damp;
			wmd->flag = wav->flag;
			wmd->height = wav->height;
			wmd->lifetime = wav->lifetime;
			wmd->narrow = wav->narrow;
			wmd->speed = wav->speed;
			wmd->startx = wav->startx;
			wmd->starty = wav->startx;
			wmd->timeoffs = wav->timeoffs;
			wmd->width = wav->width;
			
			BLI_addtail(&ob->modifiers, wmd);
			
			BLI_remlink(&ob->effect, paf);
			MEM_freeN(paf);
			
			paf = next;
			continue;
		}
		if (paf->type == EFF_BUILD) {
			BuildEff *baf = (BuildEff*) paf;
			PartEff *next = paf->next;
			BuildModifierData *bmd = (BuildModifierData*) modifier_new(eModifierType_Build);
			
			bmd->start = baf->sfra;
			bmd->length = baf->len;
			bmd->randomize = 0;
			bmd->seed = 1;
			
			BLI_addtail(&ob->modifiers, bmd);
			
			BLI_remlink(&ob->effect, paf);
			MEM_freeN(paf);
			
			paf = next;
			continue;
		}
		paf = paf->next;
	}
	
	ob->pd= newdataadr(fd, ob->pd);
	direct_link_partdeflect(ob->pd);
	ob->soft= newdataadr(fd, ob->soft);
	if (ob->soft) {
		SoftBody *sb = ob->soft;
		
		sb->bpoint = NULL;	// init pointers so it gets rebuilt nicely
		sb->bspring = NULL;
		sb->scratch = NULL;
		/* although not used anymore */
		/* still have to be loaded to be compatible with old files */
		sb->keys = newdataadr(fd, sb->keys);
		test_pointer_array(fd, (void **)&sb->keys);
		if (sb->keys) {
			int a;
			for (a = 0; a < sb->totkey; a++) {
				sb->keys[a] = newdataadr(fd, sb->keys[a]);
			}
		}
		
		sb->effector_weights = newdataadr(fd, sb->effector_weights);
		if (!sb->effector_weights)
			sb->effector_weights = BKE_add_effector_weights(NULL);
		
		direct_link_pointcache_list(fd, &sb->ptcaches, &sb->pointcache, 0);
	}
	ob->bsoft = newdataadr(fd, ob->bsoft);
	ob->fluidsimSettings= newdataadr(fd, ob->fluidsimSettings); /* NT */
	
	ob->rigidbody_object = newdataadr(fd, ob->rigidbody_object);
	if (ob->rigidbody_object) {
		RigidBodyOb *rbo = ob->rigidbody_object;
		
		/* must nullify the references to physics sim objects, since they no-longer exist 
		 * (and will need to be recalculated) 
		 */
		rbo->physics_object = NULL;
		rbo->physics_shape = NULL;
	}
	ob->rigidbody_constraint = newdataadr(fd, ob->rigidbody_constraint);
	if (ob->rigidbody_constraint)
		ob->rigidbody_constraint->physics_constraint = NULL;

	link_list(fd, &ob->particlesystem);
	direct_link_particlesystems(fd, &ob->particlesystem);
	
	link_list(fd, &ob->prop);
	for (prop = ob->prop.first; prop; prop = prop->next) {
		prop->poin = newdataadr(fd, prop->poin);
		if (prop->poin == NULL) 
			prop->poin = &prop->data;
	}

	link_list(fd, &ob->sensors);
	for (sens = ob->sensors.first; sens; sens = sens->next) {
		sens->data = newdataadr(fd, sens->data);
		sens->links = newdataadr(fd, sens->links);
		test_pointer_array(fd, (void **)&sens->links);
	}

	direct_link_constraints(fd, &ob->constraints);

	link_glob_list(fd, &ob->controllers);
	if (ob->init_state) {
		/* if a known first state is specified, set it so that the game will start ok */
		ob->state = ob->init_state;
	}
	else if (!ob->state) {
		ob->state = 1;
	}
	for (cont = ob->controllers.first; cont; cont = cont->next) {
		cont->data = newdataadr(fd, cont->data);
		cont->links = newdataadr(fd, cont->links);
		test_pointer_array(fd, (void **)&cont->links);
		if (cont->state_mask == 0)
			cont->state_mask = 1;
	}

	link_glob_list(fd, &ob->actuators);
	for (act = ob->actuators.first; act; act = act->next) {
		act->data = newdataadr(fd, act->data);
	}

	link_list(fd, &ob->hooks);
	while (ob->hooks.first) {
		ObHook *hook = ob->hooks.first;
		HookModifierData *hmd = (HookModifierData *)modifier_new(eModifierType_Hook);
		
		hook->indexar= newdataadr(fd, hook->indexar);
		if (fd->flags & FD_FLAGS_SWITCH_ENDIAN) {
			BLI_endian_switch_int32_array(hook->indexar, hook->totindex);
		}
		
		/* Do conversion here because if we have loaded
		 * a hook we need to make sure it gets converted
		 * and freed, regardless of version.
		 */
		copy_v3_v3(hmd->cent, hook->cent);
		hmd->falloff = hook->falloff;
		hmd->force = hook->force;
		hmd->indexar = hook->indexar;
		hmd->object = hook->parent;
		memcpy(hmd->parentinv, hook->parentinv, sizeof(hmd->parentinv));
		hmd->totindex = hook->totindex;
		
		BLI_addhead(&ob->modifiers, hmd);
		BLI_remlink(&ob->hooks, hook);
		
		modifier_unique_name(&ob->modifiers, (ModifierData*)hmd);
		
		MEM_freeN(hook);
	}
	
	ob->iuser = newdataadr(fd, ob->iuser);
	if (ob->type == OB_EMPTY && ob->empty_drawtype == OB_EMPTY_IMAGE && !ob->iuser) {
		BKE_object_empty_draw_type_set(ob, ob->empty_drawtype);
	}

	ob->customdata_mask = 0;
	ob->bb = NULL;
	ob->derivedDeform = NULL;
	ob->derivedFinal = NULL;
	BLI_listbase_clear(&ob->gpulamp);
	BLI_listbase_clear(&ob->drawdata);
	link_list(fd, &ob->pc_ids);

	/* Runtime curve data  */
	ob->curve_cache = NULL;

	/* in case this value changes in future, clamp else we get undefined behavior */
	CLAMP(ob->rotmode, ROT_MODE_MIN, ROT_MODE_MAX);

	if (ob->sculpt) {
		ob->sculpt = MEM_callocN(sizeof(SculptSession), "reload sculpt session");
	}

	link_list(fd, &ob->lodlevels);
	ob->currentlod = ob->lodlevels.first;

	ob->preview = direct_link_preview_image(fd, ob->preview);

	ob->base_collection_properties = NULL;
}

/* ************ READ SCENE ***************** */

/* patch for missing scene IDs, can't be in do-versions */
static void composite_patch(bNodeTree *ntree, Scene *scene)
{
	bNode *node;
	
	for (node = ntree->nodes.first; node; node = node->next) {
		if (node->id==NULL && node->type == CMP_NODE_R_LAYERS)
			node->id = &scene->id;
	}
}

static void link_paint(FileData *fd, Scene *sce, Paint *p)
{
	if (p) {
		p->brush = newlibadr_us(fd, sce->id.lib, p->brush);
		p->palette = newlibadr_us(fd, sce->id.lib, p->palette);
		p->paint_cursor = NULL;
	}
}

static void lib_link_sequence_modifiers(FileData *fd, Scene *scene, ListBase *lb)
{
	SequenceModifierData *smd;

	for (smd = lb->first; smd; smd = smd->next) {
		if (smd->mask_id)
			smd->mask_id = newlibadr_us(fd, scene->id.lib, smd->mask_id);
	}
}

/* check for cyclic set-scene,
 * libs can cause this case which is normally prevented, see (T#####) */
#define USE_SETSCENE_CHECK

#ifdef USE_SETSCENE_CHECK
/**
 * A version of #BKE_scene_validate_setscene with special checks for linked libs.
 */
static bool scene_validate_setscene__liblink(Scene *sce, const int totscene)
{
	Scene *sce_iter;
	int a;

	if (sce->set == NULL) return 1;

	for (a = 0, sce_iter = sce; sce_iter->set; sce_iter = sce_iter->set, a++) {
		if (sce_iter->id.tag & LIB_TAG_NEED_LINK) {
			return 1;
		}

		if (a > totscene) {
			sce->set = NULL;
			return 0;
		}
	}

	return 1;
}
#endif

static void lib_link_scene_collection(FileData *fd, Library *lib, SceneCollection *sc)
{
	for (LinkData *link = sc->objects.first; link; link = link->next) {
		link->data = newlibadr_us(fd, lib, link->data);
		BLI_assert(link->data);
	}

	for (LinkData *link = sc->filter_objects.first; link; link = link->next) {
		link->data = newlibadr_us(fd, lib, link->data);
		BLI_assert(link->data);
	}

	for (SceneCollection *nsc = sc->scene_collections.first; nsc; nsc = nsc->next) {
		lib_link_scene_collection(fd, lib, nsc);
	}
}

static void lib_link_scene(FileData *fd, Main *main)
{
#ifdef USE_SETSCENE_CHECK
	bool need_check_set = false;
	int totscene = 0;
#endif
	
	for (Scene *sce = main->scene.first; sce; sce = sce->id.next) {
		if (sce->id.tag & LIB_TAG_NEED_LINK) {
			/* Link ID Properties -- and copy this comment EXACTLY for easy finding
			 * of library blocks that implement this.*/
			IDP_LibLinkProperty(sce->id.properties, fd);
			lib_link_animdata(fd, &sce->id, sce->adt);
			
			lib_link_keyingsets(fd, &sce->id, &sce->keyingsets);
			
			sce->camera = newlibadr(fd, sce->id.lib, sce->camera);
			sce->world = newlibadr_us(fd, sce->id.lib, sce->world);
			sce->set = newlibadr(fd, sce->id.lib, sce->set);
			sce->gpd = newlibadr_us(fd, sce->id.lib, sce->gpd);
			
			link_paint(fd, sce, &sce->toolsettings->sculpt->paint);
			link_paint(fd, sce, &sce->toolsettings->vpaint->paint);
			link_paint(fd, sce, &sce->toolsettings->wpaint->paint);
			link_paint(fd, sce, &sce->toolsettings->imapaint.paint);
			link_paint(fd, sce, &sce->toolsettings->uvsculpt->paint);

			if (sce->toolsettings->sculpt)
				sce->toolsettings->sculpt->gravity_object =
						newlibadr(fd, sce->id.lib, sce->toolsettings->sculpt->gravity_object);

			if (sce->toolsettings->imapaint.stencil)
				sce->toolsettings->imapaint.stencil =
				        newlibadr_us(fd, sce->id.lib, sce->toolsettings->imapaint.stencil);

			if (sce->toolsettings->imapaint.clone)
				sce->toolsettings->imapaint.clone =
				        newlibadr_us(fd, sce->id.lib, sce->toolsettings->imapaint.clone);

			if (sce->toolsettings->imapaint.canvas)
				sce->toolsettings->imapaint.canvas =
				        newlibadr_us(fd, sce->id.lib, sce->toolsettings->imapaint.canvas);
			
			sce->toolsettings->skgen_template = newlibadr(fd, sce->id.lib, sce->toolsettings->skgen_template);
			
			sce->toolsettings->particle.shape_object = newlibadr(fd, sce->id.lib, sce->toolsettings->particle.shape_object);
			
<<<<<<< HEAD
			{
				HairEditSettings *hair_edit = &sce->toolsettings->hair_edit;
				if (hair_edit->brush)
					hair_edit->brush = newlibadr(fd, sce->id.lib, hair_edit->brush);
				if (hair_edit->shape_object)
					hair_edit->shape_object = newlibadr(fd, sce->id.lib, hair_edit->shape_object);
			}
			
			for (BaseLegacy *base_legacy_next, *base_legacy = sce->base.first; base_legacy; base_legacy = base_legacy_next) {
=======
			for (Base *base_legacy_next, *base_legacy = sce->base.first; base_legacy; base_legacy = base_legacy_next) {
>>>>>>> ffe76ae9
				base_legacy_next = base_legacy->next;
				
				base_legacy->object = newlibadr_us(fd, sce->id.lib, base_legacy->object);
				
				if (base_legacy->object == NULL) {
					blo_reportf_wrap(fd->reports, RPT_WARNING, TIP_("LIB: object lost from scene: '%s'"),
					                 sce->id.name + 2);
					BLI_remlink(&sce->base, base_legacy);
					if (base_legacy == sce->basact) sce->basact = NULL;
					MEM_freeN(base_legacy);
				}
			}
			
			Sequence *seq;
			SEQ_BEGIN (sce->ed, seq)
			{
				IDP_LibLinkProperty(seq->prop, fd);

				if (seq->ipo) seq->ipo = newlibadr_us(fd, sce->id.lib, seq->ipo);  // XXX deprecated - old animation system
				seq->scene_sound = NULL;
				if (seq->scene) {
					seq->scene = newlibadr(fd, sce->id.lib, seq->scene);
					if (seq->scene) {
						seq->scene_sound = BKE_sound_scene_add_scene_sound_defaults(sce, seq);
					}
				}
				if (seq->clip) {
					seq->clip = newlibadr_us(fd, sce->id.lib, seq->clip);
				}
				if (seq->mask) {
					seq->mask = newlibadr_us(fd, sce->id.lib, seq->mask);
				}
				if (seq->scene_camera) {
					seq->scene_camera = newlibadr(fd, sce->id.lib, seq->scene_camera);
				}
				if (seq->sound) {
					seq->scene_sound = NULL;
					if (seq->type == SEQ_TYPE_SOUND_HD) {
						seq->type = SEQ_TYPE_SOUND_RAM;
					}
					else {
						seq->sound = newlibadr(fd, sce->id.lib, seq->sound);
					}
					if (seq->sound) {
						id_us_plus_no_lib((ID *)seq->sound);
						seq->scene_sound = BKE_sound_add_scene_sound_defaults(sce, seq);
					}
				}
				BLI_listbase_clear(&seq->anims);

				lib_link_sequence_modifiers(fd, sce, &seq->modifiers);
			}
			SEQ_END

			for (TimeMarker *marker = sce->markers.first; marker; marker = marker->next) {
				if (marker->camera) {
					marker->camera = newlibadr(fd, sce->id.lib, marker->camera);
				}
			}
			
			BKE_sequencer_update_muting(sce->ed);
			BKE_sequencer_update_sound_bounds_all(sce);
			
			
			/* rigidbody world relies on it's linked groups */
			if (sce->rigidbody_world) {
				RigidBodyWorld *rbw = sce->rigidbody_world;
				if (rbw->group)
					rbw->group = newlibadr(fd, sce->id.lib, rbw->group);
				if (rbw->constraints)
					rbw->constraints = newlibadr(fd, sce->id.lib, rbw->constraints);
				if (rbw->effector_weights)
					rbw->effector_weights->group = newlibadr(fd, sce->id.lib, rbw->effector_weights->group);
			}
			
			if (sce->nodetree) {
				lib_link_ntree(fd, &sce->id, sce->nodetree);
				sce->nodetree->id.lib = sce->id.lib;
				composite_patch(sce->nodetree, sce);
			}
			
			for (SceneRenderLayer *srl = sce->r.layers.first; srl; srl = srl->next) {
				srl->mat_override = newlibadr_us(fd, sce->id.lib, srl->mat_override);
				srl->light_override = newlibadr_us(fd, sce->id.lib, srl->light_override);
				for (FreestyleModuleConfig *fmc = srl->freestyleConfig.modules.first; fmc; fmc = fmc->next) {
					fmc->script = newlibadr(fd, sce->id.lib, fmc->script);
				}
				for (FreestyleLineSet *fls = srl->freestyleConfig.linesets.first; fls; fls = fls->next) {
					fls->linestyle = newlibadr_us(fd, sce->id.lib, fls->linestyle);
					fls->group = newlibadr_us(fd, sce->id.lib, fls->group);
				}
			}
			/*Game Settings: Dome Warp Text*/
			sce->gm.dome.warptext = newlibadr(fd, sce->id.lib, sce->gm.dome.warptext);
			
			/* Motion Tracking */
			sce->clip = newlibadr_us(fd, sce->id.lib, sce->clip);

			lib_link_scene_collection(fd, sce->id.lib, sce->collection);

			for (SceneLayer *sl = sce->render_layers.first; sl; sl = sl->next) {
				/* tag scene layer to update for collection tree evaluation */
				sl->flag |= SCENE_LAYER_ENGINE_DIRTY;
				for (Base *base = sl->object_bases.first; base; base = base->next) {
					/* we only bump the use count for the collection objects */
					base->object = newlibadr(fd, sce->id.lib, base->object);
					base->flag |= BASE_DIRTY_ENGINE_SETTINGS;
					base->collection_properties = NULL;
				}
			}

#ifdef USE_SETSCENE_CHECK
			if (sce->set != NULL) {
				/* link flag for scenes with set would be reset later,
				 * so this way we only check cyclic for newly linked scenes.
				 */
				need_check_set = true;
			}
			else {
				/* postpone un-setting the flag until we've checked the set-scene */
				sce->id.tag &= ~LIB_TAG_NEED_LINK;
			}
#else
			sce->id.tag &= ~LIB_TAG_NEED_LINK;
#endif
		}

#ifdef USE_SETSCENE_CHECK
		totscene++;
#endif
	}

#ifdef USE_SETSCENE_CHECK
	if (need_check_set) {
		for (Scene *sce = main->scene.first; sce; sce = sce->id.next) {
			if (sce->id.tag & LIB_TAG_NEED_LINK) {
				sce->id.tag &= ~LIB_TAG_NEED_LINK;
				if (!scene_validate_setscene__liblink(sce, totscene)) {
					printf("Found cyclic background scene when linking %s\n", sce->id.name + 2);
				}
			}
		}
	}
#endif
}

#undef USE_SETSCENE_CHECK


static void link_recurs_seq(FileData *fd, ListBase *lb)
{
	Sequence *seq;
	
	link_list(fd, lb);
	
	for (seq = lb->first; seq; seq = seq->next) {
		if (seq->seqbase.first)
			link_recurs_seq(fd, &seq->seqbase);
	}
}

static void direct_link_paint(FileData *fd, Paint *p)
{
	if (p->num_input_samples < 1)
		p->num_input_samples = 1;

	p->cavity_curve = newdataadr(fd, p->cavity_curve);
	if (p->cavity_curve)
		direct_link_curvemapping(fd, p->cavity_curve);
	else
		BKE_paint_cavity_curve_preset(p, CURVE_PRESET_LINE);
}

static void direct_link_paint_helper(FileData *fd, Paint **paint)
{
	/* TODO. is this needed */
	(*paint) = newdataadr(fd, (*paint));

	if (*paint) {
		direct_link_paint(fd, *paint);
	}
}

static void direct_link_sequence_modifiers(FileData *fd, ListBase *lb)
{
	SequenceModifierData *smd;

	link_list(fd, lb);

	for (smd = lb->first; smd; smd = smd->next) {
		if (smd->mask_sequence)
			smd->mask_sequence = newdataadr(fd, smd->mask_sequence);

		if (smd->type == seqModifierType_Curves) {
			CurvesModifierData *cmd = (CurvesModifierData *) smd;

			direct_link_curvemapping(fd, &cmd->curve_mapping);
		}
		else if (smd->type == seqModifierType_HueCorrect) {
			HueCorrectModifierData *hcmd = (HueCorrectModifierData *) smd;

			direct_link_curvemapping(fd, &hcmd->curve_mapping);
		}
	}
}

static void direct_link_view_settings(FileData *fd, ColorManagedViewSettings *view_settings)
{
	view_settings->curve_mapping = newdataadr(fd, view_settings->curve_mapping);

	if (view_settings->curve_mapping)
		direct_link_curvemapping(fd, view_settings->curve_mapping);
}

static void direct_link_scene_collection(FileData *fd, SceneCollection *sc)
{
	link_list(fd, &sc->objects);
	link_list(fd, &sc->filter_objects);
	link_list(fd, &sc->scene_collections);

	for (SceneCollection *nsc = sc->scene_collections.first; nsc; nsc = nsc->next) {
		direct_link_scene_collection(fd, nsc);
	}
}

static void direct_link_layer_collections(FileData *fd, ListBase *lb)
{
	link_list(fd, lb);
	for (LayerCollection *lc = lb->first; lc; lc = lc->next) {
		lc->scene_collection = newdataadr(fd, lc->scene_collection);

		link_list(fd, &lc->object_bases);

		for (LinkData *link = lc->object_bases.first; link; link = link->next) {
			link->data = newdataadr(fd, link->data);
		}

		link_list(fd, &lc->overrides);

		if (lc->properties) {
			lc->properties = newdataadr(fd, lc->properties);
			IDP_DirectLinkGroup_OrFree(&lc->properties, (fd->flags & FD_FLAGS_SWITCH_ENDIAN), fd);
			BKE_layer_collection_engine_settings_validate_collection(lc);
		}
		lc->properties_evaluated = NULL;

		direct_link_layer_collections(fd, &lc->layer_collections);
	}
}

/**
 * Workspaces store a render layer pointer which can only be read after scene is read.
 */
static void direct_link_workspace_link_scene_data(
        FileData *fd, const Scene *scene, const ListBase *workspaces)
{
	for (WorkSpace *workspace = workspaces->first; workspace; workspace = workspace->id.next) {
		SceneLayer *layer = newdataadr(fd, BKE_workspace_render_layer_get(workspace));
		/* only set when layer is from the scene we read */
		if (layer && (BLI_findindex(&scene->render_layers, layer) != -1)) {
			BKE_workspace_render_layer_set(workspace, layer);
		}
	}
}

static void direct_link_scene(FileData *fd, Scene *sce, Main *bmain)
{
	Editing *ed;
	Sequence *seq;
	MetaStack *ms;
	RigidBodyWorld *rbw;
	SceneLayer *sl;
	SceneRenderLayer *srl;
	
	sce->depsgraph_hash = NULL;
	sce->obedit = NULL;
	sce->fps_info = NULL;
	sce->customdata_mask_modal = 0;
	sce->lay_updated = 0;
	
	BKE_sound_create_scene(sce);
	
	/* set users to one by default, not in lib-link, this will increase it for compo nodes */
	id_us_ensure_real(&sce->id);
	
	link_list(fd, &(sce->base));
	
	sce->adt = newdataadr(fd, sce->adt);
	direct_link_animdata(fd, sce->adt);
	
	link_list(fd, &sce->keyingsets);
	direct_link_keyingsets(fd, &sce->keyingsets);
	
	sce->basact = newdataadr(fd, sce->basact);
	
	sce->toolsettings= newdataadr(fd, sce->toolsettings);
	if (sce->toolsettings) {
		direct_link_paint_helper(fd, (Paint**)&sce->toolsettings->sculpt);
		direct_link_paint_helper(fd, (Paint**)&sce->toolsettings->vpaint);
		direct_link_paint_helper(fd, (Paint**)&sce->toolsettings->wpaint);
		direct_link_paint_helper(fd, (Paint**)&sce->toolsettings->uvsculpt);
		
		direct_link_paint(fd, &sce->toolsettings->imapaint.paint);

		sce->toolsettings->imapaint.paintcursor = NULL;
		sce->toolsettings->particle.paintcursor = NULL;
		sce->toolsettings->particle.scene = NULL;
		sce->toolsettings->particle.scene_layer = NULL;
		sce->toolsettings->particle.object = NULL;
		sce->toolsettings->gp_sculpt.paintcursor = NULL;
<<<<<<< HEAD
		sce->toolsettings->hair_edit.paint_cursor = NULL;
		
		/* in rare cases this is needed, see [#33806] */
		if (sce->toolsettings->vpaint) {
			sce->toolsettings->vpaint->vpaint_prev = NULL;
			sce->toolsettings->vpaint->tot = 0;
		}
		if (sce->toolsettings->wpaint) {
			sce->toolsettings->wpaint->wpaint_prev = NULL;
			sce->toolsettings->wpaint->tot = 0;
		}
=======
>>>>>>> ffe76ae9
		
		/* relink grease pencil drawing brushes */
		link_list(fd, &sce->toolsettings->gp_brushes);
		for (bGPDbrush *brush = sce->toolsettings->gp_brushes.first; brush; brush = brush->next) {
			brush->cur_sensitivity = newdataadr(fd, brush->cur_sensitivity);
			if (brush->cur_sensitivity) {
				direct_link_curvemapping(fd, brush->cur_sensitivity);
			}
			brush->cur_strength = newdataadr(fd, brush->cur_strength);
			if (brush->cur_strength) {
				direct_link_curvemapping(fd, brush->cur_strength);
			}
			brush->cur_jitter = newdataadr(fd, brush->cur_jitter);
			if (brush->cur_jitter) {
				direct_link_curvemapping(fd, brush->cur_jitter);
			}
		}
		
		/* relink grease pencil interpolation curves */
		sce->toolsettings->gp_interpolate.custom_ipo = newdataadr(fd, sce->toolsettings->gp_interpolate.custom_ipo);
		if (sce->toolsettings->gp_interpolate.custom_ipo) {
			direct_link_curvemapping(fd, sce->toolsettings->gp_interpolate.custom_ipo);
		}
	}

	if (sce->ed) {
		ListBase *old_seqbasep = &sce->ed->seqbase;
		
		ed = sce->ed = newdataadr(fd, sce->ed);
		
		ed->act_seq = newdataadr(fd, ed->act_seq);
		
		/* recursive link sequences, lb will be correctly initialized */
		link_recurs_seq(fd, &ed->seqbase);
		
		SEQ_BEGIN (ed, seq)
		{
			seq->seq1= newdataadr(fd, seq->seq1);
			seq->seq2= newdataadr(fd, seq->seq2);
			seq->seq3= newdataadr(fd, seq->seq3);
			
			/* a patch: after introduction of effects with 3 input strips */
			if (seq->seq3 == NULL) seq->seq3 = seq->seq2;
			
			seq->effectdata = newdataadr(fd, seq->effectdata);
			seq->stereo3d_format = newdataadr(fd, seq->stereo3d_format);
			
			if (seq->type & SEQ_TYPE_EFFECT)
				seq->flag |= SEQ_EFFECT_NOT_LOADED;
			
			if (seq->type == SEQ_TYPE_SPEED) {
				SpeedControlVars *s = seq->effectdata;
				s->frameMap = NULL;
			}

			seq->prop = newdataadr(fd, seq->prop);
			IDP_DirectLinkGroup_OrFree(&seq->prop, (fd->flags & FD_FLAGS_SWITCH_ENDIAN), fd);

			seq->strip = newdataadr(fd, seq->strip);
			if (seq->strip && seq->strip->done==0) {
				seq->strip->done = true;
				
				if (ELEM(seq->type, SEQ_TYPE_IMAGE, SEQ_TYPE_MOVIE, SEQ_TYPE_SOUND_RAM, SEQ_TYPE_SOUND_HD)) {
					seq->strip->stripdata = newdataadr(fd, seq->strip->stripdata);
				}
				else {
					seq->strip->stripdata = NULL;
				}
				if (seq->flag & SEQ_USE_CROP) {
					seq->strip->crop = newdataadr(
						fd, seq->strip->crop);
				}
				else {
					seq->strip->crop = NULL;
				}
				if (seq->flag & SEQ_USE_TRANSFORM) {
					seq->strip->transform = newdataadr(
						fd, seq->strip->transform);
				}
				else {
					seq->strip->transform = NULL;
				}
				if (seq->flag & SEQ_USE_PROXY) {
					seq->strip->proxy = newdataadr(fd, seq->strip->proxy);
					if (seq->strip->proxy) {
						seq->strip->proxy->anim = NULL;
					}
					else {
						BKE_sequencer_proxy_set(seq, true);
					}
				}
				else {
					seq->strip->proxy = NULL;
				}

				/* need to load color balance to it could be converted to modifier */
				seq->strip->color_balance = newdataadr(fd, seq->strip->color_balance);
			}

			direct_link_sequence_modifiers(fd, &seq->modifiers);
		}
		SEQ_END
		
		/* link metastack, slight abuse of structs here, have to restore pointer to internal part in struct */
		{
			Sequence temp;
			void *poin;
			intptr_t offset;
			
			offset = ((intptr_t)&(temp.seqbase)) - ((intptr_t)&temp);
			
			/* root pointer */
			if (ed->seqbasep == old_seqbasep) {
				ed->seqbasep = &ed->seqbase;
			}
			else {
				poin = POINTER_OFFSET(ed->seqbasep, -offset);
				
				poin = newdataadr(fd, poin);
				if (poin)
					ed->seqbasep = (ListBase *)POINTER_OFFSET(poin, offset);
				else
					ed->seqbasep = &ed->seqbase;
			}
			/* stack */
			link_list(fd, &(ed->metastack));
			
			for (ms = ed->metastack.first; ms; ms= ms->next) {
				ms->parseq = newdataadr(fd, ms->parseq);
				
				if (ms->oldbasep == old_seqbasep)
					ms->oldbasep= &ed->seqbase;
				else {
					poin = POINTER_OFFSET(ms->oldbasep, -offset);
					poin = newdataadr(fd, poin);
					if (poin) 
						ms->oldbasep = (ListBase *)POINTER_OFFSET(poin, offset);
					else 
						ms->oldbasep = &ed->seqbase;
				}
			}
		}
	}
	
	sce->r.avicodecdata = newdataadr(fd, sce->r.avicodecdata);
	if (sce->r.avicodecdata) {
		sce->r.avicodecdata->lpFormat = newdataadr(fd, sce->r.avicodecdata->lpFormat);
		sce->r.avicodecdata->lpParms = newdataadr(fd, sce->r.avicodecdata->lpParms);
	}
	if (sce->r.ffcodecdata.properties) {
		sce->r.ffcodecdata.properties = newdataadr(fd, sce->r.ffcodecdata.properties);
		IDP_DirectLinkGroup_OrFree(&sce->r.ffcodecdata.properties, (fd->flags & FD_FLAGS_SWITCH_ENDIAN), fd);
	}
	
	link_list(fd, &(sce->markers));
	link_list(fd, &(sce->transform_spaces)); /* only for old files */
	link_list(fd, &(sce->r.layers));
	link_list(fd, &(sce->r.views));


	for (srl = sce->r.layers.first; srl; srl = srl->next) {
		srl->prop = newdataadr(fd, srl->prop);
		IDP_DirectLinkGroup_OrFree(&srl->prop, (fd->flags & FD_FLAGS_SWITCH_ENDIAN), fd);
	}
	for (srl = sce->r.layers.first; srl; srl = srl->next) {
		link_list(fd, &(srl->freestyleConfig.modules));
	}
	for (srl = sce->r.layers.first; srl; srl = srl->next) {
		link_list(fd, &(srl->freestyleConfig.linesets));
	}
	
	sce->nodetree = newdataadr(fd, sce->nodetree);
	if (sce->nodetree) {
		direct_link_id(fd, &sce->nodetree->id);
		direct_link_nodetree(fd, sce->nodetree);
	}

	direct_link_view_settings(fd, &sce->view_settings);
	
	sce->rigidbody_world = newdataadr(fd, sce->rigidbody_world);
	rbw = sce->rigidbody_world;
	if (rbw) {
		/* must nullify the reference to physics sim object, since it no-longer exist 
		 * (and will need to be recalculated) 
		 */
		rbw->physics_world = NULL;
		rbw->objects = NULL;
		rbw->numbodies = 0;

		/* set effector weights */
		rbw->effector_weights = newdataadr(fd, rbw->effector_weights);
		if (!rbw->effector_weights)
			rbw->effector_weights = BKE_add_effector_weights(NULL);

		/* link cache */
		direct_link_pointcache_list(fd, &rbw->ptcaches, &rbw->pointcache, false);
		/* make sure simulation starts from the beginning after loading file */
		if (rbw->pointcache) {
			rbw->ltime = (float)rbw->pointcache->startframe;
		}
	}

	sce->preview = direct_link_preview_image(fd, sce->preview);

	direct_link_curvemapping(fd, &sce->r.mblur_shutter_curve);

	/* this runs before the very first doversion */
	if (sce->collection) {
		sce->collection = newdataadr(fd, sce->collection);
		direct_link_scene_collection(fd, sce->collection);
	}

	/* insert into global old-new map for reading without UI (link_global accesses it again) */
	link_glob_list(fd, &sce->render_layers);
	for (sl = sce->render_layers.first; sl; sl = sl->next) {
		sl->stats = NULL;
		link_list(fd, &sl->object_bases);
		sl->basact = newdataadr(fd, sl->basact);
		direct_link_layer_collections(fd, &sl->layer_collections);

		if (sl->properties != NULL) {
			sl->properties = newdataadr(fd, sl->properties);
			BLI_assert(sl->properties != NULL);
			IDP_DirectLinkGroup_OrFree(&sl->properties, (fd->flags & FD_FLAGS_SWITCH_ENDIAN), fd);
			BKE_scene_layer_engine_settings_validate_layer(sl);
		}

		sl->properties_evaluated = NULL;

		BLI_listbase_clear(&sl->drawdata);
	}

	sce->collection_properties = newdataadr(fd, sce->collection_properties);
	IDP_DirectLinkGroup_OrFree(&sce->collection_properties, (fd->flags & FD_FLAGS_SWITCH_ENDIAN), fd);

	sce->layer_properties = newdataadr(fd, sce->layer_properties);
	IDP_DirectLinkGroup_OrFree(&sce->layer_properties, (fd->flags & FD_FLAGS_SWITCH_ENDIAN), fd);

	BKE_layer_collection_engine_settings_validate_scene(sce);
	BKE_scene_layer_engine_settings_validate_scene(sce);

	direct_link_workspace_link_scene_data(fd, sce, &bmain->workspaces);
}

/* ************ READ WM ***************** */

static void direct_link_windowmanager(FileData *fd, wmWindowManager *wm)
{
	wmWindow *win;
	
	id_us_ensure_real(&wm->id);
	link_list(fd, &wm->windows);
	
	for (win = wm->windows.first; win; win = win->next) {
		WorkSpaceInstanceHook *hook = win->workspace_hook;

		win->workspace_hook = newdataadr(fd, hook);
		/* we need to restore a pointer to this later when reading workspaces, so store in global oldnew-map */
		oldnewmap_insert(fd->globmap, hook, win->workspace_hook, 0);

		win->ghostwin = NULL;
		win->eventstate = NULL;
		win->curswin = NULL;
		win->tweak = NULL;
#ifdef WIN32
		win->ime_data = NULL;
#endif
		
		BLI_listbase_clear(&win->queue);
		BLI_listbase_clear(&win->handlers);
		BLI_listbase_clear(&win->modalhandlers);
		BLI_listbase_clear(&win->subwindows);
		BLI_listbase_clear(&win->gesture);
		BLI_listbase_clear(&win->drawdata);
		
		win->drawmethod = -1;
		win->drawfail = 0;
		win->active = 0;

		win->cursor       = 0;
		win->lastcursor   = 0;
		win->modalcursor  = 0;
		win->grabcursor   = 0;
		win->addmousemove = true;
		win->multisamples = 0;
		win->stereo3d_format = newdataadr(fd, win->stereo3d_format);

		/* multiview always fallback to anaglyph at file opening
		 * otherwise quadbuffer saved files can break Blender */
		if (win->stereo3d_format) {
			win->stereo3d_format->display_mode = S3D_DISPLAY_ANAGLYPH;
		}
	}
	
	BLI_listbase_clear(&wm->timers);
	BLI_listbase_clear(&wm->operators);
	BLI_listbase_clear(&wm->paintcursors);
	BLI_listbase_clear(&wm->queue);
	BKE_reports_init(&wm->reports, RPT_STORE);
	
	BLI_listbase_clear(&wm->keyconfigs);
	wm->defaultconf = NULL;
	wm->addonconf = NULL;
	wm->userconf = NULL;
	
	BLI_listbase_clear(&wm->jobs);
	BLI_listbase_clear(&wm->drags);
	
	wm->windrawable = NULL;
	wm->winactive = NULL;
	wm->initialized = 0;
	wm->op_undo_depth = 0;
	wm->is_interface_locked = 0;
}

static void lib_link_windowmanager(FileData *fd, Main *main)
{
	wmWindowManager *wm;
	wmWindow *win;
	
	for (wm = main->wm.first; wm; wm = wm->id.next) {
		if (wm->id.tag & LIB_TAG_NEED_LINK) {
			/* Note: WM IDProperties are never written to file, hence no need to read/link them here. */
			for (win = wm->windows.first; win; win = win->next) {
				if (win->workspace_hook) { /* NULL for old files */
					lib_link_workspace_instance_hook(fd, win->workspace_hook, &wm->id);
				}
				win->scene = newlibadr(fd, wm->id.lib, win->scene);
				/* deprecated, but needed for versioning (will be NULL'ed then) */
				win->screen = newlibadr(fd, NULL, win->screen);
			}
			
			wm->id.tag &= ~LIB_TAG_NEED_LINK;
		}
	}
}

/* ****************** READ GREASE PENCIL ***************** */

/* relink's grease pencil data's refs */
static void lib_link_gpencil(FileData *fd, Main *main)
{
	for (bGPdata *gpd = main->gpencil.first; gpd; gpd = gpd->id.next) {
		if (gpd->id.tag & LIB_TAG_NEED_LINK) {
			IDP_LibLinkProperty(gpd->id.properties, fd);
			lib_link_animdata(fd, &gpd->id, gpd->adt);

			gpd->id.tag &= ~LIB_TAG_NEED_LINK;
		}
	}
}

/* relinks grease-pencil data - used for direct_link and old file linkage */
static void direct_link_gpencil(FileData *fd, bGPdata *gpd)
{
	bGPDlayer *gpl;
	bGPDframe *gpf;
	bGPDstroke *gps;
	bGPDpalette *palette;

	/* we must firstly have some grease-pencil data to link! */
	if (gpd == NULL)
		return;
	
	/* relink animdata */
	gpd->adt = newdataadr(fd, gpd->adt);
	direct_link_animdata(fd, gpd->adt);

	/* relink palettes */
	link_list(fd, &gpd->palettes);
	for (palette = gpd->palettes.first; palette; palette = palette->next) {
		link_list(fd, &palette->colors);
	}

	/* relink layers */
	link_list(fd, &gpd->layers);
	
	for (gpl = gpd->layers.first; gpl; gpl = gpl->next) {
		/* parent */
		gpl->parent = newlibadr(fd, gpd->id.lib, gpl->parent);
		/* relink frames */
		link_list(fd, &gpl->frames);
		gpl->actframe = newdataadr(fd, gpl->actframe);
		
		for (gpf = gpl->frames.first; gpf; gpf = gpf->next) {
			/* relink strokes (and their points) */
			link_list(fd, &gpf->strokes);
			
			for (gps = gpf->strokes.first; gps; gps = gps->next) {
				gps->points = newdataadr(fd, gps->points);
				
				/* the triangulation is not saved, so need to be recalculated */
				gps->triangles = NULL;
				gps->tot_triangles = 0;
				gps->flag |= GP_STROKE_RECALC_CACHES;
				/* the color pointer is not saved, so need to be recalculated using the color name */
				gps->palcolor = NULL;
				gps->flag |= GP_STROKE_RECALC_COLOR;
			}
		}
	}
}

/* ****************** READ SCREEN ***************** */

/* note: file read without screens option G_FILE_NO_UI; 
 * check lib pointers in call below */
static void lib_link_screen(FileData *fd, Main *main)
{
	for (bScreen *sc = main->screen.first; sc; sc = sc->id.next) {
		if (sc->id.tag & LIB_TAG_NEED_LINK) {
			IDP_LibLinkProperty(sc->id.properties, fd);
			id_us_ensure_real(&sc->id);

			/* deprecated, but needed for versioning (will be NULL'ed then) */
			sc->scene = newlibadr(fd, sc->id.lib, sc->scene);

			sc->animtimer = NULL; /* saved in rare cases */
			sc->scrubbing = false;
			
			for (ScrArea *sa = sc->areabase.first; sa; sa = sa->next) {
				sa->full = newlibadr(fd, sc->id.lib, sa->full);
				
				for (SpaceLink *sl = sa->spacedata.first; sl; sl= sl->next) {
					switch (sl->spacetype) {
						case SPACE_VIEW3D:
						{
							View3D *v3d = (View3D*) sl;

							v3d->camera= newlibadr(fd, sc->id.lib, v3d->camera);
							v3d->ob_centre= newlibadr(fd, sc->id.lib, v3d->ob_centre);

							if (v3d->localvd) {
								v3d->localvd->camera = newlibadr(fd, sc->id.lib, v3d->localvd->camera);
							}
							break;
						}
						case SPACE_IPO:
						{
							SpaceIpo *sipo = (SpaceIpo *)sl;
							bDopeSheet *ads = sipo->ads;

							if (ads) {
								ads->source = newlibadr(fd, sc->id.lib, ads->source);
								ads->filter_grp = newlibadr(fd, sc->id.lib, ads->filter_grp);
							}
							break;
						}
						case SPACE_BUTS:
						{
							SpaceButs *sbuts = (SpaceButs *)sl;
							sbuts->pinid = newlibadr(fd, sc->id.lib, sbuts->pinid);
							if (sbuts->pinid == NULL) {
								sbuts->flag &= ~SB_PIN_CONTEXT;
							}
							break;
						}
						case SPACE_FILE:
							break;
						case SPACE_ACTION:
						{
							SpaceAction *saction = (SpaceAction *)sl;
							bDopeSheet *ads = &saction->ads;

							if (ads) {
								ads->source = newlibadr(fd, sc->id.lib, ads->source);
								ads->filter_grp = newlibadr(fd, sc->id.lib, ads->filter_grp);
							}

							saction->action = newlibadr(fd, sc->id.lib, saction->action);
							break;
						}
						case SPACE_IMAGE:
						{
							SpaceImage *sima = (SpaceImage *)sl;

							sima->image = newlibadr_real_us(fd, sc->id.lib, sima->image);
							sima->mask_info.mask = newlibadr_real_us(fd, sc->id.lib, sima->mask_info.mask);

							/* NOTE: pre-2.5, this was local data not lib data, but now we need this as lib data
							 * so fingers crossed this works fine!
							 */
							sima->gpd = newlibadr_us(fd, sc->id.lib, sima->gpd);
							break;
						}
						case SPACE_SEQ:
						{
							SpaceSeq *sseq = (SpaceSeq *)sl;

							/* NOTE: pre-2.5, this was local data not lib data, but now we need this as lib data
							 * so fingers crossed this works fine!
							 */
							sseq->gpd = newlibadr_us(fd, sc->id.lib, sseq->gpd);
							break;
						}
						case SPACE_NLA:
						{
							SpaceNla *snla= (SpaceNla *)sl;
							bDopeSheet *ads= snla->ads;

							if (ads) {
								ads->source = newlibadr(fd, sc->id.lib, ads->source);
								ads->filter_grp = newlibadr(fd, sc->id.lib, ads->filter_grp);
							}
							break;
						}
						case SPACE_TEXT:
						{
							SpaceText *st= (SpaceText *)sl;

							st->text= newlibadr(fd, sc->id.lib, st->text);
							break;
						}
						case SPACE_SCRIPT:
						{
							SpaceScript *scpt = (SpaceScript *)sl;
							/*scpt->script = NULL; - 2.45 set to null, better re-run the script */
							if (scpt->script) {
								scpt->script = newlibadr(fd, sc->id.lib, scpt->script);
								if (scpt->script) {
									SCRIPT_SET_NULL(scpt->script);
								}
							}
							break;
						}
						case SPACE_OUTLINER:
						{
							SpaceOops *so= (SpaceOops *)sl;
							so->search_tse.id = newlibadr(fd, NULL, so->search_tse.id);

							if (so->treestore) {
								TreeStoreElem *tselem;
								BLI_mempool_iter iter;

								BLI_mempool_iternew(so->treestore, &iter);
								while ((tselem = BLI_mempool_iterstep(&iter))) {
									tselem->id = newlibadr(fd, NULL, tselem->id);
								}
								if (so->treehash) {
									/* rebuild hash table, because it depends on ids too */
									so->storeflag |= SO_TREESTORE_REBUILD;
								}
							}
							break;
						}
						case SPACE_NODE:
						{
							SpaceNode *snode = (SpaceNode *)sl;
							bNodeTreePath *path, *path_next;
							bNodeTree *ntree;

							/* node tree can be stored locally in id too, link this first */
							snode->id = newlibadr(fd, sc->id.lib, snode->id);
							snode->from = newlibadr(fd, sc->id.lib, snode->from);

							ntree = snode->id ? ntreeFromID(snode->id) : NULL;
							snode->nodetree = ntree ? ntree : newlibadr_us(fd, sc->id.lib, snode->nodetree);

							for (path = snode->treepath.first; path; path = path->next) {
								if (path == snode->treepath.first) {
									/* first nodetree in path is same as snode->nodetree */
									path->nodetree = snode->nodetree;
								}
								else
									path->nodetree = newlibadr_us(fd, sc->id.lib, path->nodetree);

								if (!path->nodetree)
									break;
							}

							/* remaining path entries are invalid, remove */
							for (; path; path = path_next) {
								path_next = path->next;

								BLI_remlink(&snode->treepath, path);
								MEM_freeN(path);
							}

							/* edittree is just the last in the path,
							 * set this directly since the path may have been shortened above */
							if (snode->treepath.last) {
								path = snode->treepath.last;
								snode->edittree = path->nodetree;
							}
							else {
								snode->edittree = NULL;
							}
							break;
						}
						case SPACE_CLIP:
						{
							SpaceClip *sclip = (SpaceClip *)sl;

							sclip->clip = newlibadr_real_us(fd, sc->id.lib, sclip->clip);
							sclip->mask_info.mask = newlibadr_real_us(fd, sc->id.lib, sclip->mask_info.mask);
							break;
						}
						case SPACE_LOGIC:
						{
							SpaceLogic *slogic = (SpaceLogic *)sl;

							slogic->gpd = newlibadr_us(fd, sc->id.lib, slogic->gpd);
							break;
						}
						default:
							break;
					}
				}
			}
			sc->id.tag &= ~LIB_TAG_NEED_LINK;
		}
	}
}

/* how to handle user count on pointer restore */
typedef enum ePointerUserMode {
	USER_IGNORE = 0,  /* ignore user count */
	USER_REAL   = 1,  /* ensure at least one real user (fake user ignored) */
} ePointerUserMode;

static void restore_pointer_user(ID *id, ID *newid, ePointerUserMode user)
{
	BLI_assert(STREQ(newid->name + 2, id->name + 2));
	BLI_assert(newid->lib == id->lib);
	UNUSED_VARS_NDEBUG(id);

	if (user == USER_REAL) {
		id_us_ensure_real(newid);
	}
}

#ifndef USE_GHASH_RESTORE_POINTER
/**
 * A version of #restore_pointer_by_name that performs a full search (slow!).
 * Use only for limited lookups, when the overhead of
 * creating a #IDNameLib_Map for a single lookup isn't worthwhile.
 */
static void *restore_pointer_by_name_main(Main *mainp, ID *id, ePointerUserMode user)
{
	if (id) {
		ListBase *lb = which_libbase(mainp, GS(id->name));
		if (lb) {  /* there's still risk of checking corrupt mem (freed Ids in oops) */
			ID *idn = lb->first;
			for (; idn; idn = idn->next) {
				if (STREQ(idn->name + 2, id->name + 2)) {
					if (idn->lib == id->lib) {
						restore_pointer_user(id, idn, user);
						break;
					}
				}
			}
			return idn;
		}
	}
	return NULL;
}
#endif

/**
 * Only for undo files, or to restore a screen after reading without UI...
 *
 * \param user:
 * - USER_IGNORE: no usercount change
 * - USER_REAL: ensure a real user (even if a fake one is set)
 * \param id_map: lookup table, use when performing many lookups.
 * this could be made an optional argument (falling back to a full lookup),
 * however at the moment it's always available.
 */
static void *restore_pointer_by_name(struct IDNameLib_Map *id_map, ID *id, ePointerUserMode user)
{
#ifdef USE_GHASH_RESTORE_POINTER
	if (id) {
		/* use fast lookup when available */
		ID *idn = BKE_main_idmap_lookup_id(id_map, id);
		if (idn) {
			restore_pointer_user(id, idn, user);
		}
		return idn;
	}
	return NULL;
#else
	Main *mainp = BKE_main_idmap_main_get(id_map);
	return restore_pointer_by_name_main(mainp, id, user);
#endif
}

static void lib_link_seq_clipboard_pt_restore(ID *id, struct IDNameLib_Map *id_map)
{
	if (id) {
		/* clipboard must ensure this */
		BLI_assert(id->newid != NULL);
		id->newid = restore_pointer_by_name(id_map, id->newid, USER_REAL);
	}
}
static int lib_link_seq_clipboard_cb(Sequence *seq, void *arg_pt)
{
	struct IDNameLib_Map *id_map = arg_pt;

	lib_link_seq_clipboard_pt_restore((ID *)seq->scene, id_map);
	lib_link_seq_clipboard_pt_restore((ID *)seq->scene_camera, id_map);
	lib_link_seq_clipboard_pt_restore((ID *)seq->clip, id_map);
	lib_link_seq_clipboard_pt_restore((ID *)seq->mask, id_map);
	lib_link_seq_clipboard_pt_restore((ID *)seq->sound, id_map);
	return 1;
}

static void lib_link_clipboard_restore(struct IDNameLib_Map *id_map)
{
	/* update IDs stored in sequencer clipboard */
	BKE_sequencer_base_recursive_apply(&seqbase_clipboard, lib_link_seq_clipboard_cb, id_map);
}

static void lib_link_workspace_scene_data_restore(wmWindow *win, Scene *scene)
{
	bScreen *screen = BKE_workspace_active_screen_get(win->workspace_hook);

	for (ScrArea *area = screen->areabase.first; area; area = area->next) {
		for (SpaceLink *sl = area->spacedata.first; sl; sl = sl->next) {
			if (sl->spacetype == SPACE_VIEW3D) {
				View3D *v3d = (View3D *)sl;

				if (v3d->camera == NULL || v3d->scenelock) {
					v3d->camera = scene->camera;
				}

				if (v3d->localvd) {
					/*Base *base;*/

					v3d->localvd->camera = scene->camera;

					/* localview can become invalid during undo/redo steps, so we exit it when no could be found */
#if 0				/* XXX  regionlocalview ? */
					for (base= sc->scene->base.first; base; base= base->next) {
						if (base->lay & v3d->lay) break;
					}
					if (base==NULL) {
						v3d->lay= v3d->localvd->lay;
						v3d->layact= v3d->localvd->layact;
						MEM_freeN(v3d->localvd);
						v3d->localvd= NULL;
					}
#endif
				}
				else if (v3d->scenelock) {
					v3d->lay = scene->lay;
				}
			}
		}
	}
}

static void lib_link_workspace_layout_restore(struct IDNameLib_Map *id_map, Main *newmain, WorkSpaceLayout *layout)
{
	bScreen *screen = BKE_workspace_layout_screen_get(layout);

	/* avoid conflicts with 2.8x branch */
	{
		for (ScrArea *sa = screen->areabase.first; sa; sa = sa->next) {
			for (SpaceLink *sl = sa->spacedata.first; sl; sl = sl->next) {
				if (sl->spacetype == SPACE_VIEW3D) {
					View3D *v3d = (View3D *)sl;
					ARegion *ar;
					
					v3d->camera = restore_pointer_by_name(id_map, (ID *)v3d->camera, USER_REAL);
					v3d->ob_centre = restore_pointer_by_name(id_map, (ID *)v3d->ob_centre, USER_REAL);

					/* not very nice, but could help */
					if ((v3d->layact & v3d->lay) == 0) v3d->layact = v3d->lay;

					/* free render engines for now */
					for (ar = sa->regionbase.first; ar; ar = ar->next) {
						RegionView3D *rv3d= ar->regiondata;
						
						if (rv3d && rv3d->render_engine) {
							RE_engine_free(rv3d->render_engine);
							rv3d->render_engine = NULL;
						}
					}
				}
				else if (sl->spacetype == SPACE_IPO) {
					SpaceIpo *sipo = (SpaceIpo *)sl;
					bDopeSheet *ads = sipo->ads;
					
					if (ads) {
						ads->source = restore_pointer_by_name(id_map, (ID *)ads->source, USER_REAL);
						
						if (ads->filter_grp)
							ads->filter_grp = restore_pointer_by_name(id_map, (ID *)ads->filter_grp, USER_IGNORE);
					}
					
					/* force recalc of list of channels (i.e. includes calculating F-Curve colors)
					 * thus preventing the "black curves" problem post-undo
					 */
					sipo->flag |= SIPO_TEMP_NEEDCHANSYNC;
				}
				else if (sl->spacetype == SPACE_BUTS) {
					SpaceButs *sbuts = (SpaceButs *)sl;
					sbuts->pinid = restore_pointer_by_name(id_map, sbuts->pinid, USER_IGNORE);
					if (sbuts->pinid == NULL) {
						sbuts->flag &= ~SB_PIN_CONTEXT;
					}

					/* TODO: restore path pointers: T40046
					 * (complicated because this contains data pointers too, not just ID)*/
					MEM_SAFE_FREE(sbuts->path);
				}
				else if (sl->spacetype == SPACE_FILE) {
					SpaceFile *sfile = (SpaceFile *)sl;
					sfile->op = NULL;
					sfile->previews_timer = NULL;
				}
				else if (sl->spacetype == SPACE_ACTION) {
					SpaceAction *saction = (SpaceAction *)sl;
					
					saction->action = restore_pointer_by_name(id_map, (ID *)saction->action, USER_REAL);
					saction->ads.source = restore_pointer_by_name(id_map, (ID *)saction->ads.source, USER_REAL);
					
					if (saction->ads.filter_grp)
						saction->ads.filter_grp = restore_pointer_by_name(id_map, (ID *)saction->ads.filter_grp, USER_IGNORE);
						
					
					/* force recalc of list of channels, potentially updating the active action 
					 * while we're at it (as it can only be updated that way) [#28962] 
					 */
					saction->flag |= SACTION_TEMP_NEEDCHANSYNC;
				}
				else if (sl->spacetype == SPACE_IMAGE) {
					SpaceImage *sima = (SpaceImage *)sl;
					
					sima->image = restore_pointer_by_name(id_map, (ID *)sima->image, USER_REAL);
					
					/* this will be freed, not worth attempting to find same scene,
					 * since it gets initialized later */
					sima->iuser.scene = NULL;
					
#if 0
					/* Those are allocated and freed by space code, no need to handle them here. */
					MEM_SAFE_FREE(sima->scopes.waveform_1);
					MEM_SAFE_FREE(sima->scopes.waveform_2);
					MEM_SAFE_FREE(sima->scopes.waveform_3);
					MEM_SAFE_FREE(sima->scopes.vecscope);
#endif
					sima->scopes.ok = 0;
					
					/* NOTE: pre-2.5, this was local data not lib data, but now we need this as lib data
					 * so assume that here we're doing for undo only...
					 */
					sima->gpd = restore_pointer_by_name(id_map, (ID *)sima->gpd, USER_REAL);
					sima->mask_info.mask = restore_pointer_by_name(id_map, (ID *)sima->mask_info.mask, USER_REAL);
				}
				else if (sl->spacetype == SPACE_SEQ) {
					SpaceSeq *sseq = (SpaceSeq *)sl;
					
					/* NOTE: pre-2.5, this was local data not lib data, but now we need this as lib data
					 * so assume that here we're doing for undo only...
					 */
					sseq->gpd = restore_pointer_by_name(id_map, (ID *)sseq->gpd, USER_REAL);
				}
				else if (sl->spacetype == SPACE_NLA) {
					SpaceNla *snla = (SpaceNla *)sl;
					bDopeSheet *ads = snla->ads;
					
					if (ads) {
						ads->source = restore_pointer_by_name(id_map, (ID *)ads->source, USER_REAL);
						
						if (ads->filter_grp)
							ads->filter_grp = restore_pointer_by_name(id_map, (ID *)ads->filter_grp, USER_IGNORE);
					}
				}
				else if (sl->spacetype == SPACE_TEXT) {
					SpaceText *st = (SpaceText *)sl;
					
					st->text = restore_pointer_by_name(id_map, (ID *)st->text, USER_REAL);
					if (st->text == NULL) st->text = newmain->text.first;
				}
				else if (sl->spacetype == SPACE_SCRIPT) {
					SpaceScript *scpt = (SpaceScript *)sl;
					
					scpt->script = restore_pointer_by_name(id_map, (ID *)scpt->script, USER_REAL);
					
					/*sc->script = NULL; - 2.45 set to null, better re-run the script */
					if (scpt->script) {
						SCRIPT_SET_NULL(scpt->script);
					}
				}
				else if (sl->spacetype == SPACE_OUTLINER) {
					SpaceOops *so= (SpaceOops *)sl;
					
					so->search_tse.id = restore_pointer_by_name(id_map, so->search_tse.id, USER_IGNORE);
					
					if (so->treestore) {
						TreeStoreElem *tselem;
						BLI_mempool_iter iter;

						BLI_mempool_iternew(so->treestore, &iter);
						while ((tselem = BLI_mempool_iterstep(&iter))) {
							/* Do not try to restore pointers to drivers/sequence/etc., can crash in undo case! */
							if (TSE_IS_REAL_ID(tselem)) {
								tselem->id = restore_pointer_by_name(id_map, tselem->id, USER_IGNORE);
							}
							else {
								tselem->id = NULL;
							}
						}
						if (so->treehash) {
							/* rebuild hash table, because it depends on ids too */
							so->storeflag |= SO_TREESTORE_REBUILD;
						}
					}
				}
				else if (sl->spacetype == SPACE_NODE) {
					SpaceNode *snode= (SpaceNode *)sl;
					bNodeTreePath *path, *path_next;
					bNodeTree *ntree;
					
					/* node tree can be stored locally in id too, link this first */
					snode->id = restore_pointer_by_name(id_map, snode->id, USER_REAL);
					snode->from = restore_pointer_by_name(id_map, snode->from, USER_IGNORE);
					
					ntree = snode->id ? ntreeFromID(snode->id) : NULL;
					snode->nodetree = ntree ? ntree : restore_pointer_by_name(id_map, (ID *)snode->nodetree, USER_REAL);
					
					for (path = snode->treepath.first; path; path = path->next) {
						if (path == snode->treepath.first) {
							/* first nodetree in path is same as snode->nodetree */
							path->nodetree = snode->nodetree;
						}
						else
							path->nodetree= restore_pointer_by_name(id_map, (ID*)path->nodetree, USER_REAL);
						
						if (!path->nodetree)
							break;
					}
					
					/* remaining path entries are invalid, remove */
					for (; path; path = path_next) {
						path_next = path->next;
						
						BLI_remlink(&snode->treepath, path);
						MEM_freeN(path);
					}
					
					/* edittree is just the last in the path,
					 * set this directly since the path may have been shortened above */
					if (snode->treepath.last) {
						path = snode->treepath.last;
						snode->edittree = path->nodetree;
					}
					else
						snode->edittree = NULL;
				}
				else if (sl->spacetype == SPACE_CLIP) {
					SpaceClip *sclip = (SpaceClip *)sl;
					
					sclip->clip = restore_pointer_by_name(id_map, (ID *)sclip->clip, USER_REAL);
					sclip->mask_info.mask = restore_pointer_by_name(id_map, (ID *)sclip->mask_info.mask, USER_REAL);
					
					sclip->scopes.ok = 0;
				}
				else if (sl->spacetype == SPACE_LOGIC) {
					SpaceLogic *slogic = (SpaceLogic *)sl;
					
					slogic->gpd = restore_pointer_by_name(id_map, (ID *)slogic->gpd, USER_REAL);
				}
			}
		}
	}
}

/**
 * Used to link a file (without UI) to the current UI.
 * Note that it assumes the old pointers in UI are still valid, so old Main is not freed.
 */
void blo_lib_link_restore(Main *newmain, wmWindowManager *curwm, Scene *curscene, SceneLayer *cur_render_layer)
{
	struct IDNameLib_Map *id_map = BKE_main_idmap_create(newmain);

	for (WorkSpace *workspace = newmain->workspaces.first; workspace; workspace = workspace->id.next) {
		ListBase *layouts = BKE_workspace_layouts_get(workspace);

		for (WorkSpaceLayout *layout = layouts->first; layout; layout = layout->next) {
			lib_link_workspace_layout_restore(id_map, newmain, layout);
		}
		BKE_workspace_render_layer_set(workspace, cur_render_layer);
	}

	for (wmWindow *win = curwm->windows.first; win; win = win->next) {
		WorkSpace *workspace = BKE_workspace_active_get(win->workspace_hook);
		ID *workspace_id = (ID *)workspace;
		Scene *oldscene = win->scene;

		workspace = restore_pointer_by_name(id_map, workspace_id, USER_REAL);
		BKE_workspace_active_set(win->workspace_hook, workspace);
		win->scene = restore_pointer_by_name(id_map, (ID *)win->scene, USER_REAL);
		if (win->scene == NULL) {
			win->scene = curscene;
		}
		BKE_workspace_active_set(win->workspace_hook, workspace);

		/* keep cursor location through undo */
		copy_v3_v3(win->scene->cursor, oldscene->cursor);
		lib_link_workspace_scene_data_restore(win, win->scene);

		BLI_assert(win->screen == NULL);
	}

	/* update IDs stored in all possible clipboards */
	lib_link_clipboard_restore(id_map);

	BKE_main_idmap_destroy(id_map);
}

static void direct_link_region(FileData *fd, ARegion *ar, int spacetype)
{
	Panel *pa;
	uiList *ui_list;

	link_list(fd, &ar->panels);

	for (pa = ar->panels.first; pa; pa = pa->next) {
		pa->paneltab = newdataadr(fd, pa->paneltab);
		pa->runtime_flag = 0;
		pa->activedata = NULL;
		pa->type = NULL;
	}

	link_list(fd, &ar->panels_category_active);

	link_list(fd, &ar->ui_lists);

	for (ui_list = ar->ui_lists.first; ui_list; ui_list = ui_list->next) {
		ui_list->type = NULL;
		ui_list->dyn_data = NULL;
		ui_list->properties = newdataadr(fd, ui_list->properties);
		IDP_DirectLinkGroup_OrFree(&ui_list->properties, (fd->flags & FD_FLAGS_SWITCH_ENDIAN), fd);
	}

	link_list(fd, &ar->ui_previews);

	if (spacetype == SPACE_EMPTY) {
		/* unkown space type, don't leak regiondata */
		ar->regiondata = NULL;
	}
	else {
		ar->regiondata = newdataadr(fd, ar->regiondata);
		if (ar->regiondata) {
			if (spacetype == SPACE_VIEW3D) {
				RegionView3D *rv3d = ar->regiondata;

				rv3d->localvd = newdataadr(fd, rv3d->localvd);
				rv3d->clipbb = newdataadr(fd, rv3d->clipbb);

				rv3d->depths = NULL;
				rv3d->gpuoffscreen = NULL;
				rv3d->render_engine = NULL;
				rv3d->sms = NULL;
				rv3d->smooth_timer = NULL;
				rv3d->compositor = NULL;
				rv3d->viewport = NULL;
			}
		}
	}
	
	ar->v2d.tab_offset = NULL;
	ar->v2d.tab_num = 0;
	ar->v2d.tab_cur = 0;
	ar->v2d.sms = NULL;
	BLI_listbase_clear(&ar->panels_category);
	BLI_listbase_clear(&ar->handlers);
	BLI_listbase_clear(&ar->uiblocks);
	ar->headerstr = NULL;
	ar->swinid = 0;
	ar->type = NULL;
	ar->swap = 0;
	ar->do_draw = 0;
	ar->manipulator_map = NULL;
	ar->regiontimer = NULL;
	memset(&ar->drawrct, 0, sizeof(ar->drawrct));
}

/* for the saved 2.50 files without regiondata */
/* and as patch for 2.48 and older */
void blo_do_versions_view3d_split_250(View3D *v3d, ListBase *regions)
{
	ARegion *ar;
	
	for (ar = regions->first; ar; ar = ar->next) {
		if (ar->regiontype==RGN_TYPE_WINDOW && ar->regiondata==NULL) {
			RegionView3D *rv3d;
			
			rv3d = ar->regiondata = MEM_callocN(sizeof(RegionView3D), "region v3d patch");
			rv3d->persp = (char)v3d->persp;
			rv3d->view = (char)v3d->view;
			rv3d->dist = v3d->dist;
			copy_v3_v3(rv3d->ofs, v3d->ofs);
			copy_qt_qt(rv3d->viewquat, v3d->viewquat);
		}
	}
	
	/* this was not initialized correct always */
	if (v3d->twtype == 0)
		v3d->twtype = V3D_MANIP_TRANSLATE;
	if (v3d->gridsubdiv == 0)
		v3d->gridsubdiv = 10;
}

static bool direct_link_screen(FileData *fd, bScreen *sc)
{
	ScrArea *sa;
	ScrVert *sv;
	ScrEdge *se;
	bool wrong_id = false;
	
	link_list(fd, &(sc->vertbase));
	link_list(fd, &(sc->edgebase));
	link_list(fd, &(sc->areabase));
	sc->regionbase.first = sc->regionbase.last= NULL;
	sc->context = NULL;
	
	sc->mainwin = sc->subwinactive= 0;	/* indices */
	sc->swap = 0;

	sc->preview = direct_link_preview_image(fd, sc->preview);

	/* edges */
	for (se = sc->edgebase.first; se; se = se->next) {
		se->v1 = newdataadr(fd, se->v1);
		se->v2 = newdataadr(fd, se->v2);
		if ((intptr_t)se->v1 > (intptr_t)se->v2) {
			sv = se->v1;
			se->v1 = se->v2;
			se->v2 = sv;
		}
		
		if (se->v1 == NULL) {
			printf("Error reading Screen %s... removing it.\n", sc->id.name+2);
			BLI_remlink(&sc->edgebase, se);
			wrong_id = true;
		}
	}
	
	/* areas */
	for (sa = sc->areabase.first; sa; sa = sa->next) {
		SpaceLink *sl;
		ARegion *ar;
		
		link_list(fd, &(sa->spacedata));
		link_list(fd, &(sa->regionbase));
		
		BLI_listbase_clear(&sa->handlers);
		sa->type = NULL;	/* spacetype callbacks */
		sa->region_active_win = -1;

		/* if we do not have the spacetype registered (game player), we cannot
		 * free it, so don't allocate any new memory for such spacetypes. */
		if (!BKE_spacetype_exists(sa->spacetype))
			sa->spacetype = SPACE_EMPTY;
		
		for (ar = sa->regionbase.first; ar; ar = ar->next)
			direct_link_region(fd, ar, sa->spacetype);
		
		/* accident can happen when read/save new file with older version */
		/* 2.50: we now always add spacedata for info */
		if (sa->spacedata.first==NULL) {
			SpaceInfo *sinfo= MEM_callocN(sizeof(SpaceInfo), "spaceinfo");
			sa->spacetype= sinfo->spacetype= SPACE_INFO;
			BLI_addtail(&sa->spacedata, sinfo);
		}
		/* add local view3d too */
		else if (sa->spacetype == SPACE_VIEW3D)
			blo_do_versions_view3d_split_250(sa->spacedata.first, &sa->regionbase);

		/* incase we set above */
		sa->butspacetype = sa->spacetype;

		for (sl = sa->spacedata.first; sl; sl = sl->next) {
			link_list(fd, &(sl->regionbase));

			/* if we do not have the spacetype registered (game player), we cannot
			 * free it, so don't allocate any new memory for such spacetypes. */
			if (!BKE_spacetype_exists(sl->spacetype))
				sl->spacetype = SPACE_EMPTY;

			for (ar = sl->regionbase.first; ar; ar = ar->next)
				direct_link_region(fd, ar, sl->spacetype);
			
			if (sl->spacetype == SPACE_VIEW3D) {
				View3D *v3d= (View3D*) sl;
				v3d->flag |= V3D_INVALID_BACKBUF;
				
				if (v3d->gpd) {
					v3d->gpd = newdataadr(fd, v3d->gpd);
					direct_link_gpencil(fd, v3d->gpd);
				}
				v3d->localvd = newdataadr(fd, v3d->localvd);
				BLI_listbase_clear(&v3d->afterdraw_transp);
				BLI_listbase_clear(&v3d->afterdraw_xray);
				BLI_listbase_clear(&v3d->afterdraw_xraytransp);
				v3d->properties_storage = NULL;
				v3d->defmaterial = NULL;
				
				/* render can be quite heavy, set to solid on load */
				if (v3d->drawtype == OB_RENDER)
					v3d->drawtype = OB_SOLID;
				v3d->prev_drawtype = OB_SOLID;

				if (v3d->fx_settings.dof)
					v3d->fx_settings.dof = newdataadr(fd, v3d->fx_settings.dof);
				if (v3d->fx_settings.ssao)
					v3d->fx_settings.ssao = newdataadr(fd, v3d->fx_settings.ssao);
				
				blo_do_versions_view3d_split_250(v3d, &sl->regionbase);
			}
			else if (sl->spacetype == SPACE_IPO) {
				SpaceIpo *sipo = (SpaceIpo *)sl;
				
				sipo->ads = newdataadr(fd, sipo->ads);
				BLI_listbase_clear(&sipo->ghostCurves);
			}
			else if (sl->spacetype == SPACE_NLA) {
				SpaceNla *snla = (SpaceNla *)sl;
				
				snla->ads = newdataadr(fd, snla->ads);
			}
			else if (sl->spacetype == SPACE_OUTLINER) {
				SpaceOops *soops = (SpaceOops *) sl;
				
				/* use newdataadr_no_us and do not free old memory avoiding double
				 * frees and use of freed memory. this could happen because of a
				 * bug fixed in revision 58959 where the treestore memory address
				 * was not unique */
				TreeStore *ts = newdataadr_no_us(fd, soops->treestore);
				soops->treestore = NULL;
				if (ts) {
					TreeStoreElem *elems = newdataadr_no_us(fd, ts->data);
					
					soops->treestore = BLI_mempool_create(sizeof(TreeStoreElem), ts->usedelem,
					                                      512, BLI_MEMPOOL_ALLOW_ITER);
					if (ts->usedelem && elems) {
						int i;
						for (i = 0; i < ts->usedelem; i++) {
							TreeStoreElem *new_elem = BLI_mempool_alloc(soops->treestore);
							*new_elem = elems[i];
						}
					}
					/* we only saved what was used */
					soops->storeflag |= SO_TREESTORE_CLEANUP;	// at first draw
				}
				soops->treehash = NULL;
				soops->tree.first = soops->tree.last= NULL;
			}
			else if (sl->spacetype == SPACE_IMAGE) {
				SpaceImage *sima = (SpaceImage *)sl;

				sima->iuser.scene = NULL;
				sima->iuser.ok = 1;
				sima->scopes.waveform_1 = NULL;
				sima->scopes.waveform_2 = NULL;
				sima->scopes.waveform_3 = NULL;
				sima->scopes.vecscope = NULL;
				sima->scopes.ok = 0;
				
				/* WARNING: gpencil data is no longer stored directly in sima after 2.5 
				 * so sacrifice a few old files for now to avoid crashes with new files!
				 * committed: r28002 */
#if 0
				sima->gpd = newdataadr(fd, sima->gpd);
				if (sima->gpd)
					direct_link_gpencil(fd, sima->gpd);
#endif
			}
			else if (sl->spacetype == SPACE_NODE) {
				SpaceNode *snode = (SpaceNode *)sl;
				
				if (snode->gpd) {
					snode->gpd = newdataadr(fd, snode->gpd);
					direct_link_gpencil(fd, snode->gpd);
				}
				
				link_list(fd, &snode->treepath);
				snode->edittree = NULL;
				snode->iofsd = NULL;
				BLI_listbase_clear(&snode->linkdrag);
			}
			else if (sl->spacetype == SPACE_TEXT) {
				SpaceText *st= (SpaceText *)sl;
				
				st->drawcache = NULL;
				st->scroll_accum[0] = 0.0f;
				st->scroll_accum[1] = 0.0f;
			}
			else if (sl->spacetype == SPACE_TIME) {
				SpaceTime *stime = (SpaceTime *)sl;
				BLI_listbase_clear(&stime->caches);
			}
			else if (sl->spacetype == SPACE_LOGIC) {
				SpaceLogic *slogic = (SpaceLogic *)sl;
				
				/* XXX: this is new stuff, which shouldn't be directly linking to gpd... */
				if (slogic->gpd) {
					slogic->gpd = newdataadr(fd, slogic->gpd);
					direct_link_gpencil(fd, slogic->gpd);
				}
			}
			else if (sl->spacetype == SPACE_SEQ) {
				SpaceSeq *sseq = (SpaceSeq *)sl;
				
				/* grease pencil data is not a direct data and can't be linked from direct_link*
				 * functions, it should be linked from lib_link* functions instead
				 *
				 * otherwise it'll lead to lost grease data on open because it'll likely be
				 * read from file after all other users of grease pencil and newdataadr would
				 * simple return NULL here (sergey)
				 */
#if 0
				if (sseq->gpd) {
					sseq->gpd = newdataadr(fd, sseq->gpd);
					direct_link_gpencil(fd, sseq->gpd);
				}
#endif
				sseq->scopes.reference_ibuf = NULL;
				sseq->scopes.zebra_ibuf = NULL;
				sseq->scopes.waveform_ibuf = NULL;
				sseq->scopes.sep_waveform_ibuf = NULL;
				sseq->scopes.vector_ibuf = NULL;
				sseq->scopes.histogram_ibuf = NULL;

			}
			else if (sl->spacetype == SPACE_BUTS) {
				SpaceButs *sbuts = (SpaceButs *)sl;
				
				sbuts->path= NULL;
				sbuts->texuser= NULL;
				sbuts->mainbo = sbuts->mainb;
				sbuts->mainbuser = sbuts->mainb;
			}
			else if (sl->spacetype == SPACE_CONSOLE) {
				SpaceConsole *sconsole = (SpaceConsole *)sl;
				ConsoleLine *cl, *cl_next;
				
				link_list(fd, &sconsole->scrollback);
				link_list(fd, &sconsole->history);
				
				//for (cl= sconsole->scrollback.first; cl; cl= cl->next)
				//	cl->line= newdataadr(fd, cl->line);
				
				/* comma expressions, (e.g. expr1, expr2, expr3) evaluate each expression,
				 * from left to right.  the right-most expression sets the result of the comma
				 * expression as a whole*/
				for (cl = sconsole->history.first; cl; cl = cl_next) {
					cl_next = cl->next;
					cl->line = newdataadr(fd, cl->line);
					if (cl->line) {
						/* the allocted length is not written, so reset here */
						cl->len_alloc = cl->len + 1;
					}
					else {
						BLI_remlink(&sconsole->history, cl);
						MEM_freeN(cl);
					}
				}
			}
			else if (sl->spacetype == SPACE_FILE) {
				SpaceFile *sfile = (SpaceFile *)sl;
				
				/* this sort of info is probably irrelevant for reloading...
				 * plus, it isn't saved to files yet!
				 */
				sfile->folders_prev = sfile->folders_next = NULL;
				sfile->files = NULL;
				sfile->layout = NULL;
				sfile->op = NULL;
				sfile->previews_timer = NULL;
				sfile->params = newdataadr(fd, sfile->params);
			}
			else if (sl->spacetype == SPACE_CLIP) {
				SpaceClip *sclip = (SpaceClip *)sl;
				
				sclip->scopes.track_search = NULL;
				sclip->scopes.track_preview = NULL;
				sclip->scopes.ok = 0;
			}
		}
		
		BLI_listbase_clear(&sa->actionzones);
		
		sa->v1 = newdataadr(fd, sa->v1);
		sa->v2 = newdataadr(fd, sa->v2);
		sa->v3 = newdataadr(fd, sa->v3);
		sa->v4 = newdataadr(fd, sa->v4);
	}
	
	return wrong_id;
}

/* ********** READ LIBRARY *************** */


static void direct_link_library(FileData *fd, Library *lib, Main *main)
{
	Main *newmain;
	
	/* check if the library was already read */
	for (newmain = fd->mainlist->first; newmain; newmain = newmain->next) {
		if (newmain->curlib) {
			if (BLI_path_cmp(newmain->curlib->filepath, lib->filepath) == 0) {
				blo_reportf_wrap(fd->reports, RPT_WARNING,
				                 TIP_("Library '%s', '%s' had multiple instances, save and reload!"),
				                 lib->name, lib->filepath);
				
				change_idid_adr(fd->mainlist, fd, lib, newmain->curlib);
/*				change_idid_adr_fd(fd, lib, newmain->curlib); */
				
				BLI_remlink(&main->library, lib);
				MEM_freeN(lib);
				
				
				return;
			}
		}
	}
	/* make sure we have full path in lib->filepath */
	BLI_strncpy(lib->filepath, lib->name, sizeof(lib->name));
	BLI_cleanup_path(fd->relabase, lib->filepath);
	
//	printf("direct_link_library: name %s\n", lib->name);
//	printf("direct_link_library: filepath %s\n", lib->filepath);
	
	lib->packedfile = direct_link_packedfile(fd, lib->packedfile);
	
	/* new main */
	newmain = BKE_main_new();
	BLI_addtail(fd->mainlist, newmain);
	newmain->curlib = lib;
	
	lib->parent = NULL;
}

static void lib_link_library(FileData *UNUSED(fd), Main *main)
{
	Library *lib;
	for (lib = main->library.first; lib; lib = lib->id.next) {
		id_us_ensure_real(&lib->id);
	}
}

/* Always call this once you have loaded new library data to set the relative paths correctly in relation to the blend file */
static void fix_relpaths_library(const char *basepath, Main *main)
{
	Library *lib;
	/* BLO_read_from_memory uses a blank filename */
	if (basepath == NULL || basepath[0] == '\0') {
		for (lib = main->library.first; lib; lib= lib->id.next) {
			/* when loading a linked lib into a file which has not been saved,
			 * there is nothing we can be relative to, so instead we need to make
			 * it absolute. This can happen when appending an object with a relative
			 * link into an unsaved blend file. See [#27405].
			 * The remap relative option will make it relative again on save - campbell */
			if (BLI_path_is_rel(lib->name)) {
				BLI_strncpy(lib->name, lib->filepath, sizeof(lib->name));
			}
		}
	}
	else {
		for (lib = main->library.first; lib; lib = lib->id.next) {
			/* Libraries store both relative and abs paths, recreate relative paths,
			 * relative to the blend file since indirectly linked libs will be relative to their direct linked library */
			if (BLI_path_is_rel(lib->name)) {  /* if this is relative to begin with? */
				BLI_strncpy(lib->name, lib->filepath, sizeof(lib->name));
				BLI_path_rel(lib->name, basepath);
			}
		}
	}
}

/* ************ READ PROBE ***************** */

static void lib_link_lightprobe(FileData *fd, Main *main)
{
	for (LightProbe *prb = main->speaker.first; prb; prb = prb->id.next) {
		if (prb->id.tag & LIB_TAG_NEED_LINK) {
			IDP_LibLinkProperty(prb->id.properties, fd);
			lib_link_animdata(fd, &prb->id, prb->adt);

			prb->id.tag &= ~LIB_TAG_NEED_LINK;
		}
	}
}

static void direct_link_lightprobe(FileData *fd, LightProbe *prb)
{
	prb->adt = newdataadr(fd, prb->adt);
	direct_link_animdata(fd, prb->adt);
}

/* ************ READ SPEAKER ***************** */

static void lib_link_speaker(FileData *fd, Main *main)
{
	for (Speaker *spk = main->speaker.first; spk; spk = spk->id.next) {
		if (spk->id.tag & LIB_TAG_NEED_LINK) {
			IDP_LibLinkProperty(spk->id.properties, fd);
			lib_link_animdata(fd, &spk->id, spk->adt);
			
			spk->sound = newlibadr_us(fd, spk->id.lib, spk->sound);

			spk->id.tag &= ~LIB_TAG_NEED_LINK;
		}
	}
}

static void direct_link_speaker(FileData *fd, Speaker *spk)
{
	spk->adt = newdataadr(fd, spk->adt);
	direct_link_animdata(fd, spk->adt);

#if 0
	spk->sound = newdataadr(fd, spk->sound);
	direct_link_sound(fd, spk->sound);
#endif
}

/* ************** READ SOUND ******************* */

static void direct_link_sound(FileData *fd, bSound *sound)
{
	sound->handle = NULL;
	sound->playback_handle = NULL;

	/* versioning stuff, if there was a cache, then we enable caching: */
	if (sound->cache) {
		sound->flags |= SOUND_FLAGS_CACHING;
		sound->cache = NULL;
	}

	if (fd->soundmap) {
		sound->waveform = newsoundadr(fd, sound->waveform);
	}	
	else {
		sound->waveform = NULL;
	}
		
	if (sound->spinlock) {
		sound->spinlock = MEM_mallocN(sizeof(SpinLock), "sound_spinlock");
		BLI_spin_init(sound->spinlock);
	}
	/* clear waveform loading flag */
	sound->flags &= ~SOUND_FLAGS_WAVEFORM_LOADING;

	sound->packedfile = direct_link_packedfile(fd, sound->packedfile);
	sound->newpackedfile = direct_link_packedfile(fd, sound->newpackedfile);
}

static void lib_link_sound(FileData *fd, Main *main)
{
	for (bSound *sound = main->sound.first; sound; sound = sound->id.next) {
		if (sound->id.tag & LIB_TAG_NEED_LINK) {
			IDP_LibLinkProperty(sound->id.properties, fd);

			sound->ipo = newlibadr_us(fd, sound->id.lib, sound->ipo); // XXX deprecated - old animation system
			
			BKE_sound_load(main, sound);

			sound->id.tag &= ~LIB_TAG_NEED_LINK;
		}
	}
}
/* ***************** READ GROUP *************** */

static void direct_link_group(FileData *fd, Group *group)
{
	link_list(fd, &group->gobject);

	group->preview = direct_link_preview_image(fd, group->preview);
}

static void lib_link_group(FileData *fd, Main *main)
{
	for (Group *group = main->group.first; group; group = group->id.next) {
		if (group->id.tag & LIB_TAG_NEED_LINK) {
			IDP_LibLinkProperty(group->id.properties, fd);
			
			bool add_us = false;
			
			for (GroupObject *go = group->gobject.first; go; go = go->next) {
				go->ob = newlibadr_real_us(fd, group->id.lib, go->ob);
				if (go->ob) {
					go->ob->flag |= OB_FROMGROUP;
					/* if group has an object, it increments user... */
					add_us = true;
				}
			}
			if (add_us) {
				id_us_ensure_real(&group->id);
			}
			BKE_group_object_unlink(group, NULL);	/* removes NULL entries */

			group->id.tag &= ~LIB_TAG_NEED_LINK;
		}
	}
}

/* ***************** READ MOVIECLIP *************** */

static void direct_link_movieReconstruction(FileData *fd, MovieTrackingReconstruction *reconstruction)
{
	reconstruction->cameras = newdataadr(fd, reconstruction->cameras);
}

static void direct_link_movieTracks(FileData *fd, ListBase *tracksbase)
{
	MovieTrackingTrack *track;
	
	link_list(fd, tracksbase);
	
	for (track = tracksbase->first; track; track = track->next) {
		track->markers = newdataadr(fd, track->markers);
	}
}

static void direct_link_moviePlaneTracks(FileData *fd, ListBase *plane_tracks_base)
{
	MovieTrackingPlaneTrack *plane_track;

	link_list(fd, plane_tracks_base);

	for (plane_track = plane_tracks_base->first;
	     plane_track;
	     plane_track = plane_track->next)
	{
		int i;

		plane_track->point_tracks = newdataadr(fd, plane_track->point_tracks);
		test_pointer_array(fd, (void**)&plane_track->point_tracks);
		for (i = 0; i < plane_track->point_tracksnr; i++) {
			plane_track->point_tracks[i] = newdataadr(fd, plane_track->point_tracks[i]);
		}

		plane_track->markers = newdataadr(fd, plane_track->markers);
	}
}

static void direct_link_movieclip(FileData *fd, MovieClip *clip)
{
	MovieTracking *tracking = &clip->tracking;
	MovieTrackingObject *object;

	clip->adt= newdataadr(fd, clip->adt);

	if (fd->movieclipmap) clip->cache = newmclipadr(fd, clip->cache);
	else clip->cache = NULL;

	if (fd->movieclipmap) clip->tracking.camera.intrinsics = newmclipadr(fd, clip->tracking.camera.intrinsics);
	else clip->tracking.camera.intrinsics = NULL;

	direct_link_movieTracks(fd, &tracking->tracks);
	direct_link_moviePlaneTracks(fd, &tracking->plane_tracks);
	direct_link_movieReconstruction(fd, &tracking->reconstruction);

	clip->tracking.act_track = newdataadr(fd, clip->tracking.act_track);
	clip->tracking.act_plane_track = newdataadr(fd, clip->tracking.act_plane_track);

	clip->anim = NULL;
	clip->tracking_context = NULL;
	clip->tracking.stats = NULL;

	/* Needed for proper versioning, will be NULL for all newer files anyway. */
	clip->tracking.stabilization.rot_track = newdataadr(fd, clip->tracking.stabilization.rot_track);

	clip->tracking.dopesheet.ok = 0;
	BLI_listbase_clear(&clip->tracking.dopesheet.channels);
	BLI_listbase_clear(&clip->tracking.dopesheet.coverage_segments);

	link_list(fd, &tracking->objects);
	
	for (object = tracking->objects.first; object; object = object->next) {
		direct_link_movieTracks(fd, &object->tracks);
		direct_link_moviePlaneTracks(fd, &object->plane_tracks);
		direct_link_movieReconstruction(fd, &object->reconstruction);
	}
}

static void lib_link_movieTracks(FileData *fd, MovieClip *clip, ListBase *tracksbase)
{
	MovieTrackingTrack *track;

	for (track = tracksbase->first; track; track = track->next) {
		track->gpd = newlibadr_us(fd, clip->id.lib, track->gpd);
	}
}

static void lib_link_moviePlaneTracks(FileData *fd, MovieClip *clip, ListBase *tracksbase)
{
	MovieTrackingPlaneTrack *plane_track;

	for (plane_track = tracksbase->first; plane_track; plane_track = plane_track->next) {
		plane_track->image = newlibadr_us(fd, clip->id.lib, plane_track->image);
	}
}

static void lib_link_movieclip(FileData *fd, Main *main)
{
	for (MovieClip *clip = main->movieclip.first; clip; clip = clip->id.next) {
		if (clip->id.tag & LIB_TAG_NEED_LINK) {
			MovieTracking *tracking = &clip->tracking;

			IDP_LibLinkProperty(clip->id.properties, fd);
			lib_link_animdata(fd, &clip->id, clip->adt);
			
			clip->gpd = newlibadr_us(fd, clip->id.lib, clip->gpd);
			
			lib_link_movieTracks(fd, clip, &tracking->tracks);
			lib_link_moviePlaneTracks(fd, clip, &tracking->plane_tracks);

			for (MovieTrackingObject *object = tracking->objects.first; object; object = object->next) {
				lib_link_movieTracks(fd, clip, &object->tracks);
				lib_link_moviePlaneTracks(fd, clip, &object->plane_tracks);
			}

			clip->id.tag &= ~LIB_TAG_NEED_LINK;
		}
	}
}

/* ***************** READ MOVIECLIP *************** */

static void direct_link_mask(FileData *fd, Mask *mask)
{
	MaskLayer *masklay;

	mask->adt = newdataadr(fd, mask->adt);

	link_list(fd, &mask->masklayers);

	for (masklay = mask->masklayers.first; masklay; masklay = masklay->next) {
		MaskSpline *spline;
		MaskLayerShape *masklay_shape;

		/* can't use newdataadr since it's a pointer within an array */
		MaskSplinePoint *act_point_search = NULL;

		link_list(fd, &masklay->splines);

		for (spline = masklay->splines.first; spline; spline = spline->next) {
			MaskSplinePoint *points_old = spline->points;
			int i;

			spline->points = newdataadr(fd, spline->points);

			for (i = 0; i < spline->tot_point; i++) {
				MaskSplinePoint *point = &spline->points[i];

				if (point->tot_uw)
					point->uw = newdataadr(fd, point->uw);
			}

			/* detect active point */
			if ((act_point_search == NULL) &&
			    (masklay->act_point >= points_old) &&
			    (masklay->act_point <  points_old + spline->tot_point))
			{
				act_point_search = &spline->points[masklay->act_point - points_old];
			}
		}

		link_list(fd, &masklay->splines_shapes);

		for (masklay_shape = masklay->splines_shapes.first; masklay_shape; masklay_shape = masklay_shape->next) {
			masklay_shape->data = newdataadr(fd, masklay_shape->data);

			if (masklay_shape->tot_vert) {
				if (fd->flags & FD_FLAGS_SWITCH_ENDIAN) {
					BLI_endian_switch_float_array(masklay_shape->data,
					                              masklay_shape->tot_vert * sizeof(float) * MASK_OBJECT_SHAPE_ELEM_SIZE);

				}
			}
		}

		masklay->act_spline = newdataadr(fd, masklay->act_spline);
		masklay->act_point = act_point_search;
	}
}

static void lib_link_mask_parent(FileData *fd, Mask *mask, MaskParent *parent)
{
	parent->id = newlibadr_us(fd, mask->id.lib, parent->id);
}

static void lib_link_mask(FileData *fd, Main *main)
{
	for (Mask *mask = main->mask.first; mask; mask = mask->id.next) {
		if (mask->id.tag & LIB_TAG_NEED_LINK) {
			IDP_LibLinkProperty(mask->id.properties, fd);
			lib_link_animdata(fd, &mask->id, mask->adt);

			for (MaskLayer *masklay = mask->masklayers.first; masklay; masklay = masklay->next) {
				MaskSpline *spline;

				spline = masklay->splines.first;
				while (spline) {
					int i;

					for (i = 0; i < spline->tot_point; i++) {
						MaskSplinePoint *point = &spline->points[i];

						lib_link_mask_parent(fd, mask, &point->parent);
					}

					lib_link_mask_parent(fd, mask, &spline->parent);

					spline = spline->next;
				}
			}

			mask->id.tag &= ~LIB_TAG_NEED_LINK;
		}
	}
}

/* ************ READ LINE STYLE ***************** */

static void lib_link_linestyle(FileData *fd, Main *main)
{
	for (FreestyleLineStyle *linestyle = main->linestyle.first; linestyle; linestyle = linestyle->id.next) {
		if (linestyle->id.tag & LIB_TAG_NEED_LINK) {
			LineStyleModifier *m;

			IDP_LibLinkProperty(linestyle->id.properties, fd);
			lib_link_animdata(fd, &linestyle->id, linestyle->adt);

			for (m = linestyle->color_modifiers.first; m; m = m->next) {
				switch (m->type) {
				case LS_MODIFIER_DISTANCE_FROM_OBJECT:
					{
						LineStyleColorModifier_DistanceFromObject *cm = (LineStyleColorModifier_DistanceFromObject *)m;
						cm->target = newlibadr(fd, linestyle->id.lib, cm->target);
					}
					break;
				}
			}
			for (m = linestyle->alpha_modifiers.first; m; m = m->next) {
				switch (m->type) {
				case LS_MODIFIER_DISTANCE_FROM_OBJECT:
					{
						LineStyleAlphaModifier_DistanceFromObject *am = (LineStyleAlphaModifier_DistanceFromObject *)m;
						am->target = newlibadr(fd, linestyle->id.lib, am->target);
					}
					break;
				}
			}
			for (m = linestyle->thickness_modifiers.first; m; m = m->next) {
				switch (m->type) {
				case LS_MODIFIER_DISTANCE_FROM_OBJECT:
					{
						LineStyleThicknessModifier_DistanceFromObject *tm = (LineStyleThicknessModifier_DistanceFromObject *)m;
						tm->target = newlibadr(fd, linestyle->id.lib, tm->target);
					}
					break;
				}
			}
			for (int a = 0; a < MAX_MTEX; a++) {
				MTex *mtex = linestyle->mtex[a];
				if (mtex) {
					mtex->tex = newlibadr_us(fd, linestyle->id.lib, mtex->tex);
					mtex->object = newlibadr(fd, linestyle->id.lib, mtex->object);
				}
			}
			if (linestyle->nodetree) {
				lib_link_ntree(fd, &linestyle->id, linestyle->nodetree);
				linestyle->nodetree->id.lib = linestyle->id.lib;
			}

			linestyle->id.tag &= ~LIB_TAG_NEED_LINK;
		}
	}
}

static void direct_link_linestyle_color_modifier(FileData *fd, LineStyleModifier *modifier)
{
	switch (modifier->type) {
	case LS_MODIFIER_ALONG_STROKE:
		{
			LineStyleColorModifier_AlongStroke *m = (LineStyleColorModifier_AlongStroke *)modifier;
			m->color_ramp = newdataadr(fd, m->color_ramp);
		}
		break;
	case LS_MODIFIER_DISTANCE_FROM_CAMERA:
		{
			LineStyleColorModifier_DistanceFromCamera *m = (LineStyleColorModifier_DistanceFromCamera *)modifier;
			m->color_ramp = newdataadr(fd, m->color_ramp);
		}
		break;
	case LS_MODIFIER_DISTANCE_FROM_OBJECT:
		{
			LineStyleColorModifier_DistanceFromObject *m = (LineStyleColorModifier_DistanceFromObject *)modifier;
			m->color_ramp = newdataadr(fd, m->color_ramp);
		}
		break;
	case LS_MODIFIER_MATERIAL:
		{
			LineStyleColorModifier_Material *m = (LineStyleColorModifier_Material *)modifier;
			m->color_ramp = newdataadr(fd, m->color_ramp);
		}
		break;
	case LS_MODIFIER_TANGENT:
		{
			LineStyleColorModifier_Tangent *m = (LineStyleColorModifier_Tangent *)modifier;
			m->color_ramp = newdataadr(fd, m->color_ramp);
		}
		break;
	case LS_MODIFIER_NOISE:
		{
			LineStyleColorModifier_Noise *m = (LineStyleColorModifier_Noise *)modifier;
			m->color_ramp = newdataadr(fd, m->color_ramp);
		}
		break;
	case LS_MODIFIER_CREASE_ANGLE:
		{
			LineStyleColorModifier_CreaseAngle *m = (LineStyleColorModifier_CreaseAngle *)modifier;
			m->color_ramp = newdataadr(fd, m->color_ramp);
		}
		break;
	case LS_MODIFIER_CURVATURE_3D:
		{
			LineStyleColorModifier_Curvature_3D *m = (LineStyleColorModifier_Curvature_3D *)modifier;
			m->color_ramp = newdataadr(fd, m->color_ramp);
		}
		break;
	}
}

static void direct_link_linestyle_alpha_modifier(FileData *fd, LineStyleModifier *modifier)
{
	switch (modifier->type) {
	case LS_MODIFIER_ALONG_STROKE:
		{
			LineStyleAlphaModifier_AlongStroke *m = (LineStyleAlphaModifier_AlongStroke *)modifier;
			m->curve = newdataadr(fd, m->curve);
			direct_link_curvemapping(fd, m->curve);
		}
		break;
	case LS_MODIFIER_DISTANCE_FROM_CAMERA:
		{
			LineStyleAlphaModifier_DistanceFromCamera *m = (LineStyleAlphaModifier_DistanceFromCamera *)modifier;
			m->curve = newdataadr(fd, m->curve);
			direct_link_curvemapping(fd, m->curve);
		}
		break;
	case LS_MODIFIER_DISTANCE_FROM_OBJECT:
		{
			LineStyleAlphaModifier_DistanceFromObject *m = (LineStyleAlphaModifier_DistanceFromObject *)modifier;
			m->curve = newdataadr(fd, m->curve);
			direct_link_curvemapping(fd, m->curve);
		}
		break;
	case LS_MODIFIER_MATERIAL:
		{
			LineStyleAlphaModifier_Material *m = (LineStyleAlphaModifier_Material *)modifier;
			m->curve = newdataadr(fd, m->curve);
			direct_link_curvemapping(fd, m->curve);
		}
		break;
	case LS_MODIFIER_TANGENT:
		{
			LineStyleAlphaModifier_Tangent *m = (LineStyleAlphaModifier_Tangent *)modifier;
			m->curve = newdataadr(fd, m->curve);
			direct_link_curvemapping(fd, m->curve);
		}
		break;
	case LS_MODIFIER_NOISE:
		{
			LineStyleAlphaModifier_Noise *m = (LineStyleAlphaModifier_Noise *)modifier;
			m->curve = newdataadr(fd, m->curve);
			direct_link_curvemapping(fd, m->curve);
		}
		break;
	case LS_MODIFIER_CREASE_ANGLE:
		{
			LineStyleAlphaModifier_CreaseAngle *m = (LineStyleAlphaModifier_CreaseAngle *)modifier;
			m->curve = newdataadr(fd, m->curve);
			direct_link_curvemapping(fd, m->curve);
		}
		break;
	case LS_MODIFIER_CURVATURE_3D:
		{
			LineStyleAlphaModifier_Curvature_3D *m = (LineStyleAlphaModifier_Curvature_3D *)modifier;
			m->curve = newdataadr(fd, m->curve);
			direct_link_curvemapping(fd, m->curve);
		}
		break;
	}
}

static void direct_link_linestyle_thickness_modifier(FileData *fd, LineStyleModifier *modifier)
{
	switch (modifier->type) {
	case LS_MODIFIER_ALONG_STROKE:
		{
			LineStyleThicknessModifier_AlongStroke *m = (LineStyleThicknessModifier_AlongStroke *)modifier;
			m->curve = newdataadr(fd, m->curve);
			direct_link_curvemapping(fd, m->curve);
		}
		break;
	case LS_MODIFIER_DISTANCE_FROM_CAMERA:
		{
			LineStyleThicknessModifier_DistanceFromCamera *m = (LineStyleThicknessModifier_DistanceFromCamera *)modifier;
			m->curve = newdataadr(fd, m->curve);
			direct_link_curvemapping(fd, m->curve);
		}
		break;
	case LS_MODIFIER_DISTANCE_FROM_OBJECT:
		{
			LineStyleThicknessModifier_DistanceFromObject *m = (LineStyleThicknessModifier_DistanceFromObject *)modifier;
			m->curve = newdataadr(fd, m->curve);
			direct_link_curvemapping(fd, m->curve);
		}
		break;
	case LS_MODIFIER_MATERIAL:
		{
			LineStyleThicknessModifier_Material *m = (LineStyleThicknessModifier_Material *)modifier;
			m->curve = newdataadr(fd, m->curve);
			direct_link_curvemapping(fd, m->curve);
		}
		break;
	case LS_MODIFIER_TANGENT:
		{
			LineStyleThicknessModifier_Tangent *m = (LineStyleThicknessModifier_Tangent *)modifier;
			m->curve = newdataadr(fd, m->curve);
			direct_link_curvemapping(fd, m->curve);
		}
		break;
	case LS_MODIFIER_CREASE_ANGLE:
		{
			LineStyleThicknessModifier_CreaseAngle *m = (LineStyleThicknessModifier_CreaseAngle *)modifier;
			m->curve = newdataadr(fd, m->curve);
			direct_link_curvemapping(fd, m->curve);
		}
		break;
	case LS_MODIFIER_CURVATURE_3D:
		{
			LineStyleThicknessModifier_Curvature_3D *m = (LineStyleThicknessModifier_Curvature_3D *)modifier;
			m->curve = newdataadr(fd, m->curve);
			direct_link_curvemapping(fd, m->curve);
		}
		break;
	}
}

static void direct_link_linestyle_geometry_modifier(FileData *UNUSED(fd), LineStyleModifier *UNUSED(modifier))
{
}

static void direct_link_linestyle(FileData *fd, FreestyleLineStyle *linestyle)
{
	int a;
	LineStyleModifier *modifier;

	linestyle->adt= newdataadr(fd, linestyle->adt);
	direct_link_animdata(fd, linestyle->adt);
	link_list(fd, &linestyle->color_modifiers);
	for (modifier = linestyle->color_modifiers.first; modifier; modifier = modifier->next)
		direct_link_linestyle_color_modifier(fd, modifier);
	link_list(fd, &linestyle->alpha_modifiers);
	for (modifier = linestyle->alpha_modifiers.first; modifier; modifier = modifier->next)
		direct_link_linestyle_alpha_modifier(fd, modifier);
	link_list(fd, &linestyle->thickness_modifiers);
	for (modifier = linestyle->thickness_modifiers.first; modifier; modifier = modifier->next)
		direct_link_linestyle_thickness_modifier(fd, modifier);
	link_list(fd, &linestyle->geometry_modifiers);
	for (modifier = linestyle->geometry_modifiers.first; modifier; modifier = modifier->next)
		direct_link_linestyle_geometry_modifier(fd, modifier);
	for (a = 0; a < MAX_MTEX; a++) {
		linestyle->mtex[a] = newdataadr(fd, linestyle->mtex[a]);
	}
	linestyle->nodetree = newdataadr(fd, linestyle->nodetree);
	if (linestyle->nodetree) {
		direct_link_id(fd, &linestyle->nodetree->id);
		direct_link_nodetree(fd, linestyle->nodetree);
	}
}

/* ************** GENERAL & MAIN ******************** */


static const char *dataname(short id_code)
{
	switch (id_code) {
		case ID_OB: return "Data from OB";
		case ID_ME: return "Data from ME";
		case ID_IP: return "Data from IP";
		case ID_SCE: return "Data from SCE";
		case ID_MA: return "Data from MA";
		case ID_TE: return "Data from TE";
		case ID_CU: return "Data from CU";
		case ID_GR: return "Data from GR";
		case ID_AR: return "Data from AR";
		case ID_AC: return "Data from AC";
		case ID_LI: return "Data from LI";
		case ID_MB: return "Data from MB";
		case ID_IM: return "Data from IM";
		case ID_LT: return "Data from LT";
		case ID_LA: return "Data from LA";
		case ID_CA: return "Data from CA";
		case ID_KE: return "Data from KE";
		case ID_WO: return "Data from WO";
		case ID_SCR: return "Data from SCR";
		case ID_VF: return "Data from VF";
		case ID_TXT	: return "Data from TXT";
		case ID_SPK: return "Data from SPK";
		case ID_LP: return "Data from LP";
		case ID_SO: return "Data from SO";
		case ID_NT: return "Data from NT";
		case ID_BR: return "Data from BR";
		case ID_PA: return "Data from PA";
		case ID_PAL: return "Data from PAL";
		case ID_PC: return "Data from PCRV";
		case ID_GD: return "Data from GD";
		case ID_WM: return "Data from WM";
		case ID_MC: return "Data from MC";
		case ID_MSK: return "Data from MSK";
		case ID_LS: return "Data from LS";
		case ID_CF: return "Data from CF";
		case ID_WS: return "Data from WS";
	}
	return "Data from Lib Block";
	
}

static BHead *read_data_into_oldnewmap(FileData *fd, BHead *bhead, const char *allocname)
{
	bhead = blo_nextbhead(fd, bhead);
	
	while (bhead && bhead->code==DATA) {
		void *data;
#if 0
		/* XXX DUMB DEBUGGING OPTION TO GIVE NAMES for guarded malloc errors */
		short *sp = fd->filesdna->structs[bhead->SDNAnr];
		char *tmp = malloc(100);
		allocname = fd->filesdna->types[ sp[0] ];
		strcpy(tmp, allocname);
		data = read_struct(fd, bhead, tmp);
#else
		data = read_struct(fd, bhead, allocname);
#endif
		
		if (data) {
			oldnewmap_insert(fd->datamap, bhead->old, data, 0);
		}
		
		bhead = blo_nextbhead(fd, bhead);
	}
	
	return bhead;
}

static BHead *read_libblock(FileData *fd, Main *main, BHead *bhead, const short tag, ID **r_id)
{
	/* this routine reads a libblock and its direct data. Use link functions to connect it all
	 */
	ID *id;
	ListBase *lb;
	const char *allocname;
	bool wrong_id = false;

	/* In undo case, most libs and linked data should be kept as is from previous state (see BLO_read_from_memfile).
	 * However, some needed by the snapshot being read may have been removed in previous one, and would go missing.
	 * This leads e.g. to desappearing objects in some undo/redo case, see T34446.
	 * That means we have to carefully check whether current lib or libdata already exits in old main, if it does
	 * we merely copy it over into new main area, otherwise we have to do a full read of that bhead... */
	if (fd->memfile && ELEM(bhead->code, ID_LI, ID_ID)) {
		const char *idname = bhead_id_name(fd, bhead);

#ifdef PRINT_DEBUG
		printf("Checking %s...\n", idname);
#endif

		if (bhead->code == ID_LI) {
			Main *libmain = fd->old_mainlist->first;
			/* Skip oldmain itself... */
			for (libmain = libmain->next; libmain; libmain = libmain->next) {
#ifdef PRINT_DEBUG
				printf("... against %s: ", libmain->curlib ? libmain->curlib->id.name : "<NULL>");
#endif
				if (libmain->curlib && STREQ(idname, libmain->curlib->id.name)) {
					Main *oldmain = fd->old_mainlist->first;
#ifdef PRINT_DEBUG
					printf("FOUND!\n");
#endif
					/* In case of a library, we need to re-add its main to fd->mainlist, because if we have later
					 * a missing ID_ID, we need to get the correct lib it is linked to!
					 * Order is crucial, we cannot bulk-add it in BLO_read_from_memfile() like it used to be... */
					BLI_remlink(fd->old_mainlist, libmain);
					BLI_remlink_safe(&oldmain->library, libmain->curlib);
					BLI_addtail(fd->mainlist, libmain);
					BLI_addtail(&main->library, libmain->curlib);

					if (r_id) {
						*r_id = NULL;  /* Just in case... */
					}
					return blo_nextbhead(fd, bhead);
				}
#ifdef PRINT_DEBUG
				printf("nothing...\n");
#endif
			}
		}
		else {
#ifdef PRINT_DEBUG
			printf("... in %s (%s): ", main->curlib ? main->curlib->id.name : "<NULL>", main->curlib ? main->curlib->name : "<NULL>");
#endif
			if ((id = BKE_libblock_find_name_ex(main, GS(idname), idname + 2))) {
#ifdef PRINT_DEBUG
				printf("FOUND!\n");
#endif
				/* Even though we found our linked ID, there is no guarantee its address is still the same... */
				if (id != bhead->old) {
					oldnewmap_insert(fd->libmap, bhead->old, id, GS(id->name));
				}

				/* No need to do anything else for ID_ID, it's assumed already present in its lib's main... */
				if (r_id) {
					*r_id = NULL;  /* Just in case... */
				}
				return blo_nextbhead(fd, bhead);
			}
#ifdef PRINT_DEBUG
			printf("nothing...\n");
#endif
		}
	}

	/* read libblock */
	id = read_struct(fd, bhead, "lib block");

	if (id) {
		const short idcode = (bhead->code == ID_ID) ? GS(id->name) : bhead->code;
		/* do after read_struct, for dna reconstruct */
		lb = which_libbase(main, idcode);
		if (lb) {
			oldnewmap_insert(fd->libmap, bhead->old, id, bhead->code);	/* for ID_ID check */
			BLI_addtail(lb, id);
		}
		else {
			/* unknown ID type */
			printf("%s: unknown id code '%c%c'\n", __func__, (idcode & 0xff), (idcode >> 8));
			MEM_freeN(id);
			id = NULL;
		}
	}

	if (r_id)
		*r_id = id;
	if (!id)
		return blo_nextbhead(fd, bhead);
	
	id->tag = tag | LIB_TAG_NEED_LINK;
	id->lib = main->curlib;
	id->us = ID_FAKE_USERS(id);
	id->icon_id = 0;
	id->newid = NULL;  /* Needed because .blend may have been saved with crap value here... */
	
	/* this case cannot be direct_linked: it's just the ID part */
	if (bhead->code == ID_ID) {
		return blo_nextbhead(fd, bhead);
	}

	/* That way, we know which datablock needs do_versions (required currently for linking). */
	id->tag |= LIB_TAG_NEW;

	/* need a name for the mallocN, just for debugging and sane prints on leaks */
	allocname = dataname(GS(id->name));
	
	/* read all data into fd->datamap */
	bhead = read_data_into_oldnewmap(fd, bhead, allocname);
	
	/* init pointers direct data */
	direct_link_id(fd, id);
	
	switch (GS(id->name)) {
		case ID_WM:
			direct_link_windowmanager(fd, (wmWindowManager *)id);
			break;
		case ID_SCR:
			wrong_id = direct_link_screen(fd, (bScreen *)id);
			break;
		case ID_SCE:
			direct_link_scene(fd, (Scene *)id, main);
			break;
		case ID_OB:
			direct_link_object(fd, (Object *)id);
			break;
		case ID_ME:
			direct_link_mesh(fd, (Mesh *)id);
			break;
		case ID_CU:
			direct_link_curve(fd, (Curve *)id);
			break;
		case ID_MB:
			direct_link_mball(fd, (MetaBall *)id);
			break;
		case ID_MA:
			direct_link_material(fd, (Material *)id);
			break;
		case ID_TE:
			direct_link_texture(fd, (Tex *)id);
			break;
		case ID_IM:
			direct_link_image(fd, (Image *)id);
			break;
		case ID_LA:
			direct_link_lamp(fd, (Lamp *)id);
			break;
		case ID_VF:
			direct_link_vfont(fd, (VFont *)id);
			break;
		case ID_TXT:
			direct_link_text(fd, (Text *)id);
			break;
		case ID_IP:
			direct_link_ipo(fd, (Ipo *)id);
			break;
		case ID_KE:
			direct_link_key(fd, (Key *)id);
			break;
		case ID_LT:
			direct_link_latt(fd, (Lattice *)id);
			break;
		case ID_WO:
			direct_link_world(fd, (World *)id);
			break;
		case ID_LI:
			direct_link_library(fd, (Library *)id, main);
			break;
		case ID_CA:
			direct_link_camera(fd, (Camera *)id);
			break;
		case ID_SPK:
			direct_link_speaker(fd, (Speaker *)id);
			break;
		case ID_SO:
			direct_link_sound(fd, (bSound *)id);
			break;
		case ID_LP:
			direct_link_lightprobe(fd, (LightProbe *)id);
			break;
		case ID_GR:
			direct_link_group(fd, (Group *)id);
			break;
		case ID_AR:
			direct_link_armature(fd, (bArmature*)id);
			break;
		case ID_AC:
			direct_link_action(fd, (bAction*)id);
			break;
		case ID_NT:
			direct_link_nodetree(fd, (bNodeTree*)id);
			break;
		case ID_BR:
			direct_link_brush(fd, (Brush*)id);
			break;
		case ID_PA:
			direct_link_particlesettings(fd, (ParticleSettings*)id);
			break;
		case ID_GD:
			direct_link_gpencil(fd, (bGPdata *)id);
			break;
		case ID_MC:
			direct_link_movieclip(fd, (MovieClip *)id);
			break;
		case ID_MSK:
			direct_link_mask(fd, (Mask *)id);
			break;
		case ID_LS:
			direct_link_linestyle(fd, (FreestyleLineStyle *)id);
			break;
		case ID_PAL:
			direct_link_palette(fd, (Palette *)id);
			break;
		case ID_PC:
			direct_link_paint_curve(fd, (PaintCurve *)id);
			break;
		case ID_CF:
			direct_link_cachefile(fd, (CacheFile *)id);
			break;
		case ID_WS:
			direct_link_workspace(fd, (WorkSpace *)id, main);
			break;
	}
	
	oldnewmap_free_unused(fd->datamap);
	oldnewmap_clear(fd->datamap);
	
	if (wrong_id) {
		BKE_libblock_free(main, id);
	}
	
	return (bhead);
}

/* note, this has to be kept for reading older files... */
/* also version info is written here */
static BHead *read_global(BlendFileData *bfd, FileData *fd, BHead *bhead)
{
	FileGlobal *fg = read_struct(fd, bhead, "Global");
	
	/* copy to bfd handle */
	bfd->main->subversionfile = fg->subversion;
	bfd->main->minversionfile = fg->minversion;
	bfd->main->minsubversionfile = fg->minsubversion;
	bfd->main->build_commit_timestamp = fg->build_commit_timestamp;
	BLI_strncpy(bfd->main->build_hash, fg->build_hash, sizeof(bfd->main->build_hash));
	
	bfd->fileflags = fg->fileflags;
	bfd->globalf = fg->globalf;
	BLI_strncpy(bfd->filename, fg->filename, sizeof(bfd->filename));
	
	/* error in 2.65 and older: main->name was not set if you save from startup (not after loading file) */
	if (bfd->filename[0] == 0) {
		if (fd->fileversion < 265 || (fd->fileversion == 265 && fg->subversion < 1))
			if ((G.fileflags & G_FILE_RECOVER)==0)
				BLI_strncpy(bfd->filename, bfd->main->name, sizeof(bfd->filename));
		
		/* early 2.50 version patch - filename not in FileGlobal struct at all */
		if (fd->fileversion <= 250)
			BLI_strncpy(bfd->filename, bfd->main->name, sizeof(bfd->filename));
	}
	
	if (G.fileflags & G_FILE_RECOVER)
		BLI_strncpy(fd->relabase, fg->filename, sizeof(fd->relabase));
	
	bfd->curscreen = fg->curscreen;
	bfd->curscene = fg->curscene;
	bfd->cur_render_layer = fg->cur_render_layer;

	MEM_freeN(fg);
	
	fd->globalf = bfd->globalf;
	fd->fileflags = bfd->fileflags;
	
	return blo_nextbhead(fd, bhead);
}

/* note, this has to be kept for reading older files... */
static void link_global(FileData *fd, BlendFileData *bfd)
{
	bfd->cur_render_layer = newglobadr(fd, bfd->cur_render_layer);
	bfd->curscreen = newlibadr(fd, NULL, bfd->curscreen);
	bfd->curscene = newlibadr(fd, NULL, bfd->curscene);
	// this happens in files older than 2.35
	if (bfd->curscene == NULL) {
		if (bfd->curscreen) bfd->curscene = bfd->curscreen->scene;
	}
}

/* initialize userdef with non-UI dependency stuff */
/* other initializers (such as theme color defaults) go to resources.c */
static void do_versions_userdef(FileData *fd, BlendFileData *bfd)
{
	Main *bmain = bfd->main;
	UserDef *user = bfd->user;
	
	if (user == NULL) return;
	
	if (MAIN_VERSION_OLDER(bmain, 266, 4)) {
		bTheme *btheme;
		
		/* themes for Node and Sequence editor were not using grid color, but back. we copy this over then */
		for (btheme = user->themes.first; btheme; btheme = btheme->next) {
			copy_v4_v4_char(btheme->tnode.grid, btheme->tnode.back);
			copy_v4_v4_char(btheme->tseq.grid, btheme->tseq.back);
		}
	}

	if (!DNA_struct_elem_find(fd->filesdna, "UserDef", "WalkNavigation", "walk_navigation")) {
		user->walk_navigation.mouse_speed = 1.0f;
		user->walk_navigation.walk_speed = 2.5f;       /* m/s */
		user->walk_navigation.walk_speed_factor = 5.0f;
		user->walk_navigation.view_height =  1.6f;   /* m */
		user->walk_navigation.jump_height = 0.4f;      /* m */
		user->walk_navigation.teleport_time = 0.2f; /* s */
	}
}

static void do_versions(FileData *fd, Library *lib, Main *main)
{
	/* WATCH IT!!!: pointers from libdata have not been converted */
	
	if (G.debug & G_DEBUG) {
		char build_commit_datetime[32];
		time_t temp_time = main->build_commit_timestamp;
		struct tm *tm = (temp_time) ? gmtime(&temp_time) : NULL;
		if (LIKELY(tm)) {
			strftime(build_commit_datetime, sizeof(build_commit_datetime), "%Y-%m-%d %H:%M", tm);
		}
		else {
			BLI_strncpy(build_commit_datetime, "unknown", sizeof(build_commit_datetime));
		}

		printf("read file %s\n  Version %d sub %d date %s hash %s\n",
		       fd->relabase, main->versionfile, main->subversionfile,
		       build_commit_datetime, main->build_hash);
	}
	
	blo_do_versions_pre250(fd, lib, main);
	blo_do_versions_250(fd, lib, main);
	blo_do_versions_260(fd, lib, main);
	blo_do_versions_270(fd, lib, main);
	blo_do_versions_280(fd, lib, main);

	/* WATCH IT!!!: pointers from libdata have not been converted yet here! */
	/* WATCH IT 2!: Userdef struct init see do_versions_userdef() above! */

	/* don't forget to set version number in BKE_blender_version.h! */
}

static void do_versions_after_linking(Main *main)
{
//	printf("%s for %s (%s), %d.%d\n", __func__, main->curlib ? main->curlib->name : main->name,
//	       main->curlib ? "LIB" : "MAIN", main->versionfile, main->subversionfile);

	do_versions_after_linking_270(main);
	do_versions_after_linking_280(main);
}

static void lib_link_all(FileData *fd, Main *main)
{
	oldnewmap_sort(fd);
	
	/* No load UI for undo memfiles */
	if (fd->memfile == NULL) {
		lib_link_windowmanager(fd, main);
	}
	/* DO NOT skip screens here, 3Dview may contains pointers to other ID data (like bgpic)! See T41411. */
	lib_link_screen(fd, main);
	lib_link_scene(fd, main);
	lib_link_object(fd, main);
	lib_link_mesh(fd, main);
	lib_link_curve(fd, main);
	lib_link_mball(fd, main);
	lib_link_material(fd, main);
	lib_link_texture(fd, main);
	lib_link_image(fd, main);
	lib_link_ipo(fd, main);        /* XXX deprecated... still needs to be maintained for version patches still */
	lib_link_key(fd, main);
	lib_link_world(fd, main);
	lib_link_lamp(fd, main);
	lib_link_latt(fd, main);
	lib_link_text(fd, main);
	lib_link_camera(fd, main);
	lib_link_speaker(fd, main);
	lib_link_lightprobe(fd, main);
	lib_link_sound(fd, main);
	lib_link_group(fd, main);
	lib_link_armature(fd, main);
	lib_link_action(fd, main);
	lib_link_vfont(fd, main);
	lib_link_nodetree(fd, main);   /* has to be done after scene/materials, this will verify group nodes */
	lib_link_brush(fd, main);
	lib_link_palette(fd, main);
	lib_link_paint_curve(fd, main);
	lib_link_particlesettings(fd, main);
	lib_link_movieclip(fd, main);
	lib_link_mask(fd, main);
	lib_link_linestyle(fd, main);
	lib_link_gpencil(fd, main);
	lib_link_cachefiles(fd, main);
	lib_link_workspaces(fd, main);

	lib_link_library(fd, main);    /* only init users */
}

static void direct_link_keymapitem(FileData *fd, wmKeyMapItem *kmi)
{
	kmi->properties = newdataadr(fd, kmi->properties);
	IDP_DirectLinkGroup_OrFree(&kmi->properties, (fd->flags & FD_FLAGS_SWITCH_ENDIAN), fd);
	kmi->ptr = NULL;
	kmi->flag &= ~KMI_UPDATE;
}

static BHead *read_userdef(BlendFileData *bfd, FileData *fd, BHead *bhead)
{
	UserDef *user;
	wmKeyMap *keymap;
	wmKeyMapItem *kmi;
	wmKeyMapDiffItem *kmdi;
	bAddon *addon;
	
	bfd->user = user= read_struct(fd, bhead, "user def");
	
	/* User struct has separate do-version handling */
	user->versionfile = bfd->main->versionfile;
	user->subversionfile = bfd->main->subversionfile;
	
	/* read all data into fd->datamap */
	bhead = read_data_into_oldnewmap(fd, bhead, "user def");
	
	if (user->keymaps.first) {
		/* backwards compatibility */
		user->user_keymaps= user->keymaps;
		user->keymaps.first= user->keymaps.last= NULL;
	}
	
	link_list(fd, &user->themes);
	link_list(fd, &user->user_keymaps);
	link_list(fd, &user->addons);
	link_list(fd, &user->autoexec_paths);

	for (keymap=user->user_keymaps.first; keymap; keymap=keymap->next) {
		keymap->modal_items= NULL;
		keymap->poll = NULL;
		keymap->flag &= ~KEYMAP_UPDATE;
		
		link_list(fd, &keymap->diff_items);
		link_list(fd, &keymap->items);
		
		for (kmdi=keymap->diff_items.first; kmdi; kmdi=kmdi->next) {
			kmdi->remove_item= newdataadr(fd, kmdi->remove_item);
			kmdi->add_item= newdataadr(fd, kmdi->add_item);
			
			if (kmdi->remove_item)
				direct_link_keymapitem(fd, kmdi->remove_item);
			if (kmdi->add_item)
				direct_link_keymapitem(fd, kmdi->add_item);
		}
		
		for (kmi=keymap->items.first; kmi; kmi=kmi->next)
			direct_link_keymapitem(fd, kmi);
	}

	for (addon = user->addons.first; addon; addon = addon->next) {
		addon->prop = newdataadr(fd, addon->prop);
		IDP_DirectLinkGroup_OrFree(&addon->prop, (fd->flags & FD_FLAGS_SWITCH_ENDIAN), fd);
	}

	// XXX
	user->uifonts.first = user->uifonts.last= NULL;
	
	link_list(fd, &user->uistyles);
	
	/* free fd->datamap again */
	oldnewmap_free_unused(fd->datamap);
	oldnewmap_clear(fd->datamap);
	
	return bhead;
}

BlendFileData *blo_read_file_internal(FileData *fd, const char *filepath)
{
	BHead *bhead = blo_firstbhead(fd);
	BlendFileData *bfd;
	ListBase mainlist = {NULL, NULL};
	
	bfd = MEM_callocN(sizeof(BlendFileData), "blendfiledata");
	bfd->main = BKE_main_new();
	BLI_addtail(&mainlist, bfd->main);
	fd->mainlist = &mainlist;
	
	bfd->main->versionfile = fd->fileversion;
	
	bfd->type = BLENFILETYPE_BLEND;
	BLI_strncpy(bfd->main->name, filepath, sizeof(bfd->main->name));

	if (G.background) {
		/* We only read & store .blend thumbnail in background mode
		 * (because we cannot re-generate it, no OpenGL available).
		 */
		const int *data = read_file_thumbnail(fd);

		if (data) {
			const size_t sz = BLEN_THUMB_MEMSIZE(data[0], data[1]);
			bfd->main->blen_thumb = MEM_mallocN(sz, __func__);

			BLI_assert((sz - sizeof(*bfd->main->blen_thumb)) ==
			           (BLEN_THUMB_MEMSIZE_FILE(data[0], data[1]) - (sizeof(*data) * 2)));
			bfd->main->blen_thumb->width = data[0];
			bfd->main->blen_thumb->height = data[1];
			memcpy(bfd->main->blen_thumb->rect, &data[2], sz - sizeof(*bfd->main->blen_thumb));
		}
	}

	while (bhead) {
		switch (bhead->code) {
		case DATA:
		case DNA1:
		case TEST: /* used as preview since 2.5x */
		case REND:
			bhead = blo_nextbhead(fd, bhead);
			break;
		case GLOB:
			bhead = read_global(bfd, fd, bhead);
			break;
		case USER:
			if (fd->skip_flags & BLO_READ_SKIP_USERDEF) {
				bhead = blo_nextbhead(fd, bhead);
			}
			else {
				bhead = read_userdef(bfd, fd, bhead);
			}
			break;
		case ENDB:
			bhead = NULL;
			break;
		
		case ID_ID:
			/* Always adds to the most recently loaded ID_LI block, see direct_link_library.
			 * This is part of the file format definition. */
			if (fd->skip_flags & BLO_READ_SKIP_DATA) {
				bhead = blo_nextbhead(fd, bhead);
			}
			else {
				bhead = read_libblock(fd, mainlist.last, bhead, LIB_TAG_READ | LIB_TAG_EXTERN, NULL);
			}
			break;
			/* in 2.50+ files, the file identifier for screens is patched, forward compatibility */
		case ID_SCRN:
			bhead->code = ID_SCR;
			/* pass on to default */
			ATTR_FALLTHROUGH;
		default:
			if (fd->skip_flags & BLO_READ_SKIP_DATA) {
				bhead = blo_nextbhead(fd, bhead);
			}
			else {
				bhead = read_libblock(fd, bfd->main, bhead, LIB_TAG_LOCAL, NULL);
			}
		}
	}
	
	/* do before read_libraries, but skip undo case */
	if (fd->memfile == NULL) {
		do_versions(fd, NULL, bfd->main);
		do_versions_userdef(fd, bfd);
	}
	
	read_libraries(fd, &mainlist);
	
	blo_join_main(&mainlist);
	
	lib_link_all(fd, bfd->main);

	/* Skip in undo case. */
	if (fd->memfile == NULL) {
		/* Yep, second splitting... but this is a very cheap operation, so no big deal. */
		blo_split_main(&mainlist, bfd->main);
		for (Main *mainvar = mainlist.first; mainvar; mainvar = mainvar->next) {
			BLI_assert(mainvar->versionfile != 0);
			do_versions_after_linking(mainvar);
		}
		blo_join_main(&mainlist);
	}

	BKE_main_id_tag_all(bfd->main, LIB_TAG_NEW, false);

	lib_verify_nodetree(bfd->main, true);
	fix_relpaths_library(fd->relabase, bfd->main); /* make all relative paths, relative to the open blend file */
	
	link_global(fd, bfd);	/* as last */
	
	fd->mainlist = NULL;  /* Safety, this is local variable, shall not be used afterward. */

	return bfd;
}

/* ************* APPEND LIBRARY ************** */

struct BHeadSort {
	BHead *bhead;
	const void *old;
};

static int verg_bheadsort(const void *v1, const void *v2)
{
	const struct BHeadSort *x1=v1, *x2=v2;
	
	if (x1->old > x2->old) return 1;
	else if (x1->old < x2->old) return -1;
	return 0;
}

static void sort_bhead_old_map(FileData *fd)
{
	BHead *bhead;
	struct BHeadSort *bhs;
	int tot = 0;
	
	for (bhead = blo_firstbhead(fd); bhead; bhead = blo_nextbhead(fd, bhead))
		tot++;
	
	fd->tot_bheadmap = tot;
	if (tot == 0) return;
	
	bhs = fd->bheadmap = MEM_mallocN(tot * sizeof(struct BHeadSort), "BHeadSort");
	
	for (bhead = blo_firstbhead(fd); bhead; bhead = blo_nextbhead(fd, bhead), bhs++) {
		bhs->bhead = bhead;
		bhs->old = bhead->old;
	}
	
	qsort(fd->bheadmap, tot, sizeof(struct BHeadSort), verg_bheadsort);
}

static BHead *find_previous_lib(FileData *fd, BHead *bhead)
{
	/* skip library datablocks in undo, see comment in read_libblock */
	if (fd->memfile)
		return NULL;

	for (; bhead; bhead = blo_prevbhead(fd, bhead)) {
		if (bhead->code == ID_LI)
			break;
	}

	return bhead;
}

static BHead *find_bhead(FileData *fd, void *old)
{
#if 0
	BHead *bhead;
#endif
	struct BHeadSort *bhs, bhs_s;
	
	if (!old)
		return NULL;

	if (fd->bheadmap == NULL)
		sort_bhead_old_map(fd);
	
	bhs_s.old = old;
	bhs = bsearch(&bhs_s, fd->bheadmap, fd->tot_bheadmap, sizeof(struct BHeadSort), verg_bheadsort);

	if (bhs)
		return bhs->bhead;
	
#if 0
	for (bhead = blo_firstbhead(fd); bhead; bhead= blo_nextbhead(fd, bhead)) {
		if (bhead->old == old)
			return bhead;
	}
#endif

	return NULL;
}

static BHead *find_bhead_from_code_name(FileData *fd, const short idcode, const char *name)
{
#ifdef USE_GHASH_BHEAD

	char idname_full[MAX_ID_NAME];

	*((short *)idname_full) = idcode;
	BLI_strncpy(idname_full + 2, name, sizeof(idname_full) - 2);

	return BLI_ghash_lookup(fd->bhead_idname_hash, idname_full);

#else
	BHead *bhead;

	for (bhead = blo_firstbhead(fd); bhead; bhead = blo_nextbhead(fd, bhead)) {
		if (bhead->code == idcode) {
			const char *idname_test = bhead_id_name(fd, bhead);
			if (STREQ(idname_test + 2, name)) {
				return bhead;
			}
		}
		else if (bhead->code == ENDB) {
			break;
		}
	}

	return NULL;
#endif
}

static BHead *find_bhead_from_idname(FileData *fd, const char *idname)
{
#ifdef USE_GHASH_BHEAD
	return BLI_ghash_lookup(fd->bhead_idname_hash, idname);
#else
	return find_bhead_from_code_name(fd, GS(idname), idname + 2);
#endif
}

static ID *is_yet_read(FileData *fd, Main *mainvar, BHead *bhead)
{
	const char *idname= bhead_id_name(fd, bhead);
	/* which_libbase can be NULL, intentionally not using idname+2 */
	return BLI_findstring(which_libbase(mainvar, GS(idname)), idname, offsetof(ID, name));
}

static void expand_doit_library(void *fdhandle, Main *mainvar, void *old)
{
	BHead *bhead;
	FileData *fd = fdhandle;
	ID *id;
	
	bhead = find_bhead(fd, old);
	if (bhead) {
		/* from another library? */
		if (bhead->code == ID_ID) {
			BHead *bheadlib= find_previous_lib(fd, bhead);
			
			if (bheadlib) {
				Library *lib = read_struct(fd, bheadlib, "Library");
				Main *ptr = blo_find_main(fd, lib->name, fd->relabase);
				
				if (ptr->curlib == NULL) {
					const char *idname= bhead_id_name(fd, bhead);
					
					blo_reportf_wrap(fd->reports, RPT_WARNING, TIP_("LIB: Data refers to main .blend file: '%s' from %s"),
					                 idname, mainvar->curlib->filepath);
					return;
				}
				else
					id = is_yet_read(fd, ptr, bhead);
				
				if (id == NULL) {
					read_libblock(fd, ptr, bhead, LIB_TAG_READ | LIB_TAG_INDIRECT, NULL);
					// commented because this can print way too much
					// if (G.debug & G_DEBUG) printf("expand_doit: other lib %s\n", lib->name);
					
					/* for outliner dependency only */
					ptr->curlib->parent = mainvar->curlib;
				}
				else {
					/* The line below was commented by Ton (I assume), when Hos did the merge from the orange branch. rev 6568
					 * This line is NEEDED, the case is that you have 3 blend files...
					 * user.blend, lib.blend and lib_indirect.blend - if user.blend already references a "tree" from
					 * lib_indirect.blend but lib.blend does too, linking in a Scene or Group from lib.blend can result in an
					 * empty without the dupli group referenced. Once you save and reload the group would appear. - Campbell */
					/* This crashes files, must look further into it */
					
					/* Update: the issue is that in file reading, the oldnewmap is OK, but for existing data, it has to be
					 * inserted in the map to be found! */
					
					/* Update: previously it was checking for id->tag & LIB_TAG_PRE_EXISTING, however that
					 * does not affect file reading. For file reading we may need to insert it into the libmap as well,
					 * because you might have two files indirectly linking the same datablock, and in that case
					 * we need this in the libmap for the fd of both those files.
					 *
					 * The crash that this check avoided earlier was because bhead->code wasn't properly passed in, making
					 * change_idid_adr not detect the mapping was for an ID_ID datablock. */
					oldnewmap_insert(fd->libmap, bhead->old, id, bhead->code);
					change_idid_adr_fd(fd, bhead->old, id);
					
					// commented because this can print way too much
					// if (G.debug & G_DEBUG) printf("expand_doit: already linked: %s lib: %s\n", id->name, lib->name);
				}
				
				MEM_freeN(lib);
			}
		}
		else {
			/* in 2.50+ file identifier for screens is patched, forward compatibility */
			if (bhead->code == ID_SCRN) {
				bhead->code = ID_SCR;
			}

			id = is_yet_read(fd, mainvar, bhead);
			if (id == NULL) {
				read_libblock(fd, mainvar, bhead, LIB_TAG_TESTIND, NULL);
			}
			else {
				/* this is actually only needed on UI call? when ID was already read before, and another append
				 * happens which invokes same ID... in that case the lookup table needs this entry */
				oldnewmap_insert(fd->libmap, bhead->old, id, bhead->code);
				// commented because this can print way too much
				// if (G.debug & G_DEBUG) printf("expand: already read %s\n", id->name);
			}
		}
	}
}

static BLOExpandDoitCallback expand_doit;

// XXX deprecated - old animation system
static void expand_ipo(FileData *fd, Main *mainvar, Ipo *ipo)
{
	IpoCurve *icu;
	for (icu = ipo->curve.first; icu; icu = icu->next) {
		if (icu->driver)
			expand_doit(fd, mainvar, icu->driver->ob);
	}
}

// XXX deprecated - old animation system
static void expand_constraint_channels(FileData *fd, Main *mainvar, ListBase *chanbase)
{
	bConstraintChannel *chan;
	for (chan = chanbase->first; chan; chan = chan->next) {
		expand_doit(fd, mainvar, chan->ipo);
	}
}

static void expand_idprops(FileData *fd, Main *mainvar, IDProperty *prop)
{
	if (!prop)
		return;

	switch (prop->type) {
		case IDP_ID:
			expand_doit(fd, mainvar, IDP_Id(prop));
			break;
		case IDP_IDPARRAY:
		{
			IDProperty *idp_array = IDP_IDPArray(prop);
			for (int i = 0; i < prop->len; i++) {
				expand_idprops(fd, mainvar, &idp_array[i]);
			}
			break;
		}
		case IDP_GROUP:
			for (IDProperty *loop = prop->data.group.first; loop; loop = loop->next) {
				expand_idprops(fd, mainvar, loop);
			}
			break;
	}
}

static void expand_fmodifiers(FileData *fd, Main *mainvar, ListBase *list)
{
	FModifier *fcm;
	
	for (fcm = list->first; fcm; fcm = fcm->next) {
		/* library data for specific F-Modifier types */
		switch (fcm->type) {
			case FMODIFIER_TYPE_PYTHON:
			{
				FMod_Python *data = (FMod_Python *)fcm->data;
				
				expand_doit(fd, mainvar, data->script);

				break;
			}
		}
	}
}

static void expand_fcurves(FileData *fd, Main *mainvar, ListBase *list)
{
	FCurve *fcu;
	
	for (fcu = list->first; fcu; fcu = fcu->next) {
		/* Driver targets if there is a driver */
		if (fcu->driver) {
			ChannelDriver *driver = fcu->driver;
			DriverVar *dvar;
			
			for (dvar = driver->variables.first; dvar; dvar = dvar->next) {
				DRIVER_TARGETS_LOOPER(dvar) 
				{
					// TODO: only expand those that are going to get used?
					expand_doit(fd, mainvar, dtar->id);
				}
				DRIVER_TARGETS_LOOPER_END
			}
		}
		
		/* F-Curve Modifiers */
		expand_fmodifiers(fd, mainvar, &fcu->modifiers);
	}
}

static void expand_action(FileData *fd, Main *mainvar, bAction *act)
{
	bActionChannel *chan;
	
	// XXX deprecated - old animation system --------------
	for (chan=act->chanbase.first; chan; chan=chan->next) {
		expand_doit(fd, mainvar, chan->ipo);
		expand_constraint_channels(fd, mainvar, &chan->constraintChannels);
	}
	// ---------------------------------------------------
	
	/* F-Curves in Action */
	expand_fcurves(fd, mainvar, &act->curves);

	for (TimeMarker *marker = act->markers.first; marker; marker = marker->next) {
		if (marker->camera) {
			expand_doit(fd, mainvar, marker->camera);
		}
	}
}

static void expand_keyingsets(FileData *fd, Main *mainvar, ListBase *list)
{
	KeyingSet *ks;
	KS_Path *ksp;
	
	/* expand the ID-pointers in KeyingSets's paths */
	for (ks = list->first; ks; ks = ks->next) {
		for (ksp = ks->paths.first; ksp; ksp = ksp->next) {
			expand_doit(fd, mainvar, ksp->id);
		}
	}
}

static void expand_animdata_nlastrips(FileData *fd, Main *mainvar, ListBase *list)
{
	NlaStrip *strip;
	
	for (strip= list->first; strip; strip= strip->next) {
		/* check child strips */
		expand_animdata_nlastrips(fd, mainvar, &strip->strips);
		
		/* check F-Curves */
		expand_fcurves(fd, mainvar, &strip->fcurves);
		
		/* check F-Modifiers */
		expand_fmodifiers(fd, mainvar, &strip->modifiers);
		
		/* relink referenced action */
		expand_doit(fd, mainvar, strip->act);
	}
}

static void expand_animdata(FileData *fd, Main *mainvar, AnimData *adt)
{
	NlaTrack *nlt;
	
	/* own action */
	expand_doit(fd, mainvar, adt->action);
	expand_doit(fd, mainvar, adt->tmpact);
	
	/* drivers - assume that these F-Curves have driver data to be in this list... */
	expand_fcurves(fd, mainvar, &adt->drivers);
	
	/* nla-data - referenced actions */
	for (nlt = adt->nla_tracks.first; nlt; nlt = nlt->next) 
		expand_animdata_nlastrips(fd, mainvar, &nlt->strips);
}	

static void expand_particlesettings(FileData *fd, Main *mainvar, ParticleSettings *part)
{
	int a;
	
	expand_doit(fd, mainvar, part->dup_ob);
	expand_doit(fd, mainvar, part->dup_group);
	expand_doit(fd, mainvar, part->eff_group);
	expand_doit(fd, mainvar, part->bb_ob);
	expand_doit(fd, mainvar, part->collision_group);
	
	if (part->adt)
		expand_animdata(fd, mainvar, part->adt);
	
	for (a = 0; a < MAX_MTEX; a++) {
		if (part->mtex[a]) {
			expand_doit(fd, mainvar, part->mtex[a]->tex);
			expand_doit(fd, mainvar, part->mtex[a]->object);
		}
	}

	if (part->effector_weights) {
		expand_doit(fd, mainvar, part->effector_weights->group);
	}

	if (part->pd) {
		expand_doit(fd, mainvar, part->pd->tex);
		expand_doit(fd, mainvar, part->pd->f_source);
	}
	if (part->pd2) {
		expand_doit(fd, mainvar, part->pd2->tex);
		expand_doit(fd, mainvar, part->pd2->f_source);
	}

	if (part->boids) {
		BoidState *state;
		BoidRule *rule;

		for (state = part->boids->states.first; state; state = state->next) {
			for (rule = state->rules.first; rule; rule = rule->next) {
				if (rule->type == eBoidRuleType_Avoid) {
					BoidRuleGoalAvoid *gabr = (BoidRuleGoalAvoid *)rule;
					expand_doit(fd, mainvar, gabr->ob);
				}
				else if (rule->type == eBoidRuleType_FollowLeader) {
					BoidRuleFollowLeader *flbr = (BoidRuleFollowLeader *)rule;
					expand_doit(fd, mainvar, flbr->ob);
				}
			}
		}
	}
}

static void expand_group(FileData *fd, Main *mainvar, Group *group)
{
	GroupObject *go;
	
	for (go = group->gobject.first; go; go = go->next) {
		expand_doit(fd, mainvar, go->ob);
	}
}

static void expand_key(FileData *fd, Main *mainvar, Key *key)
{
	expand_doit(fd, mainvar, key->ipo); // XXX deprecated - old animation system
	
	if (key->adt)
		expand_animdata(fd, mainvar, key->adt);
}

static void expand_nodetree(FileData *fd, Main *mainvar, bNodeTree *ntree)
{
	bNode *node;
	bNodeSocket *sock;
	
	if (ntree->adt)
		expand_animdata(fd, mainvar, ntree->adt);
		
	if (ntree->gpd)
		expand_doit(fd, mainvar, ntree->gpd);
	
	for (node = ntree->nodes.first; node; node = node->next) {
		if (node->id && node->type != CMP_NODE_R_LAYERS) {
			expand_doit(fd, mainvar, node->id);
		}

		expand_idprops(fd, mainvar, node->prop);

		for (sock = node->inputs.first; sock; sock = sock->next)
			expand_doit(fd, mainvar, sock->prop);
		for (sock = node->outputs.first; sock; sock = sock->next)
			expand_doit(fd, mainvar, sock->prop);
	}

	for (sock = ntree->inputs.first; sock; sock = sock->next)
		expand_doit(fd, mainvar, sock->prop);
	for (sock = ntree->outputs.first; sock; sock = sock->next)
		expand_doit(fd, mainvar, sock->prop);
}

static void expand_texture(FileData *fd, Main *mainvar, Tex *tex)
{
	expand_doit(fd, mainvar, tex->ima);
	expand_doit(fd, mainvar, tex->ipo); // XXX deprecated - old animation system
	
	if (tex->adt)
		expand_animdata(fd, mainvar, tex->adt);
	
	if (tex->nodetree)
		expand_nodetree(fd, mainvar, tex->nodetree);
}

static void expand_brush(FileData *fd, Main *mainvar, Brush *brush)
{
	expand_doit(fd, mainvar, brush->mtex.tex);
	expand_doit(fd, mainvar, brush->mask_mtex.tex);
	expand_doit(fd, mainvar, brush->clone.image);
	expand_doit(fd, mainvar, brush->paint_curve);
}

static void expand_material(FileData *fd, Main *mainvar, Material *ma)
{
	int a;
	
	for (a = 0; a < MAX_MTEX; a++) {
		if (ma->mtex[a]) {
			expand_doit(fd, mainvar, ma->mtex[a]->tex);
			expand_doit(fd, mainvar, ma->mtex[a]->object);
		}
	}
	
	expand_doit(fd, mainvar, ma->ipo); // XXX deprecated - old animation system
	
	if (ma->adt)
		expand_animdata(fd, mainvar, ma->adt);
	
	if (ma->nodetree)
		expand_nodetree(fd, mainvar, ma->nodetree);
	
	if (ma->group)
		expand_doit(fd, mainvar, ma->group);

	if (ma->edit_image) {
		expand_doit(fd, mainvar, ma->edit_image);
	}
}

static void expand_lamp(FileData *fd, Main *mainvar, Lamp *la)
{
	int a;
	
	for (a = 0; a < MAX_MTEX; a++) {
		if (la->mtex[a]) {
			expand_doit(fd, mainvar, la->mtex[a]->tex);
			expand_doit(fd, mainvar, la->mtex[a]->object);
		}
	}
	
	expand_doit(fd, mainvar, la->ipo); // XXX deprecated - old animation system
	
	if (la->adt)
		expand_animdata(fd, mainvar, la->adt);
	
	if (la->nodetree)
		expand_nodetree(fd, mainvar, la->nodetree);
}

static void expand_lattice(FileData *fd, Main *mainvar, Lattice *lt)
{
	expand_doit(fd, mainvar, lt->ipo); // XXX deprecated - old animation system
	expand_doit(fd, mainvar, lt->key);
	
	if (lt->adt)
		expand_animdata(fd, mainvar, lt->adt);
}


static void expand_world(FileData *fd, Main *mainvar, World *wrld)
{
	int a;
	
	for (a = 0; a < MAX_MTEX; a++) {
		if (wrld->mtex[a]) {
			expand_doit(fd, mainvar, wrld->mtex[a]->tex);
			expand_doit(fd, mainvar, wrld->mtex[a]->object);
		}
	}
	
	expand_doit(fd, mainvar, wrld->ipo); // XXX deprecated - old animation system
	
	if (wrld->adt)
		expand_animdata(fd, mainvar, wrld->adt);
	
	if (wrld->nodetree)
		expand_nodetree(fd, mainvar, wrld->nodetree);
}


static void expand_mball(FileData *fd, Main *mainvar, MetaBall *mb)
{
	int a;
	
	for (a = 0; a < mb->totcol; a++) {
		expand_doit(fd, mainvar, mb->mat[a]);
	}
	
	if (mb->adt)
		expand_animdata(fd, mainvar, mb->adt);
}

static void expand_curve(FileData *fd, Main *mainvar, Curve *cu)
{
	int a;
	
	for (a = 0; a < cu->totcol; a++) {
		expand_doit(fd, mainvar, cu->mat[a]);
	}
	
	expand_doit(fd, mainvar, cu->vfont);
	expand_doit(fd, mainvar, cu->vfontb);
	expand_doit(fd, mainvar, cu->vfonti);
	expand_doit(fd, mainvar, cu->vfontbi);
	expand_doit(fd, mainvar, cu->key);
	expand_doit(fd, mainvar, cu->ipo); // XXX deprecated - old animation system
	expand_doit(fd, mainvar, cu->bevobj);
	expand_doit(fd, mainvar, cu->taperobj);
	expand_doit(fd, mainvar, cu->textoncurve);
	
	if (cu->adt)
		expand_animdata(fd, mainvar, cu->adt);
}

static void expand_mesh(FileData *fd, Main *mainvar, Mesh *me)
{
	int a;
	
	if (me->adt)
		expand_animdata(fd, mainvar, me->adt);
		
	for (a = 0; a < me->totcol; a++) {
		expand_doit(fd, mainvar, me->mat[a]);
	}
	
	expand_doit(fd, mainvar, me->key);
	expand_doit(fd, mainvar, me->texcomesh);
}

/* temp struct used to transport needed info to expand_constraint_cb() */
typedef struct tConstraintExpandData {
	FileData *fd;
	Main *mainvar;
} tConstraintExpandData;
/* callback function used to expand constraint ID-links */
static void expand_constraint_cb(bConstraint *UNUSED(con), ID **idpoin, bool UNUSED(is_reference), void *userdata)
{
	tConstraintExpandData *ced = (tConstraintExpandData *)userdata;
	expand_doit(ced->fd, ced->mainvar, *idpoin);
}

static void expand_constraints(FileData *fd, Main *mainvar, ListBase *lb)
{
	tConstraintExpandData ced;
	bConstraint *curcon;
	
	/* relink all ID-blocks used by the constraints */
	ced.fd = fd;
	ced.mainvar = mainvar;
	
	BKE_constraints_id_loop(lb, expand_constraint_cb, &ced);
	
	/* deprecated manual expansion stuff */
	for (curcon = lb->first; curcon; curcon = curcon->next) {
		if (curcon->ipo)
			expand_doit(fd, mainvar, curcon->ipo); // XXX deprecated - old animation system
	}
}

static void expand_pose(FileData *fd, Main *mainvar, bPose *pose)
{
	bPoseChannel *chan;
	
	if (!pose)
		return;
	
	for (chan = pose->chanbase.first; chan; chan = chan->next) {
		expand_constraints(fd, mainvar, &chan->constraints);
		expand_idprops(fd, mainvar, chan->prop);
		expand_doit(fd, mainvar, chan->custom);
	}
}

static void expand_bones(FileData *fd, Main *mainvar, Bone *bone)
{
	expand_idprops(fd, mainvar, bone->prop);

	for (Bone *curBone = bone->childbase.first; curBone; curBone = curBone->next) {
		expand_bones(fd, mainvar, curBone);
	}
}

static void expand_armature(FileData *fd, Main *mainvar, bArmature *arm)
{
	if (arm->adt)
		expand_animdata(fd, mainvar, arm->adt);

	for (Bone *curBone = arm->bonebase.first; curBone; curBone = curBone->next) {
		expand_bones(fd, mainvar, curBone);
	}
}

static void expand_object_expandModifiers(
        void *userData, Object *UNUSED(ob), ID **idpoin, int UNUSED(cb_flag))
{
	struct { FileData *fd; Main *mainvar; } *data= userData;
	
	FileData *fd = data->fd;
	Main *mainvar = data->mainvar;
	
	expand_doit(fd, mainvar, *idpoin);
}

static void expand_object(FileData *fd, Main *mainvar, Object *ob)
{
	ParticleSystem *psys;
	bSensor *sens;
	bController *cont;
	bActuator *act;
	bActionStrip *strip;
	PartEff *paf;
	int a;
	
	expand_doit(fd, mainvar, ob->data);
	
	/* expand_object_expandModifier() */
	if (ob->modifiers.first) {
		struct { FileData *fd; Main *mainvar; } data;
		data.fd = fd;
		data.mainvar = mainvar;
		
		modifiers_foreachIDLink(ob, expand_object_expandModifiers, (void *)&data);
	}
	
	expand_pose(fd, mainvar, ob->pose);
	expand_doit(fd, mainvar, ob->poselib);
	expand_constraints(fd, mainvar, &ob->constraints);
	
	expand_doit(fd, mainvar, ob->gpd);
	
// XXX deprecated - old animation system (for version patching only)
	expand_doit(fd, mainvar, ob->ipo);
	expand_doit(fd, mainvar, ob->action);
	
	expand_constraint_channels(fd, mainvar, &ob->constraintChannels);
	
	for (strip=ob->nlastrips.first; strip; strip=strip->next) {
		expand_doit(fd, mainvar, strip->object);
		expand_doit(fd, mainvar, strip->act);
		expand_doit(fd, mainvar, strip->ipo);
	}
// XXX deprecated - old animation system (for version patching only)
	
	if (ob->adt)
		expand_animdata(fd, mainvar, ob->adt);
	
	for (a = 0; a < ob->totcol; a++) {
		expand_doit(fd, mainvar, ob->mat[a]);
	}
	
	paf = blo_do_version_give_parteff_245(ob);
	if (paf && paf->group) 
		expand_doit(fd, mainvar, paf->group);
	
	if (ob->dup_group)
		expand_doit(fd, mainvar, ob->dup_group);
	
	if (ob->proxy)
		expand_doit(fd, mainvar, ob->proxy);
	if (ob->proxy_group)
		expand_doit(fd, mainvar, ob->proxy_group);
	
	for (psys = ob->particlesystem.first; psys; psys = psys->next)
		expand_doit(fd, mainvar, psys->part);

	for (sens = ob->sensors.first; sens; sens = sens->next) {
		if (sens->type == SENS_MESSAGE) {
			bMessageSensor *ms = sens->data;
			expand_doit(fd, mainvar, ms->fromObject);
		}
	}
	
	for (cont = ob->controllers.first; cont; cont = cont->next) {
		if (cont->type == CONT_PYTHON) {
			bPythonCont *pc = cont->data;
			expand_doit(fd, mainvar, pc->text);
		}
	}
	
	for (act = ob->actuators.first; act; act = act->next) {
		if (act->type == ACT_SOUND) {
			bSoundActuator *sa = act->data;
			expand_doit(fd, mainvar, sa->sound);
		}
		else if (act->type == ACT_CAMERA) {
			bCameraActuator *ca = act->data;
			expand_doit(fd, mainvar, ca->ob);
		}
		else if (act->type == ACT_EDIT_OBJECT) {
			bEditObjectActuator *eoa = act->data;
			if (eoa) {
				expand_doit(fd, mainvar, eoa->ob);
				expand_doit(fd, mainvar, eoa->me);
			}
		}
		else if (act->type == ACT_OBJECT) {
			bObjectActuator *oa = act->data;
			expand_doit(fd, mainvar, oa->reference);
		}
		else if (act->type == ACT_ADD_OBJECT) {
			bAddObjectActuator *aoa = act->data;
			expand_doit(fd, mainvar, aoa->ob);
		}
		else if (act->type == ACT_SCENE) {
			bSceneActuator *sa = act->data;
			expand_doit(fd, mainvar, sa->camera);
			expand_doit(fd, mainvar, sa->scene);
		}
		else if (act->type == ACT_2DFILTER) {
			bTwoDFilterActuator *tdfa = act->data;
			expand_doit(fd, mainvar, tdfa->text);
		}
		else if (act->type == ACT_ACTION) {
			bActionActuator *aa = act->data;
			expand_doit(fd, mainvar, aa->act);
		}
		else if (act->type == ACT_SHAPEACTION) {
			bActionActuator *aa = act->data;
			expand_doit(fd, mainvar, aa->act);
		}
		else if (act->type == ACT_PROPERTY) {
			bPropertyActuator *pa = act->data;
			expand_doit(fd, mainvar, pa->ob);
		}
		else if (act->type == ACT_MESSAGE) {
			bMessageActuator *ma = act->data;
			expand_doit(fd, mainvar, ma->toObject);
		}
		else if (act->type==ACT_PARENT) {
			bParentActuator *pa = act->data;
			expand_doit(fd, mainvar, pa->ob);
		}
		else if (act->type == ACT_ARMATURE) {
			bArmatureActuator *arma = act->data;
			expand_doit(fd, mainvar, arma->target);
		}
		else if (act->type == ACT_STEERING) {
			bSteeringActuator *sta = act->data;
			expand_doit(fd, mainvar, sta->target);
			expand_doit(fd, mainvar, sta->navmesh);
		}
	}
	
	if (ob->pd) {
		expand_doit(fd, mainvar, ob->pd->tex);
		expand_doit(fd, mainvar, ob->pd->f_source);
	}

	if (ob->soft) {
		expand_doit(fd, mainvar, ob->soft->collision_group);

		if (ob->soft->effector_weights) {
			expand_doit(fd, mainvar, ob->soft->effector_weights->group);
		}
	}

	if (ob->rigidbody_constraint) {
		expand_doit(fd, mainvar, ob->rigidbody_constraint->ob1);
		expand_doit(fd, mainvar, ob->rigidbody_constraint->ob2);
	}

	if (ob->currentlod) {
		LodLevel *level;
		for (level = ob->lodlevels.first; level; level = level->next) {
			expand_doit(fd, mainvar, level->source);
		}
	}
}

static void expand_scene_collection(FileData *fd, Main *mainvar, SceneCollection *sc)
{
	for (LinkData *link = sc->objects.first; link; link = link->next) {
		expand_doit(fd, mainvar, link->data);
	}

	for (LinkData *link = sc->filter_objects.first; link; link = link->next) {
		expand_doit(fd, mainvar, link->data);
	}

	for (SceneCollection *nsc= sc->scene_collections.first; nsc; nsc = nsc->next) {
		expand_scene_collection(fd, mainvar, nsc);
	}
}

static void expand_scene(FileData *fd, Main *mainvar, Scene *sce)
{
	SceneRenderLayer *srl;
	FreestyleModuleConfig *module;
	FreestyleLineSet *lineset;
	
	for (Base *base_legacy = sce->base.first; base_legacy; base_legacy = base_legacy->next) {
		expand_doit(fd, mainvar, base_legacy->object);
	}
	expand_doit(fd, mainvar, sce->camera);
	expand_doit(fd, mainvar, sce->world);
	
	if (sce->adt)
		expand_animdata(fd, mainvar, sce->adt);
	expand_keyingsets(fd, mainvar, &sce->keyingsets);
	
	if (sce->set)
		expand_doit(fd, mainvar, sce->set);
	
	if (sce->nodetree)
		expand_nodetree(fd, mainvar, sce->nodetree);
	
	for (srl = sce->r.layers.first; srl; srl = srl->next) {
		expand_doit(fd, mainvar, srl->mat_override);
		expand_doit(fd, mainvar, srl->light_override);
		for (module = srl->freestyleConfig.modules.first; module; module = module->next) {
			if (module->script)
				expand_doit(fd, mainvar, module->script);
		}
		for (lineset = srl->freestyleConfig.linesets.first; lineset; lineset = lineset->next) {
			if (lineset->group)
				expand_doit(fd, mainvar, lineset->group);
			expand_doit(fd, mainvar, lineset->linestyle);
		}
	}
	
	if (sce->r.dometext)
		expand_doit(fd, mainvar, sce->gm.dome.warptext);
	
	if (sce->gpd)
		expand_doit(fd, mainvar, sce->gpd);
		
	if (sce->ed) {
		Sequence *seq;
		
		SEQ_BEGIN (sce->ed, seq)
		{
			expand_idprops(fd, mainvar, seq->prop);

			if (seq->scene) expand_doit(fd, mainvar, seq->scene);
			if (seq->scene_camera) expand_doit(fd, mainvar, seq->scene_camera);
			if (seq->clip) expand_doit(fd, mainvar, seq->clip);
			if (seq->mask) expand_doit(fd, mainvar, seq->mask);
			if (seq->sound) expand_doit(fd, mainvar, seq->sound);
		}
		SEQ_END
	}
	
	if (sce->rigidbody_world) {
		expand_doit(fd, mainvar, sce->rigidbody_world->group);
		expand_doit(fd, mainvar, sce->rigidbody_world->constraints);
	}

	for (TimeMarker *marker = sce->markers.first; marker; marker = marker->next) {
		if (marker->camera) {
			expand_doit(fd, mainvar, marker->camera);
		}
	}

	expand_doit(fd, mainvar, sce->clip);

	expand_scene_collection(fd, mainvar, sce->collection);
}

static void expand_camera(FileData *fd, Main *mainvar, Camera *ca)
{
	expand_doit(fd, mainvar, ca->ipo); // XXX deprecated - old animation system
	
	if (ca->adt)
		expand_animdata(fd, mainvar, ca->adt);
}

static void expand_cachefile(FileData *fd, Main *mainvar, CacheFile *cache_file)
{
	if (cache_file->adt) {
		expand_animdata(fd, mainvar, cache_file->adt);
	}
}

static void expand_speaker(FileData *fd, Main *mainvar, Speaker *spk)
{
	expand_doit(fd, mainvar, spk->sound);

	if (spk->adt)
		expand_animdata(fd, mainvar, spk->adt);
}

static void expand_sound(FileData *fd, Main *mainvar, bSound *snd)
{
	expand_doit(fd, mainvar, snd->ipo); // XXX deprecated - old animation system
}

static void expand_lightprobe(FileData *fd, Main *mainvar, LightProbe *prb)
{
	if (prb->adt)
		expand_animdata(fd, mainvar, prb->adt);
}

static void expand_movieclip(FileData *fd, Main *mainvar, MovieClip *clip)
{
	if (clip->adt)
		expand_animdata(fd, mainvar, clip->adt);
}

static void expand_mask_parent(FileData *fd, Main *mainvar, MaskParent *parent)
{
	if (parent->id) {
		expand_doit(fd, mainvar, parent->id);
	}
}

static void expand_mask(FileData *fd, Main *mainvar, Mask *mask)
{
	MaskLayer *mask_layer;

	if (mask->adt)
		expand_animdata(fd, mainvar, mask->adt);

	for (mask_layer = mask->masklayers.first; mask_layer; mask_layer = mask_layer->next) {
		MaskSpline *spline;

		for (spline = mask_layer->splines.first; spline; spline = spline->next) {
			int i;

			for (i = 0; i < spline->tot_point; i++) {
				MaskSplinePoint *point = &spline->points[i];

				expand_mask_parent(fd, mainvar, &point->parent);
			}

			expand_mask_parent(fd, mainvar, &spline->parent);
		}
	}
}

static void expand_linestyle(FileData *fd, Main *mainvar, FreestyleLineStyle *linestyle)
{
	int a;
	LineStyleModifier *m;

	for (a = 0; a < MAX_MTEX; a++) {
		if (linestyle->mtex[a]) {
			expand_doit(fd, mainvar, linestyle->mtex[a]->tex);
			expand_doit(fd, mainvar, linestyle->mtex[a]->object);
		}
	}
	if (linestyle->nodetree)
		expand_nodetree(fd, mainvar, linestyle->nodetree);

	if (linestyle->adt)
		expand_animdata(fd, mainvar, linestyle->adt);
	for (m = linestyle->color_modifiers.first; m; m = m->next) {
		if (m->type == LS_MODIFIER_DISTANCE_FROM_OBJECT)
			expand_doit(fd, mainvar, ((LineStyleColorModifier_DistanceFromObject *)m)->target);
	}
	for (m = linestyle->alpha_modifiers.first; m; m = m->next) {
		if (m->type == LS_MODIFIER_DISTANCE_FROM_OBJECT)
			expand_doit(fd, mainvar, ((LineStyleAlphaModifier_DistanceFromObject *)m)->target);
	}
	for (m = linestyle->thickness_modifiers.first; m; m = m->next) {
		if (m->type == LS_MODIFIER_DISTANCE_FROM_OBJECT)
			expand_doit(fd, mainvar, ((LineStyleThicknessModifier_DistanceFromObject *)m)->target);
	}
}

static void expand_gpencil(FileData *fd, Main *mainvar, bGPdata *gpd)
{
	if (gpd->adt)
		expand_animdata(fd, mainvar, gpd->adt);
}

static void expand_workspace(FileData *fd, Main *mainvar, WorkSpace *workspace)
{
	ListBase *layouts = BKE_workspace_layouts_get(workspace);

	for (WorkSpaceLayout *layout = layouts->first; layout; layout = layout->next) {
		expand_doit(fd, mainvar, BKE_workspace_layout_screen_get(layout));
	}
}

/**
 * Set the callback func used over all ID data found by \a BLO_expand_main func.
 *
 * \param expand_doit_func Called for each ID block it finds.
 */
void BLO_main_expander(BLOExpandDoitCallback expand_doit_func)
{
	expand_doit = expand_doit_func;
}

/**
 * Loop over all ID data in Main to mark relations.
 * Set (id->tag & LIB_TAG_NEED_EXPAND) to mark expanding. Flags get cleared after expanding.
 *
 * \param fdhandle usually filedata, or own handle.
 * \param mainvar the Main database to expand.
 */
void BLO_expand_main(void *fdhandle, Main *mainvar)
{
	ListBase *lbarray[MAX_LIBARRAY];
	FileData *fd = fdhandle;
	ID *id;
	int a;
	bool do_it = true;
	
	while (do_it) {
		do_it = false;
		
		a = set_listbasepointers(mainvar, lbarray);
		while (a--) {
			id = lbarray[a]->first;
			while (id) {
				if (id->tag & LIB_TAG_NEED_EXPAND) {
					expand_idprops(fd, mainvar, id->properties);

					switch (GS(id->name)) {
					case ID_OB:
						expand_object(fd, mainvar, (Object *)id);
						break;
					case ID_ME:
						expand_mesh(fd, mainvar, (Mesh *)id);
						break;
					case ID_CU:
						expand_curve(fd, mainvar, (Curve *)id);
						break;
					case ID_MB:
						expand_mball(fd, mainvar, (MetaBall *)id);
						break;
					case ID_SCE:
						expand_scene(fd, mainvar, (Scene *)id);
						break;
					case ID_MA:
						expand_material(fd, mainvar, (Material *)id);
						break;
					case ID_TE:
						expand_texture(fd, mainvar, (Tex *)id);
						break;
					case ID_WO:
						expand_world(fd, mainvar, (World *)id);
						break;
					case ID_LT:
						expand_lattice(fd, mainvar, (Lattice *)id);
						break;
					case ID_LA:
						expand_lamp(fd, mainvar, (Lamp *)id);
						break;
					case ID_KE:
						expand_key(fd, mainvar, (Key *)id);
						break;
					case ID_CA:
						expand_camera(fd, mainvar, (Camera *)id);
						break;
					case ID_SPK:
						expand_speaker(fd, mainvar, (Speaker *)id);
						break;
					case ID_SO:
						expand_sound(fd, mainvar, (bSound *)id);
						break;
					case ID_LP:
						expand_lightprobe(fd, mainvar, (LightProbe *)id);
						break;
					case ID_AR:
						expand_armature(fd, mainvar, (bArmature *)id);
						break;
					case ID_AC:
						expand_action(fd, mainvar, (bAction *)id); // XXX deprecated - old animation system
						break;
					case ID_GR:
						expand_group(fd, mainvar, (Group *)id);
						break;
					case ID_NT:
						expand_nodetree(fd, mainvar, (bNodeTree *)id);
						break;
					case ID_BR:
						expand_brush(fd, mainvar, (Brush *)id);
						break;
					case ID_IP:
						expand_ipo(fd, mainvar, (Ipo *)id); // XXX deprecated - old animation system
						break;
					case ID_PA:
						expand_particlesettings(fd, mainvar, (ParticleSettings *)id);
						break;
					case ID_MC:
						expand_movieclip(fd, mainvar, (MovieClip *)id);
						break;
					case ID_MSK:
						expand_mask(fd, mainvar, (Mask *)id);
						break;
					case ID_LS:
						expand_linestyle(fd, mainvar, (FreestyleLineStyle *)id);
						break;
					case ID_GD:
						expand_gpencil(fd, mainvar, (bGPdata *)id);
						break;
					case ID_CF:
						expand_cachefile(fd, mainvar, (CacheFile *)id);
						break;
					case ID_WS:
						expand_workspace(fd, mainvar, (WorkSpace *)id);
					default:
						break;
					}
					
					do_it = true;
					id->tag &= ~LIB_TAG_NEED_EXPAND;
					
				}
				id = id->next;
			}
		}
	}
}


/* ***************************** */
	
static bool object_in_any_scene(Main *mainvar, Object *ob)
{
	Scene *sce;
	
	for (sce = mainvar->scene.first; sce; sce = sce->id.next) {
		if (BKE_scene_object_find(sce, ob)) {
			return true;
		}
	}
	
	return false;
}

static void give_base_to_objects(
        Main *mainvar, Scene *scene, SceneLayer *scene_layer, Library *lib, const short flag)
{
	Object *ob;
	Base *base;
	SceneCollection *scene_collection = NULL;
	const bool is_link = (flag & FILE_LINK) != 0;

	BLI_assert(scene);

	/* Give all objects which are LIB_TAG_INDIRECT a base, or for a group when *lib has been set. */
	for (ob = mainvar->object.first; ob; ob = ob->id.next) {
		if ((ob->id.tag & LIB_TAG_INDIRECT) && (ob->id.tag & LIB_TAG_PRE_EXISTING) == 0) {
			bool do_it = false;

			if (ob->id.us == 0) {
				do_it = true;
			}
			else if (!is_link && (ob->id.lib == lib) && (object_in_any_scene(mainvar, ob) == 0)) {
				/* When appending, make sure any indirectly loaded objects get a base, else they cant be accessed at all
				 * (see T27437). */
				do_it = true;
			}

			if (do_it) {
				CLAMP_MIN(ob->id.us, 0);

				if (scene_collection == NULL) {
					scene_collection = get_scene_collection_active_or_create(scene, scene_layer, FILE_ACTIVE_COLLECTION);
				}

				BKE_collection_object_add(scene, scene_collection, ob);
				base = BKE_scene_layer_base_find(scene_layer, ob);
				BKE_scene_object_base_flag_sync_from_base(base);

				if (flag & FILE_AUTOSELECT) {
					/* Note that link_object_postprocess() already checks for FILE_AUTOSELECT flag,
					 * but it will miss objects from non-instanciated groups... */
					if (base->flag & BASE_SELECTABLED) {
						base->flag |= BASE_SELECTED;
						BKE_scene_base_flag_sync_from_base(base);
					}
					/* Do NOT make base active here! screws up GUI stuff, if you want it do it on src/ level. */
				}

				ob->id.tag &= ~LIB_TAG_INDIRECT;
				ob->id.tag |= LIB_TAG_EXTERN;
			}
		}
	}
}

static void give_base_to_groups(
        Main *mainvar, Scene *scene, SceneLayer *scene_layer, Library *UNUSED(lib), const short UNUSED(flag))
{
	Group *group;
	Base *base;
	Object *ob;
	SceneCollection *scene_collection;

	/* If the group is empty this function is not even called, so it's safe to ensure a collection at this point. */
	scene_collection = get_scene_collection_active_or_create(scene, scene_layer, FILE_ACTIVE_COLLECTION);

	/* Give all objects which are tagged a base. */
	for (group = mainvar->group.first; group; group = group->id.next) {
		if (group->id.tag & LIB_TAG_DOIT) {
			/* Any indirect group should not have been tagged. */
			BLI_assert((group->id.tag & LIB_TAG_INDIRECT) == 0);

			/* BKE_object_add(...) messes with the selection. */
			ob = BKE_object_add_only_object(mainvar, OB_EMPTY, group->id.name + 2);
			ob->type = OB_EMPTY;

			BKE_collection_object_add(scene, scene_collection, ob);
			base = BKE_scene_layer_base_find(scene_layer, ob);

			if (base->flag & BASE_SELECTABLED) {
				base->flag |= BASE_SELECTED;
			}

			BKE_scene_object_base_flag_sync_from_base(base);
			DEG_id_tag_update(&ob->id, OB_RECALC_OB | OB_RECALC_DATA | OB_RECALC_TIME);
			scene_layer->basact = base;

			/* Assign the group. */
			ob->dup_group = group;
			ob->transflag |= OB_DUPLIGROUP;
			copy_v3_v3(ob->loc, scene->cursor);
		}
	}
}

static ID *create_placeholder(Main *mainvar, const short idcode, const char *idname, const short tag)
{
	ListBase *lb = which_libbase(mainvar, idcode);
	ID *ph_id = BKE_libblock_alloc_notest(idcode);

	*((short *)ph_id->name) = idcode;
	BLI_strncpy(ph_id->name + 2, idname, sizeof(ph_id->name) - 2);
	BKE_libblock_init_empty(ph_id);
	ph_id->lib = mainvar->curlib;
	ph_id->tag = tag | LIB_TAG_MISSING;
	ph_id->us = ID_FAKE_USERS(ph_id);
	ph_id->icon_id = 0;

	BLI_addtail(lb, ph_id);
	id_sort_by_name(lb, ph_id);

	return ph_id;
}

/* returns true if the item was found
 * but it may already have already been appended/linked */
static ID *link_named_part(
        Main *mainl, FileData *fd, const short idcode, const char *name,
        const bool use_placeholders, const bool force_indirect)
{
	BHead *bhead = find_bhead_from_code_name(fd, idcode, name);
	ID *id;

	BLI_assert(BKE_idcode_is_linkable(idcode) && BKE_idcode_is_valid(idcode));

	if (bhead) {
		id = is_yet_read(fd, mainl, bhead);
		if (id == NULL) {
			/* not read yet */
			read_libblock(fd, mainl, bhead, force_indirect ? LIB_TAG_TESTIND : LIB_TAG_TESTEXT, &id);

			if (id) {
				/* sort by name in list */
				ListBase *lb = which_libbase(mainl, idcode);
				id_sort_by_name(lb, id);
			}
		}
		else {
			/* already linked */
			if (G.debug)
				printf("append: already linked\n");
			oldnewmap_insert(fd->libmap, bhead->old, id, bhead->code);
			if (!force_indirect && (id->tag & LIB_TAG_INDIRECT)) {
				id->tag &= ~LIB_TAG_INDIRECT;
				id->tag |= LIB_TAG_EXTERN;
			}
		}
	}
	else if (use_placeholders) {
		/* XXX flag part is weak! */
		id = create_placeholder(mainl, idcode, name, force_indirect ? LIB_TAG_INDIRECT : LIB_TAG_EXTERN);
	}
	else {
		id = NULL;
	}
	
	/* if we found the id but the id is NULL, this is really bad */
	BLI_assert(!((bhead != NULL) && (id == NULL)));
	
	return id;
}

static SceneCollection *get_scene_collection_active_or_create(struct Scene *scene, struct SceneLayer *sl, const short flag)
{
	LayerCollection *lc = NULL;

	if (flag & FILE_ACTIVE_COLLECTION) {
		lc = BKE_layer_collection_get_active_ensure(scene, sl);
	}
	else {
		SceneCollection *sc = BKE_collection_add(scene, NULL, NULL);
		lc = BKE_collection_link(sl, sc);
	}

	return lc->scene_collection;
}

static void link_object_postprocess(ID *id, Scene *scene, SceneLayer *sl, const short flag)
{
	if (scene) {
		/* link to scene */
		Base *base;
		Object *ob;
		SceneCollection *sc;

		ob = (Object *)id;
		ob->mode = OB_MODE_OBJECT;

		sc =  get_scene_collection_active_or_create(scene, sl, flag);
		BKE_collection_object_add(scene, sc, ob);
		base = BKE_scene_layer_base_find(sl, ob);
		BKE_scene_object_base_flag_sync_from_base(base);

		if (flag & FILE_AUTOSELECT) {
			if (base->flag & BASE_SELECTABLED) {
				base->flag |= BASE_SELECTED;
				BKE_scene_base_flag_sync_from_base(base);
			}
			/* do NOT make base active here! screws up GUI stuff, if you want it do it on src/ level */
		}
	}
}

/**
 * Simple reader for copy/paste buffers.
 */
void BLO_library_link_copypaste(Main *mainl, BlendHandle *bh)
{
	FileData *fd = (FileData *)(bh);
	BHead *bhead;
	
	for (bhead = blo_firstbhead(fd); bhead; bhead = blo_nextbhead(fd, bhead)) {
		ID *id = NULL;

		if (bhead->code == ENDB)
			break;
		if (ELEM(bhead->code, ID_OB, ID_GR)) {
			read_libblock(fd, mainl, bhead, LIB_TAG_TESTIND, &id);
		}


		if (id) {
			/* sort by name in list */
			ListBase *lb = which_libbase(mainl, GS(id->name));
			id_sort_by_name(lb, id);

			if (bhead->code == ID_OB) {
				/* Instead of instancing Base's directly, postpone until after groups are loaded
				 * otherwise the base's flag is set incorrectly when groups are used */
				Object *ob = (Object *)id;
				ob->mode = OB_MODE_OBJECT;
				/* ensure give_base_to_objects runs on this object */
				BLI_assert(id->us == 0);
			}
		}
	}
}

static ID *link_named_part_ex(
        Main *mainl, FileData *fd, const short idcode, const char *name, const short flag,
        Scene *scene, SceneLayer *sl, const bool use_placeholders, const bool force_indirect)
{
	ID *id = link_named_part(mainl, fd, idcode, name, use_placeholders, force_indirect);

	if (id && (GS(id->name) == ID_OB)) {	/* loose object: give a base */
		link_object_postprocess(id, scene, sl, flag);
	}
	else if (id && (GS(id->name) == ID_GR)) {
		/* tag as needing to be instantiated */
		if (flag & FILE_GROUP_INSTANCE)
			id->tag |= LIB_TAG_DOIT;
	}

	return id;
}

/**
 * Link a named datablock from an external blend file.
 *
 * \param mainl The main database to link from (not the active one).
 * \param bh The blender file handle.
 * \param idcode The kind of datablock to link.
 * \param name The name of the datablock (without the 2 char ID prefix).
 * \return the linked ID when found.
 */
ID *BLO_library_link_named_part(Main *mainl, BlendHandle **bh, const short idcode, const char *name)
{
	FileData *fd = (FileData*)(*bh);
	return link_named_part(mainl, fd, idcode, name, false, false);
}

/**
 * Link a named datablock from an external blend file.
 * Optionally instantiate the object/group in the scene when the flags are set.
 *
 * \param mainl The main database to link from (not the active one).
 * \param bh The blender file handle.
 * \param idcode The kind of datablock to link.
 * \param name The name of the datablock (without the 2 char ID prefix).
 * \param flag Options for linking, used for instantiating.
 * \param scene The scene in which to instantiate objects/groups (if NULL, no instantiation is done).
 * \param v3d The active View3D (only to define active layers for instantiated objects & groups, can be NULL).
 * \param use_placeholders If true, generate a placeholder (empty ID) if not found in current lib file.
 * \param force_indirect If true, force loaded ID to be tagged as LIB_TAG_INDIRECT (used in reload context only).
 * \return the linked ID when found.
 */
ID *BLO_library_link_named_part_ex(
        Main *mainl, BlendHandle **bh,
        const short idcode, const char *name, const short flag,
        Scene *scene, SceneLayer *sl,
        const bool use_placeholders, const bool force_indirect)
{
	FileData *fd = (FileData*)(*bh);
	return link_named_part_ex(mainl, fd, idcode, name, flag, scene, sl, use_placeholders, force_indirect);
}

static void link_id_part(ReportList *reports, FileData *fd, Main *mainvar, ID *id, ID **r_id)
{
	BHead *bhead = NULL;
	const bool is_valid = BKE_idcode_is_linkable(GS(id->name)) || ((id->tag & LIB_TAG_EXTERN) == 0);

	if (fd) {
		bhead = find_bhead_from_idname(fd, id->name);
	}

	id->tag &= ~LIB_TAG_READ;

	if (!is_valid) {
		blo_reportf_wrap(
		        reports, RPT_ERROR,
		        TIP_("LIB: %s: '%s' is directly linked from '%s' (parent '%s'), but is a non-linkable data type"),
		        BKE_idcode_to_name(GS(id->name)),
		        id->name + 2,
		        mainvar->curlib->filepath,
		        library_parent_filepath(mainvar->curlib));
	}

	if (bhead) {
		id->tag |= LIB_TAG_NEED_EXPAND;
		// printf("read lib block %s\n", id->name);
		read_libblock(fd, mainvar, bhead, id->tag, r_id);
	}
	else {
		blo_reportf_wrap(
		        reports, RPT_WARNING,
		        TIP_("LIB: %s: '%s' missing from '%s', parent '%s'"),
		        BKE_idcode_to_name(GS(id->name)),
		        id->name + 2,
		        mainvar->curlib->filepath,
		        library_parent_filepath(mainvar->curlib));

		/* Generate a placeholder for this ID (simplified version of read_libblock actually...). */
		if (r_id) {
			*r_id = is_valid ? create_placeholder(mainvar, GS(id->name), id->name + 2, id->tag) : NULL;
		}
	}
}

/* common routine to append/link something from a library */

static Main *library_link_begin(Main *mainvar, FileData **fd, const char *filepath)
{
	Main *mainl;

	(*fd)->mainlist = MEM_callocN(sizeof(ListBase), "FileData.mainlist");
	
	/* clear for group instantiating tag */
	BKE_main_id_tag_listbase(&(mainvar->group), LIB_TAG_DOIT, false);

	/* make mains */
	blo_split_main((*fd)->mainlist, mainvar);
	
	/* which one do we need? */
	mainl = blo_find_main(*fd, filepath, G.main->name);
	
	/* needed for do_version */
	mainl->versionfile = (*fd)->fileversion;
	read_file_version(*fd, mainl);
#ifdef USE_GHASH_BHEAD
	read_file_bhead_idname_map_create(*fd);
#endif
	
	return mainl;
}

/**
 * Initialize the BlendHandle for linking library data.
 *
 * \param mainvar The current main database, e.g. G.main or CTX_data_main(C).
 * \param bh A blender file handle as returned by \a BLO_blendhandle_from_file or \a BLO_blendhandle_from_memory.
 * \param filepath Used for relative linking, copied to the \a lib->name.
 * \return the library Main, to be passed to \a BLO_library_append_named_part as \a mainl.
 */
Main *BLO_library_link_begin(Main *mainvar, BlendHandle **bh, const char *filepath)
{
	FileData *fd = (FileData*)(*bh);
	return library_link_begin(mainvar, &fd, filepath);
}

static void split_main_newid(Main *mainptr, Main *main_newid)
{
	/* We only copy the necessary subset of data in this temp main. */
	main_newid->versionfile = mainptr->versionfile;
	main_newid->subversionfile = mainptr->subversionfile;
	BLI_strncpy(main_newid->name, mainptr->name, sizeof(main_newid->name));
	main_newid->curlib = mainptr->curlib;

	ListBase *lbarray[MAX_LIBARRAY];
	ListBase *lbarray_newid[MAX_LIBARRAY];
	int i = set_listbasepointers(mainptr, lbarray);
	set_listbasepointers(main_newid, lbarray_newid);
	while (i--) {
		BLI_listbase_clear(lbarray_newid[i]);

		for (ID *id = lbarray[i]->first, *idnext; id; id = idnext) {
			idnext = id->next;

			if (id->tag & LIB_TAG_NEW) {
				BLI_remlink(lbarray[i], id);
				BLI_addtail(lbarray_newid[i], id);
			}
		}
	}
}

/* scene and v3d may be NULL. */
static void library_link_end(Main *mainl, FileData **fd, const short flag, Scene *scene, SceneLayer *sl)
{
	Main *mainvar;
	Library *curlib;

	/* expander now is callback function */
	BLO_main_expander(expand_doit_library);

	/* make main consistent */
	BLO_expand_main(*fd, mainl);

	/* do this when expand found other libs */
	read_libraries(*fd, (*fd)->mainlist);

	curlib = mainl->curlib;

	/* make the lib path relative if required */
	if (flag & FILE_RELPATH) {
		/* use the full path, this could have been read by other library even */
		BLI_strncpy(curlib->name, curlib->filepath, sizeof(curlib->name));

		/* uses current .blend file as reference */
		BLI_path_rel(curlib->name, G.main->name);
	}

	blo_join_main((*fd)->mainlist);
	mainvar = (*fd)->mainlist->first;
	mainl = NULL; /* blo_join_main free's mainl, cant use anymore */

	lib_link_all(*fd, mainvar);

	/* Yep, second splitting... but this is a very cheap operation, so no big deal. */
	blo_split_main((*fd)->mainlist, mainvar);
	Main main_newid = {0};
	for (mainvar = ((Main *)(*fd)->mainlist->first)->next; mainvar; mainvar = mainvar->next) {
		BLI_assert(mainvar->versionfile != 0);
		/* We need to split out IDs already existing, or they will go again through do_versions - bad, very bad! */
		split_main_newid(mainvar, &main_newid);

		do_versions_after_linking(&main_newid);

		add_main_to_main(mainvar, &main_newid);
	}
	blo_join_main((*fd)->mainlist);
	mainvar = (*fd)->mainlist->first;
	MEM_freeN((*fd)->mainlist);

	BKE_main_id_tag_all(mainvar, LIB_TAG_NEW, false);

	lib_verify_nodetree(mainvar, false);
	fix_relpaths_library(G.main->name, mainvar); /* make all relative paths, relative to the open blend file */

	/* Give a base to loose objects. If group append, do it for objects too.
	 * Only directly linked objects & groups are instantiated by `BLO_library_link_named_part_ex()` & co,
	 * here we handle indirect ones and other possible edge-cases. */
	if (scene) {
		give_base_to_objects(mainvar, scene, sl, curlib, flag);

		if (flag & FILE_GROUP_INSTANCE) {
			give_base_to_groups(mainvar, scene, sl, curlib, flag);
		}
	}
	else {
		/* printf("library_append_end, scene is NULL (objects wont get bases)\n"); */
	}

	/* clear group instantiating tag */
	BKE_main_id_tag_listbase(&(mainvar->group), LIB_TAG_DOIT, false);

	/* patch to prevent switch_endian happens twice */
	if ((*fd)->flags & FD_FLAGS_SWITCH_ENDIAN) {
		blo_freefiledata(*fd);
		*fd = NULL;
	}
}

/**
 * Finalize linking from a given .blend file (library).
 * Optionally instance the indirect object/group in the scene when the flags are set.
 * \note Do not use \a bh after calling this function, it may frees it.
 *
 * \param mainl The main database to link from (not the active one).
 * \param bh The blender file handle (WARNING! may be freed by this function!).
 * \param flag Options for linking, used for instantiating.
 * \param scene The scene in which to instantiate objects/groups (if NULL, no instantiation is done).
 * \param sl The scene layer in which to instantiate objects/groups (if NULL, no instantiation is done).
 */
void BLO_library_link_end(Main *mainl, BlendHandle **bh, short flag, Scene *scene, SceneLayer *sl)
{
	FileData *fd = (FileData*)(*bh);
	library_link_end(mainl, &fd, flag, scene, sl);
	*bh = (BlendHandle*)fd;
}

void *BLO_library_read_struct(FileData *fd, BHead *bh, const char *blockname)
{
	return read_struct(fd, bh, blockname);
}

/* ************* READ LIBRARY ************** */

static int mainvar_id_tag_any_check(Main *mainvar, const short tag)
{
	ListBase *lbarray[MAX_LIBARRAY];
	int a;
	
	a = set_listbasepointers(mainvar, lbarray);
	while (a--) {
		ID *id;
		
		for (id = lbarray[a]->first; id; id = id->next) {
			if (id->tag & tag) {
				return true;
			}
		}
	}
	return false;
}

static void read_libraries(FileData *basefd, ListBase *mainlist)
{
	Main *mainl = mainlist->first;
	Main *mainptr;
	ListBase *lbarray[MAX_LIBARRAY];
	int a;
	bool do_it = true;
	
	/* expander now is callback function */
	BLO_main_expander(expand_doit_library);
	
	while (do_it) {
		do_it = false;
		
		/* test 1: read libdata */
		mainptr= mainl->next;
		while (mainptr) {
			if (mainvar_id_tag_any_check(mainptr, LIB_TAG_READ)) {
				// printf("found LIB_TAG_READ %s\n", mainptr->curlib->name);

				FileData *fd = mainptr->curlib->filedata;
				
				if (fd == NULL) {
					
					/* printf and reports for now... its important users know this */
					
					/* if packed file... */
					if (mainptr->curlib->packedfile) {
						PackedFile *pf = mainptr->curlib->packedfile;
						
						blo_reportf_wrap(
						        basefd->reports, RPT_INFO, TIP_("Read packed library:  '%s', parent '%s'"),
						        mainptr->curlib->name,
						        library_parent_filepath(mainptr->curlib));
						fd = blo_openblendermemory(pf->data, pf->size, basefd->reports);
						
						
						/* needed for library_append and read_libraries */
						BLI_strncpy(fd->relabase, mainptr->curlib->filepath, sizeof(fd->relabase));
					}
					else {
						blo_reportf_wrap(
						        basefd->reports, RPT_INFO, TIP_("Read library:  '%s', '%s', parent '%s'"),
						        mainptr->curlib->filepath,
						        mainptr->curlib->name,
						        library_parent_filepath(mainptr->curlib));
						fd = blo_openblenderfile(mainptr->curlib->filepath, basefd->reports);
					}
					/* allow typing in a new lib path */
					if (G.debug_value == -666) {
						while (fd == NULL) {
							char newlib_path[FILE_MAX] = {0};
							printf("Missing library...'\n");
							printf("	current file: %s\n", G.main->name);
							printf("	absolute lib: %s\n", mainptr->curlib->filepath);
							printf("	relative lib: %s\n", mainptr->curlib->name);
							printf("  enter a new path:\n");
							
							if (scanf("%1023s", newlib_path) > 0) {  /* Warning, keep length in sync with FILE_MAX! */
								BLI_strncpy(mainptr->curlib->name, newlib_path, sizeof(mainptr->curlib->name));
								BLI_strncpy(mainptr->curlib->filepath, newlib_path, sizeof(mainptr->curlib->filepath));
								BLI_cleanup_path(G.main->name, mainptr->curlib->filepath);
								
								fd = blo_openblenderfile(mainptr->curlib->filepath, basefd->reports);

								if (fd) {
									fd->mainlist = mainlist;
									printf("found: '%s', party on macuno!\n", mainptr->curlib->filepath);
								}
							}
						}
					}
					
					if (fd) {
						/* share the mainlist, so all libraries are added immediately in a
						 * single list. it used to be that all FileData's had their own list,
						 * but with indirectly linking this meant we didn't catch duplicate
						 * libraries properly */
						fd->mainlist = mainlist;

						fd->reports = basefd->reports;
						
						if (fd->libmap)
							oldnewmap_free(fd->libmap);
						
						fd->libmap = oldnewmap_new();
						
						mainptr->curlib->filedata = fd;
						mainptr->versionfile=  fd->fileversion;
						
						/* subversion */
						read_file_version(fd, mainptr);
#ifdef USE_GHASH_BHEAD
						read_file_bhead_idname_map_create(fd);
#endif

					}
					else {
						mainptr->curlib->filedata = NULL;
						mainptr->curlib->id.tag |= LIB_TAG_MISSING;
						/* Set lib version to current main one... Makes assert later happy. */
						mainptr->versionfile = mainptr->curlib->versionfile = mainl->versionfile;
						mainptr->subversionfile = mainptr->curlib->subversionfile = mainl->subversionfile;
					}
					
					if (fd == NULL) {
						blo_reportf_wrap(basefd->reports, RPT_WARNING, TIP_("Cannot find lib '%s'"),
						                 mainptr->curlib->filepath);
					}
				}
				if (fd) {
					do_it = true;
				}
				a = set_listbasepointers(mainptr, lbarray);
				while (a--) {
					ID *id = lbarray[a]->first;

					while (id) {
						ID *idn = id->next;
						if (id->tag & LIB_TAG_READ) {
							ID *realid = NULL;
							BLI_remlink(lbarray[a], id);

							link_id_part(basefd->reports, fd, mainptr, id, &realid);

							/* realid shall never be NULL - unless some source file/lib is broken
							 * (known case: some directly linked shapekey from a missing lib...). */
							/* BLI_assert(realid != NULL); */

							change_idid_adr(mainlist, basefd, id, realid);

							MEM_freeN(id);
						}
						id = idn;
					}
				}
				BLO_expand_main(fd, mainptr);
			}
			
			mainptr = mainptr->next;
		}
	}
	
	/* test if there are unread libblocks */
	/* XXX This code block is kept for 2.77, until we are sure it never gets reached anymore. Can be removed later. */
	for (mainptr = mainl->next; mainptr; mainptr = mainptr->next) {
		a = set_listbasepointers(mainptr, lbarray);
		while (a--) {
			ID *id, *idn = NULL;
			
			for (id = lbarray[a]->first; id; id = idn) {
				idn = id->next;
				if (id->tag & LIB_TAG_READ) {
					BLI_assert(0);
					BLI_remlink(lbarray[a], id);
					blo_reportf_wrap(
					        basefd->reports, RPT_ERROR,
					        TIP_("LIB: %s: '%s' unread lib block missing from '%s', parent '%s' - "
					             "Please file a bug report if you see this message"),
					        BKE_idcode_to_name(GS(id->name)),
					        id->name + 2,
					        mainptr->curlib->filepath,
					        library_parent_filepath(mainptr->curlib));
					change_idid_adr(mainlist, basefd, id, NULL);
					
					MEM_freeN(id);
				}
			}
		}
	}
	
	/* do versions, link, and free */
	Main main_newid = {0};
	for (mainptr = mainl->next; mainptr; mainptr = mainptr->next) {
		/* some mains still have to be read, then versionfile is still zero! */
		if (mainptr->versionfile) {
			/* We need to split out IDs already existing, or they will go again through do_versions - bad, very bad! */
			split_main_newid(mainptr, &main_newid);

			if (mainptr->curlib->filedata) // can be zero... with shift+f1 append
				do_versions(mainptr->curlib->filedata, mainptr->curlib, &main_newid);
			else
				do_versions(basefd, NULL, &main_newid);

			add_main_to_main(mainptr, &main_newid);
		}
		
		if (mainptr->curlib->filedata)
			lib_link_all(mainptr->curlib->filedata, mainptr);
		
		if (mainptr->curlib->filedata) blo_freefiledata(mainptr->curlib->filedata);
		mainptr->curlib->filedata = NULL;
	}
}


/* reading runtime */

BlendFileData *blo_read_blendafterruntime(int file, const char *name, int actualsize, ReportList *reports)
{
	BlendFileData *bfd = NULL;
	FileData *fd = filedata_new();
	fd->filedes = file;
	fd->buffersize = actualsize;
	fd->read = fd_read_from_file;
	
	/* needed for library_append and read_libraries */
	BLI_strncpy(fd->relabase, name, sizeof(fd->relabase));
	
	fd = blo_decode_and_check(fd, reports);
	if (!fd)
		return NULL;
	
	fd->reports = reports;
	bfd = blo_read_file_internal(fd, "");
	blo_freefiledata(fd);
	
	return bfd;
}<|MERGE_RESOLUTION|>--- conflicted
+++ resolved
@@ -5864,7 +5864,6 @@
 			
 			sce->toolsettings->particle.shape_object = newlibadr(fd, sce->id.lib, sce->toolsettings->particle.shape_object);
 			
-<<<<<<< HEAD
 			{
 				HairEditSettings *hair_edit = &sce->toolsettings->hair_edit;
 				if (hair_edit->brush)
@@ -5873,10 +5872,7 @@
 					hair_edit->shape_object = newlibadr(fd, sce->id.lib, hair_edit->shape_object);
 			}
 			
-			for (BaseLegacy *base_legacy_next, *base_legacy = sce->base.first; base_legacy; base_legacy = base_legacy_next) {
-=======
 			for (Base *base_legacy_next, *base_legacy = sce->base.first; base_legacy; base_legacy = base_legacy_next) {
->>>>>>> ffe76ae9
 				base_legacy_next = base_legacy->next;
 				
 				base_legacy->object = newlibadr_us(fd, sce->id.lib, base_legacy->object);
@@ -6187,20 +6183,7 @@
 		sce->toolsettings->particle.scene_layer = NULL;
 		sce->toolsettings->particle.object = NULL;
 		sce->toolsettings->gp_sculpt.paintcursor = NULL;
-<<<<<<< HEAD
 		sce->toolsettings->hair_edit.paint_cursor = NULL;
-		
-		/* in rare cases this is needed, see [#33806] */
-		if (sce->toolsettings->vpaint) {
-			sce->toolsettings->vpaint->vpaint_prev = NULL;
-			sce->toolsettings->vpaint->tot = 0;
-		}
-		if (sce->toolsettings->wpaint) {
-			sce->toolsettings->wpaint->wpaint_prev = NULL;
-			sce->toolsettings->wpaint->tot = 0;
-		}
-=======
->>>>>>> ffe76ae9
 		
 		/* relink grease pencil drawing brushes */
 		link_list(fd, &sce->toolsettings->gp_brushes);

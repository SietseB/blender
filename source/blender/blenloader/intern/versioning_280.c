/*
 * ***** BEGIN GPL LICENSE BLOCK *****
 *
 * This program is free software; you can redistribute it and/or
 * modify it under the terms of the GNU General Public License
 * as published by the Free Software Foundation; either version 2
 * of the License, or (at your option) any later version.
 *
 * This program is distributed in the hope that it will be useful,
 * but WITHOUT ANY WARRANTY; without even the implied warranty of
 * MERCHANTABILITY or FITNESS FOR A PARTICULAR PURPOSE.  See the
 * GNU General Public License for more details.
 *
 * You should have received a copy of the GNU General Public License
 * along with this program; if not, write to the Free Software Foundation,
 * Inc., 51 Franklin Street, Fifth Floor, Boston, MA 02110-1301, USA.
 *
 * Contributor(s): Dalai Felinto
 *
 * ***** END GPL LICENSE BLOCK *****
 *
 */

/** \file blender/blenloader/intern/versioning_280.c
 *  \ingroup blenloader
 */

/* allow readfile to use deprecated functionality */
#define DNA_DEPRECATED_ALLOW

#include <string.h>

#include "DNA_object_types.h"
#include "DNA_camera_types.h"
#include "DNA_gpu_types.h"
#include "DNA_lamp_types.h"
#include "DNA_layer_types.h"
#include "DNA_material_types.h"
#include "DNA_mesh_types.h"
#include "DNA_scene_types.h"
#include "DNA_screen_types.h"
#include "DNA_view3d_types.h"
#include "DNA_genfile.h"
#include "DNA_gpencil_types.h"
#include "DNA_workspace_types.h"

#include "BKE_collection.h"
#include "BKE_customdata.h"
#include "BKE_idprop.h"
#include "BKE_layer.h"
#include "BKE_main.h"
#include "BKE_mesh.h"
#include "BKE_node.h"
#include "BKE_report.h"
#include "BKE_scene.h"
#include "BKE_workspace.h"
#include "BKE_gpencil.h"
#include "BKE_paint.h"
#include "BKE_object.h"

#include "BLI_listbase.h"
#include "BLI_math.h"
#include "BLI_mempool.h"
#include "BLI_string.h"
#include "BLI_utildefines.h"

#include "BLO_readfile.h"
#include "readfile.h"

#include "MEM_guardedalloc.h"


static bScreen *screen_parent_find(const bScreen *screen)
{
	/* can avoid lookup if screen state isn't maximized/full (parent and child store the same state) */
	if (ELEM(screen->state, SCREENMAXIMIZED, SCREENFULL)) {
		for (const ScrArea *sa = screen->areabase.first; sa; sa = sa->next) {
			if (sa->full && sa->full != screen) {
				BLI_assert(sa->full->state == screen->state);
				return sa->full;
			}
		}
	}

	return NULL;
}

static void do_version_workspaces_create_from_screens(Main *bmain)
{
	for (bScreen *screen = bmain->screen.first; screen; screen = screen->id.next) {
		const bScreen *screen_parent = screen_parent_find(screen);
		WorkSpace *workspace;
		SceneLayer *layer = BKE_scene_layer_from_scene_get(screen->scene);
		ListBase *transform_orientations;

		if (screen_parent) {
			/* fullscreen with "Back to Previous" option, don't create
			 * a new workspace, add layout workspace containing parent */
			workspace = BLI_findstring(
			        &bmain->workspaces, screen_parent->id.name + 2, offsetof(ID, name) + 2);
		}
		else {
			workspace = BKE_workspace_add(bmain, screen->id.name + 2);
		}
		BKE_workspace_layout_add(workspace, screen, screen->id.name + 2);
		BKE_workspace_render_layer_set(workspace, layer);

#ifdef WITH_CLAY_ENGINE
		BLI_strncpy(workspace->view_render.engine_id, RE_engine_id_BLENDER_CLAY,
		            sizeof(workspace->view_render.engine_id));
#else
		BLI_strncpy(workspace->view_render.engine_id, RE_engine_id_BLENDER_EEVEE,
		            sizeof(workspace->view_render.engine_id));
#endif

		transform_orientations = BKE_workspace_transform_orientations_get(workspace);
		BLI_duplicatelist(transform_orientations, &screen->scene->transform_spaces);
	}
}

/**
 * \brief After lib-link versioning for new workspace design.
 *
 *  *  Adds a workspace for (almost) each screen of the old file
 *     and adds the needed workspace-layout to wrap the screen.
 *  *  Active screen isn't stored directly in window anymore, but in the active workspace.
 *  *  Active scene isn't stored in screen anymore, but in window.
 *  *  Create workspace instance hook for each window.
 *
 * \note Some of the created workspaces might be deleted again in case of reading the default startup.blend.
 */
static void do_version_workspaces_after_lib_link(Main *bmain)
{
	BLI_assert(BLI_listbase_is_empty(&bmain->workspaces));

	do_version_workspaces_create_from_screens(bmain);

	for (wmWindowManager *wm = bmain->wm.first; wm; wm = wm->id.next) {
		for (wmWindow *win = wm->windows.first; win; win = win->next) {
			bScreen *screen_parent = screen_parent_find(win->screen);
			bScreen *screen = screen_parent ? screen_parent : win->screen;
			WorkSpace *workspace = BLI_findstring(&bmain->workspaces, screen->id.name + 2, offsetof(ID, name) + 2);
			ListBase *layouts = BKE_workspace_layouts_get(workspace);

			win->workspace_hook = BKE_workspace_instance_hook_create(bmain);

			BKE_workspace_active_set(win->workspace_hook, workspace);
			BKE_workspace_active_layout_set(win->workspace_hook, layouts->first);

			win->scene = screen->scene;
			/* Deprecated from now on! */
			win->screen = NULL;
		}
	}

	for (bScreen *screen = bmain->screen.first; screen; screen = screen->id.next) {
		/* Deprecated from now on! */
		BLI_freelistN(&screen->scene->transform_spaces);
		screen->scene = NULL;
	}
}

void do_versions_after_linking_280(Main *main)
{
	if (!MAIN_VERSION_ATLEAST(main, 280, 0)) {
		for (Scene *scene = main->scene.first; scene; scene = scene->id.next) {
			/* since we don't have access to FileData we check the (always valid) first render layer instead */
			if (scene->render_layers.first == NULL) {
				SceneCollection *sc_master = BKE_collection_master(scene);
				BLI_strncpy(sc_master->name, "Master Collection", sizeof(sc_master->name));

				SceneCollection *collections[20] = {NULL};
				bool is_visible[20];

				int lay_used = 0;
				for (int i = 0; i < 20; i++) {
					char name[MAX_NAME];

					BLI_snprintf(name, sizeof(collections[i]->name), "Collection %d", i + 1);
					collections[i] = BKE_collection_add(scene, sc_master, name);

					is_visible[i] = (scene->lay & (1 << i));
				}

				for (Base *base = scene->base.first; base; base = base->next) {
					lay_used |= base->lay & ((1 << 20) - 1); /* ignore localview */

					for (int i = 0; i < 20; i++) {
						if ((base->lay & (1 << i)) != 0) {
							BKE_collection_object_add(scene, collections[i], base->object);
						}
					}

					if (base->flag & SELECT) {
						base->object->flag |= SELECT;
					}
					else {
						base->object->flag &= ~SELECT;
					}
				}

				scene->active_layer = 0;

				if (!BKE_scene_uses_blender_game(scene)) {
					for (SceneRenderLayer *srl = scene->r.layers.first; srl; srl = srl->next) {

						SceneLayer *sl = BKE_scene_layer_add(scene, srl->name);

						if (srl->mat_override) {
							BKE_collection_override_datablock_add((LayerCollection *)sl->layer_collections.first, "material", (ID *)srl->mat_override);
						}

						if (srl->light_override && BKE_scene_uses_blender_internal(scene)) {
							/* not sure how we handle this, pending until we design the override system */
							TODO_LAYER_OVERRIDE;
						}

						if (srl->lay != scene->lay) {
							/* unlink master collection  */
							BKE_collection_unlink(sl, sl->layer_collections.first);

							/* add new collection bases */
							for (int i = 0; i < 20; i++) {
								if ((srl->lay & (1 << i)) != 0) {
									BKE_collection_link(sl, collections[i]);
								}
							}
						}

						/* for convenience set the same active object in all the layers */
						if (scene->basact) {
							sl->basact = BKE_scene_layer_base_find(sl, scene->basact->object);
						}

						for (Base *base = sl->object_bases.first; base; base = base->next) {
							if ((base->flag & BASE_SELECTABLED) && (base->object->flag & SELECT)) {
								base->flag |= BASE_SELECTED;
							}
						}

						/* TODO: passes, samples, mask_layesr, exclude, ... */
					}

					if (BLI_findlink(&scene->render_layers, scene->r.actlay)) {
						scene->active_layer = scene->r.actlay;
					}
				}

				SceneLayer *sl = BKE_scene_layer_add(scene, "Viewport");

				/* In this particular case we can safely assume the data struct */
				LayerCollection *lc = ((LayerCollection *)sl->layer_collections.first)->layer_collections.first;
				for (int i = 0; i < 20; i++) {
					if (!is_visible[i]) {
						lc->flag &= ~COLLECTION_VISIBLE;
					}
					lc = lc->next;
				}

				/* convert active base */
				if (scene->basact) {
					sl->basact = BKE_scene_layer_base_find(sl, scene->basact->object);
				}

				/* convert selected bases */
				for (Base *base = scene->base.first; base; base = base->next) {
					if ((base->flag & BASE_SELECTABLED) && (base->object->flag & SELECT)) {
						base->flag |= BASE_SELECTED;
					}

					/* keep lay around for forward compatibility (open those files in 2.79) */
					base->lay = base->object->lay;
				}

				/* TODO: copy scene render data to layer */

				/* Cleanup */
				for (int i = 0; i < 20; i++) {
					if ((lay_used & (1 << i)) == 0) {
						BKE_collection_remove(scene, collections[i]);
					}
				}

				/* Fallback name if only one layer was found in the original file */
				if (BLI_listbase_count_ex(&sc_master->scene_collections, 2) == 1) {
					BKE_collection_rename(scene, sc_master->scene_collections.first, "Default Collection");
				}

				/* remove bases once and for all */
				for (Base *base = scene->base.first; base; base = base->next) {
					id_us_min(&base->object->id);
				}
				BLI_freelistN(&scene->base);
				scene->basact = NULL;
			}
		}
	}

	if (!MAIN_VERSION_ATLEAST(main, 280, 0)) {
		for (bScreen *screen = main->screen.first; screen; screen = screen->id.next) {
			/* same render-layer as do_version_workspaces_after_lib_link will activate,
			 * so same layer as BKE_scene_layer_from_workspace_get would return */
			SceneLayer *layer = screen->scene->render_layers.first;

			for (ScrArea *sa = screen->areabase.first; sa; sa = sa->next) {
				for (SpaceLink *sl = sa->spacedata.first; sl; sl = sl->next) {
					if (sl->spacetype == SPACE_OUTLINER) {
						SpaceOops *soutliner = (SpaceOops *)sl;

						soutliner->outlinevis = SO_ACT_LAYER;

						if (BLI_listbase_count_ex(&layer->layer_collections, 2) == 1) {
							if (soutliner->treestore == NULL) {
								soutliner->treestore = BLI_mempool_create(
								        sizeof(TreeStoreElem), 1, 512, BLI_MEMPOOL_ALLOW_ITER);
							}

							/* Create a tree store element for the collection. This is normally
							 * done in check_persistent (outliner_tree.c), but we need to access
							 * it here :/ (expand element if it's the only one) */
							TreeStoreElem *tselem = BLI_mempool_calloc(soutliner->treestore);
							tselem->type = TSE_LAYER_COLLECTION;
							tselem->id = layer->layer_collections.first;
							tselem->nr = tselem->used = 0;
							tselem->flag &= ~TSE_CLOSED;
						}
					}
				}
			}
		}
	}

	/* New workspace design */
	if (!MAIN_VERSION_ATLEAST(main, 280, 1)) {
		do_version_workspaces_after_lib_link(main);
	}
}

static void do_version_layer_collections_idproperties(ListBase *lb)
{
	IDPropertyTemplate val = {0};
	for (LayerCollection *lc = lb->first; lc; lc = lc->next) {
		lc->properties = IDP_New(IDP_GROUP, &val, ROOT_PROP);
		BKE_layer_collection_engine_settings_create(lc->properties);

		/* No overrides at first */
		for (IDProperty *prop = lc->properties->data.group.first; prop; prop = prop->next) {
			while (prop->data.group.first) {
				IDP_FreeFromGroup(prop, prop->data.group.first);
			}
		}

		/* Do it recursively */
		do_version_layer_collections_idproperties(&lc->layer_collections);
	}
}

void blo_do_versions_280(FileData *fd, Library *UNUSED(lib), Main *main)
{

	if (!MAIN_VERSION_ATLEAST(main, 280, 0)) {
		for (Scene *scene = main->scene.first; scene; scene = scene->id.next) {
			if (STREQ(scene->r.engine, RE_engine_id_BLENDER_RENDER)) {
#ifdef WITH_CLAY_ENGINE
				BLI_strncpy(scene->r.engine, RE_engine_id_BLENDER_CLAY, sizeof(scene->r.engine));
#else
				BLI_strncpy(scene->r.engine, RE_engine_id_BLENDER_EEVEE, sizeof(scene->r.engine));
#endif
			}
		}

		if (!DNA_struct_elem_find(fd->filesdna, "Scene", "ListBase", "render_layers")) {
			for (Scene *scene = main->scene.first; scene; scene = scene->id.next) {
				/* Master Collection */
				scene->collection = MEM_callocN(sizeof(SceneCollection), "Master Collection");
				BLI_strncpy(scene->collection->name, "Master Collection", sizeof(scene->collection->name));
			}
		}

		if (DNA_struct_elem_find(fd->filesdna, "LayerCollection", "ListBase", "engine_settings") &&
		    !DNA_struct_elem_find(fd->filesdna, "LayerCollection", "IDProperty", "properties"))
		{
			for (Scene *scene = main->scene.first; scene; scene = scene->id.next) {
				for (SceneLayer *sl = scene->render_layers.first; sl; sl = sl->next) {
					do_version_layer_collections_idproperties(&sl->layer_collections);
				}
			}
		}
	}

	if (!MAIN_VERSION_ATLEAST(main, 280, 1)) {
		if (!DNA_struct_elem_find(fd->filesdna, "Lamp", "float", "bleedexp")) {
			for (Lamp *la = main->lamp.first; la; la = la->id.next) {
				la->bleedexp = 120.0f;
			}
		}

		if (!DNA_struct_elem_find(fd->filesdna, "GPUDOFSettings", "float", "ratio")) {
			for (Camera *ca = main->camera.first; ca; ca = ca->id.next) {
				ca->gpu_dof.ratio = 1.0f;
			}
		}

		if (!DNA_struct_elem_find(fd->filesdna, "SceneLayer", "IDProperty", "*properties")) {
			for (Scene *scene = main->scene.first; scene; scene = scene->id.next) {
				for (SceneLayer *sl = scene->render_layers.first; sl; sl = sl->next) {
					IDPropertyTemplate val = {0};
					sl->properties = IDP_New(IDP_GROUP, &val, ROOT_PROP);
					BKE_scene_layer_engine_settings_create(sl->properties);
				}
			}
		}

		/* MTexPoly now removed. */
		if (DNA_struct_find(fd->filesdna, "MTexPoly")) {
			const int cd_mtexpoly = 15;  /* CD_MTEXPOLY, deprecated */
			for (Mesh *me = main->mesh.first; me; me = me->id.next) {
				/* If we have UV's, so this file will have MTexPoly layers too! */
				if (me->mloopuv != NULL) {
					CustomData_update_typemap(&me->pdata);
					CustomData_free_layers(&me->pdata, cd_mtexpoly, me->totpoly);
					BKE_mesh_update_customdata_pointers(me, false);
				}
			}
		}
	}

	{
		if (!DNA_struct_elem_find(fd->filesdna, "View3D", "short", "custom_orientation_index")) {
			for (bScreen *screen = main->screen.first; screen; screen = screen->id.next) {
				for (ScrArea *area = screen->areabase.first; area; area = area->next) {
					for (SpaceLink *sl = area->spacedata.first; sl; sl = sl->next) {
						if (sl->spacetype == SPACE_VIEW3D) {
							View3D *v3d = (View3D *)sl;
							if (v3d->twmode >= V3D_MANIP_CUSTOM) {
								v3d->custom_orientation_index = v3d->twmode - V3D_MANIP_CUSTOM;
								v3d->twmode = V3D_MANIP_CUSTOM;
							}
							else {
								v3d->custom_orientation_index = -1;
							}
						}
					}
				}
			}
		}

<<<<<<< HEAD
	if (!MAIN_VERSION_ATLEAST(main, 280, 2)) {
		/* Convert grease pencil datablock to GP object */
		for (Scene *scene = main->scene.first; scene; scene = scene->id.next) {
			if (scene->gpd) {
				Object *ob;
				SceneLayer *sl = scene->render_layers.first;

				ob = BKE_object_add(main, scene, sl, OB_GPENCIL, "GP_Scene");
				zero_v3(ob->loc);
				ob->gpd = scene->gpd;
				scene->gpd = NULL;

				/* set cache as dirty */
				BKE_gpencil_batch_cache_dirty(ob->gpd);
			}
			/* set default mode as object */
			scene->toolsettings->gpencil_src = GP_TOOL_SOURCE_OBJECT;
		}

		/* Convert grease pencil palettes to blender palettes */
		if (!DNA_struct_elem_find(fd->filesdna, "bGPDstroke", "Palette", "*palette")) {
			for (bGPdata *gpd = main->gpencil.first; gpd; gpd = gpd->id.next) {
				/* first create all palettes and colors */
				Palette *first = NULL;
				for (bGPDpalette *oldpalette = gpd->palettes.first; oldpalette; oldpalette = oldpalette->next) {
					/* create palette */
					bGPDpaletteref *palslot = BKE_gpencil_paletteslot_addnew(main, gpd, oldpalette->info);
					Palette *newpalette = palslot->palette;

					/* save first to use later */
					if (first == NULL) {
						first = newpalette;
					}

					for (bGPDpalettecolor *oldcolor = oldpalette->colors.first; oldcolor; oldcolor = oldcolor->next) {
						PaletteColor *newcolor = BKE_palette_color_add_name(newpalette, oldcolor->info);
						/* set color attributes */
						copy_v4_v4(newcolor->rgb, oldcolor->color);
						copy_v4_v4(newcolor->fill, oldcolor->fill);
						newcolor->flag = oldcolor->flag;
					}
					/* set first color active by default */
					if (!BLI_listbase_is_empty(&newpalette->colors)) {
						newpalette->active_color = 0;
					}
				}
				/* second, assign the palette and the color (always to first palette) */
				for (bGPDlayer *gpl = gpd->layers.first; gpl; gpl = gpl->next) {
					for (bGPDframe *gpf = gpl->frames.first; gpf; gpf = gpf->next) {
						for (bGPDstroke *gps = gpf->strokes.first; gps; gps = gps->next) {
							Palette *palette = first;
							PaletteColor *palcolor = BKE_palette_color_getbyname(first, gps->colorname);

							gps->palette = palette;
							gps->palcolor = palcolor;
						}
					}
				}
				gpd->id.tag &= ~LIB_TAG_NEED_LINK;
			}
		}

		/* Grease pencil sculpt and paint cursors */
		if (!DNA_struct_elem_find(fd->filesdna, "GP_BrushEdit_Settings", "int", "weighttype")) {
			for (Scene *scene = main->scene.first; scene; scene = scene->id.next) {
				/* sculpt brushes */
				GP_BrushEdit_Settings *gset = &scene->toolsettings->gp_sculpt;
				if (gset) {
					gset->alpha = 1.0f;
					gset->weighttype = GP_EDITBRUSH_TYPE_WEIGHT;
				}
			}
		}

		if (!DNA_struct_elem_find(fd->filesdna, "bGPDbrush", "float", "curcolor[3]")) {
			float curcolor[3], curcolor_add[3], curcolor_sub[3];
			ARRAY_SET_ITEMS(curcolor, 1.0f, 1.0f, 1.0f);
			ARRAY_SET_ITEMS(curcolor_add, 1.0f, 0.6f, 0.6f);
			ARRAY_SET_ITEMS(curcolor_sub, 0.6f, 0.6f, 1.0f);
			GP_EditBrush_Data *gp_brush;

			for (Scene *scene = main->scene.first; scene; scene = scene->id.next) {
				/* drawing brushes */
				ToolSettings *ts = scene->toolsettings;
				for (bGPDbrush *brush = ts->gp_brushes.first; brush; brush = brush->next) {
					brush->flag |= GP_BRUSH_ENABLE_CURSOR;
					copy_v3_v3(brush->curcolor, curcolor);
				}
				/* sculpt brushes */
				GP_BrushEdit_Settings *gset = &ts->gp_sculpt;
				for (int i = 0; i < TOT_GP_EDITBRUSH_TYPES; ++i) {
					gp_brush = &gset->brush[i];
					gp_brush->flag |= GP_EDITBRUSH_FLAG_ENABLE_CURSOR;
					copy_v3_v3(gp_brush->curcolor_add, curcolor_add);
					copy_v3_v3(gp_brush->curcolor_sub, curcolor_sub);
				}
			}
		}

		/* Init grease pencil vertex groups */
		if (!DNA_struct_elem_find(fd->filesdna, "bGPDweight", "int", "index")) {
			for (bGPdata *gpd = main->gpencil.first; gpd; gpd = gpd->id.next) {
				for (bGPDlayer *gpl = gpd->layers.first; gpl; gpl = gpl->next) {
					for (bGPDframe *gpf = gpl->frames.first; gpf; gpf = gpf->next) {
						for (bGPDstroke *gps = gpf->strokes.first; gps; gps = gps->next) {
							for (int i = 0; i < gps->totpoints; ++i) {
								bGPDspoint *pt = &gps->points[i];
								pt->totweight = 0;
								pt->weights = NULL;
							}
						}
					}
				}
			}
		}

		/* Init grease pencil edit line color */
		if (!DNA_struct_elem_find(fd->filesdna, "bGPdata", "float", "line_color[4]")) {
			for (bGPdata *gpd = main->gpencil.first; gpd; gpd = gpd->id.next) {
				ARRAY_SET_ITEMS(gpd->line_color, 0.6f, 0.6f, 0.6f, 0.3f);
			}
		}

		/* Init grease pencil pixel size factor */
		if (!DNA_struct_elem_find(fd->filesdna, "bGPDdata", "int", "pixfactor")) {
			for (bGPdata *gpd = main->gpencil.first; gpd; gpd = gpd->id.next) {
				gpd->pixfactor = GP_DEFAULT_PIX_FACTOR;
			}
		}

	}

	{
=======
>>>>>>> 7ea7fd45
		if (!DNA_struct_elem_find(fd->filesdna, "Lamp", "float", "cascade_max_dist")) {
			for (Lamp *la = main->lamp.first; la; la = la->id.next) {
				la->cascade_max_dist = 1000.0f;
				la->cascade_count = 4;
				la->cascade_exponent = 0.8f;
				la->cascade_fade = 0.1f;
			}
		}

		if (!DNA_struct_elem_find(fd->filesdna, "Lamp", "float", "contact_dist")) {
			for (Lamp *la = main->lamp.first; la; la = la->id.next) {
				la->contact_dist = 1.0f;
				la->contact_bias = 0.03f;
				la->contact_spread = 0.2f;
				la->contact_thickness = 0.5f;
			}
		}
	}

	{
		typedef enum eNTreeDoVersionErrors {
			NTREE_DOVERSION_NO_ERROR = 0,
			NTREE_DOVERSION_NEED_OUTPUT = (1 << 0),
			NTREE_DOVERSION_TRANSPARENCY_EMISSION = (1 << 1),
		} eNTreeDoVersionErrors;

		/* Eevee shader nodes renamed because of the output node system.
		 * Note that a new output node is not being added here, because it would be overkill
		 * to handle this case in lib_verify_nodetree.
		 *
		 * Also, metallic node is now unified into the principled node. */
		eNTreeDoVersionErrors error = NTREE_DOVERSION_NO_ERROR;

		FOREACH_NODETREE(main, ntree, id) {
			if (ntree->type == NTREE_SHADER) {
				for (bNode *node = ntree->nodes.first; node; node = node->next) {
					if (node->type == 194 /* SH_NODE_EEVEE_METALLIC */ &&
					    STREQ(node->idname, "ShaderNodeOutputMetallic"))
					{
						BLI_strncpy(node->idname, "ShaderNodeEeveeMetallic", sizeof(node->idname));
						error |= NTREE_DOVERSION_NEED_OUTPUT;
					}

					else if (node->type == SH_NODE_EEVEE_SPECULAR && STREQ(node->idname, "ShaderNodeOutputSpecular")) {
						BLI_strncpy(node->idname, "ShaderNodeEeveeSpecular", sizeof(node->idname));
						error |= NTREE_DOVERSION_NEED_OUTPUT;
					}

					else if (node->type == 196 /* SH_NODE_OUTPUT_EEVEE_MATERIAL */ &&
					         STREQ(node->idname, "ShaderNodeOutputEeveeMaterial"))
					{
						node->type = SH_NODE_OUTPUT_MATERIAL;
						BLI_strncpy(node->idname, "ShaderNodeOutputMaterial", sizeof(node->idname));
					}

					else if (node->type == 194 /* SH_NODE_EEVEE_METALLIC */ &&
					         STREQ(node->idname, "ShaderNodeEeveeMetallic"))
					{
						node->type = SH_NODE_BSDF_PRINCIPLED;
						BLI_strncpy(node->idname, "ShaderNodeBsdfPrincipled", sizeof(node->idname));
						node->custom1 = SHD_GLOSSY_MULTI_GGX;
						error |= NTREE_DOVERSION_TRANSPARENCY_EMISSION;
					}
				}
			}
		} FOREACH_NODETREE_END

		if (error & NTREE_DOVERSION_NEED_OUTPUT) {
			BKE_report(fd->reports, RPT_ERROR, "Eevee material conversion problem. Error in console");
			printf("You need to connect Principled and Eevee Specular shader nodes to new material output nodes.\n");
		}

		if (error & NTREE_DOVERSION_TRANSPARENCY_EMISSION) {
			BKE_report(fd->reports, RPT_ERROR, "Eevee material conversion problem. Error in console");
			printf("You need to combine transparency and emission shaders to the converted Principled shader nodes.\n");
		}
	}

	{
		if (!DNA_struct_elem_find(fd->filesdna, "Scene", "ViewRender", "view_render")) {
			for (Scene *scene = main->scene.first; scene; scene = scene->id.next) {
				BLI_strncpy_utf8(scene->view_render.engine_id, scene->r.engine,
				                 sizeof(scene->view_render.engine_id));
			}

			for (WorkSpace *workspace = main->workspaces.first; workspace; workspace = workspace->id.next) {
				BKE_viewrender_init(&workspace->view_render);
			}
		}
	}
}<|MERGE_RESOLUTION|>--- conflicted
+++ resolved
@@ -445,7 +445,6 @@
 			}
 		}
 
-<<<<<<< HEAD
 	if (!MAIN_VERSION_ATLEAST(main, 280, 2)) {
 		/* Convert grease pencil datablock to GP object */
 		for (Scene *scene = main->scene.first; scene; scene = scene->id.next) {
@@ -579,8 +578,6 @@
 	}
 
 	{
-=======
->>>>>>> 7ea7fd45
 		if (!DNA_struct_elem_find(fd->filesdna, "Lamp", "float", "cascade_max_dist")) {
 			for (Lamp *la = main->lamp.first; la; la = la->id.next) {
 				la->cascade_max_dist = 1000.0f;

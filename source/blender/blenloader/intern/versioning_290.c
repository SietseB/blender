/*
 * This program is free software; you can redistribute it and/or
 * modify it under the terms of the GNU General Public License
 * as published by the Free Software Foundation; either version 2
 * of the License, or (at your option) any later version.
 *
 * This program is distributed in the hope that it will be useful,
 * but WITHOUT ANY WARRANTY; without even the implied warranty of
 * MERCHANTABILITY or FITNESS FOR A PARTICULAR PURPOSE.  See the
 * GNU General Public License for more details.
 *
 * You should have received a copy of the GNU General Public License
 * along with this program; if not, write to the Free Software Foundation,
 * Inc., 51 Franklin Street, Fifth Floor, Boston, MA 02110-1301, USA.
 */

/** \file
 * \ingroup blenloader
 */
/* allow readfile to use deprecated functionality */
#define DNA_DEPRECATED_ALLOW

#include "BLI_alloca.h"
#include "BLI_listbase.h"
#include "BLI_math.h"
#include "BLI_string.h"
#include "BLI_utildefines.h"

#include "DNA_anim_types.h"
#include "DNA_brush_types.h"
#include "DNA_cachefile_types.h"
#include "DNA_collection_types.h"
#include "DNA_constraint_types.h"
#include "DNA_fluid_types.h"
#include "DNA_genfile.h"
#include "DNA_gpencil_modifier_types.h"
#include "DNA_gpencil_types.h"
#include "DNA_hair_types.h"
#include "DNA_mesh_types.h"
#include "DNA_meshdata_types.h"
#include "DNA_modifier_types.h"
#include "DNA_object_types.h"
#include "DNA_particle_types.h"
#include "DNA_pointcloud_types.h"
#include "DNA_rigidbody_types.h"
#include "DNA_screen_types.h"
#include "DNA_shader_fx_types.h"
#include "DNA_space_types.h"
#include "DNA_tracking_types.h"
#include "DNA_workspace_types.h"

#include "BKE_animsys.h"
#include "BKE_armature.h"
#include "BKE_brush.h"
#include "BKE_collection.h"
#include "BKE_colortools.h"
#include "BKE_cryptomatte.h"
#include "BKE_fcurve.h"
#include "BKE_gpencil.h"
#include "BKE_lib_id.h"
#include "BKE_main.h"
#include "BKE_mesh.h"
#include "BKE_multires.h"
#include "BKE_node.h"

#include "MEM_guardedalloc.h"

#include "RNA_access.h"

#include "SEQ_proxy.h"
#include "SEQ_render.h"
#include "SEQ_sequencer.h"
#include "SEQ_time.h"
#include "SEQ_transform.h"

#include "BLO_readfile.h"
#include "readfile.h"

/* Make preferences read-only, use versioning_userdef.c. */
#define U (*((const UserDef *)&U))

static eSpaceSeq_Proxy_RenderSize get_sequencer_render_size(Main *bmain)
{
  eSpaceSeq_Proxy_RenderSize render_size = 100;

  for (bScreen *screen = bmain->screens.first; screen; screen = screen->id.next) {
    LISTBASE_FOREACH (ScrArea *, area, &screen->areabase) {
      LISTBASE_FOREACH (SpaceLink *, sl, &area->spacedata) {
        switch (sl->spacetype) {
          case SPACE_SEQ: {
            SpaceSeq *sseq = (SpaceSeq *)sl;
            if (sseq->mainb == SEQ_DRAW_IMG_IMBUF) {
              render_size = sseq->render_size;
              break;
            }
          }
        }
      }
    }
  }

  return render_size;
}

/* image_size is width or height depending what RNA property is converted - X or Y. */
static void seq_convert_transform_animation(const Scene *scene,
                                            const char *path,
                                            const int image_size)
{
  if (scene->adt == NULL || scene->adt->action == NULL) {
    return;
  }

  FCurve *fcu = BKE_fcurve_find(&scene->adt->action->curves, path, 0);
  if (fcu != NULL && !BKE_fcurve_is_empty(fcu)) {
    BezTriple *bezt = fcu->bezt;
    for (int i = 0; i < fcu->totvert; i++, bezt++) {
      /* Same math as with old_image_center_*, but simplified. */
      bezt->vec[0][1] = image_size / 2 + bezt->vec[0][1] - scene->r.xsch / 2;
      bezt->vec[1][1] = image_size / 2 + bezt->vec[1][1] - scene->r.xsch / 2;
      bezt->vec[2][1] = image_size / 2 + bezt->vec[2][1] - scene->r.xsch / 2;
    }
  }
}

static void seq_convert_transform_crop(const Scene *scene,
                                       Sequence *seq,
                                       const eSpaceSeq_Proxy_RenderSize render_size)
{
  if (seq->strip->transform == NULL) {
    seq->strip->transform = MEM_callocN(sizeof(struct StripTransform), "StripTransform");
  }
  if (seq->strip->crop == NULL) {
    seq->strip->crop = MEM_callocN(sizeof(struct StripCrop), "StripCrop");
  }

  StripCrop *c = seq->strip->crop;
  StripTransform *t = seq->strip->transform;
  int old_image_center_x = scene->r.xsch / 2;
  int old_image_center_y = scene->r.ysch / 2;
  int image_size_x = scene->r.xsch;
  int image_size_y = scene->r.ysch;

  /* Hardcoded legacy bit-flags which has been removed. */
  const uint32_t use_transform_flag = (1 << 16);
  const uint32_t use_crop_flag = (1 << 17);

  const StripElem *s_elem = SEQ_render_give_stripelem(seq, seq->start);
  if (s_elem != NULL) {
    image_size_x = s_elem->orig_width;
    image_size_y = s_elem->orig_height;

    if (SEQ_can_use_proxy(seq, SEQ_rendersize_to_proxysize(render_size))) {
      image_size_x /= SEQ_rendersize_to_scale_factor(render_size);
      image_size_y /= SEQ_rendersize_to_scale_factor(render_size);
    }
  }

  /* Default scale. */
  if (t->scale_x == 0.0f && t->scale_y == 0.0f) {
    t->scale_x = 1.0f;
    t->scale_y = 1.0f;
  }

  /* Clear crop if it was unused. This must happen before converting values. */
  if ((seq->flag & use_crop_flag) == 0) {
    c->bottom = c->top = c->left = c->right = 0;
  }

  if ((seq->flag & use_transform_flag) == 0) {
    t->xofs = t->yofs = 0;

    /* Reverse scale to fit for strips not using offset. */
    float project_aspect = (float)scene->r.xsch / (float)scene->r.ysch;
    float image_aspect = (float)image_size_x / (float)image_size_y;
    if (project_aspect > image_aspect) {
      t->scale_x = project_aspect / image_aspect;
    }
    else {
      t->scale_y = image_aspect / project_aspect;
    }
  }

  if ((seq->flag & use_crop_flag) != 0 && (seq->flag & use_transform_flag) == 0) {
    /* Calculate image offset. */
    float s_x = scene->r.xsch / image_size_x;
    float s_y = scene->r.ysch / image_size_y;
    old_image_center_x += c->right * s_x - c->left * s_x;
    old_image_center_y += c->top * s_y - c->bottom * s_y;

    /* Convert crop to scale. */
    int cropped_image_size_x = image_size_x - c->right - c->left;
    int cropped_image_size_y = image_size_y - c->top - c->bottom;
    c->bottom = c->top = c->left = c->right = 0;
    t->scale_x *= (float)image_size_x / (float)cropped_image_size_x;
    t->scale_y *= (float)image_size_y / (float)cropped_image_size_y;
  }

  if ((seq->flag & use_transform_flag) != 0) {
    /* Convert image offset. */
    old_image_center_x = image_size_x / 2 - c->left + t->xofs;
    old_image_center_y = image_size_y / 2 - c->bottom + t->yofs;

    /* Preserve original image size. */
    t->scale_x = t->scale_y = MAX2((float)image_size_x / (float)scene->r.xsch,
                                   (float)image_size_y / (float)scene->r.ysch);

    /* Convert crop. */
    if ((seq->flag & use_crop_flag) != 0) {
      c->top /= t->scale_x;
      c->bottom /= t->scale_x;
      c->left /= t->scale_x;
      c->right /= t->scale_x;
    }
  }

  t->xofs = old_image_center_x - scene->r.xsch / 2;
  t->yofs = old_image_center_y - scene->r.ysch / 2;

  /* Convert offset animation, but only if crop is not used. */
  if ((seq->flag & use_transform_flag) != 0 && (seq->flag & use_crop_flag) == 0) {
    char name_esc[(sizeof(seq->name) - 2) * 2], *path;
    BLI_str_escape(name_esc, seq->name + 2, sizeof(name_esc));

    path = BLI_sprintfN("sequence_editor.sequences_all[\"%s\"].transform.offset_x", name_esc);
    seq_convert_transform_animation(scene, path, image_size_x);
    MEM_freeN(path);
    path = BLI_sprintfN("sequence_editor.sequences_all[\"%s\"].transform.offset_y", name_esc);
    seq_convert_transform_animation(scene, path, image_size_y);
    MEM_freeN(path);
  }

  seq->flag &= ~use_transform_flag;
  seq->flag &= ~use_crop_flag;
}

static void seq_convert_transform_crop_lb(const Scene *scene,
                                          const ListBase *lb,
                                          const eSpaceSeq_Proxy_RenderSize render_size)
{

  LISTBASE_FOREACH (Sequence *, seq, lb) {
    if (seq->type != SEQ_TYPE_SOUND_RAM) {
      seq_convert_transform_crop(scene, seq, render_size);
    }
    if (seq->type == SEQ_TYPE_META) {
      seq_convert_transform_crop_lb(scene, &seq->seqbase, render_size);
    }
  }
}

static void seq_convert_transform_animation_2(const Scene *scene,
                                              const char *path,
                                              const float scale_to_fit_factor)
{
  if (scene->adt == NULL || scene->adt->action == NULL) {
    return;
  }

  FCurve *fcu = BKE_fcurve_find(&scene->adt->action->curves, path, 0);
  if (fcu != NULL && !BKE_fcurve_is_empty(fcu)) {
    BezTriple *bezt = fcu->bezt;
    for (int i = 0; i < fcu->totvert; i++, bezt++) {
      /* Same math as with old_image_center_*, but simplified. */
      bezt->vec[0][1] *= scale_to_fit_factor;
      bezt->vec[1][1] *= scale_to_fit_factor;
      bezt->vec[2][1] *= scale_to_fit_factor;
    }
  }
}

static void seq_convert_transform_crop_2(const Scene *scene,
                                         Sequence *seq,
                                         const eSpaceSeq_Proxy_RenderSize render_size)
{
  const StripElem *s_elem = SEQ_render_give_stripelem(seq, seq->start);
  if (s_elem == NULL) {
    return;
  }

  StripCrop *c = seq->strip->crop;
  StripTransform *t = seq->strip->transform;
  int image_size_x = s_elem->orig_width;
  int image_size_y = s_elem->orig_height;

  if (SEQ_can_use_proxy(seq, SEQ_rendersize_to_proxysize(render_size))) {
    image_size_x /= SEQ_rendersize_to_scale_factor(render_size);
    image_size_y /= SEQ_rendersize_to_scale_factor(render_size);
  }

  /* Calculate scale factor, so image fits in preview area with original aspect ratio. */
  const float scale_to_fit_factor = MIN2((float)scene->r.xsch / (float)image_size_x,
                                         (float)scene->r.ysch / (float)image_size_y);
  t->scale_x *= scale_to_fit_factor;
  t->scale_y *= scale_to_fit_factor;
  c->top /= scale_to_fit_factor;
  c->bottom /= scale_to_fit_factor;
  c->left /= scale_to_fit_factor;
  c->right /= scale_to_fit_factor;

  char name_esc[(sizeof(seq->name) - 2) * 2], *path;
  BLI_str_escape(name_esc, seq->name + 2, sizeof(name_esc));
  path = BLI_sprintfN("sequence_editor.sequences_all[\"%s\"].transform.scale_x", name_esc);
  seq_convert_transform_animation_2(scene, path, scale_to_fit_factor);
  MEM_freeN(path);
  path = BLI_sprintfN("sequence_editor.sequences_all[\"%s\"].transform.scale_y", name_esc);
  seq_convert_transform_animation_2(scene, path, scale_to_fit_factor);
  MEM_freeN(path);
  path = BLI_sprintfN("sequence_editor.sequences_all[\"%s\"].crop.min_x", name_esc);
  seq_convert_transform_animation_2(scene, path, 1 / scale_to_fit_factor);
  MEM_freeN(path);
  path = BLI_sprintfN("sequence_editor.sequences_all[\"%s\"].crop.max_x", name_esc);
  seq_convert_transform_animation_2(scene, path, 1 / scale_to_fit_factor);
  MEM_freeN(path);
  path = BLI_sprintfN("sequence_editor.sequences_all[\"%s\"].crop.min_y", name_esc);
  seq_convert_transform_animation_2(scene, path, 1 / scale_to_fit_factor);
  MEM_freeN(path);
  path = BLI_sprintfN("sequence_editor.sequences_all[\"%s\"].crop.max_x", name_esc);
  seq_convert_transform_animation_2(scene, path, 1 / scale_to_fit_factor);
  MEM_freeN(path);
}

static void seq_convert_transform_crop_lb_2(const Scene *scene,
                                            const ListBase *lb,
                                            const eSpaceSeq_Proxy_RenderSize render_size)
{

  LISTBASE_FOREACH (Sequence *, seq, lb) {
    if (seq->type != SEQ_TYPE_SOUND_RAM) {
      seq_convert_transform_crop_2(scene, seq, render_size);
    }
    if (seq->type == SEQ_TYPE_META) {
      seq_convert_transform_crop_lb_2(scene, &seq->seqbase, render_size);
    }
  }
}

static void seq_update_meta_disp_range(Editing *ed)
{
  if (ed == NULL) {
    return;
  }

  LISTBASE_FOREACH_BACKWARD (MetaStack *, ms, &ed->metastack) {
    /* Update ms->disp_range from meta. */
    if (ms->disp_range[0] == ms->disp_range[1]) {
      copy_v2_v2_int(ms->disp_range, &ms->parseq->startdisp);
    }

    /* Update meta strip endpoints. */
    SEQ_transform_set_left_handle_frame(ms->parseq, ms->disp_range[0]);
    SEQ_transform_set_right_handle_frame(ms->parseq, ms->disp_range[1]);
    SEQ_transform_fix_single_image_seq_offsets(ms->parseq);

    /* Recalculate effects using meta strip. */
    LISTBASE_FOREACH (Sequence *, seq, ms->oldbasep) {
      if (seq->seq2) {
        seq->start = seq->startdisp = max_ii(seq->seq1->startdisp, seq->seq2->startdisp);
        seq->enddisp = min_ii(seq->seq1->enddisp, seq->seq2->enddisp);
      }
    }

    /* Ensure that active seqbase points to active meta strip seqbase. */
    MetaStack *active_ms = SEQ_meta_stack_active_get(ed);
    SEQ_seqbase_active_set(ed, &active_ms->parseq->seqbase);
  }
}

void do_versions_after_linking_290(Main *bmain, ReportList *UNUSED(reports))
{
  if (!MAIN_VERSION_ATLEAST(bmain, 290, 1)) {
    /* Patch old grease pencil modifiers material filter. */
    LISTBASE_FOREACH (Object *, ob, &bmain->objects) {
      LISTBASE_FOREACH (GpencilModifierData *, md, &ob->greasepencil_modifiers) {
        switch (md->type) {
          case eGpencilModifierType_Array: {
            ArrayGpencilModifierData *gpmd = (ArrayGpencilModifierData *)md;
            if (gpmd->materialname[0] != '\0') {
              gpmd->material = BLI_findstring(
                  &bmain->materials, gpmd->materialname, offsetof(ID, name) + 2);
              gpmd->materialname[0] = '\0';
            }
            break;
          }
          case eGpencilModifierType_Color: {
            ColorGpencilModifierData *gpmd = (ColorGpencilModifierData *)md;
            if (gpmd->materialname[0] != '\0') {
              gpmd->material = BLI_findstring(
                  &bmain->materials, gpmd->materialname, offsetof(ID, name) + 2);
              gpmd->materialname[0] = '\0';
            }
            break;
          }
          case eGpencilModifierType_Hook: {
            HookGpencilModifierData *gpmd = (HookGpencilModifierData *)md;
            if (gpmd->materialname[0] != '\0') {
              gpmd->material = BLI_findstring(
                  &bmain->materials, gpmd->materialname, offsetof(ID, name) + 2);
              gpmd->materialname[0] = '\0';
            }
            break;
          }
          case eGpencilModifierType_Lattice: {
            LatticeGpencilModifierData *gpmd = (LatticeGpencilModifierData *)md;
            if (gpmd->materialname[0] != '\0') {
              gpmd->material = BLI_findstring(
                  &bmain->materials, gpmd->materialname, offsetof(ID, name) + 2);
              gpmd->materialname[0] = '\0';
            }
            break;
          }
          case eGpencilModifierType_Mirror: {
            MirrorGpencilModifierData *gpmd = (MirrorGpencilModifierData *)md;
            if (gpmd->materialname[0] != '\0') {
              gpmd->material = BLI_findstring(
                  &bmain->materials, gpmd->materialname, offsetof(ID, name) + 2);
              gpmd->materialname[0] = '\0';
            }
            break;
          }
          case eGpencilModifierType_Multiply: {
            MultiplyGpencilModifierData *gpmd = (MultiplyGpencilModifierData *)md;
            if (gpmd->materialname[0] != '\0') {
              gpmd->material = BLI_findstring(
                  &bmain->materials, gpmd->materialname, offsetof(ID, name) + 2);
              gpmd->materialname[0] = '\0';
            }
            break;
          }
          case eGpencilModifierType_Noise: {
            NoiseGpencilModifierData *gpmd = (NoiseGpencilModifierData *)md;
            if (gpmd->materialname[0] != '\0') {
              gpmd->material = BLI_findstring(
                  &bmain->materials, gpmd->materialname, offsetof(ID, name) + 2);
              gpmd->materialname[0] = '\0';
            }
            break;
          }
          case eGpencilModifierType_Offset: {
            OffsetGpencilModifierData *gpmd = (OffsetGpencilModifierData *)md;
            if (gpmd->materialname[0] != '\0') {
              gpmd->material = BLI_findstring(
                  &bmain->materials, gpmd->materialname, offsetof(ID, name) + 2);
              gpmd->materialname[0] = '\0';
            }
            break;
          }
          case eGpencilModifierType_Opacity: {
            OpacityGpencilModifierData *gpmd = (OpacityGpencilModifierData *)md;
            if (gpmd->materialname[0] != '\0') {
              gpmd->material = BLI_findstring(
                  &bmain->materials, gpmd->materialname, offsetof(ID, name) + 2);
              gpmd->materialname[0] = '\0';
            }
            break;
          }
          case eGpencilModifierType_Simplify: {
            SimplifyGpencilModifierData *gpmd = (SimplifyGpencilModifierData *)md;
            if (gpmd->materialname[0] != '\0') {
              gpmd->material = BLI_findstring(
                  &bmain->materials, gpmd->materialname, offsetof(ID, name) + 2);
              gpmd->materialname[0] = '\0';
            }
            break;
          }
          case eGpencilModifierType_Smooth: {
            SmoothGpencilModifierData *gpmd = (SmoothGpencilModifierData *)md;
            if (gpmd->materialname[0] != '\0') {
              gpmd->material = BLI_findstring(
                  &bmain->materials, gpmd->materialname, offsetof(ID, name) + 2);
              gpmd->materialname[0] = '\0';
            }
            break;
          }
          case eGpencilModifierType_Subdiv: {
            SubdivGpencilModifierData *gpmd = (SubdivGpencilModifierData *)md;
            if (gpmd->materialname[0] != '\0') {
              gpmd->material = BLI_findstring(
                  &bmain->materials, gpmd->materialname, offsetof(ID, name) + 2);
              gpmd->materialname[0] = '\0';
            }
            break;
          }
          case eGpencilModifierType_Texture: {
            TextureGpencilModifierData *gpmd = (TextureGpencilModifierData *)md;
            if (gpmd->materialname[0] != '\0') {
              gpmd->material = BLI_findstring(
                  &bmain->materials, gpmd->materialname, offsetof(ID, name) + 2);
              gpmd->materialname[0] = '\0';
            }
            break;
          }
          case eGpencilModifierType_Thick: {
            ThickGpencilModifierData *gpmd = (ThickGpencilModifierData *)md;
            if (gpmd->materialname[0] != '\0') {
              gpmd->material = BLI_findstring(
                  &bmain->materials, gpmd->materialname, offsetof(ID, name) + 2);
              gpmd->materialname[0] = '\0';
            }
            break;
          }
          default:
            break;
        }
      }
    }

    /* Patch first frame for old files. */
    Scene *scene = bmain->scenes.first;
    if (scene != NULL) {
      LISTBASE_FOREACH (Object *, ob, &bmain->objects) {
        if (ob->type != OB_GPENCIL) {
          continue;
        }
        bGPdata *gpd = ob->data;
        LISTBASE_FOREACH (bGPDlayer *, gpl, &gpd->layers) {
          bGPDframe *gpf = gpl->frames.first;
          if (gpf && gpf->framenum > scene->r.sfra) {
            bGPDframe *gpf_dup = BKE_gpencil_frame_duplicate(gpf, true);
            gpf_dup->framenum = scene->r.sfra;
            BLI_addhead(&gpl->frames, gpf_dup);
          }
        }
      }
    }
  }

  if (!MAIN_VERSION_ATLEAST(bmain, 291, 1)) {
    LISTBASE_FOREACH (Collection *, collection, &bmain->collections) {
      if (BKE_collection_cycles_fix(bmain, collection)) {
        printf(
            "WARNING: Cycle detected in collection '%s', fixed as best as possible.\n"
            "You may have to reconstruct your View Layers...\n",
            collection->id.name);
      }
    }
  }

  if (!MAIN_VERSION_ATLEAST(bmain, 291, 8)) {
    /**
     * Make sure Emission Alpha fcurve and drivers is properly mapped after the Emission Strength
     * got introduced.
     */

    /**
     * Effectively we are replacing the (animation of) node socket input 18 with 19.
     * Emission Strength is the new socket input 18, pushing Emission Alpha to input 19.
     *
     * To play safe we move all the inputs beyond 18 to their rightful new place.
     * In case users are doing unexpected things with not-really supported keyframeable channels.
     *
     * The for loop for the input ids is at the top level otherwise we lose the animation
     * keyframe data.
     */
    for (int input_id = 21; input_id >= 18; input_id--) {
      FOREACH_NODETREE_BEGIN (bmain, ntree, id) {
        if (ntree->type == NTREE_SHADER) {
          LISTBASE_FOREACH (bNode *, node, &ntree->nodes) {
            if (node->type != SH_NODE_BSDF_PRINCIPLED) {
              continue;
            }

            const size_t node_name_length = strlen(node->name);
            const size_t node_name_escaped_max_length = (node_name_length * 2);
            char *node_name_escaped = MEM_mallocN(node_name_escaped_max_length + 1,
                                                  "escaped name");
            BLI_str_escape(node_name_escaped, node->name, node_name_escaped_max_length);
            char *rna_path_prefix = BLI_sprintfN("nodes[\"%s\"].inputs", node_name_escaped);

            BKE_animdata_fix_paths_rename_all_ex(
                bmain, id, rna_path_prefix, NULL, NULL, input_id, input_id + 1, false);
            MEM_freeN(rna_path_prefix);
            MEM_freeN(node_name_escaped);
          }
        }
      }
      FOREACH_NODETREE_END;
    }
  }

  /* Convert all Multires displacement to Catmull-Clark subdivision limit surface. */
  if (!MAIN_VERSION_ATLEAST(bmain, 292, 1)) {
    LISTBASE_FOREACH (Object *, ob, &bmain->objects) {
      ModifierData *md;
      for (md = ob->modifiers.first; md; md = md->next) {
        if (md->type == eModifierType_Multires) {
          MultiresModifierData *mmd = (MultiresModifierData *)md;
          if (mmd->simple) {
            multires_do_versions_simple_to_catmull_clark(ob, mmd);
          }
        }
      }
    }
  }

  if (!MAIN_VERSION_ATLEAST(bmain, 292, 2)) {

    eSpaceSeq_Proxy_RenderSize render_size = get_sequencer_render_size(bmain);

    LISTBASE_FOREACH (Scene *, scene, &bmain->scenes) {
      if (scene->ed != NULL) {
        seq_convert_transform_crop_lb(scene, &scene->ed->seqbase, render_size);
      }
    }
  }

  if (!MAIN_VERSION_ATLEAST(bmain, 292, 8)) {
    /* Systematically rebuild posebones to ensure consistent ordering matching the one of bones in
     * Armature obdata. */
    LISTBASE_FOREACH (Object *, ob, &bmain->objects) {
      if (ob->type == OB_ARMATURE) {
        BKE_pose_rebuild(bmain, ob, ob->data, true);
      }
    }

    /* Wet Paint Radius Factor */
    for (Brush *br = bmain->brushes.first; br; br = br->id.next) {
      if (br->ob_mode & OB_MODE_SCULPT && br->wet_paint_radius_factor == 0.0f) {
        br->wet_paint_radius_factor = 1.0f;
      }
    }

    eSpaceSeq_Proxy_RenderSize render_size = get_sequencer_render_size(bmain);
    LISTBASE_FOREACH (Scene *, scene, &bmain->scenes) {
      if (scene->ed != NULL) {
        seq_convert_transform_crop_lb_2(scene, &scene->ed->seqbase, render_size);
      }
    }
  }

  /**
   * Versioning code until next subversion bump goes here.
   *
   * \note Be sure to check when bumping the version:
   * - #blo_do_versions_290 in this file.
   * - "versioning_userdef.c", #blo_do_versions_userdef
   * - "versioning_userdef.c", #do_versions_theme
   *
   * \note Keep this message at the bottom of the function.
   */
  {
    /* Keep this block, even when empty. */

    LISTBASE_FOREACH (Scene *, scene, &bmain->scenes) {
      seq_update_meta_disp_range(SEQ_editing_get(scene, false));
    }
  }
}

static void panels_remove_x_closed_flag_recursive(Panel *panel)
{
  const bool was_closed_x = panel->flag & PNL_UNUSED_1;
  const bool was_closed_y = panel->flag & PNL_CLOSED; /* That value was the Y closed flag. */

  SET_FLAG_FROM_TEST(panel->flag, was_closed_x || was_closed_y, PNL_CLOSED);

  /* Clear the old PNL_CLOSEDX flag. */
  panel->flag &= ~PNL_UNUSED_1;

  LISTBASE_FOREACH (Panel *, child_panel, &panel->children) {
    panels_remove_x_closed_flag_recursive(child_panel);
  }
}

static void do_versions_point_attributes(CustomData *pdata)
{
  /* Change to generic named float/float3 attributes. */
  const int CD_LOCATION = 43;
  const int CD_RADIUS = 44;

  for (int i = 0; i < pdata->totlayer; i++) {
    CustomDataLayer *layer = &pdata->layers[i];
    if (layer->type == CD_LOCATION) {
      STRNCPY(layer->name, "Position");
      layer->type = CD_PROP_FLOAT3;
    }
    else if (layer->type == CD_RADIUS) {
      STRNCPY(layer->name, "Radius");
      layer->type = CD_PROP_FLOAT;
    }
  }
}

static void do_versions_point_attribute_names(CustomData *pdata)
{
  /* Change from capital initial letter to lower case (T82693). */
  for (int i = 0; i < pdata->totlayer; i++) {
    CustomDataLayer *layer = &pdata->layers[i];
    if (layer->type == CD_PROP_FLOAT3 && STREQ(layer->name, "Position")) {
      STRNCPY(layer->name, "position");
    }
    else if (layer->type == CD_PROP_FLOAT && STREQ(layer->name, "Radius")) {
      STRNCPY(layer->name, "radius");
    }
  }
}

/* Move FCurve handles towards the control point in such a way that the curve itself doesn't
 * change. Since 2.91 FCurves are computed slightly differently, which requires this update to keep
 * the same animation result. Previous versions scaled down overlapping handles during evaluation.
 * This function applies the old correction to the actual animation data instead. */
static void do_versions_291_fcurve_handles_limit(FCurve *fcu)
{
  uint i = 1;
  for (BezTriple *bezt = fcu->bezt; i < fcu->totvert; i++, bezt++) {
    /* Only adjust bezier key-frames. */
    if (bezt->ipo != BEZT_IPO_BEZ) {
      continue;
    }

    BezTriple *nextbezt = bezt + 1;
    const float v1[2] = {bezt->vec[1][0], bezt->vec[1][1]};
    const float v2[2] = {bezt->vec[2][0], bezt->vec[2][1]};
    const float v3[2] = {nextbezt->vec[0][0], nextbezt->vec[0][1]};
    const float v4[2] = {nextbezt->vec[1][0], nextbezt->vec[1][1]};

    /* If the handles have no length, no need to do any corrections. */
    if (v1[0] == v2[0] && v3[0] == v4[0]) {
      continue;
    }

    /* Calculate handle deltas. */
    float delta1[2], delta2[2];
    sub_v2_v2v2(delta1, v1, v2);
    sub_v2_v2v2(delta2, v4, v3);

    const float len1 = fabsf(delta1[0]); /* Length of handle of first key. */
    const float len2 = fabsf(delta2[0]); /* Length of handle of second key. */

    /* Overlapping handles used to be internally scaled down in previous versions.
     * We bake the handles onto these previously virtual values. */
    const float time_delta = v4[0] - v1[0];
    const float total_len = len1 + len2;
    if (total_len <= time_delta) {
      continue;
    }

    const float factor = time_delta / total_len;
    /* Current keyframe's right handle: */
    madd_v2_v2v2fl(bezt->vec[2], v1, delta1, -factor); /* vec[2] = v1 - factor * delta1 */
    /* Next keyframe's left handle: */
    madd_v2_v2v2fl(nextbezt->vec[0], v4, delta2, -factor); /* vec[0] = v4 - factor * delta2 */
  }
}

static void do_versions_strip_cache_settings_recursive(const ListBase *seqbase)
{
  LISTBASE_FOREACH (Sequence *, seq, seqbase) {
    seq->cache_flag = 0;
    if (seq->type == SEQ_TYPE_META) {
      do_versions_strip_cache_settings_recursive(&seq->seqbase);
    }
  }
}

static void version_node_socket_name(bNodeTree *ntree,
                                     const int node_type,
                                     const char *old_name,
                                     const char *new_name)
{
  LISTBASE_FOREACH (bNode *, node, &ntree->nodes) {
    if (node->type == node_type) {
      LISTBASE_FOREACH (bNodeSocket *, socket, &node->inputs) {
        if (STREQ(socket->name, old_name)) {
          strcpy(socket->name, new_name);
        }
        if (STREQ(socket->identifier, old_name)) {
          strcpy(socket->identifier, new_name);
        }
      }
      LISTBASE_FOREACH (bNodeSocket *, socket, &node->outputs) {
        if (STREQ(socket->name, old_name)) {
          strcpy(socket->name, new_name);
        }
        if (STREQ(socket->identifier, old_name)) {
          strcpy(socket->identifier, new_name);
        }
      }
    }
  }
}

static void version_node_join_geometry_for_multi_input_socket(bNodeTree *ntree)
{
  LISTBASE_FOREACH_MUTABLE (bNodeLink *, link, &ntree->links) {
    if (link->tonode->type == GEO_NODE_JOIN_GEOMETRY && !(link->tosock->flag & SOCK_MULTI_INPUT)) {
      link->tosock = link->tonode->inputs.first;
    }
  }
  LISTBASE_FOREACH (bNode *, node, &ntree->nodes) {
    if (node->type == GEO_NODE_JOIN_GEOMETRY) {
      bNodeSocket *socket = node->inputs.first;
      socket->flag |= SOCK_MULTI_INPUT;
      socket->limit = 4095;
      nodeRemoveSocket(ntree, node, socket->next);
    }
  }
}

/* NOLINTNEXTLINE: readability-function-size */
void blo_do_versions_290(FileData *fd, Library *UNUSED(lib), Main *bmain)
{
  UNUSED_VARS(fd);

  if (MAIN_VERSION_ATLEAST(bmain, 290, 2) && MAIN_VERSION_OLDER(bmain, 291, 1)) {
    /* In this range, the extrude manifold could generate meshes with degenerated face. */
    LISTBASE_FOREACH (Mesh *, me, &bmain->meshes) {
      for (MPoly *mp = me->mpoly, *mp_end = mp + me->totpoly; mp < mp_end; mp++) {
        if (mp->totloop == 2) {
          bool changed;
          BKE_mesh_validate_arrays(me,
                                   me->mvert,
                                   me->totvert,
                                   me->medge,
                                   me->totedge,
                                   me->mface,
                                   me->totface,
                                   me->mloop,
                                   me->totloop,
                                   me->mpoly,
                                   me->totpoly,
                                   me->dvert,
                                   false,
                                   true,
                                   &changed);
          break;
        }
      }
    }
  }

  /** Repair files from duplicate brushes added to blend files, see: T76738. */
  if (!MAIN_VERSION_ATLEAST(bmain, 290, 2)) {
    {
      short id_codes[] = {ID_BR, ID_PAL};
      for (int i = 0; i < ARRAY_SIZE(id_codes); i++) {
        ListBase *lb = which_libbase(bmain, id_codes[i]);
        BKE_main_id_repair_duplicate_names_listbase(lb);
      }
    }

    if (!DNA_struct_elem_find(fd->filesdna, "SpaceImage", "float", "uv_opacity")) {
      for (bScreen *screen = bmain->screens.first; screen; screen = screen->id.next) {
        LISTBASE_FOREACH (ScrArea *, area, &screen->areabase) {
          LISTBASE_FOREACH (SpaceLink *, sl, &area->spacedata) {
            if (sl->spacetype == SPACE_IMAGE) {
              SpaceImage *sima = (SpaceImage *)sl;
              sima->uv_opacity = 1.0f;
            }
          }
        }
      }
    }

    /* Init Grease Pencil new random curves. */
    if (!DNA_struct_elem_find(fd->filesdna, "BrushGpencilSettings", "float", "random_hue")) {
      LISTBASE_FOREACH (Brush *, brush, &bmain->brushes) {
        if ((brush->gpencil_settings) && (brush->gpencil_settings->curve_rand_pressure == NULL)) {
          brush->gpencil_settings->curve_rand_pressure = BKE_curvemapping_add(
              1, 0.0f, 0.0f, 1.0f, 1.0f);
          brush->gpencil_settings->curve_rand_strength = BKE_curvemapping_add(
              1, 0.0f, 0.0f, 1.0f, 1.0f);
          brush->gpencil_settings->curve_rand_uv = BKE_curvemapping_add(1, 0.0f, 0.0f, 1.0f, 1.0f);
          brush->gpencil_settings->curve_rand_hue = BKE_curvemapping_add(
              1, 0.0f, 0.0f, 1.0f, 1.0f);
          brush->gpencil_settings->curve_rand_saturation = BKE_curvemapping_add(
              1, 0.0f, 0.0f, 1.0f, 1.0f);
          brush->gpencil_settings->curve_rand_value = BKE_curvemapping_add(
              1, 0.0f, 0.0f, 1.0f, 1.0f);
        }
      }
    }
  }

  if (!MAIN_VERSION_ATLEAST(bmain, 290, 4)) {
    /* Clear old deprecated bit-flag from edit weights modifiers, we now use it for something else.
     */
    LISTBASE_FOREACH (Object *, ob, &bmain->objects) {
      LISTBASE_FOREACH (ModifierData *, md, &ob->modifiers) {
        if (md->type == eModifierType_WeightVGEdit) {
          ((WeightVGEditModifierData *)md)->edit_flags &= ~MOD_WVG_EDIT_WEIGHTS_NORMALIZE;
        }
      }
    }

    /* Initialize parameters of the new Nishita sky model. */
    if (!DNA_struct_elem_find(fd->filesdna, "NodeTexSky", "float", "sun_size")) {
      FOREACH_NODETREE_BEGIN (bmain, ntree, id) {
        if (ntree->type == NTREE_SHADER) {
          LISTBASE_FOREACH (bNode *, node, &ntree->nodes) {
            if (node->type == SH_NODE_TEX_SKY && node->storage) {
              NodeTexSky *tex = (NodeTexSky *)node->storage;
              tex->sun_disc = true;
              tex->sun_size = DEG2RADF(0.545);
              tex->sun_elevation = M_PI_2;
              tex->sun_rotation = 0.0f;
              tex->altitude = 0.0f;
              tex->air_density = 1.0f;
              tex->dust_density = 1.0f;
              tex->ozone_density = 1.0f;
            }
          }
        }
      }
      FOREACH_NODETREE_END;
    }
  }

  if (!MAIN_VERSION_ATLEAST(bmain, 290, 6)) {
    /* Transition to saving expansion for all of a modifier's sub-panels. */
    if (!DNA_struct_elem_find(fd->filesdna, "ModifierData", "short", "ui_expand_flag")) {
      for (Object *object = bmain->objects.first; object != NULL; object = object->id.next) {
        LISTBASE_FOREACH (ModifierData *, md, &object->modifiers) {
          if (md->mode & eModifierMode_Expanded_DEPRECATED) {
            md->ui_expand_flag = 1;
          }
          else {
            md->ui_expand_flag = 0;
          }
        }
      }
    }

    /* EEVEE Motion blur new parameters. */
    if (!DNA_struct_elem_find(fd->filesdna, "SceneEEVEE", "float", "motion_blur_depth_scale")) {
      LISTBASE_FOREACH (Scene *, scene, &bmain->scenes) {
        scene->eevee.motion_blur_depth_scale = 100.0f;
        scene->eevee.motion_blur_max = 32;
      }
    }

    if (!DNA_struct_elem_find(fd->filesdna, "SceneEEVEE", "int", "motion_blur_steps")) {
      LISTBASE_FOREACH (Scene *, scene, &bmain->scenes) {
        scene->eevee.motion_blur_steps = 1;
      }
    }

    /* Transition to saving expansion for all of a constraint's sub-panels. */
    if (!DNA_struct_elem_find(fd->filesdna, "bConstraint", "short", "ui_expand_flag")) {
      for (Object *object = bmain->objects.first; object != NULL; object = object->id.next) {
        LISTBASE_FOREACH (bConstraint *, con, &object->constraints) {
          if (con->flag & CONSTRAINT_EXPAND_DEPRECATED) {
            con->ui_expand_flag = 1;
          }
          else {
            con->ui_expand_flag = 0;
          }
        }
      }
    }

    /* Transition to saving expansion for all of grease pencil modifier's sub-panels. */
    if (!DNA_struct_elem_find(fd->filesdna, "GpencilModifierData", "short", "ui_expand_flag")) {
      for (Object *object = bmain->objects.first; object != NULL; object = object->id.next) {
        LISTBASE_FOREACH (GpencilModifierData *, md, &object->greasepencil_modifiers) {
          if (md->mode & eGpencilModifierMode_Expanded_DEPRECATED) {
            md->ui_expand_flag = 1;
          }
          else {
            md->ui_expand_flag = 0;
          }
        }
      }
    }

    /* Transition to saving expansion for all of an effect's sub-panels. */
    if (!DNA_struct_elem_find(fd->filesdna, "ShaderFxData", "short", "ui_expand_flag")) {
      for (Object *object = bmain->objects.first; object != NULL; object = object->id.next) {
        LISTBASE_FOREACH (ShaderFxData *, fx, &object->shader_fx) {
          if (fx->mode & eShaderFxMode_Expanded_DEPRECATED) {
            fx->ui_expand_flag = 1;
          }
          else {
            fx->ui_expand_flag = 0;
          }
        }
      }
    }

    /* Refactor bevel profile type to use an enum. */
    if (!DNA_struct_elem_find(fd->filesdna, "BevelModifierData", "short", "profile_type")) {
      for (Object *object = bmain->objects.first; object != NULL; object = object->id.next) {
        LISTBASE_FOREACH (ModifierData *, md, &object->modifiers) {
          if (md->type == eModifierType_Bevel) {
            BevelModifierData *bmd = (BevelModifierData *)md;
            bool use_custom_profile = bmd->flags & MOD_BEVEL_CUSTOM_PROFILE_DEPRECATED;
            bmd->profile_type = use_custom_profile ? MOD_BEVEL_PROFILE_CUSTOM :
                                                     MOD_BEVEL_PROFILE_SUPERELLIPSE;
          }
        }
      }
    }

    /* Change ocean modifier values from [0, 10] to [0, 1] ranges. */
    for (Object *object = bmain->objects.first; object != NULL; object = object->id.next) {
      LISTBASE_FOREACH (ModifierData *, md, &object->modifiers) {
        if (md->type == eModifierType_Ocean) {
          OceanModifierData *omd = (OceanModifierData *)md;
          omd->wave_alignment *= 0.1f;
          omd->sharpen_peak_jonswap *= 0.1f;
        }
      }
    }
  }

  if (!MAIN_VERSION_ATLEAST(bmain, 291, 1)) {

    /* Initialize additional parameter of the Nishita sky model and change altitude unit. */
    if (!DNA_struct_elem_find(fd->filesdna, "NodeTexSky", "float", "sun_intensity")) {
      FOREACH_NODETREE_BEGIN (bmain, ntree, id) {
        if (ntree->type == NTREE_SHADER) {
          LISTBASE_FOREACH (bNode *, node, &ntree->nodes) {
            if (node->type == SH_NODE_TEX_SKY && node->storage) {
              NodeTexSky *tex = (NodeTexSky *)node->storage;
              tex->sun_intensity = 1.0f;
              tex->altitude *= 0.001f;
            }
          }
        }
      }
      FOREACH_NODETREE_END;
    }

    /* Refactor bevel affect type to use an enum. */
    if (!DNA_struct_elem_find(fd->filesdna, "BevelModifierData", "char", "affect_type")) {
      for (Object *object = bmain->objects.first; object != NULL; object = object->id.next) {
        LISTBASE_FOREACH (ModifierData *, md, &object->modifiers) {
          if (md->type == eModifierType_Bevel) {
            BevelModifierData *bmd = (BevelModifierData *)md;
            const bool use_vertex_bevel = bmd->flags & MOD_BEVEL_VERT_DEPRECATED;
            bmd->affect_type = use_vertex_bevel ? MOD_BEVEL_AFFECT_VERTICES :
                                                  MOD_BEVEL_AFFECT_EDGES;
          }
        }
      }
    }

    /* Initialize additional velocity parameter for #CacheFile's. */
    if (!DNA_struct_elem_find(
            fd->filesdna, "MeshSeqCacheModifierData", "float", "velocity_scale")) {
      for (Object *object = bmain->objects.first; object != NULL; object = object->id.next) {
        LISTBASE_FOREACH (ModifierData *, md, &object->modifiers) {
          if (md->type == eModifierType_MeshSequenceCache) {
            MeshSeqCacheModifierData *mcmd = (MeshSeqCacheModifierData *)md;
            mcmd->velocity_scale = 1.0f;
            mcmd->vertex_velocities = NULL;
            mcmd->num_vertices = 0;
          }
        }
      }
    }

    if (!DNA_struct_elem_find(fd->filesdna, "CacheFile", "char", "velocity_unit")) {
      for (CacheFile *cache_file = bmain->cachefiles.first; cache_file != NULL;
           cache_file = cache_file->id.next) {
        BLI_strncpy(cache_file->velocity_name, ".velocities", sizeof(cache_file->velocity_name));
        cache_file->velocity_unit = CACHEFILE_VELOCITY_UNIT_SECOND;
      }
    }

    if (!DNA_struct_elem_find(fd->filesdna, "OceanModifierData", "int", "viewport_resolution")) {
      for (Object *object = bmain->objects.first; object != NULL; object = object->id.next) {
        LISTBASE_FOREACH (ModifierData *, md, &object->modifiers) {
          if (md->type == eModifierType_Ocean) {
            OceanModifierData *omd = (OceanModifierData *)md;
            omd->viewport_resolution = omd->resolution;
          }
        }
      }
    }

    /* Remove panel X axis collapsing, a remnant of horizontal panel alignment. */
    LISTBASE_FOREACH (bScreen *, screen, &bmain->screens) {
      LISTBASE_FOREACH (ScrArea *, area, &screen->areabase) {
        LISTBASE_FOREACH (ARegion *, region, &area->regionbase) {
          LISTBASE_FOREACH (Panel *, panel, &region->panels) {
            panels_remove_x_closed_flag_recursive(panel);
          }
        }
      }
    }
  }

  if (!MAIN_VERSION_ATLEAST(bmain, 291, 2)) {
    for (Scene *scene = bmain->scenes.first; scene; scene = scene->id.next) {
      RigidBodyWorld *rbw = scene->rigidbody_world;

      if (rbw == NULL) {
        continue;
      }

      /* The substep method changed from "per second" to "per frame".
       * To get the new value simply divide the old bullet sim fps with the scene fps.
       */
      rbw->substeps_per_frame /= FPS;

      if (rbw->substeps_per_frame <= 0) {
        rbw->substeps_per_frame = 1;
      }
    }

    /* Hair and PointCloud attributes. */
    for (Hair *hair = bmain->hairs.first; hair != NULL; hair = hair->id.next) {
      do_versions_point_attributes(&hair->pdata);
    }
    for (PointCloud *pointcloud = bmain->pointclouds.first; pointcloud != NULL;
         pointcloud = pointcloud->id.next) {
      do_versions_point_attributes(&pointcloud->pdata);
    }

    /* Show outliner mode column by default. */
    LISTBASE_FOREACH (bScreen *, screen, &bmain->screens) {
      LISTBASE_FOREACH (ScrArea *, area, &screen->areabase) {
        LISTBASE_FOREACH (SpaceLink *, space, &area->spacedata) {
          if (space->spacetype == SPACE_OUTLINER) {
            SpaceOutliner *space_outliner = (SpaceOutliner *)space;

            space_outliner->flag |= SO_MODE_COLUMN;
          }
        }
      }
    }

    /* Solver and Collections for Boolean. */
    for (Object *object = bmain->objects.first; object != NULL; object = object->id.next) {
      LISTBASE_FOREACH (ModifierData *, md, &object->modifiers) {
        if (md->type == eModifierType_Boolean) {
          BooleanModifierData *bmd = (BooleanModifierData *)md;
          bmd->solver = eBooleanModifierSolver_Fast;
          bmd->flag = eBooleanModifierFlag_Object;
        }
      }
    }
  }

  if (!MAIN_VERSION_ATLEAST(bmain, 291, 4) && MAIN_VERSION_ATLEAST(bmain, 291, 1)) {
    /* Due to a48d78ce07f4f, CustomData.totlayer and CustomData.maxlayer has been written
     * incorrectly. Fortunately, the size of the layers array has been written to the .blend file
     * as well, so we can reconstruct totlayer and maxlayer from that. */
    LISTBASE_FOREACH (Mesh *, mesh, &bmain->meshes) {
      mesh->vdata.totlayer = mesh->vdata.maxlayer = MEM_allocN_len(mesh->vdata.layers) /
                                                    sizeof(CustomDataLayer);
      mesh->edata.totlayer = mesh->edata.maxlayer = MEM_allocN_len(mesh->edata.layers) /
                                                    sizeof(CustomDataLayer);
      /* We can be sure that mesh->fdata is empty for files written by 2.90. */
      mesh->ldata.totlayer = mesh->ldata.maxlayer = MEM_allocN_len(mesh->ldata.layers) /
                                                    sizeof(CustomDataLayer);
      mesh->pdata.totlayer = mesh->pdata.maxlayer = MEM_allocN_len(mesh->pdata.layers) /
                                                    sizeof(CustomDataLayer);
    }
  }

  if (!MAIN_VERSION_ATLEAST(bmain, 291, 5)) {
    /* Fix fcurves to allow for new bezier handles behavior (T75881 and D8752). */
    for (bAction *act = bmain->actions.first; act; act = act->id.next) {
      for (FCurve *fcu = act->curves.first; fcu; fcu = fcu->next) {
        /* Only need to fix Bezier curves with at least 2 key-frames. */
        if (fcu->totvert < 2 || fcu->bezt == NULL) {
          continue;
        }
        do_versions_291_fcurve_handles_limit(fcu);
      }
    }

    LISTBASE_FOREACH (Collection *, collection, &bmain->collections) {
      collection->color_tag = COLLECTION_COLOR_NONE;
    }
    LISTBASE_FOREACH (Scene *, scene, &bmain->scenes) {
      /* Old files do not have a master collection, but it will be created by
       * `BKE_collection_master_add()`. */
      if (scene->master_collection) {
        scene->master_collection->color_tag = COLLECTION_COLOR_NONE;
      }
    }

    /* Add custom profile and bevel mode to curve bevels. */
    if (!DNA_struct_elem_find(fd->filesdna, "Curve", "char", "bevel_mode")) {
      LISTBASE_FOREACH (Curve *, curve, &bmain->curves) {
        if (curve->bevobj != NULL) {
          curve->bevel_mode = CU_BEV_MODE_OBJECT;
        }
        else {
          curve->bevel_mode = CU_BEV_MODE_ROUND;
        }
      }
    }

    /* Ensure that new viewport display fields are initialized correctly. */
    LISTBASE_FOREACH (Object *, ob, &bmain->objects) {
      LISTBASE_FOREACH (ModifierData *, md, &ob->modifiers) {
        if (md->type == eModifierType_Fluid) {
          FluidModifierData *fmd = (FluidModifierData *)md;
          if (fmd->domain != NULL) {
            if (!fmd->domain->coba_field && fmd->domain->type == FLUID_DOMAIN_TYPE_LIQUID) {
              fmd->domain->coba_field = FLUID_DOMAIN_FIELD_PHI;
            }
            fmd->domain->grid_scale = 1.0;
            fmd->domain->gridlines_upper_bound = 1.0;
            fmd->domain->vector_scale_with_magnitude = true;
            const float grid_lines[4] = {1.0, 0.0, 0.0, 1.0};
            copy_v4_v4(fmd->domain->gridlines_range_color, grid_lines);
          }
        }
      }
    }
  }

  if (!MAIN_VERSION_ATLEAST(bmain, 291, 6)) {
    /* Darken Inactive Overlay. */
    if (!DNA_struct_elem_find(fd->filesdna, "View3DOverlay", "float", "fade_alpha")) {
      for (bScreen *screen = bmain->screens.first; screen; screen = screen->id.next) {
        LISTBASE_FOREACH (ScrArea *, area, &screen->areabase) {
          LISTBASE_FOREACH (SpaceLink *, sl, &area->spacedata) {
            if (sl->spacetype == SPACE_VIEW3D) {
              View3D *v3d = (View3D *)sl;
              v3d->overlay.fade_alpha = 0.40f;
              v3d->overlay.flag |= V3D_OVERLAY_FADE_INACTIVE;
            }
          }
        }
      }
    }

    /* Unify symmetry as a mesh property. */
    if (!DNA_struct_elem_find(fd->filesdna, "Mesh", "char", "symmetry")) {
      LISTBASE_FOREACH (Mesh *, mesh, &bmain->meshes) {
        /* The previous flags used to store mesh symmetry in edit-mode match the new ones that are
         * used in #Mesh.symmetry. */
        mesh->symmetry = mesh->editflag & (ME_SYMMETRY_X | ME_SYMMETRY_Y | ME_SYMMETRY_Z);
      }
    }

    /* Alembic importer: allow vertex interpolation by default. */
    for (Object *object = bmain->objects.first; object != NULL; object = object->id.next) {
      LISTBASE_FOREACH (ModifierData *, md, &object->modifiers) {
        if (md->type != eModifierType_MeshSequenceCache) {
          continue;
        }

        MeshSeqCacheModifierData *data = (MeshSeqCacheModifierData *)md;
        data->read_flag |= MOD_MESHSEQ_INTERPOLATE_VERTICES;
      }
    }
  }

  if (!MAIN_VERSION_ATLEAST(bmain, 291, 7)) {
    LISTBASE_FOREACH (Scene *, scene, &bmain->scenes) {
      scene->r.simplify_volumes = 1.0f;
    }
  }

  if (!MAIN_VERSION_ATLEAST(bmain, 291, 8)) {
    if (!DNA_struct_elem_find(fd->filesdna, "WorkSpaceDataRelation", "int", "parentid")) {
      LISTBASE_FOREACH (WorkSpace *, workspace, &bmain->workspaces) {
        LISTBASE_FOREACH_MUTABLE (
            WorkSpaceDataRelation *, relation, &workspace->hook_layout_relations) {
          relation->parent = blo_read_get_new_globaldata_address(fd, relation->parent);
          BLI_assert(relation->parentid == 0);
          if (relation->parent != NULL) {
            LISTBASE_FOREACH (wmWindowManager *, wm, &bmain->wm) {
              wmWindow *win = BLI_findptr(
                  &wm->windows, relation->parent, offsetof(wmWindow, workspace_hook));
              if (win != NULL) {
                relation->parentid = win->winid;
                break;
              }
            }
            if (relation->parentid == 0) {
              BLI_assert(
                  !"Found a valid parent for workspace data relation, but no valid parent id.");
            }
          }
          if (relation->parentid == 0) {
            BLI_freelinkN(&workspace->hook_layout_relations, relation);
          }
        }
      }
    }

    /* UV/Image show overlay option. */
    if (!DNA_struct_find(fd->filesdna, "SpaceImageOverlay")) {
      LISTBASE_FOREACH (bScreen *, screen, &bmain->screens) {
        LISTBASE_FOREACH (ScrArea *, area, &screen->areabase) {
          LISTBASE_FOREACH (SpaceLink *, space, &area->spacedata) {
            if (space->spacetype == SPACE_IMAGE) {
              SpaceImage *sima = (SpaceImage *)space;
              sima->overlay.flag = SI_OVERLAY_SHOW_OVERLAYS;
            }
          }
        }
      }
    }

    /* Ensure that particle systems generated by fluid modifier have correct phystype. */
    LISTBASE_FOREACH (ParticleSettings *, part, &bmain->particles) {
      if (ELEM(
              part->type, PART_FLUID_FLIP, PART_FLUID_SPRAY, PART_FLUID_BUBBLE, PART_FLUID_FOAM)) {
        part->phystype = PART_PHYS_NO;
      }
    }
  }

  if (!MAIN_VERSION_ATLEAST(bmain, 291, 9)) {
    /* Remove options of legacy UV/Image editor */
    for (bScreen *screen = bmain->screens.first; screen; screen = screen->id.next) {
      LISTBASE_FOREACH (ScrArea *, area, &screen->areabase) {
        LISTBASE_FOREACH (SpaceLink *, sl, &area->spacedata) {
          switch (sl->spacetype) {
            case SPACE_IMAGE: {
              SpaceImage *sima = (SpaceImage *)sl;
              sima->flag &= ~(SI_FLAG_UNUSED_20);
              break;
            }
          }
        }
      }
    }

    if (!DNA_struct_elem_find(fd->filesdna, "FluidModifierData", "float", "fractions_distance")) {
      LISTBASE_FOREACH (Object *, ob, &bmain->objects) {
        LISTBASE_FOREACH (ModifierData *, md, &ob->modifiers) {
          if (md->type == eModifierType_Fluid) {
            FluidModifierData *fmd = (FluidModifierData *)md;
            if (fmd->domain) {
              fmd->domain->fractions_distance = 0.5;
            }
          }
        }
      }
    }
  }

  if (!MAIN_VERSION_ATLEAST(bmain, 292, 1)) {
    {
      const int LEGACY_REFINE_RADIAL_DISTORTION_K1 = (1 << 2);

      LISTBASE_FOREACH (MovieClip *, clip, &bmain->movieclips) {
        MovieTracking *tracking = &clip->tracking;
        MovieTrackingSettings *settings = &tracking->settings;
        int new_refine_camera_intrinsics = 0;

        if (settings->refine_camera_intrinsics & REFINE_FOCAL_LENGTH) {
          new_refine_camera_intrinsics |= REFINE_FOCAL_LENGTH;
        }

        if (settings->refine_camera_intrinsics & REFINE_PRINCIPAL_POINT) {
          new_refine_camera_intrinsics |= REFINE_PRINCIPAL_POINT;
        }

        /* The end goal is to enable radial distortion refinement if either K1 or K2 were set for
         * refinement. It is enough to only check for L1 it was not possible to refine K2 without
         * K1. */
        if (settings->refine_camera_intrinsics & LEGACY_REFINE_RADIAL_DISTORTION_K1) {
          new_refine_camera_intrinsics |= REFINE_RADIAL_DISTORTION;
        }

        settings->refine_camera_intrinsics = new_refine_camera_intrinsics;
      }
    }
  }

  if (!MAIN_VERSION_ATLEAST(bmain, 292, 5)) {
    /* Initialize the opacity of the overlay wireframe */
    if (!DNA_struct_elem_find(fd->filesdna, "View3DOverlay", "float", "wireframe_opacity")) {
      for (bScreen *screen = bmain->screens.first; screen; screen = screen->id.next) {
        LISTBASE_FOREACH (ScrArea *, area, &screen->areabase) {
          LISTBASE_FOREACH (SpaceLink *, sl, &area->spacedata) {
            if (sl->spacetype == SPACE_VIEW3D) {
              View3D *v3d = (View3D *)sl;
              v3d->overlay.wireframe_opacity = 1.0f;
            }
          }
        }
      }
    }

    /* Replace object hidden filter with inverted object visible filter.  */
    LISTBASE_FOREACH (bScreen *, screen, &bmain->screens) {
      LISTBASE_FOREACH (ScrArea *, area, &screen->areabase) {
        LISTBASE_FOREACH (SpaceLink *, space, &area->spacedata) {
          if (space->spacetype == SPACE_OUTLINER) {
            SpaceOutliner *space_outliner = (SpaceOutliner *)space;
            if (space_outliner->filter_state == SO_FILTER_OB_HIDDEN) {
              space_outliner->filter_state = SO_FILTER_OB_VISIBLE;
              space_outliner->filter |= SO_FILTER_OB_STATE_INVERSE;
            }
          }
        }
      }
    }

    LISTBASE_FOREACH (Object *, ob, &bmain->objects) {
      LISTBASE_FOREACH (ModifierData *, md, &ob->modifiers) {
        if (md->type == eModifierType_WeightVGProximity) {
          WeightVGProximityModifierData *wmd = (WeightVGProximityModifierData *)md;
          if (wmd->cmap_curve == NULL) {
            wmd->cmap_curve = BKE_curvemapping_add(1, 0.0, 0.0, 1.0, 1.0);
            BKE_curvemapping_init(wmd->cmap_curve);
          }
        }
      }
    }

    /* Hair and PointCloud attributes names. */
    LISTBASE_FOREACH (Hair *, hair, &bmain->hairs) {
      do_versions_point_attribute_names(&hair->pdata);
    }
    LISTBASE_FOREACH (PointCloud *, pointcloud, &bmain->pointclouds) {
      do_versions_point_attribute_names(&pointcloud->pdata);
    }

    /* Cryptomatte render pass */
    if (!DNA_struct_elem_find(fd->filesdna, "ViewLayer", "short", "cryptomatte_levels")) {
      LISTBASE_FOREACH (Scene *, scene, &bmain->scenes) {
        LISTBASE_FOREACH (ViewLayer *, view_layer, &scene->view_layers) {
          view_layer->cryptomatte_levels = 6;
          view_layer->cryptomatte_flag = VIEW_LAYER_CRYPTOMATTE_ACCURATE;
        }
      }
    }
  }

  if (!MAIN_VERSION_ATLEAST(bmain, 292, 7)) {
    /* Make all IDProperties used as interface of geometry node trees overridable. */
    LISTBASE_FOREACH (Object *, ob, &bmain->objects) {
      LISTBASE_FOREACH (ModifierData *, md, &ob->modifiers) {
        if (md->type == eModifierType_Nodes) {
          NodesModifierData *nmd = (NodesModifierData *)md;
          IDProperty *nmd_properties = nmd->settings.properties;

          BLI_assert(nmd_properties->type == IDP_GROUP);
          LISTBASE_FOREACH (IDProperty *, nmd_socket_idprop, &nmd_properties->data.group) {
            nmd_socket_idprop->flag |= IDP_FLAG_OVERRIDABLE_LIBRARY;
          }
        }
      }
    }

    /* EEVEE/Cycles Volumes consistency */
    for (Scene *scene = bmain->scenes.first; scene; scene = scene->id.next) {
      /* Remove Volume Transmittance render pass from each view layer. */
      LISTBASE_FOREACH (ViewLayer *, view_layer, &scene->view_layers) {
        view_layer->eevee.render_passes &= ~EEVEE_RENDER_PASS_UNUSED_8;
      }

      /* Rename Renderlayer Socket `VolumeScatterCol` to `VolumeDir` */
      if (scene->nodetree) {
        LISTBASE_FOREACH (bNode *, node, &scene->nodetree->nodes) {
          if (node->type == CMP_NODE_R_LAYERS) {
            LISTBASE_FOREACH (bNodeSocket *, output_socket, &node->outputs) {
              const char *volume_scatter = "VolumeScatterCol";
              if (STREQLEN(output_socket->name, volume_scatter, MAX_NAME)) {
                BLI_strncpy(output_socket->name, RE_PASSNAME_VOLUME_LIGHT, MAX_NAME);
              }
            }
          }
        }
      }
    }

    /* Convert `NodeCryptomatte->storage->matte_id` to `NodeCryptomatte->storage->entries` */
    if (!DNA_struct_find(fd->filesdna, "CryptomatteEntry")) {
      LISTBASE_FOREACH (Scene *, scene, &bmain->scenes) {
        if (scene->nodetree) {
          LISTBASE_FOREACH (bNode *, node, &scene->nodetree->nodes) {
            if (node->type == CMP_NODE_CRYPTOMATTE) {
              NodeCryptomatte *storage = (NodeCryptomatte *)node->storage;
              char *matte_id = storage->matte_id;
              if (matte_id == NULL || strlen(storage->matte_id) == 0) {
                continue;
              }
              BKE_cryptomatte_matte_id_to_entries(storage, storage->matte_id);
              MEM_SAFE_FREE(storage->matte_id);
            }
          }
        }
      }
    }

    /* Overlay elements in the sequencer. */
    LISTBASE_FOREACH (bScreen *, screen, &bmain->screens) {
      LISTBASE_FOREACH (ScrArea *, area, &screen->areabase) {
        LISTBASE_FOREACH (SpaceLink *, sl, &area->spacedata) {
          if (sl->spacetype == SPACE_SEQ) {
            SpaceSeq *sseq = (SpaceSeq *)sl;
            sseq->flag |= (SEQ_SHOW_STRIP_OVERLAY | SEQ_SHOW_STRIP_NAME | SEQ_SHOW_STRIP_SOURCE |
                           SEQ_SHOW_STRIP_DURATION);
          }
        }
      }
    }
  }

  if (!MAIN_VERSION_ATLEAST(bmain, 292, 8)) {
    LISTBASE_FOREACH (bNodeTree *, ntree, &bmain->nodetrees) {
      LISTBASE_FOREACH (bNode *, node, &ntree->nodes) {
        if (STREQ(node->idname, "GeometryNodeRandomAttribute")) {
          STRNCPY(node->idname, "GeometryNodeAttributeRandomize");
        }
      }
    }

    LISTBASE_FOREACH (Scene *, scene, &bmain->scenes) {
      if (scene->ed != NULL) {
        scene->toolsettings->sequencer_tool_settings = SEQ_tool_settings_init();
      }
    }
  }

  if (!MAIN_VERSION_ATLEAST(bmain, 292, 9)) {
    FOREACH_NODETREE_BEGIN (bmain, ntree, id) {
      if (ntree->type == NTREE_GEOMETRY) {
        LISTBASE_FOREACH (bNode *, node, &ntree->nodes) {
          if (node->type == GEO_NODE_ATTRIBUTE_MATH && node->storage == NULL) {
            const int old_use_attibute_a = (1 << 0);
            const int old_use_attibute_b = (1 << 1);
            NodeAttributeMath *data = MEM_callocN(sizeof(NodeAttributeMath), "NodeAttributeMath");
            data->operation = NODE_MATH_ADD;
            data->input_type_a = (node->custom2 & old_use_attibute_a) ?
                                     GEO_NODE_ATTRIBUTE_INPUT_ATTRIBUTE :
                                     GEO_NODE_ATTRIBUTE_INPUT_FLOAT;
            data->input_type_b = (node->custom2 & old_use_attibute_b) ?
                                     GEO_NODE_ATTRIBUTE_INPUT_ATTRIBUTE :
                                     GEO_NODE_ATTRIBUTE_INPUT_FLOAT;
            node->storage = data;
          }
        }
      }
    }
    FOREACH_NODETREE_END;

    /* Default properties editors to auto outliner sync. */
    LISTBASE_FOREACH (bScreen *, screen, &bmain->screens) {
      LISTBASE_FOREACH (ScrArea *, area, &screen->areabase) {
        LISTBASE_FOREACH (SpaceLink *, space, &area->spacedata) {
          if (space->spacetype == SPACE_PROPERTIES) {
            SpaceProperties *space_properties = (SpaceProperties *)space;
            space_properties->outliner_sync = PROPERTIES_SYNC_AUTO;
          }
        }
      }
    }

    /* Ensure that new viscosity strength field is initialized correctly. */
    if (!DNA_struct_elem_find(fd->filesdna, "FluidModifierData", "float", "viscosity_value")) {
      LISTBASE_FOREACH (Object *, ob, &bmain->objects) {
        LISTBASE_FOREACH (ModifierData *, md, &ob->modifiers) {
          if (md->type == eModifierType_Fluid) {
            FluidModifierData *fmd = (FluidModifierData *)md;
            if (fmd->domain != NULL) {
              fmd->domain->viscosity_value = 0.05;
            }
          }
        }
      }
    }
  }

  if (!MAIN_VERSION_ATLEAST(bmain, 292, 10)) {
    if (!DNA_struct_find(fd->filesdna, "NodeSetAlpha")) {
      FOREACH_NODETREE_BEGIN (bmain, ntree, id) {
        if (ntree->type != NTREE_COMPOSIT) {
          continue;
        }
        LISTBASE_FOREACH (bNode *, node, &ntree->nodes) {
          if (node->type != CMP_NODE_SETALPHA) {
            continue;
          }
          NodeSetAlpha *storage = MEM_callocN(sizeof(NodeSetAlpha), "NodeSetAlpha");
          storage->mode = CMP_NODE_SETALPHA_MODE_REPLACE_ALPHA;
          node->storage = storage;
        }
      }
      FOREACH_NODETREE_END;
    }

    LISTBASE_FOREACH (Scene *, scene, &bmain->scenes) {
      Editing *ed = SEQ_editing_get(scene, false);
      if (ed == NULL) {
        continue;
      }
      ed->cache_flag = (SEQ_CACHE_STORE_RAW | SEQ_CACHE_STORE_FINAL_OUT);
      do_versions_strip_cache_settings_recursive(&ed->seqbase);
    }
  }

  /* Enable "Save as Render" option for file output node by default (apply view transform to image
   * on save) */
  if (!MAIN_VERSION_ATLEAST(bmain, 292, 11)) {
    FOREACH_NODETREE_BEGIN (bmain, ntree, id) {
      if (ntree->type == NTREE_COMPOSIT) {
        LISTBASE_FOREACH (bNode *, node, &ntree->nodes) {
          if (node->type == CMP_NODE_OUTPUT_FILE) {
            LISTBASE_FOREACH (bNodeSocket *, sock, &node->inputs) {
              NodeImageMultiFileSocket *simf = sock->storage;
              simf->save_as_render = true;
            }
          }
        }
      }
    }
    FOREACH_NODETREE_END;
  }

  if (!MAIN_VERSION_ATLEAST(bmain, 293, 1)) {
    FOREACH_NODETREE_BEGIN (bmain, ntree, id) {
      if (ntree->type == NTREE_GEOMETRY) {
        version_node_socket_name(ntree, GEO_NODE_BOOLEAN, "Geometry A", "Geometry 1");
        version_node_socket_name(ntree, GEO_NODE_BOOLEAN, "Geometry B", "Geometry 2");
      }
    }
    FOREACH_NODETREE_END;

    /* Init grease pencil default curve resolution. */
    if (!DNA_struct_elem_find(fd->filesdna, "bGPdata", "int", "curve_edit_resolution")) {
      LISTBASE_FOREACH (bGPdata *, gpd, &bmain->gpencils) {
        gpd->curve_edit_resolution = GP_DEFAULT_CURVE_RESOLUTION;
        gpd->flag |= GP_DATA_CURVE_ADAPTIVE_RESOLUTION;
      }
    }
    /* Init grease pencil curve editing error threshold. */
    if (!DNA_struct_elem_find(fd->filesdna, "bGPdata", "float", "curve_edit_threshold")) {
      LISTBASE_FOREACH (bGPdata *, gpd, &bmain->gpencils) {
        gpd->curve_edit_threshold = GP_DEFAULT_CURVE_ERROR;
        gpd->curve_edit_corner_angle = GP_DEFAULT_CURVE_EDIT_CORNER_ANGLE;
      }
    }
  }

  if ((!MAIN_VERSION_ATLEAST(bmain, 292, 14)) ||
      ((bmain->versionfile == 293) && (!MAIN_VERSION_ATLEAST(bmain, 293, 1)))) {
    FOREACH_NODETREE_BEGIN (bmain, ntree, id) {
      if (ntree->type != NTREE_GEOMETRY) {
        continue;
      }
      LISTBASE_FOREACH (bNode *, node, &ntree->nodes) {
        if (node->type == GEO_NODE_OBJECT_INFO && node->storage == NULL) {
          NodeGeometryObjectInfo *data = (NodeGeometryObjectInfo *)MEM_callocN(
              sizeof(NodeGeometryObjectInfo), __func__);
          data->transform_space = GEO_NODE_TRANSFORM_SPACE_RELATIVE;
          node->storage = data;
        }
      }
    }
    FOREACH_NODETREE_END;
  }

  if (!MAIN_VERSION_ATLEAST(bmain, 293, 1)) {
    /* Grease pencil layer transform matrix. */
    if (!DNA_struct_elem_find(fd->filesdna, "bGPDlayer", "float", "location[0]")) {
      LISTBASE_FOREACH (bGPdata *, gpd, &bmain->gpencils) {
        LISTBASE_FOREACH (bGPDlayer *, gpl, &gpd->layers) {
          zero_v3(gpl->location);
          zero_v3(gpl->rotation);
          copy_v3_fl(gpl->scale, 1.0f);
          loc_eul_size_to_mat4(gpl->layer_mat, gpl->location, gpl->rotation, gpl->scale);
          invert_m4_m4(gpl->layer_invmat, gpl->layer_mat);
        }
      }
    }
    /* Fix Fill factor for grease pencil fill brushes. */
    LISTBASE_FOREACH (Brush *, brush, &bmain->brushes) {
      if ((brush->gpencil_settings) && (brush->gpencil_settings->fill_factor == 0.0f)) {
        brush->gpencil_settings->fill_factor = 1.0f;
      }
    }
  }

  if (!MAIN_VERSION_ATLEAST(bmain, 293, 3)) {
    FOREACH_NODETREE_BEGIN (bmain, ntree, id) {
      if (ntree->type != NTREE_GEOMETRY) {
        continue;
      }
      LISTBASE_FOREACH (bNode *, node, &ntree->nodes) {
        if (node->type == GEO_NODE_POINT_INSTANCE && node->storage == NULL) {
          NodeGeometryPointInstance *data = (NodeGeometryPointInstance *)MEM_callocN(
              sizeof(NodeGeometryPointInstance), __func__);
          data->instance_type = node->custom1;
          data->flag = (node->custom2 ? 0 : GEO_NODE_POINT_INSTANCE_WHOLE_COLLECTION);
          node->storage = data;
        }
      }
    }
    FOREACH_NODETREE_END;
  }

  if (!MAIN_VERSION_ATLEAST(bmain, 293, 4)) {
    /* Add support for all operations to the "Attribute Math" node. */
    FOREACH_NODETREE_BEGIN (bmain, ntree, id) {
      if (ntree->type == NTREE_GEOMETRY) {
        LISTBASE_FOREACH (bNode *, node, &ntree->nodes) {
          if (node->type == GEO_NODE_ATTRIBUTE_MATH) {
            NodeAttributeMath *data = (NodeAttributeMath *)node->storage;
            data->input_type_c = GEO_NODE_ATTRIBUTE_INPUT_ATTRIBUTE;
          }
        }
      }
    }
    FOREACH_NODETREE_END;
  }

  if (!MAIN_VERSION_ATLEAST(bmain, 293, 5)) {
    /* Change Nishita sky model Altitude unit. */
    FOREACH_NODETREE_BEGIN (bmain, ntree, id) {
      if (ntree->type == NTREE_SHADER) {
        LISTBASE_FOREACH (bNode *, node, &ntree->nodes) {
          if (node->type == SH_NODE_TEX_SKY && node->storage) {
            NodeTexSky *tex = (NodeTexSky *)node->storage;
            tex->altitude *= 1000.0f;
          }
        }
      }
    }
    FOREACH_NODETREE_END;
  }

  if (!MAIN_VERSION_ATLEAST(bmain, 293, 6)) {
    LISTBASE_FOREACH (bScreen *, screen, &bmain->screens) {
      LISTBASE_FOREACH (ScrArea *, area, &screen->areabase) {
        LISTBASE_FOREACH (SpaceLink *, space, &area->spacedata) {
          /* UV/Image Max resolution images in image editor. */
          if (space->spacetype == SPACE_IMAGE) {
            SpaceImage *sima = (SpaceImage *)space;
            sima->iuser.flag |= IMA_SHOW_MAX_RESOLUTION;
          }
          /* Enable Outliner render visibility column. */
          else if (space->spacetype == SPACE_OUTLINER) {
            SpaceOutliner *space_outliner = (SpaceOutliner *)space;
            space_outliner->show_restrict_flags |= SO_RESTRICT_RENDER;
          }
        }
      }
    }
  }

  if (!MAIN_VERSION_ATLEAST(bmain, 293, 7)) {
    FOREACH_NODETREE_BEGIN (bmain, ntree, id) {
      if (ntree->type == NTREE_GEOMETRY) {
        version_node_join_geometry_for_multi_input_socket(ntree);
      }
    }
    FOREACH_NODETREE_END;
  }

  if (!MAIN_VERSION_ATLEAST(bmain, 293, 8)) {
    FOREACH_NODETREE_BEGIN (bmain, ntree, id) {
      if (ntree->type != NTREE_GEOMETRY) {
        continue;
      }
      LISTBASE_FOREACH (bNode *, node, &ntree->nodes) {
        if (node->type == GEO_NODE_ATTRIBUTE_RANDOMIZE && node->storage == NULL) {
          NodeAttributeRandomize *data = (NodeAttributeRandomize *)MEM_callocN(
              sizeof(NodeAttributeRandomize), __func__);
          data->data_type = node->custom1;
          data->operation = GEO_NODE_ATTRIBUTE_RANDOMIZE_REPLACE_CREATE;
          node->storage = data;
        }
      }
    }
    FOREACH_NODETREE_END;
  }

  if (!MAIN_VERSION_ATLEAST(bmain, 293, 9)) {
    if (!DNA_struct_elem_find(fd->filesdna, "SceneEEVEE", "float", "bokeh_overblur")) {
      LISTBASE_FOREACH (Scene *, scene, &bmain->scenes) {
        scene->eevee.bokeh_neighbor_max = 10.0f;
        scene->eevee.bokeh_denoise_fac = 0.75f;
        scene->eevee.bokeh_overblur = 5.0f;
      }
    }

    /* Add subpanels for FModifiers, which requires a field to store expansion. */
    if (!DNA_struct_elem_find(fd->filesdna, "FModifier", "short", "ui_expand_flag")) {
      LISTBASE_FOREACH (bAction *, act, &bmain->actions) {
        LISTBASE_FOREACH (FCurve *, fcu, &act->curves) {
          LISTBASE_FOREACH (FModifier *, fcm, &fcu->modifiers) {
            SET_FLAG_FROM_TEST(fcm->ui_expand_flag,
                               fcm->flag & FMODIFIER_FLAG_EXPANDED,
                               UI_PANEL_DATA_EXPAND_ROOT);
          }
        }
      }
    }

    FOREACH_NODETREE_BEGIN (bmain, ntree, id) {
      if (ntree->type == NTREE_GEOMETRY) {
        version_node_socket_name(ntree, GEO_NODE_ATTRIBUTE_PROXIMITY, "Result", "Distance");
      }
    }
    FOREACH_NODETREE_END;
  }

  if (!MAIN_VERSION_ATLEAST(bmain, 293, 10)) {
    FOREACH_NODETREE_BEGIN (bmain, ntree, id) {
      if (ntree->type == NTREE_GEOMETRY) {
        version_node_socket_name(ntree, GEO_NODE_ATTRIBUTE_PROXIMITY, "Location", "Position");
      }
    }
    FOREACH_NODETREE_END;

    LISTBASE_FOREACH (Scene *, scene, &bmain->scenes) {
      /* Fix old scene with too many samples that were not being used.
       * Now they are properly used and might produce a huge slowdown.
       * So we clamp to what the old max actual was. */
      if (scene->eevee.volumetric_shadow_samples > 32) {
        scene->eevee.volumetric_shadow_samples = 32;
      }
    }
  }

  /**
   * Versioning code until next subversion bump goes here.
   *
   * \note Be sure to check when bumping the version:
   * - "versioning_userdef.c", #blo_do_versions_userdef
   * - "versioning_userdef.c", #do_versions_theme
   *
   * \note Keep this message at the bottom of the function.
   */
  {
    /* Keep this block, even when empty. */
<<<<<<< HEAD
    LISTBASE_FOREACH (Brush *, br, &bmain->brushes) {
      BKE_brush_default_input_curves_set(br);
    }

    if (!DNA_struct_elem_find(fd->filesdna, "Sculpt", "float", "smooth_strength_factor")) {
      LISTBASE_FOREACH (Scene *, scene, &bmain->scenes) {
        Sculpt *sd = scene->toolsettings->sculpt;
        if (sd) {
          sd->smooth_strength_factor = 1.0f;
        }
      }
    }

    FOREACH_NODETREE_BEGIN (bmain, ntree, id) {
      if (ntree->type == NTREE_GEOMETRY) {
        version_node_socket_name(ntree, GEO_NODE_ATTRIBUTE_PROXIMITY, "Location", "Position");
      }
    }
    FOREACH_NODETREE_END;
=======
>>>>>>> b9bb69a1
  }
}<|MERGE_RESOLUTION|>--- conflicted
+++ resolved
@@ -1819,7 +1819,6 @@
    */
   {
     /* Keep this block, even when empty. */
-<<<<<<< HEAD
     LISTBASE_FOREACH (Brush *, br, &bmain->brushes) {
       BKE_brush_default_input_curves_set(br);
     }
@@ -1839,7 +1838,5 @@
       }
     }
     FOREACH_NODETREE_END;
-=======
->>>>>>> b9bb69a1
   }
 }
/*
 * This program is free software; you can redistribute it and/or
 * modify it under the terms of the GNU General Public License
 * as published by the Free Software Foundation; either version 2
 * of the License, or (at your option) any later version.
 *
 * This program is distributed in the hope that it will be useful,
 * but WITHOUT ANY WARRANTY; without even the implied warranty of
 * MERCHANTABILITY or FITNESS FOR A PARTICULAR PURPOSE.  See the
 * GNU General Public License for more details.
 *
 * You should have received a copy of the GNU General Public License
 * along with this program; if not, write to the Free Software Foundation,
 * Inc., 51 Franklin Street, Fifth Floor, Boston, MA 02110-1301, USA.
 */

/** \file
 * \ingroup blenloader
 */
/* allow readfile to use deprecated functionality */
#define DNA_DEPRECATED_ALLOW

#include "BLI_alloca.h"
#include "BLI_listbase.h"
#include "BLI_math.h"
#include "BLI_string.h"
#include "BLI_utildefines.h"

#include "DNA_anim_types.h"
#include "DNA_brush_types.h"
#include "DNA_cachefile_types.h"
#include "DNA_collection_types.h"
#include "DNA_constraint_types.h"
#include "DNA_fluid_types.h"
#include "DNA_genfile.h"
#include "DNA_gpencil_modifier_types.h"
#include "DNA_gpencil_types.h"
#include "DNA_hair_types.h"
#include "DNA_mesh_types.h"
#include "DNA_meshdata_types.h"
#include "DNA_modifier_types.h"
#include "DNA_object_types.h"
#include "DNA_particle_types.h"
#include "DNA_pointcloud_types.h"
#include "DNA_rigidbody_types.h"
#include "DNA_screen_types.h"
#include "DNA_shader_fx_types.h"
#include "DNA_space_types.h"
#include "DNA_tracking_types.h"
#include "DNA_workspace_types.h"

#include "BKE_animsys.h"
#include "BKE_armature.h"
#include "BKE_asset.h"
#include "BKE_collection.h"
#include "BKE_colortools.h"
#include "BKE_cryptomatte.h"
#include "BKE_fcurve.h"
#include "BKE_gpencil.h"
#include "BKE_lib_id.h"
#include "BKE_main.h"
#include "BKE_mesh.h"
#include "BKE_multires.h"
#include "BKE_node.h"

#include "IMB_imbuf.h"
#include "MEM_guardedalloc.h"

#include "RNA_access.h"

#include "SEQ_proxy.h"
#include "SEQ_render.h"
#include "SEQ_sequencer.h"
#include "SEQ_time.h"
#include "SEQ_transform.h"

#include "BLO_readfile.h"
#include "readfile.h"

/* Make preferences read-only, use versioning_userdef.c. */
#define U (*((const UserDef *)&U))

static eSpaceSeq_Proxy_RenderSize get_sequencer_render_size(Main *bmain)
{
  eSpaceSeq_Proxy_RenderSize render_size = 100;

  for (bScreen *screen = bmain->screens.first; screen; screen = screen->id.next) {
    LISTBASE_FOREACH (ScrArea *, area, &screen->areabase) {
      LISTBASE_FOREACH (SpaceLink *, sl, &area->spacedata) {
        switch (sl->spacetype) {
          case SPACE_SEQ: {
            SpaceSeq *sseq = (SpaceSeq *)sl;
            if (sseq->mainb == SEQ_DRAW_IMG_IMBUF) {
              render_size = sseq->render_size;
              break;
            }
          }
        }
      }
    }
  }

  return render_size;
}

static bool can_use_proxy(Sequence *seq, int psize)
{
  if (seq->strip->proxy == NULL) {
    return false;
  }
  short size_flags = seq->strip->proxy->build_size_flags;
  return (seq->flag & SEQ_USE_PROXY) != 0 && psize != IMB_PROXY_NONE && (size_flags & psize) != 0;
}

/* image_size is width or height depending what RNA property is converted - X or Y. */
static void seq_convert_transform_animation(const Scene *scene,
                                            const char *path,
                                            const int image_size)
{
  if (scene->adt == NULL || scene->adt->action == NULL) {
    return;
  }

  FCurve *fcu = BKE_fcurve_find(&scene->adt->action->curves, path, 0);
  if (fcu != NULL && !BKE_fcurve_is_empty(fcu)) {
    BezTriple *bezt = fcu->bezt;
    for (int i = 0; i < fcu->totvert; i++, bezt++) {
      /* Same math as with old_image_center_*, but simplified. */
      bezt->vec[0][1] = image_size / 2 + bezt->vec[0][1] - scene->r.xsch / 2;
      bezt->vec[1][1] = image_size / 2 + bezt->vec[1][1] - scene->r.xsch / 2;
      bezt->vec[2][1] = image_size / 2 + bezt->vec[2][1] - scene->r.xsch / 2;
    }
  }
}

static void seq_convert_transform_crop(const Scene *scene,
                                       Sequence *seq,
                                       const eSpaceSeq_Proxy_RenderSize render_size)
{
  if (seq->strip->transform == NULL) {
    seq->strip->transform = MEM_callocN(sizeof(struct StripTransform), "StripTransform");
  }
  if (seq->strip->crop == NULL) {
    seq->strip->crop = MEM_callocN(sizeof(struct StripCrop), "StripCrop");
  }

  StripCrop *c = seq->strip->crop;
  StripTransform *t = seq->strip->transform;
  int old_image_center_x = scene->r.xsch / 2;
  int old_image_center_y = scene->r.ysch / 2;
  int image_size_x = scene->r.xsch;
  int image_size_y = scene->r.ysch;

  /* Hardcoded legacy bit-flags which has been removed. */
  const uint32_t use_transform_flag = (1 << 16);
  const uint32_t use_crop_flag = (1 << 17);

  const StripElem *s_elem = SEQ_render_give_stripelem(seq, seq->start);
  if (s_elem != NULL) {
    image_size_x = s_elem->orig_width;
    image_size_y = s_elem->orig_height;

    if (can_use_proxy(seq, SEQ_rendersize_to_proxysize(render_size))) {
      image_size_x /= SEQ_rendersize_to_scale_factor(render_size);
      image_size_y /= SEQ_rendersize_to_scale_factor(render_size);
    }
  }

  /* Default scale. */
  if (t->scale_x == 0.0f && t->scale_y == 0.0f) {
    t->scale_x = 1.0f;
    t->scale_y = 1.0f;
  }

  /* Clear crop if it was unused. This must happen before converting values. */
  if ((seq->flag & use_crop_flag) == 0) {
    c->bottom = c->top = c->left = c->right = 0;
  }

  if ((seq->flag & use_transform_flag) == 0) {
    t->xofs = t->yofs = 0;

    /* Reverse scale to fit for strips not using offset. */
    float project_aspect = (float)scene->r.xsch / (float)scene->r.ysch;
    float image_aspect = (float)image_size_x / (float)image_size_y;
    if (project_aspect > image_aspect) {
      t->scale_x = project_aspect / image_aspect;
    }
    else {
      t->scale_y = image_aspect / project_aspect;
    }
  }

  if ((seq->flag & use_crop_flag) != 0 && (seq->flag & use_transform_flag) == 0) {
    /* Calculate image offset. */
    float s_x = scene->r.xsch / image_size_x;
    float s_y = scene->r.ysch / image_size_y;
    old_image_center_x += c->right * s_x - c->left * s_x;
    old_image_center_y += c->top * s_y - c->bottom * s_y;

    /* Convert crop to scale. */
    int cropped_image_size_x = image_size_x - c->right - c->left;
    int cropped_image_size_y = image_size_y - c->top - c->bottom;
    c->bottom = c->top = c->left = c->right = 0;
    t->scale_x *= (float)image_size_x / (float)cropped_image_size_x;
    t->scale_y *= (float)image_size_y / (float)cropped_image_size_y;
  }

  if ((seq->flag & use_transform_flag) != 0) {
    /* Convert image offset. */
    old_image_center_x = image_size_x / 2 - c->left + t->xofs;
    old_image_center_y = image_size_y / 2 - c->bottom + t->yofs;

    /* Preserve original image size. */
    t->scale_x = t->scale_y = MAX2((float)image_size_x / (float)scene->r.xsch,
                                   (float)image_size_y / (float)scene->r.ysch);

    /* Convert crop. */
    if ((seq->flag & use_crop_flag) != 0) {
      c->top /= t->scale_x;
      c->bottom /= t->scale_x;
      c->left /= t->scale_x;
      c->right /= t->scale_x;
    }
  }

  t->xofs = old_image_center_x - scene->r.xsch / 2;
  t->yofs = old_image_center_y - scene->r.ysch / 2;

  /* Convert offset animation, but only if crop is not used. */
  if ((seq->flag & use_transform_flag) != 0 && (seq->flag & use_crop_flag) == 0) {
    char name_esc[(sizeof(seq->name) - 2) * 2], *path;
    BLI_str_escape(name_esc, seq->name + 2, sizeof(name_esc));

    path = BLI_sprintfN("sequence_editor.sequences_all[\"%s\"].transform.offset_x", name_esc);
    seq_convert_transform_animation(scene, path, image_size_x);
    MEM_freeN(path);
    path = BLI_sprintfN("sequence_editor.sequences_all[\"%s\"].transform.offset_y", name_esc);
    seq_convert_transform_animation(scene, path, image_size_y);
    MEM_freeN(path);
  }

  seq->flag &= ~use_transform_flag;
  seq->flag &= ~use_crop_flag;
}

static void seq_convert_transform_crop_lb(const Scene *scene,
                                          const ListBase *lb,
                                          const eSpaceSeq_Proxy_RenderSize render_size)
{

  LISTBASE_FOREACH (Sequence *, seq, lb) {
    if (seq->type != SEQ_TYPE_SOUND_RAM) {
      seq_convert_transform_crop(scene, seq, render_size);
    }
    if (seq->type == SEQ_TYPE_META) {
      seq_convert_transform_crop_lb(scene, &seq->seqbase, render_size);
    }
  }
}

static void seq_convert_transform_animation_2(const Scene *scene,
                                              const char *path,
                                              const float scale_to_fit_factor)
{
  if (scene->adt == NULL || scene->adt->action == NULL) {
    return;
  }

  FCurve *fcu = BKE_fcurve_find(&scene->adt->action->curves, path, 0);
  if (fcu != NULL && !BKE_fcurve_is_empty(fcu)) {
    BezTriple *bezt = fcu->bezt;
    for (int i = 0; i < fcu->totvert; i++, bezt++) {
      /* Same math as with old_image_center_*, but simplified. */
      bezt->vec[0][1] *= scale_to_fit_factor;
      bezt->vec[1][1] *= scale_to_fit_factor;
      bezt->vec[2][1] *= scale_to_fit_factor;
    }
  }
}

static void seq_convert_transform_crop_2(const Scene *scene,
                                         Sequence *seq,
                                         const eSpaceSeq_Proxy_RenderSize render_size)
{
  const StripElem *s_elem = SEQ_render_give_stripelem(seq, seq->start);
  if (s_elem == NULL) {
    return;
  }

  StripCrop *c = seq->strip->crop;
  StripTransform *t = seq->strip->transform;
  int image_size_x = s_elem->orig_width;
  int image_size_y = s_elem->orig_height;

  if (can_use_proxy(seq, SEQ_rendersize_to_proxysize(render_size))) {
    image_size_x /= SEQ_rendersize_to_scale_factor(render_size);
    image_size_y /= SEQ_rendersize_to_scale_factor(render_size);
  }

  /* Calculate scale factor, so image fits in preview area with original aspect ratio. */
  const float scale_to_fit_factor = MIN2((float)scene->r.xsch / (float)image_size_x,
                                         (float)scene->r.ysch / (float)image_size_y);
  t->scale_x *= scale_to_fit_factor;
  t->scale_y *= scale_to_fit_factor;
  c->top /= scale_to_fit_factor;
  c->bottom /= scale_to_fit_factor;
  c->left /= scale_to_fit_factor;
  c->right /= scale_to_fit_factor;

  char name_esc[(sizeof(seq->name) - 2) * 2], *path;
  BLI_str_escape(name_esc, seq->name + 2, sizeof(name_esc));
  path = BLI_sprintfN("sequence_editor.sequences_all[\"%s\"].transform.scale_x", name_esc);
  seq_convert_transform_animation_2(scene, path, scale_to_fit_factor);
  MEM_freeN(path);
  path = BLI_sprintfN("sequence_editor.sequences_all[\"%s\"].transform.scale_y", name_esc);
  seq_convert_transform_animation_2(scene, path, scale_to_fit_factor);
  MEM_freeN(path);
  path = BLI_sprintfN("sequence_editor.sequences_all[\"%s\"].crop.min_x", name_esc);
  seq_convert_transform_animation_2(scene, path, 1 / scale_to_fit_factor);
  MEM_freeN(path);
  path = BLI_sprintfN("sequence_editor.sequences_all[\"%s\"].crop.max_x", name_esc);
  seq_convert_transform_animation_2(scene, path, 1 / scale_to_fit_factor);
  MEM_freeN(path);
  path = BLI_sprintfN("sequence_editor.sequences_all[\"%s\"].crop.min_y", name_esc);
  seq_convert_transform_animation_2(scene, path, 1 / scale_to_fit_factor);
  MEM_freeN(path);
  path = BLI_sprintfN("sequence_editor.sequences_all[\"%s\"].crop.max_x", name_esc);
  seq_convert_transform_animation_2(scene, path, 1 / scale_to_fit_factor);
  MEM_freeN(path);
}

static void seq_convert_transform_crop_lb_2(const Scene *scene,
                                            const ListBase *lb,
                                            const eSpaceSeq_Proxy_RenderSize render_size)
{

  LISTBASE_FOREACH (Sequence *, seq, lb) {
    if (seq->type != SEQ_TYPE_SOUND_RAM) {
      seq_convert_transform_crop_2(scene, seq, render_size);
    }
    if (seq->type == SEQ_TYPE_META) {
      seq_convert_transform_crop_lb_2(scene, &seq->seqbase, render_size);
    }
  }
}

static void seq_update_meta_disp_range(Editing *ed)
{
  if (ed == NULL) {
    return;
  }

  LISTBASE_FOREACH_BACKWARD (MetaStack *, ms, &ed->metastack) {
    /* Update ms->disp_range from meta. */
    if (ms->disp_range[0] == ms->disp_range[1]) {
      copy_v2_v2_int(ms->disp_range, &ms->parseq->startdisp);
    }

    /* Update meta strip endpoints. */
    SEQ_transform_set_left_handle_frame(ms->parseq, ms->disp_range[0]);
    SEQ_transform_set_right_handle_frame(ms->parseq, ms->disp_range[1]);
    SEQ_transform_fix_single_image_seq_offsets(ms->parseq);

    /* Recalculate effects using meta strip. */
    LISTBASE_FOREACH (Sequence *, seq, ms->oldbasep) {
      if (seq->seq2) {
        seq->start = seq->startdisp = max_ii(seq->seq1->startdisp, seq->seq2->startdisp);
        seq->enddisp = min_ii(seq->seq1->enddisp, seq->seq2->enddisp);
      }
    }

    /* Ensure that active seqbase points to active meta strip seqbase. */
    MetaStack *active_ms = SEQ_meta_stack_active_get(ed);
    SEQ_seqbase_active_set(ed, &active_ms->parseq->seqbase);
  }
}

void do_versions_after_linking_290(Main *bmain, ReportList *UNUSED(reports))
{
  if (!MAIN_VERSION_ATLEAST(bmain, 290, 1)) {
    /* Patch old grease pencil modifiers material filter. */
    LISTBASE_FOREACH (Object *, ob, &bmain->objects) {
      LISTBASE_FOREACH (GpencilModifierData *, md, &ob->greasepencil_modifiers) {
        switch (md->type) {
          case eGpencilModifierType_Array: {
            ArrayGpencilModifierData *gpmd = (ArrayGpencilModifierData *)md;
            if (gpmd->materialname[0] != '\0') {
              gpmd->material = BLI_findstring(
                  &bmain->materials, gpmd->materialname, offsetof(ID, name) + 2);
              gpmd->materialname[0] = '\0';
            }
            break;
          }
          case eGpencilModifierType_Color: {
            ColorGpencilModifierData *gpmd = (ColorGpencilModifierData *)md;
            if (gpmd->materialname[0] != '\0') {
              gpmd->material = BLI_findstring(
                  &bmain->materials, gpmd->materialname, offsetof(ID, name) + 2);
              gpmd->materialname[0] = '\0';
            }
            break;
          }
          case eGpencilModifierType_Hook: {
            HookGpencilModifierData *gpmd = (HookGpencilModifierData *)md;
            if (gpmd->materialname[0] != '\0') {
              gpmd->material = BLI_findstring(
                  &bmain->materials, gpmd->materialname, offsetof(ID, name) + 2);
              gpmd->materialname[0] = '\0';
            }
            break;
          }
          case eGpencilModifierType_Lattice: {
            LatticeGpencilModifierData *gpmd = (LatticeGpencilModifierData *)md;
            if (gpmd->materialname[0] != '\0') {
              gpmd->material = BLI_findstring(
                  &bmain->materials, gpmd->materialname, offsetof(ID, name) + 2);
              gpmd->materialname[0] = '\0';
            }
            break;
          }
          case eGpencilModifierType_Mirror: {
            MirrorGpencilModifierData *gpmd = (MirrorGpencilModifierData *)md;
            if (gpmd->materialname[0] != '\0') {
              gpmd->material = BLI_findstring(
                  &bmain->materials, gpmd->materialname, offsetof(ID, name) + 2);
              gpmd->materialname[0] = '\0';
            }
            break;
          }
          case eGpencilModifierType_Multiply: {
            MultiplyGpencilModifierData *gpmd = (MultiplyGpencilModifierData *)md;
            if (gpmd->materialname[0] != '\0') {
              gpmd->material = BLI_findstring(
                  &bmain->materials, gpmd->materialname, offsetof(ID, name) + 2);
              gpmd->materialname[0] = '\0';
            }
            break;
          }
          case eGpencilModifierType_Noise: {
            NoiseGpencilModifierData *gpmd = (NoiseGpencilModifierData *)md;
            if (gpmd->materialname[0] != '\0') {
              gpmd->material = BLI_findstring(
                  &bmain->materials, gpmd->materialname, offsetof(ID, name) + 2);
              gpmd->materialname[0] = '\0';
            }
            break;
          }
          case eGpencilModifierType_Offset: {
            OffsetGpencilModifierData *gpmd = (OffsetGpencilModifierData *)md;
            if (gpmd->materialname[0] != '\0') {
              gpmd->material = BLI_findstring(
                  &bmain->materials, gpmd->materialname, offsetof(ID, name) + 2);
              gpmd->materialname[0] = '\0';
            }
            break;
          }
          case eGpencilModifierType_Opacity: {
            OpacityGpencilModifierData *gpmd = (OpacityGpencilModifierData *)md;
            if (gpmd->materialname[0] != '\0') {
              gpmd->material = BLI_findstring(
                  &bmain->materials, gpmd->materialname, offsetof(ID, name) + 2);
              gpmd->materialname[0] = '\0';
            }
            break;
          }
          case eGpencilModifierType_Simplify: {
            SimplifyGpencilModifierData *gpmd = (SimplifyGpencilModifierData *)md;
            if (gpmd->materialname[0] != '\0') {
              gpmd->material = BLI_findstring(
                  &bmain->materials, gpmd->materialname, offsetof(ID, name) + 2);
              gpmd->materialname[0] = '\0';
            }
            break;
          }
          case eGpencilModifierType_Smooth: {
            SmoothGpencilModifierData *gpmd = (SmoothGpencilModifierData *)md;
            if (gpmd->materialname[0] != '\0') {
              gpmd->material = BLI_findstring(
                  &bmain->materials, gpmd->materialname, offsetof(ID, name) + 2);
              gpmd->materialname[0] = '\0';
            }
            break;
          }
          case eGpencilModifierType_Subdiv: {
            SubdivGpencilModifierData *gpmd = (SubdivGpencilModifierData *)md;
            if (gpmd->materialname[0] != '\0') {
              gpmd->material = BLI_findstring(
                  &bmain->materials, gpmd->materialname, offsetof(ID, name) + 2);
              gpmd->materialname[0] = '\0';
            }
            break;
          }
          case eGpencilModifierType_Texture: {
            TextureGpencilModifierData *gpmd = (TextureGpencilModifierData *)md;
            if (gpmd->materialname[0] != '\0') {
              gpmd->material = BLI_findstring(
                  &bmain->materials, gpmd->materialname, offsetof(ID, name) + 2);
              gpmd->materialname[0] = '\0';
            }
            break;
          }
          case eGpencilModifierType_Thick: {
            ThickGpencilModifierData *gpmd = (ThickGpencilModifierData *)md;
            if (gpmd->materialname[0] != '\0') {
              gpmd->material = BLI_findstring(
                  &bmain->materials, gpmd->materialname, offsetof(ID, name) + 2);
              gpmd->materialname[0] = '\0';
            }
            break;
          }
          default:
            break;
        }
      }
    }

    /* Patch first frame for old files. */
    Scene *scene = bmain->scenes.first;
    if (scene != NULL) {
      LISTBASE_FOREACH (Object *, ob, &bmain->objects) {
        if (ob->type != OB_GPENCIL) {
          continue;
        }
        bGPdata *gpd = ob->data;
        LISTBASE_FOREACH (bGPDlayer *, gpl, &gpd->layers) {
          bGPDframe *gpf = gpl->frames.first;
          if (gpf && gpf->framenum > scene->r.sfra) {
            bGPDframe *gpf_dup = BKE_gpencil_frame_duplicate(gpf, true);
            gpf_dup->framenum = scene->r.sfra;
            BLI_addhead(&gpl->frames, gpf_dup);
          }
        }
      }
    }
  }

  if (!MAIN_VERSION_ATLEAST(bmain, 291, 1)) {
    LISTBASE_FOREACH (Collection *, collection, &bmain->collections) {
      if (BKE_collection_cycles_fix(bmain, collection)) {
        printf(
            "WARNING: Cycle detected in collection '%s', fixed as best as possible.\n"
            "You may have to reconstruct your View Layers...\n",
            collection->id.name);
      }
    }
  }

  if (!MAIN_VERSION_ATLEAST(bmain, 291, 8)) {
    /**
     * Make sure Emission Alpha fcurve and drivers is properly mapped after the Emission Strength
     * got introduced.
     */

    /**
     * Effectively we are replacing the (animation of) node socket input 18 with 19.
     * Emission Strength is the new socket input 18, pushing Emission Alpha to input 19.
     *
     * To play safe we move all the inputs beyond 18 to their rightful new place.
     * In case users are doing unexpected things with not-really supported keyframeable channels.
     *
     * The for loop for the input ids is at the top level otherwise we lose the animation
     * keyframe data.
     */
    for (int input_id = 21; input_id >= 18; input_id--) {
      FOREACH_NODETREE_BEGIN (bmain, ntree, id) {
        if (ntree->type == NTREE_SHADER) {
          LISTBASE_FOREACH (bNode *, node, &ntree->nodes) {
            if (node->type != SH_NODE_BSDF_PRINCIPLED) {
              continue;
            }

            const size_t node_name_length = strlen(node->name);
            const size_t node_name_escaped_max_length = (node_name_length * 2);
            char *node_name_escaped = MEM_mallocN(node_name_escaped_max_length + 1,
                                                  "escaped name");
            BLI_str_escape(node_name_escaped, node->name, node_name_escaped_max_length);
            char *rna_path_prefix = BLI_sprintfN("nodes[\"%s\"].inputs", node_name_escaped);

            BKE_animdata_fix_paths_rename_all_ex(
                bmain, id, rna_path_prefix, NULL, NULL, input_id, input_id + 1, false);
            MEM_freeN(rna_path_prefix);
            MEM_freeN(node_name_escaped);
          }
        }
      }
      FOREACH_NODETREE_END;
    }
  }

  /* Convert all Multires displacement to Catmull-Clark subdivision limit surface. */
  if (!MAIN_VERSION_ATLEAST(bmain, 292, 1)) {
    LISTBASE_FOREACH (Object *, ob, &bmain->objects) {
      ModifierData *md;
      for (md = ob->modifiers.first; md; md = md->next) {
        if (md->type == eModifierType_Multires) {
          MultiresModifierData *mmd = (MultiresModifierData *)md;
          if (mmd->simple) {
            multires_do_versions_simple_to_catmull_clark(ob, mmd);
          }
        }
      }
    }
  }

  if (!MAIN_VERSION_ATLEAST(bmain, 292, 2)) {

    eSpaceSeq_Proxy_RenderSize render_size = get_sequencer_render_size(bmain);

    LISTBASE_FOREACH (Scene *, scene, &bmain->scenes) {
      if (scene->ed != NULL) {
        seq_convert_transform_crop_lb(scene, &scene->ed->seqbase, render_size);
      }
    }
  }

  if (!MAIN_VERSION_ATLEAST(bmain, 292, 8)) {
    /* Systematically rebuild posebones to ensure consistent ordering matching the one of bones in
     * Armature obdata. */
    LISTBASE_FOREACH (Object *, ob, &bmain->objects) {
      if (ob->type == OB_ARMATURE) {
        BKE_pose_rebuild(bmain, ob, ob->data, true);
      }
    }

    /* Wet Paint Radius Factor */
    for (Brush *br = bmain->brushes.first; br; br = br->id.next) {
      if (br->ob_mode & OB_MODE_SCULPT && br->wet_paint_radius_factor == 0.0f) {
        br->wet_paint_radius_factor = 1.0f;
      }
    }

    eSpaceSeq_Proxy_RenderSize render_size = get_sequencer_render_size(bmain);
    LISTBASE_FOREACH (Scene *, scene, &bmain->scenes) {
      if (scene->ed != NULL) {
        seq_convert_transform_crop_lb_2(scene, &scene->ed->seqbase, render_size);
      }
    }
  }

  /**
   * Versioning code until next subversion bump goes here.
   *
   * \note Be sure to check when bumping the version:
   * - #blo_do_versions_290 in this file.
   * - "versioning_userdef.c", #blo_do_versions_userdef
   * - "versioning_userdef.c", #do_versions_theme
   *
   * \note Keep this message at the bottom of the function.
   */
  {
    /* Keep this block, even when empty. */

    LISTBASE_FOREACH (Scene *, scene, &bmain->scenes) {
      seq_update_meta_disp_range(SEQ_editing_get(scene, false));
    }
  }
}

static void panels_remove_x_closed_flag_recursive(Panel *panel)
{
  const bool was_closed_x = panel->flag & PNL_UNUSED_1;
  const bool was_closed_y = panel->flag & PNL_CLOSED; /* That value was the Y closed flag. */

  SET_FLAG_FROM_TEST(panel->flag, was_closed_x || was_closed_y, PNL_CLOSED);

  /* Clear the old PNL_CLOSEDX flag. */
  panel->flag &= ~PNL_UNUSED_1;

  LISTBASE_FOREACH (Panel *, child_panel, &panel->children) {
    panels_remove_x_closed_flag_recursive(child_panel);
  }
}

static void do_versions_point_attributes(CustomData *pdata)
{
  /* Change to generic named float/float3 attributes. */
  const int CD_LOCATION = 43;
  const int CD_RADIUS = 44;

  for (int i = 0; i < pdata->totlayer; i++) {
    CustomDataLayer *layer = &pdata->layers[i];
    if (layer->type == CD_LOCATION) {
      STRNCPY(layer->name, "Position");
      layer->type = CD_PROP_FLOAT3;
    }
    else if (layer->type == CD_RADIUS) {
      STRNCPY(layer->name, "Radius");
      layer->type = CD_PROP_FLOAT;
    }
  }
}

static void do_versions_point_attribute_names(CustomData *pdata)
{
  /* Change from capital initial letter to lower case (T82693). */
  for (int i = 0; i < pdata->totlayer; i++) {
    CustomDataLayer *layer = &pdata->layers[i];
    if (layer->type == CD_PROP_FLOAT3 && STREQ(layer->name, "Position")) {
      STRNCPY(layer->name, "position");
    }
    else if (layer->type == CD_PROP_FLOAT && STREQ(layer->name, "Radius")) {
      STRNCPY(layer->name, "radius");
    }
  }
}

/* Move FCurve handles towards the control point in such a way that the curve itself doesn't
 * change. Since 2.91 FCurves are computed slightly differently, which requires this update to keep
 * the same animation result. Previous versions scaled down overlapping handles during evaluation.
 * This function applies the old correction to the actual animation data instead. */
static void do_versions_291_fcurve_handles_limit(FCurve *fcu)
{
  uint i = 1;
  for (BezTriple *bezt = fcu->bezt; i < fcu->totvert; i++, bezt++) {
    /* Only adjust bezier key-frames. */
    if (bezt->ipo != BEZT_IPO_BEZ) {
      continue;
    }

    BezTriple *nextbezt = bezt + 1;
    const float v1[2] = {bezt->vec[1][0], bezt->vec[1][1]};
    const float v2[2] = {bezt->vec[2][0], bezt->vec[2][1]};
    const float v3[2] = {nextbezt->vec[0][0], nextbezt->vec[0][1]};
    const float v4[2] = {nextbezt->vec[1][0], nextbezt->vec[1][1]};

    /* If the handles have no length, no need to do any corrections. */
    if (v1[0] == v2[0] && v3[0] == v4[0]) {
      continue;
    }

    /* Calculate handle deltas. */
    float delta1[2], delta2[2];
    sub_v2_v2v2(delta1, v1, v2);
    sub_v2_v2v2(delta2, v4, v3);

    const float len1 = fabsf(delta1[0]); /* Length of handle of first key. */
    const float len2 = fabsf(delta2[0]); /* Length of handle of second key. */

    /* Overlapping handles used to be internally scaled down in previous versions.
     * We bake the handles onto these previously virtual values. */
    const float time_delta = v4[0] - v1[0];
    const float total_len = len1 + len2;
    if (total_len <= time_delta) {
      continue;
    }

    const float factor = time_delta / total_len;
    /* Current keyframe's right handle: */
    madd_v2_v2v2fl(bezt->vec[2], v1, delta1, -factor); /* vec[2] = v1 - factor * delta1 */
    /* Next keyframe's left handle: */
    madd_v2_v2v2fl(nextbezt->vec[0], v4, delta2, -factor); /* vec[0] = v4 - factor * delta2 */
  }
}

static void do_versions_strip_cache_settings_recursive(const ListBase *seqbase)
{
  LISTBASE_FOREACH (Sequence *, seq, seqbase) {
    seq->cache_flag = 0;
    if (seq->type == SEQ_TYPE_META) {
      do_versions_strip_cache_settings_recursive(&seq->seqbase);
    }
  }
}

static void version_node_socket_name(bNodeTree *ntree,
                                     const int node_type,
                                     const char *old_name,
                                     const char *new_name)
{
  LISTBASE_FOREACH (bNode *, node, &ntree->nodes) {
    if (node->type == node_type) {
      LISTBASE_FOREACH (bNodeSocket *, socket, &node->inputs) {
        if (STREQ(socket->name, old_name)) {
          strcpy(socket->name, new_name);
        }
        if (STREQ(socket->identifier, old_name)) {
          strcpy(socket->identifier, new_name);
        }
      }
      LISTBASE_FOREACH (bNodeSocket *, socket, &node->outputs) {
        if (STREQ(socket->name, old_name)) {
          strcpy(socket->name, new_name);
        }
        if (STREQ(socket->identifier, old_name)) {
          strcpy(socket->identifier, new_name);
        }
      }
    }
  }
}

static void version_node_join_geometry_for_multi_input_socket(bNodeTree *ntree)
{
  LISTBASE_FOREACH_MUTABLE (bNodeLink *, link, &ntree->links) {
    if (link->tonode->type == GEO_NODE_JOIN_GEOMETRY && !(link->tosock->flag & SOCK_MULTI_INPUT)) {
      link->tosock = link->tonode->inputs.first;
    }
  }
  LISTBASE_FOREACH (bNode *, node, &ntree->nodes) {
    if (node->type == GEO_NODE_JOIN_GEOMETRY) {
      bNodeSocket *socket = node->inputs.first;
      socket->flag |= SOCK_MULTI_INPUT;
      socket->limit = 4095;
      nodeRemoveSocket(ntree, node, socket->next);
    }
  }
}

static ARegion *do_versions_add_region_if_not_found(ListBase *regionbase,
                                                    int region_type,
                                                    const char *name,
                                                    int link_after_region_type)
{
  ARegion *link_after_region = NULL;
  LISTBASE_FOREACH (ARegion *, region, regionbase) {
    if (region->regiontype == region_type) {
      return NULL;
    }
    if (region->regiontype == link_after_region_type) {
      link_after_region = region;
    }
  }
  ARegion *new_region = MEM_callocN(sizeof(ARegion), name);
  new_region->regiontype = region_type;
  BLI_insertlinkafter(regionbase, link_after_region, new_region);
  return new_region;
}

/* NOLINTNEXTLINE: readability-function-size */
void blo_do_versions_290(FileData *fd, Library *UNUSED(lib), Main *bmain)
{
  UNUSED_VARS(fd);

  if (MAIN_VERSION_ATLEAST(bmain, 290, 2) && MAIN_VERSION_OLDER(bmain, 291, 1)) {
    /* In this range, the extrude manifold could generate meshes with degenerated face. */
    LISTBASE_FOREACH (Mesh *, me, &bmain->meshes) {
      for (MPoly *mp = me->mpoly, *mp_end = mp + me->totpoly; mp < mp_end; mp++) {
        if (mp->totloop == 2) {
          bool changed;
          BKE_mesh_validate_arrays(me,
                                   me->mvert,
                                   me->totvert,
                                   me->medge,
                                   me->totedge,
                                   me->mface,
                                   me->totface,
                                   me->mloop,
                                   me->totloop,
                                   me->mpoly,
                                   me->totpoly,
                                   me->dvert,
                                   false,
                                   true,
                                   &changed);
          break;
        }
      }
    }
  }

  /** Repair files from duplicate brushes added to blend files, see: T76738. */
  if (!MAIN_VERSION_ATLEAST(bmain, 290, 2)) {
    {
      short id_codes[] = {ID_BR, ID_PAL};
      for (int i = 0; i < ARRAY_SIZE(id_codes); i++) {
        ListBase *lb = which_libbase(bmain, id_codes[i]);
        BKE_main_id_repair_duplicate_names_listbase(lb);
      }
    }

    if (!DNA_struct_elem_find(fd->filesdna, "SpaceImage", "float", "uv_opacity")) {
      for (bScreen *screen = bmain->screens.first; screen; screen = screen->id.next) {
        LISTBASE_FOREACH (ScrArea *, area, &screen->areabase) {
          LISTBASE_FOREACH (SpaceLink *, sl, &area->spacedata) {
            if (sl->spacetype == SPACE_IMAGE) {
              SpaceImage *sima = (SpaceImage *)sl;
              sima->uv_opacity = 1.0f;
            }
          }
        }
      }
    }

    /* Init Grease Pencil new random curves. */
    if (!DNA_struct_elem_find(fd->filesdna, "BrushGpencilSettings", "float", "random_hue")) {
      LISTBASE_FOREACH (Brush *, brush, &bmain->brushes) {
        if ((brush->gpencil_settings) && (brush->gpencil_settings->curve_rand_pressure == NULL)) {
          brush->gpencil_settings->curve_rand_pressure = BKE_curvemapping_add(
              1, 0.0f, 0.0f, 1.0f, 1.0f);
          brush->gpencil_settings->curve_rand_strength = BKE_curvemapping_add(
              1, 0.0f, 0.0f, 1.0f, 1.0f);
          brush->gpencil_settings->curve_rand_uv = BKE_curvemapping_add(1, 0.0f, 0.0f, 1.0f, 1.0f);
          brush->gpencil_settings->curve_rand_hue = BKE_curvemapping_add(
              1, 0.0f, 0.0f, 1.0f, 1.0f);
          brush->gpencil_settings->curve_rand_saturation = BKE_curvemapping_add(
              1, 0.0f, 0.0f, 1.0f, 1.0f);
          brush->gpencil_settings->curve_rand_value = BKE_curvemapping_add(
              1, 0.0f, 0.0f, 1.0f, 1.0f);
        }
      }
    }
  }

  if (!MAIN_VERSION_ATLEAST(bmain, 290, 4)) {
    /* Clear old deprecated bit-flag from edit weights modifiers, we now use it for something else.
     */
    LISTBASE_FOREACH (Object *, ob, &bmain->objects) {
      LISTBASE_FOREACH (ModifierData *, md, &ob->modifiers) {
        if (md->type == eModifierType_WeightVGEdit) {
          ((WeightVGEditModifierData *)md)->edit_flags &= ~MOD_WVG_EDIT_WEIGHTS_NORMALIZE;
        }
      }
    }

    /* Initialize parameters of the new Nishita sky model. */
    if (!DNA_struct_elem_find(fd->filesdna, "NodeTexSky", "float", "sun_size")) {
      FOREACH_NODETREE_BEGIN (bmain, ntree, id) {
        if (ntree->type == NTREE_SHADER) {
          LISTBASE_FOREACH (bNode *, node, &ntree->nodes) {
            if (node->type == SH_NODE_TEX_SKY && node->storage) {
              NodeTexSky *tex = (NodeTexSky *)node->storage;
              tex->sun_disc = true;
              tex->sun_size = DEG2RADF(0.545);
              tex->sun_elevation = M_PI_2;
              tex->sun_rotation = 0.0f;
              tex->altitude = 0.0f;
              tex->air_density = 1.0f;
              tex->dust_density = 1.0f;
              tex->ozone_density = 1.0f;
            }
          }
        }
      }
      FOREACH_NODETREE_END;
    }
  }

  if (!MAIN_VERSION_ATLEAST(bmain, 290, 6)) {
    /* Transition to saving expansion for all of a modifier's sub-panels. */
    if (!DNA_struct_elem_find(fd->filesdna, "ModifierData", "short", "ui_expand_flag")) {
      for (Object *object = bmain->objects.first; object != NULL; object = object->id.next) {
        LISTBASE_FOREACH (ModifierData *, md, &object->modifiers) {
          if (md->mode & eModifierMode_Expanded_DEPRECATED) {
            md->ui_expand_flag = 1;
          }
          else {
            md->ui_expand_flag = 0;
          }
        }
      }
    }

    /* EEVEE Motion blur new parameters. */
    if (!DNA_struct_elem_find(fd->filesdna, "SceneEEVEE", "float", "motion_blur_depth_scale")) {
      LISTBASE_FOREACH (Scene *, scene, &bmain->scenes) {
        scene->eevee.motion_blur_depth_scale = 100.0f;
        scene->eevee.motion_blur_max = 32;
      }
    }

    if (!DNA_struct_elem_find(fd->filesdna, "SceneEEVEE", "int", "motion_blur_steps")) {
      LISTBASE_FOREACH (Scene *, scene, &bmain->scenes) {
        scene->eevee.motion_blur_steps = 1;
      }
    }

    /* Transition to saving expansion for all of a constraint's sub-panels. */
    if (!DNA_struct_elem_find(fd->filesdna, "bConstraint", "short", "ui_expand_flag")) {
      for (Object *object = bmain->objects.first; object != NULL; object = object->id.next) {
        LISTBASE_FOREACH (bConstraint *, con, &object->constraints) {
          if (con->flag & CONSTRAINT_EXPAND_DEPRECATED) {
            con->ui_expand_flag = 1;
          }
          else {
            con->ui_expand_flag = 0;
          }
        }
      }
    }

    /* Transition to saving expansion for all of grease pencil modifier's sub-panels. */
    if (!DNA_struct_elem_find(fd->filesdna, "GpencilModifierData", "short", "ui_expand_flag")) {
      for (Object *object = bmain->objects.first; object != NULL; object = object->id.next) {
        LISTBASE_FOREACH (GpencilModifierData *, md, &object->greasepencil_modifiers) {
          if (md->mode & eGpencilModifierMode_Expanded_DEPRECATED) {
            md->ui_expand_flag = 1;
          }
          else {
            md->ui_expand_flag = 0;
          }
        }
      }
    }

    /* Transition to saving expansion for all of an effect's sub-panels. */
    if (!DNA_struct_elem_find(fd->filesdna, "ShaderFxData", "short", "ui_expand_flag")) {
      for (Object *object = bmain->objects.first; object != NULL; object = object->id.next) {
        LISTBASE_FOREACH (ShaderFxData *, fx, &object->shader_fx) {
          if (fx->mode & eShaderFxMode_Expanded_DEPRECATED) {
            fx->ui_expand_flag = 1;
          }
          else {
            fx->ui_expand_flag = 0;
          }
        }
      }
    }

    /* Refactor bevel profile type to use an enum. */
    if (!DNA_struct_elem_find(fd->filesdna, "BevelModifierData", "short", "profile_type")) {
      for (Object *object = bmain->objects.first; object != NULL; object = object->id.next) {
        LISTBASE_FOREACH (ModifierData *, md, &object->modifiers) {
          if (md->type == eModifierType_Bevel) {
            BevelModifierData *bmd = (BevelModifierData *)md;
            bool use_custom_profile = bmd->flags & MOD_BEVEL_CUSTOM_PROFILE_DEPRECATED;
            bmd->profile_type = use_custom_profile ? MOD_BEVEL_PROFILE_CUSTOM :
                                                     MOD_BEVEL_PROFILE_SUPERELLIPSE;
          }
        }
      }
    }

    /* Change ocean modifier values from [0, 10] to [0, 1] ranges. */
    for (Object *object = bmain->objects.first; object != NULL; object = object->id.next) {
      LISTBASE_FOREACH (ModifierData *, md, &object->modifiers) {
        if (md->type == eModifierType_Ocean) {
          OceanModifierData *omd = (OceanModifierData *)md;
          omd->wave_alignment *= 0.1f;
          omd->sharpen_peak_jonswap *= 0.1f;
        }
      }
    }
  }

  if (!MAIN_VERSION_ATLEAST(bmain, 291, 1)) {

    /* Initialize additional parameter of the Nishita sky model and change altitude unit. */
    if (!DNA_struct_elem_find(fd->filesdna, "NodeTexSky", "float", "sun_intensity")) {
      FOREACH_NODETREE_BEGIN (bmain, ntree, id) {
        if (ntree->type == NTREE_SHADER) {
          LISTBASE_FOREACH (bNode *, node, &ntree->nodes) {
            if (node->type == SH_NODE_TEX_SKY && node->storage) {
              NodeTexSky *tex = (NodeTexSky *)node->storage;
              tex->sun_intensity = 1.0f;
              tex->altitude *= 0.001f;
            }
          }
        }
      }
      FOREACH_NODETREE_END;
    }

    /* Refactor bevel affect type to use an enum. */
    if (!DNA_struct_elem_find(fd->filesdna, "BevelModifierData", "char", "affect_type")) {
      for (Object *object = bmain->objects.first; object != NULL; object = object->id.next) {
        LISTBASE_FOREACH (ModifierData *, md, &object->modifiers) {
          if (md->type == eModifierType_Bevel) {
            BevelModifierData *bmd = (BevelModifierData *)md;
            const bool use_vertex_bevel = bmd->flags & MOD_BEVEL_VERT_DEPRECATED;
            bmd->affect_type = use_vertex_bevel ? MOD_BEVEL_AFFECT_VERTICES :
                                                  MOD_BEVEL_AFFECT_EDGES;
          }
        }
      }
    }

    /* Initialize additional velocity parameter for #CacheFile's. */
    if (!DNA_struct_elem_find(
            fd->filesdna, "MeshSeqCacheModifierData", "float", "velocity_scale")) {
      for (Object *object = bmain->objects.first; object != NULL; object = object->id.next) {
        LISTBASE_FOREACH (ModifierData *, md, &object->modifiers) {
          if (md->type == eModifierType_MeshSequenceCache) {
            MeshSeqCacheModifierData *mcmd = (MeshSeqCacheModifierData *)md;
            mcmd->velocity_scale = 1.0f;
            mcmd->vertex_velocities = NULL;
            mcmd->num_vertices = 0;
          }
        }
      }
    }

    if (!DNA_struct_elem_find(fd->filesdna, "CacheFile", "char", "velocity_unit")) {
      for (CacheFile *cache_file = bmain->cachefiles.first; cache_file != NULL;
           cache_file = cache_file->id.next) {
        BLI_strncpy(cache_file->velocity_name, ".velocities", sizeof(cache_file->velocity_name));
        cache_file->velocity_unit = CACHEFILE_VELOCITY_UNIT_SECOND;
      }
    }

    if (!DNA_struct_elem_find(fd->filesdna, "OceanModifierData", "int", "viewport_resolution")) {
      for (Object *object = bmain->objects.first; object != NULL; object = object->id.next) {
        LISTBASE_FOREACH (ModifierData *, md, &object->modifiers) {
          if (md->type == eModifierType_Ocean) {
            OceanModifierData *omd = (OceanModifierData *)md;
            omd->viewport_resolution = omd->resolution;
          }
        }
      }
    }

    /* Remove panel X axis collapsing, a remnant of horizontal panel alignment. */
    LISTBASE_FOREACH (bScreen *, screen, &bmain->screens) {
      LISTBASE_FOREACH (ScrArea *, area, &screen->areabase) {
        LISTBASE_FOREACH (ARegion *, region, &area->regionbase) {
          LISTBASE_FOREACH (Panel *, panel, &region->panels) {
            panels_remove_x_closed_flag_recursive(panel);
          }
        }
      }
    }
  }

  if (!MAIN_VERSION_ATLEAST(bmain, 291, 2)) {
    for (Scene *scene = bmain->scenes.first; scene; scene = scene->id.next) {
      RigidBodyWorld *rbw = scene->rigidbody_world;

      if (rbw == NULL) {
        continue;
      }

      /* The substep method changed from "per second" to "per frame".
       * To get the new value simply divide the old bullet sim fps with the scene fps.
       */
      rbw->substeps_per_frame /= FPS;

      if (rbw->substeps_per_frame <= 0) {
        rbw->substeps_per_frame = 1;
      }
    }

    /* Hair and PointCloud attributes. */
    for (Hair *hair = bmain->hairs.first; hair != NULL; hair = hair->id.next) {
      do_versions_point_attributes(&hair->pdata);
    }
    for (PointCloud *pointcloud = bmain->pointclouds.first; pointcloud != NULL;
         pointcloud = pointcloud->id.next) {
      do_versions_point_attributes(&pointcloud->pdata);
    }

    /* Show outliner mode column by default. */
    LISTBASE_FOREACH (bScreen *, screen, &bmain->screens) {
      LISTBASE_FOREACH (ScrArea *, area, &screen->areabase) {
        LISTBASE_FOREACH (SpaceLink *, space, &area->spacedata) {
          if (space->spacetype == SPACE_OUTLINER) {
            SpaceOutliner *space_outliner = (SpaceOutliner *)space;

            space_outliner->flag |= SO_MODE_COLUMN;
          }
        }
      }
    }

    /* Solver and Collections for Boolean. */
    for (Object *object = bmain->objects.first; object != NULL; object = object->id.next) {
      LISTBASE_FOREACH (ModifierData *, md, &object->modifiers) {
        if (md->type == eModifierType_Boolean) {
          BooleanModifierData *bmd = (BooleanModifierData *)md;
          bmd->solver = eBooleanModifierSolver_Fast;
          bmd->flag = eBooleanModifierFlag_Object;
        }
      }
    }
  }

  if (!MAIN_VERSION_ATLEAST(bmain, 291, 4) && MAIN_VERSION_ATLEAST(bmain, 291, 1)) {
    /* Due to a48d78ce07f4f, CustomData.totlayer and CustomData.maxlayer has been written
     * incorrectly. Fortunately, the size of the layers array has been written to the .blend file
     * as well, so we can reconstruct totlayer and maxlayer from that. */
    LISTBASE_FOREACH (Mesh *, mesh, &bmain->meshes) {
      mesh->vdata.totlayer = mesh->vdata.maxlayer = MEM_allocN_len(mesh->vdata.layers) /
                                                    sizeof(CustomDataLayer);
      mesh->edata.totlayer = mesh->edata.maxlayer = MEM_allocN_len(mesh->edata.layers) /
                                                    sizeof(CustomDataLayer);
      /* We can be sure that mesh->fdata is empty for files written by 2.90. */
      mesh->ldata.totlayer = mesh->ldata.maxlayer = MEM_allocN_len(mesh->ldata.layers) /
                                                    sizeof(CustomDataLayer);
      mesh->pdata.totlayer = mesh->pdata.maxlayer = MEM_allocN_len(mesh->pdata.layers) /
                                                    sizeof(CustomDataLayer);
    }
  }

  if (!MAIN_VERSION_ATLEAST(bmain, 291, 5)) {
    /* Fix fcurves to allow for new bezier handles behavior (T75881 and D8752). */
    for (bAction *act = bmain->actions.first; act; act = act->id.next) {
      for (FCurve *fcu = act->curves.first; fcu; fcu = fcu->next) {
        /* Only need to fix Bezier curves with at least 2 key-frames. */
        if (fcu->totvert < 2 || fcu->bezt == NULL) {
          continue;
        }
        do_versions_291_fcurve_handles_limit(fcu);
      }
    }

    LISTBASE_FOREACH (Collection *, collection, &bmain->collections) {
      collection->color_tag = COLLECTION_COLOR_NONE;
    }
    LISTBASE_FOREACH (Scene *, scene, &bmain->scenes) {
      /* Old files do not have a master collection, but it will be created by
       * `BKE_collection_master_add()`. */
      if (scene->master_collection) {
        scene->master_collection->color_tag = COLLECTION_COLOR_NONE;
      }
    }

    /* Add custom profile and bevel mode to curve bevels. */
    if (!DNA_struct_elem_find(fd->filesdna, "Curve", "char", "bevel_mode")) {
      LISTBASE_FOREACH (Curve *, curve, &bmain->curves) {
        if (curve->bevobj != NULL) {
          curve->bevel_mode = CU_BEV_MODE_OBJECT;
        }
        else {
          curve->bevel_mode = CU_BEV_MODE_ROUND;
        }
      }
    }

    /* Ensure that new viewport display fields are initialized correctly. */
    LISTBASE_FOREACH (Object *, ob, &bmain->objects) {
      LISTBASE_FOREACH (ModifierData *, md, &ob->modifiers) {
        if (md->type == eModifierType_Fluid) {
          FluidModifierData *fmd = (FluidModifierData *)md;
          if (fmd->domain != NULL) {
            if (!fmd->domain->coba_field && fmd->domain->type == FLUID_DOMAIN_TYPE_LIQUID) {
              fmd->domain->coba_field = FLUID_DOMAIN_FIELD_PHI;
            }
            fmd->domain->grid_scale = 1.0;
            fmd->domain->gridlines_upper_bound = 1.0;
            fmd->domain->vector_scale_with_magnitude = true;
            const float grid_lines[4] = {1.0, 0.0, 0.0, 1.0};
            copy_v4_v4(fmd->domain->gridlines_range_color, grid_lines);
          }
        }
      }
    }
  }

  if (!MAIN_VERSION_ATLEAST(bmain, 291, 6)) {
    /* Darken Inactive Overlay. */
    if (!DNA_struct_elem_find(fd->filesdna, "View3DOverlay", "float", "fade_alpha")) {
      for (bScreen *screen = bmain->screens.first; screen; screen = screen->id.next) {
        LISTBASE_FOREACH (ScrArea *, area, &screen->areabase) {
          LISTBASE_FOREACH (SpaceLink *, sl, &area->spacedata) {
            if (sl->spacetype == SPACE_VIEW3D) {
              View3D *v3d = (View3D *)sl;
              v3d->overlay.fade_alpha = 0.40f;
              v3d->overlay.flag |= V3D_OVERLAY_FADE_INACTIVE;
            }
          }
        }
      }
    }

    /* Unify symmetry as a mesh property. */
    if (!DNA_struct_elem_find(fd->filesdna, "Mesh", "char", "symmetry")) {
      LISTBASE_FOREACH (Mesh *, mesh, &bmain->meshes) {
        /* The previous flags used to store mesh symmetry in edit-mode match the new ones that are
         * used in #Mesh.symmetry. */
        mesh->symmetry = mesh->editflag & (ME_SYMMETRY_X | ME_SYMMETRY_Y | ME_SYMMETRY_Z);
      }
    }

    /* Alembic importer: allow vertex interpolation by default. */
    for (Object *object = bmain->objects.first; object != NULL; object = object->id.next) {
      LISTBASE_FOREACH (ModifierData *, md, &object->modifiers) {
        if (md->type != eModifierType_MeshSequenceCache) {
          continue;
        }

        MeshSeqCacheModifierData *data = (MeshSeqCacheModifierData *)md;
        data->read_flag |= MOD_MESHSEQ_INTERPOLATE_VERTICES;
      }
    }
  }

  if (!MAIN_VERSION_ATLEAST(bmain, 291, 7)) {
    LISTBASE_FOREACH (Scene *, scene, &bmain->scenes) {
      scene->r.simplify_volumes = 1.0f;
    }
  }

  if (!MAIN_VERSION_ATLEAST(bmain, 291, 8)) {
    if (!DNA_struct_elem_find(fd->filesdna, "WorkSpaceDataRelation", "int", "parentid")) {
      LISTBASE_FOREACH (WorkSpace *, workspace, &bmain->workspaces) {
        LISTBASE_FOREACH_MUTABLE (
            WorkSpaceDataRelation *, relation, &workspace->hook_layout_relations) {
          relation->parent = blo_read_get_new_globaldata_address(fd, relation->parent);
          BLI_assert(relation->parentid == 0);
          if (relation->parent != NULL) {
            LISTBASE_FOREACH (wmWindowManager *, wm, &bmain->wm) {
              wmWindow *win = BLI_findptr(
                  &wm->windows, relation->parent, offsetof(wmWindow, workspace_hook));
              if (win != NULL) {
                relation->parentid = win->winid;
                break;
              }
            }
            if (relation->parentid == 0) {
              BLI_assert(
                  !"Found a valid parent for workspace data relation, but no valid parent id.");
            }
          }
          if (relation->parentid == 0) {
            BLI_freelinkN(&workspace->hook_layout_relations, relation);
          }
        }
      }
    }

    /* UV/Image show overlay option. */
    if (!DNA_struct_find(fd->filesdna, "SpaceImageOverlay")) {
      LISTBASE_FOREACH (bScreen *, screen, &bmain->screens) {
        LISTBASE_FOREACH (ScrArea *, area, &screen->areabase) {
          LISTBASE_FOREACH (SpaceLink *, space, &area->spacedata) {
            if (space->spacetype == SPACE_IMAGE) {
              SpaceImage *sima = (SpaceImage *)space;
              sima->overlay.flag = SI_OVERLAY_SHOW_OVERLAYS;
            }
          }
        }
      }
    }

    /* Ensure that particle systems generated by fluid modifier have correct phystype. */
    LISTBASE_FOREACH (ParticleSettings *, part, &bmain->particles) {
      if (ELEM(
              part->type, PART_FLUID_FLIP, PART_FLUID_SPRAY, PART_FLUID_BUBBLE, PART_FLUID_FOAM)) {
        part->phystype = PART_PHYS_NO;
      }
    }
  }

  if (!MAIN_VERSION_ATLEAST(bmain, 291, 9)) {
    /* Remove options of legacy UV/Image editor */
    for (bScreen *screen = bmain->screens.first; screen; screen = screen->id.next) {
      LISTBASE_FOREACH (ScrArea *, area, &screen->areabase) {
        LISTBASE_FOREACH (SpaceLink *, sl, &area->spacedata) {
          switch (sl->spacetype) {
            case SPACE_IMAGE: {
              SpaceImage *sima = (SpaceImage *)sl;
              sima->flag &= ~(SI_FLAG_UNUSED_20);
              break;
            }
          }
        }
      }
    }

    if (!DNA_struct_elem_find(fd->filesdna, "FluidModifierData", "float", "fractions_distance")) {
      LISTBASE_FOREACH (Object *, ob, &bmain->objects) {
        LISTBASE_FOREACH (ModifierData *, md, &ob->modifiers) {
          if (md->type == eModifierType_Fluid) {
            FluidModifierData *fmd = (FluidModifierData *)md;
            if (fmd->domain) {
              fmd->domain->fractions_distance = 0.5;
            }
          }
        }
      }
    }
  }

  if (!MAIN_VERSION_ATLEAST(bmain, 292, 1)) {
    {
      const int LEGACY_REFINE_RADIAL_DISTORTION_K1 = (1 << 2);

      LISTBASE_FOREACH (MovieClip *, clip, &bmain->movieclips) {
        MovieTracking *tracking = &clip->tracking;
        MovieTrackingSettings *settings = &tracking->settings;
        int new_refine_camera_intrinsics = 0;

        if (settings->refine_camera_intrinsics & REFINE_FOCAL_LENGTH) {
          new_refine_camera_intrinsics |= REFINE_FOCAL_LENGTH;
        }

        if (settings->refine_camera_intrinsics & REFINE_PRINCIPAL_POINT) {
          new_refine_camera_intrinsics |= REFINE_PRINCIPAL_POINT;
        }

        /* The end goal is to enable radial distortion refinement if either K1 or K2 were set for
         * refinement. It is enough to only check for L1 it was not possible to refine K2 without
         * K1. */
        if (settings->refine_camera_intrinsics & LEGACY_REFINE_RADIAL_DISTORTION_K1) {
          new_refine_camera_intrinsics |= REFINE_RADIAL_DISTORTION;
        }

        settings->refine_camera_intrinsics = new_refine_camera_intrinsics;
      }
    }
  }

  if (!MAIN_VERSION_ATLEAST(bmain, 292, 5)) {
    /* Initialize the opacity of the overlay wireframe */
    if (!DNA_struct_elem_find(fd->filesdna, "View3DOverlay", "float", "wireframe_opacity")) {
      for (bScreen *screen = bmain->screens.first; screen; screen = screen->id.next) {
        LISTBASE_FOREACH (ScrArea *, area, &screen->areabase) {
          LISTBASE_FOREACH (SpaceLink *, sl, &area->spacedata) {
            if (sl->spacetype == SPACE_VIEW3D) {
              View3D *v3d = (View3D *)sl;
              v3d->overlay.wireframe_opacity = 1.0f;
            }
          }
        }
      }
    }

    /* Replace object hidden filter with inverted object visible filter.  */
    LISTBASE_FOREACH (bScreen *, screen, &bmain->screens) {
      LISTBASE_FOREACH (ScrArea *, area, &screen->areabase) {
        LISTBASE_FOREACH (SpaceLink *, space, &area->spacedata) {
          if (space->spacetype == SPACE_OUTLINER) {
            SpaceOutliner *space_outliner = (SpaceOutliner *)space;
            if (space_outliner->filter_state == SO_FILTER_OB_HIDDEN) {
              space_outliner->filter_state = SO_FILTER_OB_VISIBLE;
              space_outliner->filter |= SO_FILTER_OB_STATE_INVERSE;
            }
          }
        }
      }
    }

    LISTBASE_FOREACH (Object *, ob, &bmain->objects) {
      LISTBASE_FOREACH (ModifierData *, md, &ob->modifiers) {
        if (md->type == eModifierType_WeightVGProximity) {
          WeightVGProximityModifierData *wmd = (WeightVGProximityModifierData *)md;
          if (wmd->cmap_curve == NULL) {
            wmd->cmap_curve = BKE_curvemapping_add(1, 0.0, 0.0, 1.0, 1.0);
            BKE_curvemapping_init(wmd->cmap_curve);
          }
        }
      }
    }

    /* Hair and PointCloud attributes names. */
    LISTBASE_FOREACH (Hair *, hair, &bmain->hairs) {
      do_versions_point_attribute_names(&hair->pdata);
    }
    LISTBASE_FOREACH (PointCloud *, pointcloud, &bmain->pointclouds) {
      do_versions_point_attribute_names(&pointcloud->pdata);
    }

    /* Cryptomatte render pass */
    if (!DNA_struct_elem_find(fd->filesdna, "ViewLayer", "short", "cryptomatte_levels")) {
      LISTBASE_FOREACH (Scene *, scene, &bmain->scenes) {
        LISTBASE_FOREACH (ViewLayer *, view_layer, &scene->view_layers) {
          view_layer->cryptomatte_levels = 6;
          view_layer->cryptomatte_flag = VIEW_LAYER_CRYPTOMATTE_ACCURATE;
        }
      }
    }
  }

  if (!MAIN_VERSION_ATLEAST(bmain, 292, 7)) {
    /* Make all IDProperties used as interface of geometry node trees overridable. */
    LISTBASE_FOREACH (Object *, ob, &bmain->objects) {
      LISTBASE_FOREACH (ModifierData *, md, &ob->modifiers) {
        if (md->type == eModifierType_Nodes) {
          NodesModifierData *nmd = (NodesModifierData *)md;
          IDProperty *nmd_properties = nmd->settings.properties;

          BLI_assert(nmd_properties->type == IDP_GROUP);
          LISTBASE_FOREACH (IDProperty *, nmd_socket_idprop, &nmd_properties->data.group) {
            nmd_socket_idprop->flag |= IDP_FLAG_OVERRIDABLE_LIBRARY;
          }
        }
      }
    }

    /* EEVEE/Cycles Volumes consistency */
    for (Scene *scene = bmain->scenes.first; scene; scene = scene->id.next) {
      /* Remove Volume Transmittance render pass from each view layer. */
      LISTBASE_FOREACH (ViewLayer *, view_layer, &scene->view_layers) {
        view_layer->eevee.render_passes &= ~EEVEE_RENDER_PASS_UNUSED_8;
      }

      /* Rename Renderlayer Socket `VolumeScatterCol` to `VolumeDir` */
      if (scene->nodetree) {
        LISTBASE_FOREACH (bNode *, node, &scene->nodetree->nodes) {
          if (node->type == CMP_NODE_R_LAYERS) {
            LISTBASE_FOREACH (bNodeSocket *, output_socket, &node->outputs) {
              const char *volume_scatter = "VolumeScatterCol";
              if (STREQLEN(output_socket->name, volume_scatter, MAX_NAME)) {
                BLI_strncpy(output_socket->name, RE_PASSNAME_VOLUME_LIGHT, MAX_NAME);
              }
            }
          }
        }
      }
    }

    /* Convert `NodeCryptomatte->storage->matte_id` to `NodeCryptomatte->storage->entries` */
    if (!DNA_struct_find(fd->filesdna, "CryptomatteEntry")) {
      LISTBASE_FOREACH (Scene *, scene, &bmain->scenes) {
        if (scene->nodetree) {
          LISTBASE_FOREACH (bNode *, node, &scene->nodetree->nodes) {
            if (node->type == CMP_NODE_CRYPTOMATTE_LEGACY) {
              NodeCryptomatte *storage = (NodeCryptomatte *)node->storage;
              char *matte_id = storage->matte_id;
              if (matte_id == NULL || strlen(storage->matte_id) == 0) {
                continue;
              }
              BKE_cryptomatte_matte_id_to_entries(storage, storage->matte_id);
            }
          }
        }
      }
    }

    /* Overlay elements in the sequencer. */
    LISTBASE_FOREACH (bScreen *, screen, &bmain->screens) {
      LISTBASE_FOREACH (ScrArea *, area, &screen->areabase) {
        LISTBASE_FOREACH (SpaceLink *, sl, &area->spacedata) {
          if (sl->spacetype == SPACE_SEQ) {
            SpaceSeq *sseq = (SpaceSeq *)sl;
            sseq->flag |= (SEQ_SHOW_STRIP_OVERLAY | SEQ_SHOW_STRIP_NAME | SEQ_SHOW_STRIP_SOURCE |
                           SEQ_SHOW_STRIP_DURATION);
          }
        }
      }
    }
  }

  if (!MAIN_VERSION_ATLEAST(bmain, 292, 8)) {
    LISTBASE_FOREACH (bNodeTree *, ntree, &bmain->nodetrees) {
      LISTBASE_FOREACH (bNode *, node, &ntree->nodes) {
        if (STREQ(node->idname, "GeometryNodeRandomAttribute")) {
          STRNCPY(node->idname, "GeometryNodeAttributeRandomize");
        }
      }
    }

    LISTBASE_FOREACH (Scene *, scene, &bmain->scenes) {
      if (scene->ed != NULL) {
        scene->toolsettings->sequencer_tool_settings = SEQ_tool_settings_init();
      }
    }
  }

  if (!MAIN_VERSION_ATLEAST(bmain, 292, 9)) {
    FOREACH_NODETREE_BEGIN (bmain, ntree, id) {
      if (ntree->type == NTREE_GEOMETRY) {
        LISTBASE_FOREACH (bNode *, node, &ntree->nodes) {
          if (node->type == GEO_NODE_ATTRIBUTE_MATH && node->storage == NULL) {
            const int old_use_attibute_a = (1 << 0);
            const int old_use_attibute_b = (1 << 1);
            NodeAttributeMath *data = MEM_callocN(sizeof(NodeAttributeMath), "NodeAttributeMath");
            data->operation = NODE_MATH_ADD;
            data->input_type_a = (node->custom2 & old_use_attibute_a) ?
                                     GEO_NODE_ATTRIBUTE_INPUT_ATTRIBUTE :
                                     GEO_NODE_ATTRIBUTE_INPUT_FLOAT;
            data->input_type_b = (node->custom2 & old_use_attibute_b) ?
                                     GEO_NODE_ATTRIBUTE_INPUT_ATTRIBUTE :
                                     GEO_NODE_ATTRIBUTE_INPUT_FLOAT;
            node->storage = data;
          }
        }
      }
    }
    FOREACH_NODETREE_END;

    /* Default properties editors to auto outliner sync. */
    LISTBASE_FOREACH (bScreen *, screen, &bmain->screens) {
      LISTBASE_FOREACH (ScrArea *, area, &screen->areabase) {
        LISTBASE_FOREACH (SpaceLink *, space, &area->spacedata) {
          if (space->spacetype == SPACE_PROPERTIES) {
            SpaceProperties *space_properties = (SpaceProperties *)space;
            space_properties->outliner_sync = PROPERTIES_SYNC_AUTO;
          }
        }
      }
    }

    /* Ensure that new viscosity strength field is initialized correctly. */
    if (!DNA_struct_elem_find(fd->filesdna, "FluidModifierData", "float", "viscosity_value")) {
      LISTBASE_FOREACH (Object *, ob, &bmain->objects) {
        LISTBASE_FOREACH (ModifierData *, md, &ob->modifiers) {
          if (md->type == eModifierType_Fluid) {
            FluidModifierData *fmd = (FluidModifierData *)md;
            if (fmd->domain != NULL) {
              fmd->domain->viscosity_value = 0.05;
            }
          }
        }
      }
    }
  }

  if (!MAIN_VERSION_ATLEAST(bmain, 292, 10)) {
    if (!DNA_struct_find(fd->filesdna, "NodeSetAlpha")) {
      FOREACH_NODETREE_BEGIN (bmain, ntree, id) {
        if (ntree->type != NTREE_COMPOSIT) {
          continue;
        }
        LISTBASE_FOREACH (bNode *, node, &ntree->nodes) {
          if (node->type != CMP_NODE_SETALPHA) {
            continue;
          }
          NodeSetAlpha *storage = MEM_callocN(sizeof(NodeSetAlpha), "NodeSetAlpha");
          storage->mode = CMP_NODE_SETALPHA_MODE_REPLACE_ALPHA;
          node->storage = storage;
        }
      }
      FOREACH_NODETREE_END;
    }

    LISTBASE_FOREACH (Scene *, scene, &bmain->scenes) {
      Editing *ed = SEQ_editing_get(scene, false);
      if (ed == NULL) {
        continue;
      }
      ed->cache_flag = (SEQ_CACHE_STORE_RAW | SEQ_CACHE_STORE_FINAL_OUT);
      do_versions_strip_cache_settings_recursive(&ed->seqbase);
    }
  }

  /* Enable "Save as Render" option for file output node by default (apply view transform to image
   * on save) */
  if (!MAIN_VERSION_ATLEAST(bmain, 292, 11)) {
    FOREACH_NODETREE_BEGIN (bmain, ntree, id) {
      if (ntree->type == NTREE_COMPOSIT) {
        LISTBASE_FOREACH (bNode *, node, &ntree->nodes) {
          if (node->type == CMP_NODE_OUTPUT_FILE) {
            LISTBASE_FOREACH (bNodeSocket *, sock, &node->inputs) {
              NodeImageMultiFileSocket *simf = sock->storage;
              simf->save_as_render = true;
            }
          }
        }
      }
    }
    FOREACH_NODETREE_END;
  }

  if (!MAIN_VERSION_ATLEAST(bmain, 293, 1)) {
    FOREACH_NODETREE_BEGIN (bmain, ntree, id) {
      if (ntree->type == NTREE_GEOMETRY) {
        version_node_socket_name(ntree, GEO_NODE_BOOLEAN, "Geometry A", "Geometry 1");
        version_node_socket_name(ntree, GEO_NODE_BOOLEAN, "Geometry B", "Geometry 2");
      }
    }
    FOREACH_NODETREE_END;

    /* Init grease pencil default curve resolution. */
    if (!DNA_struct_elem_find(fd->filesdna, "bGPdata", "int", "curve_edit_resolution")) {
      LISTBASE_FOREACH (bGPdata *, gpd, &bmain->gpencils) {
        gpd->curve_edit_resolution = GP_DEFAULT_CURVE_RESOLUTION;
        gpd->flag |= GP_DATA_CURVE_ADAPTIVE_RESOLUTION;
      }
    }
    /* Init grease pencil curve editing error threshold. */
    if (!DNA_struct_elem_find(fd->filesdna, "bGPdata", "float", "curve_edit_threshold")) {
      LISTBASE_FOREACH (bGPdata *, gpd, &bmain->gpencils) {
        gpd->curve_edit_threshold = GP_DEFAULT_CURVE_ERROR;
        gpd->curve_edit_corner_angle = GP_DEFAULT_CURVE_EDIT_CORNER_ANGLE;
      }
    }
  }

  if ((!MAIN_VERSION_ATLEAST(bmain, 292, 14)) ||
      ((bmain->versionfile == 293) && (!MAIN_VERSION_ATLEAST(bmain, 293, 1)))) {
    FOREACH_NODETREE_BEGIN (bmain, ntree, id) {
      if (ntree->type != NTREE_GEOMETRY) {
        continue;
      }
      LISTBASE_FOREACH (bNode *, node, &ntree->nodes) {
        if (node->type == GEO_NODE_OBJECT_INFO && node->storage == NULL) {
          NodeGeometryObjectInfo *data = (NodeGeometryObjectInfo *)MEM_callocN(
              sizeof(NodeGeometryObjectInfo), __func__);
          data->transform_space = GEO_NODE_TRANSFORM_SPACE_RELATIVE;
          node->storage = data;
        }
      }
    }
    FOREACH_NODETREE_END;
  }

  if (!MAIN_VERSION_ATLEAST(bmain, 293, 1)) {
    /* Grease pencil layer transform matrix. */
    if (!DNA_struct_elem_find(fd->filesdna, "bGPDlayer", "float", "location[0]")) {
      LISTBASE_FOREACH (bGPdata *, gpd, &bmain->gpencils) {
        LISTBASE_FOREACH (bGPDlayer *, gpl, &gpd->layers) {
          zero_v3(gpl->location);
          zero_v3(gpl->rotation);
          copy_v3_fl(gpl->scale, 1.0f);
          loc_eul_size_to_mat4(gpl->layer_mat, gpl->location, gpl->rotation, gpl->scale);
          invert_m4_m4(gpl->layer_invmat, gpl->layer_mat);
        }
      }
    }
    /* Fix Fill factor for grease pencil fill brushes. */
    LISTBASE_FOREACH (Brush *, brush, &bmain->brushes) {
      if ((brush->gpencil_settings) && (brush->gpencil_settings->fill_factor == 0.0f)) {
        brush->gpencil_settings->fill_factor = 1.0f;
      }
    }
  }

  if (!MAIN_VERSION_ATLEAST(bmain, 293, 3)) {
    FOREACH_NODETREE_BEGIN (bmain, ntree, id) {
      if (ntree->type != NTREE_GEOMETRY) {
        continue;
      }
      LISTBASE_FOREACH (bNode *, node, &ntree->nodes) {
        if (node->type == GEO_NODE_POINT_INSTANCE && node->storage == NULL) {
          NodeGeometryPointInstance *data = (NodeGeometryPointInstance *)MEM_callocN(
              sizeof(NodeGeometryPointInstance), __func__);
          data->instance_type = node->custom1;
          data->flag = (node->custom2 ? 0 : GEO_NODE_POINT_INSTANCE_WHOLE_COLLECTION);
          node->storage = data;
        }
      }
    }
    FOREACH_NODETREE_END;
  }

  if (!MAIN_VERSION_ATLEAST(bmain, 293, 4)) {
    /* Add support for all operations to the "Attribute Math" node. */
    FOREACH_NODETREE_BEGIN (bmain, ntree, id) {
      if (ntree->type == NTREE_GEOMETRY) {
        LISTBASE_FOREACH (bNode *, node, &ntree->nodes) {
          if (node->type == GEO_NODE_ATTRIBUTE_MATH) {
            NodeAttributeMath *data = (NodeAttributeMath *)node->storage;
            data->input_type_c = GEO_NODE_ATTRIBUTE_INPUT_ATTRIBUTE;
          }
        }
      }
    }
    FOREACH_NODETREE_END;
  }

  if (!MAIN_VERSION_ATLEAST(bmain, 293, 5)) {
    /* Change Nishita sky model Altitude unit. */
    FOREACH_NODETREE_BEGIN (bmain, ntree, id) {
      if (ntree->type == NTREE_SHADER) {
        LISTBASE_FOREACH (bNode *, node, &ntree->nodes) {
          if (node->type == SH_NODE_TEX_SKY && node->storage) {
            NodeTexSky *tex = (NodeTexSky *)node->storage;
            tex->altitude *= 1000.0f;
          }
        }
      }
    }
    FOREACH_NODETREE_END;
  }

  if (!MAIN_VERSION_ATLEAST(bmain, 293, 6)) {
    LISTBASE_FOREACH (bScreen *, screen, &bmain->screens) {
      LISTBASE_FOREACH (ScrArea *, area, &screen->areabase) {
        LISTBASE_FOREACH (SpaceLink *, space, &area->spacedata) {
          /* UV/Image Max resolution images in image editor. */
          if (space->spacetype == SPACE_IMAGE) {
            SpaceImage *sima = (SpaceImage *)space;
            sima->iuser.flag |= IMA_SHOW_MAX_RESOLUTION;
          }
          /* Enable Outliner render visibility column. */
          else if (space->spacetype == SPACE_OUTLINER) {
            SpaceOutliner *space_outliner = (SpaceOutliner *)space;
            space_outliner->show_restrict_flags |= SO_RESTRICT_RENDER;
          }
        }
      }
    }
  }

  if (!MAIN_VERSION_ATLEAST(bmain, 293, 7)) {
    FOREACH_NODETREE_BEGIN (bmain, ntree, id) {
      if (ntree->type == NTREE_GEOMETRY) {
        version_node_join_geometry_for_multi_input_socket(ntree);
      }
    }
    FOREACH_NODETREE_END;
  }

  if (!MAIN_VERSION_ATLEAST(bmain, 293, 8)) {
    FOREACH_NODETREE_BEGIN (bmain, ntree, id) {
      if (ntree->type != NTREE_GEOMETRY) {
        continue;
      }
      LISTBASE_FOREACH (bNode *, node, &ntree->nodes) {
        if (node->type == GEO_NODE_ATTRIBUTE_RANDOMIZE && node->storage == NULL) {
          NodeAttributeRandomize *data = (NodeAttributeRandomize *)MEM_callocN(
              sizeof(NodeAttributeRandomize), __func__);
          data->data_type = node->custom1;
          data->operation = GEO_NODE_ATTRIBUTE_RANDOMIZE_REPLACE_CREATE;
          node->storage = data;
        }
      }
    }
    FOREACH_NODETREE_END;
  }

  if (!MAIN_VERSION_ATLEAST(bmain, 293, 9)) {
    if (!DNA_struct_elem_find(fd->filesdna, "SceneEEVEE", "float", "bokeh_overblur")) {
      LISTBASE_FOREACH (Scene *, scene, &bmain->scenes) {
        scene->eevee.bokeh_neighbor_max = 10.0f;
        scene->eevee.bokeh_denoise_fac = 0.75f;
        scene->eevee.bokeh_overblur = 5.0f;
      }
    }

    /* Add subpanels for FModifiers, which requires a field to store expansion. */
    if (!DNA_struct_elem_find(fd->filesdna, "FModifier", "short", "ui_expand_flag")) {
      LISTBASE_FOREACH (bAction *, act, &bmain->actions) {
        LISTBASE_FOREACH (FCurve *, fcu, &act->curves) {
          LISTBASE_FOREACH (FModifier *, fcm, &fcu->modifiers) {
            SET_FLAG_FROM_TEST(fcm->ui_expand_flag,
                               fcm->flag & FMODIFIER_FLAG_EXPANDED,
                               UI_PANEL_DATA_EXPAND_ROOT);
          }
        }
      }
    }

    FOREACH_NODETREE_BEGIN (bmain, ntree, id) {
      if (ntree->type == NTREE_GEOMETRY) {
        version_node_socket_name(ntree, GEO_NODE_ATTRIBUTE_PROXIMITY, "Result", "Distance");
      }
    }
    FOREACH_NODETREE_END;
  }

  if (!MAIN_VERSION_ATLEAST(bmain, 293, 10)) {
    FOREACH_NODETREE_BEGIN (bmain, ntree, id) {
      if (ntree->type == NTREE_GEOMETRY) {
        version_node_socket_name(ntree, GEO_NODE_ATTRIBUTE_PROXIMITY, "Location", "Position");
      }
    }
    FOREACH_NODETREE_END;

    LISTBASE_FOREACH (Scene *, scene, &bmain->scenes) {
      /* Fix old scene with too many samples that were not being used.
       * Now they are properly used and might produce a huge slowdown.
       * So we clamp to what the old max actual was. */
      if (scene->eevee.volumetric_shadow_samples > 32) {
        scene->eevee.volumetric_shadow_samples = 32;
      }
    }
  }

  if (!MAIN_VERSION_ATLEAST(bmain, 293, 11)) {
    LISTBASE_FOREACH (bNodeTree *, ntree, &bmain->nodetrees) {
      if (ntree->type == NTREE_GEOMETRY) {
        LISTBASE_FOREACH (bNode *, node, &ntree->nodes) {
          if (STREQ(node->idname, "GeometryNodeSubdivisionSurfaceSimple")) {
            STRNCPY(node->idname, "GeometryNodeSubdivide");
          }
          if (STREQ(node->idname, "GeometryNodeSubdivisionSurface")) {
            STRNCPY(node->idname, "GeometryNodeSubdivideSmooth");
          }
        }
      }
    }
  }

  if (!MAIN_VERSION_ATLEAST(bmain, 293, 12)) {
    LISTBASE_FOREACH (bScreen *, screen, &bmain->screens) {
      LISTBASE_FOREACH (ScrArea *, area, &screen->areabase) {
        LISTBASE_FOREACH (SpaceLink *, sl, &area->spacedata) {
          switch (sl->spacetype) {
            case SPACE_SEQ: {
              SpaceSeq *sseq = (SpaceSeq *)sl;
              if (ELEM(sseq->render_size,
                       SEQ_RENDER_SIZE_PROXY_100,
                       SEQ_RENDER_SIZE_PROXY_75,
                       SEQ_RENDER_SIZE_PROXY_50,
                       SEQ_RENDER_SIZE_PROXY_25)) {
                sseq->flag |= SEQ_USE_PROXIES;
              }
              if (sseq->render_size == SEQ_RENDER_SIZE_FULL) {
                sseq->render_size = SEQ_RENDER_SIZE_PROXY_100;
              }
            }
          }
        }
      }
    }

    LISTBASE_FOREACH (bScreen *, screen, &bmain->screens) {
      LISTBASE_FOREACH (ScrArea *, area, &screen->areabase) {
        LISTBASE_FOREACH (SpaceLink *, sl, &area->spacedata) {
          if (sl->spacetype == SPACE_SPREADSHEET) {
            ListBase *regionbase = (sl == area->spacedata.first) ? &area->regionbase :
                                                                   &sl->regionbase;
            ARegion *new_footer = do_versions_add_region_if_not_found(
                regionbase, RGN_TYPE_FOOTER, "footer for spreadsheet", RGN_TYPE_HEADER);
            if (new_footer != NULL) {
              new_footer->alignment = (U.uiflag & USER_HEADER_BOTTOM) ? RGN_ALIGN_TOP :
                                                                        RGN_ALIGN_BOTTOM;
            }
          }
        }
      }
    }
  }

<<<<<<< HEAD
  {
    if (!DNA_struct_elem_find(
            fd->filesdna, "WorkSpace", "AssetLibraryReference", "active_asset_library")) {
      LISTBASE_FOREACH (WorkSpace *, workspace, &bmain->workspaces) {
        BKE_asset_library_reference_init_default(&workspace->active_asset_library);
      }
    }
  }
=======
  if (!MAIN_VERSION_ATLEAST(bmain, 293, 13)) {
    LISTBASE_FOREACH (bNodeTree *, ntree, &bmain->nodetrees) {
      if (ntree->type == NTREE_GEOMETRY) {
        LISTBASE_FOREACH (bNode *, node, &ntree->nodes) {
          if (STREQ(node->idname, "GeometryNodeSubdivideSmooth")) {
            STRNCPY(node->idname, "GeometryNodeSubdivisionSurface");
          }
        }
      }
    }
  }

  /**
   * Versioning code until next subversion bump goes here.
   *
   * \note Be sure to check when bumping the version:
   * - "versioning_userdef.c", #blo_do_versions_userdef
   * - "versioning_userdef.c", #do_versions_theme
   *
   * \note Keep this message at the bottom of the function.
   */
  {
    /* Keep this block, even when empty. */
  }
>>>>>>> 248d9809
}<|MERGE_RESOLUTION|>--- conflicted
+++ resolved
@@ -1893,16 +1893,6 @@
     }
   }
 
-<<<<<<< HEAD
-  {
-    if (!DNA_struct_elem_find(
-            fd->filesdna, "WorkSpace", "AssetLibraryReference", "active_asset_library")) {
-      LISTBASE_FOREACH (WorkSpace *, workspace, &bmain->workspaces) {
-        BKE_asset_library_reference_init_default(&workspace->active_asset_library);
-      }
-    }
-  }
-=======
   if (!MAIN_VERSION_ATLEAST(bmain, 293, 13)) {
     LISTBASE_FOREACH (bNodeTree *, ntree, &bmain->nodetrees) {
       if (ntree->type == NTREE_GEOMETRY) {
@@ -1926,6 +1916,12 @@
    */
   {
     /* Keep this block, even when empty. */
-  }
->>>>>>> 248d9809
+
+    if (!DNA_struct_elem_find(
+            fd->filesdna, "WorkSpace", "AssetLibraryReference", "active_asset_library")) {
+      LISTBASE_FOREACH (WorkSpace *, workspace, &bmain->workspaces) {
+        BKE_asset_library_reference_init_default(&workspace->active_asset_library);
+      }
+    }
+  }
 }
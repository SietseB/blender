/*
 * ***** BEGIN GPL LICENSE BLOCK *****
 *
 * This program is free software; you can redistribute it and/or
 * modify it under the terms of the GNU General Public License
 * as published by the Free Software Foundation; either version 2
 * of the License, or (at your option) any later version.
 *
 * This program is distributed in the hope that it will be useful,
 * but WITHOUT ANY WARRANTY; without even the implied warranty of
 * MERCHANTABILITY or FITNESS FOR A PARTICULAR PURPOSE.  See the
 * GNU General Public License for more details.
 *
 * You should have received a copy of the GNU General Public License
 * along with this program; if not, write to the Free Software Foundation,
 * Inc., 51 Franklin Street, Fifth Floor, Boston, MA 02110-1301, USA.
 *
 * Contributor(s): Blender Foundation
 *
 * ***** END GPL LICENSE BLOCK *****
 *
 */

/** \file blender/blenloader/intern/versioning_270.c
 *  \ingroup blenloader
 */

#include "BLI_utildefines.h"
#include "BLI_compiler_attrs.h"

/* for MinGW32 definition of NULL, could use BLI_blenlib.h instead too */
#include <stddef.h>

/* allow readfile to use deprecated functionality */
#define DNA_DEPRECATED_ALLOW

#include "DNA_anim_types.h"
#include "DNA_armature_types.h"
#include "DNA_brush_types.h"
#include "DNA_camera_types.h"
#include "DNA_cloth_types.h"
#include "DNA_constraint_types.h"
#include "DNA_gpencil_types.h"
#include "DNA_sdna_types.h"
#include "DNA_sequence_types.h"
#include "DNA_space_types.h"
#include "DNA_screen_types.h"
#include "DNA_object_force.h"
#include "DNA_object_types.h"
#include "DNA_mask_types.h"
#include "DNA_mesh_types.h"
#include "DNA_modifier_types.h"
#include "DNA_particle_types.h"
#include "DNA_linestyle_types.h"
#include "DNA_actuator_types.h"
#include "DNA_view3d_types.h"
#include "DNA_smoke_types.h"
#include "DNA_rigidbody_types.h"

#include "DNA_genfile.h"

#include "BKE_animsys.h"
#include "BKE_colortools.h"
#include "BKE_library.h"
#include "BKE_main.h"
#include "BKE_mask.h"
#include "BKE_modifier.h"
#include "BKE_node.h"
#include "BKE_scene.h"
#include "BKE_sequencer.h"
#include "BKE_screen.h"
#include "BKE_tracking.h"
#include "BKE_gpencil.h"

#include "BLI_math.h"
#include "BLI_listbase.h"
#include "BLI_string.h"

#include "BLO_readfile.h"

<<<<<<< HEAD
#include "NOD_composite.h"
=======
#include "NOD_common.h"
#include "NOD_socket.h"
>>>>>>> fa19940d

#include "readfile.h"

#include "MEM_guardedalloc.h"

/**
 * Setup rotation stabilization from ancient single track spec.
 * Former Version of 2D stabilization used a single tracking marker to determine the rotation
 * to be compensated. Now several tracks can contribute to rotation detection and this feature
 * is enabled by the MovieTrackingTrack#flag on a per track base.
 */
static void migrate_single_rot_stabilization_track_settings(MovieTrackingStabilization *stab)
{
	if (stab->rot_track) {
		if (!(stab->rot_track->flag & TRACK_USE_2D_STAB_ROT)) {
			stab->tot_rot_track++;
			stab->rot_track->flag |= TRACK_USE_2D_STAB_ROT;
		}
	}
	stab->rot_track = NULL; /* this field is now ignored */
}

static void do_version_constraints_radians_degrees_270_1(ListBase *lb)
{
	bConstraint *con;

	for (con = lb->first; con; con = con->next) {
		if (con->type == CONSTRAINT_TYPE_TRANSFORM) {
			bTransformConstraint *data = (bTransformConstraint *)con->data;
			const float deg_to_rad_f = DEG2RADF(1.0f);

			if (data->from == TRANS_ROTATION) {
				mul_v3_fl(data->from_min, deg_to_rad_f);
				mul_v3_fl(data->from_max, deg_to_rad_f);
			}

			if (data->to == TRANS_ROTATION) {
				mul_v3_fl(data->to_min, deg_to_rad_f);
				mul_v3_fl(data->to_max, deg_to_rad_f);
			}
		}
	}
}

static void do_version_constraints_radians_degrees_270_5(ListBase *lb)
{
	bConstraint *con;

	for (con = lb->first; con; con = con->next) {
		if (con->type == CONSTRAINT_TYPE_TRANSFORM) {
			bTransformConstraint *data = (bTransformConstraint *)con->data;

			if (data->from == TRANS_ROTATION) {
				copy_v3_v3(data->from_min_rot, data->from_min);
				copy_v3_v3(data->from_max_rot, data->from_max);
			}
			else if (data->from == TRANS_SCALE) {
				copy_v3_v3(data->from_min_scale, data->from_min);
				copy_v3_v3(data->from_max_scale, data->from_max);
			}

			if (data->to == TRANS_ROTATION) {
				copy_v3_v3(data->to_min_rot, data->to_min);
				copy_v3_v3(data->to_max_rot, data->to_max);
			}
			else if (data->to == TRANS_SCALE) {
				copy_v3_v3(data->to_min_scale, data->to_min);
				copy_v3_v3(data->to_max_scale, data->to_max);
			}
		}
	}
}

static void do_version_constraints_stretch_to_limits(ListBase *lb)
{
	bConstraint *con;

	for (con = lb->first; con; con = con->next) {
		if (con->type == CONSTRAINT_TYPE_STRETCHTO) {
			bStretchToConstraint *data = (bStretchToConstraint *)con->data;
			data->bulge_min = 1.0f;
			data->bulge_max = 1.0f;
		}
	}
}

static void do_version_action_editor_properties_region(ListBase *regionbase)
{
	ARegion *ar;
	
	for (ar = regionbase->first; ar; ar = ar->next) {
		if (ar->regiontype == RGN_TYPE_UI) {
			/* already exists */
			return;
		}
		else if (ar->regiontype == RGN_TYPE_WINDOW) {
			/* add new region here */
			ARegion *arnew = MEM_callocN(sizeof(ARegion), "buttons for action");
			
			BLI_insertlinkbefore(regionbase, ar, arnew);
			
			arnew->regiontype = RGN_TYPE_UI;
			arnew->alignment = RGN_ALIGN_RIGHT;
			arnew->flag = RGN_FLAG_HIDDEN;
			
			return;
		}
	}
}

static void do_version_bones_super_bbone(ListBase *lb)
{
	for (Bone *bone = lb->first; bone; bone = bone->next) {
		bone->scaleIn = 1.0f;
		bone->scaleOut = 1.0f;
		
		do_version_bones_super_bbone(&bone->childbase);
	}
}

/* TODO(sergey): Consider making it somewhat more generic function in BLI_anim.h. */
static void anim_change_prop_name(FCurve *fcu,
                                  const char *prefix,
                                  const char *old_prop_name,
                                  const char *new_prop_name)
{
	const char *old_path = BLI_sprintfN("%s.%s", prefix, old_prop_name);
	if (STREQ(fcu->rna_path, old_path)) {
		MEM_freeN(fcu->rna_path);
		fcu->rna_path = BLI_sprintfN("%s.%s", prefix, new_prop_name);
	}
	MEM_freeN((char *)old_path);
}

static void do_version_hue_sat_node(bNodeTree *ntree, bNode *node)
{
	if (node->storage == NULL) {
		return;
	}

	/* Make sure new sockets are properly created. */
	node_verify_socket_templates(ntree, node);
	/* Convert value from old storage to new sockets. */
	NodeHueSat *nhs = node->storage;
	bNodeSocket *hue = nodeFindSocket(node, SOCK_IN, "Hue"),
	            *saturation = nodeFindSocket(node, SOCK_IN, "Saturation"),
	            *value = nodeFindSocket(node, SOCK_IN, "Value");
	((bNodeSocketValueFloat *)hue->default_value)->value = nhs->hue;
	((bNodeSocketValueFloat *)saturation->default_value)->value = nhs->sat;
	((bNodeSocketValueFloat *)value->default_value)->value = nhs->val;
	/* Take care of possible animation. */
	AnimData *adt = BKE_animdata_from_id(&ntree->id);
	if (adt != NULL && adt->action != NULL) {
		const char *prefix = BLI_sprintfN("nodes[\"%s\"]", node->name);
		for (FCurve *fcu = adt->action->curves.first; fcu != NULL; fcu = fcu->next) {
			if (STRPREFIX(fcu->rna_path, prefix)) {
				anim_change_prop_name(fcu, prefix, "color_hue", "inputs[1].default_value");
				anim_change_prop_name(fcu, prefix, "color_saturation", "inputs[2].default_value");
				anim_change_prop_name(fcu, prefix, "color_value", "inputs[3].default_value");
			}
		}
		MEM_freeN((char *)prefix);
	}
	/* Free storage, it is no longer used. */
	MEM_freeN(node->storage);
	node->storage = NULL;
}

void blo_do_versions_270(FileData *fd, Library *UNUSED(lib), Main *main)
{
	if (!MAIN_VERSION_ATLEAST(main, 270, 0)) {

		if (!DNA_struct_elem_find(fd->filesdna, "BevelModifierData", "float", "profile")) {
			Object *ob;

			for (ob = main->object.first; ob; ob = ob->id.next) {
				ModifierData *md;
				for (md = ob->modifiers.first; md; md = md->next) {
					if (md->type == eModifierType_Bevel) {
						BevelModifierData *bmd = (BevelModifierData *)md;
						bmd->profile = 0.5f;
						bmd->val_flags = MOD_BEVEL_AMT_OFFSET;
					}
				}
			}
		}

		/* nodes don't use fixed node->id any more, clean up */
		FOREACH_NODETREE(main, ntree, id) {
			if (ntree->type == NTREE_COMPOSIT) {
				bNode *node;
				for (node = ntree->nodes.first; node; node = node->next) {
					if (ELEM(node->type, CMP_NODE_COMPOSITE, CMP_NODE_OUTPUT_FILE)) {
						node->id = NULL;
					}
				}
			}
		} FOREACH_NODETREE_END

		{
			bScreen *screen;

			for (screen = main->screen.first; screen; screen = screen->id.next) {
				ScrArea *area;
				for (area = screen->areabase.first; area; area = area->next) {
					SpaceLink *space_link;
					for (space_link = area->spacedata.first; space_link; space_link = space_link->next) {
						if (space_link->spacetype == SPACE_CLIP) {
							SpaceClip *space_clip = (SpaceClip *) space_link;
							if (space_clip->mode != SC_MODE_MASKEDIT) {
								space_clip->mode = SC_MODE_TRACKING;
							}
						}
					}
				}
			}
		}

		if (!DNA_struct_elem_find(fd->filesdna, "MovieTrackingSettings", "float", "default_weight")) {
			MovieClip *clip;
			for (clip = main->movieclip.first; clip; clip = clip->id.next) {
				clip->tracking.settings.default_weight = 1.0f;
			}
		}
	}

	if (!MAIN_VERSION_ATLEAST(main, 270, 1)) {
		Scene *sce;
		Object *ob;

		/* Update Transform constraint (another deg -> rad stuff). */
		for (ob = main->object.first; ob; ob = ob->id.next) {
			do_version_constraints_radians_degrees_270_1(&ob->constraints);

			if (ob->pose) {
				/* Bones constraints! */
				bPoseChannel *pchan;
				for (pchan = ob->pose->chanbase.first; pchan; pchan = pchan->next) {
					do_version_constraints_radians_degrees_270_1(&pchan->constraints);
				}
			}
		}

		for (sce = main->scene.first; sce; sce = sce->id.next) {
			if (sce->r.raytrace_structure == R_RAYSTRUCTURE_BLIBVH) {
				sce->r.raytrace_structure = R_RAYSTRUCTURE_AUTO;
			}
		}
	}

	if (!MAIN_VERSION_ATLEAST(main, 270, 2)) {
		Mesh *me;

		/* Mesh smoothresh deg->rad. */
		for (me = main->mesh.first; me; me = me->id.next) {
			me->smoothresh = DEG2RADF(me->smoothresh);
		}
	}

	if (!MAIN_VERSION_ATLEAST(main, 270, 3)) {
		FreestyleLineStyle *linestyle;

		for (linestyle = main->linestyle.first; linestyle; linestyle = linestyle->id.next) {
			linestyle->flag |= LS_NO_SORTING;
			linestyle->sort_key = LS_SORT_KEY_DISTANCE_FROM_CAMERA;
			linestyle->integration_type = LS_INTEGRATION_MEAN;
		}
	}

	if (!MAIN_VERSION_ATLEAST(main, 270, 4)) {
		/* ui_previews were not handled correctly when copying areas, leading to corrupted files (see T39847).
		 * This will always reset situation to a valid state.
		 */
		bScreen *sc;

		for (sc = main->screen.first; sc; sc = sc->id.next) {
			ScrArea *sa;
			for (sa = sc->areabase.first; sa; sa = sa->next) {
				SpaceLink *sl;

				for (sl = sa->spacedata.first; sl; sl = sl->next) {
					ARegion *ar;
					ListBase *lb = (sl == sa->spacedata.first) ? &sa->regionbase : &sl->regionbase;

					for (ar = lb->first; ar; ar = ar->next) {
						BLI_listbase_clear(&ar->ui_previews);
					}
				}
			}
		}
	}

	if (!MAIN_VERSION_ATLEAST(main, 270, 5)) {
		Object *ob;

		/* Update Transform constraint (again :|). */
		for (ob = main->object.first; ob; ob = ob->id.next) {
			do_version_constraints_radians_degrees_270_5(&ob->constraints);

			if (ob->pose) {
				/* Bones constraints! */
				bPoseChannel *pchan;
				for (pchan = ob->pose->chanbase.first; pchan; pchan = pchan->next) {
					do_version_constraints_radians_degrees_270_5(&pchan->constraints);
				}
			}
		}
	}

	if (!MAIN_VERSION_ATLEAST(main, 271, 0)) {
		if (!DNA_struct_elem_find(fd->filesdna, "Material", "int", "mode2")) {
			Material *ma;

			for (ma = main->mat.first; ma; ma = ma->id.next)
				ma->mode2 = MA_CASTSHADOW;
		}

		if (!DNA_struct_elem_find(fd->filesdna, "RenderData", "BakeData", "bake")) {
			Scene *sce;

			for (sce = main->scene.first; sce; sce = sce->id.next) {
				sce->r.bake.flag = R_BAKE_CLEAR;
				sce->r.bake.width = 512;
				sce->r.bake.height = 512;
				sce->r.bake.margin = 16;
				sce->r.bake.normal_space = R_BAKE_SPACE_TANGENT;
				sce->r.bake.normal_swizzle[0] = R_BAKE_POSX;
				sce->r.bake.normal_swizzle[1] = R_BAKE_POSY;
				sce->r.bake.normal_swizzle[2] = R_BAKE_POSZ;
				BLI_strncpy(sce->r.bake.filepath, U.renderdir, sizeof(sce->r.bake.filepath));

				sce->r.bake.im_format.planes = R_IMF_PLANES_RGBA;
				sce->r.bake.im_format.imtype = R_IMF_IMTYPE_PNG;
				sce->r.bake.im_format.depth = R_IMF_CHAN_DEPTH_8;
				sce->r.bake.im_format.quality = 90;
				sce->r.bake.im_format.compress = 15;
			}
		}

		if (!DNA_struct_elem_find(fd->filesdna, "FreestyleLineStyle", "float", "texstep")) {
			FreestyleLineStyle *linestyle;

			for (linestyle = main->linestyle.first; linestyle; linestyle = linestyle->id.next) {
				linestyle->flag |= LS_TEXTURE;
				linestyle->texstep = 1.0;
			}
		}

		{
			Scene *scene;
			for (scene = main->scene.first; scene; scene = scene->id.next) {
				int num_layers = BLI_listbase_count(&scene->r.layers);
				scene->r.actlay = min_ff(scene->r.actlay, num_layers - 1);
			}
		}
	}

	if (!MAIN_VERSION_ATLEAST(main, 271, 1)) {
		if (!DNA_struct_elem_find(fd->filesdna, "Material", "float", "line_col[4]")) {
			Material *mat;

			for (mat = main->mat.first; mat; mat = mat->id.next) {
				mat->line_col[0] = mat->line_col[1] = mat->line_col[2] = 0.0f;
				mat->line_col[3] = mat->alpha;
			}
		}

		if (!DNA_struct_elem_find(fd->filesdna, "RenderData", "int", "preview_start_resolution")) {
			Scene *scene;
			for (scene = main->scene.first; scene; scene = scene->id.next) {
				scene->r.preview_start_resolution = 64;
			}
		}
	}

	if (!MAIN_VERSION_ATLEAST(main, 271, 2)) {
		/* init up & track axis property of trackto actuators */
		Object *ob;

		for (ob = main->object.first; ob; ob = ob->id.next) {
			bActuator *act;
			for (act = ob->actuators.first; act; act = act->next) {
				if (act->type == ACT_EDIT_OBJECT) {
					bEditObjectActuator *eoact = act->data;
					eoact->trackflag = ob->trackflag;
					/* if trackflag is pointing +-Z axis then upflag should point Y axis.
					 * Rest of trackflag cases, upflag should be point z axis */
					if ((ob->trackflag == OB_POSZ) || (ob->trackflag == OB_NEGZ)) {
						eoact->upflag = 1;
					}
					else {
						eoact->upflag = 2;
					}
				}
			}
		}
	}

	if (!MAIN_VERSION_ATLEAST(main, 271, 3)) {
		Brush *br;

		for (br = main->brush.first; br; br = br->id.next) {
			br->fill_threshold = 0.2f;
		}

		if (!DNA_struct_elem_find(fd->filesdna, "BevelModifierData", "int", "mat")) {
			Object *ob;
			for (ob = main->object.first; ob; ob = ob->id.next) {
				ModifierData *md;

				for (md = ob->modifiers.first; md; md = md->next) {
					if (md->type == eModifierType_Bevel) {
						BevelModifierData *bmd = (BevelModifierData *)md;
						bmd->mat = -1;
					}
				}
			}
		}
	}

	if (!MAIN_VERSION_ATLEAST(main, 271, 6)) {
		Object *ob;
		for (ob = main->object.first; ob; ob = ob->id.next) {
			ModifierData *md;

			for (md = ob->modifiers.first; md; md = md->next) {
				if (md->type == eModifierType_ParticleSystem) {
					ParticleSystemModifierData *pmd = (ParticleSystemModifierData *)md;
					if (pmd->psys && pmd->psys->clmd) {
						pmd->psys->clmd->sim_parms->vel_damping = 1.0f;
					}
				}
			}
		}
	}

	if (!MAIN_VERSION_ATLEAST(main, 272, 0)) {
		if (!DNA_struct_elem_find(fd->filesdna, "RenderData", "int", "preview_start_resolution")) {
			Scene *scene;
			for (scene = main->scene.first; scene; scene = scene->id.next) {
				scene->r.preview_start_resolution = 64;
			}
		}
	}

	if (!MAIN_VERSION_ATLEAST(main, 272, 1)) {
		Brush *br;
		for (br = main->brush.first; br; br = br->id.next) {
			if ((br->ob_mode & OB_MODE_SCULPT) && ELEM(br->sculpt_tool, SCULPT_TOOL_GRAB, SCULPT_TOOL_SNAKE_HOOK))
				br->alpha = 1.0f;
		}
	}

	if (!MAIN_VERSION_ATLEAST(main, 272, 2)) {
		if (!DNA_struct_elem_find(fd->filesdna, "Image", "float", "gen_color")) {
			Image *image;
			for (image = main->image.first; image != NULL; image = image->id.next) {
				image->gen_color[3] = 1.0f;
			}
		}

		if (!DNA_struct_elem_find(fd->filesdna, "bStretchToConstraint", "float", "bulge_min")) {
			Object *ob;

			/* Update Transform constraint (again :|). */
			for (ob = main->object.first; ob; ob = ob->id.next) {
				do_version_constraints_stretch_to_limits(&ob->constraints);

				if (ob->pose) {
					/* Bones constraints! */
					bPoseChannel *pchan;
					for (pchan = ob->pose->chanbase.first; pchan; pchan = pchan->next) {
						do_version_constraints_stretch_to_limits(&pchan->constraints);
					}
				}
			}
		}
	}

	if (!MAIN_VERSION_ATLEAST(main, 273, 1)) {
#define	BRUSH_RAKE (1 << 7)
#define BRUSH_RANDOM_ROTATION (1 << 25)

		Brush *br;

		for (br = main->brush.first; br; br = br->id.next) {
			if (br->flag & BRUSH_RAKE) {
				br->mtex.brush_angle_mode |= MTEX_ANGLE_RAKE;
				br->mask_mtex.brush_angle_mode |= MTEX_ANGLE_RAKE;
			}
			else if (br->flag & BRUSH_RANDOM_ROTATION) {
				br->mtex.brush_angle_mode |= MTEX_ANGLE_RANDOM;
				br->mask_mtex.brush_angle_mode |= MTEX_ANGLE_RANDOM;
			}
			br->mtex.random_angle = 2.0 * M_PI;
			br->mask_mtex.random_angle = 2.0 * M_PI;
		}
	}

#undef BRUSH_RAKE
#undef BRUSH_RANDOM_ROTATION

	/* Customizable Safe Areas */
	if (!MAIN_VERSION_ATLEAST(main, 273, 2)) {
		if (!DNA_struct_elem_find(fd->filesdna, "Scene", "DisplaySafeAreas", "safe_areas")) {
			Scene *scene;

			for (scene = main->scene.first; scene; scene = scene->id.next) {
				copy_v2_fl2(scene->safe_areas.title, 3.5f / 100.0f, 3.5f / 100.0f);
				copy_v2_fl2(scene->safe_areas.action, 10.0f / 100.0f, 5.0f / 100.0f);
				copy_v2_fl2(scene->safe_areas.title_center, 17.5f / 100.0f, 5.0f / 100.0f);
				copy_v2_fl2(scene->safe_areas.action_center, 15.0f / 100.0f, 5.0f / 100.0f);
			}
		}
	}
	
	if (!MAIN_VERSION_ATLEAST(main, 273, 3)) {
		ParticleSettings *part;
		for (part = main->particle.first; part; part = part->id.next) {
			if (part->clumpcurve)
				part->child_flag |= PART_CHILD_USE_CLUMP_CURVE;
			if (part->roughcurve)
				part->child_flag |= PART_CHILD_USE_ROUGH_CURVE;
		}
	}

	if (!MAIN_VERSION_ATLEAST(main, 273, 6)) {
		if (!DNA_struct_elem_find(fd->filesdna, "ClothSimSettings", "float", "bending_damping")) {
			Object *ob;
			ModifierData *md;
			for (ob = main->object.first; ob; ob = ob->id.next) {
				for (md = ob->modifiers.first; md; md = md->next) {
					if (md->type == eModifierType_Cloth) {
						ClothModifierData *clmd = (ClothModifierData *)md;
						clmd->sim_parms->bending_damping = 0.5f;
					}
					else if (md->type == eModifierType_ParticleSystem) {
						ParticleSystemModifierData *pmd = (ParticleSystemModifierData *)md;
						if (pmd->psys->clmd) {
							pmd->psys->clmd->sim_parms->bending_damping = 0.5f;
						}
					}
				}
			}
		}

		if (!DNA_struct_elem_find(fd->filesdna, "ParticleSettings", "float", "clump_noise_size")) {
			ParticleSettings *part;
			for (part = main->particle.first; part; part = part->id.next) {
				part->clump_noise_size = 1.0f;
			}
		}

		if (!DNA_struct_elem_find(fd->filesdna, "ParticleSettings", "int", "kink_extra_steps")) {
			ParticleSettings *part;
			for (part = main->particle.first; part; part = part->id.next) {
				part->kink_extra_steps = 4;
			}
		}

		if (!DNA_struct_elem_find(fd->filesdna, "MTex", "float", "kinkampfac")) {
			ParticleSettings *part;
			for (part = main->particle.first; part; part = part->id.next) {
				int a;
				for (a = 0; a < MAX_MTEX; a++) {
					MTex *mtex = part->mtex[a];
					if (mtex) {
						mtex->kinkampfac = 1.0f;
					}
				}
			}
		}

		if (!DNA_struct_elem_find(fd->filesdna, "HookModifierData", "char", "flag")) {
			Object *ob;

			for (ob = main->object.first; ob; ob = ob->id.next) {
				ModifierData *md;
				for (md = ob->modifiers.first; md; md = md->next) {
					if (md->type == eModifierType_Hook) {
						HookModifierData *hmd = (HookModifierData *)md;
						hmd->falloff_type = eHook_Falloff_InvSquare;
					}
				}
			}
		}

		if (!DNA_struct_elem_find(fd->filesdna, "NodePlaneTrackDeformData", "char", "flag")) {
			FOREACH_NODETREE(main, ntree, id) {
				if (ntree->type == NTREE_COMPOSIT) {
					bNode *node;
					for (node = ntree->nodes.first; node; node = node->next) {
						if (ELEM(node->type, CMP_NODE_PLANETRACKDEFORM)) {
							NodePlaneTrackDeformData *data = node->storage;
							data->flag = 0;
							data->motion_blur_samples = 16;
							data->motion_blur_shutter = 0.5f;
						}
					}
				}
			}
			FOREACH_NODETREE_END
		}

		if (!DNA_struct_elem_find(fd->filesdna, "Camera", "GPUDOFSettings", "gpu_dof")) {
			Camera *ca;
			for (ca = main->camera.first; ca; ca = ca->id.next) {
				ca->gpu_dof.fstop = 128.0f;
				ca->gpu_dof.focal_length = 1.0f;
				ca->gpu_dof.focus_distance = 1.0f;
				ca->gpu_dof.sensor = 1.0f;
			}
		}
	}

	if (!MAIN_VERSION_ATLEAST(main, 273, 8)) {
		Object *ob;
		for (ob = main->object.first; ob != NULL; ob = ob->id.next) {
			ModifierData *md;
			for (md = ob->modifiers.last; md != NULL; md = md->prev) {
				if (modifier_unique_name(&ob->modifiers, md)) {
					printf("Warning: Object '%s' had several modifiers with the "
					       "same name, renamed one of them to '%s'.\n",
					       ob->id.name + 2, md->name);
				}
			}
		}
	}

	if (!MAIN_VERSION_ATLEAST(main, 273, 9)) {
		bScreen *scr;
		ScrArea *sa;
		SpaceLink *sl;
		ARegion *ar;

		/* Make sure sequencer preview area limits zoom */
		for (scr = main->screen.first; scr; scr = scr->id.next) {
			for (sa = scr->areabase.first; sa; sa = sa->next) {
				for (sl = sa->spacedata.first; sl; sl = sl->next) {
					if (sl->spacetype == SPACE_SEQ) {
						for (ar = sl->regionbase.first; ar; ar = ar->next) {
							if (ar->regiontype == RGN_TYPE_PREVIEW) {
								ar->v2d.keepzoom |= V2D_LIMITZOOM;
								ar->v2d.minzoom = 0.001f;
								ar->v2d.maxzoom = 1000.0f;
								break;
							}
						}
					}
				}
			}
		}
	}

	if (!MAIN_VERSION_ATLEAST(main, 274, 1)) {
		/* particle systems need to be forced to redistribute for jitter mode fix */
		{
			Object *ob;
			ParticleSystem *psys;
			for (ob = main->object.first; ob; ob = ob->id.next) {
				for (psys = ob->particlesystem.first; psys; psys = psys->next) {
					if ((psys->pointcache->flag & PTCACHE_BAKED) == 0) {
						psys->recalc |= PSYS_RECALC_RESET;
					}
				}
			}
		}

		/* hysteresis setted to 10% but not actived */
		if (!DNA_struct_elem_find(fd->filesdna, "LodLevel", "int", "obhysteresis")) {
			Object *ob;
			for (ob = main->object.first; ob; ob = ob->id.next) {
				LodLevel *level;
				for (level = ob->lodlevels.first; level; level = level->next) {
					level->obhysteresis = 10;
				}
			}
		}

		if (!DNA_struct_elem_find(fd->filesdna, "GameData", "int", "scehysteresis")) {
			Scene *scene;
			for (scene = main->scene.first; scene; scene = scene->id.next) {
				scene->gm.scehysteresis = 10;
			}
		}
	}

	if (!MAIN_VERSION_ATLEAST(main, 274, 2)) {
		FOREACH_NODETREE(main, ntree, id) {
			bNode *node;
			bNodeSocket *sock;

			for (node = ntree->nodes.first; node; node = node->next) {
				if (node->type == SH_NODE_MATERIAL) {
					for (sock = node->inputs.first; sock; sock = sock->next) {
						if (STREQ(sock->name, "Refl")) {
							BLI_strncpy(sock->name, "DiffuseIntensity", sizeof(sock->name));
						}
					}
				}
				else if (node->type == SH_NODE_MATERIAL_EXT) {
					for (sock = node->outputs.first; sock; sock = sock->next) {
						if (STREQ(sock->name, "Refl")) {
							BLI_strncpy(sock->name, "DiffuseIntensity", sizeof(sock->name));
						}
						else if (STREQ(sock->name, "Ray Mirror")) {
							BLI_strncpy(sock->name, "Reflectivity", sizeof(sock->name));
						}
					}
				}
			}
		} FOREACH_NODETREE_END
	}

	if (!MAIN_VERSION_ATLEAST(main, 274, 4)) {
		SceneRenderView *srv;
		wmWindowManager *wm;
		bScreen *screen;
		wmWindow *win;
		Scene *scene;
		Camera *cam;
		Image *ima;

		for (scene = main->scene.first; scene; scene = scene->id.next) {
			Sequence *seq;

			BKE_scene_add_render_view(scene, STEREO_LEFT_NAME);
			srv = scene->r.views.first;
			BLI_strncpy(srv->suffix, STEREO_LEFT_SUFFIX, sizeof(srv->suffix));

			BKE_scene_add_render_view(scene, STEREO_RIGHT_NAME);
			srv = scene->r.views.last;
			BLI_strncpy(srv->suffix, STEREO_RIGHT_SUFFIX, sizeof(srv->suffix));

			SEQ_BEGIN (scene->ed, seq)
			{
				seq->stereo3d_format = MEM_callocN(sizeof(Stereo3dFormat), "Stereo Display 3d Format");

#define SEQ_USE_PROXY_CUSTOM_DIR (1 << 19)
#define SEQ_USE_PROXY_CUSTOM_FILE (1 << 21)
				if (seq->strip && seq->strip->proxy && !seq->strip->proxy->storage) {
					if (seq->flag & SEQ_USE_PROXY_CUSTOM_DIR)
						seq->strip->proxy->storage = SEQ_STORAGE_PROXY_CUSTOM_DIR;
					if (seq->flag & SEQ_USE_PROXY_CUSTOM_FILE)
						seq->strip->proxy->storage = SEQ_STORAGE_PROXY_CUSTOM_FILE;
				}
#undef SEQ_USE_PROXY_CUSTOM_DIR
#undef SEQ_USE_PROXY_CUSTOM_FILE

			}
			SEQ_END
		}

		for (screen = main->screen.first; screen; screen = screen->id.next) {
			ScrArea *sa;
			for (sa = screen->areabase.first; sa; sa = sa->next) {
				SpaceLink *sl;

				for (sl = sa->spacedata.first; sl; sl = sl->next) {
					switch (sl->spacetype) {
						case SPACE_VIEW3D:
						{
							View3D *v3d = (View3D *)sl;
							v3d->stereo3d_camera = STEREO_3D_ID;
							v3d->stereo3d_flag |= V3D_S3D_DISPPLANE;
							v3d->stereo3d_convergence_alpha = 0.15f;
							v3d->stereo3d_volume_alpha = 0.05f;
							break;
						}
						case SPACE_IMAGE:
						{
							SpaceImage *sima = (SpaceImage *) sl;
							sima->iuser.flag |= IMA_SHOW_STEREO;
							break;
						}
					}
				}
			}
		}

		for (cam = main->camera.first; cam; cam = cam->id.next) {
			cam->stereo.interocular_distance = 0.065f;
			cam->stereo.convergence_distance = 30.0f * 0.065f;
		}

		for (ima = main->image.first; ima; ima = ima->id.next) {
			ima->stereo3d_format = MEM_callocN(sizeof(Stereo3dFormat), "Image Stereo 3d Format");

			if (ima->packedfile) {
				ImagePackedFile *imapf = MEM_mallocN(sizeof(ImagePackedFile), "Image Packed File");
				BLI_addtail(&ima->packedfiles, imapf);

				imapf->packedfile = ima->packedfile;
				BLI_strncpy(imapf->filepath, ima->name, FILE_MAX);
				ima->packedfile = NULL;
			}
		}

		for (wm = main->wm.first; wm; wm = wm->id.next) {
			for (win = wm->windows.first; win; win = win->next) {
				win->stereo3d_format = MEM_callocN(sizeof(Stereo3dFormat), "Stereo Display 3d Format");
			}
		}
	}

	if (!MAIN_VERSION_ATLEAST(main, 274, 6)) {
		bScreen *screen;

		if (!DNA_struct_elem_find(fd->filesdna, "FileSelectParams", "int", "thumbnail_size")) {
			for (screen = main->screen.first; screen; screen = screen->id.next) {
				ScrArea *sa;

				for (sa = screen->areabase.first; sa; sa = sa->next) {
					SpaceLink *sl;

					for (sl = sa->spacedata.first; sl; sl = sl->next) {
						if (sl->spacetype == SPACE_FILE) {
							SpaceFile *sfile = (SpaceFile *)sl;

							if (sfile->params) {
								sfile->params->thumbnail_size = 128;
							}
						}
					}
				}
			}
		}

		if (!DNA_struct_elem_find(fd->filesdna, "RenderData", "short", "simplify_subsurf_render")) {
			Scene *scene;
			for (scene = main->scene.first; scene != NULL; scene = scene->id.next) {
				scene->r.simplify_subsurf_render = scene->r.simplify_subsurf;
				scene->r.simplify_particles_render = scene->r.simplify_particles;
			}
		}

		if (!DNA_struct_elem_find(fd->filesdna, "DecimateModifierData", "float", "defgrp_factor")) {
			Object *ob;

			for (ob = main->object.first; ob; ob = ob->id.next) {
				ModifierData *md;
				for (md = ob->modifiers.first; md; md = md->next) {
					if (md->type == eModifierType_Decimate) {
						DecimateModifierData *dmd = (DecimateModifierData *)md;
						dmd->defgrp_factor = 1.0f;
					}
				}
			}
		}
	}

	if (!MAIN_VERSION_ATLEAST(main, 275, 3)) {
		Brush *br;
#define BRUSH_TORUS (1 << 1)
		for (br = main->brush.first; br; br = br->id.next) {
			br->flag &= ~BRUSH_TORUS;
		}
#undef BRUSH_TORUS
	}

	if (!MAIN_VERSION_ATLEAST(main, 276, 2)) {
		if (!DNA_struct_elem_find(fd->filesdna, "bPoseChannel", "float", "custom_scale")) {
			Object *ob;

			for (ob = main->object.first; ob; ob = ob->id.next) {
				if (ob->pose) {
					bPoseChannel *pchan;
					for (pchan = ob->pose->chanbase.first; pchan; pchan = pchan->next) {
						pchan->custom_scale = 1.0f;
					}
				}
			}
		}

		{
			bScreen *screen;
#define RV3D_VIEW_PERSPORTHO	 7
			for (screen = main->screen.first; screen; screen = screen->id.next) {
				ScrArea *sa;
				for (sa = screen->areabase.first; sa; sa = sa->next) {
					SpaceLink *sl;
					for (sl = sa->spacedata.first; sl; sl = sl->next) {
						if (sl->spacetype == SPACE_VIEW3D) {
							ARegion *ar;
							ListBase *lb = (sl == sa->spacedata.first) ? &sa->regionbase : &sl->regionbase;
							for (ar = lb->first; ar; ar = ar->next) {
								if (ar->regiontype == RGN_TYPE_WINDOW) {
									if (ar->regiondata) {
										RegionView3D *rv3d = ar->regiondata;
										if (rv3d->view == RV3D_VIEW_PERSPORTHO) {
											rv3d->view = RV3D_VIEW_USER;
										}
									}
								}
							}
							break;
						}
					}
				}
			}
#undef RV3D_VIEW_PERSPORTHO
		}

		{
			Lamp *lamp;
#define LA_YF_PHOTON	5
			for (lamp = main->lamp.first; lamp; lamp = lamp->id.next) {
				if (lamp->type == LA_YF_PHOTON) {
					lamp->type = LA_LOCAL;
				}
			}
#undef LA_YF_PHOTON
		}

		{
			Object *ob;
			for (ob = main->object.first; ob; ob = ob->id.next) {
				if (ob->body_type == OB_BODY_TYPE_CHARACTER && (ob->gameflag & OB_BOUNDS) && ob->collision_boundtype == OB_BOUND_TRIANGLE_MESH) {
					ob->boundtype = ob->collision_boundtype = OB_BOUND_BOX;
				}
			}
		}

	}

	if (!MAIN_VERSION_ATLEAST(main, 276, 3)) {
		if (!DNA_struct_elem_find(fd->filesdna, "RenderData", "CurveMapping", "mblur_shutter_curve")) {
			Scene *scene;
			for (scene = main->scene.first; scene != NULL; scene = scene->id.next) {
				CurveMapping *curve_mapping = &scene->r.mblur_shutter_curve;
				curvemapping_set_defaults(curve_mapping, 1, 0.0f, 0.0f, 1.0f, 1.0f);
				curvemapping_initialize(curve_mapping);
				curvemap_reset(curve_mapping->cm,
				               &curve_mapping->clipr,
				               CURVE_PRESET_MAX,
				               CURVEMAP_SLOPE_POS_NEG);
			}
		}
	}

	if (!MAIN_VERSION_ATLEAST(main, 276, 4)) {
		for (Scene *scene = main->scene.first; scene; scene = scene->id.next) {
			ToolSettings *ts = scene->toolsettings;
			
			if (ts->gp_sculpt.brush[0].size == 0) {
				GP_BrushEdit_Settings *gset = &ts->gp_sculpt;
				GP_EditBrush_Data *brush;
				
				brush = &gset->brush[GP_EDITBRUSH_TYPE_SMOOTH];
				brush->size = 25;
				brush->strength = 0.3f;
				brush->flag = GP_EDITBRUSH_FLAG_USE_FALLOFF | GP_EDITBRUSH_FLAG_SMOOTH_PRESSURE;
				
				brush = &gset->brush[GP_EDITBRUSH_TYPE_THICKNESS];
				brush->size = 25;
				brush->strength = 0.5f;
				brush->flag = GP_EDITBRUSH_FLAG_USE_FALLOFF;
				
				brush = &gset->brush[GP_EDITBRUSH_TYPE_GRAB];
				brush->size = 50;
				brush->strength = 0.3f;
				brush->flag = GP_EDITBRUSH_FLAG_USE_FALLOFF;
				
				brush = &gset->brush[GP_EDITBRUSH_TYPE_PUSH];
				brush->size = 25;
				brush->strength = 0.3f;
				brush->flag = GP_EDITBRUSH_FLAG_USE_FALLOFF;
				
				brush = &gset->brush[GP_EDITBRUSH_TYPE_TWIST];
				brush->size = 50;
				brush->strength = 0.3f; // XXX?
				brush->flag = GP_EDITBRUSH_FLAG_USE_FALLOFF;
				
				brush = &gset->brush[GP_EDITBRUSH_TYPE_PINCH];
				brush->size = 50;
				brush->strength = 0.5f; // XXX?
				brush->flag = GP_EDITBRUSH_FLAG_USE_FALLOFF;
				
				brush = &gset->brush[GP_EDITBRUSH_TYPE_RANDOMIZE];
				brush->size = 25;
				brush->strength = 0.5f;
				brush->flag = GP_EDITBRUSH_FLAG_USE_FALLOFF;
				
				brush = &gset->brush[GP_EDITBRUSH_TYPE_CLONE];
				brush->size = 50;
				brush->strength = 1.0f;
			}
			
			if (!DNA_struct_elem_find(fd->filesdna, "ToolSettings", "char", "gpencil_v3d_align")) {
#if 0 /* XXX: Cannot do this, as we get random crashes... */
				if (scene->gpd) {
					bGPdata *gpd = scene->gpd;
					
					/* Copy over the settings stored in the GP datablock linked to the scene, for minimal disruption */
					ts->gpencil_v3d_align = 0;
					
					if (gpd->flag & GP_DATA_VIEWALIGN)    ts->gpencil_v3d_align |= GP_PROJECT_VIEWSPACE;
					if (gpd->flag & GP_DATA_DEPTH_VIEW)   ts->gpencil_v3d_align |= GP_PROJECT_DEPTH_VIEW;
					if (gpd->flag & GP_DATA_DEPTH_STROKE) ts->gpencil_v3d_align |= GP_PROJECT_DEPTH_STROKE;
					
					if (gpd->flag & GP_DATA_DEPTH_STROKE_ENDPOINTS)
						ts->gpencil_v3d_align |= GP_PROJECT_DEPTH_STROKE_ENDPOINTS;
				}
				else {
					/* Default to cursor for all standard 3D views */
					ts->gpencil_v3d_align = GP_PROJECT_VIEWSPACE;
				}
#endif
				
				ts->gpencil_v3d_align = GP_PROJECT_VIEWSPACE;
				ts->gpencil_v2d_align = GP_PROJECT_VIEWSPACE;
				ts->gpencil_seq_align = GP_PROJECT_VIEWSPACE;
				ts->gpencil_ima_align = GP_PROJECT_VIEWSPACE;
			}
		}
		
		for (bGPdata *gpd = main->gpencil.first; gpd; gpd = gpd->id.next) {
			bool enabled = false;
			
			/* Ensure that the datablock's onionskinning toggle flag
			 * stays in sync with the status of the actual layers
			 */
			for (bGPDlayer *gpl = gpd->layers.first; gpl; gpl = gpl->next) {
				if (gpl->flag & GP_LAYER_ONIONSKIN) {
					enabled = true;
				}
			}
			
			if (enabled)
				gpd->flag |= GP_DATA_SHOW_ONIONSKINS;
			else
				gpd->flag &= ~GP_DATA_SHOW_ONIONSKINS;
		}

		if (!DNA_struct_elem_find(fd->filesdna, "Object", "unsigned char", "max_jumps")) {
			for (Object *ob = main->object.first; ob; ob = ob->id.next) {
				ob->max_jumps = 1;
			}
		}
	}
	if (!MAIN_VERSION_ATLEAST(main, 276, 5)) {
		ListBase *lbarray[MAX_LIBARRAY];
		int a;

		/* Important to clear all non-persistent flags from older versions here, otherwise they could collide
		 * with any new persistent flag we may add in the future. */
		a = set_listbasepointers(main, lbarray);
		while (a--) {
			for (ID *id = lbarray[a]->first; id; id = id->next) {
				id->flag &= LIB_FAKEUSER;
			}
		}
	}

	if (!MAIN_VERSION_ATLEAST(main, 276, 7)) {
		Scene *scene;
		for (scene = main->scene.first; scene != NULL; scene = scene->id.next) {
			scene->r.bake.pass_filter = R_BAKE_PASS_FILTER_ALL;
		}
	}

	if (!MAIN_VERSION_ATLEAST(main, 277, 1)) {
		for (Scene *scene = main->scene.first; scene; scene = scene->id.next) {
			ParticleEditSettings *pset = &scene->toolsettings->particle;
			for (int a = 0; a < PE_TOT_BRUSH; a++) {
				if (pset->brush[a].strength > 1.0f) {
					pset->brush[a].strength *= 0.01f;
				}
			}
		}

		for (bScreen *screen = main->screen.first; screen; screen = screen->id.next) {
			for (ScrArea *sa = screen->areabase.first; sa; sa = sa->next) {
				for (SpaceLink *sl = sa->spacedata.first; sl; sl = sl->next) {
					ListBase *regionbase = (sl == sa->spacedata.first) ? &sa->regionbase : &sl->regionbase;
					/* Bug: Was possible to add preview region to sequencer view by using AZones. */
					if (sl->spacetype == SPACE_SEQ) {
						SpaceSeq *sseq = (SpaceSeq *)sl;
						if (sseq->view == SEQ_VIEW_SEQUENCE) {
							for (ARegion *ar = regionbase->first; ar; ar = ar->next) {
								/* remove preview region for sequencer-only view! */
								if (ar->regiontype == RGN_TYPE_PREVIEW) {
									ar->flag |= RGN_FLAG_HIDDEN;
									ar->alignment = RGN_ALIGN_NONE;
									break;
								}
							}
						}
					}
					/* Remove old deprecated region from filebrowsers */
					else if (sl->spacetype == SPACE_FILE) {
						for (ARegion *ar = regionbase->first; ar; ar = ar->next) {
							if (ar->regiontype == RGN_TYPE_CHANNELS) {
								/* Free old deprecated 'channel' region... */
								BKE_area_region_free(NULL, ar);
								BLI_freelinkN(regionbase, ar);
								break;
							}
						}
					}
				}
			}
		}

		for (Scene *scene = main->scene.first; scene; scene = scene->id.next) {
			CurvePaintSettings *cps = &scene->toolsettings->curve_paint_settings;
			if (cps->error_threshold == 0) {
				cps->curve_type = CU_BEZIER;
				cps->flag |= CURVE_PAINT_FLAG_CORNERS_DETECT;
				cps->error_threshold = 8;
				cps->radius_max = 1.0f;
				cps->corner_angle = DEG2RADF(70.0f);
			}
		}

		for (Scene *scene = main->scene.first; scene; scene = scene->id.next) {
			Sequence *seq;

			SEQ_BEGIN (scene->ed, seq)
			{
				if (seq->type == SEQ_TYPE_TEXT) {
					TextVars *data = seq->effectdata;
					if (data->color[3] == 0.0f) {
						copy_v4_fl(data->color, 1.0f);
						data->shadow_color[3] = 1.0f;
					}
				}
			}
			SEQ_END
		}

		/* Adding "Properties" region to DopeSheet */
		for (bScreen *screen = main->screen.first; screen; screen = screen->id.next) {
			for (ScrArea *sa = screen->areabase.first; sa; sa = sa->next) {
				/* handle pushed-back space data first */
				for (SpaceLink *sl = sa->spacedata.first; sl; sl = sl->next) {
					if (sl->spacetype == SPACE_ACTION) {
						SpaceAction *saction = (SpaceAction *)sl;
						do_version_action_editor_properties_region(&saction->regionbase);
					}
				}
				
				/* active spacedata info must be handled too... */
				if (sa->spacetype == SPACE_ACTION) {
					do_version_action_editor_properties_region(&sa->regionbase);
				}
			}
		}
	}

	if (!MAIN_VERSION_ATLEAST(main, 277, 2)) {
		if (!DNA_struct_elem_find(fd->filesdna, "Bone", "float", "scaleIn")) {
			for (bArmature *arm = main->armature.first; arm; arm = arm->id.next) {
				do_version_bones_super_bbone(&arm->bonebase);
			}
		}
		if (!DNA_struct_elem_find(fd->filesdna, "bPoseChannel", "float", "scaleIn")) {
			for (Object *ob = main->object.first; ob; ob = ob->id.next) {
				if (ob->pose) {
					for (bPoseChannel *pchan = ob->pose->chanbase.first; pchan; pchan = pchan->next) {
						/* see do_version_bones_super_bbone()... */
						pchan->scaleIn = 1.0f;
						pchan->scaleOut = 1.0f;
						
						/* also make sure some legacy (unused for over a decade) flags are unset,
						 * so that we can reuse them for stuff that matters now...
						 * (i.e. POSE_IK_MAT, (unknown/unused x 4), POSE_HAS_IK)
						 *
						 * These seem to have been runtime flags used by the IK solver, but that stuff
						 * should be able to be recalculated automatically anyway, so it should be fine.
						 */
						pchan->flag &= ~((1 << 3) | (1 << 4) | (1 << 5) | (1 << 6) | (1 << 7) | (1 << 8));
					}
				}
			}
		}

		for (Camera *camera = main->camera.first; camera != NULL; camera = camera->id.next) {
			if (camera->stereo.pole_merge_angle_from == 0.0f &&
				camera->stereo.pole_merge_angle_to == 0.0f)
			{
				camera->stereo.pole_merge_angle_from = DEG2RADF(60.0f);
				camera->stereo.pole_merge_angle_to = DEG2RADF(75.0f);
			}
		}

		if (!DNA_struct_elem_find(fd->filesdna, "NormalEditModifierData", "float", "mix_limit")) {
			Object *ob;

			for (ob = main->object.first; ob; ob = ob->id.next) {
				ModifierData *md;
				for (md = ob->modifiers.first; md; md = md->next) {
					if (md->type == eModifierType_NormalEdit) {
						NormalEditModifierData *nemd = (NormalEditModifierData *)md;
						nemd->mix_limit = DEG2RADF(180.0f);
					}
				}
			}
		}

		if (!DNA_struct_elem_find(fd->filesdna, "BooleanModifierData", "float", "double_threshold")) {
			Object *ob;
			for (ob = main->object.first; ob; ob = ob->id.next) {
				ModifierData *md;
				for (md = ob->modifiers.first; md; md = md->next) {
					if (md->type == eModifierType_Boolean) {
						BooleanModifierData *bmd = (BooleanModifierData *)md;
						bmd->double_threshold = 1e-6f;
					}
				}
			}
		}

		for (Brush *br = main->brush.first; br; br = br->id.next) {
			if (br->sculpt_tool == SCULPT_TOOL_FLATTEN) {
				br->flag |= BRUSH_ACCUMULATE;
			}
		}

		if (!DNA_struct_elem_find(fd->filesdna, "ClothSimSettings", "float", "time_scale")) {
			Object *ob;
			ModifierData *md;
			for (ob = main->object.first; ob; ob = ob->id.next) {
				for (md = ob->modifiers.first; md; md = md->next) {
					if (md->type == eModifierType_Cloth) {
						ClothModifierData *clmd = (ClothModifierData *)md;
						clmd->sim_parms->time_scale = 1.0f;
					}
					else if (md->type == eModifierType_ParticleSystem) {
						ParticleSystemModifierData *pmd = (ParticleSystemModifierData *)md;
						if (pmd->psys->clmd) {
							pmd->psys->clmd->sim_parms->time_scale = 1.0f;
						}
					}
				}
			}
		}
	}

	if (!MAIN_VERSION_ATLEAST(main, 277, 3)) {
		/* ------- init of grease pencil initialization --------------- */
		if (!DNA_struct_elem_find(fd->filesdna, "bGPDstroke", "bGPDpalettecolor", "*palcolor")) {
			for (Scene *scene = main->scene.first; scene; scene = scene->id.next) {
				ToolSettings *ts = scene->toolsettings;
				/* initialize use position for sculpt brushes */
				ts->gp_sculpt.flag |= GP_BRUSHEDIT_FLAG_APPLY_POSITION;
				/* initialize  selected vertices alpha factor */
				ts->gp_sculpt.alpha = 1.0f;

				/* new strength sculpt brush */
				if (ts->gp_sculpt.brush[0].size >= 11) {
					GP_BrushEdit_Settings *gset = &ts->gp_sculpt;
					GP_EditBrush_Data *brush;

					brush = &gset->brush[GP_EDITBRUSH_TYPE_STRENGTH];
					brush->size = 25;
					brush->strength = 0.5f;
					brush->flag = GP_EDITBRUSH_FLAG_USE_FALLOFF;
				}
			}
			/* create a default grease pencil drawing brushes set */
			if (!BLI_listbase_is_empty(&main->gpencil)) {
				for (Scene *scene = main->scene.first; scene; scene = scene->id.next) {
					ToolSettings *ts = scene->toolsettings;
					if (BLI_listbase_is_empty(&ts->gp_brushes)) {
						BKE_gpencil_brush_init_presets(ts);
					}
				}
			}
			/* Convert Grease Pencil to new palettes/brushes
			 * Loop all strokes and create the palette and all colors
			 */
			for (bGPdata *gpd = main->gpencil.first; gpd; gpd = gpd->id.next) {
				if (BLI_listbase_is_empty(&gpd->palettes)) {
					/* create palette */
					bGPDpalette *palette = BKE_gpencil_palette_addnew(gpd, "GP_Palette", true);
					for (bGPDlayer *gpl = gpd->layers.first; gpl; gpl = gpl->next) {
						/* create color using layer name */
						bGPDpalettecolor *palcolor = BKE_gpencil_palettecolor_addnew(palette, gpl->info, true);
						if (palcolor != NULL) {
							/* set color attributes */
							copy_v4_v4(palcolor->color, gpl->color);
							copy_v4_v4(palcolor->fill, gpl->fill);
							
							if (gpl->flag & GP_LAYER_HIDE)       palcolor->flag |= PC_COLOR_HIDE;
							if (gpl->flag & GP_LAYER_LOCKED)     palcolor->flag |= PC_COLOR_LOCKED;
							if (gpl->flag & GP_LAYER_ONIONSKIN)  palcolor->flag |= PC_COLOR_ONIONSKIN;
							if (gpl->flag & GP_LAYER_VOLUMETRIC) palcolor->flag |= PC_COLOR_VOLUMETRIC;
							if (gpl->flag & GP_LAYER_HQ_FILL)    palcolor->flag |= PC_COLOR_HQ_FILL;
							
							/* set layer opacity to 1 */
							gpl->opacity = 1.0f;
							
							/* set tint color */
							ARRAY_SET_ITEMS(gpl->tintcolor, 0.0f, 0.0f, 0.0f, 0.0f);
							
							/* flush relevant layer-settings to strokes */
							for (bGPDframe *gpf = gpl->frames.first; gpf; gpf = gpf->next) {
								for (bGPDstroke *gps = gpf->strokes.first; gps; gps = gps->next) {
									/* set stroke to palette and force recalculation */
									BLI_strncpy(gps->colorname, gpl->info, sizeof(gps->colorname));
									gps->palcolor = NULL;
									gps->flag |= GP_STROKE_RECALC_COLOR;
									gps->thickness = gpl->thickness;
									
									/* set alpha strength to 1 */
									for (int i = 0; i < gps->totpoints; i++) {
										gps->points[i].strength = 1.0f;
									}
								}
							}
						}
						
						/* set thickness to 0 (now it is a factor to override stroke thickness) */
						gpl->thickness = 0.0f;
					}
					/* set first color as active */
					if (palette->colors.first)
						BKE_gpencil_palettecolor_setactive(palette, palette->colors.first);
				}
			}
		}
		/* ------- end of grease pencil initialization --------------- */
	}
	
	{
		if (!DNA_struct_elem_find(fd->filesdna, "SceneRenderLayer", "int", "denoiseflag")) {
			Scene *sce;

			for (sce = main->scene.first; sce; sce = sce->id.next) {
				SceneRenderLayer *rl;
				for (rl = sce->r.layers.first; rl; rl = rl->next) {
					rl->denoiseflag = SCE_DENOISE_PASS_DIFFDIR|SCE_DENOISE_PASS_GLOSSDIR|SCE_DENOISE_PASS_TRANSDIR|SCE_DENOISE_PASS_SUBDIR|
					                  SCE_DENOISE_PASS_DIFFIND|SCE_DENOISE_PASS_GLOSSIND|SCE_DENOISE_PASS_TRANSIND|SCE_DENOISE_PASS_SUBIND;
					rl->denoise_half_window = 8;
					rl->denoise_strength = 0.0f;
				}
			}
		}
	}


	if (!MAIN_VERSION_ATLEAST(main, 278, 0)) {
		if (!DNA_struct_elem_find(fd->filesdna, "MovieTrackingTrack", "float", "weight_stab")) {
			MovieClip *clip;
			for (clip = main->movieclip.first; clip; clip = clip->id.next) {
				MovieTracking *tracking = &clip->tracking;
				MovieTrackingObject *tracking_object;
				for (tracking_object = tracking->objects.first;
				     tracking_object != NULL;
				     tracking_object = tracking_object->next)
				{
					ListBase *tracksbase = BKE_tracking_object_get_tracks(tracking, tracking_object);
					MovieTrackingTrack *track;
					for (track = tracksbase->first;
					     track != NULL;
					     track = track->next)
					{
						track->weight_stab = track->weight;
					}
				}
			}
		}

		if (!DNA_struct_elem_find(fd->filesdna, "MovieTrackingStabilization", "int", "tot_rot_track")) {
			MovieClip *clip;
			for (clip = main->movieclip.first; clip != NULL; clip = clip->id.next) {
				if (clip->tracking.stabilization.rot_track) {
					migrate_single_rot_stabilization_track_settings(&clip->tracking.stabilization);
				}
				if (clip->tracking.stabilization.scale == 0.0f) {
					/* ensure init.
					 * Was previously used for autoscale only,
					 * now used always (as "target scale") */
					clip->tracking.stabilization.scale = 1.0f;
				}
				/* blender prefers 1-based frame counting;
				 * thus using frame 1 as reference typically works best */
				clip->tracking.stabilization.anchor_frame = 1;
				/* by default show the track lists expanded, to improve "discoverability" */
				clip->tracking.stabilization.flag |= TRACKING_SHOW_STAB_TRACKS;
				/* deprecated, not used anymore */
				clip->tracking.stabilization.ok = false;
			}
		}
	}
	if (!MAIN_VERSION_ATLEAST(main, 278, 2)) {
		if (!DNA_struct_elem_find(fd->filesdna, "FFMpegCodecData", "int", "ffmpeg_preset")) {
			for (Scene *scene = main->scene.first; scene; scene = scene->id.next) {
				/* "medium" is the preset FFmpeg uses when no presets are given. */
				scene->r.ffcodecdata.ffmpeg_preset = FFM_PRESET_MEDIUM;
			}
		}
		if (!DNA_struct_elem_find(fd->filesdna, "FFMpegCodecData", "int", "constant_rate_factor")) {
			for (Scene *scene = main->scene.first; scene; scene = scene->id.next) {
				/* fall back to behaviour from before we introduced CRF for old files */
				scene->r.ffcodecdata.constant_rate_factor = FFM_CRF_NONE;
			}
		}

		if (!DNA_struct_elem_find(fd->filesdna, "SmokeModifierData", "float", "slice_per_voxel")) {
			Object *ob;
			ModifierData *md;

			for (ob = main->object.first; ob; ob = ob->id.next) {
				for (md = ob->modifiers.first; md; md = md->next) {
					if (md->type == eModifierType_Smoke) {
						SmokeModifierData *smd = (SmokeModifierData *)md;
						if (smd->domain) {
							smd->domain->slice_per_voxel = 5.0f;
							smd->domain->slice_depth = 0.5f;
							smd->domain->display_thickness = 1.0f;
						}
					}
				}
			}
		}
	}

	if (!MAIN_VERSION_ATLEAST(main, 278, 3)) {
		for (Scene *scene = main->scene.first; scene != NULL; scene = scene->id.next) {
			if (scene->toolsettings != NULL) {
				ToolSettings *ts = scene->toolsettings;
				ParticleEditSettings *pset = &ts->particle;
				for (int a = 0; a < PE_TOT_BRUSH; a++) {
					if (pset->brush[a].count == 0) {
						pset->brush[a].count = 10;
					}
				}
			}
		}

		if (!DNA_struct_elem_find(fd->filesdna, "RigidBodyCon", "float", "spring_stiffness_ang_x")) {
			Object *ob;
			for (ob = main->object.first; ob; ob = ob->id.next) {
				RigidBodyCon *rbc = ob->rigidbody_constraint;
				if (rbc) {
					rbc->spring_stiffness_ang_x = 10.0;
					rbc->spring_stiffness_ang_y = 10.0;
					rbc->spring_stiffness_ang_z = 10.0;
					rbc->spring_damping_ang_x = 0.5;
					rbc->spring_damping_ang_y = 0.5;
					rbc->spring_damping_ang_z = 0.5;
				}
			}
		}

		/* constant detail for sculpting is now a resolution value instead of
		 * a percentage, we reuse old DNA struct member but convert it */
		for (Scene *scene = main->scene.first; scene != NULL; scene = scene->id.next) {
			if (scene->toolsettings != NULL) {
				ToolSettings *ts = scene->toolsettings;
				if (ts->sculpt && ts->sculpt->constant_detail != 0.0f) {
					ts->sculpt->constant_detail = 100.0f / ts->sculpt->constant_detail;
				}
			}
		}
	}

	if (!MAIN_VERSION_ATLEAST(main, 278, 4)) {
		const float sqrt_3 = (float)M_SQRT3;
		for (Brush *br = main->brush.first; br; br = br->id.next) {
			br->fill_threshold /= sqrt_3;
		}

		/* Custom motion paths */
		if (!DNA_struct_elem_find(fd->filesdna, "bMotionPath", "int", "line_thickness")) {
			Object *ob;
			for (ob = main->object.first; ob; ob = ob->id.next) {
				bMotionPath *mpath;
				bPoseChannel *pchan;
				mpath = ob->mpath;
				if (mpath) {
					mpath->color[0] = 1.0f;
					mpath->color[1] = 0.0f;
					mpath->color[2] = 0.0f;
					mpath->line_thickness = 1;
					mpath->flag |= MOTIONPATH_FLAG_LINES;
				}
				/* bones motion path */
				if (ob->pose) {
					for (pchan = ob->pose->chanbase.first; pchan; pchan = pchan->next) {
						mpath = pchan->mpath;
						if (mpath) {
							mpath->color[0] = 1.0f;
							mpath->color[1] = 0.0f;
							mpath->color[2] = 0.0f;
							mpath->line_thickness = 1;
							mpath->flag |= MOTIONPATH_FLAG_LINES;
						}
					}
				}
			}
		}
	}

	/* To be added to next subversion bump! */
	if (!MAIN_VERSION_ATLEAST(main, 278, 5)) {
		/* Mask primitive adding code was not initializing correctly id_type of its points' parent. */
		for (Mask *mask = main->mask.first; mask; mask = mask->id.next) {
			for (MaskLayer *mlayer = mask->masklayers.first; mlayer; mlayer = mlayer->next) {
				for (MaskSpline *mspline = mlayer->splines.first; mspline; mspline = mspline->next) {
					int i = 0;
					for (MaskSplinePoint *mspoint = mspline->points; i < mspline->tot_point; mspoint++, i++) {
						if (mspoint->parent.id_type == 0) {
							BKE_mask_parent_init(&mspoint->parent);
						}
					}
				}
			}
		}

<<<<<<< HEAD
		FOREACH_NODETREE(main, ntree, id) {
			if (ntree->type == NTREE_COMPOSIT) {
				bNode *node;
				for (node = ntree->nodes.first; node; node = node->next) {
					if (ELEM(node->type, CMP_NODE_COMPOSITE, CMP_NODE_R_LAYERS)) {
						int pass_index = 0;
						const char *sockname;
						for (bNodeSocket *sock = node->outputs.first; sock && pass_index < 31; sock = sock->next, pass_index++) {
							if (sock->storage == NULL) {
								NodeImageLayer *sockdata = MEM_callocN(sizeof(NodeImageLayer), "node image layer");
								sock->storage = sockdata;
								BLI_strncpy(sockdata->pass_name, node_cmp_rlayers_sock_to_pass(pass_index), sizeof(sockdata->pass_name));

								if (pass_index == 0) sockname = "Image";
								else if (pass_index == 1) sockname = "Alpha";
								else sockname = node_cmp_rlayers_sock_to_pass(pass_index);
								BLI_strncpy(sock->name, sockname, sizeof(sock->name));
							}
						}
=======
	}
}

void do_versions_after_linking_270(Main *main)
{
	/* To be added to next subversion bump! */
	{
		FOREACH_NODETREE(main, ntree, id) {
			if (ntree->type == NTREE_COMPOSIT) {
				ntreeSetTypes(NULL, ntree);
				for (bNode *node = ntree->nodes.first; node; node = node->next) {
					if (node->type == CMP_NODE_HUE_SAT) {
						do_version_hue_sat_node(ntree, node);
>>>>>>> fa19940d
					}
				}
			}
		} FOREACH_NODETREE_END
	}
}<|MERGE_RESOLUTION|>--- conflicted
+++ resolved
@@ -78,12 +78,10 @@
 
 #include "BLO_readfile.h"
 
-<<<<<<< HEAD
 #include "NOD_composite.h"
-=======
+
 #include "NOD_common.h"
 #include "NOD_socket.h"
->>>>>>> fa19940d
 
 #include "readfile.h"
 
@@ -1596,7 +1594,6 @@
 			}
 		}
 
-<<<<<<< HEAD
 		FOREACH_NODETREE(main, ntree, id) {
 			if (ntree->type == NTREE_COMPOSIT) {
 				bNode *node;
@@ -1616,7 +1613,10 @@
 								BLI_strncpy(sock->name, sockname, sizeof(sock->name));
 							}
 						}
-=======
+					}
+				}
+			}
+		} FOREACH_NODETREE_END
 	}
 }
 
@@ -1630,7 +1630,6 @@
 				for (bNode *node = ntree->nodes.first; node; node = node->next) {
 					if (node->type == CMP_NODE_HUE_SAT) {
 						do_version_hue_sat_node(ntree, node);
->>>>>>> fa19940d
 					}
 				}
 			}

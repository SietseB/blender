--- conflicted
+++ resolved
@@ -3320,16 +3320,10 @@
 			write_animdata(wd, clip->adt);
 		}
 
-<<<<<<< HEAD
-			write_movieTracks(wd, &tracking->tracks);
-			write_moviePlaneTracks(wd, &tracking->plane_tracks);
-			write_movieReconstruction(wd, &tracking->reconstruction);
-			write_movieCorrespondences(wd, &tracking->correspondences);
-=======
 		write_movieTracks(wd, &tracking->tracks);
 		write_moviePlaneTracks(wd, &tracking->plane_tracks);
 		write_movieReconstruction(wd, &tracking->reconstruction);
->>>>>>> a0f16e12
+		write_movieCorrespondences(wd, &tracking->correspondences);
 
 		object = tracking->objects.first;
 		while (object) {

--- conflicted
+++ resolved
@@ -2173,13 +2173,11 @@
    */
   {
     /* Keep this block, even when empty. */
-<<<<<<< HEAD
     if (!DNA_struct_elem_find(fd->filesdna, "MVert", "short *", "no")) {
       LISTBASE_FOREACH (Mesh *, mesh, &bmain->meshes) {
         BKE_mesh_normals_tag_dirty(mesh);
       }
     }
-=======
 
     FOREACH_NODETREE_BEGIN (bmain, ntree, id) {
       if (ntree->type != NTREE_CUSTOM) {
@@ -2187,6 +2185,5 @@
       }
     }
     FOREACH_NODETREE_END;
->>>>>>> 738f4fbc
   }
 }
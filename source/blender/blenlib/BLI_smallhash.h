/*
 * This program is free software; you can redistribute it and/or
 * modify it under the terms of the GNU General Public License
 * as published by the Free Software Foundation; either version 2
 * of the License, or (at your option) any later version.
 *
 * This program is distributed in the hope that it will be useful,
 * but WITHOUT ANY WARRANTY; without even the implied warranty of
 * MERCHANTABILITY or FITNESS FOR A PARTICULAR PURPOSE.  See the
 * GNU General Public License for more details.
 *
 * You should have received a copy of the GNU General Public License
 * along with this program; if not, write to the Free Software Foundation,
 * Inc., 51 Franklin Street, Fifth Floor, Boston, MA 02110-1301, USA.
 *
 * The Original Code is Copyright (C) 2008 Blender Foundation.
 * All rights reserved.
 */

#pragma once

/** \file
 * \ingroup bli
 */

#include "BLI_compiler_attrs.h"

#ifdef __cplusplus
extern "C" {
#endif

typedef struct {
  uintptr_t key;
  void *val;
} SmallHashEntry;

/**
 * How much stack space to use before dynamically allocating memory.
 * set to match one of the values in 'hashsizes' to avoid too many mallocs.
 */
#define SMSTACKSIZE 131
typedef struct SmallHash {
  unsigned int nbuckets;
  unsigned int nentries, nfreecells;
  unsigned int cursize;

  SmallHashEntry *buckets;
  SmallHashEntry buckets_stack[SMSTACKSIZE];

  bool use_pointer_hash;
  bool using_stack;
} SmallHash;

typedef struct {
  const SmallHash *sh;
  unsigned int i;
} SmallHashIter;

<<<<<<< HEAD
int BLI_smallhash_memuse(SmallHash *sh);

void BLI_smallhash_init_ex(SmallHash *sh, const unsigned int nentries_reserve) ATTR_NONNULL(1);
=======
void BLI_smallhash_init_ex(SmallHash *sh, unsigned int nentries_reserve) ATTR_NONNULL(1);
>>>>>>> cea588b9
void BLI_smallhash_init(SmallHash *sh) ATTR_NONNULL(1);
/**
 * \note does *not* free *sh itself! only the direct data!
 */
void BLI_smallhash_release(SmallHash *sh) ATTR_NONNULL(1);
void BLI_smallhash_insert(SmallHash *sh, uintptr_t key, void *item) ATTR_NONNULL(1);
/**
 * Inserts a new value to a key that may already be in #GHash.
 *
 * Avoids #BLI_smallhash_remove, #BLI_smallhash_insert calls (double lookups)
 *
 * \returns true if a new key has been added.
 */
bool BLI_smallhash_reinsert(SmallHash *sh, uintptr_t key, void *item) ATTR_NONNULL(1);
bool BLI_smallhash_remove(SmallHash *sh, uintptr_t key) ATTR_NONNULL(1);
void *BLI_smallhash_lookup(SmallHash *sh, uintptr_t key) ATTR_NONNULL(1) ATTR_WARN_UNUSED_RESULT;
void **BLI_smallhash_lookup_p(SmallHash *sh, uintptr_t key)
    ATTR_NONNULL(1) ATTR_WARN_UNUSED_RESULT;
bool BLI_smallhash_haskey(SmallHash *sh, uintptr_t key) ATTR_NONNULL(1);
int BLI_smallhash_len(SmallHash *sh) ATTR_NONNULL(1);
void *BLI_smallhash_iternext(SmallHashIter *iter, uintptr_t *key)
    ATTR_NONNULL(1) ATTR_WARN_UNUSED_RESULT;
void **BLI_smallhash_iternext_p(SmallHashIter *iter, uintptr_t *key)
    ATTR_NONNULL(1) ATTR_WARN_UNUSED_RESULT;
void *BLI_smallhash_iternew(SmallHash *sh, SmallHashIter *iter, uintptr_t *key)
    ATTR_NONNULL(1) ATTR_WARN_UNUSED_RESULT;
void **BLI_smallhash_iternew_p(SmallHash *sh, SmallHashIter *iter, uintptr_t *key)
    ATTR_NONNULL(1) ATTR_WARN_UNUSED_RESULT;
/* void BLI_smallhash_print(SmallHash *sh); */ /* UNUSED */

void BLI_smallhash_clear(SmallHash *sh, uintptr_t key);
bool BLI_smallhash_ensure_p(SmallHash *sh, uintptr_t key, void ***item);
bool BLI_smallhash_remove_p(SmallHash *sh, uintptr_t key, void **val);

#ifdef DEBUG
/**
 * Measure how well the hash function performs
 * (1.0 is perfect - no stepping needed).
 *
 * Smaller is better!
 */
double BLI_smallhash_calc_quality(SmallHash *sh);
#endif

#ifdef __cplusplus
}
#endif<|MERGE_RESOLUTION|>--- conflicted
+++ resolved
@@ -56,13 +56,9 @@
   unsigned int i;
 } SmallHashIter;
 
-<<<<<<< HEAD
 int BLI_smallhash_memuse(SmallHash *sh);
 
 void BLI_smallhash_init_ex(SmallHash *sh, const unsigned int nentries_reserve) ATTR_NONNULL(1);
-=======
-void BLI_smallhash_init_ex(SmallHash *sh, unsigned int nentries_reserve) ATTR_NONNULL(1);
->>>>>>> cea588b9
 void BLI_smallhash_init(SmallHash *sh) ATTR_NONNULL(1);
 /**
  * \note does *not* free *sh itself! only the direct data!

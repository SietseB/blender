/**
 * A BVH for high poly meshes.
 * 
 * $Id$
 *
 * ***** BEGIN GPL LICENSE BLOCK *****
 *
 * This program is free software; you can redistribute it and/or
 * modify it under the terms of the GNU General Public License
 * as published by the Free Software Foundation; either version 2
 * of the License, or (at your option) any later version.
 *
 * This program is distributed in the hope that it will be useful,
 * but WITHOUT ANY WARRANTY; without even the implied warranty of
 * MERCHANTABILITY or FITNESS FOR A PARTICULAR PURPOSE.  See the
 * GNU General Public License for more details.
 *
 * You should have received a copy of the GNU General Public License
 * along with this program; if not, write to the Free Software Foundation,
 * Inc., 51 Franklin Street, Fifth Floor, Boston, MA 02110-1301, USA.
 *
 * ***** END GPL LICENSE BLOCK *****
 */

#ifndef BLI_PBVH_H
#define BLI_PBVH_H

#include <assert.h>

struct BoundBox;
struct CustomData;
struct MFace;
struct MVert;
struct GridKey;
struct DMGridAdjacency;
struct DMGridData;
struct PBVH;
struct PBVHNode;
struct ListBase;

typedef struct PBVH PBVH;
typedef struct PBVHNode PBVHNode;

<<<<<<< HEAD
typedef struct PBVHHiddenArea {
	struct PBVHHiddenArea *next, *prev;
	float clip_planes[4][4];
	int hide_inside;
} HiddenArea;
=======
typedef struct {
	float (*co)[3];
} PBVHProxyNode;
>>>>>>> 5505697a

/* Callbacks */

/* returns 1 if the search should continue from this node, 0 otherwise */
typedef int (*BLI_pbvh_SearchCallback)(PBVHNode *node, void *data);

typedef void (*BLI_pbvh_HitCallback)(PBVHNode *node, void *data);
typedef void (*BLI_pbvh_HitOccludedCallback)(PBVHNode *node, void *data, float* tmin);

/* test AABB against sphere */
typedef struct {
	float *center;
	float radius_squared;
	int original;
} PBVHSearchSphereData;
int BLI_pbvh_search_sphere_cb(PBVHNode *node, void *data);

/* Building */

PBVH *BLI_pbvh_new(void);
void BLI_pbvh_build_mesh(PBVH *bvh, struct MFace *faces, struct MVert *verts,
			 struct CustomData *vdata, struct CustomData *fdata,
			 int totface, int totvert, ListBase *hidden_areas);
void BLI_pbvh_build_grids(PBVH *bvh, struct DMGridData **grids,
			  struct DMGridAdjacency *gridadj, int totgrid,
			  int gridsize, struct GridKey *gridkey, void **gridfaces,
			  struct CustomData *vdata, ListBase *hidden_areas);
void BLI_pbvh_free(PBVH *bvh);

/* Hierarchical Search in the BVH, two methods:
   * for each hit calling a callback
   * gather nodes in an array (easy to multithread) */

void BLI_pbvh_search_callback(PBVH *bvh,
	BLI_pbvh_SearchCallback scb, void *search_data,
	BLI_pbvh_HitCallback hcb, void *hit_data);

void BLI_pbvh_search_gather(PBVH *bvh,
	BLI_pbvh_SearchCallback scb, void *search_data,
	PBVHNode ***array, int *tot);

/* Raycast
   the hit callback is called for all leaf nodes intersecting the ray;
   it's up to the callback to find the primitive within the leaves that is
   hit first */

void BLI_pbvh_raycast(PBVH *bvh, BLI_pbvh_HitOccludedCallback cb, void *data,
			  float ray_start[3], float ray_normal[3], int original);
int BLI_pbvh_node_raycast(PBVH *bvh, PBVHNode *node, float (*origco)[3],
	float ray_start[3], float ray_normal[3], float *dist,
	int *hit_index, int *grid_hit_index);

/* Drawing */

void BLI_pbvh_node_draw(PBVHNode *node, void *data);
int BLI_pbvh_node_planes_contain_AABB(PBVHNode *node, void *data);
void BLI_pbvh_draw(PBVH *bvh, float (*planes)[4], float (*face_nors)[3], int flags);

/* Node Access */

typedef enum {
	PBVH_Leaf = 1,

	PBVH_UpdateNormals = 2,
	PBVH_UpdateBB = 4,
	PBVH_UpdateOriginalBB = 8,

	/* Update vertex data (coord + normal */
	PBVH_UpdateVertBuffers = 16,
	
	/* Update color data (used for masks) */
	PBVH_UpdateColorBuffers = 32,

	PBVH_UpdateRedraw = 64,

	PBVH_UpdateAll = PBVH_UpdateNormals |
	                 PBVH_UpdateBB |
	                 PBVH_UpdateOriginalBB |
	                 PBVH_UpdateVertBuffers |
	                 PBVH_UpdateColorBuffers |
	                 PBVH_UpdateRedraw
} PBVHNodeFlags;

void BLI_pbvh_node_mark_update(PBVHNode *node);
void BLI_pbvh_node_set_flags(PBVHNode *node, void *data);

void BLI_pbvh_node_get_faces(PBVH *bvh, PBVHNode *node,
			     struct MFace **faces, struct CustomData **fdata,
			     int **face_indices, int **face_vert_indices,
			     int *totface);
void BLI_pbvh_node_get_grids(PBVH *bvh, PBVHNode *node,
	int **grid_indices, int *totgrid, int *maxgrid, int *gridsize,
	struct DMGridData ***griddata, struct DMGridAdjacency **gridadj, struct GridKey **gridkey);
void BLI_pbvh_node_num_verts(PBVH *bvh, PBVHNode *node,
	int *uniquevert, int *totvert);
void BLI_pbvh_node_get_verts(PBVH *bvh, PBVHNode *node,
			     int **vert_indices, struct MVert **verts, struct CustomData **vdata);

void BLI_pbvh_node_get_BB(PBVHNode *node, float bb_min[3], float bb_max[3]);
void BLI_pbvh_node_get_original_BB(PBVHNode *node, float bb_min[3], float bb_max[3]);

float BLI_pbvh_node_get_tmin(PBVHNode* node);

/* Update Normals/Bounding Box/Draw Buffers/Redraw and clear flags */

void BLI_pbvh_update(PBVH *bvh, int flags, float (*face_nors)[3]);
void BLI_pbvh_redraw_BB(PBVH *bvh, float bb_min[3], float bb_max[3]);
void BLI_pbvh_get_grid_updates(PBVH *bvh, int clear, void ***gridfaces, int *totface);
void BLI_pbvh_grids_update(PBVH *bvh, struct DMGridData **grids,
			   struct DMGridAdjacency *gridadj, void **gridfaces, struct GridKey *gridkey);

/* vertex deformer */
float (*BLI_pbvh_get_vertCos(struct PBVH *pbvh))[3];
void BLI_pbvh_apply_vertCos(struct PBVH *pbvh, float (*vertCos)[3]);
int BLI_pbvh_isDeformed(struct PBVH *pbvh);


/* Vertex Iterator */

/* this iterator has quite a lot of code, but it's designed to:
   - allow the compiler to eliminate dead code and variables
   - spend most of the time in the relatively simple inner loop */

#define PBVH_ITER_ALL		0
#define PBVH_ITER_UNIQUE	1

typedef struct PBVHVertexIter {
	/* iteration */
	int g;
	int width;
	int height;
	int skip;
	int gx;
	int gy;
	int i;

	/* grid */
	struct DMGridData **grids;
	struct DMGridData *grid;
	int *grid_indices;
	int totgrid;
	int gridsize;
	struct GridKey *gridkey;

	/* mesh */
	struct MVert *mverts;
	int totvert;
	int *vert_indices;

	/* mask layers */
	struct CustomData *vdata;
	int pmask_first_layer, pmask_layer_count, pmask_active_layer;

	/* result: these are all computed in the macro, but we assume
	   that compiler optimizations will skip the ones we don't use */
	struct MVert *mvert;
	float *co;
	short *no;
	float *fno;
	float *mask_active;

	float mask_combined; /* not editable */
} PBVHVertexIter;

#ifdef _MSC_VER
#pragma warning (disable:4127) // conditional expression is constant
#endif

#define BLI_pbvh_vertex_iter_begin(bvh, node, vi, mode) \
	{ \
		struct DMGridData **grids; \
		struct MVert *verts; \
		int *grid_indices, totgrid, gridsize, *vert_indices, uniq_verts, totvert; \
		struct GridKey *gridkey; \
		\
		vi.grid= 0; \
		vi.no= 0; \
		vi.fno= 0; \
		vi.mvert= 0; \
		vi.skip= 0; \
		\
		BLI_pbvh_node_get_grids(bvh, node, &grid_indices, &totgrid, NULL, &gridsize, &grids, NULL, &gridkey); \
		BLI_pbvh_node_num_verts(bvh, node, &uniq_verts, &totvert); \
		BLI_pbvh_node_get_verts(bvh, node, &vert_indices, &verts, &vi.vdata); \
		\
		vi.grids= grids; \
		vi.grid_indices= grid_indices; \
		vi.totgrid= (grids)? totgrid: 1; \
		vi.gridsize= gridsize; \
		vi.gridkey= gridkey; \
		\
		if(mode == PBVH_ITER_ALL) \
			vi.totvert = totvert; \
		else \
			vi.totvert= uniq_verts; \
		vi.vert_indices= vert_indices; \
		vi.mverts= verts; \
		vi.mask_active= NULL; \
		assert(!gridkey || gridkey->mask == 0 || vi.vdata); \
		vi.pmask_layer_count = CustomData_number_of_layers(vi.vdata, CD_PAINTMASK); \
		assert(!gridkey || gridkey->mask == 0 || gridkey->mask == vi.pmask_layer_count); \
		if(vi.pmask_layer_count) { \
			vi.pmask_first_layer = CustomData_get_layer_index(vi.vdata, CD_PAINTMASK); \
			vi.pmask_active_layer = CustomData_get_active_layer_index(vi.vdata, CD_PAINTMASK); \
			if(vi.pmask_active_layer != -1 && !(vi.vdata->layers[vi.pmask_active_layer].flag & CD_FLAG_ENABLED)) \
				vi.pmask_active_layer = -1; \
		} \
	}\
	\
	for(vi.i=0, vi.g=0; vi.g<vi.totgrid; vi.g++) { \
		if(vi.grids) { \
			vi.width= vi.gridsize; \
			vi.height= vi.gridsize; \
			vi.grid= vi.grids[vi.grid_indices[vi.g]]; \
			vi.skip= 0; \
			 \
			/*if(mode == PVBH_ITER_UNIQUE) { \
				vi.grid += subm->grid.offset; \
				vi.skip= subm->grid.skip; \
				vi.grid -= skip; \
			}*/ \
		} \
		else { \
			vi.width= vi.totvert; \
			vi.height= 1; \
		} \
		 \
		for(vi.gy=0; vi.gy<vi.height; vi.gy++) { \
			if(vi.grid) GRIDELEM_INC(vi.grid, vi.skip, vi.gridkey); \
			\
			for(vi.gx=0; vi.gx<vi.width; vi.gx++, vi.i++) { \
				if(vi.grid) { \
					vi.co= GRIDELEM_CO(vi.grid, vi.gridkey); \
					vi.fno= GRIDELEM_NO(vi.grid, vi.gridkey); \
					\
					if(vi.gridkey->mask) { \
						int j; \
						vi.mask_combined= 0; \
						for(j=0; j<vi.gridkey->mask; ++j) { \
							CustomDataLayer *cdl= vi.vdata->layers + vi.pmask_first_layer + j; \
							if(!(cdl->flag & CD_FLAG_ENABLED)) continue; \
							vi.mask_combined+= GRIDELEM_MASK(vi.grid, vi.gridkey)[j] * cdl->strength; \
						} \
						CLAMP(vi.mask_combined, 0, 1); \
						if(vi.pmask_active_layer != -1) \
							vi.mask_active= &GRIDELEM_MASK(vi.grid, \
										       vi.gridkey)[vi.pmask_active_layer - \
												   vi.pmask_first_layer]; \
					} \
					\
					GRIDELEM_INC(vi.grid, 1, vi.gridkey); \
				} \
				else { \
					vi.mvert= &vi.mverts[vi.vert_indices[vi.gx]]; \
					vi.co= vi.mvert->co; \
					vi.no= vi.mvert->no; \
					if(vi.pmask_layer_count) { \
						int j; \
						vi.mask_combined= 0; \
						for(j=0; j<vi.pmask_layer_count; ++j) { \
							CustomDataLayer *cdl= vi.vdata->layers + vi.pmask_first_layer + j; \
							if(!(cdl->flag & CD_FLAG_ENABLED)) continue; \
							vi.mask_combined+= \
								((float*)cdl->data)[vi.vert_indices[vi.gx]] * cdl->strength; \
						} \
						CLAMP(vi.mask_combined, 0, 1); \
						if(vi.pmask_active_layer != -1) \
							vi.mask_active = &((float*)vi.vdata->layers[vi.pmask_active_layer].data)[vi.vert_indices[vi.gx]]; \
					} \
				} \

#define BLI_pbvh_vertex_iter_end \
			} \
		} \
<<<<<<< HEAD
	} \
=======
	}

void BLI_pbvh_node_get_proxies(PBVHNode* node, PBVHProxyNode** proxies, int* proxy_count);
void BLI_pbvh_node_free_proxies(PBVHNode* node);
PBVHProxyNode* BLI_pbvh_node_add_proxy(PBVH* bvh, PBVHNode* node);
void BLI_pbvh_gather_proxies(PBVH* pbvh, PBVHNode*** nodes,  int* totnode);

//void BLI_pbvh_node_BB_reset(PBVHNode* node);
//void BLI_pbvh_node_BB_expand(PBVHNode* node, float co[3]);
>>>>>>> 5505697a

#endif /* BLI_PBVH_H */
<|MERGE_RESOLUTION|>--- conflicted
+++ resolved
@@ -41,17 +41,15 @@
 typedef struct PBVH PBVH;
 typedef struct PBVHNode PBVHNode;
 
-<<<<<<< HEAD
 typedef struct PBVHHiddenArea {
 	struct PBVHHiddenArea *next, *prev;
 	float clip_planes[4][4];
 	int hide_inside;
 } HiddenArea;
-=======
+
 typedef struct {
 	float (*co)[3];
 } PBVHProxyNode;
->>>>>>> 5505697a
 
 /* Callbacks */
 
@@ -326,10 +324,7 @@
 #define BLI_pbvh_vertex_iter_end \
 			} \
 		} \
-<<<<<<< HEAD
 	} \
-=======
-	}
 
 void BLI_pbvh_node_get_proxies(PBVHNode* node, PBVHProxyNode** proxies, int* proxy_count);
 void BLI_pbvh_node_free_proxies(PBVHNode* node);
@@ -338,6 +333,5 @@
 
 //void BLI_pbvh_node_BB_reset(PBVHNode* node);
 //void BLI_pbvh_node_BB_expand(PBVHNode* node, float co[3]);
->>>>>>> 5505697a
 
 #endif /* BLI_PBVH_H */

--- conflicted
+++ resolved
@@ -429,7 +429,11 @@
 	r[1] = mat[0][1] * x + mat[1][1] * vec[1];
 }
 
-<<<<<<< HEAD
+void mul_m2v2(float mat[2][2], float vec[2])
+{
+	mul_v2_m2v2(vec, mat, vec);
+}
+
 void mul_v4_m4v3(float out[4], const float mat[][4], const float vec[3])
 {
 	out[0] = vec[0] * mat[0][0] + vec[1] * mat[1][0] + mat[2][0] * vec[2] + mat[3][0];
@@ -444,11 +448,6 @@
 	out[1] = vec[0] * mat[0][1] + vec[1] * mat[1][1] + mat[2][1] * vec[2] + mat[3][1];
 	out[2] = vec[0] * mat[0][2] + vec[1] * mat[1][2] + mat[2][2] * vec[2] + mat[3][2];
 
-=======
-void mul_m2v2(float mat[2][2], float vec[2])
-{
-	mul_v2_m2v2(vec, mat, vec);
->>>>>>> 42946c37
 }
 
 /* same as mul_m4_v3() but doesnt apply translation component */
@@ -1486,7 +1485,28 @@
 	mat[1][0] = -mat[0][1];
 }
 
-<<<<<<< HEAD
+/**
+ * Scale or rotate around a pivot point,
+ * a convenience function to avoid having to do inline.
+ *
+ * Since its common to make a scale/rotation matrix that pivots around an arbitrary point.
+ *
+ * Typical use case is to make 3x3 matrix, copy to 4x4, then pass to this function.
+ */
+void transform_pivot_set_m4(float mat[4][4], const float pivot[3])
+{
+	float tmat[4][4];
+
+	unit_m4(tmat);
+
+	copy_v3_v3(tmat[3], pivot);
+	mul_m4_m4m4(mat, tmat, mat);
+
+	/* invert the matrix */
+	negate_v3(tmat[3]);
+	mul_m4_m4m4(mat, mat, tmat);
+}
+
 void rotate_m4_right(float mat[][4], const char axis)
 {
 #define COORD(x,y) (4*x + y)
@@ -1539,28 +1559,6 @@
 
 	}
 
-=======
-/**
- * Scale or rotate around a pivot point,
- * a convenience function to avoid having to do inline.
- *
- * Since its common to make a scale/rotation matrix that pivots around an arbitrary point.
- *
- * Typical use case is to make 3x3 matrix, copy to 4x4, then pass to this function.
- */
-void transform_pivot_set_m4(float mat[4][4], const float pivot[3])
-{
-	float tmat[4][4];
-
-	unit_m4(tmat);
-
-	copy_v3_v3(tmat[3], pivot);
-	mul_m4_m4m4(mat, tmat, mat);
-
-	/* invert the matrix */
-	negate_v3(tmat[3]);
-	mul_m4_m4m4(mat, mat, tmat);
->>>>>>> 42946c37
 }
 
 void blend_m3_m3m3(float out[3][3], float dst[3][3], float src[3][3], const float srcweight)

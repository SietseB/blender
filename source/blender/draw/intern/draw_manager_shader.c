--- conflicted
+++ resolved
@@ -584,20 +584,11 @@
       }
       dbg_name[i] = '\0';
 
-<<<<<<< HEAD
-      printf(
-          "Error: Dependency %s not found for %s.\n"
-          "This might be due to bad lib ordering.\n",
-          dbg_name,
-          lib_name);
-      BLI_assert(0);
-=======
       CLOG_INFO(&LOG,
                 0,
                 "Dependency '%s' not found\n"
                 "This might be due to bad lib ordering or overriding a builtin shader.\n",
                 dbg_name);
->>>>>>> 2b01964e
     }
     else {
       deps |= 1llu << ((uint64_t)dep);

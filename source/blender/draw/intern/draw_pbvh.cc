--- conflicted
+++ resolved
@@ -597,17 +597,11 @@
         using T = decltype(dummy);
         using Converter = AttributeConverter<T>;
         using VBOType = typename Converter::VBOType;
-<<<<<<< HEAD
         if constexpr (!std::is_void_v<VBOType>) {
           std::fill_n(static_cast<VBOType *>(GPU_vertbuf_get_data(vbo.vert_buf)),
                       GPU_vertbuf_get_vertex_len(vbo.vert_buf),
-                      VBOType());
-        }
-=======
-        std::fill_n(static_cast<VBOType *>(GPU_vertbuf_get_data(vbo.vert_buf)),
-                    GPU_vertbuf_get_vertex_len(vbo.vert_buf),
-                    Converter::convert(fallback_value_for_fill<T>()));
->>>>>>> 8b9abd09
+                      Converter::convert(fallback_value_for_fill<T>()));
+        }
       });
     }
   }

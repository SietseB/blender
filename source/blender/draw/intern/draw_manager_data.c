--- conflicted
+++ resolved
@@ -305,15 +305,9 @@
   drw_shgroup_uniform_create_ex(shgroup, loc, DRW_UNIFORM_BLOCK, ubo, 0, 0, 1);
 }
 
-<<<<<<< HEAD
-void DRW_shgroup_uniform_block_ref(DRWShadingGroup *shgroup,
-                                   const char *name,
-                                   const GPUUniformBuf **ubo)
-=======
 void DRW_shgroup_uniform_block_ref_ex(DRWShadingGroup *shgroup,
                                       const char *name,
                                       GPUUniformBuf **ubo DRW_DEBUG_FILE_LINE_ARGS)
->>>>>>> afc2cc39
 {
   BLI_assert(ubo != NULL);
   int loc = GPU_shader_get_uniform_block_binding(shgroup->shader, name);
@@ -500,15 +494,6 @@
       shgroup, location, DRW_UNIFORM_VERTEX_BUFFER_AS_STORAGE, vertex_buffer, 0, 0, 1);
 }
 
-<<<<<<< HEAD
-void DRW_shgroup_vertex_buffer_ref(DRWShadingGroup *shgroup,
-                                   const char *name,
-                                   GPUVertBuf **vertex_buffer)
-{
-  int location = GPU_shader_get_ssbo(shgroup->shader, name);
-  if (location == -1) {
-    BLI_assert_msg(0, "Unable to locate binding of shader storage buffer objects.");
-=======
 void DRW_shgroup_vertex_buffer_ref_ex(DRWShadingGroup *shgroup,
                                       const char *name,
                                       GPUVertBuf **vertex_buffer DRW_DEBUG_FILE_LINE_ARGS)
@@ -523,7 +508,6 @@
 #else
     BLI_assert_msg(0, "Unable to locate binding of shader storage buffer objects.");
 #endif
->>>>>>> afc2cc39
     return;
   }
   drw_shgroup_uniform_create_ex(

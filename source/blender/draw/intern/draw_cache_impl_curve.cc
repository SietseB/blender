--- conflicted
+++ resolved
@@ -595,36 +595,14 @@
   GPUIndexBufBuilder elb;
   GPU_indexbuf_init_ex(&elb, GPU_PRIM_LINE_STRIP, index_len, vert_len);
 
-<<<<<<< HEAD
   const CurveEval &curve_eval = *rdata->curve_eval;
   Span<SplinePtr> splines = curve_eval.splines();
   Array<int> offsets = curve_eval.evaluated_point_offsets();
   BLI_assert(offsets.last() == vert_len);
-=======
-  if (rdata->curve_eval != nullptr) {
-    const CurveEval &curve_eval = *rdata->curve_eval;
-    Span<SplinePtr> splines = curve_eval.splines();
-    Array<int> offsets = curve_eval.evaluated_point_offsets();
-    BLI_assert(offsets.last() == vert_len);
-
-    for (const int i_spline : splines.index_range()) {
-      const int eval_size = splines[i_spline]->evaluated_points_size();
-      if (splines[i_spline]->is_cyclic() && splines[i_spline]->evaluated_edges_size() > 1) {
-        GPU_indexbuf_add_generic_vert(&elb, offsets[i_spline] + eval_size - 1);
-      }
-      for (const int i_point : IndexRange(eval_size)) {
-        GPU_indexbuf_add_generic_vert(&elb, offsets[i_spline] + i_point);
-      }
-      GPU_indexbuf_add_primitive_restart(&elb);
-    }
-  }
-  else {
-    BLI_assert(rdata->ob_curve_cache != nullptr);
->>>>>>> bfe6b55a
 
   for (const int i_spline : splines.index_range()) {
     const int eval_size = splines[i_spline]->evaluated_points_size();
-    if (splines[i_spline]->is_cyclic()) {
+    if (splines[i_spline]->is_cyclic() && splines[i_spline]->evaluated_edges_size() > 1) {
       GPU_indexbuf_add_generic_vert(&elb, offsets[i_spline] + eval_size - 1);
     }
     for (const int i_point : IndexRange(eval_size)) {

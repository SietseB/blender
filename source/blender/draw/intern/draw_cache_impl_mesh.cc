/* SPDX-License-Identifier: GPL-2.0-or-later
 * Copyright 2017 Blender Foundation. All rights reserved. */

/** \file
 * \ingroup draw
 *
 * \brief Mesh API for render engines
 */

#include <optional>

#include "MEM_guardedalloc.h"

#include "BLI_bitmap.h"
#include "BLI_buffer.h"
#include "BLI_edgehash.h"
#include "BLI_index_range.hh"
#include "BLI_listbase.h"
#include "BLI_map.hh"
#include "BLI_math_bits.h"
#include "BLI_math_vector.h"
#include "BLI_span.hh"
#include "BLI_string.h"
#include "BLI_string_ref.hh"
#include "BLI_task.h"
#include "BLI_utildefines.h"

#include "DNA_mesh_types.h"
#include "DNA_meshdata_types.h"
#include "DNA_object_types.h"
#include "DNA_scene_types.h"

#include "BKE_attribute.h"
#include "BKE_customdata.h"
#include "BKE_deform.h"
#include "BKE_editmesh.h"
#include "BKE_editmesh_cache.h"
#include "BKE_editmesh_tangent.h"
#include "BKE_mesh.h"
#include "BKE_mesh_runtime.h"
#include "BKE_mesh_tangent.h"
#include "BKE_modifier.h"
#include "BKE_object_deform.h"
#include "BKE_paint.h"
#include "BKE_pbvh.h"
#include "BKE_subdiv_modifier.h"

#include "atomic_ops.h"

#include "bmesh.h"

#include "GPU_batch.h"
#include "GPU_material.h"

#include "DRW_render.h"

#include "ED_mesh.h"
#include "ED_uvedit.h"

#include "draw_cache_extract.hh"
#include "draw_cache_inline.h"
#include "draw_subdivision.h"

#include "draw_cache_impl.h" /* own include */
#include "draw_manager.h"

#include "mesh_extractors/extract_mesh.hh"

using blender::IndexRange;
using blender::Map;
using blender::Span;
using blender::StringRefNull;

/* ---------------------------------------------------------------------- */
/** \name Dependencies between buffer and batch
 * \{ */

/* clang-format off */

#define BUFFER_INDEX(buff_name) ((offsetof(MeshBufferList, buff_name) - offsetof(MeshBufferList, vbo)) / sizeof(void *))
#define BUFFER_LEN (sizeof(MeshBufferList) / sizeof(void *))

#define _BATCH_MAP1(a) batches_that_use_buffer(BUFFER_INDEX(a))
#define _BATCH_MAP2(a, b) _BATCH_MAP1(a) | _BATCH_MAP1(b)
#define _BATCH_MAP3(a, b, c) _BATCH_MAP2(a, b) | _BATCH_MAP1(c)
#define _BATCH_MAP4(a, b, c, d) _BATCH_MAP3(a, b, c) | _BATCH_MAP1(d)
#define _BATCH_MAP5(a, b, c, d, e) _BATCH_MAP4(a, b, c, d) | _BATCH_MAP1(e)
#define _BATCH_MAP6(a, b, c, d, e, f) _BATCH_MAP5(a, b, c, d, e) | _BATCH_MAP1(f)
#define _BATCH_MAP7(a, b, c, d, e, f, g) _BATCH_MAP6(a, b, c, d, e, f) | _BATCH_MAP1(g)
#define _BATCH_MAP8(a, b, c, d, e, f, g, h) _BATCH_MAP7(a, b, c, d, e, f, g) | _BATCH_MAP1(h)
#define _BATCH_MAP9(a, b, c, d, e, f, g, h, i) _BATCH_MAP8(a, b, c, d, e, f, g, h) | _BATCH_MAP1(i)
#define _BATCH_MAP10(a, b, c, d, e, f, g, h, i, j) _BATCH_MAP9(a, b, c, d, e, f, g, h, i) | _BATCH_MAP1(j)

#define BATCH_MAP(...) VA_NARGS_CALL_OVERLOAD(_BATCH_MAP, __VA_ARGS__)

/* clang-format on */

#define TRIS_PER_MAT_INDEX BUFFER_LEN

static constexpr DRWBatchFlag batches_that_use_buffer(const int buffer_index)
{
  switch (buffer_index) {
    case BUFFER_INDEX(vbo.pos_nor):
      return MBC_SURFACE | MBC_SURFACE_WEIGHTS | MBC_EDIT_TRIANGLES | MBC_EDIT_VERTICES |
             MBC_EDIT_EDGES | MBC_EDIT_VNOR | MBC_EDIT_LNOR | MBC_EDIT_MESH_ANALYSIS |
             MBC_EDIT_SELECTION_VERTS | MBC_EDIT_SELECTION_EDGES | MBC_EDIT_SELECTION_FACES |
             MBC_ALL_VERTS | MBC_ALL_EDGES | MBC_LOOSE_EDGES | MBC_EDGE_DETECTION |
             MBC_WIRE_EDGES | MBC_WIRE_LOOPS | MBC_SCULPT_OVERLAYS | MBC_VIEWER_ATTRIBUTE_OVERLAY |
             MBC_SURFACE_PER_MAT;
    case BUFFER_INDEX(vbo.lnor):
      return MBC_SURFACE | MBC_EDIT_LNOR | MBC_WIRE_LOOPS | MBC_SURFACE_PER_MAT;
    case BUFFER_INDEX(vbo.edge_fac):
      return MBC_WIRE_EDGES;
    case BUFFER_INDEX(vbo.weights):
      return MBC_SURFACE_WEIGHTS;
    case BUFFER_INDEX(vbo.uv):
      return MBC_SURFACE | MBC_EDITUV_FACES_STRETCH_AREA | MBC_EDITUV_FACES_STRETCH_ANGLE |
             MBC_EDITUV_FACES | MBC_EDITUV_EDGES | MBC_EDITUV_VERTS | MBC_WIRE_LOOPS_UVS |
             MBC_SURFACE_PER_MAT;
    case BUFFER_INDEX(vbo.tan):
      return MBC_SURFACE_PER_MAT;
    case BUFFER_INDEX(vbo.sculpt_data):
      return MBC_SCULPT_OVERLAYS;
    case BUFFER_INDEX(vbo.orco):
      return MBC_SURFACE_PER_MAT;
    case BUFFER_INDEX(vbo.edit_data):
      return MBC_EDIT_TRIANGLES | MBC_EDIT_EDGES | MBC_EDIT_VERTICES;
    case BUFFER_INDEX(vbo.edituv_data):
      return MBC_EDITUV_FACES | MBC_EDITUV_FACES_STRETCH_AREA | MBC_EDITUV_FACES_STRETCH_ANGLE |
             MBC_EDITUV_EDGES | MBC_EDITUV_VERTS;
    case BUFFER_INDEX(vbo.edituv_stretch_area):
      return MBC_EDITUV_FACES_STRETCH_AREA;
    case BUFFER_INDEX(vbo.edituv_stretch_angle):
      return MBC_EDITUV_FACES_STRETCH_ANGLE;
    case BUFFER_INDEX(vbo.mesh_analysis):
      return MBC_EDIT_MESH_ANALYSIS;
    case BUFFER_INDEX(vbo.fdots_pos):
      return MBC_EDIT_FACEDOTS | MBC_EDIT_SELECTION_FACEDOTS;
    case BUFFER_INDEX(vbo.fdots_nor):
      return MBC_EDIT_FACEDOTS;
    case BUFFER_INDEX(vbo.fdots_uv):
      return MBC_EDITUV_FACEDOTS;
    case BUFFER_INDEX(vbo.fdots_edituv_data):
      return MBC_EDITUV_FACEDOTS;
    case BUFFER_INDEX(vbo.skin_roots):
      return MBC_SKIN_ROOTS;
    case BUFFER_INDEX(vbo.vert_idx):
      return MBC_EDIT_SELECTION_VERTS;
    case BUFFER_INDEX(vbo.edge_idx):
      return MBC_EDIT_SELECTION_EDGES;
    case BUFFER_INDEX(vbo.poly_idx):
      return MBC_EDIT_SELECTION_FACES;
    case BUFFER_INDEX(vbo.fdot_idx):
      return MBC_EDIT_SELECTION_FACEDOTS;
    case BUFFER_INDEX(vbo.attr[0]):
    case BUFFER_INDEX(vbo.attr[1]):
    case BUFFER_INDEX(vbo.attr[2]):
    case BUFFER_INDEX(vbo.attr[3]):
    case BUFFER_INDEX(vbo.attr[4]):
    case BUFFER_INDEX(vbo.attr[5]):
    case BUFFER_INDEX(vbo.attr[6]):
    case BUFFER_INDEX(vbo.attr[7]):
    case BUFFER_INDEX(vbo.attr[8]):
    case BUFFER_INDEX(vbo.attr[9]):
    case BUFFER_INDEX(vbo.attr[10]):
    case BUFFER_INDEX(vbo.attr[11]):
    case BUFFER_INDEX(vbo.attr[12]):
    case BUFFER_INDEX(vbo.attr[13]):
    case BUFFER_INDEX(vbo.attr[14]):
      return MBC_SURFACE | MBC_SURFACE_PER_MAT;
    case BUFFER_INDEX(vbo.attr_viewer):
      return MBC_VIEWER_ATTRIBUTE_OVERLAY;
    case BUFFER_INDEX(ibo.tris):
      return MBC_SURFACE | MBC_SURFACE_WEIGHTS | MBC_EDIT_TRIANGLES | MBC_EDIT_LNOR |
             MBC_EDIT_MESH_ANALYSIS | MBC_EDIT_SELECTION_FACES | MBC_SCULPT_OVERLAYS |
             MBC_VIEWER_ATTRIBUTE_OVERLAY;
    case BUFFER_INDEX(ibo.lines):
      return MBC_EDIT_EDGES | MBC_EDIT_SELECTION_EDGES | MBC_ALL_EDGES | MBC_WIRE_EDGES;
    case BUFFER_INDEX(ibo.lines_loose):
      return MBC_LOOSE_EDGES;
    case BUFFER_INDEX(ibo.points):
      return MBC_EDIT_VNOR | MBC_EDIT_VERTICES | MBC_EDIT_SELECTION_VERTS;
    case BUFFER_INDEX(ibo.fdots):
      return MBC_EDIT_FACEDOTS | MBC_EDIT_SELECTION_FACEDOTS;
    case BUFFER_INDEX(ibo.lines_paint_mask):
      return MBC_WIRE_LOOPS;
    case BUFFER_INDEX(ibo.lines_adjacency):
      return MBC_EDGE_DETECTION;
    case BUFFER_INDEX(ibo.edituv_tris):
      return MBC_EDITUV_FACES | MBC_EDITUV_FACES_STRETCH_AREA | MBC_EDITUV_FACES_STRETCH_ANGLE;
    case BUFFER_INDEX(ibo.edituv_lines):
      return MBC_EDITUV_EDGES | MBC_WIRE_LOOPS_UVS;
    case BUFFER_INDEX(ibo.edituv_points):
      return MBC_EDITUV_VERTS;
    case BUFFER_INDEX(ibo.edituv_fdots):
      return MBC_EDITUV_FACEDOTS;
    case TRIS_PER_MAT_INDEX:
      return MBC_SURFACE_PER_MAT;
  }
  return (DRWBatchFlag)0;
}

static void mesh_batch_cache_discard_surface_batches(MeshBatchCache *cache);
static void mesh_batch_cache_clear(Mesh *me);

static void mesh_batch_cache_discard_batch(MeshBatchCache *cache, const DRWBatchFlag batch_map)
{
  for (int i = 0; i < MBC_BATCH_LEN; i++) {
    DRWBatchFlag batch_requested = (DRWBatchFlag)(1u << i);
    if (batch_map & batch_requested) {
      GPU_BATCH_DISCARD_SAFE(((GPUBatch **)&cache->batch)[i]);
      cache->batch_ready &= ~batch_requested;
    }
  }

  if (batch_map & MBC_SURFACE_PER_MAT) {
    mesh_batch_cache_discard_surface_batches(cache);
  }
}

/* Return true is all layers in _b_ are inside _a_. */
BLI_INLINE bool mesh_cd_layers_type_overlap(DRW_MeshCDMask a, DRW_MeshCDMask b)
{
  return (*((uint32_t *)&a) & *((uint32_t *)&b)) == *((uint32_t *)&b);
}

BLI_INLINE bool mesh_cd_layers_type_equal(DRW_MeshCDMask a, DRW_MeshCDMask b)
{
  return *((uint32_t *)&a) == *((uint32_t *)&b);
}

BLI_INLINE void mesh_cd_layers_type_merge(DRW_MeshCDMask *a, DRW_MeshCDMask b)
{
  uint32_t *a_p = (uint32_t *)a;
  uint32_t *b_p = (uint32_t *)&b;
  atomic_fetch_and_or_uint32(a_p, *b_p);
}

BLI_INLINE void mesh_cd_layers_type_clear(DRW_MeshCDMask *a)
{
  *((uint32_t *)a) = 0;
}

static void mesh_cd_calc_edit_uv_layer(const Mesh * /*me*/, DRW_MeshCDMask *cd_used)
{
  cd_used->edit_uv = 1;
}

static void mesh_cd_calc_active_uv_layer(const Object *object,
                                         const Mesh *me,
                                         DRW_MeshCDMask *cd_used)
{
  const Mesh *me_final = editmesh_final_or_this(object, me);
  const CustomData *cd_ldata = mesh_cd_ldata_get_from_mesh(me_final);
  int layer = CustomData_get_active_layer(cd_ldata, CD_MLOOPUV);
  if (layer != -1) {
    cd_used->uv |= (1 << layer);
  }
}

static void mesh_cd_calc_active_mask_uv_layer(const Object *object,
                                              const Mesh *me,
                                              DRW_MeshCDMask *cd_used)
{
  const Mesh *me_final = editmesh_final_or_this(object, me);
  const CustomData *cd_ldata = mesh_cd_ldata_get_from_mesh(me_final);
  int layer = CustomData_get_stencil_layer(cd_ldata, CD_MLOOPUV);
  if (layer != -1) {
    cd_used->uv |= (1 << layer);
  }
}

static DRW_MeshCDMask mesh_cd_calc_used_gpu_layers(const Object *object,
                                                   const Mesh *me,
                                                   struct GPUMaterial **gpumat_array,
                                                   int gpumat_array_len,
                                                   DRW_Attributes *attributes)
{
  const Mesh *me_final = editmesh_final_or_this(object, me);
  const CustomData *cd_ldata = mesh_cd_ldata_get_from_mesh(me_final);
  const CustomData *cd_pdata = mesh_cd_pdata_get_from_mesh(me_final);
  const CustomData *cd_vdata = mesh_cd_vdata_get_from_mesh(me_final);
  const CustomData *cd_edata = mesh_cd_edata_get_from_mesh(me_final);

  /* Create a mesh with final customdata domains
   * we can query with attribute API. */
  Mesh me_query = blender::dna::shallow_zero_initialize();

  BKE_id_attribute_copy_domains_temp(
      ID_ME, cd_vdata, cd_edata, cd_ldata, cd_pdata, nullptr, &me_query.id);

  /* See: DM_vertex_attributes_from_gpu for similar logic */
  DRW_MeshCDMask cd_used;
  mesh_cd_layers_type_clear(&cd_used);

  const CustomDataLayer *default_color = BKE_id_attributes_render_color_get(&me_query.id);
  const StringRefNull default_color_name = default_color ? default_color->name : "";

  for (int i = 0; i < gpumat_array_len; i++) {
    GPUMaterial *gpumat = gpumat_array[i];
    if (gpumat == nullptr) {
      continue;
    }
    ListBase gpu_attrs = GPU_material_attributes(gpumat);
    LISTBASE_FOREACH (GPUMaterialAttribute *, gpu_attr, &gpu_attrs) {
      const char *name = gpu_attr->name;
      eCustomDataType type = static_cast<eCustomDataType>(gpu_attr->type);
      int layer = -1;
      std::optional<eAttrDomain> domain;

      if (gpu_attr->is_default_color) {
        name = default_color_name.c_str();
      }

      if (type == CD_AUTO_FROM_NAME) {
        /* We need to deduce what exact layer is used.
         *
         * We do it based on the specified name.
         */
        if (name[0] != '\0') {
          layer = CustomData_get_named_layer(cd_ldata, CD_MLOOPUV, name);
          type = CD_MTFACE;

#if 0 /* Tangents are always from UV's - this will never happen. */
            if (layer == -1) {
              layer = CustomData_get_named_layer(cd_ldata, CD_TANGENT, name);
              type = CD_TANGENT;
            }
#endif
          if (layer == -1) {
            /* Try to match a generic attribute, we use the first attribute domain with a
             * matching name. */
            if (drw_custom_data_match_attribute(cd_vdata, name, &layer, &type)) {
              domain = ATTR_DOMAIN_POINT;
            }
            else if (drw_custom_data_match_attribute(cd_ldata, name, &layer, &type)) {
              domain = ATTR_DOMAIN_CORNER;
            }
            else if (drw_custom_data_match_attribute(cd_pdata, name, &layer, &type)) {
              domain = ATTR_DOMAIN_FACE;
            }
            else if (drw_custom_data_match_attribute(cd_edata, name, &layer, &type)) {
              domain = ATTR_DOMAIN_EDGE;
            }
            else {
              layer = -1;
            }
          }

          if (layer == -1) {
            continue;
          }
        }
        else {
          /* Fall back to the UV layer, which matches old behavior. */
          type = CD_MTFACE;
        }
      }

      switch (type) {
        case CD_MTFACE: {
          if (layer == -1) {
            layer = (name[0] != '\0') ? CustomData_get_named_layer(cd_ldata, CD_MLOOPUV, name) :
                                        CustomData_get_render_layer(cd_ldata, CD_MLOOPUV);
          }
          if (layer != -1) {
            cd_used.uv |= (1 << layer);
          }
          break;
        }
        case CD_TANGENT: {
          if (layer == -1) {
            layer = (name[0] != '\0') ? CustomData_get_named_layer(cd_ldata, CD_MLOOPUV, name) :
                                        CustomData_get_render_layer(cd_ldata, CD_MLOOPUV);

            /* Only fallback to orco (below) when we have no UV layers, see: T56545 */
            if (layer == -1 && name[0] != '\0') {
              layer = CustomData_get_render_layer(cd_ldata, CD_MLOOPUV);
            }
          }
          if (layer != -1) {
            cd_used.tan |= (1 << layer);
          }
          else {
            /* no UV layers at all => requesting orco */
            cd_used.tan_orco = 1;
            cd_used.orco = 1;
          }
          break;
        }

        case CD_ORCO: {
          cd_used.orco = 1;
          break;
        }
        case CD_PROP_BYTE_COLOR:
        case CD_PROP_COLOR:
        case CD_PROP_FLOAT3:
        case CD_PROP_BOOL:
        case CD_PROP_INT8:
        case CD_PROP_INT32:
        case CD_PROP_FLOAT:
        case CD_PROP_FLOAT2: {
          if (layer != -1 && domain.has_value()) {
            drw_attributes_add_request(attributes, name, type, layer, *domain);
          }
          break;
        }
        default:
          break;
      }
    }
  }
  return cd_used;
}

/** \} */

/* ---------------------------------------------------------------------- */
/** \name Vertex Group Selection
 * \{ */

/** Reset the selection structure, deallocating heap memory as appropriate. */
static void drw_mesh_weight_state_clear(struct DRW_MeshWeightState *wstate)
{
  MEM_SAFE_FREE(wstate->defgroup_sel);
  MEM_SAFE_FREE(wstate->defgroup_locked);
  MEM_SAFE_FREE(wstate->defgroup_unlocked);

  memset(wstate, 0, sizeof(*wstate));

  wstate->defgroup_active = -1;
}

/** Copy selection data from one structure to another, including heap memory. */
static void drw_mesh_weight_state_copy(struct DRW_MeshWeightState *wstate_dst,
                                       const struct DRW_MeshWeightState *wstate_src)
{
  MEM_SAFE_FREE(wstate_dst->defgroup_sel);
  MEM_SAFE_FREE(wstate_dst->defgroup_locked);
  MEM_SAFE_FREE(wstate_dst->defgroup_unlocked);

  memcpy(wstate_dst, wstate_src, sizeof(*wstate_dst));

  if (wstate_src->defgroup_sel) {
    wstate_dst->defgroup_sel = static_cast<bool *>(MEM_dupallocN(wstate_src->defgroup_sel));
  }
  if (wstate_src->defgroup_locked) {
    wstate_dst->defgroup_locked = static_cast<bool *>(MEM_dupallocN(wstate_src->defgroup_locked));
  }
  if (wstate_src->defgroup_unlocked) {
    wstate_dst->defgroup_unlocked = static_cast<bool *>(
        MEM_dupallocN(wstate_src->defgroup_unlocked));
  }
}

static bool drw_mesh_flags_equal(const bool *array1, const bool *array2, int size)
{
  return ((!array1 && !array2) ||
          (array1 && array2 && memcmp(array1, array2, size * sizeof(bool)) == 0));
}

/** Compare two selection structures. */
static bool drw_mesh_weight_state_compare(const struct DRW_MeshWeightState *a,
                                          const struct DRW_MeshWeightState *b)
{
  return a->defgroup_active == b->defgroup_active && a->defgroup_len == b->defgroup_len &&
         a->flags == b->flags && a->alert_mode == b->alert_mode &&
         a->defgroup_sel_count == b->defgroup_sel_count &&
         drw_mesh_flags_equal(a->defgroup_sel, b->defgroup_sel, a->defgroup_len) &&
         drw_mesh_flags_equal(a->defgroup_locked, b->defgroup_locked, a->defgroup_len) &&
         drw_mesh_flags_equal(a->defgroup_unlocked, b->defgroup_unlocked, a->defgroup_len);
}

static void drw_mesh_weight_state_extract(Object *ob,
                                          Mesh *me,
                                          const ToolSettings *ts,
                                          bool paint_mode,
                                          struct DRW_MeshWeightState *wstate)
{
  /* Extract complete vertex weight group selection state and mode flags. */
  memset(wstate, 0, sizeof(*wstate));

  wstate->defgroup_active = me->vertex_group_active_index - 1;
  wstate->defgroup_len = BLI_listbase_count(&me->vertex_group_names);

  wstate->alert_mode = ts->weightuser;

  if (paint_mode && ts->multipaint) {
    /* Multi-paint needs to know all selected bones, not just the active group.
     * This is actually a relatively expensive operation, but caching would be difficult. */
    wstate->defgroup_sel = BKE_object_defgroup_selected_get(
        ob, wstate->defgroup_len, &wstate->defgroup_sel_count);

    if (wstate->defgroup_sel_count > 1) {
      wstate->flags |= DRW_MESH_WEIGHT_STATE_MULTIPAINT |
                       (ts->auto_normalize ? DRW_MESH_WEIGHT_STATE_AUTO_NORMALIZE : 0);

      if (ME_USING_MIRROR_X_VERTEX_GROUPS(me)) {
        BKE_object_defgroup_mirror_selection(ob,
                                             wstate->defgroup_len,
                                             wstate->defgroup_sel,
                                             wstate->defgroup_sel,
                                             &wstate->defgroup_sel_count);
      }
    }
    /* With only one selected bone Multi-paint reverts to regular mode. */
    else {
      wstate->defgroup_sel_count = 0;
      MEM_SAFE_FREE(wstate->defgroup_sel);
    }
  }

  if (paint_mode && ts->wpaint_lock_relative) {
    /* Set of locked vertex groups for the lock relative mode. */
    wstate->defgroup_locked = BKE_object_defgroup_lock_flags_get(ob, wstate->defgroup_len);
    wstate->defgroup_unlocked = BKE_object_defgroup_validmap_get(ob, wstate->defgroup_len);

    /* Check that a deform group is active, and none of selected groups are locked. */
    if (BKE_object_defgroup_check_lock_relative(
            wstate->defgroup_locked, wstate->defgroup_unlocked, wstate->defgroup_active) &&
        BKE_object_defgroup_check_lock_relative_multi(wstate->defgroup_len,
                                                      wstate->defgroup_locked,
                                                      wstate->defgroup_sel,
                                                      wstate->defgroup_sel_count)) {
      wstate->flags |= DRW_MESH_WEIGHT_STATE_LOCK_RELATIVE;

      /* Compute the set of locked and unlocked deform vertex groups. */
      BKE_object_defgroup_split_locked_validmap(wstate->defgroup_len,
                                                wstate->defgroup_locked,
                                                wstate->defgroup_unlocked,
                                                wstate->defgroup_locked, /* out */
                                                wstate->defgroup_unlocked);
    }
    else {
      MEM_SAFE_FREE(wstate->defgroup_unlocked);
      MEM_SAFE_FREE(wstate->defgroup_locked);
    }
  }
}

/** \} */

/* ---------------------------------------------------------------------- */
/** \name Mesh GPUBatch Cache
 * \{ */

BLI_INLINE void mesh_batch_cache_add_request(MeshBatchCache *cache, DRWBatchFlag new_flag)
{
  atomic_fetch_and_or_uint32((uint32_t *)(&cache->batch_requested), *(uint32_t *)&new_flag);
}

/* GPUBatch cache management. */

static bool mesh_batch_cache_valid(Object *object, Mesh *me)
{
  MeshBatchCache *cache = static_cast<MeshBatchCache *>(me->runtime.batch_cache);

  if (cache == nullptr) {
    return false;
  }

  /* Note: PBVH draw data should not be checked here. */

  if (cache->is_editmode != (me->edit_mesh != nullptr)) {
    return false;
  }

  if (cache->is_dirty) {
    return false;
  }

  if (cache->mat_len != mesh_render_mat_len_get(object, me)) {
    return false;
  }

  return true;
}

static void mesh_batch_cache_init(Object *object, Mesh *me)
{
  MeshBatchCache *cache = static_cast<MeshBatchCache *>(me->runtime.batch_cache);

  if (!cache) {
    me->runtime.batch_cache = MEM_cnew<MeshBatchCache>(__func__);
    cache = static_cast<MeshBatchCache *>(me->runtime.batch_cache);
  }
  else {
    memset(cache, 0, sizeof(*cache));
  }

  cache->is_editmode = me->edit_mesh != nullptr;

  if (object->sculpt && object->sculpt->pbvh) {
    cache->pbvh_is_drawing = BKE_pbvh_is_drawing(object->sculpt->pbvh);
  }

  if (cache->is_editmode == false) {
    // cache->edge_len = mesh_render_edges_len_get(me);
    // cache->tri_len = mesh_render_looptri_len_get(me);
    // cache->poly_len = mesh_render_polys_len_get(me);
    // cache->vert_len = mesh_render_verts_len_get(me);
  }

  cache->mat_len = mesh_render_mat_len_get(object, me);
  cache->surface_per_mat = static_cast<GPUBatch **>(
      MEM_callocN(sizeof(*cache->surface_per_mat) * cache->mat_len, __func__));
  cache->tris_per_mat = static_cast<GPUIndexBuf **>(
      MEM_callocN(sizeof(*cache->tris_per_mat) * cache->mat_len, __func__));

  cache->is_dirty = false;
  cache->batch_ready = (DRWBatchFlag)0;
  cache->batch_requested = (DRWBatchFlag)0;

  drw_mesh_weight_state_clear(&cache->weight_state);
}

void DRW_mesh_batch_cache_validate(Object *object, Mesh *me)
{
  if (!mesh_batch_cache_valid(object, me)) {
    mesh_batch_cache_clear(me);
    mesh_batch_cache_init(object, me);
  }
}

static MeshBatchCache *mesh_batch_cache_get(Mesh *me)
{
  return static_cast<MeshBatchCache *>(me->runtime.batch_cache);
}

static void mesh_batch_cache_check_vertex_group(MeshBatchCache *cache,
                                                const struct DRW_MeshWeightState *wstate)
{
  if (!drw_mesh_weight_state_compare(&cache->weight_state, wstate)) {
    FOREACH_MESH_BUFFER_CACHE (cache, mbc) {
      GPU_VERTBUF_DISCARD_SAFE(mbc->buff.vbo.weights);
    }
    GPU_BATCH_CLEAR_SAFE(cache->batch.surface_weights);

    cache->batch_ready &= ~MBC_SURFACE_WEIGHTS;

    drw_mesh_weight_state_clear(&cache->weight_state);
  }
}

static void mesh_batch_cache_request_surface_batches(MeshBatchCache *cache)
{
  mesh_batch_cache_add_request(cache, MBC_SURFACE);
  DRW_batch_request(&cache->batch.surface);
  for (int i = 0; i < cache->mat_len; i++) {
    DRW_batch_request(&cache->surface_per_mat[i]);
  }
}

/* Free batches with material-mapped looptris.
 * NOTE: The updating of the indices buffers (#tris_per_mat) is handled in the extractors.
 * No need to discard they here. */
static void mesh_batch_cache_discard_surface_batches(MeshBatchCache *cache)
{
  GPU_BATCH_DISCARD_SAFE(cache->batch.surface);
  for (int i = 0; i < cache->mat_len; i++) {
    GPU_BATCH_DISCARD_SAFE(cache->surface_per_mat[i]);
  }
  cache->batch_ready &= ~MBC_SURFACE;
}

static void mesh_batch_cache_discard_shaded_tri(MeshBatchCache *cache)
{
  FOREACH_MESH_BUFFER_CACHE (cache, mbc) {
    GPU_VERTBUF_DISCARD_SAFE(mbc->buff.vbo.uv);
    GPU_VERTBUF_DISCARD_SAFE(mbc->buff.vbo.tan);
    GPU_VERTBUF_DISCARD_SAFE(mbc->buff.vbo.orco);
  }
  DRWBatchFlag batch_map = BATCH_MAP(vbo.uv, vbo.tan, vbo.orco);
  mesh_batch_cache_discard_batch(cache, batch_map);
  mesh_cd_layers_type_clear(&cache->cd_used);
}

static void mesh_batch_cache_discard_uvedit(MeshBatchCache *cache)
{
  FOREACH_MESH_BUFFER_CACHE (cache, mbc) {
    GPU_VERTBUF_DISCARD_SAFE(mbc->buff.vbo.edituv_stretch_angle);
    GPU_VERTBUF_DISCARD_SAFE(mbc->buff.vbo.edituv_stretch_area);
    GPU_VERTBUF_DISCARD_SAFE(mbc->buff.vbo.uv);
    GPU_VERTBUF_DISCARD_SAFE(mbc->buff.vbo.edituv_data);
    GPU_VERTBUF_DISCARD_SAFE(mbc->buff.vbo.fdots_uv);
    GPU_VERTBUF_DISCARD_SAFE(mbc->buff.vbo.fdots_edituv_data);
    GPU_INDEXBUF_DISCARD_SAFE(mbc->buff.ibo.edituv_tris);
    GPU_INDEXBUF_DISCARD_SAFE(mbc->buff.ibo.edituv_lines);
    GPU_INDEXBUF_DISCARD_SAFE(mbc->buff.ibo.edituv_points);
    GPU_INDEXBUF_DISCARD_SAFE(mbc->buff.ibo.edituv_fdots);
  }
  DRWBatchFlag batch_map = BATCH_MAP(vbo.edituv_stretch_angle,
                                     vbo.edituv_stretch_area,
                                     vbo.uv,
                                     vbo.edituv_data,
                                     vbo.fdots_uv,
                                     vbo.fdots_edituv_data,
                                     ibo.edituv_tris,
                                     ibo.edituv_lines,
                                     ibo.edituv_points,
                                     ibo.edituv_fdots);
  mesh_batch_cache_discard_batch(cache, batch_map);

  cache->tot_area = 0.0f;
  cache->tot_uv_area = 0.0f;

  cache->batch_ready &= ~MBC_EDITUV;

  /* We discarded the vbo.uv so we need to reset the cd_used flag. */
  cache->cd_used.uv = 0;
  cache->cd_used.edit_uv = 0;
}

static void mesh_batch_cache_discard_uvedit_select(MeshBatchCache *cache)
{
  FOREACH_MESH_BUFFER_CACHE (cache, mbc) {
    GPU_VERTBUF_DISCARD_SAFE(mbc->buff.vbo.edituv_data);
    GPU_VERTBUF_DISCARD_SAFE(mbc->buff.vbo.fdots_edituv_data);
    GPU_INDEXBUF_DISCARD_SAFE(mbc->buff.ibo.edituv_tris);
    GPU_INDEXBUF_DISCARD_SAFE(mbc->buff.ibo.edituv_lines);
    GPU_INDEXBUF_DISCARD_SAFE(mbc->buff.ibo.edituv_points);
    GPU_INDEXBUF_DISCARD_SAFE(mbc->buff.ibo.edituv_fdots);
  }
  DRWBatchFlag batch_map = BATCH_MAP(vbo.edituv_data,
                                     vbo.fdots_edituv_data,
                                     ibo.edituv_tris,
                                     ibo.edituv_lines,
                                     ibo.edituv_points,
                                     ibo.edituv_fdots);
  mesh_batch_cache_discard_batch(cache, batch_map);
}

void DRW_mesh_batch_cache_dirty_tag(Mesh *me, eMeshBatchDirtyMode mode)
{
  MeshBatchCache *cache = static_cast<MeshBatchCache *>(me->runtime.batch_cache);
  if (cache == nullptr) {
    return;
  }
  DRWBatchFlag batch_map;
  switch (mode) {
    case BKE_MESH_BATCH_DIRTY_SELECT:
      FOREACH_MESH_BUFFER_CACHE (cache, mbc) {
        GPU_VERTBUF_DISCARD_SAFE(mbc->buff.vbo.edit_data);
        GPU_VERTBUF_DISCARD_SAFE(mbc->buff.vbo.fdots_nor);
      }
      batch_map = BATCH_MAP(vbo.edit_data, vbo.fdots_nor);
      mesh_batch_cache_discard_batch(cache, batch_map);

      /* Because visible UVs depends on edit mode selection, discard topology. */
      mesh_batch_cache_discard_uvedit_select(cache);
      break;
    case BKE_MESH_BATCH_DIRTY_SELECT_PAINT:
      /* Paint mode selection flag is packed inside the nor attribute.
       * Note that it can be slow if auto smooth is enabled. (see T63946) */
      FOREACH_MESH_BUFFER_CACHE (cache, mbc) {
        GPU_INDEXBUF_DISCARD_SAFE(mbc->buff.ibo.lines_paint_mask);
        GPU_VERTBUF_DISCARD_SAFE(mbc->buff.vbo.pos_nor);
        GPU_VERTBUF_DISCARD_SAFE(mbc->buff.vbo.lnor);
      }
      batch_map = BATCH_MAP(ibo.lines_paint_mask, vbo.pos_nor, vbo.lnor);
      mesh_batch_cache_discard_batch(cache, batch_map);
      break;
    case BKE_MESH_BATCH_DIRTY_ALL:
      cache->is_dirty = true;
      break;
    case BKE_MESH_BATCH_DIRTY_SHADING:
      mesh_batch_cache_discard_shaded_tri(cache);
      mesh_batch_cache_discard_uvedit(cache);
      break;
    case BKE_MESH_BATCH_DIRTY_UVEDIT_ALL:
      mesh_batch_cache_discard_uvedit(cache);
      break;
    case BKE_MESH_BATCH_DIRTY_UVEDIT_SELECT:
      FOREACH_MESH_BUFFER_CACHE (cache, mbc) {
        GPU_VERTBUF_DISCARD_SAFE(mbc->buff.vbo.edituv_data);
        GPU_VERTBUF_DISCARD_SAFE(mbc->buff.vbo.fdots_edituv_data);
      }
      batch_map = BATCH_MAP(vbo.edituv_data, vbo.fdots_edituv_data);
      mesh_batch_cache_discard_batch(cache, batch_map);
      break;
    default:
      BLI_assert(0);
  }
}

static void mesh_buffer_list_clear(MeshBufferList *mbuflist)
{
  GPUVertBuf **vbos = (GPUVertBuf **)&mbuflist->vbo;
  GPUIndexBuf **ibos = (GPUIndexBuf **)&mbuflist->ibo;
  for (int i = 0; i < sizeof(mbuflist->vbo) / sizeof(void *); i++) {
    GPU_VERTBUF_DISCARD_SAFE(vbos[i]);
  }
  for (int i = 0; i < sizeof(mbuflist->ibo) / sizeof(void *); i++) {
    GPU_INDEXBUF_DISCARD_SAFE(ibos[i]);
  }
}

static void mesh_buffer_cache_clear(MeshBufferCache *mbc)
{
  mesh_buffer_list_clear(&mbc->buff);

  MEM_SAFE_FREE(mbc->loose_geom.verts);
  MEM_SAFE_FREE(mbc->loose_geom.edges);
  mbc->loose_geom.edge_len = 0;
  mbc->loose_geom.vert_len = 0;

  MEM_SAFE_FREE(mbc->poly_sorted.tri_first_index);
  MEM_SAFE_FREE(mbc->poly_sorted.mat_tri_len);
  mbc->poly_sorted.visible_tri_len = 0;
}

static void mesh_batch_cache_free_subdiv_cache(MeshBatchCache *cache)
{
  if (cache->subdiv_cache) {
    draw_subdiv_cache_free(cache->subdiv_cache);
    MEM_freeN(cache->subdiv_cache);
    cache->subdiv_cache = nullptr;
  }
}

static void mesh_batch_cache_clear(Mesh *me)
{
  MeshBatchCache *cache = static_cast<MeshBatchCache *>(me->runtime.batch_cache);
  if (!cache) {
    return;
  }
  FOREACH_MESH_BUFFER_CACHE (cache, mbc) {
    mesh_buffer_cache_clear(mbc);
  }

  for (int i = 0; i < cache->mat_len; i++) {
    GPU_INDEXBUF_DISCARD_SAFE(cache->tris_per_mat[i]);
  }
  MEM_SAFE_FREE(cache->tris_per_mat);

  for (int i = 0; i < sizeof(cache->batch) / sizeof(void *); i++) {
    GPUBatch **batch = (GPUBatch **)&cache->batch;
    GPU_BATCH_DISCARD_SAFE(batch[i]);
  }

  mesh_batch_cache_discard_shaded_tri(cache);
  mesh_batch_cache_discard_uvedit(cache);
  MEM_SAFE_FREE(cache->surface_per_mat);
  cache->mat_len = 0;

  cache->batch_ready = (DRWBatchFlag)0;
  drw_mesh_weight_state_clear(&cache->weight_state);

  mesh_batch_cache_free_subdiv_cache(cache);
}

void DRW_mesh_batch_cache_free(Mesh *me)
{
  mesh_batch_cache_clear(me);
  MEM_SAFE_FREE(me->runtime.batch_cache);
}

/** \} */

/* ---------------------------------------------------------------------- */
/** \name Public API
 * \{ */

static void texpaint_request_active_uv(MeshBatchCache *cache, Object *object, Mesh *me)
{
  DRW_MeshCDMask cd_needed;
  mesh_cd_layers_type_clear(&cd_needed);
  mesh_cd_calc_active_uv_layer(object, me, &cd_needed);

  BLI_assert(cd_needed.uv != 0 &&
             "No uv layer available in texpaint, but batches requested anyway!");

  mesh_cd_calc_active_mask_uv_layer(object, me, &cd_needed);
  mesh_cd_layers_type_merge(&cache->cd_needed, cd_needed);
}

static void request_active_and_default_color_attributes(const Object &object,
                                                        const Mesh &mesh,
                                                        DRW_Attributes &attributes)
{
  const Mesh *me_final = editmesh_final_or_this(&object, &mesh);
  const CustomData *cd_vdata = mesh_cd_vdata_get_from_mesh(me_final);
  const CustomData *cd_ldata = mesh_cd_ldata_get_from_mesh(me_final);

  /* Necessary because which attributes are active/default is stored in #CustomData. */
  Mesh me_query = blender::dna::shallow_zero_initialize();
  BKE_id_attribute_copy_domains_temp(
      ID_ME, cd_vdata, nullptr, cd_ldata, nullptr, nullptr, &me_query.id);

  auto request_color_attribute = [&](const char *name) {
    int layer_index;
    eCustomDataType type;
    if (drw_custom_data_match_attribute(cd_vdata, name, &layer_index, &type)) {
      drw_attributes_add_request(&attributes, name, type, layer_index, ATTR_DOMAIN_POINT);
    }
    else if (drw_custom_data_match_attribute(cd_ldata, name, &layer_index, &type)) {
      drw_attributes_add_request(&attributes, name, type, layer_index, ATTR_DOMAIN_CORNER);
    }
  };

  if (const CustomDataLayer *active = BKE_id_attributes_active_color_get(&me_query.id)) {
    request_color_attribute(active->name);
  }
  if (const CustomDataLayer *render = BKE_id_attributes_render_color_get(&me_query.id)) {
    request_color_attribute(render->name);
  }
}

GPUBatch *DRW_mesh_batch_cache_get_all_verts(Mesh *me)
{
  MeshBatchCache *cache = mesh_batch_cache_get(me);
  mesh_batch_cache_add_request(cache, MBC_ALL_VERTS);
  return DRW_batch_request(&cache->batch.all_verts);
}

GPUBatch *DRW_mesh_batch_cache_get_all_edges(Mesh *me)
{
  MeshBatchCache *cache = mesh_batch_cache_get(me);
  mesh_batch_cache_add_request(cache, MBC_ALL_EDGES);
  return DRW_batch_request(&cache->batch.all_edges);
}

GPUBatch *DRW_mesh_batch_cache_get_surface(Mesh *me)
{
  MeshBatchCache *cache = mesh_batch_cache_get(me);
  mesh_batch_cache_request_surface_batches(cache);

  return cache->batch.surface;
}

GPUBatch *DRW_mesh_batch_cache_get_loose_edges(Mesh *me)
{
  MeshBatchCache *cache = mesh_batch_cache_get(me);
  mesh_batch_cache_add_request(cache, MBC_LOOSE_EDGES);
  if (cache->no_loose_wire) {
    return nullptr;
  }

  return DRW_batch_request(&cache->batch.loose_edges);
}

GPUBatch *DRW_mesh_batch_cache_get_surface_weights(Mesh *me)
{
  MeshBatchCache *cache = mesh_batch_cache_get(me);
  mesh_batch_cache_add_request(cache, MBC_SURFACE_WEIGHTS);
  return DRW_batch_request(&cache->batch.surface_weights);
}

GPUBatch *DRW_mesh_batch_cache_get_edge_detection(Mesh *me, bool *r_is_manifold)
{
  MeshBatchCache *cache = mesh_batch_cache_get(me);
  mesh_batch_cache_add_request(cache, MBC_EDGE_DETECTION);
  /* Even if is_manifold is not correct (not updated),
   * the default (not manifold) is just the worst case. */
  if (r_is_manifold) {
    *r_is_manifold = cache->is_manifold;
  }
  return DRW_batch_request(&cache->batch.edge_detection);
}

GPUBatch *DRW_mesh_batch_cache_get_wireframes_face(Mesh *me)
{
  MeshBatchCache *cache = mesh_batch_cache_get(me);
  mesh_batch_cache_add_request(cache, MBC_WIRE_EDGES);
  return DRW_batch_request(&cache->batch.wire_edges);
}

GPUBatch *DRW_mesh_batch_cache_get_edit_mesh_analysis(Mesh *me)
{
  MeshBatchCache *cache = mesh_batch_cache_get(me);
  mesh_batch_cache_add_request(cache, MBC_EDIT_MESH_ANALYSIS);
  return DRW_batch_request(&cache->batch.edit_mesh_analysis);
}

void DRW_mesh_get_attributes(Object *object,
                             Mesh *me,
                             struct GPUMaterial **gpumat_array,
                             int gpumat_array_len,
                             DRW_Attributes *r_attrs,
                             DRW_MeshCDMask *r_cd_needed)
{
  DRW_Attributes attrs_needed;
  drw_attributes_clear(&attrs_needed);
  DRW_MeshCDMask cd_needed = mesh_cd_calc_used_gpu_layers(
      object, me, gpumat_array, gpumat_array_len, &attrs_needed);

  if (r_attrs) {
    *r_attrs = attrs_needed;
  }

  if (r_cd_needed) {
    *r_cd_needed = cd_needed;
  }
}

GPUBatch **DRW_mesh_batch_cache_get_surface_shaded(Object *object,
                                                   Mesh *me,
                                                   struct GPUMaterial **gpumat_array,
                                                   uint gpumat_array_len)
{
  MeshBatchCache *cache = mesh_batch_cache_get(me);
  DRW_Attributes attrs_needed;
  drw_attributes_clear(&attrs_needed);
  DRW_MeshCDMask cd_needed = mesh_cd_calc_used_gpu_layers(
      object, me, gpumat_array, gpumat_array_len, &attrs_needed);

  BLI_assert(gpumat_array_len == cache->mat_len);

  mesh_cd_layers_type_merge(&cache->cd_needed, cd_needed);
  ThreadMutex *mesh_render_mutex = (ThreadMutex *)me->runtime.render_mutex;
  drw_attributes_merge(&cache->attr_needed, &attrs_needed, mesh_render_mutex);
  mesh_batch_cache_request_surface_batches(cache);
  return cache->surface_per_mat;
}

GPUBatch **DRW_mesh_batch_cache_get_surface_texpaint(Object *object, Mesh *me)
{
  MeshBatchCache *cache = mesh_batch_cache_get(me);
  texpaint_request_active_uv(cache, object, me);
  mesh_batch_cache_request_surface_batches(cache);
  return cache->surface_per_mat;
}

GPUBatch *DRW_mesh_batch_cache_get_surface_texpaint_single(Object *object, Mesh *me)
{
  MeshBatchCache *cache = mesh_batch_cache_get(me);
  texpaint_request_active_uv(cache, object, me);
  mesh_batch_cache_request_surface_batches(cache);
  return cache->batch.surface;
}

GPUBatch *DRW_mesh_batch_cache_get_surface_vertpaint(Object *object, Mesh *me)
{
  MeshBatchCache *cache = mesh_batch_cache_get(me);

  DRW_Attributes attrs_needed{};
  request_active_and_default_color_attributes(*object, *me, attrs_needed);

  ThreadMutex *mesh_render_mutex = (ThreadMutex *)me->runtime.render_mutex;
  drw_attributes_merge(&cache->attr_needed, &attrs_needed, mesh_render_mutex);

  mesh_batch_cache_request_surface_batches(cache);
  return cache->batch.surface;
}

GPUBatch *DRW_mesh_batch_cache_get_surface_sculpt(Object *object, Mesh *me)
{
  MeshBatchCache *cache = mesh_batch_cache_get(me);

  DRW_Attributes attrs_needed{};
  request_active_and_default_color_attributes(*object, *me, attrs_needed);

  ThreadMutex *mesh_render_mutex = (ThreadMutex *)me->runtime.render_mutex;
  drw_attributes_merge(&cache->attr_needed, &attrs_needed, mesh_render_mutex);

  mesh_batch_cache_request_surface_batches(cache);
  return cache->batch.surface;
}

int DRW_mesh_material_count_get(const Object *object, const Mesh *me)
{
  return mesh_render_mat_len_get(object, me);
}

GPUBatch *DRW_mesh_batch_cache_get_sculpt_overlays(Mesh *me)
{
  MeshBatchCache *cache = mesh_batch_cache_get(me);

  cache->cd_needed.sculpt_overlays = 1;
  mesh_batch_cache_add_request(cache, MBC_SCULPT_OVERLAYS);
  DRW_batch_request(&cache->batch.sculpt_overlays);

  return cache->batch.sculpt_overlays;
}

GPUBatch *DRW_mesh_batch_cache_get_surface_viewer_attribute(Mesh *me)
{
  MeshBatchCache *cache = mesh_batch_cache_get(me);

  mesh_batch_cache_add_request(cache, MBC_VIEWER_ATTRIBUTE_OVERLAY);
  DRW_batch_request(&cache->batch.surface_viewer_attribute);

  return cache->batch.surface_viewer_attribute;
}

/** \} */

/* ---------------------------------------------------------------------- */
/** \name Edit Mode API
 * \{ */

GPUVertBuf *DRW_mesh_batch_cache_pos_vertbuf_get(Mesh *me)
{
  MeshBatchCache *cache = mesh_batch_cache_get(me);
  /* Request surface to trigger the vbo filling. Otherwise it may do nothing. */
  mesh_batch_cache_request_surface_batches(cache);

  DRW_vbo_request(nullptr, &cache->final.buff.vbo.pos_nor);
  return cache->final.buff.vbo.pos_nor;
}

/** \} */

/* ---------------------------------------------------------------------- */
/** \name Edit Mode API
 * \{ */

GPUBatch *DRW_mesh_batch_cache_get_edit_triangles(Mesh *me)
{
  MeshBatchCache *cache = mesh_batch_cache_get(me);
  mesh_batch_cache_add_request(cache, MBC_EDIT_TRIANGLES);
  return DRW_batch_request(&cache->batch.edit_triangles);
}

GPUBatch *DRW_mesh_batch_cache_get_edit_edges(Mesh *me)
{
  MeshBatchCache *cache = mesh_batch_cache_get(me);
  mesh_batch_cache_add_request(cache, MBC_EDIT_EDGES);
  return DRW_batch_request(&cache->batch.edit_edges);
}

GPUBatch *DRW_mesh_batch_cache_get_edit_vertices(Mesh *me)
{
  MeshBatchCache *cache = mesh_batch_cache_get(me);
  mesh_batch_cache_add_request(cache, MBC_EDIT_VERTICES);
  return DRW_batch_request(&cache->batch.edit_vertices);
}

GPUBatch *DRW_mesh_batch_cache_get_edit_vnors(Mesh *me)
{
  MeshBatchCache *cache = mesh_batch_cache_get(me);
  mesh_batch_cache_add_request(cache, MBC_EDIT_VNOR);
  return DRW_batch_request(&cache->batch.edit_vnor);
}

GPUBatch *DRW_mesh_batch_cache_get_edit_lnors(Mesh *me)
{
  MeshBatchCache *cache = mesh_batch_cache_get(me);
  mesh_batch_cache_add_request(cache, MBC_EDIT_LNOR);
  return DRW_batch_request(&cache->batch.edit_lnor);
}

GPUBatch *DRW_mesh_batch_cache_get_edit_facedots(Mesh *me)
{
  MeshBatchCache *cache = mesh_batch_cache_get(me);
  mesh_batch_cache_add_request(cache, MBC_EDIT_FACEDOTS);
  return DRW_batch_request(&cache->batch.edit_fdots);
}

GPUBatch *DRW_mesh_batch_cache_get_edit_skin_roots(Mesh *me)
{
  MeshBatchCache *cache = mesh_batch_cache_get(me);
  mesh_batch_cache_add_request(cache, MBC_SKIN_ROOTS);
  return DRW_batch_request(&cache->batch.edit_skin_roots);
}

/** \} */

/* ---------------------------------------------------------------------- */
/** \name Edit Mode selection API
 * \{ */

GPUBatch *DRW_mesh_batch_cache_get_triangles_with_select_id(Mesh *me)
{
  MeshBatchCache *cache = mesh_batch_cache_get(me);
  mesh_batch_cache_add_request(cache, MBC_EDIT_SELECTION_FACES);
  return DRW_batch_request(&cache->batch.edit_selection_faces);
}

GPUBatch *DRW_mesh_batch_cache_get_facedots_with_select_id(Mesh *me)
{
  MeshBatchCache *cache = mesh_batch_cache_get(me);
  mesh_batch_cache_add_request(cache, MBC_EDIT_SELECTION_FACEDOTS);
  return DRW_batch_request(&cache->batch.edit_selection_fdots);
}

GPUBatch *DRW_mesh_batch_cache_get_edges_with_select_id(Mesh *me)
{
  MeshBatchCache *cache = mesh_batch_cache_get(me);
  mesh_batch_cache_add_request(cache, MBC_EDIT_SELECTION_EDGES);
  return DRW_batch_request(&cache->batch.edit_selection_edges);
}

GPUBatch *DRW_mesh_batch_cache_get_verts_with_select_id(Mesh *me)
{
  MeshBatchCache *cache = mesh_batch_cache_get(me);
  mesh_batch_cache_add_request(cache, MBC_EDIT_SELECTION_VERTS);
  return DRW_batch_request(&cache->batch.edit_selection_verts);
}

/** \} */

/* ---------------------------------------------------------------------- */
/** \name UV Image editor API
 * \{ */

static void edituv_request_active_uv(MeshBatchCache *cache, Object *object, Mesh *me)
{
  DRW_MeshCDMask cd_needed;
  mesh_cd_layers_type_clear(&cd_needed);
  mesh_cd_calc_active_uv_layer(object, me, &cd_needed);
  mesh_cd_calc_edit_uv_layer(me, &cd_needed);

  BLI_assert(cd_needed.edit_uv != 0 &&
             "No uv layer available in edituv, but batches requested anyway!");

  mesh_cd_calc_active_mask_uv_layer(object, me, &cd_needed);
  mesh_cd_layers_type_merge(&cache->cd_needed, cd_needed);
}

GPUBatch *DRW_mesh_batch_cache_get_edituv_faces_stretch_area(Object *object,
                                                             Mesh *me,
                                                             float **tot_area,
                                                             float **tot_uv_area)
{
  MeshBatchCache *cache = mesh_batch_cache_get(me);
  edituv_request_active_uv(cache, object, me);
  mesh_batch_cache_add_request(cache, MBC_EDITUV_FACES_STRETCH_AREA);

  if (tot_area != nullptr) {
    *tot_area = &cache->tot_area;
  }
  if (tot_uv_area != nullptr) {
    *tot_uv_area = &cache->tot_uv_area;
  }
  return DRW_batch_request(&cache->batch.edituv_faces_stretch_area);
}

GPUBatch *DRW_mesh_batch_cache_get_edituv_faces_stretch_angle(Object *object, Mesh *me)
{
  MeshBatchCache *cache = mesh_batch_cache_get(me);
  edituv_request_active_uv(cache, object, me);
  mesh_batch_cache_add_request(cache, MBC_EDITUV_FACES_STRETCH_ANGLE);
  return DRW_batch_request(&cache->batch.edituv_faces_stretch_angle);
}

GPUBatch *DRW_mesh_batch_cache_get_edituv_faces(Object *object, Mesh *me)
{
  MeshBatchCache *cache = mesh_batch_cache_get(me);
  edituv_request_active_uv(cache, object, me);
  mesh_batch_cache_add_request(cache, MBC_EDITUV_FACES);
  return DRW_batch_request(&cache->batch.edituv_faces);
}

GPUBatch *DRW_mesh_batch_cache_get_edituv_edges(Object *object, Mesh *me)
{
  MeshBatchCache *cache = mesh_batch_cache_get(me);
  edituv_request_active_uv(cache, object, me);
  mesh_batch_cache_add_request(cache, MBC_EDITUV_EDGES);
  return DRW_batch_request(&cache->batch.edituv_edges);
}

GPUBatch *DRW_mesh_batch_cache_get_edituv_verts(Object *object, Mesh *me)
{
  MeshBatchCache *cache = mesh_batch_cache_get(me);
  edituv_request_active_uv(cache, object, me);
  mesh_batch_cache_add_request(cache, MBC_EDITUV_VERTS);
  return DRW_batch_request(&cache->batch.edituv_verts);
}

GPUBatch *DRW_mesh_batch_cache_get_edituv_facedots(Object *object, Mesh *me)
{
  MeshBatchCache *cache = mesh_batch_cache_get(me);
  edituv_request_active_uv(cache, object, me);
  mesh_batch_cache_add_request(cache, MBC_EDITUV_FACEDOTS);
  return DRW_batch_request(&cache->batch.edituv_fdots);
}

GPUBatch *DRW_mesh_batch_cache_get_uv_edges(Object *object, Mesh *me)
{
  MeshBatchCache *cache = mesh_batch_cache_get(me);
  edituv_request_active_uv(cache, object, me);
  mesh_batch_cache_add_request(cache, MBC_WIRE_LOOPS_UVS);
  return DRW_batch_request(&cache->batch.wire_loops_uvs);
}

GPUBatch *DRW_mesh_batch_cache_get_surface_edges(Object *object, Mesh *me)
{
  MeshBatchCache *cache = mesh_batch_cache_get(me);
  texpaint_request_active_uv(cache, object, me);
  mesh_batch_cache_add_request(cache, MBC_WIRE_LOOPS);
  return DRW_batch_request(&cache->batch.wire_loops);
}

/** \} */

/* ---------------------------------------------------------------------- */
/** \name Grouped batch generation
 * \{ */

void DRW_mesh_batch_cache_free_old(Mesh *me, int ctime)
{
  MeshBatchCache *cache = static_cast<MeshBatchCache *>(me->runtime.batch_cache);

  if (cache == nullptr) {
    return;
  }

  if (mesh_cd_layers_type_equal(cache->cd_used_over_time, cache->cd_used)) {
    cache->lastmatch = ctime;
  }

  if (drw_attributes_overlap(&cache->attr_used_over_time, &cache->attr_used)) {
    cache->lastmatch = ctime;
  }

  if (ctime - cache->lastmatch > U.vbotimeout) {
    mesh_batch_cache_discard_shaded_tri(cache);
  }

  mesh_cd_layers_type_clear(&cache->cd_used_over_time);
  drw_attributes_clear(&cache->attr_used_over_time);
}

static void drw_add_attributes_vbo(GPUBatch *batch,
                                   MeshBufferList *mbuflist,
                                   DRW_Attributes *attr_used)
{
  for (int i = 0; i < attr_used->num_requests; i++) {
    DRW_vbo_request(batch, &mbuflist->vbo.attr[i]);
  }
}

#ifdef DEBUG
/* Sanity check function to test if all requested batches are available. */
static void drw_mesh_batch_cache_check_available(struct TaskGraph *task_graph, Mesh *me)
{
  MeshBatchCache *cache = mesh_batch_cache_get(me);
  /* Make sure all requested batches have been setup. */
  /* NOTE: The next line creates a different scheduling than during release builds what can lead to
   * some issues (See T77867 where we needed to disable this function in order to debug what was
   * happening in release builds). */
  BLI_task_graph_work_and_wait(task_graph);
  for (int i = 0; i < MBC_BATCH_LEN; i++) {
    BLI_assert(!DRW_batch_requested(((GPUBatch **)&cache->batch)[i], (GPUPrimType)0));
  }
  for (int i = 0; i < MBC_VBO_LEN; i++) {
    BLI_assert(!DRW_vbo_requested(((GPUVertBuf **)&cache->final.buff.vbo)[i]));
  }
  for (int i = 0; i < MBC_IBO_LEN; i++) {
    BLI_assert(!DRW_ibo_requested(((GPUIndexBuf **)&cache->final.buff.ibo)[i]));
  }
  for (int i = 0; i < MBC_VBO_LEN; i++) {
    BLI_assert(!DRW_vbo_requested(((GPUVertBuf **)&cache->cage.buff.vbo)[i]));
  }
  for (int i = 0; i < MBC_IBO_LEN; i++) {
    BLI_assert(!DRW_ibo_requested(((GPUIndexBuf **)&cache->cage.buff.ibo)[i]));
  }
  for (int i = 0; i < MBC_VBO_LEN; i++) {
    BLI_assert(!DRW_vbo_requested(((GPUVertBuf **)&cache->uv_cage.buff.vbo)[i]));
  }
  for (int i = 0; i < MBC_IBO_LEN; i++) {
    BLI_assert(!DRW_ibo_requested(((GPUIndexBuf **)&cache->uv_cage.buff.ibo)[i]));
  }
}
#endif

void DRW_mesh_batch_cache_create_requested(struct TaskGraph *task_graph,
                                           Object *ob,
                                           Mesh *me,
                                           const Scene *scene,
                                           const bool is_paint_mode,
                                           const bool use_hide)
{
  BLI_assert(task_graph);
  const ToolSettings *ts = nullptr;
  if (scene) {
    ts = scene->toolsettings;
  }
  MeshBatchCache *cache = mesh_batch_cache_get(me);
  bool cd_uv_update = false;

  /* Early out */
  if (cache->batch_requested == 0) {
#ifdef DEBUG
    drw_mesh_batch_cache_check_available(task_graph, me);
#endif
    return;
  }

#ifdef DEBUG
  /* Map the index of a buffer to a flag containing all batches that use it. */
  Map<int, DRWBatchFlag> batches_that_use_buffer_local;

  auto assert_deps_valid = [&](DRWBatchFlag batch_flag, Span<int> used_buffer_indices) {
    for (const int buffer_index : used_buffer_indices) {
      batches_that_use_buffer_local.add_or_modify(
          buffer_index,
          [&](DRWBatchFlag *value) { *value = batch_flag; },
          [&](DRWBatchFlag *value) { *value |= batch_flag; });
      BLI_assert(batches_that_use_buffer(buffer_index) & batch_flag);
    }
  };
#else
  auto assert_deps_valid = [&](DRWBatchFlag /*batch_flag*/, Span<int> /*used_buffer_indices*/) {};

#endif

  /* Sanity check. */
  if ((me->edit_mesh != nullptr) && (ob->mode & OB_MODE_EDIT)) {
    BLI_assert(BKE_object_get_editmesh_eval_final(ob) != nullptr);
  }

  const bool is_editmode = (me->edit_mesh != nullptr) &&
                           (BKE_object_get_editmesh_eval_final(ob) != nullptr) &&
                           DRW_object_is_in_edit_mode(ob);

  /* This could be set for paint mode too, currently it's only used for edit-mode. */
  const bool is_mode_active = is_editmode && DRW_object_is_in_edit_mode(ob);

  DRWBatchFlag batch_requested = cache->batch_requested;
  cache->batch_requested = (DRWBatchFlag)0;

  if (batch_requested & MBC_SURFACE_WEIGHTS) {
    /* Check vertex weights. */
    if ((cache->batch.surface_weights != nullptr) && (ts != nullptr)) {
      struct DRW_MeshWeightState wstate;
      BLI_assert(ob->type == OB_MESH);
      drw_mesh_weight_state_extract(ob, me, ts, is_paint_mode, &wstate);
      mesh_batch_cache_check_vertex_group(cache, &wstate);
      drw_mesh_weight_state_copy(&cache->weight_state, &wstate);
      drw_mesh_weight_state_clear(&wstate);
    }
  }

  if (batch_requested &
      (MBC_SURFACE | MBC_WIRE_LOOPS_UVS | MBC_EDITUV_FACES_STRETCH_AREA |
       MBC_EDITUV_FACES_STRETCH_ANGLE | MBC_EDITUV_FACES | MBC_EDITUV_EDGES | MBC_EDITUV_VERTS)) {
    /* Modifiers will only generate an orco layer if the mesh is deformed. */
    if (cache->cd_needed.orco != 0) {
      /* Orco is always extracted from final mesh. */
      Mesh *me_final = (me->edit_mesh) ? BKE_object_get_editmesh_eval_final(ob) : me;
      if (CustomData_get_layer(&me_final->vdata, CD_ORCO) == nullptr) {
        /* Skip orco calculation */
        cache->cd_needed.orco = 0;
      }
    }

<<<<<<< HEAD
    ThreadMutex *mesh_render_mutex = (ThreadMutex *)me->runtime.render_mutex;

=======
>>>>>>> e5782df4
    /* Verify that all surface batches have needed attribute layers.
     */
    /* TODO(fclem): We could be a bit smarter here and only do it per
     * material. */
    bool cd_overlap = mesh_cd_layers_type_overlap(cache->cd_used, cache->cd_needed);
    bool attr_overlap = drw_attributes_overlap(&cache->attr_used, &cache->attr_needed);
    if (cd_overlap == false || attr_overlap == false) {
      FOREACH_MESH_BUFFER_CACHE (cache, mbc) {
        if ((cache->cd_used.uv & cache->cd_needed.uv) != cache->cd_needed.uv) {
          GPU_VERTBUF_DISCARD_SAFE(mbc->buff.vbo.uv);
          cd_uv_update = true;
        }
        if ((cache->cd_used.tan & cache->cd_needed.tan) != cache->cd_needed.tan ||
            cache->cd_used.tan_orco != cache->cd_needed.tan_orco) {
          GPU_VERTBUF_DISCARD_SAFE(mbc->buff.vbo.tan);
        }
        if (cache->cd_used.orco != cache->cd_needed.orco) {
          GPU_VERTBUF_DISCARD_SAFE(mbc->buff.vbo.orco);
        }
        if (cache->cd_used.sculpt_overlays != cache->cd_needed.sculpt_overlays) {
          GPU_VERTBUF_DISCARD_SAFE(mbc->buff.vbo.sculpt_data);
        }
        if (!drw_attributes_overlap(&cache->attr_used, &cache->attr_needed)) {
          for (int i = 0; i < GPU_MAX_ATTR; i++) {
            GPU_VERTBUF_DISCARD_SAFE(mbc->buff.vbo.attr[i]);
          }
        }
      }
      /* We can't discard batches at this point as they have been
       * referenced for drawing. Just clear them in place. */
      for (int i = 0; i < cache->mat_len; i++) {
        GPU_BATCH_CLEAR_SAFE(cache->surface_per_mat[i]);
      }
      GPU_BATCH_CLEAR_SAFE(cache->batch.surface);
      cache->batch_ready &= ~(MBC_SURFACE);

      mesh_cd_layers_type_merge(&cache->cd_used, cache->cd_needed);
      drw_attributes_merge(&cache->attr_used, &cache->attr_needed, mesh_render_mutex);
    }
    mesh_cd_layers_type_merge(&cache->cd_used_over_time, cache->cd_needed);
    mesh_cd_layers_type_clear(&cache->cd_needed);

<<<<<<< HEAD
    drw_attributes_merge(&cache->attr_used_over_time, &cache->attr_needed, mesh_render_mutex);
=======
    drw_attributes_merge(
        &cache->attr_used_over_time, &cache->attr_needed, me->runtime->render_mutex);
>>>>>>> e5782df4
    drw_attributes_clear(&cache->attr_needed);
  }

  if (batch_requested & MBC_EDITUV) {
    /* Discard UV batches if sync_selection changes */
    const bool is_uvsyncsel = ts && (ts->uv_flag & UV_SYNC_SELECTION);
    if (cd_uv_update || (cache->is_uvsyncsel != is_uvsyncsel)) {
      cache->is_uvsyncsel = is_uvsyncsel;
      FOREACH_MESH_BUFFER_CACHE (cache, mbc) {
        GPU_VERTBUF_DISCARD_SAFE(mbc->buff.vbo.edituv_data);
        GPU_VERTBUF_DISCARD_SAFE(mbc->buff.vbo.fdots_uv);
        GPU_VERTBUF_DISCARD_SAFE(mbc->buff.vbo.fdots_edituv_data);
        GPU_INDEXBUF_DISCARD_SAFE(mbc->buff.ibo.edituv_tris);
        GPU_INDEXBUF_DISCARD_SAFE(mbc->buff.ibo.edituv_lines);
        GPU_INDEXBUF_DISCARD_SAFE(mbc->buff.ibo.edituv_points);
        GPU_INDEXBUF_DISCARD_SAFE(mbc->buff.ibo.edituv_fdots);
      }
      /* We only clear the batches as they may already have been
       * referenced. */
      GPU_BATCH_CLEAR_SAFE(cache->batch.wire_loops_uvs);
      GPU_BATCH_CLEAR_SAFE(cache->batch.edituv_faces_stretch_area);
      GPU_BATCH_CLEAR_SAFE(cache->batch.edituv_faces_stretch_angle);
      GPU_BATCH_CLEAR_SAFE(cache->batch.edituv_faces);
      GPU_BATCH_CLEAR_SAFE(cache->batch.edituv_edges);
      GPU_BATCH_CLEAR_SAFE(cache->batch.edituv_verts);
      GPU_BATCH_CLEAR_SAFE(cache->batch.edituv_fdots);
      cache->batch_ready &= ~MBC_EDITUV;
    }
  }

  /* Second chance to early out */
  if ((batch_requested & ~cache->batch_ready) == 0) {
#ifdef DEBUG
    drw_mesh_batch_cache_check_available(task_graph, me);
#endif
    return;
  }

  /* TODO(pablodp606): This always updates the sculpt normals for regular drawing (non-PBVH).
   * This makes tools that sample the surface per step get wrong normals until a redraw happens.
   * Normal updates should be part of the brush loop and only run during the stroke when the
   * brush needs to sample the surface. The drawing code should only update the normals
   * per redraw when smooth shading is enabled. */
  const bool do_update_sculpt_normals = ob->sculpt && ob->sculpt->pbvh;
  if (do_update_sculpt_normals) {
    Mesh *mesh = static_cast<Mesh *>(ob->data);
    BKE_pbvh_update_normals(ob->sculpt->pbvh, mesh->runtime.subdiv_ccg);
  }

  cache->batch_ready |= batch_requested;

  bool do_cage = false, do_uvcage = false;
  if (is_editmode && is_mode_active) {
    Mesh *editmesh_eval_final = BKE_object_get_editmesh_eval_final(ob);
    Mesh *editmesh_eval_cage = BKE_object_get_editmesh_eval_cage(ob);

    do_cage = editmesh_eval_final != editmesh_eval_cage;
    do_uvcage = !(editmesh_eval_final->runtime.is_original_bmesh &&
                  editmesh_eval_final->runtime.wrapper_type == ME_WRAPPER_TYPE_BMESH);
  }

  const bool do_subdivision = BKE_subsurf_modifier_has_gpu_subdiv(me);

  MeshBufferList *mbuflist = &cache->final.buff;

  /* Initialize batches and request VBO's & IBO's. */
  assert_deps_valid(MBC_SURFACE,
                    {BUFFER_INDEX(ibo.tris),
                     BUFFER_INDEX(vbo.lnor),
                     BUFFER_INDEX(vbo.pos_nor),
                     BUFFER_INDEX(vbo.uv),
                     BUFFER_INDEX(vbo.attr[0]),
                     BUFFER_INDEX(vbo.attr[1]),
                     BUFFER_INDEX(vbo.attr[2]),
                     BUFFER_INDEX(vbo.attr[3]),
                     BUFFER_INDEX(vbo.attr[4]),
                     BUFFER_INDEX(vbo.attr[5]),
                     BUFFER_INDEX(vbo.attr[6]),
                     BUFFER_INDEX(vbo.attr[7]),
                     BUFFER_INDEX(vbo.attr[8]),
                     BUFFER_INDEX(vbo.attr[9]),
                     BUFFER_INDEX(vbo.attr[10]),
                     BUFFER_INDEX(vbo.attr[11]),
                     BUFFER_INDEX(vbo.attr[12]),
                     BUFFER_INDEX(vbo.attr[13]),
                     BUFFER_INDEX(vbo.attr[14])});
  if (DRW_batch_requested(cache->batch.surface, GPU_PRIM_TRIS)) {
    DRW_ibo_request(cache->batch.surface, &mbuflist->ibo.tris);
    /* Order matters. First ones override latest VBO's attributes. */
    DRW_vbo_request(cache->batch.surface, &mbuflist->vbo.lnor);
    DRW_vbo_request(cache->batch.surface, &mbuflist->vbo.pos_nor);
    if (cache->cd_used.uv != 0) {
      DRW_vbo_request(cache->batch.surface, &mbuflist->vbo.uv);
    }
    drw_add_attributes_vbo(cache->batch.surface, mbuflist, &cache->attr_used);
  }
  assert_deps_valid(MBC_ALL_VERTS, {BUFFER_INDEX(vbo.pos_nor)});
  if (DRW_batch_requested(cache->batch.all_verts, GPU_PRIM_POINTS)) {
    DRW_vbo_request(cache->batch.all_verts, &mbuflist->vbo.pos_nor);
  }
  assert_deps_valid(
      MBC_SCULPT_OVERLAYS,
      {BUFFER_INDEX(ibo.tris), BUFFER_INDEX(vbo.pos_nor), BUFFER_INDEX(vbo.sculpt_data)});
  if (DRW_batch_requested(cache->batch.sculpt_overlays, GPU_PRIM_TRIS)) {
    DRW_ibo_request(cache->batch.sculpt_overlays, &mbuflist->ibo.tris);
    DRW_vbo_request(cache->batch.sculpt_overlays, &mbuflist->vbo.pos_nor);
    DRW_vbo_request(cache->batch.sculpt_overlays, &mbuflist->vbo.sculpt_data);
  }
  assert_deps_valid(MBC_ALL_EDGES, {BUFFER_INDEX(ibo.lines), BUFFER_INDEX(vbo.pos_nor)});
  if (DRW_batch_requested(cache->batch.all_edges, GPU_PRIM_LINES)) {
    DRW_ibo_request(cache->batch.all_edges, &mbuflist->ibo.lines);
    DRW_vbo_request(cache->batch.all_edges, &mbuflist->vbo.pos_nor);
  }
  assert_deps_valid(MBC_LOOSE_EDGES, {BUFFER_INDEX(ibo.lines_loose), BUFFER_INDEX(vbo.pos_nor)});
  if (DRW_batch_requested(cache->batch.loose_edges, GPU_PRIM_LINES)) {
    DRW_ibo_request(nullptr, &mbuflist->ibo.lines);
    DRW_ibo_request(cache->batch.loose_edges, &mbuflist->ibo.lines_loose);
    DRW_vbo_request(cache->batch.loose_edges, &mbuflist->vbo.pos_nor);
  }
  assert_deps_valid(MBC_EDGE_DETECTION,
                    {BUFFER_INDEX(ibo.lines_adjacency), BUFFER_INDEX(vbo.pos_nor)});
  if (DRW_batch_requested(cache->batch.edge_detection, GPU_PRIM_LINES_ADJ)) {
    DRW_ibo_request(cache->batch.edge_detection, &mbuflist->ibo.lines_adjacency);
    DRW_vbo_request(cache->batch.edge_detection, &mbuflist->vbo.pos_nor);
  }
  assert_deps_valid(
      MBC_SURFACE_WEIGHTS,
      {BUFFER_INDEX(ibo.tris), BUFFER_INDEX(vbo.pos_nor), BUFFER_INDEX(vbo.weights)});
  if (DRW_batch_requested(cache->batch.surface_weights, GPU_PRIM_TRIS)) {
    DRW_ibo_request(cache->batch.surface_weights, &mbuflist->ibo.tris);
    DRW_vbo_request(cache->batch.surface_weights, &mbuflist->vbo.pos_nor);
    DRW_vbo_request(cache->batch.surface_weights, &mbuflist->vbo.weights);
  }
  assert_deps_valid(
      MBC_WIRE_LOOPS,
      {BUFFER_INDEX(ibo.lines_paint_mask), BUFFER_INDEX(vbo.lnor), BUFFER_INDEX(vbo.pos_nor)});
  if (DRW_batch_requested(cache->batch.wire_loops, GPU_PRIM_LINES)) {
    DRW_ibo_request(cache->batch.wire_loops, &mbuflist->ibo.lines_paint_mask);
    /* Order matters. First ones override latest VBO's attributes. */
    DRW_vbo_request(cache->batch.wire_loops, &mbuflist->vbo.lnor);
    DRW_vbo_request(cache->batch.wire_loops, &mbuflist->vbo.pos_nor);
  }
  assert_deps_valid(
      MBC_WIRE_EDGES,
      {BUFFER_INDEX(ibo.lines), BUFFER_INDEX(vbo.pos_nor), BUFFER_INDEX(vbo.edge_fac)});
  if (DRW_batch_requested(cache->batch.wire_edges, GPU_PRIM_LINES)) {
    DRW_ibo_request(cache->batch.wire_edges, &mbuflist->ibo.lines);
    DRW_vbo_request(cache->batch.wire_edges, &mbuflist->vbo.pos_nor);
    DRW_vbo_request(cache->batch.wire_edges, &mbuflist->vbo.edge_fac);
  }
  assert_deps_valid(MBC_WIRE_LOOPS_UVS, {BUFFER_INDEX(ibo.edituv_lines), BUFFER_INDEX(vbo.uv)});
  if (DRW_batch_requested(cache->batch.wire_loops_uvs, GPU_PRIM_LINES)) {
    DRW_ibo_request(cache->batch.wire_loops_uvs, &mbuflist->ibo.edituv_lines);
    /* For paint overlay. Active layer should have been queried. */
    if (cache->cd_used.uv != 0) {
      DRW_vbo_request(cache->batch.wire_loops_uvs, &mbuflist->vbo.uv);
    }
  }
  assert_deps_valid(
      MBC_EDIT_MESH_ANALYSIS,
      {BUFFER_INDEX(ibo.tris), BUFFER_INDEX(vbo.pos_nor), BUFFER_INDEX(vbo.mesh_analysis)});
  if (DRW_batch_requested(cache->batch.edit_mesh_analysis, GPU_PRIM_TRIS)) {
    DRW_ibo_request(cache->batch.edit_mesh_analysis, &mbuflist->ibo.tris);
    DRW_vbo_request(cache->batch.edit_mesh_analysis, &mbuflist->vbo.pos_nor);
    DRW_vbo_request(cache->batch.edit_mesh_analysis, &mbuflist->vbo.mesh_analysis);
  }

  /* Per Material */
  assert_deps_valid(
      MBC_SURFACE_PER_MAT,
      {BUFFER_INDEX(vbo.lnor),     BUFFER_INDEX(vbo.pos_nor),  BUFFER_INDEX(vbo.uv),
       BUFFER_INDEX(vbo.tan),      BUFFER_INDEX(vbo.orco),     BUFFER_INDEX(vbo.attr[0]),
       BUFFER_INDEX(vbo.attr[1]),  BUFFER_INDEX(vbo.attr[2]),  BUFFER_INDEX(vbo.attr[3]),
       BUFFER_INDEX(vbo.attr[4]),  BUFFER_INDEX(vbo.attr[5]),  BUFFER_INDEX(vbo.attr[6]),
       BUFFER_INDEX(vbo.attr[7]),  BUFFER_INDEX(vbo.attr[8]),  BUFFER_INDEX(vbo.attr[9]),
       BUFFER_INDEX(vbo.attr[10]), BUFFER_INDEX(vbo.attr[11]), BUFFER_INDEX(vbo.attr[12]),
       BUFFER_INDEX(vbo.attr[13]), BUFFER_INDEX(vbo.attr[14])});
  assert_deps_valid(MBC_SURFACE_PER_MAT, {TRIS_PER_MAT_INDEX});
  for (int i = 0; i < cache->mat_len; i++) {
    if (DRW_batch_requested(cache->surface_per_mat[i], GPU_PRIM_TRIS)) {
      DRW_ibo_request(cache->surface_per_mat[i], &cache->tris_per_mat[i]);
      /* Order matters. First ones override latest VBO's attributes. */
      DRW_vbo_request(cache->surface_per_mat[i], &mbuflist->vbo.lnor);
      DRW_vbo_request(cache->surface_per_mat[i], &mbuflist->vbo.pos_nor);
      if (cache->cd_used.uv != 0) {
        DRW_vbo_request(cache->surface_per_mat[i], &mbuflist->vbo.uv);
      }
      if ((cache->cd_used.tan != 0) || (cache->cd_used.tan_orco != 0)) {
        DRW_vbo_request(cache->surface_per_mat[i], &mbuflist->vbo.tan);
      }
      if (cache->cd_used.orco != 0) {
        DRW_vbo_request(cache->surface_per_mat[i], &mbuflist->vbo.orco);
      }
      drw_add_attributes_vbo(cache->surface_per_mat[i], mbuflist, &cache->attr_used);
    }
  }

  mbuflist = (do_cage) ? &cache->cage.buff : &cache->final.buff;

  /* Edit Mesh */
  assert_deps_valid(
      MBC_EDIT_TRIANGLES,
      {BUFFER_INDEX(ibo.tris), BUFFER_INDEX(vbo.pos_nor), BUFFER_INDEX(vbo.edit_data)});
  if (DRW_batch_requested(cache->batch.edit_triangles, GPU_PRIM_TRIS)) {
    DRW_ibo_request(cache->batch.edit_triangles, &mbuflist->ibo.tris);
    DRW_vbo_request(cache->batch.edit_triangles, &mbuflist->vbo.pos_nor);
    DRW_vbo_request(cache->batch.edit_triangles, &mbuflist->vbo.edit_data);
  }
  assert_deps_valid(
      MBC_EDIT_VERTICES,
      {BUFFER_INDEX(ibo.points), BUFFER_INDEX(vbo.pos_nor), BUFFER_INDEX(vbo.edit_data)});
  if (DRW_batch_requested(cache->batch.edit_vertices, GPU_PRIM_POINTS)) {
    DRW_ibo_request(cache->batch.edit_vertices, &mbuflist->ibo.points);
    DRW_vbo_request(cache->batch.edit_vertices, &mbuflist->vbo.pos_nor);
    DRW_vbo_request(cache->batch.edit_vertices, &mbuflist->vbo.edit_data);
  }
  assert_deps_valid(
      MBC_EDIT_EDGES,
      {BUFFER_INDEX(ibo.lines), BUFFER_INDEX(vbo.pos_nor), BUFFER_INDEX(vbo.edit_data)});
  if (DRW_batch_requested(cache->batch.edit_edges, GPU_PRIM_LINES)) {
    DRW_ibo_request(cache->batch.edit_edges, &mbuflist->ibo.lines);
    DRW_vbo_request(cache->batch.edit_edges, &mbuflist->vbo.pos_nor);
    DRW_vbo_request(cache->batch.edit_edges, &mbuflist->vbo.edit_data);
  }
  assert_deps_valid(MBC_EDIT_VNOR, {BUFFER_INDEX(ibo.points), BUFFER_INDEX(vbo.pos_nor)});
  if (DRW_batch_requested(cache->batch.edit_vnor, GPU_PRIM_POINTS)) {
    DRW_ibo_request(cache->batch.edit_vnor, &mbuflist->ibo.points);
    DRW_vbo_request(cache->batch.edit_vnor, &mbuflist->vbo.pos_nor);
  }
  assert_deps_valid(MBC_EDIT_LNOR,
                    {BUFFER_INDEX(ibo.tris), BUFFER_INDEX(vbo.pos_nor), BUFFER_INDEX(vbo.lnor)});
  if (DRW_batch_requested(cache->batch.edit_lnor, GPU_PRIM_POINTS)) {
    DRW_ibo_request(cache->batch.edit_lnor, &mbuflist->ibo.tris);
    DRW_vbo_request(cache->batch.edit_lnor, &mbuflist->vbo.pos_nor);
    DRW_vbo_request(cache->batch.edit_lnor, &mbuflist->vbo.lnor);
  }
  assert_deps_valid(
      MBC_EDIT_FACEDOTS,
      {BUFFER_INDEX(ibo.fdots), BUFFER_INDEX(vbo.fdots_pos), BUFFER_INDEX(vbo.fdots_nor)});
  if (DRW_batch_requested(cache->batch.edit_fdots, GPU_PRIM_POINTS)) {
    DRW_ibo_request(cache->batch.edit_fdots, &mbuflist->ibo.fdots);
    DRW_vbo_request(cache->batch.edit_fdots, &mbuflist->vbo.fdots_pos);
    DRW_vbo_request(cache->batch.edit_fdots, &mbuflist->vbo.fdots_nor);
  }
  assert_deps_valid(MBC_SKIN_ROOTS, {BUFFER_INDEX(vbo.skin_roots)});
  if (DRW_batch_requested(cache->batch.edit_skin_roots, GPU_PRIM_POINTS)) {
    DRW_vbo_request(cache->batch.edit_skin_roots, &mbuflist->vbo.skin_roots);
  }

  /* Selection */
  assert_deps_valid(
      MBC_EDIT_SELECTION_VERTS,
      {BUFFER_INDEX(ibo.points), BUFFER_INDEX(vbo.pos_nor), BUFFER_INDEX(vbo.vert_idx)});
  if (DRW_batch_requested(cache->batch.edit_selection_verts, GPU_PRIM_POINTS)) {
    DRW_ibo_request(cache->batch.edit_selection_verts, &mbuflist->ibo.points);
    DRW_vbo_request(cache->batch.edit_selection_verts, &mbuflist->vbo.pos_nor);
    DRW_vbo_request(cache->batch.edit_selection_verts, &mbuflist->vbo.vert_idx);
  }
  assert_deps_valid(
      MBC_EDIT_SELECTION_EDGES,
      {BUFFER_INDEX(ibo.lines), BUFFER_INDEX(vbo.pos_nor), BUFFER_INDEX(vbo.edge_idx)});
  if (DRW_batch_requested(cache->batch.edit_selection_edges, GPU_PRIM_LINES)) {
    DRW_ibo_request(cache->batch.edit_selection_edges, &mbuflist->ibo.lines);
    DRW_vbo_request(cache->batch.edit_selection_edges, &mbuflist->vbo.pos_nor);
    DRW_vbo_request(cache->batch.edit_selection_edges, &mbuflist->vbo.edge_idx);
  }
  assert_deps_valid(
      MBC_EDIT_SELECTION_FACES,
      {BUFFER_INDEX(ibo.tris), BUFFER_INDEX(vbo.pos_nor), BUFFER_INDEX(vbo.poly_idx)});
  if (DRW_batch_requested(cache->batch.edit_selection_faces, GPU_PRIM_TRIS)) {
    DRW_ibo_request(cache->batch.edit_selection_faces, &mbuflist->ibo.tris);
    DRW_vbo_request(cache->batch.edit_selection_faces, &mbuflist->vbo.pos_nor);
    DRW_vbo_request(cache->batch.edit_selection_faces, &mbuflist->vbo.poly_idx);
  }
  assert_deps_valid(
      MBC_EDIT_SELECTION_FACEDOTS,
      {BUFFER_INDEX(ibo.fdots), BUFFER_INDEX(vbo.fdots_pos), BUFFER_INDEX(vbo.fdot_idx)});
  if (DRW_batch_requested(cache->batch.edit_selection_fdots, GPU_PRIM_POINTS)) {
    DRW_ibo_request(cache->batch.edit_selection_fdots, &mbuflist->ibo.fdots);
    DRW_vbo_request(cache->batch.edit_selection_fdots, &mbuflist->vbo.fdots_pos);
    DRW_vbo_request(cache->batch.edit_selection_fdots, &mbuflist->vbo.fdot_idx);
  }

  /**
   * TODO: The code and data structure is ready to support modified UV display
   * but the selection code for UVs needs to support it first. So for now, only
   * display the cage in all cases.
   */
  mbuflist = (do_uvcage) ? &cache->uv_cage.buff : &cache->final.buff;

  /* Edit UV */
  assert_deps_valid(
      MBC_EDITUV_FACES,
      {BUFFER_INDEX(ibo.edituv_tris), BUFFER_INDEX(vbo.uv), BUFFER_INDEX(vbo.edituv_data)});
  if (DRW_batch_requested(cache->batch.edituv_faces, GPU_PRIM_TRIS)) {
    DRW_ibo_request(cache->batch.edituv_faces, &mbuflist->ibo.edituv_tris);
    DRW_vbo_request(cache->batch.edituv_faces, &mbuflist->vbo.uv);
    DRW_vbo_request(cache->batch.edituv_faces, &mbuflist->vbo.edituv_data);
  }
  assert_deps_valid(MBC_EDITUV_FACES_STRETCH_AREA,
                    {BUFFER_INDEX(ibo.edituv_tris),
                     BUFFER_INDEX(vbo.uv),
                     BUFFER_INDEX(vbo.edituv_data),
                     BUFFER_INDEX(vbo.edituv_stretch_area)});
  if (DRW_batch_requested(cache->batch.edituv_faces_stretch_area, GPU_PRIM_TRIS)) {
    DRW_ibo_request(cache->batch.edituv_faces_stretch_area, &mbuflist->ibo.edituv_tris);
    DRW_vbo_request(cache->batch.edituv_faces_stretch_area, &mbuflist->vbo.uv);
    DRW_vbo_request(cache->batch.edituv_faces_stretch_area, &mbuflist->vbo.edituv_data);
    DRW_vbo_request(cache->batch.edituv_faces_stretch_area, &mbuflist->vbo.edituv_stretch_area);
  }
  assert_deps_valid(MBC_EDITUV_FACES_STRETCH_ANGLE,
                    {BUFFER_INDEX(ibo.edituv_tris),
                     BUFFER_INDEX(vbo.uv),
                     BUFFER_INDEX(vbo.edituv_data),
                     BUFFER_INDEX(vbo.edituv_stretch_angle)});
  if (DRW_batch_requested(cache->batch.edituv_faces_stretch_angle, GPU_PRIM_TRIS)) {
    DRW_ibo_request(cache->batch.edituv_faces_stretch_angle, &mbuflist->ibo.edituv_tris);
    DRW_vbo_request(cache->batch.edituv_faces_stretch_angle, &mbuflist->vbo.uv);
    DRW_vbo_request(cache->batch.edituv_faces_stretch_angle, &mbuflist->vbo.edituv_data);
    DRW_vbo_request(cache->batch.edituv_faces_stretch_angle, &mbuflist->vbo.edituv_stretch_angle);
  }
  assert_deps_valid(
      MBC_EDITUV_EDGES,
      {BUFFER_INDEX(ibo.edituv_lines), BUFFER_INDEX(vbo.uv), BUFFER_INDEX(vbo.edituv_data)});
  if (DRW_batch_requested(cache->batch.edituv_edges, GPU_PRIM_LINES)) {
    DRW_ibo_request(cache->batch.edituv_edges, &mbuflist->ibo.edituv_lines);
    DRW_vbo_request(cache->batch.edituv_edges, &mbuflist->vbo.uv);
    DRW_vbo_request(cache->batch.edituv_edges, &mbuflist->vbo.edituv_data);
  }
  assert_deps_valid(
      MBC_EDITUV_VERTS,
      {BUFFER_INDEX(ibo.edituv_points), BUFFER_INDEX(vbo.uv), BUFFER_INDEX(vbo.edituv_data)});
  if (DRW_batch_requested(cache->batch.edituv_verts, GPU_PRIM_POINTS)) {
    DRW_ibo_request(cache->batch.edituv_verts, &mbuflist->ibo.edituv_points);
    DRW_vbo_request(cache->batch.edituv_verts, &mbuflist->vbo.uv);
    DRW_vbo_request(cache->batch.edituv_verts, &mbuflist->vbo.edituv_data);
  }
  assert_deps_valid(MBC_EDITUV_FACEDOTS,
                    {BUFFER_INDEX(ibo.edituv_fdots),
                     BUFFER_INDEX(vbo.fdots_uv),
                     BUFFER_INDEX(vbo.fdots_edituv_data)});
  if (DRW_batch_requested(cache->batch.edituv_fdots, GPU_PRIM_POINTS)) {
    DRW_ibo_request(cache->batch.edituv_fdots, &mbuflist->ibo.edituv_fdots);
    DRW_vbo_request(cache->batch.edituv_fdots, &mbuflist->vbo.fdots_uv);
    DRW_vbo_request(cache->batch.edituv_fdots, &mbuflist->vbo.fdots_edituv_data);
  }
  assert_deps_valid(
      MBC_VIEWER_ATTRIBUTE_OVERLAY,
      {BUFFER_INDEX(ibo.tris), BUFFER_INDEX(vbo.pos_nor), BUFFER_INDEX(vbo.attr_viewer)});
  if (DRW_batch_requested(cache->batch.surface_viewer_attribute, GPU_PRIM_TRIS)) {
    DRW_ibo_request(cache->batch.surface_viewer_attribute, &mbuflist->ibo.tris);
    DRW_vbo_request(cache->batch.surface_viewer_attribute, &mbuflist->vbo.pos_nor);
    DRW_vbo_request(cache->batch.surface_viewer_attribute, &mbuflist->vbo.attr_viewer);
  }

#ifdef DEBUG
  auto assert_final_deps_valid = [&](const int buffer_index) {
    BLI_assert(batches_that_use_buffer(buffer_index) ==
               batches_that_use_buffer_local.lookup(buffer_index));
  };
  assert_final_deps_valid(BUFFER_INDEX(vbo.lnor));
  assert_final_deps_valid(BUFFER_INDEX(vbo.pos_nor));
  assert_final_deps_valid(BUFFER_INDEX(vbo.uv));
  assert_final_deps_valid(BUFFER_INDEX(vbo.sculpt_data));
  assert_final_deps_valid(BUFFER_INDEX(vbo.weights));
  assert_final_deps_valid(BUFFER_INDEX(vbo.edge_fac));
  assert_final_deps_valid(BUFFER_INDEX(vbo.mesh_analysis));
  assert_final_deps_valid(BUFFER_INDEX(vbo.tan));
  assert_final_deps_valid(BUFFER_INDEX(vbo.orco));
  assert_final_deps_valid(BUFFER_INDEX(vbo.edit_data));
  assert_final_deps_valid(BUFFER_INDEX(vbo.fdots_pos));
  assert_final_deps_valid(BUFFER_INDEX(vbo.fdots_nor));
  assert_final_deps_valid(BUFFER_INDEX(vbo.skin_roots));
  assert_final_deps_valid(BUFFER_INDEX(vbo.vert_idx));
  assert_final_deps_valid(BUFFER_INDEX(vbo.edge_idx));
  assert_final_deps_valid(BUFFER_INDEX(vbo.poly_idx));
  assert_final_deps_valid(BUFFER_INDEX(vbo.fdot_idx));
  assert_final_deps_valid(BUFFER_INDEX(vbo.edituv_data));
  assert_final_deps_valid(BUFFER_INDEX(vbo.edituv_stretch_area));
  assert_final_deps_valid(BUFFER_INDEX(vbo.edituv_stretch_angle));
  assert_final_deps_valid(BUFFER_INDEX(vbo.fdots_uv));
  assert_final_deps_valid(BUFFER_INDEX(vbo.fdots_edituv_data));
  for (const int i : IndexRange(GPU_MAX_ATTR)) {
    assert_final_deps_valid(BUFFER_INDEX(vbo.attr[i]));
  }
  assert_final_deps_valid(BUFFER_INDEX(vbo.attr_viewer));

  assert_final_deps_valid(BUFFER_INDEX(ibo.tris));
  assert_final_deps_valid(BUFFER_INDEX(ibo.lines));
  assert_final_deps_valid(BUFFER_INDEX(ibo.lines_loose));
  assert_final_deps_valid(BUFFER_INDEX(ibo.lines_adjacency));
  assert_final_deps_valid(BUFFER_INDEX(ibo.lines_paint_mask));
  assert_final_deps_valid(BUFFER_INDEX(ibo.points));
  assert_final_deps_valid(BUFFER_INDEX(ibo.fdots));
  assert_final_deps_valid(BUFFER_INDEX(ibo.edituv_tris));
  assert_final_deps_valid(BUFFER_INDEX(ibo.edituv_lines));
  assert_final_deps_valid(BUFFER_INDEX(ibo.edituv_points));
  assert_final_deps_valid(BUFFER_INDEX(ibo.edituv_fdots));

  assert_final_deps_valid(TRIS_PER_MAT_INDEX);
#endif

  if (do_uvcage) {
    blender::draw::mesh_buffer_cache_create_requested(task_graph,
                                                      cache,
                                                      &cache->uv_cage,
                                                      ob,
                                                      me,
                                                      is_editmode,
                                                      is_paint_mode,
                                                      is_mode_active,
                                                      ob->obmat,
                                                      false,
                                                      true,
                                                      scene,
                                                      ts,
                                                      true);
  }

  if (do_cage) {
    blender::draw::mesh_buffer_cache_create_requested(task_graph,
                                                      cache,
                                                      &cache->cage,
                                                      ob,
                                                      me,
                                                      is_editmode,
                                                      is_paint_mode,
                                                      is_mode_active,
                                                      ob->obmat,
                                                      false,
                                                      false,
                                                      scene,
                                                      ts,
                                                      true);
  }

  if (do_subdivision) {
    DRW_create_subdivision(ob,
                           me,
                           cache,
                           &cache->final,
                           is_editmode,
                           is_paint_mode,
                           is_mode_active,
                           ob->obmat,
                           true,
                           false,
                           do_cage,
                           ts,
                           use_hide);
  }
  else {
    /* The subsurf modifier may have been recently removed, or another modifier was added after it,
     * so free any potential subdivision cache as it is not needed anymore. */
    mesh_batch_cache_free_subdiv_cache(cache);
  }

  blender::draw::mesh_buffer_cache_create_requested(task_graph,
                                                    cache,
                                                    &cache->final,
                                                    ob,
                                                    me,
                                                    is_editmode,
                                                    is_paint_mode,
                                                    is_mode_active,
                                                    ob->obmat,
                                                    true,
                                                    false,
                                                    scene,
                                                    ts,
                                                    use_hide);

  /* Ensure that all requested batches have finished.
   * Ideally we want to remove this sync, but there are cases where this doesn't work.
   * See T79038 for example.
   *
   * An idea to improve this is to separate the Object mode from the edit mode draw caches. And
   * based on the mode the correct one will be updated. Other option is to look into using
   * drw_batch_cache_generate_requested_delayed. */
  BLI_task_graph_work_and_wait(task_graph);
#ifdef DEBUG
  drw_mesh_batch_cache_check_available(task_graph, me);
#endif
}

/** \} */<|MERGE_RESOLUTION|>--- conflicted
+++ resolved
@@ -554,7 +554,7 @@
 
 static bool mesh_batch_cache_valid(Object *object, Mesh *me)
 {
-  MeshBatchCache *cache = static_cast<MeshBatchCache *>(me->runtime.batch_cache);
+  MeshBatchCache *cache = static_cast<MeshBatchCache *>(me->runtime->batch_cache);
 
   if (cache == nullptr) {
     return false;
@@ -579,11 +579,11 @@
 
 static void mesh_batch_cache_init(Object *object, Mesh *me)
 {
-  MeshBatchCache *cache = static_cast<MeshBatchCache *>(me->runtime.batch_cache);
+  MeshBatchCache *cache = static_cast<MeshBatchCache *>(me->runtime->batch_cache);
 
   if (!cache) {
-    me->runtime.batch_cache = MEM_cnew<MeshBatchCache>(__func__);
-    cache = static_cast<MeshBatchCache *>(me->runtime.batch_cache);
+    me->runtime->batch_cache = MEM_cnew<MeshBatchCache>(__func__);
+    cache = static_cast<MeshBatchCache *>(me->runtime->batch_cache);
   }
   else {
     memset(cache, 0, sizeof(*cache));
@@ -625,7 +625,7 @@
 
 static MeshBatchCache *mesh_batch_cache_get(Mesh *me)
 {
-  return static_cast<MeshBatchCache *>(me->runtime.batch_cache);
+  return static_cast<MeshBatchCache *>(me->runtime->batch_cache);
 }
 
 static void mesh_batch_cache_check_vertex_group(MeshBatchCache *cache,
@@ -733,7 +733,7 @@
 
 void DRW_mesh_batch_cache_dirty_tag(Mesh *me, eMeshBatchDirtyMode mode)
 {
-  MeshBatchCache *cache = static_cast<MeshBatchCache *>(me->runtime.batch_cache);
+  MeshBatchCache *cache = static_cast<MeshBatchCache *>(me->runtime->batch_cache);
   if (cache == nullptr) {
     return;
   }
@@ -821,7 +821,7 @@
 
 static void mesh_batch_cache_clear(Mesh *me)
 {
-  MeshBatchCache *cache = static_cast<MeshBatchCache *>(me->runtime.batch_cache);
+  MeshBatchCache *cache = static_cast<MeshBatchCache *>(me->runtime->batch_cache);
   if (!cache) {
     return;
   }
@@ -853,7 +853,7 @@
 void DRW_mesh_batch_cache_free(Mesh *me)
 {
   mesh_batch_cache_clear(me);
-  MEM_SAFE_FREE(me->runtime.batch_cache);
+  MEM_SAFE_FREE(me->runtime->batch_cache);
 }
 
 /** \} */
@@ -1008,8 +1008,7 @@
   BLI_assert(gpumat_array_len == cache->mat_len);
 
   mesh_cd_layers_type_merge(&cache->cd_needed, cd_needed);
-  ThreadMutex *mesh_render_mutex = (ThreadMutex *)me->runtime.render_mutex;
-  drw_attributes_merge(&cache->attr_needed, &attrs_needed, mesh_render_mutex);
+  drw_attributes_merge(&cache->attr_needed, &attrs_needed, me->runtime->render_mutex);
   mesh_batch_cache_request_surface_batches(cache);
   return cache->surface_per_mat;
 }
@@ -1037,8 +1036,7 @@
   DRW_Attributes attrs_needed{};
   request_active_and_default_color_attributes(*object, *me, attrs_needed);
 
-  ThreadMutex *mesh_render_mutex = (ThreadMutex *)me->runtime.render_mutex;
-  drw_attributes_merge(&cache->attr_needed, &attrs_needed, mesh_render_mutex);
+  drw_attributes_merge(&cache->attr_needed, &attrs_needed, me->runtime->render_mutex);
 
   mesh_batch_cache_request_surface_batches(cache);
   return cache->batch.surface;
@@ -1051,8 +1049,7 @@
   DRW_Attributes attrs_needed{};
   request_active_and_default_color_attributes(*object, *me, attrs_needed);
 
-  ThreadMutex *mesh_render_mutex = (ThreadMutex *)me->runtime.render_mutex;
-  drw_attributes_merge(&cache->attr_needed, &attrs_needed, mesh_render_mutex);
+  drw_attributes_merge(&cache->attr_needed, &attrs_needed, me->runtime->render_mutex);
 
   mesh_batch_cache_request_surface_batches(cache);
   return cache->batch.surface;
@@ -1291,7 +1288,7 @@
 
 void DRW_mesh_batch_cache_free_old(Mesh *me, int ctime)
 {
-  MeshBatchCache *cache = static_cast<MeshBatchCache *>(me->runtime.batch_cache);
+  MeshBatchCache *cache = static_cast<MeshBatchCache *>(me->runtime->batch_cache);
 
   if (cache == nullptr) {
     return;
@@ -1437,11 +1434,6 @@
       }
     }
 
-<<<<<<< HEAD
-    ThreadMutex *mesh_render_mutex = (ThreadMutex *)me->runtime.render_mutex;
-
-=======
->>>>>>> e5782df4
     /* Verify that all surface batches have needed attribute layers.
      */
     /* TODO(fclem): We could be a bit smarter here and only do it per
@@ -1479,17 +1471,13 @@
       cache->batch_ready &= ~(MBC_SURFACE);
 
       mesh_cd_layers_type_merge(&cache->cd_used, cache->cd_needed);
-      drw_attributes_merge(&cache->attr_used, &cache->attr_needed, mesh_render_mutex);
+      drw_attributes_merge(&cache->attr_used, &cache->attr_needed, me->runtime->render_mutex);
     }
     mesh_cd_layers_type_merge(&cache->cd_used_over_time, cache->cd_needed);
     mesh_cd_layers_type_clear(&cache->cd_needed);
 
-<<<<<<< HEAD
-    drw_attributes_merge(&cache->attr_used_over_time, &cache->attr_needed, mesh_render_mutex);
-=======
     drw_attributes_merge(
         &cache->attr_used_over_time, &cache->attr_needed, me->runtime->render_mutex);
->>>>>>> e5782df4
     drw_attributes_clear(&cache->attr_needed);
   }
 
@@ -1536,7 +1524,7 @@
   const bool do_update_sculpt_normals = ob->sculpt && ob->sculpt->pbvh;
   if (do_update_sculpt_normals) {
     Mesh *mesh = static_cast<Mesh *>(ob->data);
-    BKE_pbvh_update_normals(ob->sculpt->pbvh, mesh->runtime.subdiv_ccg);
+    BKE_pbvh_update_normals(ob->sculpt->pbvh, mesh->runtime->subdiv_ccg);
   }
 
   cache->batch_ready |= batch_requested;
@@ -1547,8 +1535,8 @@
     Mesh *editmesh_eval_cage = BKE_object_get_editmesh_eval_cage(ob);
 
     do_cage = editmesh_eval_final != editmesh_eval_cage;
-    do_uvcage = !(editmesh_eval_final->runtime.is_original_bmesh &&
-                  editmesh_eval_final->runtime.wrapper_type == ME_WRAPPER_TYPE_BMESH);
+    do_uvcage = !(editmesh_eval_final->runtime->is_original_bmesh &&
+                  editmesh_eval_final->runtime->wrapper_type == ME_WRAPPER_TYPE_BMESH);
   }
 
   const bool do_subdivision = BKE_subsurf_modifier_has_gpu_subdiv(me);

--- conflicted
+++ resolved
@@ -70,309 +70,6 @@
 
 static void mesh_batch_cache_clear(Mesh *me);
 
-<<<<<<< HEAD
-/* Vertex Group Selection and display options */
-typedef struct DRW_MeshWeightState {
-  int defgroup_active;
-  int defgroup_len;
-
-  short flags;
-  char alert_mode;
-
-  /* Set of all selected bones for Multipaint. */
-  bool *defgroup_sel; /* [defgroup_len] */
-  int defgroup_sel_count;
-} DRW_MeshWeightState;
-
-typedef struct DRW_MeshCDMask {
-  uint32_t uv : 8;
-  uint32_t tan : 8;
-  uint32_t vcol : 8;
-  uint32_t orco : 1;
-  uint32_t tan_orco : 1;
-} DRW_MeshCDMask;
-
-/* DRW_MeshWeightState.flags */
-enum {
-  DRW_MESH_WEIGHT_STATE_MULTIPAINT = (1 << 0),
-  DRW_MESH_WEIGHT_STATE_AUTO_NORMALIZE = (1 << 1),
-};
-
-/* ---------------------------------------------------------------------- */
-/** \name BMesh Inline Wrappers
- * \{ */
-
-/**
- * Wrapper for #BM_vert_find_first_loop_visible
- * since most of the time this can be accessed directly without a function call.
- */
-BLI_INLINE BMLoop *bm_vert_find_first_loop_visible_inline(BMVert *v)
-{
-  if (v->e) {
-    BMLoop *l = v->e->l;
-    if (l && !BM_elem_flag_test(l->f, BM_ELEM_HIDDEN)) {
-      return l->v == v ? l : l->next;
-    }
-    return BM_vert_find_first_loop_visible(v);
-  }
-  return NULL;
-}
-
-BLI_INLINE BMLoop *bm_edge_find_first_loop_visible_inline(BMEdge *e)
-{
-  if (e->l) {
-    BMLoop *l = e->l;
-    if (!BM_elem_flag_test(l->f, BM_ELEM_HIDDEN)) {
-      return l;
-    }
-    return BM_edge_find_first_loop_visible(e);
-  }
-  return NULL;
-}
-
-/** \} */
-
-/* ---------------------------------------------------------------------- */
-/** \name Mesh/BMesh Interface (direct access to basic data).
- * \{ */
-
-static int mesh_render_verts_len_get(Mesh *me)
-{
-  return me->edit_mesh ? me->edit_mesh->bm->totvert : me->totvert;
-}
-
-static int mesh_render_edges_len_get(Mesh *me)
-{
-  return me->edit_mesh ? me->edit_mesh->bm->totedge : me->totedge;
-}
-
-static int mesh_render_looptri_len_get(Mesh *me)
-{
-  return me->edit_mesh ? me->edit_mesh->tottri : poly_to_tri_count(me->totpoly, me->totloop);
-}
-
-static int mesh_render_polys_len_get(Mesh *me)
-{
-  return me->edit_mesh ? me->edit_mesh->bm->totface : me->totpoly;
-}
-
-static int mesh_render_mat_len_get(Mesh *me)
-{
-  return MAX2(1, me->totcol);
-}
-
-static int UNUSED_FUNCTION(mesh_render_loops_len_get)(Mesh *me)
-{
-  return me->edit_mesh ? me->edit_mesh->bm->totloop : me->totloop;
-}
-
-/** \} */
-
-/* ---------------------------------------------------------------------- */
-/** \name Mesh/BMesh Interface (indirect, partially cached access to complex data).
- * \{ */
-
-typedef struct EdgeAdjacentPolys {
-  int count;
-  int face_index[2];
-} EdgeAdjacentPolys;
-
-typedef struct EdgeAdjacentVerts {
-  int vert_index[2]; /* -1 if none */
-} EdgeAdjacentVerts;
-
-typedef struct EdgeDrawAttr {
-  uchar v_flag;
-  uchar e_flag;
-  uchar crease;
-  uchar bweight;
-} EdgeDrawAttr;
-
-typedef struct MeshRenderData {
-  int types;
-
-  int vert_len;
-  int edge_len;
-  int tri_len;
-  int loop_len;
-  int poly_len;
-  int mat_len;
-  int loose_vert_len;
-  int loose_edge_len;
-
-  /* Support for mapped mesh data. */
-  struct {
-    /* Must be set if we want to get mapped data. */
-    bool use;
-    bool supported;
-
-    Mesh *me_cage;
-
-    int vert_len;
-    int edge_len;
-    int tri_len;
-    int loop_len;
-    int poly_len;
-
-    int *loose_verts;
-    int loose_vert_len;
-
-    int *loose_edges;
-    int loose_edge_len;
-
-    /* origindex layers */
-    int *v_origindex;
-    int *e_origindex;
-    int *l_origindex;
-    int *p_origindex;
-  } mapped;
-
-  BMEditMesh *edit_bmesh;
-  struct EditMeshData *edit_data;
-  const ToolSettings *toolsettings;
-
-  Mesh *me;
-
-  MVert *mvert;
-  const MEdge *medge;
-  const MLoop *mloop;
-  const MPoly *mpoly;
-  float (*orco)[3]; /* vertex coordinates normalized to bounding box */
-  bool is_orco_allocated;
-  MDeformVert *dvert;
-  MLoopUV *mloopuv;
-  MLoopCol *mloopcol;
-  float (*loop_normals)[3];
-
-  /* CustomData 'cd' cache for efficient access. */
-  struct {
-    struct {
-      MLoopUV **uv;
-      MLoopCol **vcol;
-      float (**tangent)[4];
-
-      int uv_len;
-      int uv_active;
-      int uv_render;
-      int uv_mask_active;
-
-      int vcol_len;
-      int vcol_active;
-      int vcol_render;
-
-      int tangent_len;
-      int tangent_active;
-      int tangent_render;
-
-      bool *auto_vcol;
-    } layers;
-
-    /* Custom-data offsets (only needed for BMesh access) */
-    struct {
-      int crease;
-      int bweight;
-      int *uv;
-      int *vcol;
-      int freestyle_edge;
-      int freestyle_face;
-    } offset;
-
-    struct {
-      char (*auto_mix)[32];
-      char (*uv)[32];
-      char (*vcol)[32];
-      char (*tangent)[32];
-    } uuid;
-
-    /* for certain cases we need an output loop-data storage (bmesh tangents) */
-    struct {
-      CustomData ldata;
-      /* grr, special case variable (use in place of 'dm->tangent_mask') */
-      short tangent_mask;
-    } output;
-  } cd;
-
-  BMVert *eve_act;
-  BMEdge *eed_act;
-  BMFace *efa_act;
-  BMFace *efa_act_uv;
-
-  /* Data created on-demand (usually not for bmesh-based data). */
-  EdgeAdjacentPolys *edges_adjacent_polys;
-  MLoopTri *mlooptri;
-  int *loose_edges;
-  int *loose_verts;
-
-  float (*poly_normals)[3];
-  float *vert_weight;
-  char (*vert_color)[3];
-  GPUPackedNormal *poly_normals_pack;
-  GPUPackedNormal *vert_normals_pack;
-  bool *edge_select_bool;
-  bool *edge_visible_bool;
-} MeshRenderData;
-
-typedef enum eMRDataType {
-  MR_DATATYPE_VERT = 1 << 0,
-  MR_DATATYPE_EDGE = 1 << 1,
-  MR_DATATYPE_LOOPTRI = 1 << 2,
-  MR_DATATYPE_LOOP = 1 << 3,
-  MR_DATATYPE_POLY = 1 << 4,
-  MR_DATATYPE_OVERLAY = 1 << 5,
-  MR_DATATYPE_SHADING = 1 << 6,
-  MR_DATATYPE_DVERT = 1 << 7,
-  MR_DATATYPE_LOOPCOL = 1 << 8,
-  MR_DATATYPE_LOOPUV = 1 << 9,
-  MR_DATATYPE_LOOSE_VERT = 1 << 10,
-  MR_DATATYPE_LOOSE_EDGE = 1 << 11,
-  MR_DATATYPE_LOOP_NORMALS = 1 << 12,
-} eMRDataType;
-
-#define MR_DATATYPE_VERT_LOOP_POLY (MR_DATATYPE_VERT | MR_DATATYPE_POLY | MR_DATATYPE_LOOP)
-#define MR_DATATYPE_VERT_LOOP_TRI_POLY (MR_DATATYPE_VERT_LOOP_POLY | MR_DATATYPE_LOOPTRI)
-#define MR_DATATYPE_LOOSE_VERT_EGDE (MR_DATATYPE_LOOSE_VERT | MR_DATATYPE_LOOSE_EDGE)
-
-/**
- * These functions look like they would be slow but they will typically return true on the first
- * iteration. Only false when all attached elements are hidden.
- */
-static bool bm_vert_has_visible_edge(const BMVert *v)
-{
-  const BMEdge *e_iter, *e_first;
-
-  e_iter = e_first = v->e;
-  do {
-    if (!BM_elem_flag_test(e_iter, BM_ELEM_HIDDEN)) {
-      return true;
-    }
-  } while ((e_iter = BM_DISK_EDGE_NEXT(e_iter, v)) != e_first);
-  return false;
-}
-
-static bool bm_edge_has_visible_face(const BMEdge *e)
-{
-  const BMLoop *l_iter, *l_first;
-  l_iter = l_first = e->l;
-  do {
-    if (!BM_elem_flag_test(l_iter->f, BM_ELEM_HIDDEN)) {
-      return true;
-    }
-  } while ((l_iter = l_iter->radial_next) != l_first);
-  return false;
-}
-
-BLI_INLINE bool bm_vert_is_loose_and_visible(const BMVert *v)
-{
-  return (!BM_elem_flag_test(v, BM_ELEM_HIDDEN) && (v->e == NULL || !bm_vert_has_visible_edge(v)));
-}
-
-BLI_INLINE bool bm_edge_is_loose_and_visible(const BMEdge *e)
-{
-  return (!BM_elem_flag_test(e, BM_ELEM_HIDDEN) && (e->l == NULL || !bm_edge_has_visible_face(e)));
-}
-
-=======
->>>>>>> 9dab57a9
 /* Return true is all layers in _b_ are inside _a_. */
 BLI_INLINE bool mesh_cd_layers_type_overlap(DRW_MeshCDMask a, DRW_MeshCDMask b)
 {
@@ -608,65 +305,7 @@
 {
   MEM_SAFE_FREE(wstate_dst->defgroup_sel);
 
-<<<<<<< HEAD
-    int bm_ensure_types = 0;
-    if (types & MR_DATATYPE_VERT) {
-      rdata->vert_len = bm->totvert;
-      bm_ensure_types |= BM_VERT;
-    }
-    if (types & MR_DATATYPE_EDGE) {
-      rdata->edge_len = bm->totedge;
-      bm_ensure_types |= BM_EDGE;
-    }
-    if (types & MR_DATATYPE_LOOPTRI) {
-      bm_ensure_types |= BM_LOOP;
-    }
-    if (types & MR_DATATYPE_LOOP) {
-      rdata->loop_len = bm->totloop;
-      bm_ensure_types |= BM_LOOP;
-    }
-    if (types & MR_DATATYPE_POLY) {
-      rdata->poly_len = bm->totface;
-      bm_ensure_types |= BM_FACE;
-    }
-    if (types & MR_DATATYPE_LOOP_NORMALS) {
-      BLI_assert(types & MR_DATATYPE_LOOP);
-      if (is_auto_smooth) {
-        rdata->loop_normals = MEM_mallocN(sizeof(*rdata->loop_normals) * bm->totloop, __func__);
-        int cd_loop_clnors_offset = CustomData_get_offset(&bm->ldata, CD_CUSTOMLOOPNORMAL);
-        BM_loops_calc_normal_vcos(bm,
-                                  NULL,
-                                  NULL,
-                                  NULL,
-                                  true,
-                                  split_angle,
-                                  rdata->loop_normals,
-                                  NULL,
-                                  NULL,
-                                  cd_loop_clnors_offset,
-                                  false);
-      }
-    }
-    if (types & MR_DATATYPE_OVERLAY) {
-      rdata->efa_act_uv = EDBM_uv_active_face_get(embm, false, false);
-      rdata->efa_act = BM_mesh_active_face_get(bm, false, true);
-      rdata->eed_act = BM_mesh_active_edge_get(bm);
-      rdata->eve_act = BM_mesh_active_vert_get(bm);
-      rdata->cd.offset.crease = CustomData_get_offset(&bm->edata, CD_CREASE);
-      rdata->cd.offset.bweight = CustomData_get_offset(&bm->edata, CD_BWEIGHT);
-
-      rdata->cd.offset.freestyle_edge = CustomData_get_offset(&bm->edata, CD_LANPR_EDGE);
-      rdata->cd.offset.freestyle_face = CustomData_get_offset(&bm->pdata, CD_LANPR_FACE);
-    }
-    if (types & (MR_DATATYPE_DVERT)) {
-      bm_ensure_types |= BM_VERT;
-    }
-    if (rdata->edit_data != NULL) {
-      bm_ensure_types |= BM_VERT;
-    }
-=======
   memcpy(wstate_dst, wstate_src, sizeof(*wstate_dst));
->>>>>>> 9dab57a9
 
   if (wstate_src->defgroup_sel) {
     wstate_dst->defgroup_sel = MEM_dupallocN(wstate_src->defgroup_sel);
@@ -784,2590 +423,9 @@
   cache->mat_len = mesh_render_mat_len_get(me);
   cache->surface_per_mat = MEM_callocN(sizeof(*cache->surface_per_mat) * cache->mat_len, __func__);
 
-<<<<<<< HEAD
-#define me DONT_USE_THIS
-#ifdef me /* quiet warning */
-#endif
-      }
-
-      /* End tangent calculation */
-      /* -------------------------------------------------------------------- */
-
-      BLI_assert(CustomData_number_of_layers(&rdata->cd.output.ldata, CD_TANGENT) ==
-                 rdata->cd.layers.tangent_len);
-
-      int i_dst = 0;
-      int act_tan = rdata->cd.layers.tangent_active;
-      int ren_tan = rdata->cd.layers.tangent_render;
-      for (int i_src = 0; i_src < cd_layers_src.uv_len; i_src++, i_dst++) {
-        if ((cd_used->tan & (1 << i_src)) == 0) {
-          i_dst--;
-          if (rdata->cd.layers.tangent_render >= i_src) {
-            ren_tan--;
-          }
-          if (rdata->cd.layers.tangent_active >= i_src) {
-            act_tan--;
-          }
-        }
-        else {
-          const char *name = CustomData_get_layer_name(cd_ldata, CD_MLOOPUV, i_src);
-          uint hash = BLI_ghashutil_strhash_p(name);
-
-          BLI_snprintf(
-              rdata->cd.uuid.tangent[i_dst], sizeof(*rdata->cd.uuid.tangent), "t%u", hash);
-
-          /* Done adding tangents. */
-
-          /* note: BKE_editmesh_loop_tangent_calc calculates 'CD_TANGENT',
-           * not 'CD_MLOOPTANGENT' (as done below). It's OK, they're compatible. */
-
-          /* note: normally we'd use 'i_src' here, but 'i_dst' is in sync with 'rdata->cd.output'
-           */
-          rdata->cd.layers.tangent[i_dst] = CustomData_get_layer_n(
-              &rdata->cd.output.ldata, CD_TANGENT, i_dst);
-          if (rdata->tri_len != 0) {
-            BLI_assert(rdata->cd.layers.tangent[i_dst] != NULL);
-          }
-        }
-      }
-      /* Actual active rangent slot inside uv layers used for shading. */
-      if (rdata->cd.layers.tangent_active != -1) {
-        rdata->cd.layers.tangent_active = act_tan;
-      }
-      if (rdata->cd.layers.tangent_render != -1) {
-        rdata->cd.layers.tangent_render = ren_tan;
-      }
-
-      if (cd_used->tan_orco != 0) {
-        const char *name = CustomData_get_layer_name(&rdata->cd.output.ldata, CD_TANGENT, i_dst);
-        uint hash = BLI_ghashutil_strhash_p(name);
-        BLI_snprintf(rdata->cd.uuid.tangent[i_dst], sizeof(*rdata->cd.uuid.tangent), "t%u", hash);
-
-        rdata->cd.layers.tangent[i_dst] = CustomData_get_layer_n(
-            &rdata->cd.output.ldata, CD_TANGENT, i_dst);
-      }
-    }
-
-#undef me
-  }
-
-  return rdata;
-}
-
-/* Warning replace mesh pointer. */
-#define MBC_GET_FINAL_MESH(me) \
-  /* Hack to show the final result. */ \
-  const bool _use_em_final = ((me)->edit_mesh && (me)->edit_mesh->mesh_eval_final && \
-                              ((me)->edit_mesh->mesh_eval_final->runtime.is_original == false)); \
-  Mesh _me_fake; \
-  if (_use_em_final) { \
-    _me_fake = *(me)->edit_mesh->mesh_eval_final; \
-    _me_fake.mat = (me)->mat; \
-    _me_fake.totcol = (me)->totcol; \
-    (me) = &_me_fake; \
-  } \
-  ((void)0)
-
-static void mesh_render_data_free(MeshRenderData *rdata)
-{
-  if (rdata->is_orco_allocated) {
-    MEM_SAFE_FREE(rdata->orco);
-  }
-  MEM_SAFE_FREE(rdata->cd.offset.uv);
-  MEM_SAFE_FREE(rdata->cd.offset.vcol);
-  MEM_SAFE_FREE(rdata->cd.uuid.auto_mix);
-  MEM_SAFE_FREE(rdata->cd.uuid.uv);
-  MEM_SAFE_FREE(rdata->cd.uuid.vcol);
-  MEM_SAFE_FREE(rdata->cd.uuid.tangent);
-  MEM_SAFE_FREE(rdata->cd.layers.uv);
-  MEM_SAFE_FREE(rdata->cd.layers.vcol);
-  MEM_SAFE_FREE(rdata->cd.layers.tangent);
-  MEM_SAFE_FREE(rdata->cd.layers.auto_vcol);
-  MEM_SAFE_FREE(rdata->loose_verts);
-  MEM_SAFE_FREE(rdata->loose_edges);
-  MEM_SAFE_FREE(rdata->edges_adjacent_polys);
-  MEM_SAFE_FREE(rdata->mlooptri);
-  MEM_SAFE_FREE(rdata->loop_normals);
-  MEM_SAFE_FREE(rdata->poly_normals);
-  MEM_SAFE_FREE(rdata->poly_normals_pack);
-  MEM_SAFE_FREE(rdata->vert_normals_pack);
-  MEM_SAFE_FREE(rdata->vert_weight);
-  MEM_SAFE_FREE(rdata->edge_select_bool);
-  MEM_SAFE_FREE(rdata->edge_visible_bool);
-  MEM_SAFE_FREE(rdata->vert_color);
-
-  MEM_SAFE_FREE(rdata->mapped.loose_verts);
-  MEM_SAFE_FREE(rdata->mapped.loose_edges);
-
-  CustomData_free(&rdata->cd.output.ldata, rdata->loop_len);
-
-  MEM_freeN(rdata);
-}
-
-/** \} */
-
-/* ---------------------------------------------------------------------- */
-/** \name Accessor Functions
- * \{ */
-
-static const char *mesh_render_data_uv_auto_layer_uuid_get(const MeshRenderData *rdata, int layer)
-{
-  BLI_assert(rdata->types & MR_DATATYPE_SHADING);
-  return rdata->cd.uuid.auto_mix[layer];
-}
-
-static const char *mesh_render_data_vcol_auto_layer_uuid_get(const MeshRenderData *rdata,
-                                                             int layer)
-{
-  BLI_assert(rdata->types & MR_DATATYPE_SHADING);
-  return rdata->cd.uuid.auto_mix[rdata->cd.layers.uv_len + layer];
-}
-
-static const char *mesh_render_data_uv_layer_uuid_get(const MeshRenderData *rdata, int layer)
-{
-  BLI_assert(rdata->types & MR_DATATYPE_SHADING);
-  return rdata->cd.uuid.uv[layer];
-}
-
-static const char *mesh_render_data_vcol_layer_uuid_get(const MeshRenderData *rdata, int layer)
-{
-  BLI_assert(rdata->types & MR_DATATYPE_SHADING);
-  return rdata->cd.uuid.vcol[layer];
-}
-
-static const char *mesh_render_data_tangent_layer_uuid_get(const MeshRenderData *rdata, int layer)
-{
-  BLI_assert(rdata->types & MR_DATATYPE_SHADING);
-  return rdata->cd.uuid.tangent[layer];
-}
-
-static int UNUSED_FUNCTION(mesh_render_data_verts_len_get)(const MeshRenderData *rdata)
-{
-  BLI_assert(rdata->types & MR_DATATYPE_VERT);
-  return rdata->vert_len;
-}
-static int mesh_render_data_verts_len_get_maybe_mapped(const MeshRenderData *rdata)
-{
-  BLI_assert(rdata->types & MR_DATATYPE_VERT);
-  return ((rdata->mapped.use == false) ? rdata->vert_len : rdata->mapped.vert_len);
-}
-
-static int UNUSED_FUNCTION(mesh_render_data_loose_verts_len_get)(const MeshRenderData *rdata)
-{
-  BLI_assert(rdata->types & MR_DATATYPE_LOOSE_VERT);
-  return rdata->loose_vert_len;
-}
-static int mesh_render_data_loose_verts_len_get_maybe_mapped(const MeshRenderData *rdata)
-{
-  BLI_assert(rdata->types & MR_DATATYPE_LOOSE_VERT);
-  return ((rdata->mapped.use == false) ? rdata->loose_vert_len : rdata->mapped.loose_vert_len);
-}
-
-static int mesh_render_data_edges_len_get(const MeshRenderData *rdata)
-{
-  BLI_assert(rdata->types & MR_DATATYPE_EDGE);
-  return rdata->edge_len;
-}
-static int mesh_render_data_edges_len_get_maybe_mapped(const MeshRenderData *rdata)
-{
-  BLI_assert(rdata->types & MR_DATATYPE_EDGE);
-  return ((rdata->mapped.use == false) ? rdata->edge_len : rdata->mapped.edge_len);
-}
-
-static int UNUSED_FUNCTION(mesh_render_data_loose_edges_len_get)(const MeshRenderData *rdata)
-{
-  BLI_assert(rdata->types & MR_DATATYPE_LOOSE_EDGE);
-  return rdata->loose_edge_len;
-}
-static int mesh_render_data_loose_edges_len_get_maybe_mapped(const MeshRenderData *rdata)
-{
-  BLI_assert(rdata->types & MR_DATATYPE_LOOSE_EDGE);
-  return ((rdata->mapped.use == false) ? rdata->loose_edge_len : rdata->mapped.loose_edge_len);
-}
-
-static int mesh_render_data_looptri_len_get(const MeshRenderData *rdata)
-{
-  BLI_assert(rdata->types & MR_DATATYPE_LOOPTRI);
-  return rdata->tri_len;
-}
-static int mesh_render_data_looptri_len_get_maybe_mapped(const MeshRenderData *rdata)
-{
-  BLI_assert(rdata->types & MR_DATATYPE_LOOPTRI);
-  return ((rdata->mapped.use == false) ? rdata->tri_len : rdata->mapped.tri_len);
-}
-
-static int UNUSED_FUNCTION(mesh_render_data_mat_len_get)(const MeshRenderData *rdata)
-{
-  BLI_assert(rdata->types & MR_DATATYPE_POLY);
-  return rdata->mat_len;
-}
-
-static int mesh_render_data_loops_len_get(const MeshRenderData *rdata)
-{
-  BLI_assert(rdata->types & MR_DATATYPE_LOOP);
-  return rdata->loop_len;
-}
-
-static int mesh_render_data_loops_len_get_maybe_mapped(const MeshRenderData *rdata)
-{
-  BLI_assert(rdata->types & MR_DATATYPE_LOOP);
-  return ((rdata->mapped.use == false) ? rdata->loop_len : rdata->mapped.loop_len);
-}
-
-static int mesh_render_data_polys_len_get(const MeshRenderData *rdata)
-{
-  BLI_assert(rdata->types & MR_DATATYPE_POLY);
-  return rdata->poly_len;
-}
-static int mesh_render_data_polys_len_get_maybe_mapped(const MeshRenderData *rdata)
-{
-  BLI_assert(rdata->types & MR_DATATYPE_POLY);
-  return ((rdata->mapped.use == false) ? rdata->poly_len : rdata->mapped.poly_len);
-}
-
-/** \} */
-
-/* ---------------------------------------------------------------------- */
-
-/** \name Internal Cache (Lazy Initialization)
- * \{ */
-
-/** Ensure #MeshRenderData.poly_normals_pack */
-static void mesh_render_data_ensure_poly_normals_pack(MeshRenderData *rdata)
-{
-  GPUPackedNormal *pnors_pack = rdata->poly_normals_pack;
-  if (pnors_pack == NULL) {
-    if (rdata->edit_bmesh) {
-      BMesh *bm = rdata->edit_bmesh->bm;
-      BMIter fiter;
-      BMFace *efa;
-      int i;
-
-      pnors_pack = rdata->poly_normals_pack = MEM_mallocN(sizeof(*pnors_pack) * rdata->poly_len,
-                                                          __func__);
-      if (rdata->edit_data && rdata->edit_data->vertexCos != NULL) {
-        BKE_editmesh_cache_ensure_poly_normals(rdata->edit_bmesh, rdata->edit_data);
-        const float(*pnors)[3] = rdata->edit_data->polyNos;
-        for (i = 0; i < bm->totface; i++) {
-          pnors_pack[i] = GPU_normal_convert_i10_v3(pnors[i]);
-        }
-      }
-      else {
-        BM_ITER_MESH_INDEX (efa, &fiter, bm, BM_FACES_OF_MESH, i) {
-          pnors_pack[i] = GPU_normal_convert_i10_v3(efa->no);
-        }
-      }
-    }
-    else {
-      float(*pnors)[3] = rdata->poly_normals;
-
-      if (!pnors) {
-        pnors = rdata->poly_normals = MEM_mallocN(sizeof(*pnors) * rdata->poly_len, __func__);
-        BKE_mesh_calc_normals_poly(rdata->mvert,
-                                   NULL,
-                                   rdata->vert_len,
-                                   rdata->mloop,
-                                   rdata->mpoly,
-                                   rdata->loop_len,
-                                   rdata->poly_len,
-                                   pnors,
-                                   true);
-      }
-
-      pnors_pack = rdata->poly_normals_pack = MEM_mallocN(sizeof(*pnors_pack) * rdata->poly_len,
-                                                          __func__);
-      for (int i = 0; i < rdata->poly_len; i++) {
-        pnors_pack[i] = GPU_normal_convert_i10_v3(pnors[i]);
-      }
-    }
-  }
-}
-
-/** Ensure #MeshRenderData.vert_normals_pack */
-static void mesh_render_data_ensure_vert_normals_pack(MeshRenderData *rdata)
-{
-  GPUPackedNormal *vnors_pack = rdata->vert_normals_pack;
-  if (vnors_pack == NULL) {
-    if (rdata->edit_bmesh) {
-      BMesh *bm = rdata->edit_bmesh->bm;
-      BMIter viter;
-      BMVert *eve;
-      int i;
-
-      vnors_pack = rdata->vert_normals_pack = MEM_mallocN(sizeof(*vnors_pack) * rdata->vert_len,
-                                                          __func__);
-      BM_ITER_MESH_INDEX (eve, &viter, bm, BM_VERT, i) {
-        vnors_pack[i] = GPU_normal_convert_i10_v3(eve->no);
-      }
-    }
-    else {
-      /* data from mesh used directly */
-      BLI_assert(0);
-    }
-  }
-}
-
-/** Ensure #MeshRenderData.vert_color */
-static void UNUSED_FUNCTION(mesh_render_data_ensure_vert_color)(MeshRenderData *rdata)
-{
-  char(*vcol)[3] = rdata->vert_color;
-  if (vcol == NULL) {
-    if (rdata->edit_bmesh) {
-      BMesh *bm = rdata->edit_bmesh->bm;
-      const int cd_loop_color_offset = CustomData_get_offset(&bm->ldata, CD_MLOOPCOL);
-      if (cd_loop_color_offset == -1) {
-        goto fallback;
-      }
-
-      vcol = rdata->vert_color = MEM_mallocN(sizeof(*vcol) * rdata->loop_len, __func__);
-
-      BMIter fiter;
-      BMFace *efa;
-      int i = 0;
-
-      BM_ITER_MESH (efa, &fiter, bm, BM_FACES_OF_MESH) {
-        BMLoop *l_iter, *l_first;
-        l_iter = l_first = BM_FACE_FIRST_LOOP(efa);
-        do {
-          const MLoopCol *lcol = BM_ELEM_CD_GET_VOID_P(l_iter, cd_loop_color_offset);
-          vcol[i][0] = lcol->r;
-          vcol[i][1] = lcol->g;
-          vcol[i][2] = lcol->b;
-          i += 1;
-        } while ((l_iter = l_iter->next) != l_first);
-      }
-      BLI_assert(i == rdata->loop_len);
-    }
-    else {
-      if (rdata->mloopcol == NULL) {
-        goto fallback;
-      }
-
-      vcol = rdata->vert_color = MEM_mallocN(sizeof(*vcol) * rdata->loop_len, __func__);
-
-      for (int i = 0; i < rdata->loop_len; i++) {
-        vcol[i][0] = rdata->mloopcol[i].r;
-        vcol[i][1] = rdata->mloopcol[i].g;
-        vcol[i][2] = rdata->mloopcol[i].b;
-      }
-    }
-  }
-  return;
-
-fallback:
-  vcol = rdata->vert_color = MEM_mallocN(sizeof(*vcol) * rdata->loop_len, __func__);
-
-  for (int i = 0; i < rdata->loop_len; i++) {
-    vcol[i][0] = 255;
-    vcol[i][1] = 255;
-    vcol[i][2] = 255;
-  }
-}
-
-static float evaluate_vertex_weight(const MDeformVert *dvert, const DRW_MeshWeightState *wstate)
-{
-  float input = 0.0f;
-  bool show_alert_color = false;
-
-  if (wstate->flags & DRW_MESH_WEIGHT_STATE_MULTIPAINT) {
-    /* Multi-Paint feature */
-    input = BKE_defvert_multipaint_collective_weight(
-        dvert,
-        wstate->defgroup_len,
-        wstate->defgroup_sel,
-        wstate->defgroup_sel_count,
-        (wstate->flags & DRW_MESH_WEIGHT_STATE_AUTO_NORMALIZE) != 0);
-
-    /* make it black if the selected groups have no weight on a vertex */
-    if (input == 0.0f) {
-      show_alert_color = true;
-    }
-  }
-  else {
-    /* default, non tricky behavior */
-    input = defvert_find_weight(dvert, wstate->defgroup_active);
-
-    if (input == 0.0f) {
-      switch (wstate->alert_mode) {
-        case OB_DRAW_GROUPUSER_ACTIVE:
-          show_alert_color = true;
-          break;
-
-        case OB_DRAW_GROUPUSER_ALL:
-          show_alert_color = defvert_is_weight_zero(dvert, wstate->defgroup_len);
-          break;
-      }
-    }
-  }
-
-  if (show_alert_color) {
-    return -1.0f;
-  }
-  else {
-    CLAMP(input, 0.0f, 1.0f);
-    return input;
-  }
-}
-
-/** Ensure #MeshRenderData.vert_weight */
-static void mesh_render_data_ensure_vert_weight(MeshRenderData *rdata,
-                                                const struct DRW_MeshWeightState *wstate)
-{
-  float *vweight = rdata->vert_weight;
-  if (vweight == NULL) {
-    if (wstate->defgroup_active == -1) {
-      goto fallback;
-    }
-
-    if (rdata->edit_bmesh) {
-      BMesh *bm = rdata->edit_bmesh->bm;
-      const int cd_dvert_offset = CustomData_get_offset(&bm->vdata, CD_MDEFORMVERT);
-      if (cd_dvert_offset == -1) {
-        goto fallback;
-      }
-
-      BMIter viter;
-      BMVert *eve;
-      int i;
-
-      vweight = rdata->vert_weight = MEM_mallocN(sizeof(*vweight) * rdata->vert_len, __func__);
-      BM_ITER_MESH_INDEX (eve, &viter, bm, BM_VERT, i) {
-        const MDeformVert *dvert = BM_ELEM_CD_GET_VOID_P(eve, cd_dvert_offset);
-        vweight[i] = evaluate_vertex_weight(dvert, wstate);
-      }
-    }
-    else {
-      if (rdata->dvert == NULL) {
-        goto fallback;
-      }
-
-      vweight = rdata->vert_weight = MEM_mallocN(sizeof(*vweight) * rdata->vert_len, __func__);
-      for (int i = 0; i < rdata->vert_len; i++) {
-        vweight[i] = evaluate_vertex_weight(&rdata->dvert[i], wstate);
-      }
-    }
-  }
-  return;
-
-fallback:
-  vweight = rdata->vert_weight = MEM_callocN(sizeof(*vweight) * rdata->vert_len, __func__);
-
-  if ((wstate->defgroup_active < 0) && (wstate->defgroup_len > 0)) {
-    copy_vn_fl(vweight, rdata->vert_len, -2.0f);
-  }
-  else if (wstate->alert_mode != OB_DRAW_GROUPUSER_NONE) {
-    copy_vn_fl(vweight, rdata->vert_len, -1.0f);
-  }
-}
-
-/** \} */
-
-/* ---------------------------------------------------------------------- */
-/** \name Internal Cache Generation
- * \{ */
-
-static uchar mesh_render_data_face_flag(MeshRenderData *rdata, const BMFace *efa, const int cd_ofs)
-{
-  uchar fflag = 0;
-
-  if (efa == rdata->efa_act) {
-    fflag |= VFLAG_FACE_ACTIVE;
-  }
-  if (BM_elem_flag_test(efa, BM_ELEM_SELECT)) {
-    fflag |= VFLAG_FACE_SELECTED;
-  }
-
-  if (efa == rdata->efa_act_uv) {
-    fflag |= VFLAG_FACE_UV_ACTIVE;
-  }
-  if ((cd_ofs != -1) && uvedit_face_select_test_ex(rdata->toolsettings, (BMFace *)efa, cd_ofs)) {
-    fflag |= VFLAG_FACE_UV_SELECT;
-  }
-
-#ifdef WITH_FREESTYLE
-  if (rdata->cd.offset.freestyle_face != -1) {
-    const LanprFace *ffa = BM_ELEM_CD_GET_VOID_P(efa, rdata->cd.offset.freestyle_face);
-    if (ffa->flag & LANPR_FACE_MARK) {
-      fflag |= VFLAG_FACE_FREESTYLE;
-    }
-  }
-#endif
-
-  return fflag;
-}
-
-static void mesh_render_data_edge_flag(const MeshRenderData *rdata,
-                                       const BMEdge *eed,
-                                       EdgeDrawAttr *eattr)
-{
-  const ToolSettings *ts = rdata->toolsettings;
-  const bool is_vertex_select_mode = (ts != NULL) && (ts->selectmode & SCE_SELECT_VERTEX) != 0;
-  const bool is_face_only_select_mode = (ts != NULL) && (ts->selectmode == SCE_SELECT_FACE);
-
-  if (eed == rdata->eed_act) {
-    eattr->e_flag |= VFLAG_EDGE_ACTIVE;
-  }
-  if (!is_vertex_select_mode && BM_elem_flag_test(eed, BM_ELEM_SELECT)) {
-    eattr->e_flag |= VFLAG_EDGE_SELECTED;
-  }
-  if (is_vertex_select_mode && BM_elem_flag_test(eed->v1, BM_ELEM_SELECT) &&
-      BM_elem_flag_test(eed->v2, BM_ELEM_SELECT)) {
-    eattr->e_flag |= VFLAG_EDGE_SELECTED;
-    eattr->e_flag |= VFLAG_VERT_SELECTED;
-  }
-  if (BM_elem_flag_test(eed, BM_ELEM_SEAM)) {
-    eattr->e_flag |= VFLAG_EDGE_SEAM;
-  }
-  if (!BM_elem_flag_test(eed, BM_ELEM_SMOOTH)) {
-    eattr->e_flag |= VFLAG_EDGE_SHARP;
-  }
-
-  /* Use active edge color for active face edges because
-   * specular highlights make it hard to see T55456#510873.
-   *
-   * This isn't ideal since it can't be used when mixing edge/face modes
-   * but it's still better then not being able to see the active face. */
-  if (is_face_only_select_mode) {
-    if (rdata->efa_act != NULL) {
-      if (BM_edge_in_face(eed, rdata->efa_act)) {
-        eattr->e_flag |= VFLAG_EDGE_ACTIVE;
-      }
-    }
-  }
-
-  /* Use a byte for value range */
-  if (rdata->cd.offset.crease != -1) {
-    float crease = BM_ELEM_CD_GET_FLOAT(eed, rdata->cd.offset.crease);
-    if (crease > 0) {
-      eattr->crease = (uchar)(crease * 255.0f);
-    }
-  }
-  /* Use a byte for value range */
-  if (rdata->cd.offset.bweight != -1) {
-    float bweight = BM_ELEM_CD_GET_FLOAT(eed, rdata->cd.offset.bweight);
-    if (bweight > 0) {
-      eattr->bweight = (uchar)(bweight * 255.0f);
-    }
-  }
-#ifdef WITH_FREESTYLE
-  if (rdata->cd.offset.freestyle_edge != -1) {
-    const LanprEdge *fed = BM_ELEM_CD_GET_VOID_P(eed, rdata->cd.offset.freestyle_edge);
-    if (fed->flag & LANPR_EDGE_MARK) {
-      eattr->e_flag |= VFLAG_EDGE_FREESTYLE;
-    }
-  }
-#endif
-}
-
-static void mesh_render_data_loop_flag(MeshRenderData *rdata,
-                                       BMLoop *loop,
-                                       const int cd_ofs,
-                                       EdgeDrawAttr *eattr)
-{
-  if (cd_ofs == -1) {
-    return;
-  }
-  MLoopUV *luv = BM_ELEM_CD_GET_VOID_P(loop, cd_ofs);
-  if (luv != NULL && (luv->flag & MLOOPUV_PINNED)) {
-    eattr->v_flag |= VFLAG_VERT_UV_PINNED;
-  }
-  if (uvedit_uv_select_test_ex(rdata->toolsettings, loop, cd_ofs)) {
-    eattr->v_flag |= VFLAG_VERT_UV_SELECT;
-  }
-  if (uvedit_edge_select_test_ex(rdata->toolsettings, loop, cd_ofs)) {
-    eattr->v_flag |= VFLAG_EDGE_UV_SELECT;
-  }
-}
-
-static void mesh_render_data_vert_flag(MeshRenderData *rdata,
-                                       const BMVert *eve,
-                                       EdgeDrawAttr *eattr)
-{
-  if (eve == rdata->eve_act) {
-    eattr->e_flag |= VFLAG_VERT_ACTIVE;
-  }
-  if (BM_elem_flag_test(eve, BM_ELEM_SELECT)) {
-    eattr->e_flag |= VFLAG_VERT_SELECTED;
-  }
-}
-
-static bool add_edit_facedot(MeshRenderData *rdata,
-                             GPUVertBuf *vbo,
-                             const uint fdot_pos_id,
-                             const uint fdot_nor_flag_id,
-                             const int poly,
-                             const int base_vert_idx)
-{
-  BLI_assert(rdata->types & (MR_DATATYPE_VERT | MR_DATATYPE_LOOP | MR_DATATYPE_POLY));
-  float pnor[3], center[3];
-  int facedot_flag;
-  if (rdata->edit_bmesh) {
-    BMEditMesh *em = rdata->edit_bmesh;
-    const BMFace *efa = BM_face_at_index(em->bm, poly);
-    if (BM_elem_flag_test(efa, BM_ELEM_HIDDEN)) {
-      return false;
-    }
-    if (rdata->edit_data && rdata->edit_data->vertexCos) {
-      copy_v3_v3(center, rdata->edit_data->polyCos[poly]);
-      copy_v3_v3(pnor, rdata->edit_data->polyNos[poly]);
-    }
-    else {
-      BM_face_calc_center_median(efa, center);
-      copy_v3_v3(pnor, efa->no);
-    }
-    facedot_flag = BM_elem_flag_test(efa, BM_ELEM_SELECT) ? ((efa == em->bm->act_face) ? -1 : 1) :
-                                                            0;
-  }
-  else {
-    MVert *mvert = rdata->mvert;
-    const MPoly *mpoly = rdata->mpoly + poly;
-    const MLoop *mloop = rdata->mloop + mpoly->loopstart;
-
-    BKE_mesh_calc_poly_center(mpoly, mloop, mvert, center);
-    BKE_mesh_calc_poly_normal(mpoly, mloop, mvert, pnor);
-    /* No selection if not in edit mode. */
-    facedot_flag = 0;
-  }
-
-  GPUPackedNormal nor = GPU_normal_convert_i10_v3(pnor);
-  nor.w = facedot_flag;
-  GPU_vertbuf_attr_set(vbo, fdot_nor_flag_id, base_vert_idx, &nor);
-  GPU_vertbuf_attr_set(vbo, fdot_pos_id, base_vert_idx, center);
-
-  return true;
-}
-static bool add_edit_facedot_mapped(MeshRenderData *rdata,
-                                    GPUVertBuf *vbo,
-                                    const uint fdot_pos_id,
-                                    const uint fdot_nor_flag_id,
-                                    const int poly,
-                                    const int base_vert_idx)
-{
-  BLI_assert(rdata->types & (MR_DATATYPE_VERT | MR_DATATYPE_LOOP | MR_DATATYPE_POLY));
-  float pnor[3], center[3];
-  const int *p_origindex = rdata->mapped.p_origindex;
-  const int p_orig = p_origindex[poly];
-  if (p_orig == ORIGINDEX_NONE) {
-    return false;
-  }
-  BMEditMesh *em = rdata->edit_bmesh;
-  const BMFace *efa = BM_face_at_index(em->bm, p_orig);
-  if (BM_elem_flag_test(efa, BM_ELEM_HIDDEN)) {
-    return false;
-  }
-
-  Mesh *me_cage = em->mesh_eval_cage;
-  const MVert *mvert = me_cage->mvert;
-  const MLoop *mloop = me_cage->mloop;
-  const MPoly *mpoly = me_cage->mpoly;
-
-  const MPoly *mp = mpoly + poly;
-  const MLoop *ml = mloop + mp->loopstart;
-
-  BKE_mesh_calc_poly_center(mp, ml, mvert, center);
-  BKE_mesh_calc_poly_normal(mp, ml, mvert, pnor);
-
-  GPUPackedNormal nor = GPU_normal_convert_i10_v3(pnor);
-  nor.w = BM_elem_flag_test(efa, BM_ELEM_SELECT) ? ((efa == em->bm->act_face) ? -1 : 1) : 0;
-  GPU_vertbuf_attr_set(vbo, fdot_nor_flag_id, base_vert_idx, &nor);
-  GPU_vertbuf_attr_set(vbo, fdot_pos_id, base_vert_idx, center);
-
-  return true;
-}
-static bool add_edit_facedot_subdiv(MeshRenderData *rdata,
-                                    GPUVertBuf *vbo,
-                                    const uint fdot_pos_id,
-                                    const uint fdot_nor_flag_id,
-                                    const int vert,
-                                    const int poly,
-                                    const int base_vert_idx)
-{
-  BLI_assert(rdata->types & (MR_DATATYPE_VERT | MR_DATATYPE_LOOP | MR_DATATYPE_POLY));
-  const int *p_origindex = rdata->mapped.p_origindex;
-  const int p_orig = p_origindex[poly];
-  if (p_orig == ORIGINDEX_NONE) {
-    return false;
-  }
-  BMEditMesh *em = rdata->edit_bmesh;
-  const BMFace *efa = BM_face_at_index(em->bm, p_orig);
-  if (BM_elem_flag_test(efa, BM_ELEM_HIDDEN)) {
-    return false;
-  }
-
-  Mesh *me_cage = em->mesh_eval_cage;
-  const MVert *mvert = &me_cage->mvert[vert];
-
-  GPUPackedNormal nor = GPU_normal_convert_i10_s3(mvert->no);
-  nor.w = BM_elem_flag_test(efa, BM_ELEM_SELECT) ? ((efa == em->bm->act_face) ? -1 : 1) : 0;
-  GPU_vertbuf_attr_set(vbo, fdot_nor_flag_id, base_vert_idx, &nor);
-  GPU_vertbuf_attr_set(vbo, fdot_pos_id, base_vert_idx, mvert->co);
-
-  return true;
-}
-
-/** \} */
-
-/* ---------------------------------------------------------------------- */
-/** \name Vertex Group Selection
- * \{ */
-
-/** Reset the selection structure, deallocating heap memory as appropriate. */
-static void drw_mesh_weight_state_clear(struct DRW_MeshWeightState *wstate)
-{
-  MEM_SAFE_FREE(wstate->defgroup_sel);
-
-  memset(wstate, 0, sizeof(*wstate));
-
-  wstate->defgroup_active = -1;
-}
-
-/** Copy selection data from one structure to another, including heap memory. */
-static void drw_mesh_weight_state_copy(struct DRW_MeshWeightState *wstate_dst,
-                                       const struct DRW_MeshWeightState *wstate_src)
-{
-  MEM_SAFE_FREE(wstate_dst->defgroup_sel);
-
-  memcpy(wstate_dst, wstate_src, sizeof(*wstate_dst));
-
-  if (wstate_src->defgroup_sel) {
-    wstate_dst->defgroup_sel = MEM_dupallocN(wstate_src->defgroup_sel);
-  }
-}
-
-/** Compare two selection structures. */
-static bool drw_mesh_weight_state_compare(const struct DRW_MeshWeightState *a,
-                                          const struct DRW_MeshWeightState *b)
-{
-  return a->defgroup_active == b->defgroup_active && a->defgroup_len == b->defgroup_len &&
-         a->flags == b->flags && a->alert_mode == b->alert_mode &&
-         a->defgroup_sel_count == b->defgroup_sel_count &&
-         ((!a->defgroup_sel && !b->defgroup_sel) ||
-          (a->defgroup_sel && b->defgroup_sel &&
-           memcmp(a->defgroup_sel, b->defgroup_sel, a->defgroup_len * sizeof(bool)) == 0));
-}
-
-static void drw_mesh_weight_state_extract(Object *ob,
-                                          Mesh *me,
-                                          const ToolSettings *ts,
-                                          bool paint_mode,
-                                          struct DRW_MeshWeightState *wstate)
-{
-  /* Extract complete vertex weight group selection state and mode flags. */
-  memset(wstate, 0, sizeof(*wstate));
-
-  wstate->defgroup_active = ob->actdef - 1;
-  wstate->defgroup_len = BLI_listbase_count(&ob->defbase);
-
-  wstate->alert_mode = ts->weightuser;
-
-  if (paint_mode && ts->multipaint) {
-    /* Multipaint needs to know all selected bones, not just the active group.
-     * This is actually a relatively expensive operation, but caching would be difficult. */
-    wstate->defgroup_sel = BKE_object_defgroup_selected_get(
-        ob, wstate->defgroup_len, &wstate->defgroup_sel_count);
-
-    if (wstate->defgroup_sel_count > 1) {
-      wstate->flags |= DRW_MESH_WEIGHT_STATE_MULTIPAINT |
-                       (ts->auto_normalize ? DRW_MESH_WEIGHT_STATE_AUTO_NORMALIZE : 0);
-
-      if (me->editflag & ME_EDIT_MIRROR_X) {
-        BKE_object_defgroup_mirror_selection(ob,
-                                             wstate->defgroup_len,
-                                             wstate->defgroup_sel,
-                                             wstate->defgroup_sel,
-                                             &wstate->defgroup_sel_count);
-      }
-    }
-    /* With only one selected bone Multipaint reverts to regular mode. */
-    else {
-      wstate->defgroup_sel_count = 0;
-      MEM_SAFE_FREE(wstate->defgroup_sel);
-    }
-  }
-}
-
-/** \} */
-
-/* ---------------------------------------------------------------------- */
-/** \name Mesh GPUBatch Cache
- * \{ */
-
-typedef enum DRWBatchFlag {
-  MBC_SURFACE = (1 << 0),
-  MBC_SURFACE_WEIGHTS = (1 << 1),
-  MBC_EDIT_TRIANGLES = (1 << 2),
-  MBC_EDIT_VERTICES = (1 << 3),
-  MBC_EDIT_EDGES = (1 << 4),
-  MBC_EDIT_LNOR = (1 << 5),
-  MBC_EDIT_FACEDOTS = (1 << 6),
-  MBC_EDIT_MESH_ANALYSIS = (1 << 7),
-  MBC_EDITUV_FACES_STRECH_AREA = (1 << 8),
-  MBC_EDITUV_FACES_STRECH_ANGLE = (1 << 9),
-  MBC_EDITUV_FACES = (1 << 10),
-  MBC_EDITUV_EDGES = (1 << 11),
-  MBC_EDITUV_VERTS = (1 << 12),
-  MBC_EDITUV_FACEDOTS = (1 << 13),
-  MBC_EDIT_SELECTION_VERTS = (1 << 14),
-  MBC_EDIT_SELECTION_EDGES = (1 << 15),
-  MBC_EDIT_SELECTION_FACES = (1 << 16),
-  MBC_EDIT_SELECTION_FACEDOTS = (1 << 17),
-  MBC_ALL_VERTS = (1 << 18),
-  MBC_ALL_EDGES = (1 << 19),
-  MBC_LOOSE_EDGES = (1 << 20),
-  MBC_EDGE_DETECTION = (1 << 21),
-  MBC_WIRE_EDGES = (1 << 22),
-  MBC_WIRE_LOOPS = (1 << 23),
-  MBC_WIRE_LOOPS_UVS = (1 << 24),
-  MBC_SURF_PER_MAT = (1 << 25),
-} DRWBatchFlag;
-
-#define MBC_EDITUV \
-  (MBC_EDITUV_FACES_STRECH_AREA | MBC_EDITUV_FACES_STRECH_ANGLE | MBC_EDITUV_FACES | \
-   MBC_EDITUV_EDGES | MBC_EDITUV_VERTS | MBC_EDITUV_FACEDOTS)
-
-typedef struct MeshBatchCache {
-  /* In order buffers: All verts only specified once
-   * or once per loop. To be used with a GPUIndexBuf. */
-  struct {
-    /* Vertex data. */
-    GPUVertBuf *pos_nor;
-    GPUVertBuf *weights;
-    /* Loop data. */
-    GPUVertBuf *loop_pos_nor;
-    GPUVertBuf *loop_uv_tan;
-    GPUVertBuf *loop_vcol;
-    GPUVertBuf *loop_edge_fac;
-    GPUVertBuf *loop_orco;
-  } ordered;
-
-  /* Edit Mesh Data:
-   * Edit cage can be different from final mesh so vertex count
-   * might differ. */
-  struct {
-    /* TODO(fclem): Reuse ordered.loop_pos_nor and maybe even
-     * ordered.loop_uv_tan when cage match final mesh. */
-    GPUVertBuf *loop_pos_nor;
-    GPUVertBuf *loop_data;
-    GPUVertBuf *loop_lnor;
-    GPUVertBuf *facedots_pos_nor_data;
-    GPUVertBuf *loop_mesh_analysis;
-    /* UV data without modifier applied.
-     * Vertex count is always the one of the cage. */
-    GPUVertBuf *loop_uv;
-    GPUVertBuf *loop_uv_data;
-    GPUVertBuf *loop_stretch_angle;
-    GPUVertBuf *loop_stretch_area;
-    GPUVertBuf *facedots_uv;
-    GPUVertBuf *facedots_uv_data;
-    /* Selection */
-    GPUVertBuf *loop_vert_idx;
-    GPUVertBuf *loop_edge_idx;
-    GPUVertBuf *loop_face_idx;
-    GPUVertBuf *facedots_idx;
-  } edit;
-
-  /* Index Buffers:
-   * Only need to be updated when topology changes. */
-  struct {
-    /* Indices to verts. */
-    GPUIndexBuf *surf_tris;
-    GPUIndexBuf *edges_lines;
-    GPUIndexBuf *edges_adj_lines;
-    GPUIndexBuf *loose_edges_lines;
-    /* Indices to vloops. */
-    GPUIndexBuf *loops_tris;
-    GPUIndexBuf *loops_lines;
-    GPUIndexBuf *loops_lines_paint_mask;
-    GPUIndexBuf *loops_line_strips;
-    /* Edit mode. */
-    GPUIndexBuf *edit_loops_points; /* verts */
-    GPUIndexBuf *edit_loops_lines;  /* edges */
-    GPUIndexBuf *edit_loops_tris;   /* faces */
-    /* Edit UVs */
-    GPUIndexBuf *edituv_loops_points;      /* verts */
-    GPUIndexBuf *edituv_loops_line_strips; /* edges */
-    GPUIndexBuf *edituv_loops_tri_fans;    /* faces */
-  } ibo;
-
-  struct {
-    /* Surfaces / Render */
-    GPUBatch *surface;
-    GPUBatch *surface_weights;
-    /* Edit mode */
-    GPUBatch *edit_triangles;
-    GPUBatch *edit_vertices;
-    GPUBatch *edit_edges;
-    GPUBatch *edit_lnor;
-    GPUBatch *edit_facedots;
-    GPUBatch *edit_mesh_analysis;
-    /* Edit UVs */
-    GPUBatch *edituv_faces_strech_area;
-    GPUBatch *edituv_faces_strech_angle;
-    GPUBatch *edituv_faces;
-    GPUBatch *edituv_edges;
-    GPUBatch *edituv_verts;
-    GPUBatch *edituv_facedots;
-    /* Edit selection */
-    GPUBatch *edit_selection_verts;
-    GPUBatch *edit_selection_edges;
-    GPUBatch *edit_selection_faces;
-    GPUBatch *edit_selection_facedots;
-    /* Common display / Other */
-    GPUBatch *all_verts;
-    GPUBatch *all_edges;
-    GPUBatch *loose_edges;
-    GPUBatch *edge_detection;
-    GPUBatch *wire_edges;     /* Individual edges with face normals. */
-    GPUBatch *wire_loops;     /* Loops around faces. no edges between selected faces */
-    GPUBatch *wire_loops_uvs; /* Same as wire_loops but only has uvs. */
-  } batch;
-
-  GPUIndexBuf **surf_per_mat_tris;
-  GPUBatch **surf_per_mat;
-
-  /* arrays of bool uniform names (and value) that will be use to
-   * set srgb conversion for auto attributes.*/
-  char *auto_layer_names;
-  int *auto_layer_is_srgb;
-  int auto_layer_len;
-
-  DRWBatchFlag batch_requested;
-  DRWBatchFlag batch_ready;
-
-  /* settings to determine if cache is invalid */
-  int edge_len;
-  int tri_len;
-  int poly_len;
-  int vert_len;
-  int mat_len;
-  bool is_dirty; /* Instantly invalidates cache, skipping mesh check */
-  bool is_editmode;
-  bool is_uvsyncsel;
-
-  struct DRW_MeshWeightState weight_state;
-
-  DRW_MeshCDMask cd_used, cd_needed, cd_used_over_time;
-
-  int lastmatch;
-
-  /* Valid only if edge_detection is up to date. */
-  bool is_manifold;
-
-  bool no_loose_wire;
-} MeshBatchCache;
-
-BLI_INLINE void mesh_batch_cache_add_request(MeshBatchCache *cache, DRWBatchFlag new_flag)
-{
-  atomic_fetch_and_or_uint32((uint32_t *)(&cache->batch_requested), *(uint32_t *)&new_flag);
-}
-
-/* GPUBatch cache management. */
-
-static bool mesh_batch_cache_valid(Mesh *me)
-{
-  MeshBatchCache *cache = me->runtime.batch_cache;
-
-  if (cache == NULL) {
-    return false;
-  }
-
-  if (cache->is_editmode != (me->edit_mesh != NULL)) {
-    return false;
-  }
-
-  if (cache->is_dirty) {
-    return false;
-  }
-
-  if (cache->mat_len != mesh_render_mat_len_get(me)) {
-    return false;
-  }
-
-  return true;
-}
-
-static void mesh_batch_cache_init(Mesh *me)
-{
-  MeshBatchCache *cache = me->runtime.batch_cache;
-
-  if (!cache) {
-    cache = me->runtime.batch_cache = MEM_callocN(sizeof(*cache), __func__);
-  }
-  else {
-    memset(cache, 0, sizeof(*cache));
-  }
-
-  cache->is_editmode = me->edit_mesh != NULL;
-
-  if (cache->is_editmode == false) {
-    cache->edge_len = mesh_render_edges_len_get(me);
-    cache->tri_len = mesh_render_looptri_len_get(me);
-    cache->poly_len = mesh_render_polys_len_get(me);
-    cache->vert_len = mesh_render_verts_len_get(me);
-  }
-
-  cache->mat_len = mesh_render_mat_len_get(me);
-  cache->surf_per_mat_tris = MEM_callocN(sizeof(*cache->surf_per_mat_tris) * cache->mat_len,
-                                         __func__);
-  cache->surf_per_mat = MEM_callocN(sizeof(*cache->surf_per_mat) * cache->mat_len, __func__);
-
   cache->is_dirty = false;
   cache->batch_ready = 0;
   cache->batch_requested = 0;
-
-  drw_mesh_weight_state_clear(&cache->weight_state);
-}
-
-void DRW_mesh_batch_cache_validate(Mesh *me)
-{
-  if (!mesh_batch_cache_valid(me)) {
-    mesh_batch_cache_clear(me);
-    mesh_batch_cache_init(me);
-  }
-}
-
-static MeshBatchCache *mesh_batch_cache_get(Mesh *me)
-{
-  return me->runtime.batch_cache;
-}
-
-static void mesh_batch_cache_check_vertex_group(MeshBatchCache *cache,
-                                                const struct DRW_MeshWeightState *wstate)
-{
-  if (!drw_mesh_weight_state_compare(&cache->weight_state, wstate)) {
-    GPU_BATCH_CLEAR_SAFE(cache->batch.surface_weights);
-    GPU_VERTBUF_DISCARD_SAFE(cache->ordered.weights);
-
-    cache->batch_ready &= ~MBC_SURFACE_WEIGHTS;
-
-    drw_mesh_weight_state_clear(&cache->weight_state);
-  }
-}
-
-static void mesh_batch_cache_discard_shaded_tri(MeshBatchCache *cache)
-{
-  GPU_VERTBUF_DISCARD_SAFE(cache->ordered.loop_pos_nor);
-  GPU_VERTBUF_DISCARD_SAFE(cache->ordered.loop_uv_tan);
-  GPU_VERTBUF_DISCARD_SAFE(cache->ordered.loop_vcol);
-  GPU_VERTBUF_DISCARD_SAFE(cache->ordered.loop_orco);
-
-  if (cache->surf_per_mat_tris) {
-    for (int i = 0; i < cache->mat_len; i++) {
-      GPU_INDEXBUF_DISCARD_SAFE(cache->surf_per_mat_tris[i]);
-    }
-  }
-  MEM_SAFE_FREE(cache->surf_per_mat_tris);
-  if (cache->surf_per_mat) {
-    for (int i = 0; i < cache->mat_len; i++) {
-      GPU_BATCH_DISCARD_SAFE(cache->surf_per_mat[i]);
-    }
-  }
-  MEM_SAFE_FREE(cache->surf_per_mat);
-
-  cache->batch_ready &= ~MBC_SURF_PER_MAT;
-
-  MEM_SAFE_FREE(cache->auto_layer_names);
-  MEM_SAFE_FREE(cache->auto_layer_is_srgb);
-
-  mesh_cd_layers_type_clear(&cache->cd_used);
-
-  cache->mat_len = 0;
-}
-
-static void mesh_batch_cache_discard_uvedit(MeshBatchCache *cache)
-{
-  GPU_VERTBUF_DISCARD_SAFE(cache->edit.loop_stretch_angle);
-  GPU_VERTBUF_DISCARD_SAFE(cache->edit.loop_stretch_area);
-  GPU_VERTBUF_DISCARD_SAFE(cache->edit.loop_uv);
-  GPU_VERTBUF_DISCARD_SAFE(cache->edit.loop_uv_data);
-  GPU_VERTBUF_DISCARD_SAFE(cache->edit.facedots_uv);
-  GPU_VERTBUF_DISCARD_SAFE(cache->edit.facedots_uv_data);
-  GPU_INDEXBUF_DISCARD_SAFE(cache->ibo.edituv_loops_tri_fans);
-  GPU_INDEXBUF_DISCARD_SAFE(cache->ibo.edituv_loops_line_strips);
-  GPU_INDEXBUF_DISCARD_SAFE(cache->ibo.edituv_loops_points);
-  GPU_BATCH_DISCARD_SAFE(cache->batch.edituv_faces_strech_area);
-  GPU_BATCH_DISCARD_SAFE(cache->batch.edituv_faces_strech_angle);
-  GPU_BATCH_DISCARD_SAFE(cache->batch.edituv_faces);
-  GPU_BATCH_DISCARD_SAFE(cache->batch.edituv_edges);
-  GPU_BATCH_DISCARD_SAFE(cache->batch.edituv_verts);
-  GPU_BATCH_DISCARD_SAFE(cache->batch.edituv_facedots);
-
-  cache->batch_ready &= ~MBC_EDITUV;
-}
-
-void DRW_mesh_batch_cache_dirty_tag(Mesh *me, int mode)
-{
-  MeshBatchCache *cache = me->runtime.batch_cache;
-  if (cache == NULL) {
-    return;
-  }
-  switch (mode) {
-    case BKE_MESH_BATCH_DIRTY_SELECT:
-      GPU_VERTBUF_DISCARD_SAFE(cache->edit.loop_data);
-      GPU_VERTBUF_DISCARD_SAFE(cache->edit.facedots_pos_nor_data);
-      GPU_BATCH_DISCARD_SAFE(cache->batch.edit_triangles);
-      GPU_BATCH_DISCARD_SAFE(cache->batch.edit_vertices);
-      GPU_BATCH_DISCARD_SAFE(cache->batch.edit_edges);
-      GPU_BATCH_DISCARD_SAFE(cache->batch.edit_facedots);
-      GPU_BATCH_DISCARD_SAFE(cache->batch.edit_selection_facedots);
-      GPU_BATCH_DISCARD_SAFE(cache->batch.edit_mesh_analysis);
-      cache->batch_ready &= ~(MBC_EDIT_TRIANGLES | MBC_EDIT_VERTICES | MBC_EDIT_EDGES |
-                              MBC_EDIT_FACEDOTS | MBC_EDIT_SELECTION_FACEDOTS |
-                              MBC_EDIT_MESH_ANALYSIS);
-      /* Because visible UVs depends on edit mode selection, discard everything. */
-      mesh_batch_cache_discard_uvedit(cache);
-      break;
-    case BKE_MESH_BATCH_DIRTY_SELECT_PAINT:
-      /* Paint mode selection flag is packed inside the nor attrib.
-       * Note that it can be slow if auto smooth is enabled. (see T63946) */
-      GPU_INDEXBUF_DISCARD_SAFE(cache->ibo.loops_lines_paint_mask);
-      GPU_VERTBUF_DISCARD_SAFE(cache->ordered.loop_pos_nor);
-      GPU_BATCH_DISCARD_SAFE(cache->batch.surface);
-      GPU_BATCH_DISCARD_SAFE(cache->batch.wire_loops);
-      GPU_BATCH_DISCARD_SAFE(cache->batch.wire_edges);
-      if (cache->surf_per_mat) {
-        for (int i = 0; i < cache->mat_len; i++) {
-          GPU_BATCH_DISCARD_SAFE(cache->surf_per_mat[i]);
-        }
-      }
-      cache->batch_ready &= ~(MBC_SURFACE | MBC_WIRE_EDGES | MBC_WIRE_LOOPS | MBC_SURF_PER_MAT);
-      break;
-    case BKE_MESH_BATCH_DIRTY_ALL:
-      cache->is_dirty = true;
-      break;
-    case BKE_MESH_BATCH_DIRTY_SHADING:
-      mesh_batch_cache_discard_shaded_tri(cache);
-      mesh_batch_cache_discard_uvedit(cache);
-      break;
-    case BKE_MESH_BATCH_DIRTY_UVEDIT_ALL:
-      mesh_batch_cache_discard_uvedit(cache);
-      break;
-    case BKE_MESH_BATCH_DIRTY_UVEDIT_SELECT:
-      GPU_VERTBUF_DISCARD_SAFE(cache->edit.loop_uv_data);
-      GPU_VERTBUF_DISCARD_SAFE(cache->edit.facedots_uv_data);
-      GPU_BATCH_DISCARD_SAFE(cache->batch.edituv_faces_strech_area);
-      GPU_BATCH_DISCARD_SAFE(cache->batch.edituv_faces_strech_angle);
-      GPU_BATCH_DISCARD_SAFE(cache->batch.edituv_faces);
-      GPU_BATCH_DISCARD_SAFE(cache->batch.edituv_edges);
-      GPU_BATCH_DISCARD_SAFE(cache->batch.edituv_verts);
-      GPU_BATCH_DISCARD_SAFE(cache->batch.edituv_facedots);
-      cache->batch_ready &= ~MBC_EDITUV;
-      break;
-    default:
-      BLI_assert(0);
-  }
-}
-
-static void mesh_batch_cache_clear(Mesh *me)
-{
-  MeshBatchCache *cache = me->runtime.batch_cache;
-  if (!cache) {
-    return;
-  }
-
-  for (int i = 0; i < sizeof(cache->ordered) / sizeof(void *); ++i) {
-    GPUVertBuf **vbo = (GPUVertBuf **)&cache->ordered;
-    GPU_VERTBUF_DISCARD_SAFE(vbo[i]);
-  }
-  for (int i = 0; i < sizeof(cache->edit) / sizeof(void *); ++i) {
-    GPUVertBuf **vbo = (GPUVertBuf **)&cache->edit;
-    GPU_VERTBUF_DISCARD_SAFE(vbo[i]);
-  }
-  for (int i = 0; i < sizeof(cache->ibo) / sizeof(void *); ++i) {
-    GPUIndexBuf **ibo = (GPUIndexBuf **)&cache->ibo;
-    GPU_INDEXBUF_DISCARD_SAFE(ibo[i]);
-  }
-  for (int i = 0; i < sizeof(cache->batch) / sizeof(void *); ++i) {
-    GPUBatch **batch = (GPUBatch **)&cache->batch;
-    GPU_BATCH_DISCARD_SAFE(batch[i]);
-  }
-
-  mesh_batch_cache_discard_shaded_tri(cache);
-
-  mesh_batch_cache_discard_uvedit(cache);
-
-  cache->batch_ready = 0;
-
-  drw_mesh_weight_state_clear(&cache->weight_state);
-}
-
-void DRW_mesh_batch_cache_free(Mesh *me)
-{
-  mesh_batch_cache_clear(me);
-  MEM_SAFE_FREE(me->runtime.batch_cache);
-}
-
-/* GPUBatch cache usage. */
-
-static void mesh_create_edit_vertex_loops(MeshRenderData *rdata,
-                                          GPUVertBuf *vbo_pos_nor,
-                                          GPUVertBuf *vbo_lnor,
-                                          GPUVertBuf *vbo_uv,
-                                          GPUVertBuf *vbo_data,
-                                          GPUVertBuf *vbo_verts,
-                                          GPUVertBuf *vbo_edges,
-                                          GPUVertBuf *vbo_faces)
-{
-#if 0
-  const int vert_len = mesh_render_data_verts_len_get_maybe_mapped(rdata);
-  const int edge_len = mesh_render_data_edges_len_get_maybe_mapped(rdata);
-#endif
-  const int poly_len = mesh_render_data_polys_len_get_maybe_mapped(rdata);
-  const int lvert_len = mesh_render_data_loose_verts_len_get_maybe_mapped(rdata);
-  const int ledge_len = mesh_render_data_loose_edges_len_get_maybe_mapped(rdata);
-  const int loop_len = mesh_render_data_loops_len_get_maybe_mapped(rdata);
-  const int tot_loop_len = loop_len + ledge_len * 2 + lvert_len;
-  float(*lnors)[3] = rdata->loop_normals;
-  uchar fflag;
-
-  /* Static formats */
-  static struct {
-    GPUVertFormat sel_id, pos_nor, lnor, flag, uv;
-  } format = {{0}};
-  static struct {
-    uint sel_id, pos, nor, lnor, data, uvs;
-  } attr_id;
-  if (format.sel_id.attr_len == 0) {
-    attr_id.sel_id = GPU_vertformat_attr_add(
-        &format.sel_id, "color", GPU_COMP_U32, 1, GPU_FETCH_INT);
-    attr_id.pos = GPU_vertformat_attr_add(
-        &format.pos_nor, "pos", GPU_COMP_F32, 3, GPU_FETCH_FLOAT);
-    attr_id.nor = GPU_vertformat_attr_add(
-        &format.pos_nor, "vnor", GPU_COMP_I10, 3, GPU_FETCH_INT_TO_FLOAT_UNIT);
-    attr_id.lnor = GPU_vertformat_attr_add(
-        &format.lnor, "lnor", GPU_COMP_I10, 3, GPU_FETCH_INT_TO_FLOAT_UNIT);
-    attr_id.data = GPU_vertformat_attr_add(&format.flag, "data", GPU_COMP_U8, 4, GPU_FETCH_INT);
-    attr_id.uvs = GPU_vertformat_attr_add(&format.uv, "u", GPU_COMP_F32, 2, GPU_FETCH_FLOAT);
-    GPU_vertformat_alias_add(&format.uv, "pos");
-    GPU_vertformat_alias_add(&format.flag, "flag");
-  }
-
-  GPUVertBufRaw raw_verts, raw_edges, raw_faces, raw_pos, raw_nor, raw_lnor, raw_uv, raw_data;
-  if (DRW_TEST_ASSIGN_VBO(vbo_pos_nor)) {
-    GPU_vertbuf_init_with_format(vbo_pos_nor, &format.pos_nor);
-    GPU_vertbuf_data_alloc(vbo_pos_nor, tot_loop_len);
-    GPU_vertbuf_attr_get_raw_data(vbo_pos_nor, attr_id.pos, &raw_pos);
-    GPU_vertbuf_attr_get_raw_data(vbo_pos_nor, attr_id.nor, &raw_nor);
-  }
-  if (DRW_TEST_ASSIGN_VBO(vbo_lnor)) {
-    GPU_vertbuf_init_with_format(vbo_lnor, &format.lnor);
-    GPU_vertbuf_data_alloc(vbo_lnor, tot_loop_len);
-    GPU_vertbuf_attr_get_raw_data(vbo_lnor, attr_id.lnor, &raw_lnor);
-  }
-  if (DRW_TEST_ASSIGN_VBO(vbo_data)) {
-    GPU_vertbuf_init_with_format(vbo_data, &format.flag);
-    GPU_vertbuf_data_alloc(vbo_data, tot_loop_len);
-    GPU_vertbuf_attr_get_raw_data(vbo_data, attr_id.data, &raw_data);
-  }
-  if (DRW_TEST_ASSIGN_VBO(vbo_uv)) {
-    GPU_vertbuf_init_with_format(vbo_uv, &format.uv);
-    GPU_vertbuf_data_alloc(vbo_uv, tot_loop_len);
-    GPU_vertbuf_attr_get_raw_data(vbo_uv, attr_id.uvs, &raw_uv);
-  }
-  /* Select Idx */
-  if (DRW_TEST_ASSIGN_VBO(vbo_verts)) {
-    GPU_vertbuf_init_with_format(vbo_verts, &format.sel_id);
-    GPU_vertbuf_data_alloc(vbo_verts, tot_loop_len);
-    GPU_vertbuf_attr_get_raw_data(vbo_verts, attr_id.sel_id, &raw_verts);
-  }
-  if (DRW_TEST_ASSIGN_VBO(vbo_edges)) {
-    GPU_vertbuf_init_with_format(vbo_edges, &format.sel_id);
-    GPU_vertbuf_data_alloc(vbo_edges, tot_loop_len);
-    GPU_vertbuf_attr_get_raw_data(vbo_edges, attr_id.sel_id, &raw_edges);
-  }
-  if (DRW_TEST_ASSIGN_VBO(vbo_faces)) {
-    GPU_vertbuf_init_with_format(vbo_faces, &format.sel_id);
-    GPU_vertbuf_data_alloc(vbo_faces, tot_loop_len);
-    GPU_vertbuf_attr_get_raw_data(vbo_faces, attr_id.sel_id, &raw_faces);
-  }
-
-  if (rdata->edit_bmesh && rdata->mapped.use == false) {
-    BMesh *bm = rdata->edit_bmesh->bm;
-    BMIter iter_efa, iter_loop, iter_vert;
-    BMFace *efa;
-    BMEdge *eed;
-    BMVert *eve;
-    BMLoop *loop;
-    const int cd_loop_uv_offset = CustomData_get_offset(&bm->ldata, CD_MLOOPUV);
-
-    /* Face Loops */
-    BM_ITER_MESH (efa, &iter_efa, bm, BM_FACES_OF_MESH) {
-      int fidx = BM_elem_index_get(efa);
-      if (vbo_data) {
-        fflag = mesh_render_data_face_flag(rdata, efa, cd_loop_uv_offset);
-      }
-      BM_ITER_ELEM (loop, &iter_loop, efa, BM_LOOPS_OF_FACE) {
-        if (vbo_pos_nor) {
-          GPUPackedNormal *vnor = (GPUPackedNormal *)GPU_vertbuf_raw_step(&raw_nor);
-          *vnor = GPU_normal_convert_i10_v3(loop->v->no);
-          copy_v3_v3(GPU_vertbuf_raw_step(&raw_pos), loop->v->co);
-        }
-        if (vbo_lnor) {
-          const float *nor = (lnors) ? lnors[BM_elem_index_get(loop)] : efa->no;
-          GPUPackedNormal *lnor = (GPUPackedNormal *)GPU_vertbuf_raw_step(&raw_lnor);
-          *lnor = GPU_normal_convert_i10_v3(nor);
-        }
-        if (vbo_data) {
-          EdgeDrawAttr eattr = {.v_flag = fflag};
-          mesh_render_data_edge_flag(rdata, loop->e, &eattr);
-          mesh_render_data_vert_flag(rdata, loop->v, &eattr);
-          mesh_render_data_loop_flag(rdata, loop, cd_loop_uv_offset, &eattr);
-          memcpy(GPU_vertbuf_raw_step(&raw_data), &eattr, sizeof(EdgeDrawAttr));
-        }
-        if (vbo_uv) {
-          MLoopUV *luv = BM_ELEM_CD_GET_VOID_P(loop, cd_loop_uv_offset);
-          copy_v2_v2(GPU_vertbuf_raw_step(&raw_uv), luv->uv);
-        }
-        /* Select Idx */
-        if (vbo_verts) {
-          int vidx = BM_elem_index_get(loop->v);
-          *((uint *)GPU_vertbuf_raw_step(&raw_verts)) = vidx;
-        }
-        if (vbo_edges) {
-          int eidx = BM_elem_index_get(loop->e);
-          *((uint *)GPU_vertbuf_raw_step(&raw_edges)) = eidx;
-        }
-        if (vbo_faces) {
-          *((uint *)GPU_vertbuf_raw_step(&raw_faces)) = fidx;
-        }
-      }
-    }
-    /* Loose edges */
-    for (int e = 0; e < ledge_len; e++) {
-      eed = BM_edge_at_index(bm, rdata->loose_edges[e]);
-      BM_ITER_ELEM (eve, &iter_vert, eed, BM_VERTS_OF_EDGE) {
-        if (vbo_pos_nor) {
-          GPUPackedNormal *vnor = (GPUPackedNormal *)GPU_vertbuf_raw_step(&raw_nor);
-          *vnor = GPU_normal_convert_i10_v3(eve->no);
-          copy_v3_v3(GPU_vertbuf_raw_step(&raw_pos), eve->co);
-        }
-        if (vbo_data) {
-          EdgeDrawAttr eattr = {0};
-          mesh_render_data_edge_flag(rdata, eed, &eattr);
-          mesh_render_data_vert_flag(rdata, eve, &eattr);
-          memcpy(GPU_vertbuf_raw_step(&raw_data), &eattr, sizeof(EdgeDrawAttr));
-        }
-        if (vbo_lnor) {
-          memset(GPU_vertbuf_raw_step(&raw_lnor), 0, sizeof(GPUPackedNormal));
-        }
-        /* Select Idx */
-        if (vbo_verts) {
-          int vidx = BM_elem_index_get(eve);
-          *((uint *)GPU_vertbuf_raw_step(&raw_verts)) = vidx;
-        }
-        if (vbo_edges) {
-          int eidx = BM_elem_index_get(eed);
-          *((uint *)GPU_vertbuf_raw_step(&raw_edges)) = eidx;
-        }
-      }
-    }
-    /* Loose verts */
-    for (int e = 0; e < lvert_len; e++) {
-      eve = BM_vert_at_index(bm, rdata->loose_verts[e]);
-      if (vbo_pos_nor) {
-        GPUPackedNormal *vnor = (GPUPackedNormal *)GPU_vertbuf_raw_step(&raw_nor);
-        *vnor = GPU_normal_convert_i10_v3(eve->no);
-        copy_v3_v3(GPU_vertbuf_raw_step(&raw_pos), eve->co);
-      }
-      if (vbo_lnor) {
-        memset(GPU_vertbuf_raw_step(&raw_lnor), 0, sizeof(GPUPackedNormal));
-      }
-      if (vbo_data) {
-        EdgeDrawAttr eattr = {0};
-        mesh_render_data_vert_flag(rdata, eve, &eattr);
-        memcpy(GPU_vertbuf_raw_step(&raw_data), &eattr, sizeof(EdgeDrawAttr));
-      }
-      /* Select Idx */
-      if (vbo_verts) {
-        int vidx = BM_elem_index_get(eve);
-        *((uint *)GPU_vertbuf_raw_step(&raw_verts)) = vidx;
-      }
-    }
-  }
-  else if (rdata->mapped.use == true) {
-    BMesh *bm = rdata->edit_bmesh->bm;
-    const int cd_loop_uv_offset = CustomData_get_offset(&bm->ldata, CD_MLOOPUV);
-
-    const MPoly *mpoly = rdata->mapped.me_cage->mpoly;
-    const MEdge *medge = rdata->mapped.me_cage->medge;
-    const MVert *mvert = rdata->mapped.me_cage->mvert;
-    const MLoop *mloop = rdata->mapped.me_cage->mloop;
-
-    const int *v_origindex = rdata->mapped.v_origindex;
-    const int *e_origindex = rdata->mapped.e_origindex;
-    const int *p_origindex = rdata->mapped.p_origindex;
-
-    /* Face Loops */
-    for (int poly = 0; poly < poly_len; poly++, mpoly++) {
-      const MLoop *l = &mloop[mpoly->loopstart];
-      int fidx = p_origindex[poly];
-      BMFace *efa = NULL;
-      if (vbo_data) {
-        fflag = 0;
-        if (fidx != ORIGINDEX_NONE) {
-          efa = BM_face_at_index(bm, fidx);
-          fflag = mesh_render_data_face_flag(rdata, efa, cd_loop_uv_offset);
-        }
-      }
-      for (int i = 0; i < mpoly->totloop; i++, l++) {
-        if (vbo_pos_nor) {
-          copy_v3_v3(GPU_vertbuf_raw_step(&raw_pos), mvert[l->v].co);
-        }
-        if (vbo_lnor || vbo_pos_nor) {
-          GPUPackedNormal vnor = GPU_normal_convert_i10_s3(mvert[l->v].no);
-          if (vbo_pos_nor) {
-            *(GPUPackedNormal *)GPU_vertbuf_raw_step(&raw_nor) = vnor;
-          }
-          if (vbo_lnor) {
-            /* Mapped does not support lnors yet. */
-            *(GPUPackedNormal *)GPU_vertbuf_raw_step(&raw_lnor) = vnor;
-          }
-        }
-        if (vbo_data) {
-          EdgeDrawAttr eattr = {.v_flag = fflag};
-          int vidx = v_origindex[l->v];
-          int eidx = e_origindex[l->e];
-          if (vidx != ORIGINDEX_NONE) {
-            BMVert *eve = BM_vert_at_index(bm, vidx);
-            mesh_render_data_vert_flag(rdata, eve, &eattr);
-          }
-          if (eidx != ORIGINDEX_NONE) {
-            BMEdge *eed = BM_edge_at_index(bm, eidx);
-            mesh_render_data_edge_flag(rdata, eed, &eattr);
-            if (efa) {
-              BMLoop *loop = BM_face_edge_share_loop(efa, eed);
-              if (loop) {
-                mesh_render_data_loop_flag(rdata, loop, cd_loop_uv_offset, &eattr);
-              }
-            }
-          }
-          memcpy(GPU_vertbuf_raw_step(&raw_data), &eattr, sizeof(EdgeDrawAttr));
-        }
-        if (vbo_uv) {
-          MLoopUV *luv = &rdata->mloopuv[mpoly->loopstart + i];
-          copy_v2_v2(GPU_vertbuf_raw_step(&raw_uv), luv->uv);
-        }
-        /* Select Idx */
-        if (vbo_verts) {
-          int vidx = v_origindex[l->v];
-          *((uint *)GPU_vertbuf_raw_step(&raw_verts)) = vidx;
-        }
-        if (vbo_edges) {
-          int eidx = e_origindex[l->e];
-          *((uint *)GPU_vertbuf_raw_step(&raw_edges)) = eidx;
-        }
-        if (vbo_faces) {
-          *((uint *)GPU_vertbuf_raw_step(&raw_faces)) = fidx;
-        }
-      }
-    }
-    /* Loose edges */
-    for (int j = 0; j < ledge_len; j++) {
-      const int e = rdata->mapped.loose_edges[j];
-      for (int i = 0; i < 2; ++i) {
-        int v = (i == 0) ? medge[e].v1 : medge[e].v2;
-        if (vbo_pos_nor) {
-          GPUPackedNormal vnor = GPU_normal_convert_i10_s3(mvert[v].no);
-          *(GPUPackedNormal *)GPU_vertbuf_raw_step(&raw_nor) = vnor;
-          copy_v3_v3(GPU_vertbuf_raw_step(&raw_pos), mvert[v].co);
-        }
-        if (vbo_lnor) {
-          memset(GPU_vertbuf_raw_step(&raw_lnor), 0, sizeof(GPUPackedNormal));
-        }
-        if (vbo_data) {
-          EdgeDrawAttr eattr = {0};
-          int vidx = v_origindex[v];
-          int eidx = e_origindex[e];
-          if (vidx != ORIGINDEX_NONE) {
-            BMVert *eve = BM_vert_at_index(bm, vidx);
-            mesh_render_data_vert_flag(rdata, eve, &eattr);
-          }
-          if (eidx != ORIGINDEX_NONE) {
-            BMEdge *eed = BM_edge_at_index(bm, eidx);
-            mesh_render_data_edge_flag(rdata, eed, &eattr);
-          }
-          memcpy(GPU_vertbuf_raw_step(&raw_data), &eattr, sizeof(EdgeDrawAttr));
-        }
-        /* Select Idx */
-        if (vbo_verts) {
-          int vidx = v_origindex[v];
-          *((uint *)GPU_vertbuf_raw_step(&raw_verts)) = vidx;
-        }
-        if (vbo_edges) {
-          int eidx = e_origindex[e];
-          *((uint *)GPU_vertbuf_raw_step(&raw_edges)) = eidx;
-        }
-      }
-    }
-    /* Loose verts */
-    for (int i = 0; i < lvert_len; i++) {
-      const int v = rdata->mapped.loose_verts[i];
-      if (vbo_pos_nor) {
-        GPUPackedNormal vnor = GPU_normal_convert_i10_s3(mvert[v].no);
-        *(GPUPackedNormal *)GPU_vertbuf_raw_step(&raw_nor) = vnor;
-        copy_v3_v3(GPU_vertbuf_raw_step(&raw_pos), mvert[v].co);
-      }
-      if (vbo_lnor) {
-        memset(GPU_vertbuf_raw_step(&raw_lnor), 0, sizeof(GPUPackedNormal));
-      }
-      if (vbo_data) {
-        EdgeDrawAttr eattr = {0};
-        int vidx = v_origindex[v];
-        if (vidx != ORIGINDEX_NONE) {
-          BMVert *eve = BM_vert_at_index(bm, vidx);
-          mesh_render_data_vert_flag(rdata, eve, &eattr);
-        }
-        memcpy(GPU_vertbuf_raw_step(&raw_data), &eattr, sizeof(EdgeDrawAttr));
-      }
-      /* Select Idx */
-      if (vbo_verts) {
-        int vidx = v_origindex[v];
-        *((uint *)GPU_vertbuf_raw_step(&raw_verts)) = vidx;
-      }
-    }
-  }
-  else {
-    const MPoly *mpoly = rdata->mpoly;
-    const MVert *mvert = rdata->mvert;
-    const MLoop *mloop = rdata->mloop;
-
-    const int *v_origindex = CustomData_get_layer(&rdata->me->vdata, CD_ORIGINDEX);
-    const int *e_origindex = CustomData_get_layer(&rdata->me->edata, CD_ORIGINDEX);
-    const int *p_origindex = CustomData_get_layer(&rdata->me->pdata, CD_ORIGINDEX);
-
-    /* Face Loops */
-    for (int poly = 0; poly < poly_len; poly++, mpoly++) {
-      const MLoop *l = &mloop[mpoly->loopstart];
-      int fidx = p_origindex ? p_origindex[poly] : poly;
-      for (int i = 0; i < mpoly->totloop; i++, l++) {
-        if (vbo_pos_nor) {
-          copy_v3_v3(GPU_vertbuf_raw_step(&raw_pos), mvert[l->v].co);
-        }
-        if (vbo_lnor || vbo_pos_nor) {
-          GPUPackedNormal vnor = GPU_normal_convert_i10_s3(mvert[l->v].no);
-          if (vbo_pos_nor) {
-            *(GPUPackedNormal *)GPU_vertbuf_raw_step(&raw_nor) = vnor;
-          }
-          if (vbo_lnor) {
-            /* Mapped does not support lnors yet. */
-            *(GPUPackedNormal *)GPU_vertbuf_raw_step(&raw_lnor) = vnor;
-          }
-        }
-        if (vbo_uv) {
-          MLoopUV *luv = &rdata->mloopuv[mpoly->loopstart + i];
-          copy_v2_v2(GPU_vertbuf_raw_step(&raw_uv), luv->uv);
-        }
-        /* Select Idx */
-        if (vbo_verts) {
-          int vidx = v_origindex ? v_origindex[l->v] : l->v;
-          *((uint *)GPU_vertbuf_raw_step(&raw_verts)) = vidx;
-        }
-        if (vbo_edges) {
-          int eidx = e_origindex ? e_origindex[l->e] : l->e;
-          *((uint *)GPU_vertbuf_raw_step(&raw_edges)) = eidx;
-        }
-        if (vbo_faces) {
-          *((uint *)GPU_vertbuf_raw_step(&raw_faces)) = fidx;
-        }
-      }
-    }
-    /* TODO(fclem): Until we find a way to detect
-     * loose verts easily outside of edit mode, this
-     * will remain disabled. */
-#if 0
-    /* Loose edges */
-    for (int e = 0; e < edge_len; e++, medge++) {
-      int eidx = e_origindex[e];
-      if (eidx != ORIGINDEX_NONE && (medge->flag & ME_LOOSEEDGE)) {
-        for (int i = 0; i < 2; ++i) {
-          int vidx = (i == 0) ? medge->v1 : medge->v2;
-          if (vbo_pos) {
-            copy_v3_v3(GPU_vertbuf_raw_step(&raw_pos), mvert[vidx].co);
-          }
-          if (vbo_verts) {
-            *((uint *)GPU_vertbuf_raw_step(&raw_verts)) = vidx;
-          }
-          if (vbo_edges) {
-            *((uint *)GPU_vertbuf_raw_step(&raw_edges)) = eidx;
-          }
-        }
-      }
-    }
-    /* Loose verts */
-    for (int v = 0; v < vert_len; v++, mvert++) {
-      int vidx = v_origindex[v];
-      if (vidx != ORIGINDEX_NONE) {
-        MVert *eve = BM_vert_at_index(bm, vidx);
-        if (eve->e == NULL) {
-          if (vbo_pos) {
-            copy_v3_v3(GPU_vertbuf_raw_step(&raw_pos), mvert->co);
-          }
-          if (vbo_verts) {
-            *((uint *)GPU_vertbuf_raw_step(&raw_verts)) = vidx;
-          }
-        }
-      }
-    }
-#endif
-  }
-  /* Don't resize */
-}
-
-/* TODO: We could use gl_PrimitiveID as index instead of using another VBO. */
-static void mesh_create_edit_facedots_select_id(MeshRenderData *rdata,
-                                                GPUVertBuf *vbo,
-                                                Scene *scene,
-                                                Object *ob)
-{
-  const int poly_len = mesh_render_data_polys_len_get_maybe_mapped(rdata);
-
-  static GPUVertFormat format = {0};
-  static struct {
-    uint idx;
-  } attr_id;
-  if (format.attr_len == 0) {
-    attr_id.idx = GPU_vertformat_attr_add(&format, "color", GPU_COMP_U32, 1, GPU_FETCH_INT);
-  }
-
-  GPUVertBufRaw idx_step;
-  GPU_vertbuf_init_with_format(vbo, &format);
-  GPU_vertbuf_data_alloc(vbo, poly_len);
-  GPU_vertbuf_attr_get_raw_data(vbo, attr_id.idx, &idx_step);
-
-  /* Keep in sync with mesh_create_edit_facedots(). */
-  if (rdata->mapped.use == false) {
-    if (rdata->edit_bmesh) {
-      for (int poly = 0; poly < poly_len; poly++) {
-        const BMFace *efa = BM_face_at_index(rdata->edit_bmesh->bm, poly);
-        if (!BM_elem_flag_test(efa, BM_ELEM_HIDDEN)) {
-          *((uint *)GPU_vertbuf_raw_step(&idx_step)) = poly;
-        }
-      }
-    }
-    else {
-      for (int poly = 0; poly < poly_len; poly++) {
-        *((uint *)GPU_vertbuf_raw_step(&idx_step)) = poly;
-      }
-    }
-  }
-  else {
-    const int *p_origindex = rdata->mapped.p_origindex;
-    if (modifiers_usesSubsurfFacedots(scene, ob)) {
-      Mesh *me_cage = rdata->mapped.me_cage;
-      const MPoly *mpoly = me_cage->mpoly;
-      for (int p = 0; p < poly_len; p++, mpoly++) {
-        const int p_orig = p_origindex[p];
-        if (p_orig != ORIGINDEX_NONE) {
-          const MLoop *mloop = me_cage->mloop + mpoly->loopstart;
-          for (int l = 0; l < mpoly->totloop; l++, mloop++) {
-            if (me_cage->mvert[mloop->v].flag & ME_VERT_FACEDOT) {
-              const BMFace *efa = BM_face_at_index(rdata->edit_bmesh->bm, p_orig);
-              if (!BM_elem_flag_test(efa, BM_ELEM_HIDDEN)) {
-                *((uint *)GPU_vertbuf_raw_step(&idx_step)) = p_orig;
-              }
-            }
-          }
-        }
-      }
-    }
-    else {
-      for (int poly = 0; poly < poly_len; poly++) {
-        const int p_orig = p_origindex[poly];
-        if (p_orig != ORIGINDEX_NONE) {
-          const BMFace *efa = BM_face_at_index(rdata->edit_bmesh->bm, p_orig);
-          if (!BM_elem_flag_test(efa, BM_ELEM_HIDDEN)) {
-            *((uint *)GPU_vertbuf_raw_step(&idx_step)) = p_orig;
-          }
-        }
-      }
-    }
-  }
-
-  /* Resize & Finish */
-  int facedot_len_used = GPU_vertbuf_raw_used(&idx_step);
-  if (facedot_len_used != poly_len) {
-    GPU_vertbuf_data_resize(vbo, facedot_len_used);
-  }
-}
-
-static void mesh_create_pos_and_nor(MeshRenderData *rdata, GPUVertBuf *vbo)
-{
-  static GPUVertFormat format = {0};
-  static struct {
-    uint pos, nor;
-  } attr_id;
-  if (format.attr_len == 0) {
-    attr_id.pos = GPU_vertformat_attr_add(&format, "pos", GPU_COMP_F32, 3, GPU_FETCH_FLOAT);
-    attr_id.nor = GPU_vertformat_attr_add(
-        &format, "nor", GPU_COMP_I10, 4, GPU_FETCH_INT_TO_FLOAT_UNIT);
-  }
-
-  GPU_vertbuf_init_with_format(vbo, &format);
-  const int vbo_len_capacity = mesh_render_data_verts_len_get_maybe_mapped(rdata);
-  GPU_vertbuf_data_alloc(vbo, vbo_len_capacity);
-
-  if (rdata->mapped.use == false) {
-    if (rdata->edit_bmesh) {
-      BMesh *bm = rdata->edit_bmesh->bm;
-      BMIter iter;
-      BMVert *eve;
-      uint i;
-
-      mesh_render_data_ensure_vert_normals_pack(rdata);
-      GPUPackedNormal *vnor = rdata->vert_normals_pack;
-
-      BM_ITER_MESH_INDEX (eve, &iter, bm, BM_VERTS_OF_MESH, i) {
-        GPU_vertbuf_attr_set(vbo, attr_id.pos, i, eve->co);
-        GPU_vertbuf_attr_set(vbo, attr_id.nor, i, &vnor[i]);
-      }
-      BLI_assert(i == vbo_len_capacity);
-    }
-    else {
-      for (int i = 0; i < vbo_len_capacity; i++) {
-        const MVert *mv = &rdata->mvert[i];
-        GPUPackedNormal vnor_pack = GPU_normal_convert_i10_s3(mv->no);
-        vnor_pack.w = (mv->flag & ME_HIDE) ? -1 : ((mv->flag & SELECT) ? 1 : 0);
-        GPU_vertbuf_attr_set(vbo, attr_id.pos, i, rdata->mvert[i].co);
-        GPU_vertbuf_attr_set(vbo, attr_id.nor, i, &vnor_pack);
-      }
-    }
-  }
-  else {
-    const MVert *mvert = rdata->mapped.me_cage->mvert;
-    const int *v_origindex = rdata->mapped.v_origindex;
-    for (int i = 0; i < vbo_len_capacity; i++) {
-      const int v_orig = v_origindex[i];
-      if (v_orig != ORIGINDEX_NONE) {
-        const MVert *mv = &mvert[i];
-        GPUPackedNormal vnor_pack = GPU_normal_convert_i10_s3(mv->no);
-        vnor_pack.w = (mv->flag & ME_HIDE) ? -1 : ((mv->flag & SELECT) ? 1 : 0);
-        GPU_vertbuf_attr_set(vbo, attr_id.pos, i, mv->co);
-        GPU_vertbuf_attr_set(vbo, attr_id.nor, i, &vnor_pack);
-      }
-    }
-  }
-}
-
-static void mesh_create_weights(MeshRenderData *rdata,
-                                GPUVertBuf *vbo,
-                                DRW_MeshWeightState *wstate)
-{
-  static GPUVertFormat format = {0};
-  static struct {
-    uint weight;
-  } attr_id;
-  if (format.attr_len == 0) {
-    attr_id.weight = GPU_vertformat_attr_add(&format, "weight", GPU_COMP_F32, 1, GPU_FETCH_FLOAT);
-  }
-
-  const int vbo_len_capacity = mesh_render_data_verts_len_get_maybe_mapped(rdata);
-
-  mesh_render_data_ensure_vert_weight(rdata, wstate);
-  const float *vert_weight = rdata->vert_weight;
-
-  GPU_vertbuf_init_with_format(vbo, &format);
-  /* Meh, another allocation / copy for no benefit.
-   * Needed because rdata->vert_weight is freed afterwards and
-   * GPU module don't have a GPU_vertbuf_data_from_memory or similar. */
-  /* TODO get rid of the extra allocation/copy. */
-  GPU_vertbuf_data_alloc(vbo, vbo_len_capacity);
-  GPU_vertbuf_attr_fill(vbo, attr_id.weight, vert_weight);
-}
-
-static float mesh_loop_edge_factor_get(const float f_no[3],
-                                       const float v_co[3],
-                                       const float v_no[3],
-                                       const float v_next_co[3])
-{
-  float enor[3], evec[3];
-  sub_v3_v3v3(evec, v_next_co, v_co);
-  cross_v3_v3v3(enor, v_no, evec);
-  normalize_v3(enor);
-  float d = fabsf(dot_v3v3(enor, f_no));
-  /* Rescale to the slider range. */
-  d *= (1.0f / 0.065f);
-  CLAMP(d, 0.0f, 1.0f);
-  return d;
-}
-
-static void vertbuf_raw_step_u8(GPUVertBufRaw *wd_step, const uchar wiredata)
-{
-  *((uchar *)GPU_vertbuf_raw_step(wd_step)) = wiredata;
-}
-
-static void vertbuf_raw_step_u8_to_f32(GPUVertBufRaw *wd_step, const uchar wiredata)
-{
-  *((float *)GPU_vertbuf_raw_step(wd_step)) = wiredata / 255.0f;
-}
-
-static void mesh_create_loop_edge_fac(MeshRenderData *rdata, GPUVertBuf *vbo)
-{
-  static GPUVertFormat format = {0};
-  static struct {
-    uint wd;
-  } attr_id;
-  static union {
-    float f;
-    uchar u;
-  } data;
-  static void (*vertbuf_raw_step)(GPUVertBufRaw *, const uchar);
-  if (format.attr_len == 0) {
-    if (!GPU_crappy_amd_driver()) {
-      /* Some AMD drivers strangely crash with a vbo with this format. */
-      attr_id.wd = GPU_vertformat_attr_add(
-          &format, "wd", GPU_COMP_U8, 1, GPU_FETCH_INT_TO_FLOAT_UNIT);
-      vertbuf_raw_step = vertbuf_raw_step_u8;
-      data.u = UCHAR_MAX;
-    }
-    else {
-      attr_id.wd = GPU_vertformat_attr_add(&format, "wd", GPU_COMP_F32, 1, GPU_FETCH_FLOAT);
-      vertbuf_raw_step = vertbuf_raw_step_u8_to_f32;
-      data.f = 1.0f;
-    }
-  }
-  const int poly_len = mesh_render_data_polys_len_get(rdata);
-  const int loop_len = mesh_render_data_loops_len_get(rdata);
-  const int edge_len = mesh_render_data_edges_len_get(rdata);
-
-  GPU_vertbuf_init_with_format(vbo, &format);
-  GPU_vertbuf_data_alloc(vbo, loop_len);
-
-  GPUVertBufRaw wd_step;
-  GPU_vertbuf_attr_get_raw_data(vbo, attr_id.wd, &wd_step);
-
-  if (rdata->mapped.use == false) {
-    if (rdata->edit_bmesh) {
-      BMesh *bm = rdata->edit_bmesh->bm;
-      BMIter iter_efa, iter_loop;
-      BMFace *efa;
-      BMLoop *loop;
-      uint f;
-
-      BM_ITER_MESH_INDEX (efa, &iter_efa, bm, BM_FACES_OF_MESH, f) {
-        BM_ITER_ELEM (loop, &iter_loop, efa, BM_LOOPS_OF_FACE) {
-          float ratio = mesh_loop_edge_factor_get(
-              efa->no, loop->v->co, loop->v->no, loop->next->v->co);
-          vertbuf_raw_step(&wd_step, ratio * 253 + 1);
-        }
-      }
-      BLI_assert(GPU_vertbuf_raw_used(&wd_step) == loop_len);
-    }
-    else {
-      const MVert *mvert = rdata->mvert;
-      const MPoly *mpoly = rdata->mpoly;
-      const MLoop *mloop = rdata->mloop;
-      MEdge *medge = (MEdge *)rdata->medge;
-      bool use_edge_render = false;
-
-      /* TODO(fclem) We don't need them to be packed. But we need rdata->poly_normals */
-      mesh_render_data_ensure_poly_normals_pack(rdata);
-
-      /* Reset flag */
-      for (int edge = 0; edge < edge_len; ++edge) {
-        /* NOTE: not thread safe. */
-        medge[edge].flag &= ~ME_EDGE_TMP_TAG;
-
-        /* HACK(fclem) Feels like a hack. Detecting the need for edge render. */
-        if ((medge[edge].flag & ME_EDGERENDER) == 0) {
-          use_edge_render = true;
-        }
-      }
-
-      for (int a = 0; a < poly_len; a++, mpoly++) {
-        const float *fnor = rdata->poly_normals[a];
-        for (int b = 0; b < mpoly->totloop; b++) {
-          const MLoop *ml1 = &mloop[mpoly->loopstart + b];
-          const MLoop *ml2 = &mloop[mpoly->loopstart + (b + 1) % mpoly->totloop];
-
-          /* Will only work for edges that have an odd number of faces connected. */
-          MEdge *ed = (MEdge *)rdata->medge + ml1->e;
-          ed->flag ^= ME_EDGE_TMP_TAG;
-
-          if (use_edge_render) {
-            vertbuf_raw_step(&wd_step, (ed->flag & ME_EDGERENDER) ? 255 : 0);
-          }
-          else {
-            float vnor_f[3];
-            normal_short_to_float_v3(vnor_f, mvert[ml1->v].no);
-            float ratio = mesh_loop_edge_factor_get(
-                fnor, mvert[ml1->v].co, vnor_f, mvert[ml2->v].co);
-            vertbuf_raw_step(&wd_step, ratio * 253 + 1);
-          }
-        }
-      }
-      /* Gather non-manifold edges. */
-      for (int l = 0; l < loop_len; l++, mloop++) {
-        MEdge *ed = (MEdge *)rdata->medge + mloop->e;
-        if (ed->flag & ME_EDGE_TMP_TAG) {
-          GPU_vertbuf_attr_set(vbo, attr_id.wd, l, &data);
-        }
-      }
-
-      BLI_assert(loop_len == GPU_vertbuf_raw_used(&wd_step));
-    }
-  }
-  else {
-    BLI_assert(0);
-  }
-}
-
-static void mesh_create_loop_pos_and_nor(MeshRenderData *rdata, GPUVertBuf *vbo)
-{
-  /* TODO deduplicate format creation*/
-  static GPUVertFormat format = {0};
-  static struct {
-    uint pos, nor;
-  } attr_id;
-  if (format.attr_len == 0) {
-    attr_id.pos = GPU_vertformat_attr_add(&format, "pos", GPU_COMP_F32, 3, GPU_FETCH_FLOAT);
-    attr_id.nor = GPU_vertformat_attr_add(
-        &format, "nor", GPU_COMP_I10, 4, GPU_FETCH_INT_TO_FLOAT_UNIT);
-  }
-  const int poly_len = mesh_render_data_polys_len_get(rdata);
-  const int loop_len = mesh_render_data_loops_len_get(rdata);
-
-  GPU_vertbuf_init_with_format(vbo, &format);
-  GPU_vertbuf_data_alloc(vbo, loop_len);
-
-  GPUVertBufRaw pos_step, nor_step;
-  GPU_vertbuf_attr_get_raw_data(vbo, attr_id.pos, &pos_step);
-  GPU_vertbuf_attr_get_raw_data(vbo, attr_id.nor, &nor_step);
-
-  if (rdata->mapped.use == false) {
-    if (rdata->edit_bmesh) {
-      const GPUPackedNormal *vnor, *pnor;
-      const float(*lnors)[3] = rdata->loop_normals;
-      BMesh *bm = rdata->edit_bmesh->bm;
-      BMIter iter_efa, iter_loop;
-      BMFace *efa;
-      BMLoop *loop;
-      uint f;
-
-      if (rdata->loop_normals == NULL) {
-        mesh_render_data_ensure_poly_normals_pack(rdata);
-        mesh_render_data_ensure_vert_normals_pack(rdata);
-        vnor = rdata->vert_normals_pack;
-        pnor = rdata->poly_normals_pack;
-      }
-
-      BM_ITER_MESH_INDEX (efa, &iter_efa, bm, BM_FACES_OF_MESH, f) {
-        const bool face_smooth = BM_elem_flag_test(efa, BM_ELEM_SMOOTH);
-
-        BM_ITER_ELEM (loop, &iter_loop, efa, BM_LOOPS_OF_FACE) {
-          BLI_assert(GPU_vertbuf_raw_used(&pos_step) == BM_elem_index_get(loop));
-          copy_v3_v3(GPU_vertbuf_raw_step(&pos_step), loop->v->co);
-
-          if (lnors) {
-            GPUPackedNormal plnor = GPU_normal_convert_i10_v3(lnors[BM_elem_index_get(loop)]);
-            *((GPUPackedNormal *)GPU_vertbuf_raw_step(&nor_step)) = plnor;
-          }
-          else if (!face_smooth) {
-            *((GPUPackedNormal *)GPU_vertbuf_raw_step(&nor_step)) = pnor[f];
-          }
-          else {
-            *((GPUPackedNormal *)GPU_vertbuf_raw_step(
-                &nor_step)) = vnor[BM_elem_index_get(loop->v)];
-          }
-        }
-      }
-      BLI_assert(GPU_vertbuf_raw_used(&pos_step) == loop_len);
-    }
-    else {
-      const MVert *mvert = rdata->mvert;
-      const MPoly *mpoly = rdata->mpoly;
-
-      if (rdata->loop_normals == NULL) {
-        mesh_render_data_ensure_poly_normals_pack(rdata);
-      }
-
-      for (int a = 0; a < poly_len; a++, mpoly++) {
-        const MLoop *mloop = rdata->mloop + mpoly->loopstart;
-        const float(*lnors)[3] = (rdata->loop_normals) ? &rdata->loop_normals[mpoly->loopstart] :
-                                                         NULL;
-        const GPUPackedNormal *fnor = (mpoly->flag & ME_SMOOTH) ? NULL :
-                                                                  &rdata->poly_normals_pack[a];
-        const int hide_select_flag = (mpoly->flag & ME_HIDE) ?
-                                         -1 :
-                                         ((mpoly->flag & ME_FACE_SEL) ? 1 : 0);
-        for (int b = 0; b < mpoly->totloop; b++, mloop++) {
-          copy_v3_v3(GPU_vertbuf_raw_step(&pos_step), mvert[mloop->v].co);
-          GPUPackedNormal *pnor = (GPUPackedNormal *)GPU_vertbuf_raw_step(&nor_step);
-          if (lnors) {
-            *pnor = GPU_normal_convert_i10_v3(lnors[b]);
-          }
-          else if (fnor) {
-            *pnor = *fnor;
-          }
-          else {
-            *pnor = GPU_normal_convert_i10_s3(mvert[mloop->v].no);
-          }
-          pnor->w = hide_select_flag;
-        }
-      }
-
-      BLI_assert(loop_len == GPU_vertbuf_raw_used(&pos_step));
-    }
-  }
-  else {
-    const int *p_origindex = rdata->mapped.p_origindex;
-    const MVert *mvert = rdata->mvert;
-    const MPoly *mpoly = rdata->mpoly;
-
-    if (rdata->loop_normals == NULL) {
-      mesh_render_data_ensure_poly_normals_pack(rdata);
-    }
-
-    for (int a = 0; a < poly_len; a++, mpoly++) {
-      const MLoop *mloop = rdata->mloop + mpoly->loopstart;
-      const float(*lnors)[3] = (rdata->loop_normals) ? &rdata->loop_normals[mpoly->loopstart] :
-                                                       NULL;
-      const GPUPackedNormal *fnor = (mpoly->flag & ME_SMOOTH) ? NULL :
-                                                                &rdata->poly_normals_pack[a];
-      if (p_origindex[a] == ORIGINDEX_NONE) {
-        continue;
-      }
-      for (int b = 0; b < mpoly->totloop; b++, mloop++) {
-        copy_v3_v3(GPU_vertbuf_raw_step(&pos_step), mvert[mloop->v].co);
-        GPUPackedNormal *pnor = (GPUPackedNormal *)GPU_vertbuf_raw_step(&nor_step);
-        if (lnors) {
-          *pnor = GPU_normal_convert_i10_v3(lnors[b]);
-        }
-        else if (fnor) {
-          *pnor = *fnor;
-        }
-        else {
-          *pnor = GPU_normal_convert_i10_s3(mvert[mloop->v].no);
-        }
-      }
-    }
-  }
-
-  int vbo_len_used = GPU_vertbuf_raw_used(&pos_step);
-  if (vbo_len_used < loop_len) {
-    GPU_vertbuf_data_resize(vbo, vbo_len_used);
-  }
-}
-
-static void mesh_create_loop_orco(MeshRenderData *rdata, GPUVertBuf *vbo)
-{
-  const uint loops_len = mesh_render_data_loops_len_get(rdata);
-
-  /* initialize vertex format */
-  GPUVertFormat format = {0};
-  GPUVertBufRaw vbo_step;
-
-  /* FIXME(fclem): We use the last component as a way to differentiate from generic vertex attribs.
-   * This is a substential waste of Vram and should be done another way. Unfortunately,
-   * at the time of writing, I did not found any other "non disruptive" alternative. */
-  uint attr_id = GPU_vertformat_attr_add(&format, "orco", GPU_COMP_F32, 4, GPU_FETCH_FLOAT);
-
-  GPU_vertbuf_init_with_format(vbo, &format);
-  GPU_vertbuf_data_alloc(vbo, loops_len);
-  GPU_vertbuf_attr_get_raw_data(vbo, attr_id, &vbo_step);
-
-  if (rdata->edit_bmesh) {
-    BMesh *bm = rdata->edit_bmesh->bm;
-    BMIter iter_efa, iter_loop;
-    BMFace *efa;
-    BMLoop *loop;
-
-    BM_ITER_MESH (efa, &iter_efa, bm, BM_FACES_OF_MESH) {
-      BM_ITER_ELEM (loop, &iter_loop, efa, BM_LOOPS_OF_FACE) {
-        float *data = (float *)GPU_vertbuf_raw_step(&vbo_step);
-        copy_v3_v3(data, rdata->orco[BM_elem_index_get(loop->v)]);
-        data[3] = 0.0; /* Tag as not a generic attrib */
-      }
-    }
-  }
-  else {
-    for (uint l = 0; l < loops_len; l++) {
-      float *data = (float *)GPU_vertbuf_raw_step(&vbo_step);
-      copy_v3_v3(data, rdata->orco[rdata->mloop[l].v]);
-      data[3] = 0.0; /* Tag as not a generic attrib */
-    }
-  }
-}
-
-static void mesh_create_loop_uv_and_tan(MeshRenderData *rdata, GPUVertBuf *vbo)
-{
-  const uint loops_len = mesh_render_data_loops_len_get(rdata);
-  const uint uv_len = rdata->cd.layers.uv_len;
-  const uint tangent_len = rdata->cd.layers.tangent_len;
-  const uint layers_combined_len = uv_len + tangent_len;
-
-  GPUVertBufRaw *layers_combined_step = BLI_array_alloca(layers_combined_step,
-                                                         layers_combined_len);
-  GPUVertBufRaw *uv_step = layers_combined_step;
-  GPUVertBufRaw *tangent_step = uv_step + uv_len;
-
-  uint *layers_combined_id = BLI_array_alloca(layers_combined_id, layers_combined_len);
-  uint *uv_id = layers_combined_id;
-  uint *tangent_id = uv_id + uv_len;
-
-  /* initialize vertex format */
-  GPUVertFormat format = {0};
-
-  for (uint i = 0; i < uv_len; i++) {
-    const char *attr_name = mesh_render_data_uv_layer_uuid_get(rdata, i);
-#if 0 /* these are clamped. Maybe use them as an option in the future */
-    uv_id[i] = GPU_vertformat_attr_add(
-        &format, attr_name, GPU_COMP_I16, 2, GPU_FETCH_INT_TO_FLOAT_UNIT);
-#else
-    uv_id[i] = GPU_vertformat_attr_add(&format, attr_name, GPU_COMP_F32, 2, GPU_FETCH_FLOAT);
-#endif
-    /* Auto Name */
-    attr_name = mesh_render_data_uv_auto_layer_uuid_get(rdata, i);
-    GPU_vertformat_alias_add(&format, attr_name);
-
-    if (i == rdata->cd.layers.uv_render) {
-      GPU_vertformat_alias_add(&format, "u");
-    }
-    if (i == rdata->cd.layers.uv_active) {
-      GPU_vertformat_alias_add(&format, "au");
-    }
-    if (i == rdata->cd.layers.uv_mask_active) {
-      GPU_vertformat_alias_add(&format, "mu");
-    }
-  }
-
-  for (uint i = 0; i < tangent_len; i++) {
-    const char *attr_name = mesh_render_data_tangent_layer_uuid_get(rdata, i);
-#ifdef USE_COMP_MESH_DATA
-    tangent_id[i] = GPU_vertformat_attr_add(
-        &format, attr_name, GPU_COMP_I16, 4, GPU_FETCH_INT_TO_FLOAT_UNIT);
-#else
-    tangent_id[i] = GPU_vertformat_attr_add(&format, attr_name, GPU_COMP_F32, 4, GPU_FETCH_FLOAT);
-#endif
-    if (i == rdata->cd.layers.tangent_render) {
-      GPU_vertformat_alias_add(&format, "t");
-    }
-    if (i == rdata->cd.layers.tangent_active) {
-      GPU_vertformat_alias_add(&format, "at");
-    }
-  }
-
-  /* HACK: Create a dummy attribute in case there is no valid UV/tangent layer. */
-  if (layers_combined_len == 0) {
-    GPU_vertformat_attr_add(&format, "dummy", GPU_COMP_U8, 1, GPU_FETCH_INT_TO_FLOAT_UNIT);
-  }
-
-  GPU_vertbuf_init_with_format(vbo, &format);
-  GPU_vertbuf_data_alloc(vbo, loops_len);
-
-  for (uint i = 0; i < uv_len; i++) {
-    GPU_vertbuf_attr_get_raw_data(vbo, uv_id[i], &uv_step[i]);
-  }
-  for (uint i = 0; i < tangent_len; i++) {
-    GPU_vertbuf_attr_get_raw_data(vbo, tangent_id[i], &tangent_step[i]);
-  }
-
-  if (rdata->edit_bmesh) {
-    BMesh *bm = rdata->edit_bmesh->bm;
-    BMIter iter_efa, iter_loop;
-    BMFace *efa;
-    BMLoop *loop;
-
-    BM_ITER_MESH (efa, &iter_efa, bm, BM_FACES_OF_MESH) {
-      BM_ITER_ELEM (loop, &iter_loop, efa, BM_LOOPS_OF_FACE) {
-        /* UVs */
-        for (uint j = 0; j < uv_len; j++) {
-          const uint layer_offset = rdata->cd.offset.uv[j];
-          const float *elem = ((MLoopUV *)BM_ELEM_CD_GET_VOID_P(loop, layer_offset))->uv;
-          copy_v2_v2(GPU_vertbuf_raw_step(&uv_step[j]), elem);
-        }
-        /* TANGENTs */
-        for (uint j = 0; j < tangent_len; j++) {
-          float(*layer_data)[4] = rdata->cd.layers.tangent[j];
-          const float *elem = layer_data[BM_elem_index_get(loop)];
-#ifdef USE_COMP_MESH_DATA
-          normal_float_to_short_v4(GPU_vertbuf_raw_step(&tangent_step[j]), elem);
-#else
-          copy_v4_v4(GPU_vertbuf_raw_step(&tangent_step[j]), elem);
-#endif
-        }
-      }
-    }
-  }
-  else {
-    for (uint loop = 0; loop < loops_len; loop++) {
-      /* UVs */
-      for (uint j = 0; j < uv_len; j++) {
-        const MLoopUV *layer_data = rdata->cd.layers.uv[j];
-        const float *elem = layer_data[loop].uv;
-        copy_v2_v2(GPU_vertbuf_raw_step(&uv_step[j]), elem);
-      }
-      /* TANGENTs */
-      for (uint j = 0; j < tangent_len; j++) {
-        float(*layer_data)[4] = rdata->cd.layers.tangent[j];
-        const float *elem = layer_data[loop];
-#ifdef USE_COMP_MESH_DATA
-        normal_float_to_short_v4(GPU_vertbuf_raw_step(&tangent_step[j]), elem);
-#else
-        copy_v4_v4(GPU_vertbuf_raw_step(&tangent_step[j]), elem);
-#endif
-      }
-    }
-  }
-
-#ifndef NDEBUG
-  /* Check all layers are write aligned. */
-  if (layers_combined_len > 0) {
-    int vbo_len_used = GPU_vertbuf_raw_used(&layers_combined_step[0]);
-    for (uint i = 0; i < layers_combined_len; i++) {
-      BLI_assert(vbo_len_used == GPU_vertbuf_raw_used(&layers_combined_step[i]));
-    }
-  }
-#endif
-
-#undef USE_COMP_MESH_DATA
-}
-
-static void mesh_create_loop_vcol(MeshRenderData *rdata, GPUVertBuf *vbo)
-{
-  const uint loops_len = mesh_render_data_loops_len_get(rdata);
-  const uint vcol_len = rdata->cd.layers.vcol_len;
-
-  GPUVertBufRaw *vcol_step = BLI_array_alloca(vcol_step, vcol_len);
-  uint *vcol_id = BLI_array_alloca(vcol_id, vcol_len);
-
-  /* initialize vertex format */
-  GPUVertFormat format = {0};
-
-  for (uint i = 0; i < vcol_len; i++) {
-    const char *attr_name = mesh_render_data_vcol_layer_uuid_get(rdata, i);
-    vcol_id[i] = GPU_vertformat_attr_add(
-        &format, attr_name, GPU_COMP_U8, 3, GPU_FETCH_INT_TO_FLOAT_UNIT);
-    /* Auto layer */
-    if (rdata->cd.layers.auto_vcol[i]) {
-      attr_name = mesh_render_data_vcol_auto_layer_uuid_get(rdata, i);
-      GPU_vertformat_alias_add(&format, attr_name);
-    }
-    if (i == rdata->cd.layers.vcol_render) {
-      GPU_vertformat_alias_add(&format, "c");
-    }
-    if (i == rdata->cd.layers.vcol_active) {
-      GPU_vertformat_alias_add(&format, "ac");
-    }
-  }
-
-  GPU_vertbuf_init_with_format(vbo, &format);
-  GPU_vertbuf_data_alloc(vbo, loops_len);
-
-  for (uint i = 0; i < vcol_len; i++) {
-    GPU_vertbuf_attr_get_raw_data(vbo, vcol_id[i], &vcol_step[i]);
-  }
-
-  if (rdata->edit_bmesh) {
-    BMesh *bm = rdata->edit_bmesh->bm;
-    BMIter iter_efa, iter_loop;
-    BMFace *efa;
-    BMLoop *loop;
-
-    BM_ITER_MESH (efa, &iter_efa, bm, BM_FACES_OF_MESH) {
-      BM_ITER_ELEM (loop, &iter_loop, efa, BM_LOOPS_OF_FACE) {
-        for (uint j = 0; j < vcol_len; j++) {
-          const uint layer_offset = rdata->cd.offset.vcol[j];
-          const uchar *elem = &((MLoopCol *)BM_ELEM_CD_GET_VOID_P(loop, layer_offset))->r;
-          copy_v3_v3_uchar(GPU_vertbuf_raw_step(&vcol_step[j]), elem);
-        }
-      }
-    }
-  }
-  else {
-    for (uint loop = 0; loop < loops_len; loop++) {
-      for (uint j = 0; j < vcol_len; j++) {
-        const MLoopCol *layer_data = rdata->cd.layers.vcol[j];
-        const uchar *elem = &layer_data[loop].r;
-        copy_v3_v3_uchar(GPU_vertbuf_raw_step(&vcol_step[j]), elem);
-      }
-    }
-  }
-
-#ifndef NDEBUG
-  /* Check all layers are write aligned. */
-  if (vcol_len > 0) {
-    int vbo_len_used = GPU_vertbuf_raw_used(&vcol_step[0]);
-    for (uint i = 0; i < vcol_len; i++) {
-      BLI_assert(vbo_len_used == GPU_vertbuf_raw_used(&vcol_step[i]));
-    }
-  }
-#endif
-
-#undef USE_COMP_MESH_DATA
-}
-
-static void mesh_create_edit_facedots(MeshRenderData *rdata,
-                                      GPUVertBuf *vbo_facedots_pos_nor_data,
-                                      Scene *scene,
-                                      Object *ob)
-{
-  const int poly_len = mesh_render_data_polys_len_get_maybe_mapped(rdata);
-  const int verts_facedot_len = poly_len;
-  int facedot_len_used = 0;
-
-  static struct {
-    uint fdot_pos, fdot_nor_flag;
-  } attr_id;
-  static GPUVertFormat facedot_format = {0};
-  if (facedot_format.attr_len == 0) {
-    attr_id.fdot_pos = GPU_vertformat_attr_add(
-        &facedot_format, "pos", GPU_COMP_F32, 3, GPU_FETCH_FLOAT);
-    attr_id.fdot_nor_flag = GPU_vertformat_attr_add(
-        &facedot_format, "norAndFlag", GPU_COMP_I10, 4, GPU_FETCH_INT_TO_FLOAT_UNIT);
-  }
-
-  if (DRW_TEST_ASSIGN_VBO(vbo_facedots_pos_nor_data)) {
-    GPU_vertbuf_init_with_format(vbo_facedots_pos_nor_data, &facedot_format);
-    GPU_vertbuf_data_alloc(vbo_facedots_pos_nor_data, verts_facedot_len);
-    /* TODO(fclem): Maybe move data generation to mesh_render_data_create() */
-    if (rdata->edit_bmesh) {
-      if (rdata->edit_data && rdata->edit_data->vertexCos != NULL) {
-        BKE_editmesh_cache_ensure_poly_normals(rdata->edit_bmesh, rdata->edit_data);
-        BKE_editmesh_cache_ensure_poly_centers(rdata->edit_bmesh, rdata->edit_data);
-      }
-    }
-  }
-
-  if (rdata->mapped.use == false) {
-    for (int i = 0; i < poly_len; i++) {
-      if (add_edit_facedot(rdata,
-                           vbo_facedots_pos_nor_data,
-                           attr_id.fdot_pos,
-                           attr_id.fdot_nor_flag,
-                           i,
-                           facedot_len_used)) {
-        facedot_len_used += 1;
-      }
-    }
-  }
-  else {
-    if (modifiers_usesSubsurfFacedots(scene, ob)) {
-      /* Facedots that follow surbsurf face center. */
-      Mesh *me_cage = rdata->mapped.me_cage;
-      const MPoly *mpoly = me_cage->mpoly;
-      for (int p = 0; p < poly_len; p++, mpoly++) {
-        const MLoop *mloop = me_cage->mloop + mpoly->loopstart;
-        for (int l = 0; l < mpoly->totloop; l++, mloop++) {
-          if (me_cage->mvert[mloop->v].flag & ME_VERT_FACEDOT) {
-            if (add_edit_facedot_subdiv(rdata,
-                                        vbo_facedots_pos_nor_data,
-                                        attr_id.fdot_pos,
-                                        attr_id.fdot_nor_flag,
-                                        mloop->v,
-                                        p,
-                                        facedot_len_used)) {
-              facedot_len_used += 1;
-            }
-          }
-        }
-      }
-    }
-    else {
-      for (int i = 0; i < poly_len; i++) {
-        if (add_edit_facedot_mapped(rdata,
-                                    vbo_facedots_pos_nor_data,
-                                    attr_id.fdot_pos,
-                                    attr_id.fdot_nor_flag,
-                                    i,
-                                    facedot_len_used)) {
-          facedot_len_used += 1;
-        }
-      }
-    }
-  }
-
-  /* Resize & Finish */
-  if (facedot_len_used != verts_facedot_len) {
-    if (vbo_facedots_pos_nor_data != NULL) {
-      GPU_vertbuf_data_resize(vbo_facedots_pos_nor_data, facedot_len_used);
-    }
-  }
-}
-
-static void mesh_create_edit_mesh_analysis(MeshRenderData *rdata, GPUVertBuf *vbo_mesh_analysis)
-{
-  const MeshStatVis *mesh_stat_vis = &rdata->toolsettings->statvis;
-
-  int mesh_analysis_len_used = 0;
-
-  const uint loops_len = mesh_render_data_loops_len_get(rdata);
-  BMesh *bm = rdata->edit_bmesh->bm;
-  BMIter iter_efa, iter_loop;
-  BMFace *efa;
-  BMLoop *loop;
-
-  static struct {
-    uint weight;
-  } attr_id;
-  static GPUVertFormat mesh_analysis_format = {0};
-  if (mesh_analysis_format.attr_len == 0) {
-    attr_id.weight = GPU_vertformat_attr_add(
-        &mesh_analysis_format, "weight_color", GPU_COMP_U8, 4, GPU_FETCH_INT_TO_FLOAT_UNIT);
-  }
-
-  /* TODO(jbakker): Maybe move data generation to mesh_render_data_create() */
-  BKE_editmesh_statvis_calc(rdata->edit_bmesh, rdata->edit_data, mesh_stat_vis);
-
-  if (DRW_TEST_ASSIGN_VBO(vbo_mesh_analysis)) {
-    GPU_vertbuf_init_with_format(vbo_mesh_analysis, &mesh_analysis_format);
-    GPU_vertbuf_data_alloc(vbo_mesh_analysis, loops_len);
-  }
-
-  const bool is_vertex_data = mesh_stat_vis->type == SCE_STATVIS_SHARP;
-  if (is_vertex_data) {
-    BM_ITER_MESH (efa, &iter_efa, bm, BM_FACES_OF_MESH) {
-      BM_ITER_ELEM (loop, &iter_loop, efa, BM_LOOPS_OF_FACE) {
-        uint vertex_index = BM_elem_index_get(loop->v);
-        GPU_vertbuf_attr_set(vbo_mesh_analysis,
-                             attr_id.weight,
-                             mesh_analysis_len_used,
-                             &rdata->edit_bmesh->derivedVertColor[vertex_index]);
-        mesh_analysis_len_used += 1;
-      }
-    }
-  }
-  else {
-    uint face_index;
-    BM_ITER_MESH_INDEX (efa, &iter_efa, bm, BM_FACES_OF_MESH, face_index) {
-      BM_ITER_ELEM (loop, &iter_loop, efa, BM_LOOPS_OF_FACE) {
-        GPU_vertbuf_attr_set(vbo_mesh_analysis,
-                             attr_id.weight,
-                             mesh_analysis_len_used,
-                             &rdata->edit_bmesh->derivedFaceColor[face_index]);
-        mesh_analysis_len_used += 1;
-      }
-    }
-  }
-
-  // Free temp data in edit bmesh
-  BKE_editmesh_color_free(rdata->edit_bmesh);
-
-  /* Resize & Finish */
-  if (mesh_analysis_len_used != loops_len) {
-    if (vbo_mesh_analysis != NULL) {
-      GPU_vertbuf_data_resize(vbo_mesh_analysis, mesh_analysis_len_used);
-    }
-  }
-}
-/* Indices */
-
-#define NO_EDGE INT_MAX
-static void mesh_create_edges_adjacency_lines(MeshRenderData *rdata,
-                                              GPUIndexBuf *ibo,
-                                              bool *r_is_manifold,
-                                              const bool use_hide)
-{
-  const MLoopTri *mlooptri;
-  const int vert_len = mesh_render_data_verts_len_get_maybe_mapped(rdata);
-  const int tri_len = mesh_render_data_looptri_len_get_maybe_mapped(rdata);
-
-  *r_is_manifold = true;
-
-  /* Allocate max but only used indices are sent to GPU. */
-  GPUIndexBufBuilder elb;
-  GPU_indexbuf_init(&elb, GPU_PRIM_LINES_ADJ, tri_len * 3, vert_len);
-
-  if (rdata->mapped.use) {
-    Mesh *me_cage = rdata->mapped.me_cage;
-    mlooptri = BKE_mesh_runtime_looptri_ensure(me_cage);
-  }
-  else {
-    mlooptri = rdata->mlooptri;
-  }
-
-  EdgeHash *eh = BLI_edgehash_new_ex(__func__, tri_len * 3);
-  /* Create edges for each pair of triangles sharing an edge. */
-  for (int i = 0; i < tri_len; i++) {
-    for (int e = 0; e < 3; e++) {
-      uint v0, v1, v2;
-      if (rdata->mapped.use) {
-        const MLoop *mloop = rdata->mloop;
-        const MLoopTri *mlt = mlooptri + i;
-        const int p_orig = rdata->mapped.p_origindex[mlt->poly];
-        if (p_orig != ORIGINDEX_NONE) {
-          BMesh *bm = rdata->edit_bmesh->bm;
-          BMFace *efa = BM_face_at_index(bm, p_orig);
-          /* Assume 'use_hide' */
-          if (BM_elem_flag_test(efa, BM_ELEM_HIDDEN)) {
-            break;
-          }
-        }
-        v0 = mloop[mlt->tri[e]].v;
-        v1 = mloop[mlt->tri[(e + 1) % 3]].v;
-        v2 = mloop[mlt->tri[(e + 2) % 3]].v;
-      }
-      else if (rdata->edit_bmesh) {
-        const BMLoop **bm_looptri = (const BMLoop **)rdata->edit_bmesh->looptris[i];
-        if (BM_elem_flag_test(bm_looptri[0]->f, BM_ELEM_HIDDEN)) {
-          break;
-        }
-        v0 = BM_elem_index_get(bm_looptri[e]->v);
-        v1 = BM_elem_index_get(bm_looptri[(e + 1) % 3]->v);
-        v2 = BM_elem_index_get(bm_looptri[(e + 2) % 3]->v);
-      }
-      else {
-        const MLoop *mloop = rdata->mloop;
-        const MLoopTri *mlt = mlooptri + i;
-        const MPoly *mp = &rdata->mpoly[mlt->poly];
-        if (use_hide && (mp->flag & ME_HIDE)) {
-          break;
-        }
-        v0 = mloop[mlt->tri[e]].v;
-        v1 = mloop[mlt->tri[(e + 1) % 3]].v;
-        v2 = mloop[mlt->tri[(e + 2) % 3]].v;
-      }
-      bool inv_indices = (v1 > v2);
-      void **pval;
-      bool value_is_init = BLI_edgehash_ensure_p(eh, v1, v2, &pval);
-      int v_data = POINTER_AS_INT(*pval);
-      if (!value_is_init || v_data == NO_EDGE) {
-        /* Save the winding order inside the sign bit. Because the
-         * edgehash sort the keys and we need to compare winding later. */
-        int value = (int)v0 + 1; /* Int 0 bm_looptricannot be signed */
-        *pval = POINTER_FROM_INT((inv_indices) ? -value : value);
-      }
-      else {
-        /* HACK Tag as not used. Prevent overhead of BLI_edgehash_remove. */
-        *pval = POINTER_FROM_INT(NO_EDGE);
-        bool inv_opposite = (v_data < 0);
-        uint v_opposite = (uint)abs(v_data) - 1;
-
-        if (inv_opposite == inv_indices) {
-          /* Don't share edge if triangles have non matching winding. */
-          GPU_indexbuf_add_line_adj_verts(&elb, v0, v1, v2, v0);
-          GPU_indexbuf_add_line_adj_verts(&elb, v_opposite, v1, v2, v_opposite);
-          *r_is_manifold = false;
-        }
-        else {
-          GPU_indexbuf_add_line_adj_verts(&elb, v0, v1, v2, v_opposite);
-        }
-      }
-    }
-  }
-  /* Create edges for remaining non manifold edges. */
-  EdgeHashIterator *ehi;
-  for (ehi = BLI_edgehashIterator_new(eh); BLI_edgehashIterator_isDone(ehi) == false;
-       BLI_edgehashIterator_step(ehi)) {
-    uint v1, v2;
-    int v_data = POINTER_AS_INT(BLI_edgehashIterator_getValue(ehi));
-    if (v_data == NO_EDGE) {
-      continue;
-    }
-    BLI_edgehashIterator_getKey(ehi, &v1, &v2);
-    uint v0 = (uint)abs(v_data) - 1;
-    if (v_data < 0) { /* inv_opposite  */
-      SWAP(uint, v1, v2);
-    }
-    GPU_indexbuf_add_line_adj_verts(&elb, v0, v1, v2, v0);
-    *r_is_manifold = false;
-  }
-  BLI_edgehashIterator_free(ehi);
-  BLI_edgehash_free(eh, NULL);
-=======
-  cache->is_dirty = false;
-  cache->batch_ready = 0;
-  cache->batch_requested = 0;
->>>>>>> 9dab57a9
 
   drw_mesh_weight_state_clear(&cache->weight_state);
 }

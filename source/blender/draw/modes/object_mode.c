/*
 * Copyright 2016, Blender Foundation.
 *
 * This program is free software; you can redistribute it and/or
 * modify it under the terms of the GNU General Public License
 * as published by the Free Software Foundation; either version 2
 * of the License, or (at your option) any later version.
 *
 * This program is distributed in the hope that it will be useful,
 * but WITHOUT ANY WARRANTY; without even the implied warranty of
 * MERCHANTABILITY or FITNESS FOR A PARTICULAR PURPOSE.  See the
 * GNU General Public License for more details.
 *
 * You should have received a copy of the GNU General Public License
 * along with this program; if not, write to the Free Software Foundation,
 * Inc., 51 Franklin Street, Fifth Floor, Boston, MA 02110-1301, USA.
 *
 * Contributor(s): Blender Institute
 *
 */

/** \file blender/draw/modes/object_mode.c
 *  \ingroup draw
 */

#include "DRW_engine.h"
#include "DRW_render.h"

#include "DNA_userdef_types.h"
#include "DNA_armature_types.h"
#include "DNA_camera_types.h"
#include "DNA_curve_types.h"
#include "DNA_object_force.h"
#include "DNA_view3d_types.h"
#include "DNA_world_types.h"

#include "BKE_anim.h"
#include "BKE_camera.h"
#include "BKE_curve.h"
#include "BKE_global.h"

#include "ED_view3d.h"
#include "ED_view3d.h"

#include "GPU_shader.h"

#include "UI_resources.h"

#include "draw_mode_engines.h"
#include "draw_common.h"

extern struct GPUUniformBuffer *globals_ubo; /* draw_common.c */
extern GlobalsUboStorage ts;

extern char datatoc_object_outline_resolve_frag_glsl[];
extern char datatoc_object_outline_detect_frag_glsl[];
extern char datatoc_object_outline_expand_frag_glsl[];
extern char datatoc_object_grid_frag_glsl[];
extern char datatoc_object_grid_vert_glsl[];
extern char datatoc_common_globals_lib_glsl[];

/* *********** LISTS *********** */
/* keep it under MAX_PASSES */
typedef struct OBJECT_PassList {
	struct DRWPass *non_meshes;
	struct DRWPass *ob_center;
	struct DRWPass *outlines;
	struct DRWPass *outlines_search;
	struct DRWPass *outlines_expand;
	struct DRWPass *outlines_fade1;
	struct DRWPass *outlines_fade2;
	struct DRWPass *outlines_fade3;
	struct DRWPass *outlines_fade4;
	struct DRWPass *outlines_fade5;
	struct DRWPass *outlines_resolve;
	struct DRWPass *grid;
	struct DRWPass *bone_solid;
	struct DRWPass *bone_wire;
} OBJECT_PassList;

/* keep it under MAX_BUFFERS */
typedef struct OBJECT_FramebufferList {
	struct GPUFrameBuffer *outlines;
	struct GPUFrameBuffer *blur;
} OBJECT_FramebufferList;

/* keep it under MAX_TEXTURES */
typedef struct OBJECT_TextureList {
	struct GPUTexture *outlines_depth_tx;
	struct GPUTexture *outlines_color_tx;
	struct GPUTexture *outlines_blur_tx;
} OBJECT_TextureList;

/* keep it under MAX_STORAGE */
typedef struct OBJECT_StorageList {
	struct g_data *g_data;
} OBJECT_StorageList;

typedef struct OBJECT_Data {
	void *engine_type;
	void *fbl;
	void *txl;
	OBJECT_PassList *psl;
	void *stl;
} OBJECT_Data;

/* *********** STATIC *********** */

typedef struct g_data{
	/* Empties */
	DRWShadingGroup *plain_axes;
	DRWShadingGroup *cube;
	DRWShadingGroup *circle;
	DRWShadingGroup *sphere;
	DRWShadingGroup *cone;
	DRWShadingGroup *single_arrow;
	DRWShadingGroup *single_arrow_line;
	DRWShadingGroup *arrows;
	DRWShadingGroup *axis_names;

<<<<<<< HEAD
	/* Grease Pencil */
	DRWShadingGroup *gpencil_axes;
=======
	/* Force Field */
	DRWShadingGroup *field_wind;
	DRWShadingGroup *field_force;
	DRWShadingGroup *field_vortex;
	DRWShadingGroup *field_curve_sta;
	DRWShadingGroup *field_curve_end;
	DRWShadingGroup *field_tube_limit;
	DRWShadingGroup *field_cone_limit;
>>>>>>> e8ddd258

	/* Speaker */
	DRWShadingGroup *speaker;

	/* Lamps */
	DRWShadingGroup *lamp_center;
	DRWShadingGroup *lamp_center_group;
	DRWShadingGroup *lamp_groundpoint;
	DRWShadingGroup *lamp_groundline;
	DRWShadingGroup *lamp_circle;
	DRWShadingGroup *lamp_circle_shadow;
	DRWShadingGroup *lamp_sunrays;
	DRWShadingGroup *lamp_distance;
	DRWShadingGroup *lamp_buflimit;
	DRWShadingGroup *lamp_buflimit_points;
	DRWShadingGroup *lamp_area;
	DRWShadingGroup *lamp_hemi;
	DRWShadingGroup *lamp_spot_cone;
	DRWShadingGroup *lamp_spot_blend;
	DRWShadingGroup *lamp_spot_pyramid;
	DRWShadingGroup *lamp_spot_blend_rect;

	/* Helpers */
	DRWShadingGroup *relationship_lines;

	/* Objects Centers */
	DRWShadingGroup *center_active;
	DRWShadingGroup *center_selected;
	DRWShadingGroup *center_deselected;
	DRWShadingGroup *center_selected_lib;
	DRWShadingGroup *center_deselected_lib;

	/* Camera */
	DRWShadingGroup *camera;
	DRWShadingGroup *camera_tria;
	DRWShadingGroup *camera_focus;
	DRWShadingGroup *camera_clip;
	DRWShadingGroup *camera_clip_points;
	DRWShadingGroup *camera_mist;
	DRWShadingGroup *camera_mist_points;

	/* Outlines */
	DRWShadingGroup *outlines_active;
	DRWShadingGroup *outlines_active_group;
	DRWShadingGroup *outlines_select;
	DRWShadingGroup *outlines_select_group;
	DRWShadingGroup *outlines_transform;

} g_data; /* Transient data */

static struct {
	struct GPUShader *outline_resolve_sh;
	struct GPUShader *outline_detect_sh;
	struct GPUShader *outline_fade_sh;
	struct GPUShader *grid_sh;
	float camera_pos[3];
	float grid_settings[5];
	float grid_mat[4][4];
	int grid_flag;
	int zpos_flag;
	int zneg_flag;
} e_data = {NULL}; /* Engine data */


enum {
	SHOW_AXIS_X  = (1 << 0),
	SHOW_AXIS_Y  = (1 << 1),
	SHOW_AXIS_Z  = (1 << 2),
	SHOW_GRID    = (1 << 3),
	PLANE_XY     = (1 << 4),
	PLANE_XZ     = (1 << 5),
	PLANE_YZ     = (1 << 6),
	CLIP_ZPOS    = (1 << 7),
	CLIP_ZNEG    = (1 << 8),
};

/* *********** FUNCTIONS *********** */

static void OBJECT_engine_init(void *vedata)
{
	OBJECT_TextureList *txl = ((OBJECT_Data *)vedata)->txl;
	OBJECT_FramebufferList *fbl = ((OBJECT_Data *)vedata)->fbl;

	float *viewport_size = DRW_viewport_size_get();

	DRWFboTexture tex[2] = {{&txl->outlines_depth_tx, DRW_BUF_DEPTH_24, 0},
	                        {&txl->outlines_color_tx, DRW_BUF_RGBA_8, DRW_TEX_FILTER}};
	DRW_framebuffer_init(&fbl->outlines,
	                     (int)viewport_size[0], (int)viewport_size[1],
	                     tex, 2);

	DRWFboTexture blur_tex = {&txl->outlines_blur_tx, DRW_BUF_RGBA_8, DRW_TEX_FILTER};
	DRW_framebuffer_init(&fbl->blur,
	                     (int)viewport_size[0], (int)viewport_size[1],
	                     &blur_tex, 1);

	if (!e_data.outline_resolve_sh) {
		e_data.outline_resolve_sh = DRW_shader_create_fullscreen(datatoc_object_outline_resolve_frag_glsl, NULL);
	}

	if (!e_data.outline_detect_sh) {
		e_data.outline_detect_sh = DRW_shader_create_fullscreen(datatoc_object_outline_detect_frag_glsl, NULL);
	}

	if (!e_data.outline_fade_sh) {
		e_data.outline_fade_sh = DRW_shader_create_fullscreen(datatoc_object_outline_expand_frag_glsl, NULL);
	}

	if (!e_data.grid_sh) {
		e_data.grid_sh = DRW_shader_create_with_lib(datatoc_object_grid_vert_glsl, NULL,
		                                            datatoc_object_grid_frag_glsl,
		                                            datatoc_common_globals_lib_glsl, NULL);
	}

	{
		/* Grid precompute */
		float viewinvmat[4][4], winmat[4][4], invwinmat[4][4], viewmat[4][4];
		const bContext *C = DRW_get_context();
		View3D *v3d = CTX_wm_view3d(C);
		Scene *scene = CTX_data_scene(C);
		RegionView3D *rv3d = CTX_wm_region_view3d(C);
		float grid_scale = ED_view3d_grid_scale(scene, v3d, NULL);
		float grid_res, offs;

		const bool show_axis_x = v3d->gridflag & V3D_SHOW_X;
		const bool show_axis_y = v3d->gridflag & V3D_SHOW_Y;
		const bool show_axis_z = v3d->gridflag & V3D_SHOW_Z;
		const bool show_floor = (v3d->gridflag & V3D_SHOW_FLOOR);

		DRW_viewport_matrix_get(winmat, DRW_MAT_WIN);
		DRW_viewport_matrix_get(viewmat, DRW_MAT_VIEW);
		DRW_viewport_matrix_get(viewinvmat, DRW_MAT_VIEWINV);

		/* Setup camera pos */
		copy_v3_v3(e_data.camera_pos, viewinvmat[3]);

		/* if perps */
		if (winmat[3][3] == 0.0f) {
			float fov;
			float viewvecs[2][4] = {
			    {1.0f, -1.0f, -1.0f, 1.0f},
			    {-1.0f, 1.0f, -1.0f, 1.0f}
			};
			/* invert the proj matrix */
			invert_m4_m4(invwinmat, winmat);

			/* convert the view vectors to view space */
			for (int i = 0; i < 2; i++) {
				mul_m4_v4(invwinmat, viewvecs[i]);
				mul_v3_fl(viewvecs[i], 1.0f / viewvecs[i][2]); /* normalize */
			}

			fov = angle_v3v3(viewvecs[0], viewvecs[1]) / 2.0f;
			grid_res = fabsf(tanf(fov)) / grid_scale;

			/* Grid matrix polygon offset (fix depth fighting) */
			/* see ED_view3d_polygon_offset */
			offs = winmat[3][2] * -0.0025f;

			e_data.grid_flag = (1 << 4); /* XY plane */
			if (show_axis_x)
				e_data.grid_flag |= SHOW_AXIS_X;
			if (show_axis_y)
				e_data.grid_flag |= SHOW_AXIS_Y;
			if (show_floor)
				e_data.grid_flag |= SHOW_GRID;
		}
		else {
			float viewdist = 1.0f / max_ff(fabsf(winmat[0][0]), fabsf(winmat[1][1]));
			grid_res = viewdist / grid_scale;

			/* Grid matrix polygon offset (fix depth fighting) */
			/* see ED_view3d_polygon_offset */
			offs = 0.00001f * viewdist;
			if (ELEM(rv3d->view, RV3D_VIEW_RIGHT, RV3D_VIEW_LEFT)) {
				e_data.grid_flag = PLANE_YZ;
				e_data.grid_flag |= SHOW_AXIS_Y;
				e_data.grid_flag |= SHOW_AXIS_Z;
				e_data.grid_flag |= SHOW_GRID;
			}
			else if (ELEM(rv3d->view, RV3D_VIEW_TOP, RV3D_VIEW_BOTTOM)) {
				e_data.grid_flag = PLANE_XY;
				e_data.grid_flag |= SHOW_AXIS_X;
				e_data.grid_flag |= SHOW_AXIS_Y;
				e_data.grid_flag |= SHOW_GRID;
			}
			else if (ELEM(rv3d->view, RV3D_VIEW_FRONT, RV3D_VIEW_BACK)) {
				e_data.grid_flag = PLANE_XZ;
				e_data.grid_flag |= SHOW_AXIS_X;
				e_data.grid_flag |= SHOW_AXIS_Z;
				e_data.grid_flag |= SHOW_GRID;
			}
			else { /* RV3D_VIEW_USER */
				e_data.grid_flag = PLANE_XY;
				if (show_axis_x)
					e_data.grid_flag |= SHOW_AXIS_X;
				if (show_axis_y)
					e_data.grid_flag |= SHOW_AXIS_Y;
				if (show_floor)
					e_data.grid_flag |= SHOW_GRID;
			}
		}

		/* Z axis if needed */
		if (((rv3d->view == RV3D_VIEW_USER) || (rv3d->persp != RV3D_ORTHO)) && show_axis_z) {
			e_data.zpos_flag = SHOW_AXIS_Z;

			float zvec[4] = {0.0f, 0.0f, -1.0f, 0.0f};
			mul_m4_v4(viewinvmat, zvec);

			/* z axis : chose the most facing plane */
			if (fabsf(zvec[0]) < fabsf(zvec[1])) {
				e_data.zpos_flag |= PLANE_XZ;
			}
			else {
				e_data.zpos_flag |= PLANE_YZ;
			}

			e_data.zneg_flag = e_data.zpos_flag;

			/* Persp : If camera is below floor plane, we switch clipping
			 * Ortho : If eye vector is looking up, we switch clipping */
			if (((winmat[3][3] == 0.0f) && (e_data.camera_pos[2] > 0.0f)) ||
				((winmat[3][3] != 0.0f) && (zvec[2] < 0.0f))) {
				e_data.zpos_flag |= CLIP_ZPOS;
				e_data.zneg_flag |= CLIP_ZNEG;
			}
			else {
				e_data.zpos_flag |= CLIP_ZNEG;
				e_data.zneg_flag |= CLIP_ZPOS;
			}
		}
		else {
			e_data.zneg_flag = e_data.zpos_flag = CLIP_ZNEG | CLIP_ZPOS;
		}

		winmat[3][2] -= offs;
		mul_m4_m4m4(e_data.grid_mat, winmat, viewmat);

		e_data.grid_settings[0] = v3d->far / 2.0f; /* gridDistance */
		e_data.grid_settings[1] = grid_res; /* gridResolution */
		e_data.grid_settings[2] = grid_scale; /* gridScale */
		e_data.grid_settings[3] = v3d->gridsubdiv; /* gridSubdiv */
		e_data.grid_settings[4] = (v3d->gridsubdiv > 1) ? 1.0f / log(v3d->gridsubdiv) : 0.0; /* 1/log(gridSubdiv) */
	}
}

static void OBJECT_engine_free(void)
{
	if (e_data.outline_resolve_sh)
		DRW_shader_free(e_data.outline_resolve_sh);
	if (e_data.outline_detect_sh)
		DRW_shader_free(e_data.outline_detect_sh);
	if (e_data.outline_fade_sh)
		DRW_shader_free(e_data.outline_fade_sh);
	if (e_data.grid_sh)
		DRW_shader_free(e_data.grid_sh);
}

static DRWShadingGroup *shgroup_outline(DRWPass *pass, const float col[4], struct GPUShader *sh)
{
	DRWShadingGroup *grp = DRW_shgroup_create(sh, pass);
	DRW_shgroup_uniform_vec4(grp, "color", col, 1);

	return grp;
}

static void OBJECT_cache_init(void *vedata)
{
	OBJECT_PassList *psl = ((OBJECT_Data *)vedata)->psl;
	OBJECT_TextureList *txl = ((OBJECT_Data *)vedata)->txl;
	OBJECT_StorageList *stl = ((OBJECT_Data *)vedata)->stl;
	DefaultTextureList *dtxl = DRW_viewport_texture_list_get();

	if (!stl->g_data) {
		/* Alloc transient pointers */
		stl->g_data = MEM_mallocN(sizeof(g_data), "g_data");
	}

	{
		DRWState state = DRW_STATE_WRITE_COLOR | DRW_STATE_WRITE_DEPTH | DRW_STATE_DEPTH_LESS | DRW_STATE_WIRE;
		psl->outlines = DRW_pass_create("Outlines Pass", state);

		struct GPUShader *sh = GPU_shader_get_builtin_shader(GPU_SHADER_3D_UNIFORM_COLOR);

		/* Select */
		stl->g_data->outlines_select = shgroup_outline(psl->outlines, ts.colorSelect, sh);
		stl->g_data->outlines_select_group = shgroup_outline(psl->outlines, ts.colorGroupActive, sh);

		/* Transform */
		stl->g_data->outlines_transform = shgroup_outline(psl->outlines, ts.colorTransform, sh);

		/* Active */
		stl->g_data->outlines_active = shgroup_outline(psl->outlines, ts.colorActive, sh);
		stl->g_data->outlines_active_group = shgroup_outline(psl->outlines, ts.colorGroupActive, sh);
	}

	{
		DRWState state = DRW_STATE_WRITE_COLOR;
		struct Batch *quad = DRW_cache_fullscreen_quad_get();
		static float alphaOcclu = 0.35f;
		static float one = 1.0f;
		static float alpha1 = 5.0f / 6.0f;
		static float alpha2 = 4.0f / 5.0f;
		static float alpha3 = 3.0f / 4.0f;
		static float alpha4 = 2.0f / 3.0f;
		static float alpha5 = 1.0f / 2.0f;
		static bool bTrue = true;
		static bool bFalse = false;

		psl->outlines_search = DRW_pass_create("Outlines Expand Pass", state);

		DRWShadingGroup *grp = DRW_shgroup_create(e_data.outline_detect_sh, psl->outlines_search);
		DRW_shgroup_uniform_buffer(grp, "outlineColor", &txl->outlines_color_tx, 0);
		DRW_shgroup_uniform_buffer(grp, "outlineDepth", &txl->outlines_depth_tx, 1);
		DRW_shgroup_uniform_buffer(grp, "sceneDepth", &dtxl->depth, 2);
		DRW_shgroup_uniform_float(grp, "alphaOcclu", &alphaOcclu, 1);
		DRW_shgroup_call_add(grp, quad, NULL);

		psl->outlines_expand = DRW_pass_create("Outlines Expand Pass", state);

		grp = DRW_shgroup_create(e_data.outline_fade_sh, psl->outlines_expand);
		DRW_shgroup_uniform_buffer(grp, "outlineColor", &txl->outlines_blur_tx, 0);
		DRW_shgroup_uniform_buffer(grp, "outlineDepth", &txl->outlines_depth_tx, 1);
		DRW_shgroup_uniform_float(grp, "alpha", &one, 1);
		DRW_shgroup_uniform_bool(grp, "doExpand", &bTrue, 1);
		DRW_shgroup_call_add(grp, quad, NULL);

		psl->outlines_fade1 = DRW_pass_create("Outlines Fade 1 Pass", state);

		grp = DRW_shgroup_create(e_data.outline_fade_sh, psl->outlines_fade1);
		DRW_shgroup_uniform_buffer(grp, "outlineColor", &txl->outlines_color_tx, 0);
		DRW_shgroup_uniform_buffer(grp, "outlineDepth", &txl->outlines_depth_tx, 1);
		DRW_shgroup_uniform_float(grp, "alpha", &alpha1, 1);
		DRW_shgroup_uniform_bool(grp, "doExpand", &bFalse, 1);
		DRW_shgroup_call_add(grp, quad, NULL);

		psl->outlines_fade2 = DRW_pass_create("Outlines Fade 2 Pass", state);

		grp = DRW_shgroup_create(e_data.outline_fade_sh, psl->outlines_fade2);
		DRW_shgroup_uniform_buffer(grp, "outlineColor", &txl->outlines_blur_tx, 0);
		DRW_shgroup_uniform_buffer(grp, "outlineDepth", &txl->outlines_depth_tx, 1);
		DRW_shgroup_uniform_float(grp, "alpha", &alpha2, 1);
		DRW_shgroup_uniform_bool(grp, "doExpand", &bFalse, 1);
		DRW_shgroup_call_add(grp, quad, NULL);

		psl->outlines_fade3 = DRW_pass_create("Outlines Fade 3 Pass", state);

		grp = DRW_shgroup_create(e_data.outline_fade_sh, psl->outlines_fade3);
		DRW_shgroup_uniform_buffer(grp, "outlineColor", &txl->outlines_color_tx, 0);
		DRW_shgroup_uniform_buffer(grp, "outlineDepth", &txl->outlines_depth_tx, 1);
		DRW_shgroup_uniform_float(grp, "alpha", &alpha3, 1);
		DRW_shgroup_uniform_bool(grp, "doExpand", &bFalse, 1);
		DRW_shgroup_call_add(grp, quad, NULL);

		psl->outlines_fade4 = DRW_pass_create("Outlines Fade 4 Pass", state);

		grp = DRW_shgroup_create(e_data.outline_fade_sh, psl->outlines_fade4);
		DRW_shgroup_uniform_buffer(grp, "outlineColor", &txl->outlines_blur_tx, 0);
		DRW_shgroup_uniform_buffer(grp, "outlineDepth", &txl->outlines_depth_tx, 1);
		DRW_shgroup_uniform_float(grp, "alpha", &alpha4, 1);
		DRW_shgroup_uniform_bool(grp, "doExpand", &bFalse, 1);
		DRW_shgroup_call_add(grp, quad, NULL);

		psl->outlines_fade5 = DRW_pass_create("Outlines Fade 5 Pass", state);

		grp = DRW_shgroup_create(e_data.outline_fade_sh, psl->outlines_fade5);
		DRW_shgroup_uniform_buffer(grp, "outlineColor", &txl->outlines_color_tx, 0);
		DRW_shgroup_uniform_buffer(grp, "outlineDepth", &txl->outlines_depth_tx, 1);
		DRW_shgroup_uniform_float(grp, "alpha", &alpha5, 1);
		DRW_shgroup_uniform_bool(grp, "doExpand", &bFalse, 1);
		DRW_shgroup_call_add(grp, quad, NULL);
	}

	{
		DRWState state = DRW_STATE_WRITE_COLOR | DRW_STATE_BLEND;
		psl->outlines_resolve = DRW_pass_create("Outlines Resolve Pass", state);

		struct Batch *quad = DRW_cache_fullscreen_quad_get();

		DRWShadingGroup *grp = DRW_shgroup_create(e_data.outline_resolve_sh, psl->outlines_resolve);
		DRW_shgroup_uniform_buffer(grp, "outlineBluredColor", &txl->outlines_blur_tx, 0);
		DRW_shgroup_call_add(grp, quad, NULL);
	}

	{
		/* Grid pass */
		DRWState state = DRW_STATE_WRITE_COLOR | DRW_STATE_DEPTH_LESS | DRW_STATE_BLEND;
		psl->grid = DRW_pass_create("Infinite Grid Pass", state);

		struct Batch *quad = DRW_cache_fullscreen_quad_get();
		static float mat[4][4];
		unit_m4(mat);

		/* Create 3 quads to render ordered transparency Z axis */
		DRWShadingGroup *grp = DRW_shgroup_create(e_data.grid_sh, psl->grid);
		DRW_shgroup_uniform_int(grp, "gridFlag", &e_data.zneg_flag, 1);
		DRW_shgroup_uniform_mat4(grp, "ViewProjectionOffsetMatrix", (float *)e_data.grid_mat);
		DRW_shgroup_uniform_vec3(grp, "cameraPos", e_data.camera_pos, 1);
		DRW_shgroup_uniform_vec4(grp, "gridSettings", e_data.grid_settings, 1);
		DRW_shgroup_uniform_float(grp, "gridOneOverLogSubdiv", &e_data.grid_settings[4], 1);
		DRW_shgroup_uniform_block(grp, "globalsBlock", globals_ubo, 0);
		DRW_shgroup_call_add(grp, quad, mat);

		grp = DRW_shgroup_create(e_data.grid_sh, psl->grid);
		DRW_shgroup_uniform_int(grp, "gridFlag", &e_data.grid_flag, 1);
		DRW_shgroup_call_add(grp, quad, mat);

		grp = DRW_shgroup_create(e_data.grid_sh, psl->grid);
		DRW_shgroup_uniform_int(grp, "gridFlag", &e_data.zpos_flag, 1);
		DRW_shgroup_call_add(grp, quad, mat);
	}

	{
		/* Solid bones */
		DRWState state = DRW_STATE_WRITE_COLOR | DRW_STATE_WRITE_DEPTH | DRW_STATE_DEPTH_LESS;
		psl->bone_solid = DRW_pass_create("Bone Solid Pass", state);
	}

	{
		/* Wire bones */
		DRWState state = DRW_STATE_WRITE_COLOR | DRW_STATE_WRITE_DEPTH | DRW_STATE_DEPTH_LESS | DRW_STATE_BLEND;
		psl->bone_wire = DRW_pass_create("Bone Wire Pass", state);
	}

	{
		/* Non Meshes Pass (Camera, empties, lamps ...) */
		struct Batch *geom;

		DRWState state = DRW_STATE_WRITE_COLOR | DRW_STATE_WRITE_DEPTH | DRW_STATE_DEPTH_LESS | DRW_STATE_BLEND | DRW_STATE_POINT;
		state |= DRW_STATE_WIRE;
		psl->non_meshes = DRW_pass_create("Non Meshes Pass", state);

		/* Empties */
		geom = DRW_cache_plain_axes_get();
		stl->g_data->plain_axes = shgroup_instance(psl->non_meshes, geom);

		geom = DRW_cache_cube_get();
		stl->g_data->cube = shgroup_instance(psl->non_meshes, geom);

		geom = DRW_cache_circle_get();
		stl->g_data->circle = shgroup_instance(psl->non_meshes, geom);

		geom = DRW_cache_empty_sphere_get();
		stl->g_data->sphere = shgroup_instance(psl->non_meshes, geom);

		geom = DRW_cache_empty_cone_get();
		stl->g_data->cone = shgroup_instance(psl->non_meshes, geom);

		geom = DRW_cache_single_arrow_get();
		stl->g_data->single_arrow = shgroup_instance(psl->non_meshes, geom);

		geom = DRW_cache_single_line_get();
		stl->g_data->single_arrow_line = shgroup_instance(psl->non_meshes, geom);

		geom = DRW_cache_arrows_get();
		stl->g_data->arrows = shgroup_instance(psl->non_meshes, geom);

		geom = DRW_cache_axis_names_get();
		stl->g_data->axis_names = shgroup_instance_axis_names(psl->non_meshes, geom);

<<<<<<< HEAD
		/* Grease Pencil */
		geom = DRW_cache_gpencil_axes_get();
		stl->g_data->gpencil_axes = shgroup_instance(psl->non_meshes, geom);
=======
		/* Force Field */
		geom = DRW_cache_field_wind_get();
		stl->g_data->field_wind = shgroup_instance_scaled(psl->non_meshes, geom);

		geom = DRW_cache_field_force_get();
		stl->g_data->field_force = shgroup_instance_screen_aligned(psl->non_meshes, geom);

		geom = DRW_cache_field_vortex_get();
		stl->g_data->field_vortex = shgroup_instance_scaled(psl->non_meshes, geom);

		geom = DRW_cache_screenspace_circle_get();
		stl->g_data->field_curve_sta = shgroup_instance_screen_aligned(psl->non_meshes, geom);
>>>>>>> e8ddd258

		/* Speaker */
		geom = DRW_cache_speaker_get();
		stl->g_data->speaker = shgroup_instance(psl->non_meshes, geom);

		/* Camera */
		geom = DRW_cache_camera_get();
		stl->g_data->camera = shgroup_camera_instance(psl->non_meshes, geom);

		geom = DRW_cache_camera_tria_get();
		stl->g_data->camera_tria = shgroup_camera_instance(psl->non_meshes, geom);

		geom = DRW_cache_plain_axes_get();
		stl->g_data->camera_focus = shgroup_instance(psl->non_meshes, geom);

		geom = DRW_cache_single_line_get();
		stl->g_data->camera_clip = shgroup_distance_lines_instance(psl->non_meshes, geom);
		stl->g_data->camera_mist = shgroup_distance_lines_instance(psl->non_meshes, geom);

		geom = DRW_cache_single_line_endpoints_get();
		stl->g_data->camera_clip_points = shgroup_distance_lines_instance(psl->non_meshes, geom);
		stl->g_data->camera_mist_points = shgroup_distance_lines_instance(psl->non_meshes, geom);

		/* Lamps */
		/* TODO
		 * for now we create multiple times the same VBO with only lamp center coordinates
		 * but ideally we would only create it once */

		/* start with buflimit because we don't want stipples */
		geom = DRW_cache_single_line_get();
		stl->g_data->lamp_buflimit = shgroup_distance_lines_instance(psl->non_meshes, geom);

		stl->g_data->lamp_center = shgroup_dynpoints_uniform_color(psl->non_meshes, ts.colorLampNoAlpha, &ts.sizeLampCenter);
		stl->g_data->lamp_center_group = shgroup_dynpoints_uniform_color(psl->non_meshes, ts.colorGroup, &ts.sizeLampCenter);

		geom = DRW_cache_lamp_get();
		stl->g_data->lamp_circle = shgroup_instance_screenspace(psl->non_meshes, geom, &ts.sizeLampCircle);
		stl->g_data->lamp_circle_shadow = shgroup_instance_screenspace(psl->non_meshes, geom, &ts.sizeLampCircleShadow);

		geom = DRW_cache_lamp_sunrays_get();
		stl->g_data->lamp_sunrays = shgroup_instance_screenspace(psl->non_meshes, geom, &ts.sizeLampCircle);

		stl->g_data->lamp_groundline = shgroup_groundlines_uniform_color(psl->non_meshes, ts.colorLamp);
		stl->g_data->lamp_groundpoint = shgroup_groundpoints_uniform_color(psl->non_meshes, ts.colorLamp);

		geom = DRW_cache_lamp_area_get();
		stl->g_data->lamp_area = shgroup_instance(psl->non_meshes, geom);

		geom = DRW_cache_lamp_hemi_get();
		stl->g_data->lamp_hemi = shgroup_instance(psl->non_meshes, geom);

		geom = DRW_cache_single_line_get();
		stl->g_data->lamp_distance = shgroup_distance_lines_instance(psl->non_meshes, geom);

		geom = DRW_cache_single_line_endpoints_get();
		stl->g_data->lamp_buflimit_points = shgroup_distance_lines_instance(psl->non_meshes, geom);

		geom = DRW_cache_lamp_spot_get();
		stl->g_data->lamp_spot_cone = shgroup_spot_instance(psl->non_meshes, geom);

		geom = DRW_cache_circle_get();
		stl->g_data->lamp_spot_blend = shgroup_instance(psl->non_meshes, geom);

		geom = DRW_cache_lamp_spot_square_get();
		stl->g_data->lamp_spot_pyramid = shgroup_instance(psl->non_meshes, geom);

		geom = DRW_cache_square_get();
		stl->g_data->lamp_spot_blend_rect = shgroup_instance(psl->non_meshes, geom);

		/* -------- STIPPLES ------- */
		/* TODO port to shader stipple */

		/* Relationship Lines */
		stl->g_data->relationship_lines = shgroup_dynlines_uniform_color(psl->non_meshes, ts.colorWire);
		DRW_shgroup_state_set(stl->g_data->relationship_lines, DRW_STATE_STIPPLE_3);

		/* Force Field Curve Guide End (here because of stipple) */
		geom = DRW_cache_screenspace_circle_get();
		stl->g_data->field_curve_end = shgroup_instance_screen_aligned(psl->non_meshes, geom);

		/* Force Field Limits */
		geom = DRW_cache_field_tube_limit_get();
		stl->g_data->field_tube_limit = shgroup_instance_scaled(psl->non_meshes, geom);

		geom = DRW_cache_field_cone_limit_get();
		stl->g_data->field_cone_limit = shgroup_instance_scaled(psl->non_meshes, geom);
	}

	{
		/* Object Center pass grouped by State */
		DRWShadingGroup *grp;
		static float outlineWidth, size;

		DRWState state = DRW_STATE_WRITE_COLOR | DRW_STATE_BLEND | DRW_STATE_POINT;
		psl->ob_center = DRW_pass_create("Obj Center Pass", state);

		outlineWidth = 1.0f * U.pixelsize;
		size = U.obcenter_dia * U.pixelsize + outlineWidth;

		struct GPUShader *sh = GPU_shader_get_builtin_shader(GPU_SHADER_3D_POINT_UNIFORM_SIZE_UNIFORM_COLOR_OUTLINE_AA);

		/* Active */
		grp = DRW_shgroup_point_batch_create(sh, psl->ob_center);
		DRW_shgroup_uniform_float(grp, "size", &size, 1);
		DRW_shgroup_uniform_float(grp, "outlineWidth", &outlineWidth, 1);
		DRW_shgroup_uniform_vec4(grp, "color", ts.colorActive, 1);
		DRW_shgroup_uniform_vec4(grp, "outlineColor", ts.colorOutline, 1);
		stl->g_data->center_active = grp;

		/* Select */
		grp = DRW_shgroup_point_batch_create(sh, psl->ob_center);
		DRW_shgroup_uniform_vec4(grp, "color", ts.colorSelect, 1);
		stl->g_data->center_selected = grp;

		/* Deselect */
		grp = DRW_shgroup_point_batch_create(sh, psl->ob_center);
		DRW_shgroup_uniform_vec4(grp, "color", ts.colorDeselect, 1);
		stl->g_data->center_deselected = grp;

		/* Select (library) */
		grp = DRW_shgroup_point_batch_create(sh, psl->ob_center);
		DRW_shgroup_uniform_vec4(grp, "color", ts.colorLibrarySelect, 1);
		stl->g_data->center_selected_lib = grp;

		/* Deselect (library) */
		grp = DRW_shgroup_point_batch_create(sh, psl->ob_center);
		DRW_shgroup_uniform_vec4(grp, "color", ts.colorLibrary, 1);
		stl->g_data->center_deselected_lib = grp;
	}
}

static void DRW_shgroup_lamp(OBJECT_StorageList *stl, Object *ob, SceneLayer *sl)
{
	Lamp *la = ob->data;
	float *color;
	int theme_id = DRW_object_wire_theme_get(ob, sl, &color);
	static float zero = 0.0f;

	float **la_mats = (float **)DRW_object_engine_data_get(ob, &draw_engine_object_type);
	if (*la_mats == NULL) {
		/* we need 2 matrices */
		*la_mats = MEM_mallocN(sizeof(float) * 16 * 2, "Lamp Object Mode Matrices");
	}

	float (*shapemat)[4], (*spotblendmat)[4];
	shapemat = (float (*)[4])(*la_mats);
	spotblendmat = (float (*)[4])(*la_mats + 16);

	/* Don't draw the center if it's selected or active */
	if (theme_id == TH_GROUP)
		DRW_shgroup_dynamic_call_add(stl->g_data->lamp_center_group, ob->obmat[3]);
	else if (theme_id == TH_LAMP)
		DRW_shgroup_dynamic_call_add(stl->g_data->lamp_center, ob->obmat[3]);

	/* First circle */
	DRW_shgroup_dynamic_call_add(stl->g_data->lamp_circle, ob->obmat[3], color);

	/* draw dashed outer circle if shadow is on. remember some lamps can't have certain shadows! */
	if (la->type != LA_HEMI) {
		if ((la->mode & LA_SHAD_RAY) || ((la->mode & LA_SHAD_BUF) && (la->type == LA_SPOT))) {
			DRW_shgroup_dynamic_call_add(stl->g_data->lamp_circle_shadow, ob->obmat[3], color);
		}
	}

	/* Distance */
	if (ELEM(la->type, LA_HEMI, LA_SUN, LA_AREA)) {
		DRW_shgroup_dynamic_call_add(stl->g_data->lamp_distance, color, &zero, &la->dist, ob->obmat);
	}

	copy_m4_m4(shapemat, ob->obmat);

	if (la->type == LA_SUN) {
		DRW_shgroup_dynamic_call_add(stl->g_data->lamp_sunrays, ob->obmat[3], color);
	}
	else if (la->type == LA_SPOT) {
		float size[3], sizemat[4][4];
		static float one = 1.0f;
		float blend = 1.0f - pow2f(la->spotblend);

		size[0] = size[1] = sinf(la->spotsize * 0.5f) * la->dist;
		size[2] = cosf(la->spotsize * 0.5f) * la->dist;

		size_to_mat4(sizemat, size);
		mul_m4_m4m4(shapemat, ob->obmat, sizemat);

		size[0] = size[1] = blend; size[2] = 1.0f;
		size_to_mat4(sizemat, size);
		translate_m4(sizemat, 0.0f, 0.0f, -1.0f);
		rotate_m4(sizemat, 'X', M_PI / 2.0f);
		mul_m4_m4m4(spotblendmat, shapemat, sizemat);

		if (la->mode & LA_SQUARE) {
			DRW_shgroup_dynamic_call_add(stl->g_data->lamp_spot_pyramid,    color, &one, shapemat);

			/* hide line if it is zero size or overlaps with outer border,
			 * previously it adjusted to always to show it but that seems
			 * confusing because it doesn't show the actual blend size */
			if (blend != 0.0f && blend != 1.0f) {
				DRW_shgroup_dynamic_call_add(stl->g_data->lamp_spot_blend_rect, color, &one, spotblendmat);
			}
		}
		else {
			DRW_shgroup_dynamic_call_add(stl->g_data->lamp_spot_cone,  color, shapemat);

			/* hide line if it is zero size or overlaps with outer border,
			 * previously it adjusted to always to show it but that seems
			 * confusing because it doesn't show the actual blend size */
			if (blend != 0.0f && blend != 1.0f) {
				DRW_shgroup_dynamic_call_add(stl->g_data->lamp_spot_blend, color, &one, spotblendmat);
			}
		}

		DRW_shgroup_dynamic_call_add(stl->g_data->lamp_buflimit,        color, &la->clipsta, &la->clipend, ob->obmat);
		DRW_shgroup_dynamic_call_add(stl->g_data->lamp_buflimit_points, color, &la->clipsta, &la->clipend, ob->obmat);
	}
	else if (la->type == LA_HEMI) {
		static float hemisize = 2.0f;
		DRW_shgroup_dynamic_call_add(stl->g_data->lamp_hemi, color, &hemisize, shapemat);
	}
	else if (la->type == LA_AREA) {
		float size[3] = {1.0f, 1.0f, 1.0f}, sizemat[4][4];

		if (la->area_shape == LA_AREA_RECT) {
			size[1] = la->area_sizey / la->area_size;
			size_to_mat4(sizemat, size);
			mul_m4_m4m4(shapemat, shapemat, sizemat);
		}

		DRW_shgroup_dynamic_call_add(stl->g_data->lamp_area, color, &la->area_size, shapemat);
	}

	/* Line and point going to the ground */
	DRW_shgroup_dynamic_call_add(stl->g_data->lamp_groundline, ob->obmat[3]);
	DRW_shgroup_dynamic_call_add(stl->g_data->lamp_groundpoint, ob->obmat[3]);
}

static void DRW_shgroup_camera(OBJECT_StorageList *stl, Object *ob, SceneLayer *sl)
{
	const struct bContext *C = DRW_get_context();
	View3D *v3d = CTX_wm_view3d(C);
	Scene *scene = CTX_data_scene(C);

	Camera *cam = ob->data;
	const bool is_active = (ob == v3d->camera);
	float *color;
	DRW_object_wire_theme_get(ob, sl, &color);

	float vec[4][3], asp[2], shift[2], scale[3], drawsize;

	scale[0] = 1.0f / len_v3(ob->obmat[0]);
	scale[1] = 1.0f / len_v3(ob->obmat[1]);
	scale[2] = 1.0f / len_v3(ob->obmat[2]);

	BKE_camera_view_frame_ex(scene, cam, cam->drawsize, false, scale,
	                         asp, shift, &drawsize, vec);

	// /* Frame coords */
	copy_v2_v2(cam->drwcorners[0], vec[0]);
	copy_v2_v2(cam->drwcorners[1], vec[1]);
	copy_v2_v2(cam->drwcorners[2], vec[2]);
	copy_v2_v2(cam->drwcorners[3], vec[3]);

	/* depth */
	cam->drwdepth = vec[0][2];

	/* tria */
	cam->drwtria[0][0] = shift[0] + ((0.7f * drawsize) * scale[0]);
	cam->drwtria[0][1] = shift[1] + ((drawsize * (asp[1] + 0.1f)) * scale[1]);
	cam->drwtria[1][0] = shift[0];
	cam->drwtria[1][1] = shift[1] + ((1.1f * drawsize * (asp[1] + 0.7f)) * scale[1]);

	DRW_shgroup_dynamic_call_add(stl->g_data->camera, color, cam->drwcorners, &cam->drwdepth, cam->drwtria, ob->obmat);

	/* Active cam */
	if (is_active) {
		DRW_shgroup_dynamic_call_add(stl->g_data->camera_tria, color, cam->drwcorners, &cam->drwdepth, cam->drwtria, ob->obmat);
	}

	/* draw the rest in normalize object space */
	copy_m4_m4(cam->drwnormalmat, ob->obmat);
	normalize_m4(cam->drwnormalmat);

	if (cam->flag & CAM_SHOWLIMITS) {
		static float col[3] = {0.5f, 0.5f, 0.25f}, col_hi[3] = {1.0f, 1.0f, 0.5f};
		float sizemat[4][4], size[3] = {1.0f, 1.0f, 0.0f};
		float focusdist = BKE_camera_object_dof_distance(ob);

		copy_m4_m4(cam->drwfocusmat, cam->drwnormalmat);
		translate_m4(cam->drwfocusmat, 0.0f, 0.0f, -focusdist);
		size_to_mat4(sizemat, size);
		mul_m4_m4m4(cam->drwfocusmat, cam->drwfocusmat, sizemat);

		DRW_shgroup_dynamic_call_add(stl->g_data->camera_focus, (is_active ? col_hi : col), &cam->drawsize, cam->drwfocusmat);

		DRW_shgroup_dynamic_call_add(stl->g_data->camera_clip, color, &cam->clipsta, &cam->clipend, cam->drwnormalmat);
		DRW_shgroup_dynamic_call_add(stl->g_data->camera_clip_points, (is_active ? col_hi : col), &cam->clipsta, &cam->clipend, cam->drwnormalmat);
	}

	if (cam->flag & CAM_SHOWMIST) {
		World *world = scene->world;

		if (world) {
			static float col[3] = {0.5f, 0.5f, 0.5f}, col_hi[3] = {1.0f, 1.0f, 1.0f};
			world->mistend = world->miststa + world->mistdist;
			DRW_shgroup_dynamic_call_add(stl->g_data->camera_mist,        color, &world->miststa, &world->mistend, cam->drwnormalmat);
			DRW_shgroup_dynamic_call_add(stl->g_data->camera_mist_points, (is_active ? col_hi : col), &world->miststa, &world->mistend, cam->drwnormalmat);
		}
	}
}

static void DRW_shgroup_empty(OBJECT_StorageList *stl, Object *ob, SceneLayer *sl)
{
	float *color;
	DRW_object_wire_theme_get(ob, sl, &color);

	switch (ob->empty_drawtype) {
		case OB_PLAINAXES:
			DRW_shgroup_dynamic_call_add(stl->g_data->plain_axes, color, &ob->empty_drawsize, ob->obmat);
			break;
		case OB_SINGLE_ARROW:
			DRW_shgroup_dynamic_call_add(stl->g_data->single_arrow, color, &ob->empty_drawsize, ob->obmat);
			DRW_shgroup_dynamic_call_add(stl->g_data->single_arrow_line, color, &ob->empty_drawsize, ob->obmat);
			break;
		case OB_CUBE:
			DRW_shgroup_dynamic_call_add(stl->g_data->cube, color, &ob->empty_drawsize, ob->obmat);
			break;
		case OB_CIRCLE:
			DRW_shgroup_dynamic_call_add(stl->g_data->circle, color, &ob->empty_drawsize, ob->obmat);
			break;
		case OB_EMPTY_SPHERE:
			DRW_shgroup_dynamic_call_add(stl->g_data->sphere, color, &ob->empty_drawsize, ob->obmat);
			break;
		case OB_EMPTY_CONE:
			DRW_shgroup_dynamic_call_add(stl->g_data->cone, color, &ob->empty_drawsize, ob->obmat);
			break;
		case OB_ARROWS:
			DRW_shgroup_dynamic_call_add(stl->g_data->arrows, color, &ob->empty_drawsize, ob->obmat);
			DRW_shgroup_dynamic_call_add(stl->g_data->axis_names, color, &ob->empty_drawsize, ob->obmat);
			break;
	}
}

<<<<<<< HEAD
static void DRW_shgroup_gpencil(OBJECT_StorageList *stl, Object *ob, SceneLayer *sl)
{
	float *color;
	DRW_object_wire_theme_get(ob, sl, &color);

	DRW_shgroup_dynamic_call_add(stl->g_data->gpencil_axes, color, &ob->empty_drawsize, ob->obmat);
=======
static void DRW_shgroup_forcefield(OBJECT_StorageList *stl, Object *ob, SceneLayer *sl)
{
	int theme_id = DRW_object_wire_theme_get(ob, sl, NULL);
	float *color = DRW_color_background_blend_get(theme_id);
	PartDeflect *pd = ob->pd;
	Curve *cu = (ob->type == OB_CURVE) ? ob->data : NULL;

	/* TODO Move this to depsgraph */
	float tmp[3];
	copy_v3_fl(pd->drawvec1, ob->empty_drawsize);

	switch (pd->forcefield) {
		case PFIELD_WIND:
			pd->drawvec1[2] = pd->f_strength;
			break;
		case PFIELD_VORTEX:
			if (pd->f_strength < 0.0f) {
				pd->drawvec1[1] = -pd->drawvec1[1];
			}
			break;
		case PFIELD_GUIDE:
			if (cu && (cu->flag & CU_PATH) && ob->curve_cache->path && ob->curve_cache->path->data) {
				where_on_path(ob, 0.0f, pd->drawvec1, tmp, NULL, NULL, NULL);
				where_on_path(ob, 1.0f, pd->drawvec2, tmp, NULL, NULL, NULL);
			}
			break;
	}

	if (pd->falloff == PFIELD_FALL_TUBE) {
		pd->drawvec_falloff_max[0] = pd->drawvec_falloff_max[1] = (pd->flag & PFIELD_USEMAXR) ? pd->maxrad : 1.0f;
		pd->drawvec_falloff_max[2] = (pd->flag & PFIELD_USEMAX) ? pd->maxdist : 0.0f;

		pd->drawvec_falloff_min[0] = pd->drawvec_falloff_min[1] = (pd->flag & PFIELD_USEMINR) ? pd->minrad : 1.0f;
		pd->drawvec_falloff_min[2] = (pd->flag & PFIELD_USEMIN) ? pd->mindist : 0.0f;
	}
	else if (pd->falloff == PFIELD_FALL_CONE) {
		float radius, distance;

		radius = DEG2RADF((pd->flag & PFIELD_USEMAXR) ? pd->maxrad : 1.0f);
		distance = (pd->flag & PFIELD_USEMAX) ? pd->maxdist : 0.0f;
		pd->drawvec_falloff_max[0] = pd->drawvec_falloff_max[1] = distance * sinf(radius);
		pd->drawvec_falloff_max[2] = distance * cosf(radius);

		radius = DEG2RADF((pd->flag & PFIELD_USEMINR) ? pd->minrad : 1.0f);
		distance = (pd->flag & PFIELD_USEMIN) ? pd->mindist : 0.0f;

		pd->drawvec_falloff_min[0] = pd->drawvec_falloff_min[1] = distance * sinf(radius);
		pd->drawvec_falloff_min[2] = distance * cosf(radius);
	}
	/* End of things that should go to depthgraph */

	switch (pd->forcefield) {
		case PFIELD_WIND:
			DRW_shgroup_dynamic_call_add(stl->g_data->field_wind, color, &pd->drawvec1, ob->obmat);
			break;
		case PFIELD_FORCE:
			DRW_shgroup_dynamic_call_add(stl->g_data->field_force, color, &pd->drawvec1, ob->obmat);
			break;
		case PFIELD_VORTEX:
			DRW_shgroup_dynamic_call_add(stl->g_data->field_vortex, color, &pd->drawvec1, ob->obmat);
			break;
		case PFIELD_GUIDE:
			if (cu && (cu->flag & CU_PATH) && ob->curve_cache->path && ob->curve_cache->path->data) {
				DRW_shgroup_dynamic_call_add(stl->g_data->field_curve_sta, color, &pd->f_strength, ob->obmat);
				DRW_shgroup_dynamic_call_add(stl->g_data->field_curve_end, color, &pd->f_strength, ob->obmat);
			}
			break;
	}

	if (pd->falloff == PFIELD_FALL_SPHERE) {
		/* as last, guide curve alters it */
		if ((pd->flag & PFIELD_USEMAX) != 0) {
			DRW_shgroup_dynamic_call_add(stl->g_data->field_curve_end, color, &pd->maxdist, ob->obmat);
		}

		if ((pd->flag & PFIELD_USEMIN) != 0) {
			DRW_shgroup_dynamic_call_add(stl->g_data->field_curve_end, color, &pd->mindist, ob->obmat);
		}
	}
	else if (pd->falloff == PFIELD_FALL_TUBE) {
		if (pd->flag & (PFIELD_USEMAX | PFIELD_USEMAXR)) {
			DRW_shgroup_dynamic_call_add(stl->g_data->field_tube_limit, color, &pd->drawvec_falloff_max, ob->obmat);
		}

		if (pd->flag & (PFIELD_USEMIN | PFIELD_USEMINR)) {
			DRW_shgroup_dynamic_call_add(stl->g_data->field_tube_limit, color, &pd->drawvec_falloff_min, ob->obmat);
		}
	}
	else if (pd->falloff == PFIELD_FALL_CONE) {
		if (pd->flag & (PFIELD_USEMAX | PFIELD_USEMAXR)) {
			DRW_shgroup_dynamic_call_add(stl->g_data->field_cone_limit, color, &pd->drawvec_falloff_max, ob->obmat);
		}

		if (pd->flag & (PFIELD_USEMIN | PFIELD_USEMINR)) {
			DRW_shgroup_dynamic_call_add(stl->g_data->field_cone_limit, color, &pd->drawvec_falloff_min, ob->obmat);
		}
	}
>>>>>>> e8ddd258
}

static void DRW_shgroup_speaker(OBJECT_StorageList *stl, Object *ob, SceneLayer *sl)
{
	float *color;
	static float one = 1.0f;
	DRW_object_wire_theme_get(ob, sl, &color);

	DRW_shgroup_dynamic_call_add(stl->g_data->speaker, color, &one, ob->obmat);
}

static void DRW_shgroup_relationship_lines(OBJECT_StorageList *stl, Object *ob)
{
	if (ob->parent) {
		DRW_shgroup_dynamic_call_add(stl->g_data->relationship_lines, ob->obmat[3]);
		DRW_shgroup_dynamic_call_add(stl->g_data->relationship_lines, ob->parent->obmat[3]);
	}
}

static void DRW_shgroup_object_center(OBJECT_StorageList *stl, Object *ob)
{
	const bool is_library = ob->id.us > 1 || ID_IS_LINKED_DATABLOCK(ob);
	DRWShadingGroup *shgroup;

	if ((ob->base_flag & BASE_SELECTED) != 0) {
		if (is_library) {
			shgroup = stl->g_data->center_selected_lib;
		}
		else {
			shgroup = stl->g_data->center_selected;
		}
	}
	else {
		if (is_library) {
			shgroup = stl->g_data->center_deselected_lib;
		}
		else {
			shgroup = stl->g_data->center_deselected;
		}
	}

	DRW_shgroup_dynamic_call_add(shgroup, ob->obmat[3]);
}

static void OBJECT_cache_populate(void *vedata, Object *ob)
{
	OBJECT_StorageList *stl = ((OBJECT_Data *)vedata)->stl;
	const struct bContext *C = DRW_get_context();
	Scene *scene = CTX_data_scene(C);
	SceneLayer *sl = CTX_data_scene_layer(C);

	//CollectionEngineSettings *ces_mode_ob = BKE_object_collection_engine_get(ob, COLLECTION_MODE_OBJECT, "");

	//bool do_wire = BKE_collection_engine_property_value_get_bool(ces_mode_ob, "show_wire");
	bool do_outlines = ((ob->base_flag & BASE_SELECTED) != 0);

	switch (ob->type) {
		case OB_MESH:
			{
				Object *obedit = scene->obedit;
				int theme_id = DRW_object_wire_theme_get(ob, sl, NULL);
				if (ob != obedit) {
					if (do_outlines) {
						struct Batch *geom = DRW_cache_surface_get(ob);
						switch (theme_id) {
							case TH_ACTIVE:
								DRW_shgroup_call_add(stl->g_data->outlines_active, geom, ob->obmat);
								break;
							case TH_SELECT:
								DRW_shgroup_call_add(stl->g_data->outlines_select, geom, ob->obmat);
								break;
							case TH_GROUP_ACTIVE:
								DRW_shgroup_call_add(stl->g_data->outlines_select_group, geom, ob->obmat);
								break;
							case TH_TRANSFORM:
								DRW_shgroup_call_add(stl->g_data->outlines_transform, geom, ob->obmat);
								break;
						}
					}
				}
			}
			break;
		case OB_LAMP:
			DRW_shgroup_lamp(stl, ob, sl);
			break;
		case OB_CAMERA:
			DRW_shgroup_camera(stl, ob, sl);
			break;
		case OB_EMPTY:
			DRW_shgroup_empty(stl, ob, sl);
			break;
		case OB_GPENCIL:
			DRW_shgroup_gpencil(stl, ob, sl);
			break;
		case OB_SPEAKER:
			DRW_shgroup_speaker(stl, ob, sl);
			break;
		case OB_ARMATURE:
			{
				bArmature *arm = ob->data;
				if (arm->edbo == NULL) {
					DRW_shgroup_armature_object(ob, sl, ((OBJECT_Data *)vedata)->psl->bone_solid,
					                                    ((OBJECT_Data *)vedata)->psl->bone_wire,
					                                    stl->g_data->relationship_lines);
				}
			}
			break;
		default:
			break;
	}

	if (ob->pd && ob->pd->forcefield) {
		DRW_shgroup_forcefield(stl, ob, sl);
	}

	DRW_shgroup_object_center(stl, ob);
	DRW_shgroup_relationship_lines(stl, ob);
}

static void OBJECT_draw_scene(void *vedata)
{

	OBJECT_PassList *psl = ((OBJECT_Data *)vedata)->psl;
	OBJECT_FramebufferList *fbl = ((OBJECT_Data *)vedata)->fbl;
	OBJECT_TextureList *txl = ((OBJECT_Data *)vedata)->txl;
	DefaultFramebufferList *dfbl = DRW_viewport_framebuffer_list_get();
	float clearcol[4] = {0.0f, 0.0f, 0.0f, 0.0f};

	/* Render filled polygon on a separate framebuffer */
	DRW_framebuffer_bind(fbl->outlines);
	DRW_framebuffer_clear(true, true, false, clearcol, 1.0f);
	DRW_draw_pass(psl->outlines);

	/* detach textures */
	DRW_framebuffer_texture_detach(txl->outlines_depth_tx);

	/* Search outline pixels */
	DRW_framebuffer_bind(fbl->blur);
	DRW_draw_pass(psl->outlines_search);

	/* Expand and fade gradually */
	DRW_framebuffer_bind(fbl->outlines);
	DRW_draw_pass(psl->outlines_expand);

	DRW_framebuffer_bind(fbl->blur);
	DRW_draw_pass(psl->outlines_fade1);

	DRW_framebuffer_bind(fbl->outlines);
	DRW_draw_pass(psl->outlines_fade2);

	DRW_framebuffer_bind(fbl->blur);
	DRW_draw_pass(psl->outlines_fade3);

	DRW_framebuffer_bind(fbl->outlines);
	DRW_draw_pass(psl->outlines_fade4);

	DRW_framebuffer_bind(fbl->blur);
	DRW_draw_pass(psl->outlines_fade5);

	/* reattach */
	DRW_framebuffer_texture_attach(fbl->outlines, txl->outlines_depth_tx, 0);
	DRW_framebuffer_bind(dfbl->default_fb);

	/* This needs to be drawn after the oultine */
	DRW_draw_pass(psl->bone_wire);
	DRW_draw_pass(psl->bone_solid);
	DRW_draw_pass(psl->non_meshes);
	DRW_draw_pass(psl->ob_center);
	DRW_draw_pass(psl->grid);

	/* Combine with scene buffer last */
	DRW_draw_pass(psl->outlines_resolve);
}

void OBJECT_collection_settings_create(IDProperty *props)
{
	BLI_assert(props &&
	           props->type == IDP_GROUP &&
	           props->subtype == IDP_GROUP_SUB_MODE_OBJECT);
	BKE_collection_engine_property_add_int(props, "show_wire", false);
	BKE_collection_engine_property_add_int(props, "show_backface_culling", false);
}

DrawEngineType draw_engine_object_type = {
	NULL, NULL,
	N_("ObjectMode"),
	&OBJECT_engine_init,
	&OBJECT_engine_free,
	&OBJECT_cache_init,
	&OBJECT_cache_populate,
	NULL,
	NULL,
	&OBJECT_draw_scene
};<|MERGE_RESOLUTION|>--- conflicted
+++ resolved
@@ -118,10 +118,6 @@
 	DRWShadingGroup *arrows;
 	DRWShadingGroup *axis_names;
 
-<<<<<<< HEAD
-	/* Grease Pencil */
-	DRWShadingGroup *gpencil_axes;
-=======
 	/* Force Field */
 	DRWShadingGroup *field_wind;
 	DRWShadingGroup *field_force;
@@ -130,7 +126,9 @@
 	DRWShadingGroup *field_curve_end;
 	DRWShadingGroup *field_tube_limit;
 	DRWShadingGroup *field_cone_limit;
->>>>>>> e8ddd258
+
+	/* Grease Pencil */
+	DRWShadingGroup *gpencil_axes;
 
 	/* Speaker */
 	DRWShadingGroup *speaker;
@@ -592,24 +590,22 @@
 		geom = DRW_cache_axis_names_get();
 		stl->g_data->axis_names = shgroup_instance_axis_names(psl->non_meshes, geom);
 
-<<<<<<< HEAD
+		/* Force Field */
+		geom = DRW_cache_field_wind_get();
+		stl->g_data->field_wind = shgroup_instance_scaled(psl->non_meshes, geom);
+
+		geom = DRW_cache_field_force_get();
+		stl->g_data->field_force = shgroup_instance_screen_aligned(psl->non_meshes, geom);
+
+		geom = DRW_cache_field_vortex_get();
+		stl->g_data->field_vortex = shgroup_instance_scaled(psl->non_meshes, geom);
+
+		geom = DRW_cache_screenspace_circle_get();
+		stl->g_data->field_curve_sta = shgroup_instance_screen_aligned(psl->non_meshes, geom);
+
 		/* Grease Pencil */
 		geom = DRW_cache_gpencil_axes_get();
 		stl->g_data->gpencil_axes = shgroup_instance(psl->non_meshes, geom);
-=======
-		/* Force Field */
-		geom = DRW_cache_field_wind_get();
-		stl->g_data->field_wind = shgroup_instance_scaled(psl->non_meshes, geom);
-
-		geom = DRW_cache_field_force_get();
-		stl->g_data->field_force = shgroup_instance_screen_aligned(psl->non_meshes, geom);
-
-		geom = DRW_cache_field_vortex_get();
-		stl->g_data->field_vortex = shgroup_instance_scaled(psl->non_meshes, geom);
-
-		geom = DRW_cache_screenspace_circle_get();
-		stl->g_data->field_curve_sta = shgroup_instance_screen_aligned(psl->non_meshes, geom);
->>>>>>> e8ddd258
 
 		/* Speaker */
 		geom = DRW_cache_speaker_get();
@@ -952,14 +948,6 @@
 	}
 }
 
-<<<<<<< HEAD
-static void DRW_shgroup_gpencil(OBJECT_StorageList *stl, Object *ob, SceneLayer *sl)
-{
-	float *color;
-	DRW_object_wire_theme_get(ob, sl, &color);
-
-	DRW_shgroup_dynamic_call_add(stl->g_data->gpencil_axes, color, &ob->empty_drawsize, ob->obmat);
-=======
 static void DRW_shgroup_forcefield(OBJECT_StorageList *stl, Object *ob, SceneLayer *sl)
 {
 	int theme_id = DRW_object_wire_theme_get(ob, sl, NULL);
@@ -1057,7 +1045,14 @@
 			DRW_shgroup_dynamic_call_add(stl->g_data->field_cone_limit, color, &pd->drawvec_falloff_min, ob->obmat);
 		}
 	}
->>>>>>> e8ddd258
+}
+
+static void DRW_shgroup_gpencil(OBJECT_StorageList *stl, Object *ob, SceneLayer *sl)
+{
+	float *color;
+	DRW_object_wire_theme_get(ob, sl, &color);
+
+	DRW_shgroup_dynamic_call_add(stl->g_data->gpencil_axes, color, &ob->empty_drawsize, ob->obmat);
 }
 
 static void DRW_shgroup_speaker(OBJECT_StorageList *stl, Object *ob, SceneLayer *sl)

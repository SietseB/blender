/*
 * This program is free software; you can redistribute it and/or
 * modify it under the terms of the GNU General Public License
 * as published by the Free Software Foundation; either version 2
 * of the License, or (at your option) any later version.
 *
 * This program is distributed in the hope that it will be useful,
 * but WITHOUT ANY WARRANTY; without even the implied warranty of
 * MERCHANTABILITY or FITNESS FOR A PARTICULAR PURPOSE.  See the
 * GNU General Public License for more details.
 *
 * You should have received a copy of the GNU General Public License
 * along with this program; if not, write to the Free Software Foundation,
 * Inc., 51 Franklin Street, Fifth Floor, Boston, MA 02110-1301, USA.
 *
 * Copyright 2018, Blender Foundation.
 */

/** \file
 * \ingroup eevee
 *
 * Contains functions used outside of EEVEE for lightcache baking.
 */

#pragma once

#include "BLI_sys_types.h" /* for bool */

#ifdef __cplusplus
extern "C" {
#endif

struct BlendDataReader;
struct BlendWriter;
struct EEVEE_Data;
struct EEVEE_ViewLayerData;
struct LightCache;
struct Scene;
struct SceneEEVEE;
struct ViewLayer;

#ifdef __cplusplus
extern "C" {
#endif

/**
 * Light Bake.
 */
struct wmJob *EEVEE_lightbake_job_create(struct wmWindowManager *wm,
                                         struct wmWindow *win,
                                         struct Main *bmain,
                                         struct ViewLayer *view_layer,
                                         struct Scene *scene,
                                         int delay,
                                         int frame);
/**
 * MUST run on the main thread.
 */
void *EEVEE_lightbake_job_data_alloc(struct Main *bmain,
                                     struct ViewLayer *view_layer,
                                     struct Scene *scene,
                                     bool run_as_job,
                                     int frame);
void EEVEE_lightbake_job_data_free(void *custom_data);
void EEVEE_lightbake_update(void *custom_data);
void EEVEE_lightbake_job(void *custom_data, short *stop, short *do_update, float *progress);

<<<<<<< HEAD
/* Light Cache */
=======
/**
 * This is to update the world irradiance and reflection contribution from
 * within the viewport drawing (does not have the overhead of a full light cache rebuild.)
 */
void EEVEE_lightbake_update_world_quick(struct EEVEE_ViewLayerData *sldata,
                                        struct EEVEE_Data *vedata,
                                        const Scene *scene);

/**
 * Light Cache.
 */
struct LightCache *EEVEE_lightcache_create(
    int grid_len, int cube_len, int cube_size, int vis_size, const int irr_size[3]);
>>>>>>> af87b6d8
void EEVEE_lightcache_free(struct LightCache *lcache);
void EEVEE_lightcache_info_update(struct SceneEEVEE *eevee);

void EEVEE_lightcache_blend_write(struct BlendWriter *writer, struct LightCache *cache);
void EEVEE_lightcache_blend_read_data(struct BlendDataReader *reader, struct LightCache *cache);

#ifdef __cplusplus
}
#endif<|MERGE_RESOLUTION|>--- conflicted
+++ resolved
@@ -18,17 +18,11 @@
 
 /** \file
  * \ingroup eevee
- *
- * Contains functions used outside of EEVEE for lightcache baking.
  */
 
 #pragma once
 
 #include "BLI_sys_types.h" /* for bool */
-
-#ifdef __cplusplus
-extern "C" {
-#endif
 
 struct BlendDataReader;
 struct BlendWriter;
@@ -65,9 +59,6 @@
 void EEVEE_lightbake_update(void *custom_data);
 void EEVEE_lightbake_job(void *custom_data, short *stop, short *do_update, float *progress);
 
-<<<<<<< HEAD
-/* Light Cache */
-=======
 /**
  * This is to update the world irradiance and reflection contribution from
  * within the viewport drawing (does not have the overhead of a full light cache rebuild.)
@@ -81,8 +72,8 @@
  */
 struct LightCache *EEVEE_lightcache_create(
     int grid_len, int cube_len, int cube_size, int vis_size, const int irr_size[3]);
->>>>>>> af87b6d8
 void EEVEE_lightcache_free(struct LightCache *lcache);
+bool EEVEE_lightcache_load(struct LightCache *lcache);
 void EEVEE_lightcache_info_update(struct SceneEEVEE *eevee);
 
 void EEVEE_lightcache_blend_write(struct BlendWriter *writer, struct LightCache *cache);

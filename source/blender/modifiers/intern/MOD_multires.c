--- conflicted
+++ resolved
@@ -167,13 +167,11 @@
 	/* deformMatricesEM */  NULL,
 	/* applyModifier */     NULL,
 	/* applyModifierEM */   NULL,
-<<<<<<< HEAD
+
 	/* deformStroke */      NULL,
 	/* generateStrokes */   NULL,
 	/* bakeModifierGP */    NULL,
-=======
 
->>>>>>> 52aa1f3c
 	/* initData */          initData,
 	/* requiredDataMask */  NULL,
 	/* freeData */          NULL,

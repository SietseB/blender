/*
 * ***** BEGIN GPL LICENSE BLOCK *****
 *
 * This program is free software; you can redistribute it and/or
 * modify it under the terms of the GNU General Public License
 * as published by the Free Software Foundation; either version 2
 * of the License, or (at your option) any later version.
 *
 * This program is distributed in the hope that it will be useful,
 * but WITHOUT ANY WARRANTY; without even the implied warranty of
 * MERCHANTABILITY or FITNESS FOR A PARTICULAR PURPOSE.  See the
 * GNU General Public License for more details.
 *
 * You should have received a copy of the GNU General Public License
 * along with this program; if not, write to the Free Software  Foundation,
 * Inc., 51 Franklin Street, Fifth Floor, Boston, MA 02110-1301, USA.
 *
 * The Original Code is Copyright (C) 2005 by the Blender Foundation.
 * All rights reserved.
 *
 * Contributor(s): Daniel Dunbar
 *                 Ton Roosendaal,
 *                 Ben Batt,
 *                 Brecht Van Lommel,
 *                 Campbell Barton
 *
 * ***** END GPL LICENSE BLOCK *****
 *
 */

/** \file blender/modifiers/intern/MOD_multires.c
 *  \ingroup modifiers
 */


#include <stddef.h>

#include "DNA_mesh_types.h"
#include "DNA_object_types.h"

#include "BLI_utildefines.h"

#include "BKE_cdderivedmesh.h"
#include "BKE_mesh.h"
#include "BKE_multires.h"
#include "BKE_modifier.h"
#include "BKE_subsurf.h"

#include "MOD_modifiertypes.h"

static void initData(ModifierData *md)
{
	MultiresModifierData *mmd = (MultiresModifierData *)md;

	mmd->lvl = 0;
	mmd->sculptlvl = 0;
	mmd->renderlvl = 0;
	mmd->totlvl = 0;
}

<<<<<<< HEAD
static DerivedMesh *applyModifier(ModifierData *md, const ModifierEvalContext *ctx,
                                  DerivedMesh *dm)
=======
static DerivedMesh *applyModifier(
        ModifierData *md, Object *ob, DerivedMesh *dm,
        ModifierApplyFlag flag)
>>>>>>> c84b8d48
{
	MultiresModifierData *mmd = (MultiresModifierData *)md;
	DerivedMesh *result;
	Mesh *me = (Mesh *)ctx->object->data;
	const bool useRenderParams = (ctx->flag & MOD_APPLY_RENDER) != 0;
	const bool ignore_simplify = (ctx->flag & MOD_APPLY_IGNORE_SIMPLIFY) != 0;
	MultiresFlags flags = 0;
	const bool has_mask = CustomData_has_layer(&me->ldata, CD_GRID_PAINT_MASK);

	if (mmd->totlvl) {
		if (!CustomData_get_layer(&me->ldata, CD_MDISPS)) {
			/* multires always needs a displacement layer */
			CustomData_add_layer(&me->ldata, CD_MDISPS, CD_CALLOC, NULL, me->totloop);
		}
	}

	if (has_mask)
		flags |= MULTIRES_ALLOC_PAINT_MASK;

	if (useRenderParams)
		flags |= MULTIRES_USE_RENDER_PARAMS;

	if (ignore_simplify)
		flags |= MULTIRES_IGNORE_SIMPLIFY;

	result = multires_make_derived_from_derived(dm, mmd, ctx->object, flags);

	if (result == dm)
		return dm;

	if (useRenderParams || !(ctx->flag & MOD_APPLY_USECACHE)) {
		DerivedMesh *cddm;
		
		cddm = CDDM_copy(result);

		/* copy hidden/masks to vertices */
		if (!useRenderParams) {
			struct MDisps *mdisps;
			struct GridPaintMask *grid_paint_mask;
			
			mdisps = CustomData_get_layer(&me->ldata, CD_MDISPS);
			grid_paint_mask = CustomData_get_layer(&me->ldata, CD_GRID_PAINT_MASK);
			
			if (mdisps) {
				subsurf_copy_grid_hidden(result, me->mpoly,
				                         cddm->getVertArray(cddm),
				                         mdisps);

				BKE_mesh_flush_hidden_from_verts_ex(cddm->getVertArray(cddm),
				                                    cddm->getLoopArray(cddm),
				                                    cddm->getEdgeArray(cddm),
				                                    cddm->getNumEdges(cddm),
				                                    cddm->getPolyArray(cddm),
				                                    cddm->getNumPolys(cddm));
			}
			if (grid_paint_mask) {
				float *paint_mask = CustomData_add_layer(&cddm->vertData,
				                                         CD_PAINT_MASK,
				                                         CD_CALLOC, NULL,
				                                         cddm->getNumVerts(cddm));

				subsurf_copy_grid_paint_mask(result, me->mpoly,
				                             paint_mask, grid_paint_mask);
			}
		}

		result->release(result);
		result = cddm;
	}

	return result;
}


ModifierTypeInfo modifierType_Multires = {
	/* name */              "Multires",
	/* structName */        "MultiresModifierData",
	/* structSize */        sizeof(MultiresModifierData),
	/* type */              eModifierTypeType_Constructive,
	/* flags */             eModifierTypeFlag_AcceptsMesh |
	                        eModifierTypeFlag_SupportsMapping |
	                        eModifierTypeFlag_RequiresOriginalData,

	/* copyData */          modifier_copyData_generic,

	/* deformVerts_DM */    NULL,
	/* deformMatrices_DM */ NULL,
	/* deformVertsEM_DM */  NULL,
	/* deformMatricesEM_DM*/NULL,
	/* applyModifier_DM */  applyModifier,
	/* applyModifierEM_DM */NULL,

	/* deformVerts */       NULL,
	/* deformMatrices */    NULL,
	/* deformVertsEM */     NULL,
	/* deformMatricesEM */  NULL,
	/* applyModifier */     NULL,
	/* applyModifierEM */   NULL,

	/* initData */          initData,
	/* requiredDataMask */  NULL,
	/* freeData */          NULL,
	/* isDisabled */        NULL,
	/* updateDepsgraph */   NULL,
	/* dependsOnTime */     NULL,
	/* dependsOnNormals */	NULL,
	/* foreachObjectLink */ NULL,
	/* foreachIDLink */     NULL,
	/* foreachTexLink */    NULL,
};<|MERGE_RESOLUTION|>--- conflicted
+++ resolved
@@ -58,14 +58,9 @@
 	mmd->totlvl = 0;
 }
 
-<<<<<<< HEAD
-static DerivedMesh *applyModifier(ModifierData *md, const ModifierEvalContext *ctx,
-                                  DerivedMesh *dm)
-=======
 static DerivedMesh *applyModifier(
-        ModifierData *md, Object *ob, DerivedMesh *dm,
-        ModifierApplyFlag flag)
->>>>>>> c84b8d48
+        ModifierData *md, const ModifierEvalContext *ctx,
+        DerivedMesh *dm)
 {
 	MultiresModifierData *mmd = (MultiresModifierData *)md;
 	DerivedMesh *result;

--- conflicted
+++ resolved
@@ -1,29 +1,4 @@
 /*
-<<<<<<< HEAD
-* $Id: MOD_warp.c 36420 2011-05-01 23:16:16Z gsrb3d $
-*
-* ***** BEGIN GPL LICENSE BLOCK *****
-*
-* This program is free software; you can redistribute it and/or
-* modify it under the terms of the GNU General Public License
-* as published by the Free Software Foundation; either version 2
-* of the License, or (at your option) any later version.
-*
-* This program is distributed in the hope that it will be useful,
-* but WITHOUT ANY WARRANTY; without even the implied warranty of
-* MERCHANTABILITY or FITNESS FOR A PARTICULAR PURPOSE.  See the
-* GNU General Public License for more details.
-*
-* You should have received a copy of the GNU General Public License
-* along with this program; if not, write to the Free Software  Foundation,
-* Inc., 51 Franklin Street, Fifth Floor, Boston, MA 02110-1301, USA.
-*
-* Contributor(s): Campbell Barton
-*
-* ***** END GPL LICENSE BLOCK *****
-*
-*/
-=======
  * ***** BEGIN GPL LICENSE BLOCK *****
  *
  * This program is free software; you can redistribute it and/or
@@ -45,7 +20,6 @@
  * ***** END GPL LICENSE BLOCK *****
  *
  */
->>>>>>> c49cdf5e
 
 /** \file blender/modifiers/intern/MOD_warp.c
  *  \ingroup modifiers

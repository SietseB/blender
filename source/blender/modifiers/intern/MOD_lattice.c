--- conflicted
+++ resolved
@@ -93,19 +93,11 @@
 	DEG_add_object_relation(ctx->node, ctx->object, DEG_OB_COMP_TRANSFORM, "Lattice Modifier");
 }
 
-<<<<<<< HEAD
-static void deformVerts(ModifierData *md, const ModifierEvalContext *ctx,
-                        struct Mesh *mesh,
-                        float (*vertexCos)[3],
-                        int numVerts)
-=======
 static void deformVerts(
-        ModifierData *md, Object *ob,
-        DerivedMesh *derivedData,
+        ModifierData *md, const ModifierEvalContext *ctx,
+        struct Mesh *mesh,
         float (*vertexCos)[3],
-        int numVerts,
-        ModifierApplyFlag UNUSED(flag))
->>>>>>> c84b8d48
+        int numVerts)
 {
 	LatticeModifierData *lmd = (LatticeModifierData *) md;
 	struct Mesh *mesh_src = get_mesh(ctx->object, NULL, mesh, NULL, false, false);

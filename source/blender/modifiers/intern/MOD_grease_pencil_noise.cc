/* SPDX-FileCopyrightText: 2005 Blender Authors
 *
 * SPDX-License-Identifier: GPL-2.0-or-later */

/** \file
 * \ingroup modifiers
 */

#include "BLI_hash.h"
#include "BLI_math_color.h"
#include "BLI_math_color.hh"
#include "BLI_math_vector.hh"

#include "BLT_translation.hh"

#include "BLO_read_write.hh"

#include "DNA_defaults.h"
#include "DNA_gpencil_modifier_types.h"
#include "DNA_material_types.h"

#include "BKE_colortools.hh"
#include "BKE_curves.hh"
#include "BKE_geometry_set.hh"
#include "BKE_grease_pencil.hh"
#include "BKE_material.h"

#include "UI_interface.hh"
#include "UI_resources.hh"

#include "MOD_grease_pencil_util.hh"
#include "MOD_ui_common.hh"

#include "RNA_access.hh"
#include "RNA_prototypes.hh"

namespace blender {

static void init_data(ModifierData *md)
{
  GreasePencilNoiseModifierData *gpmd = reinterpret_cast<GreasePencilNoiseModifierData *>(md);

  BLI_assert(MEMCMP_STRUCT_AFTER_IS_ZERO(gpmd, modifier));

  MEMCPY_STRUCT_AFTER(gpmd, DNA_struct_default_get(GreasePencilNoiseModifierData), modifier);
  modifier::greasepencil::init_influence_data(&gpmd->influence, true);
}

static void free_data(ModifierData *md)
{
  GreasePencilNoiseModifierData *mmd = reinterpret_cast<GreasePencilNoiseModifierData *>(md);

  modifier::greasepencil::free_influence_data(&mmd->influence);
}

static void copy_data(const ModifierData *md, ModifierData *target, int flag)
{
  const GreasePencilNoiseModifierData *gmd =
      reinterpret_cast<const GreasePencilNoiseModifierData *>(md);
  GreasePencilNoiseModifierData *tgmd = reinterpret_cast<GreasePencilNoiseModifierData *>(target);

  BKE_modifier_copydata_generic(md, target, flag);
  modifier::greasepencil::copy_influence_data(&gmd->influence, &tgmd->influence, flag);
}

static void blend_write(BlendWriter *writer, const ID * /*id_owner*/, const ModifierData *md)
{
  const GreasePencilNoiseModifierData *mmd =
      reinterpret_cast<const GreasePencilNoiseModifierData *>(md);

  BLO_write_struct(writer, GreasePencilNoiseModifierData, mmd);
  modifier::greasepencil::write_influence_data(writer, &mmd->influence);
}

static void blend_read(BlendDataReader *reader, ModifierData *md)
{
  GreasePencilNoiseModifierData *mmd = reinterpret_cast<GreasePencilNoiseModifierData *>(md);
  modifier::greasepencil::read_influence_data(reader, &mmd->influence);
}

static bool depends_on_time(Scene * /*scene*/, ModifierData *md)
{
  GreasePencilNoiseModifierData *mmd = reinterpret_cast<GreasePencilNoiseModifierData *>(md);
  return (mmd->flag & GP_NOISE_USE_RANDOM) != 0;
}

static Array<float> noise_table(const int len, const int offset, const int seed)
{
  Array<float> table(len);
  for (int i = 0; i < len; i++) {
    table[i] = BLI_hash_int_01(BLI_hash_int_2d(seed, i + offset + 1));
  }
  return table;
}

/**
 * Apply noise effect based on stroke direction.
 */
static void deform_drawing(const GreasePencilNoiseModifierData &mmd,
                           Object &ob,
                           const int ctime,
                           const int start_frame_number,
                           bke::greasepencil::Drawing &drawing)
{
  modifier::greasepencil::ensure_no_bezier_curves(drawing);
  bke::CurvesGeometry &strokes = drawing.strokes_for_write();
  bke::MutableAttributeAccessor attributes = strokes.attributes_for_write();
  if (strokes.is_empty()) {
    return;
  }

  IndexMaskMemory memory;
  const IndexMask filtered_strokes = modifier::greasepencil::get_filtered_stroke_mask(
      &ob, strokes, mmd.influence, memory);

  const bool use_curve = (mmd.influence.flag & GREASE_PENCIL_INFLUENCE_USE_CUSTOM_CURVE) != 0;
  const bool is_keyframe = (mmd.noise_mode == GP_NOISE_RANDOM_KEYFRAME);
  const bool use_random = (mmd.flag & GP_NOISE_USE_RANDOM) != 0;
  const bool use_random_smooth = use_random && !is_keyframe &&
                                 ((mmd.flag & GP_NOISE_USE_RANDOM_SMOOTH) != 0);
  const bool use_color = (mmd.flag & GP_NOISE_USE_COLOR) != 0;

  /* Sanitize as it can create out of bound reads. */
  const float noise_scale = math::clamp(mmd.noise_scale, 0.0f, 1.0f);
  const float noise_offset = math::fract(mmd.noise_offset);
  const int floored_noise_offset = int(math::floor(mmd.noise_offset));

  if (filtered_strokes.is_empty()) {
    return;
  }

  int seed = mmd.seed;
  int seed_next;
  float smooth_factor;
  /* Make sure different modifiers get different seeds. */
  seed += BLI_hash_string(ob.id.name + 2);
  seed += BLI_hash_string(mmd.modifier.name);
  if (use_random) {
    if (!is_keyframe) {
      seed += math::floor(ctime / mmd.step);
      seed_next = seed + 1;
      smooth_factor = float(ctime % mmd.step) / mmd.step;
    }
    else {
      /* If change every keyframe, use the last keyframe. */
      seed += start_frame_number;
    }
  }

  const OffsetIndices<int> points_by_curve = strokes.points_by_curve();
  const VArray<float> vgroup_weights = modifier::greasepencil::get_influence_vertex_weights(
      strokes, mmd.influence);

  auto get_weight = [&](const IndexRange points, const int point_i) {
    const float vertex_weight = vgroup_weights[points[point_i]];
    if (!use_curve) {
      return vertex_weight;
    }
    const float value = float(point_i) / float(points.size() - 1);
    return vertex_weight * BKE_curvemapping_evaluateF(mmd.influence.custom_curve, 0, value);
  };

  auto get_noise = [](const Span<float> noise_table, const float value) {
    return math::interpolate(noise_table[int(math::ceil(value))],
                             noise_table[int(math::floor(value))],
                             math::fract(value));
  };

  if (mmd.factor > 0.0f) {
    const Span<float3> curve_plane_normals = drawing.curve_plane_normals();
    const Span<float3> tangents = strokes.evaluated_tangents();
    MutableSpan<float3> positions = strokes.positions_for_write();

    filtered_strokes.foreach_index(GrainSize(512), [&](const int stroke_i) {
      const IndexRange points = points_by_curve[stroke_i];
      const int noise_len = math::ceil(points.size() * noise_scale) + 2;
      const Array<float> table = noise_table(noise_len, floored_noise_offset, seed + 2 + stroke_i);
      Array<float> table_next;
      if (use_random_smooth) {
        table_next = noise_table(noise_len, floored_noise_offset, seed_next + 2 + stroke_i);
      }
      for (const int i : points.index_range()) {
        const int point = points[i];
        float weight = get_weight(points, i);
        /* Vector orthogonal to normal. */
        const float3 bi_normal = math::normalize(
            math::cross(tangents[point], curve_plane_normals[stroke_i]));
        const float noise = get_noise(table, i * noise_scale + noise_offset);
        float3 pos_next = positions[point];
        positions[point] += bi_normal * (noise * 2.0f - 1.0f) * weight * mmd.factor * 0.1f;
        if (use_random_smooth) {
          const float noise = get_noise(table_next, i * noise_scale + noise_offset);
          pos_next += bi_normal * (noise * 2.0f - 1.0f) * weight * mmd.factor * 0.1f;
          positions[point] = math::interpolate(positions[point], pos_next, smooth_factor);
        }
      }
    });
    drawing.tag_positions_changed();
  }

  if (mmd.factor_thickness > 0.0f) {
    MutableSpan<float> radii = drawing.radii_for_write();

    filtered_strokes.foreach_index(GrainSize(512), [&](const int stroke_i) {
      const IndexRange points = points_by_curve[stroke_i];
      const int noise_len = math::ceil(points.size() * noise_scale) + 2;
      const Array<float> table = noise_table(noise_len, floored_noise_offset, seed + stroke_i);
      Array<float> table_next;
      if (use_random_smooth) {
        table_next = noise_table(noise_len, floored_noise_offset, seed_next + stroke_i);
      }
      for (const int i : points.index_range()) {
        const int point = points[i];
        const float weight = get_weight(points, i);
        const float noise = get_noise(table, i * noise_scale + noise_offset);
        float radius_next = radii[point];
        radii[point] *= math::max(1.0f + (noise * 2.0f - 1.0f) * weight * mmd.factor_thickness,
                                  0.0f);
        if (use_random_smooth) {
          const float noise = get_noise(table_next, i * noise_scale + noise_offset);
          radius_next *= math::max(1.0f + (noise * 2.0f - 1.0f) * weight * mmd.factor_thickness,
                                   0.0f);
          radii[point] = math::interpolate(radii[point], radius_next, smooth_factor);
        }
      }
    });
  }

  if (mmd.factor_strength > 0.0f) {
    MutableSpan<float> opacities = drawing.opacities_for_write();

    filtered_strokes.foreach_index(GrainSize(512), [&](const int stroke_i) {
      const IndexRange points = points_by_curve[stroke_i];
      const int noise_len = math::ceil(points.size() * noise_scale) + 2;
      const Array<float> table = noise_table(noise_len, floored_noise_offset, seed + 3 + stroke_i);
      Array<float> table_next;
      if (use_random_smooth) {
        table_next = noise_table(noise_len, floored_noise_offset, seed_next + 3 + stroke_i);
      }
      for (const int i : points.index_range()) {
        const int point = points[i];
        const float weight = get_weight(points, i);
        const float noise = get_noise(table, i * noise_scale + noise_offset);
        float opacity_next = opacities[point];
        opacities[point] *= math::max(1.0f - noise * weight * mmd.factor_strength, 0.0f);
        if (use_random_smooth) {
          const float noise = get_noise(table_next, i * noise_scale + noise_offset);
          opacity_next *= math::max(1.0f - noise * weight * mmd.factor_strength, 0.0f);
          opacities[point] = math::interpolate(opacities[point], opacity_next, smooth_factor);
        }
      }
    });
  }

  if (mmd.factor_uvs > 0.0f) {
    bke::SpanAttributeWriter<float> rotations = attributes.lookup_or_add_for_write_span<float>(
        "rotation", bke::AttrDomain::Point);

    filtered_strokes.foreach_index(GrainSize(512), [&](const int stroke_i) {
      const IndexRange points = points_by_curve[stroke_i];
      const int noise_len = math::ceil(points.size() * noise_scale) + 2;
      const Array<float> table = noise_table(noise_len, floored_noise_offset, seed + 4 + stroke_i);
      Array<float> table_next;
      if (use_random_smooth) {
        table_next = noise_table(noise_len, floored_noise_offset, seed_next + 4 + stroke_i);
      }
      for (const int i : points.index_range()) {
        const int point = points[i];
        const float weight = get_weight(points, i);
        const float noise = get_noise(table, i * noise_scale + noise_offset);
        const float delta_rot = (noise * 2.0f - 1.0f) * weight * mmd.factor_uvs * M_PI_2;
        float rotation_next = rotations.span[point];
        rotations.span[point] = math::clamp(
            rotations.span[point] + delta_rot, float(-M_PI_2), float(M_PI_2));
        if (use_random_smooth) {
          const float noise = get_noise(table_next, i * noise_scale + noise_offset);
          const float delta_rot = (noise * 2.0f - 1.0f) * weight * mmd.factor_uvs * M_PI_2;
          rotation_next = math::clamp(rotation_next + delta_rot, float(-M_PI_2), float(M_PI_2));
          rotations.span[point] = math::interpolate(
              rotations.span[point], rotation_next, smooth_factor);
        }
      }
    });
    rotations.finish();
  }

  if (use_color) {
    const VArray<int> stroke_materials = *attributes.lookup_or_default<int>(
        "material_index", bke::AttrDomain::Curve, 0);
    MutableSpan<ColorGeometry4f> fill_colors = drawing.fill_colors_for_write();
    MutableSpan<ColorGeometry4f> vertex_colors = drawing.vertex_colors_for_write();

    filtered_strokes.foreach_index(GrainSize(512), [&](const int stroke_i) {
      const IndexRange points = points_by_curve[stroke_i];
      const int noise_len = math::ceil(points.size() * noise_scale) + 2;
      const Array<float> table_h = noise_table(
          noise_len, floored_noise_offset, seed + 5 + stroke_i);
      const Array<float> table_s = noise_table(
          noise_len, floored_noise_offset, seed + 6 + stroke_i);
      const Array<float> table_v = noise_table(
          noise_len, floored_noise_offset, seed + 7 + stroke_i);
      Array<float> table_next_h;
      Array<float> table_next_s;
      Array<float> table_next_v;
      if (use_random_smooth) {
        table_next_h = noise_table(noise_len, floored_noise_offset, seed_next + 5 + stroke_i);
        table_next_s = noise_table(noise_len, floored_noise_offset, seed_next + 6 + stroke_i);
        table_next_v = noise_table(noise_len, floored_noise_offset, seed_next + 7 + stroke_i);
      }

      const Material *ma = BKE_object_material_get(&ob, stroke_materials[stroke_i] + 1);
      const MaterialGPencilStyle *gp_style = ma->gp_style;

      /* Fill color. */
      if (mmd.modify_color != MOD_GREASE_PENCIL_COLOR_STROKE) {
        /* If not using fill color, use the material color. */
        if (gp_style && fill_colors[stroke_i].a == 0.0f && gp_style->fill_rgba[3] > 0.0f) {
          fill_colors[stroke_i] = gp_style->fill_rgba;
          fill_colors[stroke_i].a = 1.0f;
        }

        float3 noise, hsv, hsv_next;
        rgb_to_hsv_v(fill_colors[stroke_i], hsv);
        hsv_next = hsv;
        noise[0] = get_noise(table_h, noise_offset);
        hsv[0] = math::fract(hsv[0] + (mmd.hsv[0] - 1.0f) * 0.5f * noise[0]);
        noise[1] = -1.0f + 2.0f * get_noise(table_s, noise_offset);
        hsv[1] = math::clamp(hsv[1] * (1.0f + (mmd.hsv[1] - 1.0f) * noise[1]), 0.0f, 1.0f);
        noise[2] = -1.0f + 2.0f * get_noise(table_v, noise_offset);
        hsv[2] = math::clamp(hsv[2] * (1.0f + (mmd.hsv[2] - 1.0f) * noise[2]), 0.0f, 1.0f);
        hsv_to_rgb_v(hsv, fill_colors[stroke_i]);

        if (use_random_smooth) {
          float noise_next;
          noise_next = get_noise(table_next_h, noise_offset);
          hsv_next[0] = math::fract(hsv_next[0] + (mmd.hsv[0] - 1.0f) * 0.5f * noise_next);
          noise_next = -1.0f + 2.0f * get_noise(table_next_s, noise_offset);
          hsv_next[1] = math::clamp(
              hsv_next[1] * (1.0f + (mmd.hsv[1] - 1.0f) * noise_next), 0.0f, 1.0f);
          noise_next = -1.0f + 2.0f * get_noise(table_next_v, noise_offset);
          hsv_next[2] = math::clamp(
              hsv_next[2] * (1.0f + (mmd.hsv[2] - 1.0f) * noise_next), 0.0f, 1.0f);
          hsv_next = math::interpolate(hsv, hsv_next, smooth_factor);
          hsv_to_rgb_v(hsv_next, fill_colors[stroke_i]);
        }
      }

      /* Stroke color. */
      if (mmd.modify_color != MOD_GREASE_PENCIL_COLOR_FILL) {
        for (const int i : points.index_range()) {
          const int point = points[i];
          const float weight = get_weight(points, i);

          /* If not using vertex color, use the material color. */
          if (gp_style && vertex_colors[point].a == 0.0f && gp_style->stroke_rgba[3] > 0.0f) {
            vertex_colors[point] = gp_style->stroke_rgba;
            vertex_colors[point].a = 1.0f;
          }

          float3 noise, hsv, hsv_next;
          rgb_to_hsv_v(vertex_colors[point], hsv);
          hsv_next = hsv;
          noise[0] = get_noise(table_h, i * noise_scale + noise_offset);
          hsv[0] = math::fract(hsv[0] + (mmd.hsv[0] - 1.0f) * 0.5f * noise[0] * weight);
          noise[1] = -1.0f + 2.0f * get_noise(table_s, i * noise_scale + noise_offset);
          hsv[1] = math::clamp(
              hsv[1] * (1.0f + (mmd.hsv[1] - 1.0f) * noise[1] * weight), 0.0f, 1.0f);
          noise[2] = -1.0f + 2.0f * get_noise(table_v, i * noise_scale + noise_offset);
          hsv[2] = math::clamp(
              hsv[2] * (1.0f + (mmd.hsv[2] - 1.0f) * noise[2] * weight), 0.0f, 1.0f);
          hsv_to_rgb_v(hsv, vertex_colors[point]);

          if (use_random_smooth) {
            float noise_next;
            noise_next = get_noise(table_next_h, i * noise_scale + noise_offset);
            hsv_next[0] = math::fract(hsv_next[0] +
                                      (mmd.hsv[0] - 1.0f) * 0.5f * noise_next * weight);
            noise_next = -1.0f + 2.0f * get_noise(table_next_s, i * noise_scale + noise_offset);
            hsv_next[1] = math::clamp(
                hsv_next[1] * (1.0f + (mmd.hsv[1] - 1.0f) * noise_next * weight), 0.0f, 1.0f);
            noise_next = -1.0f + 2.0f * get_noise(table_next_v, i * noise_scale + noise_offset);
            hsv_next[2] = math::clamp(
                hsv_next[2] * (1.0f + (mmd.hsv[2] - 1.0f) * noise_next * weight), 0.0f, 1.0f);
            hsv_next = math::interpolate(hsv, hsv_next, smooth_factor);
            hsv_to_rgb_v(hsv_next, vertex_colors[point]);
          }
        }
      }
    });
  }
}

static void modify_geometry_set(ModifierData *md,
                                const ModifierEvalContext *ctx,
                                bke::GeometrySet *geometry_set)
{
  const auto *mmd = reinterpret_cast<GreasePencilNoiseModifierData *>(md);

  if (!geometry_set->has_grease_pencil()) {
    return;
  }

  if (!mmd->factor && !mmd->factor_strength && !mmd->factor_thickness && !mmd->factor_uvs &&
      (mmd->flag & GP_NOISE_USE_COLOR) == 0)
  {
    return;
  }

  GreasePencil &grease_pencil = *geometry_set->get_grease_pencil_for_write();
  const int current_frame = grease_pencil.runtime->eval_frame;

  IndexMaskMemory mask_memory;
  const IndexMask layer_mask = modifier::greasepencil::get_filtered_layer_mask(
      grease_pencil, mmd->influence, mask_memory);
  const Vector<modifier::greasepencil::FrameDrawingInfo> drawing_infos =
      modifier::greasepencil::get_drawing_infos_by_frame(grease_pencil, layer_mask, current_frame);

  threading::parallel_for_each(
      drawing_infos, [&](const modifier::greasepencil::FrameDrawingInfo &info) {
        deform_drawing(*mmd, *ctx->object, current_frame, info.start_frame_number, *info.drawing);
      });
}

static void foreach_ID_link(ModifierData *md, Object *ob, IDWalkFunc walk, void *user_data)
{
  GreasePencilNoiseModifierData *mmd = reinterpret_cast<GreasePencilNoiseModifierData *>(md);

  modifier::greasepencil::foreach_influence_ID_link(&mmd->influence, ob, walk, user_data);
}

static void panel_draw(const bContext *C, Panel *panel)
{
  uiLayout *col;
  uiLayout *layout = panel->layout;

  PointerRNA *ptr = modifier_panel_get_property_pointers(panel, nullptr);

  uiLayoutSetPropSep(layout, true);

  col = uiLayoutColumn(layout, false);
  uiItemR(col, ptr, "factor", UI_ITEM_NONE, IFACE_("Position"), ICON_NONE);
  uiItemR(col, ptr, "factor_strength", UI_ITEM_NONE, IFACE_("Strength"), ICON_NONE);
  uiItemR(col, ptr, "factor_thickness", UI_ITEM_NONE, IFACE_("Thickness"), ICON_NONE);
  uiItemR(col, ptr, "factor_uvs", UI_ITEM_NONE, IFACE_("UV"), ICON_NONE);
  uiItemR(col, ptr, "noise_scale", UI_ITEM_NONE, std::nullopt, ICON_NONE);
  uiItemR(col, ptr, "noise_offset", UI_ITEM_NONE, std::nullopt, ICON_NONE);
  uiItemR(col, ptr, "seed", UI_ITEM_NONE, std::nullopt, ICON_NONE);

<<<<<<< HEAD
  if (uiLayout *color_layout = uiLayoutPanelProp(C, layout, ptr, "open_color_panel", "Color")) {
    uiItemR(color_layout, ptr, "use_color", UI_ITEM_NONE, IFACE_("Color"), ICON_NONE);

    uiLayout *color_col = uiLayoutColumn(color_layout, false);
    uiLayoutSetPropSep(color_col, true);
    uiLayoutSetActive(color_col, RNA_boolean_get(ptr, "use_color"));

    uiItemR(color_col, ptr, "modify_color", UI_ITEM_NONE, nullptr, ICON_NONE);
    uiItemR(color_col, ptr, "hue", UI_ITEM_R_SLIDER, nullptr, ICON_NONE);
    uiItemR(color_col, ptr, "saturation", UI_ITEM_R_SLIDER, nullptr, ICON_NONE);
    uiItemR(color_col, ptr, "value", UI_ITEM_R_SLIDER, nullptr, ICON_NONE);
  }

  if (uiLayout *random_layout = uiLayoutPanelProp(C, layout, ptr, "open_random_panel", "Random")) {
=======
  if (uiLayout *random_layout = uiLayoutPanelProp(
          C, layout, ptr, "open_random_panel", IFACE_("Random")))
  {
>>>>>>> d7dd2199
    uiItemR(random_layout, ptr, "use_random", UI_ITEM_NONE, IFACE_("Randomize"), ICON_NONE);

    uiLayout *random_col = uiLayoutColumn(random_layout, false);

    uiLayoutSetPropSep(random_col, true);
    uiLayoutSetActive(random_col, RNA_boolean_get(ptr, "use_random"));

    uiItemR(random_col, ptr, "random_mode", UI_ITEM_NONE, std::nullopt, ICON_NONE);
    const int mode = RNA_enum_get(ptr, "random_mode");
    if (mode != GP_NOISE_RANDOM_KEYFRAME) {
<<<<<<< HEAD
      uiItemR(random_col, ptr, "step", UI_ITEM_NONE, nullptr, ICON_NONE);
      uiItemR(layout, ptr, "use_random_smooth", UI_ITEM_NONE, NULL, ICON_NONE);
=======
      uiItemR(random_col, ptr, "step", UI_ITEM_NONE, std::nullopt, ICON_NONE);
>>>>>>> d7dd2199
    }
  }

  if (uiLayout *influence_panel = uiLayoutPanelProp(
          C, layout, ptr, "open_influence_panel", IFACE_("Influence")))
  {
    modifier::greasepencil::draw_layer_filter_settings(C, influence_panel, ptr);
    modifier::greasepencil::draw_material_filter_settings(C, influence_panel, ptr);
    modifier::greasepencil::draw_vertex_group_settings(C, influence_panel, ptr);
    modifier::greasepencil::draw_custom_curve_settings(C, influence_panel, ptr);
  }

  modifier_panel_end(layout, ptr);
}

static void panel_register(ARegionType *region_type)
{
  modifier_panel_register(region_type, eModifierType_GreasePencilNoise, panel_draw);
}

}  // namespace blender

ModifierTypeInfo modifierType_GreasePencilNoise = {
    /*idname*/ "GreasePencilNoiseModifier",
    /*name*/ N_("Noise"),
    /*struct_name*/ "GreasePencilNoiseModifierData",
    /*struct_size*/ sizeof(GreasePencilNoiseModifierData),
    /*srna*/ &RNA_GreasePencilNoiseModifier,
    /*type*/ ModifierTypeType::OnlyDeform,
    /*flags*/
    (eModifierTypeFlag_AcceptsGreasePencil | eModifierTypeFlag_SupportsEditmode |
     eModifierTypeFlag_EnableInEditmode),
    /*icon*/ ICON_GREASEPENCIL,

    /*copy_data*/ blender::copy_data,

    /*deform_verts*/ nullptr,
    /*deform_matrices*/ nullptr,
    /*deform_verts_EM*/ nullptr,
    /*deform_matrices_EM*/ nullptr,
    /*modify_mesh*/ nullptr,
    /*modify_geometry_set*/ blender::modify_geometry_set,

    /*init_data*/ blender::init_data,
    /*required_data_mask*/ nullptr,
    /*free_data*/ blender::free_data,
    /*is_disabled*/ nullptr,
    /*update_depsgraph*/ nullptr,
    /*depends_on_time*/ blender::depends_on_time,
    /*depends_on_normals*/ nullptr,
    /*foreach_ID_link*/ blender::foreach_ID_link,
    /*foreach_tex_link*/ nullptr,
    /*free_runtime_data*/ nullptr,
    /*panel_register*/ blender::panel_register,
    /*blend_write*/ blender::blend_write,
    /*blend_read*/ blender::blend_read,
};<|MERGE_RESOLUTION|>--- conflicted
+++ resolved
@@ -446,26 +446,22 @@
   uiItemR(col, ptr, "noise_offset", UI_ITEM_NONE, std::nullopt, ICON_NONE);
   uiItemR(col, ptr, "seed", UI_ITEM_NONE, std::nullopt, ICON_NONE);
 
-<<<<<<< HEAD
-  if (uiLayout *color_layout = uiLayoutPanelProp(C, layout, ptr, "open_color_panel", "Color")) {
+  if (uiLayout *color_layout = uiLayoutPanelProp(C, layout, ptr, "open_color_panel", IFACE_("Color"))) {
     uiItemR(color_layout, ptr, "use_color", UI_ITEM_NONE, IFACE_("Color"), ICON_NONE);
 
     uiLayout *color_col = uiLayoutColumn(color_layout, false);
     uiLayoutSetPropSep(color_col, true);
     uiLayoutSetActive(color_col, RNA_boolean_get(ptr, "use_color"));
 
-    uiItemR(color_col, ptr, "modify_color", UI_ITEM_NONE, nullptr, ICON_NONE);
-    uiItemR(color_col, ptr, "hue", UI_ITEM_R_SLIDER, nullptr, ICON_NONE);
-    uiItemR(color_col, ptr, "saturation", UI_ITEM_R_SLIDER, nullptr, ICON_NONE);
-    uiItemR(color_col, ptr, "value", UI_ITEM_R_SLIDER, nullptr, ICON_NONE);
-  }
-
-  if (uiLayout *random_layout = uiLayoutPanelProp(C, layout, ptr, "open_random_panel", "Random")) {
-=======
+    uiItemR(color_col, ptr, "modify_color", UI_ITEM_NONE, std::nullopt, ICON_NONE);
+    uiItemR(color_col, ptr, "hue", UI_ITEM_R_SLIDER, std::nullopt, ICON_NONE);
+    uiItemR(color_col, ptr, "saturation", UI_ITEM_R_SLIDER, std::nullopt, ICON_NONE);
+    uiItemR(color_col, ptr, "value", UI_ITEM_R_SLIDER, std::nullopt, ICON_NONE);
+  }
+
   if (uiLayout *random_layout = uiLayoutPanelProp(
           C, layout, ptr, "open_random_panel", IFACE_("Random")))
   {
->>>>>>> d7dd2199
     uiItemR(random_layout, ptr, "use_random", UI_ITEM_NONE, IFACE_("Randomize"), ICON_NONE);
 
     uiLayout *random_col = uiLayoutColumn(random_layout, false);
@@ -476,12 +472,8 @@
     uiItemR(random_col, ptr, "random_mode", UI_ITEM_NONE, std::nullopt, ICON_NONE);
     const int mode = RNA_enum_get(ptr, "random_mode");
     if (mode != GP_NOISE_RANDOM_KEYFRAME) {
-<<<<<<< HEAD
-      uiItemR(random_col, ptr, "step", UI_ITEM_NONE, nullptr, ICON_NONE);
-      uiItemR(layout, ptr, "use_random_smooth", UI_ITEM_NONE, NULL, ICON_NONE);
-=======
       uiItemR(random_col, ptr, "step", UI_ITEM_NONE, std::nullopt, ICON_NONE);
->>>>>>> d7dd2199
+      uiItemR(layout, ptr, "use_random_smooth", UI_ITEM_NONE, std::nullopt, ICON_NONE);
     }
   }
 

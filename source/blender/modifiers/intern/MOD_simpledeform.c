/*
 * This program is free software; you can redistribute it and/or
 * modify it under the terms of the GNU General Public License
 * as published by the Free Software Foundation; either version 2
 * of the License, or (at your option) any later version.
 *
 * This program is distributed in the hope that it will be useful,
 * but WITHOUT ANY WARRANTY; without even the implied warranty of
 * MERCHANTABILITY or FITNESS FOR A PARTICULAR PURPOSE.  See the
 * GNU General Public License for more details.
 *
 * You should have received a copy of the GNU General Public License
 * along with this program; if not, write to the Free Software Foundation,
 * Inc., 51 Franklin Street, Fifth Floor, Boston, MA 02110-1301, USA.
 *
 * The Original Code is Copyright (C) 2005 by the Blender Foundation.
 * All rights reserved.
 */

/** \file
 * \ingroup modifiers
 */

#include "BLI_utildefines.h"

#include "BLI_math.h"

#include "BLT_translation.h"

#include "DNA_mesh_types.h"
#include "DNA_meshdata_types.h"
#include "DNA_object_types.h"
#include "DNA_screen_types.h"

#include "BKE_context.h"
#include "BKE_deform.h"
#include "BKE_editmesh.h"
#include "BKE_lib_id.h"
#include "BKE_lib_query.h"
#include "BKE_mesh.h"
#include "BKE_modifier.h"
#include "BKE_screen.h"

#include "UI_interface.h"
#include "UI_resources.h"

#include "RNA_access.h"

#include "DEG_depsgraph_query.h"

#include "MOD_ui_common.h"
#include "MOD_util.h"

#include "bmesh.h"

#define BEND_EPS 0.000001f

/* Re-maps the indices for X Y Z by shifting them up and wrapping, such that
 * X = Y, Y = Z, Z = X (for X axis), and X = Z, Y = X, Z = Y (for Y axis). This
 * exists because the deformations (excluding bend) are based on the Z axis.
 * Having this helps avoid long, drawn out switches. */
static const uint axis_map_table[3][3] = {
    {1, 2, 0},
    {2, 0, 1},
    {0, 1, 2},
};

BLI_INLINE void copy_v3_v3_map(float a[3], const float b[3], const uint map[3])
{
  a[0] = b[map[0]];
  a[1] = b[map[1]];
  a[2] = b[map[2]];
}

BLI_INLINE void copy_v3_v3_unmap(float a[3], const float b[3], const uint map[3])
{
  a[map[0]] = b[0];
  a[map[1]] = b[1];
  a[map[2]] = b[2];
}

/* Clamps/Limits the given coordinate to:  limits[0] <= co[axis] <= limits[1]
 * The amount of clamp is saved on dcut */
static void axis_limit(const int axis, const float limits[2], float co[3], float dcut[3])
{
  float val = co[axis];
  if (limits[0] > val) {
    val = limits[0];
  }
  if (limits[1] < val) {
    val = limits[1];
  }

  dcut[axis] = co[axis] - val;
  co[axis] = val;
}

static void simpleDeform_taper(const float factor,
                               const int UNUSED(axis),
                               const float dcut[3],
                               float r_co[3])
{
  float x = r_co[0], y = r_co[1], z = r_co[2];
  float scale = z * factor;

  r_co[0] = x + x * scale;
  r_co[1] = y + y * scale;
  r_co[2] = z;

  add_v3_v3(r_co, dcut);
}

static void simpleDeform_stretch(const float factor,
                                 const int UNUSED(axis),
                                 const float dcut[3],
                                 float r_co[3])
{
  float x = r_co[0], y = r_co[1], z = r_co[2];
  float scale;

  scale = (z * z * factor - factor + 1.0f);

  r_co[0] = x * scale;
  r_co[1] = y * scale;
  r_co[2] = z * (1.0f + factor);

  add_v3_v3(r_co, dcut);
}

static void simpleDeform_twist(const float factor,
                               const int UNUSED(axis),
                               const float *dcut,
                               float r_co[3])
{
  float x = r_co[0], y = r_co[1], z = r_co[2];
  float theta, sint, cost;

  theta = z * factor;
  sint = sinf(theta);
  cost = cosf(theta);

  r_co[0] = x * cost - y * sint;
  r_co[1] = x * sint + y * cost;
  r_co[2] = z;

  add_v3_v3(r_co, dcut);
}

static void simpleDeform_bend(const float factor,
                              const int axis,
                              const float dcut[3],
                              float r_co[3])
{
  float x = r_co[0], y = r_co[1], z = r_co[2];
  float theta, sint, cost;

  BLI_assert(!(fabsf(factor) < BEND_EPS));

  switch (axis) {
    case 0:
      ATTR_FALLTHROUGH;
    case 1:
      theta = z * factor;
      break;
    default:
      theta = x * factor;
  }
  sint = sinf(theta);
  cost = cosf(theta);

  switch (axis) {
    case 0:
      r_co[0] = x;
      r_co[1] = (y - 1.0f / factor) * cost + 1.0f / factor;
      r_co[2] = -(y - 1.0f / factor) * sint;
      {
        r_co[0] += dcut[0];
        r_co[1] += sint * dcut[2];
        r_co[2] += cost * dcut[2];
      }
      break;
    case 1:
      r_co[0] = (x - 1.0f / factor) * cost + 1.0f / factor;
      r_co[1] = y;
      r_co[2] = -(x - 1.0f / factor) * sint;
      {
        r_co[0] += sint * dcut[2];
        r_co[1] += dcut[1];
        r_co[2] += cost * dcut[2];
      }
      break;
    default:
      r_co[0] = -(y - 1.0f / factor) * sint;
      r_co[1] = (y - 1.0f / factor) * cost + 1.0f / factor;
      r_co[2] = z;
      {
        r_co[0] += cost * dcut[0];
        r_co[1] += sint * dcut[0];
        r_co[2] += dcut[2];
      }
  }
}

/* simple deform modifier */
static void SimpleDeformModifier_do(SimpleDeformModifierData *smd,
                                    const ModifierEvalContext *UNUSED(ctx),
                                    struct Object *ob,
                                    struct Mesh *mesh,
                                    float (*vertexCos)[3],
                                    int numVerts)
{
  const float base_limit[2] = {0.0f, 0.0f};
  int i;
  float smd_limit[2], smd_factor;
  SpaceTransform *transf = NULL, tmp_transf;
  void (*simpleDeform_callback)(const float factor,
                                const int axis,
                                const float dcut[3],
                                float co[3]) = NULL; /* Mode callback */
  int vgroup;
  MDeformVert *dvert;

  /* This is historically the lock axis, _not_ the deform axis as the name would imply */
  const int deform_axis = smd->deform_axis;
  int lock_axis = smd->axis;
  if (smd->mode == MOD_SIMPLEDEFORM_MODE_BEND) { /* Bend mode shouldn't have any lock axis */
    lock_axis = 0;
  }
  else {
    /* Don't lock axis if it is the chosen deform axis, as this flattens
     * the geometry */
    if (deform_axis == 0) {
      lock_axis &= ~MOD_SIMPLEDEFORM_LOCK_AXIS_X;
    }
    if (deform_axis == 1) {
      lock_axis &= ~MOD_SIMPLEDEFORM_LOCK_AXIS_Y;
    }
    if (deform_axis == 2) {
      lock_axis &= ~MOD_SIMPLEDEFORM_LOCK_AXIS_Z;
    }
  }

  /* Safe-check */
  if (smd->origin == ob) {
    smd->origin = NULL; /* No self references */
  }

  if (smd->limit[0] < 0.0f) {
    smd->limit[0] = 0.0f;
  }
  if (smd->limit[0] > 1.0f) {
    smd->limit[0] = 1.0f;
  }

  smd->limit[0] = min_ff(smd->limit[0], smd->limit[1]); /* Upper limit >= than lower limit */

  /* Calculate matrixs do convert between coordinate spaces */
  if (smd->origin != NULL) {
    transf = &tmp_transf;
    BLI_SPACE_TRANSFORM_SETUP(transf, ob, smd->origin);
  }

  /* Update limits if needed */
  int limit_axis = deform_axis;
  if (smd->mode == MOD_SIMPLEDEFORM_MODE_BEND) {
    /* Bend is a special case. */
    switch (deform_axis) {
      case 0:
        ATTR_FALLTHROUGH;
      case 1:
        limit_axis = 2;
        break;
      default:
        limit_axis = 0;
    }
  }

  {
    float lower = FLT_MAX;
    float upper = -FLT_MAX;

    for (i = 0; i < numVerts; i++) {
      float tmp[3];
      copy_v3_v3(tmp, vertexCos[i]);

      if (transf) {
        BLI_space_transform_apply(transf, tmp);
      }

      lower = min_ff(lower, tmp[limit_axis]);
      upper = max_ff(upper, tmp[limit_axis]);
    }

    /* SMD values are normalized to the BV, calculate the absolute values */
    smd_limit[1] = lower + (upper - lower) * smd->limit[1];
    smd_limit[0] = lower + (upper - lower) * smd->limit[0];

    smd_factor = smd->factor / max_ff(FLT_EPSILON, smd_limit[1] - smd_limit[0]);
  }

  switch (smd->mode) {
    case MOD_SIMPLEDEFORM_MODE_TWIST:
      simpleDeform_callback = simpleDeform_twist;
      break;
    case MOD_SIMPLEDEFORM_MODE_BEND:
      simpleDeform_callback = simpleDeform_bend;
      break;
    case MOD_SIMPLEDEFORM_MODE_TAPER:
      simpleDeform_callback = simpleDeform_taper;
      break;
    case MOD_SIMPLEDEFORM_MODE_STRETCH:
      simpleDeform_callback = simpleDeform_stretch;
      break;
    default:
      return; /* No simpledeform mode? */
  }

  if (smd->mode == MOD_SIMPLEDEFORM_MODE_BEND) {
    if (fabsf(smd_factor) < BEND_EPS) {
      return;
    }
  }

  MOD_get_vgroup(ob, mesh, smd->vgroup_name, &dvert, &vgroup);
  const bool invert_vgroup = (smd->flag & MOD_SIMPLEDEFORM_FLAG_INVERT_VGROUP) != 0;
  const uint *axis_map =
      axis_map_table[(smd->mode != MOD_SIMPLEDEFORM_MODE_BEND) ? deform_axis : 2];

  for (i = 0; i < numVerts; i++) {
    float weight = BKE_defvert_array_find_weight_safe(dvert, i, vgroup);

    if (invert_vgroup) {
      weight = 1.0f - weight;
    }

    if (weight != 0.0f) {
      float co[3], dcut[3] = {0.0f, 0.0f, 0.0f};

      if (transf) {
        BLI_space_transform_apply(transf, vertexCos[i]);
      }

      copy_v3_v3(co, vertexCos[i]);

      /* Apply axis limits, and axis mappings */
      if (lock_axis & MOD_SIMPLEDEFORM_LOCK_AXIS_X) {
        axis_limit(0, base_limit, co, dcut);
      }
      if (lock_axis & MOD_SIMPLEDEFORM_LOCK_AXIS_Y) {
        axis_limit(1, base_limit, co, dcut);
      }
      if (lock_axis & MOD_SIMPLEDEFORM_LOCK_AXIS_Z) {
        axis_limit(2, base_limit, co, dcut);
      }
      axis_limit(limit_axis, smd_limit, co, dcut);

      /* apply the deform to a mapped copy of the vertex, and then re-map it back. */
      float co_remap[3];
      float dcut_remap[3];
      copy_v3_v3_map(co_remap, co, axis_map);
      copy_v3_v3_map(dcut_remap, dcut, axis_map);
      simpleDeform_callback(smd_factor, deform_axis, dcut_remap, co_remap); /* apply deform */
      copy_v3_v3_unmap(co, co_remap, axis_map);

      /* Use vertex weight has coef of linear interpolation */
      interp_v3_v3v3(vertexCos[i], vertexCos[i], co, weight);

      if (transf) {
        BLI_space_transform_invert(transf, vertexCos[i]);
      }
    }
  }
}

/* SimpleDeform */
static void initData(ModifierData *md)
{
  SimpleDeformModifierData *smd = (SimpleDeformModifierData *)md;

  smd->mode = MOD_SIMPLEDEFORM_MODE_TWIST;
  smd->axis = 0;
  smd->deform_axis = 0;

  smd->origin = NULL;
  smd->factor = DEG2RADF(45.0f);
  smd->limit[0] = 0.0f;
  smd->limit[1] = 1.0f;
}

static void requiredDataMask(Object *UNUSED(ob),
                             ModifierData *md,
                             CustomData_MeshMasks *r_cddata_masks)
{
  SimpleDeformModifierData *smd = (SimpleDeformModifierData *)md;

  /* ask for vertexgroups if we need them */
  if (smd->vgroup_name[0] != '\0') {
    r_cddata_masks->vmask |= CD_MASK_MDEFORMVERT;
  }
}

static void foreachObjectLink(ModifierData *md, Object *ob, ObjectWalkFunc walk, void *userData)
{
  SimpleDeformModifierData *smd = (SimpleDeformModifierData *)md;
  walk(userData, ob, &smd->origin, IDWALK_CB_NOP);
}

static void updateDepsgraph(ModifierData *md, const ModifierUpdateDepsgraphContext *ctx)
{
  SimpleDeformModifierData *smd = (SimpleDeformModifierData *)md;
  if (smd->origin != NULL) {
    DEG_add_object_relation(
        ctx->node, smd->origin, DEG_OB_COMP_TRANSFORM, "SimpleDeform Modifier");
    DEG_add_modifier_to_transform_relation(ctx->node, "SimpleDeform Modifier");
  }
}

static void deformVerts(ModifierData *md,
                        const ModifierEvalContext *ctx,
                        struct Mesh *mesh,
                        float (*vertexCos)[3],
                        int numVerts)
{
  SimpleDeformModifierData *sdmd = (SimpleDeformModifierData *)md;
  Mesh *mesh_src = NULL;

  if (ctx->object->type == OB_MESH && sdmd->vgroup_name[0] != '\0') {
    /* mesh_src is only needed for vgroups. */
    mesh_src = MOD_deform_mesh_eval_get(ctx->object, NULL, mesh, NULL, numVerts, false, false);
  }

  SimpleDeformModifier_do(sdmd, ctx, ctx->object, mesh_src, vertexCos, numVerts);

  if (!ELEM(mesh_src, NULL, mesh)) {
    BKE_id_free(NULL, mesh_src);
  }
}

static void deformVertsEM(ModifierData *md,
                          const ModifierEvalContext *ctx,
                          struct BMEditMesh *editData,
                          struct Mesh *mesh,
                          float (*vertexCos)[3],
                          int numVerts)
{
  SimpleDeformModifierData *sdmd = (SimpleDeformModifierData *)md;
  Mesh *mesh_src = NULL;

  if (ctx->object->type == OB_MESH && sdmd->vgroup_name[0] != '\0') {
    /* mesh_src is only needed for vgroups. */
    mesh_src = MOD_deform_mesh_eval_get(ctx->object, editData, mesh, NULL, numVerts, false, false);
  }

  /* TODO(Campbell): use edit-mode data only (remove this line). */
  if (mesh_src != NULL) {
    BKE_mesh_wrapper_ensure_mdata(mesh_src);
  }

  SimpleDeformModifier_do(sdmd, ctx, ctx->object, mesh_src, vertexCos, numVerts);

  if (!ELEM(mesh_src, NULL, mesh)) {
    BKE_id_free(NULL, mesh_src);
  }
}

static void panel_draw(const bContext *C, Panel *panel)
{
  uiLayout *row;
  uiLayout *layout = panel->layout;

  PointerRNA ptr;
  PointerRNA ob_ptr;
  modifier_panel_get_property_pointers(C, panel, &ob_ptr, &ptr);
<<<<<<< HEAD
  modifier_panel_buttons(C, panel);
=======
>>>>>>> 9b099c86

  int deform_method = RNA_enum_get(&ptr, "deform_method");

  row = uiLayoutRow(layout, false);
  uiItemR(row, &ptr, "deform_method", UI_ITEM_R_EXPAND, NULL, ICON_NONE);

  uiLayoutSetPropSep(layout, true);

  if (ELEM(deform_method, MOD_SIMPLEDEFORM_MODE_TAPER, MOD_SIMPLEDEFORM_MODE_STRETCH)) {
    uiItemR(layout, &ptr, "factor", 0, NULL, ICON_NONE);
  }
  else {
    uiItemR(layout, &ptr, "angle", 0, NULL, ICON_NONE);
  }

  uiItemR(layout, &ptr, "origin", 0, NULL, ICON_NONE);
  uiItemR(layout, &ptr, "deform_axis", UI_ITEM_R_EXPAND, NULL, ICON_NONE);

  modifier_panel_end(layout, &ptr);
}

static void restrictions_panel_draw(const bContext *C, Panel *panel)
{
<<<<<<< HEAD
  uiLayout *col, *row, *sub;
=======
  uiLayout *row;
>>>>>>> 9b099c86
  uiLayout *layout = panel->layout;
  int toggles_flag = UI_ITEM_R_TOGGLE | UI_ITEM_R_FORCE_BLANK_DECORATE;

  PointerRNA ptr;
  PointerRNA ob_ptr;
  modifier_panel_get_property_pointers(C, panel, &ob_ptr, &ptr);

  int deform_method = RNA_enum_get(&ptr, "deform_method");
<<<<<<< HEAD
  bool has_vertex_group = RNA_string_length(&ptr, "vertex_group") != 0;
=======
>>>>>>> 9b099c86

  uiLayoutSetPropSep(layout, true);

  uiItemR(layout, &ptr, "limits", UI_ITEM_R_SLIDER, NULL, ICON_NONE);

  if (ELEM(deform_method,
           MOD_SIMPLEDEFORM_MODE_TAPER,
           MOD_SIMPLEDEFORM_MODE_STRETCH,
           MOD_SIMPLEDEFORM_MODE_TWIST)) {
    int deform_axis = RNA_enum_get(&ptr, "deform_axis");

    row = uiLayoutRowWithHeading(layout, true, IFACE_("Lock"));
    if (deform_axis != 0) {
      uiItemR(row, &ptr, "lock_x", toggles_flag, NULL, ICON_NONE);
    }
    if (deform_axis != 1) {
      uiItemR(row, &ptr, "lock_y", toggles_flag, NULL, ICON_NONE);
    }
    if (deform_axis != 2) {
      uiItemR(row, &ptr, "lock_z", toggles_flag, NULL, ICON_NONE);
    }
  }

<<<<<<< HEAD
  col = uiLayoutColumn(layout, true);
  row = uiLayoutRow(col, true);
  uiItemPointerR(row, &ptr, "vertex_group", &ob_ptr, "vertex_groups", NULL, ICON_NONE);
  sub = uiLayoutRow(row, true);
  uiLayoutSetActive(sub, has_vertex_group);
  uiLayoutSetPropSep(sub, false);
  uiItemR(sub, &ptr, "invert_vertex_group", 0, "", ICON_ARROW_LEFTRIGHT);
=======
  modifier_vgroup_ui(layout, &ptr, &ob_ptr, "vertex_group", "invert_vertex_group", NULL);
>>>>>>> 9b099c86
}

static void panelRegister(ARegionType *region_type)
{
  PanelType *panel_type = modifier_panel_register(
      region_type, eModifierType_SimpleDeform, panel_draw);
  modifier_subpanel_register(
      region_type, "restrictions", "Restrictions", NULL, restrictions_panel_draw, panel_type);
}

ModifierTypeInfo modifierType_SimpleDeform = {
    /* name */ "SimpleDeform",
    /* structName */ "SimpleDeformModifierData",
    /* structSize */ sizeof(SimpleDeformModifierData),
    /* type */ eModifierTypeType_OnlyDeform,

    /* flags */ eModifierTypeFlag_AcceptsMesh | eModifierTypeFlag_AcceptsCVs |
        eModifierTypeFlag_AcceptsVertexCosOnly | eModifierTypeFlag_SupportsEditmode |
        eModifierTypeFlag_EnableInEditmode,

    /* copyData */ BKE_modifier_copydata_generic,

    /* deformVerts */ deformVerts,
    /* deformMatrices */ NULL,
    /* deformVertsEM */ deformVertsEM,
    /* deformMatricesEM */ NULL,
    /* modifyMesh */ NULL,
    /* modifyHair */ NULL,
    /* modifyPointCloud */ NULL,
    /* modifyVolume */ NULL,

    /* initData */ initData,
    /* requiredDataMask */ requiredDataMask,
    /* freeData */ NULL,
    /* isDisabled */ NULL,
    /* updateDepsgraph */ updateDepsgraph,
    /* dependsOnTime */ NULL,
    /* dependsOnNormals */ NULL,
    /* foreachObjectLink */ foreachObjectLink,
    /* foreachIDLink */ NULL,
    /* foreachTexLink */ NULL,
    /* freeRuntimeData */ NULL,
    /* panelRegister */ panelRegister,
};<|MERGE_RESOLUTION|>--- conflicted
+++ resolved
@@ -471,10 +471,6 @@
   PointerRNA ptr;
   PointerRNA ob_ptr;
   modifier_panel_get_property_pointers(C, panel, &ob_ptr, &ptr);
-<<<<<<< HEAD
-  modifier_panel_buttons(C, panel);
-=======
->>>>>>> 9b099c86
 
   int deform_method = RNA_enum_get(&ptr, "deform_method");
 
@@ -498,11 +494,7 @@
 
 static void restrictions_panel_draw(const bContext *C, Panel *panel)
 {
-<<<<<<< HEAD
-  uiLayout *col, *row, *sub;
-=======
   uiLayout *row;
->>>>>>> 9b099c86
   uiLayout *layout = panel->layout;
   int toggles_flag = UI_ITEM_R_TOGGLE | UI_ITEM_R_FORCE_BLANK_DECORATE;
 
@@ -511,10 +503,6 @@
   modifier_panel_get_property_pointers(C, panel, &ob_ptr, &ptr);
 
   int deform_method = RNA_enum_get(&ptr, "deform_method");
-<<<<<<< HEAD
-  bool has_vertex_group = RNA_string_length(&ptr, "vertex_group") != 0;
-=======
->>>>>>> 9b099c86
 
   uiLayoutSetPropSep(layout, true);
 
@@ -538,17 +526,7 @@
     }
   }
 
-<<<<<<< HEAD
-  col = uiLayoutColumn(layout, true);
-  row = uiLayoutRow(col, true);
-  uiItemPointerR(row, &ptr, "vertex_group", &ob_ptr, "vertex_groups", NULL, ICON_NONE);
-  sub = uiLayoutRow(row, true);
-  uiLayoutSetActive(sub, has_vertex_group);
-  uiLayoutSetPropSep(sub, false);
-  uiItemR(sub, &ptr, "invert_vertex_group", 0, "", ICON_ARROW_LEFTRIGHT);
-=======
   modifier_vgroup_ui(layout, &ptr, &ob_ptr, "vertex_group", "invert_vertex_group", NULL);
->>>>>>> 9b099c86
 }
 
 static void panelRegister(ARegionType *region_type)

/*
 * ***** BEGIN GPL LICENSE BLOCK *****
 *
 * This program is free software; you can redistribute it and/or
 * modify it under the terms of the GNU General Public License
 * as published by the Free Software Foundation; either version 2
 * of the License, or (at your option) any later version.
 *
 * This program is distributed in the hope that it will be useful,
 * but WITHOUT ANY WARRANTY; without even the implied warranty of
 * MERCHANTABILITY or FITNESS FOR A PARTICULAR PURPOSE.  See the
 * GNU General Public License for more details.
 *
 * You should have received a copy of the GNU General Public License
 * along with this program; if not, write to the Free Software  Foundation,
 * Inc., 51 Franklin Street, Fifth Floor, Boston, MA 02110-1301, USA.
 *
 * The Original Code is Copyright (C) 2005 by the Blender Foundation.
 * All rights reserved.
 *
 * Contributor(s): Daniel Dunbar
 *                 Ton Roosendaal,
 *                 Ben Batt,
 *                 Brecht Van Lommel,
 *                 Campbell Barton
 *
 * ***** END GPL LICENSE BLOCK *****
 *
 */

/** \file blender/modifiers/intern/MOD_cast.c
 *  \ingroup modifiers
 */


#include "DNA_meshdata_types.h"
#include "DNA_object_types.h"

#include "BLI_math.h"
#include "BLI_utildefines.h"


#include "BKE_deform.h"
#include "BKE_DerivedMesh.h"
#include "BKE_library_query.h"
#include "BKE_modifier.h"

#include "MOD_util.h"

static void initData(ModifierData *md)
{
	CastModifierData *cmd = (CastModifierData *) md;

	cmd->fac = 0.5f;
	cmd->radius = 0.0f;
	cmd->size = 0.0f;
	cmd->flag = MOD_CAST_X | MOD_CAST_Y | MOD_CAST_Z | MOD_CAST_SIZE_FROM_RADIUS;
	cmd->type = MOD_CAST_TYPE_SPHERE;
	cmd->defgrp_name[0] = '\0';
	cmd->object = NULL;
}


static void copyData(ModifierData *md, ModifierData *target)
{
#if 0
	CastModifierData *cmd = (CastModifierData *) md;
	CastModifierData *tcmd = (CastModifierData *) target;
#endif
	modifier_copyData_generic(md, target);
}

static bool isDisabled(ModifierData *md, int UNUSED(useRenderParams))
{
	CastModifierData *cmd = (CastModifierData *) md;
	short flag;
	
	flag = cmd->flag & (MOD_CAST_X | MOD_CAST_Y | MOD_CAST_Z);

	if ((cmd->fac == 0.0f) || flag == 0) return true;

	return false;
}

static CustomDataMask requiredDataMask(Object *UNUSED(ob), ModifierData *md)
{
	CastModifierData *cmd = (CastModifierData *)md;
	CustomDataMask dataMask = 0;

	/* ask for vertexgroups if we need them */
	if (cmd->defgrp_name[0]) dataMask |= CD_MASK_MDEFORMVERT;

	return dataMask;
}

static void foreachObjectLink(
        ModifierData *md, Object *ob,
        ObjectWalkFunc walk, void *userData)
{
	CastModifierData *cmd = (CastModifierData *) md;

	walk(userData, ob, &cmd->object, IDWALK_CB_NOP);
}

static void updateDepsgraph(ModifierData *md, const ModifierUpdateDepsgraphContext *ctx)
{
	CastModifierData *cmd = (CastModifierData *)md;
	if (cmd->object != NULL) {
		DEG_add_object_relation(ctx->node, cmd->object, DEG_OB_COMP_TRANSFORM, "Cast Modifier");
		DEG_add_object_relation(ctx->node, ctx->object, DEG_OB_COMP_TRANSFORM, "Cast Modifier");
	}
}

static void sphere_do(
        CastModifierData *cmd, Object *ob, DerivedMesh *dm,
        float (*vertexCos)[3], int numVerts)
{
	MDeformVert *dvert = NULL;

	Object *ctrl_ob = NULL;

	int i, defgrp_index;
	bool has_radius = false;
	short flag, type;
	float len = 0.0f;
	float fac = cmd->fac;
	float facm = 1.0f - fac;
	const float fac_orig = fac;
	float vec[3], center[3] = {0.0f, 0.0f, 0.0f};
	float mat[4][4], imat[4][4];

	flag = cmd->flag;
	type = cmd->type; /* projection type: sphere or cylinder */

	if (type == MOD_CAST_TYPE_CYLINDER) 
		flag &= ~MOD_CAST_Z;

	ctrl_ob = cmd->object;

	/* spherify's center is {0, 0, 0} (the ob's own center in its local
	 * space), by default, but if the user defined a control object,
	 * we use its location, transformed to ob's local space */
	if (ctrl_ob) {
		if (flag & MOD_CAST_USE_OB_TRANSFORM) {
			invert_m4_m4(imat, ctrl_ob->obmat);
			mul_m4_m4m4(mat, imat, ob->obmat);
			invert_m4_m4(imat, mat);
		}

		invert_m4_m4(ob->imat, ob->obmat);
		mul_v3_m4v3(center, ob->imat, ctrl_ob->obmat[3]);
	}

	/* now we check which options the user wants */

	/* 1) (flag was checked in the "if (ctrl_ob)" block above) */
	/* 2) cmd->radius > 0.0f: only the vertices within this radius from
	 * the center of the effect should be deformed */
	if (cmd->radius > FLT_EPSILON) has_radius = 1;

	/* 3) if we were given a vertex group name,
	 * only those vertices should be affected */
	modifier_get_vgroup(ob, dm, cmd->defgrp_name, &dvert, &defgrp_index);

	if (flag & MOD_CAST_SIZE_FROM_RADIUS) {
		len = cmd->radius;
	}
	else {
		len = cmd->size;
	}

	if (len <= 0) {
		for (i = 0; i < numVerts; i++) {
			len += len_v3v3(center, vertexCos[i]);
		}
		len /= numVerts;

		if (len == 0.0f) len = 10.0f;
	}

	for (i = 0; i < numVerts; i++) {
		float tmp_co[3];

		copy_v3_v3(tmp_co, vertexCos[i]);
		if (ctrl_ob) {
			if (flag & MOD_CAST_USE_OB_TRANSFORM) {
				mul_m4_v3(mat, tmp_co);
			}
			else {
				sub_v3_v3(tmp_co, center);
			}
		}

		copy_v3_v3(vec, tmp_co);

		if (type == MOD_CAST_TYPE_CYLINDER)
			vec[2] = 0.0f;

		if (has_radius) {
			if (len_v3(vec) > cmd->radius) continue;
		}

		if (dvert) {
			const float weight = defvert_find_weight(&dvert[i], defgrp_index);
			if (weight == 0.0f) {
				continue;
			}

			fac = fac_orig * weight;
			facm = 1.0f - fac;
		}

		normalize_v3(vec);

		if (flag & MOD_CAST_X)
			tmp_co[0] = fac * vec[0] * len + facm * tmp_co[0];
		if (flag & MOD_CAST_Y)
			tmp_co[1] = fac * vec[1] * len + facm * tmp_co[1];
		if (flag & MOD_CAST_Z)
			tmp_co[2] = fac * vec[2] * len + facm * tmp_co[2];

		if (ctrl_ob) {
			if (flag & MOD_CAST_USE_OB_TRANSFORM) {
				mul_m4_v3(imat, tmp_co);
			}
			else {
				add_v3_v3(tmp_co, center);
			}
		}

		copy_v3_v3(vertexCos[i], tmp_co);
	}
}

static void cuboid_do(
        CastModifierData *cmd, Object *ob, DerivedMesh *dm,
        float (*vertexCos)[3], int numVerts)
{
	MDeformVert *dvert = NULL;
	Object *ctrl_ob = NULL;

	int i, defgrp_index;
	bool has_radius = false;
	short flag;
	float fac = cmd->fac;
	float facm = 1.0f - fac;
	const float fac_orig = fac;
	float min[3], max[3], bb[8][3];
	float center[3] = {0.0f, 0.0f, 0.0f};
	float mat[4][4], imat[4][4];

	flag = cmd->flag;

	ctrl_ob = cmd->object;

	/* now we check which options the user wants */

	/* 1) (flag was checked in the "if (ctrl_ob)" block above) */
	/* 2) cmd->radius > 0.0f: only the vertices within this radius from
	 * the center of the effect should be deformed */
	if (cmd->radius > FLT_EPSILON) has_radius = 1;

	/* 3) if we were given a vertex group name,
	 * only those vertices should be affected */
	modifier_get_vgroup(ob, dm, cmd->defgrp_name, &dvert, &defgrp_index);

	if (ctrl_ob) {
		if (flag & MOD_CAST_USE_OB_TRANSFORM) {
			invert_m4_m4(imat, ctrl_ob->obmat);
			mul_m4_m4m4(mat, imat, ob->obmat);
			invert_m4_m4(imat, mat);
		}

		invert_m4_m4(ob->imat, ob->obmat);
		mul_v3_m4v3(center, ob->imat, ctrl_ob->obmat[3]);
	}

	if ((flag & MOD_CAST_SIZE_FROM_RADIUS) && has_radius) {
		for (i = 0; i < 3; i++) {
			min[i] = -cmd->radius;
			max[i] = cmd->radius;
		}
	}
	else if (!(flag & MOD_CAST_SIZE_FROM_RADIUS) && cmd->size > 0) {
		for (i = 0; i < 3; i++) {
			min[i] = -cmd->size;
			max[i] = cmd->size;
		}
	}
	else {
		/* get bound box */
		/* We can't use the object's bound box because other modifiers
		 * may have changed the vertex data. */
		INIT_MINMAX(min, max);

		/* Cast's center is the ob's own center in its local space,
		 * by default, but if the user defined a control object, we use
		 * its location, transformed to ob's local space. */
		if (ctrl_ob) {
			float vec[3];

			/* let the center of the ctrl_ob be part of the bound box: */
			minmax_v3v3_v3(min, max, center);

			for (i = 0; i < numVerts; i++) {
				sub_v3_v3v3(vec, vertexCos[i], center);
				minmax_v3v3_v3(min, max, vec);
			}
		}
		else {
			for (i = 0; i < numVerts; i++) {
				minmax_v3v3_v3(min, max, vertexCos[i]);
			}
		}

		/* we want a symmetric bound box around the origin */
		if (fabsf(min[0]) > fabsf(max[0])) max[0] = fabsf(min[0]);
		if (fabsf(min[1]) > fabsf(max[1])) max[1] = fabsf(min[1]);
		if (fabsf(min[2]) > fabsf(max[2])) max[2] = fabsf(min[2]);
		min[0] = -max[0];
		min[1] = -max[1];
		min[2] = -max[2];
	}

	/* building our custom bounding box */
	bb[0][0] = bb[2][0] = bb[4][0] = bb[6][0] = min[0];
	bb[1][0] = bb[3][0] = bb[5][0] = bb[7][0] = max[0];
	bb[0][1] = bb[1][1] = bb[4][1] = bb[5][1] = min[1];
	bb[2][1] = bb[3][1] = bb[6][1] = bb[7][1] = max[1];
	bb[0][2] = bb[1][2] = bb[2][2] = bb[3][2] = min[2];
	bb[4][2] = bb[5][2] = bb[6][2] = bb[7][2] = max[2];

	/* ready to apply the effect, one vertex at a time */
	for (i = 0; i < numVerts; i++) {
		int octant, coord;
		float d[3], dmax, apex[3], fbb;
		float tmp_co[3];

		copy_v3_v3(tmp_co, vertexCos[i]);
		if (ctrl_ob) {
			if (flag & MOD_CAST_USE_OB_TRANSFORM) {
				mul_m4_v3(mat, tmp_co);
			}
			else {
				sub_v3_v3(tmp_co, center);
			}
		}

		if (has_radius) {
			if (fabsf(tmp_co[0]) > cmd->radius ||
			    fabsf(tmp_co[1]) > cmd->radius ||
			    fabsf(tmp_co[2]) > cmd->radius)
			{
				continue;
			}
		}

		if (dvert) {
			const float weight = defvert_find_weight(&dvert[i], defgrp_index);
			if (weight == 0.0f) {
				continue;
			}

			fac = fac_orig * weight;
			facm = 1.0f - fac;
		}

		/* The algo used to project the vertices to their
		 * bounding box (bb) is pretty simple:
		 * for each vertex v:
		 * 1) find in which octant v is in;
		 * 2) find which outer "wall" of that octant is closer to v;
		 * 3) calculate factor (var fbb) to project v to that wall;
		 * 4) project. */

		/* find in which octant this vertex is in */
		octant = 0;
		if (tmp_co[0] > 0.0f) octant += 1;
		if (tmp_co[1] > 0.0f) octant += 2;
		if (tmp_co[2] > 0.0f) octant += 4;

		/* apex is the bb's vertex at the chosen octant */
		copy_v3_v3(apex, bb[octant]);

		/* find which bb plane is closest to this vertex ... */
		d[0] = tmp_co[0] / apex[0];
		d[1] = tmp_co[1] / apex[1];
		d[2] = tmp_co[2] / apex[2];

		/* ... (the closest has the higher (closer to 1) d value) */
		dmax = d[0];
		coord = 0;
		if (d[1] > dmax) {
			dmax = d[1];
			coord = 1;
		}
		if (d[2] > dmax) {
			/* dmax = d[2]; */ /* commented, we don't need it */
			coord = 2;
		}

		/* ok, now we know which coordinate of the vertex to use */

		if (fabsf(tmp_co[coord]) < FLT_EPSILON) /* avoid division by zero */
			continue;

		/* finally, this is the factor we wanted, to project the vertex
		 * to its bounding box (bb) */
		fbb = apex[coord] / tmp_co[coord];

		/* calculate the new vertex position */
		if (flag & MOD_CAST_X)
			tmp_co[0] = facm * tmp_co[0] + fac * tmp_co[0] * fbb;
		if (flag & MOD_CAST_Y)
			tmp_co[1] = facm * tmp_co[1] + fac * tmp_co[1] * fbb;
		if (flag & MOD_CAST_Z)
			tmp_co[2] = facm * tmp_co[2] + fac * tmp_co[2] * fbb;

		if (ctrl_ob) {
			if (flag & MOD_CAST_USE_OB_TRANSFORM) {
				mul_m4_v3(imat, tmp_co);
			}
			else {
				add_v3_v3(tmp_co, center);
			}
		}

		copy_v3_v3(vertexCos[i], tmp_co);
	}
}

static void deformVerts(ModifierData *md, const ModifierEvalContext *ctx,
                        DerivedMesh *derivedData,
                        float (*vertexCos)[3],
                        int numVerts)
{
	DerivedMesh *dm = NULL;
	CastModifierData *cmd = (CastModifierData *)md;

	dm = get_dm(ctx->object, NULL, derivedData, NULL, false, false);

	if (cmd->type == MOD_CAST_TYPE_CUBOID) {
		cuboid_do(cmd, ctx->object, dm, vertexCos, numVerts);
	}
	else { /* MOD_CAST_TYPE_SPHERE or MOD_CAST_TYPE_CYLINDER */
		sphere_do(cmd, ctx->object, dm, vertexCos, numVerts);
	}

	if (dm != derivedData)
		dm->release(dm);
}

static void deformVertsEM(
        ModifierData *md, const ModifierEvalContext *ctx,
        struct BMEditMesh *editData,
        DerivedMesh *derivedData, float (*vertexCos)[3], int numVerts)
{
	DerivedMesh *dm = get_dm(ctx->object, editData, derivedData, NULL, false, false);
	CastModifierData *cmd = (CastModifierData *)md;

	if (cmd->type == MOD_CAST_TYPE_CUBOID) {
		cuboid_do(cmd, ctx->object, dm, vertexCos, numVerts);
	}
	else { /* MOD_CAST_TYPE_SPHERE or MOD_CAST_TYPE_CYLINDER */
		sphere_do(cmd, ctx->object, dm, vertexCos, numVerts);
	}

	if (dm != derivedData)
		dm->release(dm);
}


ModifierTypeInfo modifierType_Cast = {
	/* name */              "Cast",
	/* structName */        "CastModifierData",
	/* structSize */        sizeof(CastModifierData),
	/* type */              eModifierTypeType_OnlyDeform,
	/* flags */             eModifierTypeFlag_AcceptsCVs |
	                        eModifierTypeFlag_AcceptsLattice |
	                        eModifierTypeFlag_SupportsEditmode,

	/* copyData */          copyData,

	/* deformVerts_DM */    deformVerts,
	/* deformMatrices_DM */ NULL,
	/* deformVertsEM_DM */  deformVertsEM,
	/* deformMatricesEM_DM*/NULL,
	/* applyModifier_DM */  NULL,
	/* applyModifierEM_DM */NULL,

	/* deformVerts */       NULL,
	/* deformMatrices */    NULL,
	/* deformVertsEM */     NULL,
	/* deformMatricesEM */  NULL,
	/* applyModifier */     NULL,
	/* applyModifierEM */   NULL,
<<<<<<< HEAD
	/* deformStroke */      NULL,
	/* generateStrokes */   NULL,
	/* bakeModifierGP */    NULL,
=======

>>>>>>> 52aa1f3c
	/* initData */          initData,
	/* requiredDataMask */  requiredDataMask,
	/* freeData */          NULL,
	/* isDisabled */        isDisabled,
	/* updateDepsgraph */   updateDepsgraph,
	/* dependsOnTime */     NULL,
	/* dependsOnNormals */	NULL,
	/* foreachObjectLink */ foreachObjectLink,
	/* foreachIDLink */     NULL,
	/* foreachTexLink */    NULL,
};<|MERGE_RESOLUTION|>--- conflicted
+++ resolved
@@ -494,13 +494,11 @@
 	/* deformMatricesEM */  NULL,
 	/* applyModifier */     NULL,
 	/* applyModifierEM */   NULL,
-<<<<<<< HEAD
+
 	/* deformStroke */      NULL,
 	/* generateStrokes */   NULL,
 	/* bakeModifierGP */    NULL,
-=======
-
->>>>>>> 52aa1f3c
+
 	/* initData */          initData,
 	/* requiredDataMask */  requiredDataMask,
 	/* freeData */          NULL,

--- conflicted
+++ resolved
@@ -204,11 +204,7 @@
   radii.finish();
   opacities.finish();
 
-<<<<<<< HEAD
-  curves = std::move(duplicated_strokes);
   drawing.create_instance_seeds();
-=======
->>>>>>> aaef10e9
   drawing.tag_topology_changed();
 }
 

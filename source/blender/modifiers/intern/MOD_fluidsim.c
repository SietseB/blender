--- conflicted
+++ resolved
@@ -103,53 +103,14 @@
 	return result ? result : dm;
 }
 
-<<<<<<< HEAD
-static void updateDepsgraph(ModifierData *md,
-                            struct Main *UNUSED(bmain),
-                            struct Scene *scene,
-                            Object *ob,
-                            struct DepsNodeHandle *node)
-=======
-static void updateDepgraph(ModifierData *md, const ModifierUpdateDepsgraphContext *ctx)
-{
-	FluidsimModifierData *fluidmd = (FluidsimModifierData *) md;
-	Base *base;
-
-	if (fluidmd && fluidmd->fss) {
-		if (fluidmd->fss->type == OB_FLUIDSIM_DOMAIN) {
-			for (base = ctx->scene->base.first; base; base = base->next) {
-				Object *ob1 = base->object;
-				if (ob1 != ctx->object) {
-					FluidsimModifierData *fluidmdtmp =
-					        (FluidsimModifierData *)modifiers_findByType(ob1, eModifierType_Fluidsim);
-					
-					/* only put dependencies from NON-DOMAIN fluids in here */
-					if (fluidmdtmp && fluidmdtmp->fss && (fluidmdtmp->fss->type != OB_FLUIDSIM_DOMAIN)) {
-						DagNode *curNode = dag_get_node(ctx->forest, ob1);
-						dag_add_relation(ctx->forest, curNode, ctx->obNode, DAG_RL_DATA_DATA | DAG_RL_OB_DATA, "Fluidsim Object");
-					}
-				}
-			}
-		}
-	}
-}
-
 static void updateDepsgraph(ModifierData *md, const ModifierUpdateDepsgraphContext *ctx)
->>>>>>> df045206
 {
 	FluidsimModifierData *fluidmd = (FluidsimModifierData *) md;
 	if (fluidmd && fluidmd->fss) {
 		if (fluidmd->fss->type == OB_FLUIDSIM_DOMAIN) {
-<<<<<<< HEAD
-			FOREACH_SCENE_OBJECT(scene, ob1)
+			FOREACH_SCENE_OBJECT(ctx->scene, ob1)
 			{
-				if (ob1 != ob) {
-=======
-			Base *base;
-			for (base = ctx->scene->base.first; base; base = base->next) {
-				Object *ob1 = base->object;
 				if (ob1 != ctx->object) {
->>>>>>> df045206
 					FluidsimModifierData *fluidmdtmp =
 					        (FluidsimModifierData *)modifiers_findByType(ob1, eModifierType_Fluidsim);
 

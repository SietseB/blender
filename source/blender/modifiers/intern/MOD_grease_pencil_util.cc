/* SPDX-FileCopyrightText: 2024 Blender Authors
 *
 * SPDX-License-Identifier: GPL-2.0-or-later */

/** \file
 * \ingroup modifiers
 */

#include "MOD_grease_pencil_util.hh"

#include "BLI_set.hh"
#include "BLI_vector_set.hh"

#include "DNA_grease_pencil_types.h"
#include "DNA_material_types.h"
#include "DNA_modifier_types.h"
#include "DNA_screen_types.h"

#include "BKE_colortools.hh"
#include "BKE_curves.hh"
#include "BKE_grease_pencil.hh"
#include "BKE_lib_query.hh"
#include "BKE_material.h"

#include "BLT_translation.hh"

#include "BLO_read_write.hh"

#include "RNA_access.hh"
#include "RNA_prototypes.hh"

#include "UI_interface.hh"

namespace blender::modifier::greasepencil {

using bke::greasepencil::Drawing;
using bke::greasepencil::FramesMapKeyT;
using bke::greasepencil::Layer;

void init_influence_data(GreasePencilModifierInfluenceData *influence_data,
                         const bool has_custom_curve)
{
  if (has_custom_curve) {
    influence_data->custom_curve = BKE_curvemapping_add(1, 0.0f, 0.0f, 1.0f, 1.0f);
    BKE_curvemapping_init(influence_data->custom_curve);
  }
}

void copy_influence_data(const GreasePencilModifierInfluenceData *influence_data_src,
                         GreasePencilModifierInfluenceData *influence_data_dst,
                         const int /*flag*/)
{
  memcpy(influence_data_dst, influence_data_src, sizeof(GreasePencilModifierInfluenceData));
  influence_data_dst->custom_curve = BKE_curvemapping_copy(influence_data_src->custom_curve);
}

void free_influence_data(GreasePencilModifierInfluenceData *influence_data)
{
  if (influence_data->custom_curve) {
    BKE_curvemapping_free(influence_data->custom_curve);
    influence_data->custom_curve = nullptr;
  }
}

void foreach_influence_ID_link(GreasePencilModifierInfluenceData *influence_data,
                               Object *ob,
                               IDWalkFunc walk,
                               void *user_data)
{
  walk(user_data, ob, (ID **)&influence_data->material, IDWALK_CB_USER);
}

void write_influence_data(BlendWriter *writer,
                          const GreasePencilModifierInfluenceData *influence_data)
{
  if (influence_data->custom_curve) {
    BKE_curvemapping_blend_write(writer, influence_data->custom_curve);
  }
}

void read_influence_data(BlendDataReader *reader,
                         GreasePencilModifierInfluenceData *influence_data)
{
  BLO_read_struct(reader, CurveMapping, &influence_data->custom_curve);
  if (influence_data->custom_curve) {
    BKE_curvemapping_blend_read(reader, influence_data->custom_curve);
    /* Make sure the internal table exists. */
    BKE_curvemapping_init(influence_data->custom_curve);
  }
}

void draw_layer_filter_settings(const bContext * /*C*/, uiLayout *layout, PointerRNA *ptr)
{
  PointerRNA ob_ptr = RNA_pointer_create(ptr->owner_id, &RNA_Object, ptr->owner_id);
  PointerRNA obj_data_ptr = RNA_pointer_get(&ob_ptr, "data");
  const bool use_layer_pass = RNA_boolean_get(ptr, "use_layer_pass_filter");
  uiLayout *row, *col, *sub, *subsub;

  uiLayoutSetPropSep(layout, true);

  col = uiLayoutColumn(layout, true);
  row = uiLayoutRow(col, true);
  uiLayoutSetPropDecorate(row, false);
  uiItemPointerR(
      row, ptr, "layer_filter", &obj_data_ptr, "layers", nullptr, ICON_OUTLINER_DATA_GP_LAYER);
  sub = uiLayoutRow(row, true);
  uiItemR(sub, ptr, "invert_layer_filter", UI_ITEM_NONE, "", ICON_ARROW_LEFTRIGHT);

  row = uiLayoutRowWithHeading(col, true, "Layer Pass");
  uiLayoutSetPropDecorate(row, false);
  sub = uiLayoutRow(row, true);
  uiItemR(sub, ptr, "use_layer_pass_filter", UI_ITEM_NONE, "", ICON_NONE);
  subsub = uiLayoutRow(sub, true);
  uiLayoutSetActive(subsub, use_layer_pass);
  uiItemR(subsub, ptr, "layer_pass_filter", UI_ITEM_NONE, "", ICON_NONE);
  uiItemR(subsub, ptr, "invert_layer_pass_filter", UI_ITEM_NONE, "", ICON_ARROW_LEFTRIGHT);
}

void draw_material_filter_settings(const bContext * /*C*/, uiLayout *layout, PointerRNA *ptr)
{
  PointerRNA ob_ptr = RNA_pointer_create(ptr->owner_id, &RNA_Object, ptr->owner_id);
  PointerRNA obj_data_ptr = RNA_pointer_get(&ob_ptr, "data");
  const bool use_material_pass = RNA_boolean_get(ptr, "use_material_pass_filter");
  uiLayout *row, *col, *sub, *subsub;

  uiLayoutSetPropSep(layout, true);

  col = uiLayoutColumn(layout, true);
  row = uiLayoutRow(col, true);
  uiLayoutSetPropDecorate(row, false);
  uiItemPointerR(
      row, ptr, "material_filter", &obj_data_ptr, "materials", nullptr, ICON_SHADING_TEXTURE);
  sub = uiLayoutRow(row, true);
  uiItemR(sub, ptr, "invert_material_filter", UI_ITEM_NONE, "", ICON_ARROW_LEFTRIGHT);

  row = uiLayoutRowWithHeading(col, true, "Material Pass");
  uiLayoutSetPropDecorate(row, false);
  sub = uiLayoutRow(row, true);
  uiItemR(sub, ptr, "use_material_pass_filter", UI_ITEM_NONE, "", ICON_NONE);
  subsub = uiLayoutRow(sub, true);
  uiLayoutSetActive(subsub, use_material_pass);
  uiItemR(subsub, ptr, "material_pass_filter", UI_ITEM_NONE, "", ICON_NONE);
  uiItemR(subsub, ptr, "invert_material_pass_filter", UI_ITEM_NONE, "", ICON_ARROW_LEFTRIGHT);
}

void draw_vertex_group_settings(const bContext * /*C*/, uiLayout *layout, PointerRNA *ptr)
{
  PointerRNA ob_ptr = RNA_pointer_create(ptr->owner_id, &RNA_Object, ptr->owner_id);
  bool has_vertex_group = RNA_string_length(ptr, "vertex_group_name") != 0;
  uiLayout *row, *col, *sub;

  uiLayoutSetPropSep(layout, true);

  col = uiLayoutColumn(layout, true);
  row = uiLayoutRow(col, true);
  uiLayoutSetPropDecorate(row, false);
  uiItemPointerR(row, ptr, "vertex_group_name", &ob_ptr, "vertex_groups", nullptr, ICON_NONE);
  sub = uiLayoutRow(row, true);
  uiLayoutSetActive(sub, has_vertex_group);
  uiLayoutSetPropDecorate(sub, false);
  uiItemR(sub, ptr, "invert_vertex_group", UI_ITEM_NONE, "", ICON_ARROW_LEFTRIGHT);
}

void draw_custom_curve_settings(const bContext * /*C*/, uiLayout *layout, PointerRNA *ptr)
{
  bool use_custom_curve = RNA_boolean_get(ptr, "use_custom_curve");
  uiLayout *row;

  uiLayoutSetPropSep(layout, true);
  row = uiLayoutRow(layout, true);
  uiLayoutSetPropDecorate(row, false);
  uiItemR(row, ptr, "use_custom_curve", UI_ITEM_NONE, IFACE_("Custom Curve"), ICON_NONE);
  if (use_custom_curve) {
    uiTemplateCurveMapping(layout, ptr, "custom_curve", 0, false, false, false, false);
  }
}

/**
 * Get a list of pass IDs used by grease pencil materials.
 * This way the material pass can be looked up by index instead of having to get the material for
 * each curve.
 */
static Vector<int> get_grease_pencil_material_passes(const Object *ob)
{
  short *totcol = BKE_object_material_len_p(const_cast<Object *>(ob));
  Vector<int> result(*totcol);
  Material *ma = nullptr;
  for (short i = 0; i < *totcol; i++) {
    ma = BKE_object_material_get(const_cast<Object *>(ob), i + 1);
    /* Pass index of the grease pencil material. */
    result[i] = ma->gp_style->index;
  }
  return result;
}

static IndexMask get_filtered_layer_mask(const GreasePencil &grease_pencil,
                                         const std::optional<StringRef> layer_name_filter,
                                         const std::optional<int> layer_pass_filter,
                                         const bool layer_filter_invert,
                                         const bool layer_pass_filter_invert,
                                         IndexMaskMemory &memory)
{
  const IndexMask full_mask = grease_pencil.layers().index_range();
  if (!layer_name_filter && !layer_pass_filter) {
    return full_mask;
  }

  bke::AttributeAccessor layer_attributes = grease_pencil.attributes();
  const Span<const Layer *> layers = grease_pencil.layers();
  const VArray<int> layer_passes =
      layer_attributes.lookup_or_default<int>("pass_index", bke::AttrDomain::Layer, 0).varray;

  IndexMask result = IndexMask::from_predicate(
      full_mask, GrainSize(4096), memory, [&](const int64_t layer_i) {
        if (layer_name_filter) {
          const Layer &layer = *layers[layer_i];
          const bool match = (layer.name() == layer_name_filter.value());
          if (match == layer_filter_invert) {
            return false;
          }
        }
        if (layer_pass_filter) {
          const int layer_pass = layer_passes.get(layer_i);
          const bool match = (layer_pass == layer_pass_filter.value());
          if (match == layer_pass_filter_invert) {
            return false;
          }
        }
        return true;
      });
  return result;
}

IndexMask get_filtered_layer_mask(const GreasePencil &grease_pencil,
                                  const GreasePencilModifierInfluenceData &influence_data,
                                  IndexMaskMemory &memory)
{
  return get_filtered_layer_mask(
      grease_pencil,
      influence_data.layer_name[0] != '\0' ?
          std::make_optional<StringRef>(influence_data.layer_name) :
          std::nullopt,
      (influence_data.flag & GREASE_PENCIL_INFLUENCE_USE_LAYER_PASS_FILTER) ?
          std::make_optional<int>(influence_data.layer_pass) :
          std::nullopt,
      influence_data.flag & GREASE_PENCIL_INFLUENCE_INVERT_LAYER_FILTER,
      influence_data.flag & GREASE_PENCIL_INFLUENCE_INVERT_LAYER_PASS_FILTER,
      memory);
}

static IndexMask get_filtered_stroke_mask(const Object *ob,
                                          const bke::CurvesGeometry &curves,
                                          const Material *material_filter,
                                          const std::optional<int> material_pass_filter,
                                          const bool material_filter_invert,
                                          const bool material_pass_filter_invert,
                                          IndexMaskMemory &memory)
{
  const IndexMask full_mask = curves.curves_range();
  if (!material_filter && !material_pass_filter) {
    return full_mask;
  }

  const int material_filter_index = BKE_object_material_index_get(
      const_cast<Object *>(ob), const_cast<Material *>(material_filter));
  const Vector<int> material_pass_by_index = get_grease_pencil_material_passes(ob);

  bke::AttributeAccessor attributes = curves.attributes();
  VArray<int> stroke_materials =
      attributes.lookup_or_default<int>("material_index", bke::AttrDomain::Curve, 0).varray;

  IndexMask result = IndexMask::from_predicate(
      full_mask, GrainSize(4096), memory, [&](const int64_t stroke_i) {
        const int material_index = stroke_materials.get(stroke_i);
        if (material_filter != nullptr) {
          const bool match = (material_index == material_filter_index);
          if (match == material_filter_invert) {
            return false;
          }
        }
        if (material_pass_filter) {
          const int material_pass = material_pass_by_index[material_index];
          const bool match = (material_pass == material_pass_filter.value());
          if (match == material_pass_filter_invert) {
            return false;
          }
        }
        return true;
      });
  return result;
}

IndexMask get_filtered_stroke_mask(const Object *ob,
                                   const bke::CurvesGeometry &curves,
                                   const GreasePencilModifierInfluenceData &influence_data,
                                   IndexMaskMemory &memory)
{
  return get_filtered_stroke_mask(
      ob,
      curves,
      influence_data.material,
      (influence_data.flag & GREASE_PENCIL_INFLUENCE_USE_MATERIAL_PASS_FILTER) ?
          std::make_optional<int>(influence_data.material_pass) :
          std::nullopt,
      influence_data.flag & GREASE_PENCIL_INFLUENCE_INVERT_MATERIAL_FILTER,
      influence_data.flag & GREASE_PENCIL_INFLUENCE_INVERT_MATERIAL_PASS_FILTER,
      memory);
}

VArray<float> get_influence_vertex_weights(const bke::CurvesGeometry &curves,
                                           const GreasePencilModifierInfluenceData &influence_data)
{
  if (influence_data.vertex_group_name[0] == '\0') {
    /* If vertex group is not set, use full weight for all vertices. */
    return VArray<float>::ForSingle(1.0f, curves.point_num);
  }
  /* Vertex group weights, with zero weight as fallback. */
  return *curves.attributes().lookup_or_default<float>(
      influence_data.vertex_group_name, bke::AttrDomain::Point, 0.0f);
}

Vector<bke::greasepencil::Drawing *> get_drawings_for_write(GreasePencil &grease_pencil,
                                                            const IndexMask &layer_mask,
                                                            const int frame)
{
  using namespace blender::bke::greasepencil;
  VectorSet<Drawing *> drawings;
  layer_mask.foreach_index([&](const int64_t layer_i) {
<<<<<<< HEAD
    const Layer &layer = *grease_pencil.layer(layer_i);
    if (!layer.is_visible()) {
      return;
    }
=======
    const Layer &layer = grease_pencil.layer(layer_i);
>>>>>>> 23ecce59
    /* Set of owned drawings, ignore drawing references to other data blocks. */
    if (Drawing *drawing = grease_pencil.get_drawing_at(layer, frame)) {
      drawings.add(drawing);
    }
  });
  return Vector<Drawing *>(drawings.as_span());
}

Vector<LayerDrawingInfo> get_drawing_infos_by_layer(GreasePencil &grease_pencil,
                                                    const IndexMask &layer_mask,
                                                    const int frame)
{
  using namespace blender::bke::greasepencil;
  Set<Drawing *> drawings;
  Vector<LayerDrawingInfo> drawing_infos;
  layer_mask.foreach_index([&](const int64_t layer_i) {
<<<<<<< HEAD
    const Layer &layer = *grease_pencil.layer(layer_i);
    if (!layer.is_visible()) {
      return;
    }
=======
    const Layer &layer = grease_pencil.layer(layer_i);
>>>>>>> 23ecce59
    Drawing *drawing = grease_pencil.get_drawing_at(layer, frame);
    if (drawing == nullptr) {
      return;
    }

    if (!drawings.contains(drawing)) {
      drawings.add_new(drawing);
      drawing_infos.append({drawing, int(layer_i)});
    }
  });
  return drawing_infos;
}

Vector<FrameDrawingInfo> get_drawing_infos_by_frame(GreasePencil &grease_pencil,
                                                    const IndexMask &layer_mask,
                                                    const int frame)
{
  using namespace blender::bke::greasepencil;
  Set<Drawing *> drawings;
  Vector<FrameDrawingInfo> drawing_infos;
  layer_mask.foreach_index([&](const int64_t layer_i) {
<<<<<<< HEAD
    const Layer &layer = *grease_pencil.layer(layer_i);
    if (!layer.is_visible()) {
      return;
    }
=======
    const Layer &layer = grease_pencil.layer(layer_i);
>>>>>>> 23ecce59
    const std::optional<int> start_frame = layer.start_frame_at(frame);
    if (!start_frame) {
      return;
    }
    Drawing *drawing = grease_pencil.get_drawing_at(layer, *start_frame);
    if (drawing == nullptr) {
      return;
    }

    if (!drawings.contains(drawing)) {
      drawings.add_new(drawing);
      drawing_infos.append({drawing, *start_frame});
    }
  });
  return drawing_infos;
}

}  // namespace blender::modifier::greasepencil<|MERGE_RESOLUTION|>--- conflicted
+++ resolved
@@ -101,8 +101,7 @@
   col = uiLayoutColumn(layout, true);
   row = uiLayoutRow(col, true);
   uiLayoutSetPropDecorate(row, false);
-  uiItemPointerR(
-      row, ptr, "layer_filter", &obj_data_ptr, "layers", nullptr, ICON_OUTLINER_DATA_GP_LAYER);
+  uiItemPointerR(row, ptr, "layer_filter", &obj_data_ptr, "layers", nullptr, ICON_GREASEPENCIL);
   sub = uiLayoutRow(row, true);
   uiItemR(sub, ptr, "invert_layer_filter", UI_ITEM_NONE, "", ICON_ARROW_LEFTRIGHT);
 
@@ -326,14 +325,10 @@
   using namespace blender::bke::greasepencil;
   VectorSet<Drawing *> drawings;
   layer_mask.foreach_index([&](const int64_t layer_i) {
-<<<<<<< HEAD
-    const Layer &layer = *grease_pencil.layer(layer_i);
+    const Layer &layer = grease_pencil.layer(layer_i);
     if (!layer.is_visible()) {
       return;
     }
-=======
-    const Layer &layer = grease_pencil.layer(layer_i);
->>>>>>> 23ecce59
     /* Set of owned drawings, ignore drawing references to other data blocks. */
     if (Drawing *drawing = grease_pencil.get_drawing_at(layer, frame)) {
       drawings.add(drawing);
@@ -350,14 +345,10 @@
   Set<Drawing *> drawings;
   Vector<LayerDrawingInfo> drawing_infos;
   layer_mask.foreach_index([&](const int64_t layer_i) {
-<<<<<<< HEAD
-    const Layer &layer = *grease_pencil.layer(layer_i);
+    const Layer &layer = grease_pencil.layer(layer_i);
     if (!layer.is_visible()) {
       return;
     }
-=======
-    const Layer &layer = grease_pencil.layer(layer_i);
->>>>>>> 23ecce59
     Drawing *drawing = grease_pencil.get_drawing_at(layer, frame);
     if (drawing == nullptr) {
       return;
@@ -379,14 +370,10 @@
   Set<Drawing *> drawings;
   Vector<FrameDrawingInfo> drawing_infos;
   layer_mask.foreach_index([&](const int64_t layer_i) {
-<<<<<<< HEAD
-    const Layer &layer = *grease_pencil.layer(layer_i);
+    const Layer &layer = grease_pencil.layer(layer_i);
     if (!layer.is_visible()) {
       return;
     }
-=======
-    const Layer &layer = grease_pencil.layer(layer_i);
->>>>>>> 23ecce59
     const std::optional<int> start_frame = layer.start_frame_at(frame);
     if (!start_frame) {
       return;

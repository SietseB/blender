/*
 * This program is free software; you can redistribute it and/or
 * modify it under the terms of the GNU General Public License
 * as published by the Free Software Foundation; either version 2
 * of the License, or (at your option) any later version.
 *
 * This program is distributed in the hope that it will be useful,
 * but WITHOUT ANY WARRANTY; without even the implied warranty of
 * MERCHANTABILITY or FITNESS FOR A PARTICULAR PURPOSE.  See the
 * GNU General Public License for more details.
 *
 * You should have received a copy of the GNU General Public License
 * along with this program; if not, write to the Free Software Foundation,
 * Inc., 51 Franklin Street, Fifth Floor, Boston, MA 02110-1301, USA.
 *
 * The Original Code is Copyright (C) 2008 Blender Foundation.
 * All rights reserved.
 */

/** \file
 * \ingroup edutil
 */

#include <math.h>
#include <stdlib.h>
#include <string.h>

#include "MEM_guardedalloc.h"

#include "BLI_listbase.h"
#include "BLI_path_util.h"
#include "BLI_string.h"

#include "BLT_translation.h"

#include "BKE_collection.h"
#include "BKE_global.h"
#include "BKE_main.h"
#include "BKE_material.h"
#include "BKE_multires.h"
#include "BKE_object.h"
#include "BKE_packedFile.h"
#include "BKE_paint.h"
#include "BKE_screen.h"
#include "BKE_undo_system.h"

#include "DEG_depsgraph.h"

#include "ED_armature.h"
#include "ED_asset.h"
#include "ED_image.h"
#include "ED_mesh.h"
#include "ED_object.h"
#include "ED_paint.h"
#include "ED_space_api.h"
#include "ED_util.h"

#include "GPU_immediate.h"

#include "UI_interface.h"
#include "UI_resources.h"

#include "RNA_access.h"
#include "WM_api.h"
#include "WM_types.h"

/* ********* general editor util funcs, not BKE stuff please! ********* */

void ED_editors_init_for_undo(Main *bmain)
{
  wmWindowManager *wm = bmain->wm.first;
  LISTBASE_FOREACH (wmWindow *, win, &wm->windows) {
    ViewLayer *view_layer = WM_window_get_active_view_layer(win);
    Base *base = BASACT(view_layer);
    if (base != NULL) {
      Object *ob = base->object;
      if (ob->mode & OB_MODE_TEXTURE_PAINT) {
        Scene *scene = WM_window_get_active_scene(win);

        BKE_texpaint_slots_refresh_object(scene, ob);
        ED_paint_proj_mesh_data_check(scene, ob, NULL, NULL, NULL, NULL);
      }
    }
  }
}

void ED_editors_init(bContext *C)
{
  struct Depsgraph *depsgraph = CTX_data_expect_evaluated_depsgraph(C);
  Main *bmain = CTX_data_main(C);
  Scene *scene = CTX_data_scene(C);
  wmWindowManager *wm = CTX_wm_manager(C);

  /* This is called during initialization, so we don't want to store any reports */
  ReportList *reports = CTX_wm_reports(C);
  int reports_flag_prev = reports->flag & ~RPT_STORE;

  SWAP(int, reports->flag, reports_flag_prev);

  /* Don't do undo pushes when calling an operator. */
  wm->op_undo_depth++;

  /* toggle on modes for objects that were saved with these enabled. for
   * e.g. linked objects we have to ensure that they are actually the
   * active object in this scene. */
  Object *obact = CTX_data_active_object(C);
  for (Object *ob = bmain->objects.first; ob; ob = ob->id.next) {
    int mode = ob->mode;
    if (mode == OB_MODE_OBJECT) {
      continue;
    }
    if (BKE_object_has_mode_data(ob, mode)) {
      continue;
    }
    if (ob->type == OB_GPENCIL) {
      /* For multi-edit mode we may already have mode data (grease pencil does not need it).
       * However we may have a non-active object stuck in a grease-pencil edit mode. */
      if (ob != obact) {
        ob->mode = OB_MODE_OBJECT;
        DEG_id_tag_update(&ob->id, ID_RECALC_COPY_ON_WRITE);
      }
      continue;
    }

    /* Reset object to Object mode, so that code below can properly re-switch it to its
     * previous mode if possible, re-creating its mode data, etc. */
    ID *ob_data = ob->data;
    ob->mode = OB_MODE_OBJECT;
    DEG_id_tag_update(&ob->id, ID_RECALC_COPY_ON_WRITE);
<<<<<<< HEAD
    if (obact && (ob->type == obact->type) && !ID_IS_LINKED(ob) &&
        !(ob_data && ID_IS_LINKED(ob_data))) {
      if (mode == OB_MODE_EDIT) {
        ED_object_editmode_enter_ex(bmain, scene, ob, 0);
      }
      else if (mode == OB_MODE_POSE) {
        ED_object_posemode_enter_ex(bmain, ob);
      }
      else if (mode & OB_MODE_ALL_SCULPT) {
        if (obact == ob) {
          if (mode == OB_MODE_SCULPT) {
            ED_object_sculptmode_enter_ex(bmain, depsgraph, scene, ob, true, reports, true);
          }
          else if (mode == OB_MODE_VERTEX_PAINT) {
            ED_object_vpaintmode_enter_ex(bmain, depsgraph, scene, ob);
          }
          else if (mode == OB_MODE_WEIGHT_PAINT) {
            ED_object_wpaintmode_enter_ex(bmain, depsgraph, scene, ob);
          }
          else {
            BLI_assert_unreachable();
          }
=======

    /* Object mode is enforced if there is no active object, or if the active object's type is
     * different. */
    if (obact == NULL || ob->type != obact->type) {
      continue;
    }
    /* Object mode is enforced for linked data (or their obdata). */
    if (ID_IS_LINKED(ob) || (ob_data != NULL && ID_IS_LINKED(ob_data))) {
      continue;
    }

    /* Pose mode is very similar to Object one, we can apply it even on objects not in current
     * scene. */
    if (mode == OB_MODE_POSE) {
      ED_object_posemode_enter_ex(bmain, ob);
    }

    /* Other edit/paint/etc. modes are only settable for objects in active scene currently. */
    if (!BKE_collection_has_object_recursive(scene->master_collection, ob)) {
      continue;
    }

    if (mode == OB_MODE_EDIT) {
      ED_object_editmode_enter_ex(bmain, scene, ob, 0);
    }
    else if (mode & OB_MODE_ALL_SCULPT) {
      if (obact == ob) {
        if (mode == OB_MODE_SCULPT) {
          ED_object_sculptmode_enter_ex(bmain, depsgraph, scene, ob, true, reports);
        }
        else if (mode == OB_MODE_VERTEX_PAINT) {
          ED_object_vpaintmode_enter_ex(bmain, depsgraph, scene, ob);
        }
        else if (mode == OB_MODE_WEIGHT_PAINT) {
          ED_object_wpaintmode_enter_ex(bmain, depsgraph, scene, ob);
>>>>>>> 990b912f
        }
        else {
          BLI_assert_unreachable();
        }
      }
      else {
        /* Create data for non-active objects which need it for
         * mode-switching but don't yet support multi-editing. */
        if (mode & OB_MODE_ALL_SCULPT) {
          ob->mode = mode;
          BKE_object_sculpt_data_create(ob);
        }
      }
    }
    else {
      /* TODO(campbell): avoid operator calls. */
      if (obact == ob) {
        ED_object_mode_set(C, mode);
      }
    }
  }

  /* image editor paint mode */
  if (scene) {
    ED_space_image_paint_update(bmain, wm, scene);
  }

  ED_assetlist_storage_tag_main_data_dirty();

  SWAP(int, reports->flag, reports_flag_prev);
  wm->op_undo_depth--;
}

/* frees all editmode stuff */
void ED_editors_exit(Main *bmain, bool do_undo_system)
{
  if (!bmain) {
    return;
  }

  /* Frees all edit-mode undo-steps. */
  if (do_undo_system && G_MAIN->wm.first) {
    wmWindowManager *wm = G_MAIN->wm.first;
    /* normally we don't check for NULL undo stack,
     * do here since it may run in different context. */
    if (wm->undo_stack) {
      BKE_undosys_stack_destroy(wm->undo_stack);
      wm->undo_stack = NULL;
    }
  }

  /* On undo, tag for update so the depsgraph doesn't use stale edit-mode data,
   * this is possible when mixing edit-mode and memory-file undo.
   *
   * By convention, objects are not left in edit-mode - so this isn't often problem in practice,
   * since exiting edit-mode will tag the objects too.
   *
   * However there is no guarantee the active object _never_ changes while in edit-mode.
   * Python for example can do this, some callers to #ED_object_base_activate
   * don't handle modes either (doing so isn't always practical).
   *
   * To reproduce the problem where stale data is used, see: T84920. */
  for (Object *ob = bmain->objects.first; ob; ob = ob->id.next) {
    if (ED_object_editmode_free_ex(bmain, ob)) {
      if (do_undo_system == false) {
        DEG_id_tag_update(&ob->id, ID_RECALC_TRANSFORM | ID_RECALC_GEOMETRY);
      }
    }
  }

  /* global in meshtools... */
  ED_mesh_mirror_spatial_table_end(NULL);
  ED_mesh_mirror_topo_table_end(NULL);
}

bool ED_editors_flush_edits_for_object_ex(Main *bmain,
                                          Object *ob,
                                          bool for_render,
                                          bool check_needs_flush)
{
  bool has_edited = false;
  if (ob->mode & OB_MODE_SCULPT) {
    /* Don't allow flushing while in the middle of a stroke (frees data in use).
     * Auto-save prevents this from happening but scripts
     * may cause a flush on saving: T53986. */
    if (ob->sculpt != NULL && ob->sculpt->cache == NULL) {
      char *needs_flush_ptr = &ob->sculpt->needs_flush_to_id;
      if (check_needs_flush && (*needs_flush_ptr == 0)) {
        return false;
      }
      *needs_flush_ptr = 0;

      /* flush multires changes (for sculpt) */
      multires_flush_sculpt_updates(ob);
      has_edited = true;

      if (for_render) {
        /* flush changes from dynamic topology sculpt */
        BKE_sculptsession_bm_to_me_for_render(ob);
      }
      else {
        /* Set reorder=false so that saving the file doesn't reorder
         * the BMesh's elements */
        BKE_sculptsession_bm_to_me(ob, false);
      }
    }
  }
  else if (ob->mode & OB_MODE_EDIT) {

    char *needs_flush_ptr = BKE_object_data_editmode_flush_ptr_get(ob->data);
    if (needs_flush_ptr != NULL) {
      if (check_needs_flush && (*needs_flush_ptr == 0)) {
        return false;
      }
      *needs_flush_ptr = 0;
    }

    /* get editmode results */
    has_edited = true;
    ED_object_editmode_load(bmain, ob);
  }
  return has_edited;
}

bool ED_editors_flush_edits_for_object(Main *bmain, Object *ob)
{
  return ED_editors_flush_edits_for_object_ex(bmain, ob, false, false);
}

/* flush any temp data from object editing to DNA before writing files,
 * rendering, copying, etc. */
bool ED_editors_flush_edits_ex(Main *bmain, bool for_render, bool check_needs_flush)
{
  bool has_edited = false;
  Object *ob;

  /* loop through all data to find edit mode or object mode, because during
   * exiting we might not have a context for edit object and multiple sculpt
   * objects can exist at the same time */
  for (ob = bmain->objects.first; ob; ob = ob->id.next) {
    has_edited |= ED_editors_flush_edits_for_object_ex(bmain, ob, for_render, check_needs_flush);
  }

  bmain->is_memfile_undo_flush_needed = false;

  return has_edited;
}

bool ED_editors_flush_edits(Main *bmain)
{
  return ED_editors_flush_edits_ex(bmain, false, false);
}

/* ***** XXX: functions are using old blender names, cleanup later ***** */

/**
 * Now only used in 2D spaces, like time, f-curve, NLA, image, etc.
 *
 * \note Shift/Control are not configurable key-bindings.
 */
void apply_keyb_grid(
    int shift, int ctrl, float *val, float fac1, float fac2, float fac3, int invert)
{
  /* fac1 is for 'nothing', fac2 for CTRL, fac3 for SHIFT */
  if (invert) {
    ctrl = !ctrl;
  }

  if (ctrl && shift) {
    if (fac3 != 0.0f) {
      *val = fac3 * floorf(*val / fac3 + 0.5f);
    }
  }
  else if (ctrl) {
    if (fac2 != 0.0f) {
      *val = fac2 * floorf(*val / fac2 + 0.5f);
    }
  }
  else {
    if (fac1 != 0.0f) {
      *val = fac1 * floorf(*val / fac1 + 0.5f);
    }
  }
}

void unpack_menu(bContext *C,
                 const char *opname,
                 const char *id_name,
                 const char *abs_name,
                 const char *folder,
                 struct PackedFile *pf)
{
  Main *bmain = CTX_data_main(C);
  PointerRNA props_ptr;
  uiPopupMenu *pup;
  uiLayout *layout;
  char line[FILE_MAX + 100];
  wmOperatorType *ot = WM_operatortype_find(opname, 1);

  pup = UI_popup_menu_begin(C, IFACE_("Unpack File"), ICON_NONE);
  layout = UI_popup_menu_layout(pup);

  uiItemFullO_ptr(
      layout, ot, IFACE_("Remove Pack"), ICON_NONE, NULL, WM_OP_EXEC_DEFAULT, 0, &props_ptr);
  RNA_enum_set(&props_ptr, "method", PF_REMOVE);
  RNA_string_set(&props_ptr, "id", id_name);

  if (G.relbase_valid) {
    char local_name[FILE_MAXDIR + FILE_MAX], fi[FILE_MAX];

    BLI_split_file_part(abs_name, fi, sizeof(fi));
    BLI_snprintf(local_name, sizeof(local_name), "//%s/%s", folder, fi);
    if (!STREQ(abs_name, local_name)) {
      switch (BKE_packedfile_compare_to_file(BKE_main_blendfile_path(bmain), local_name, pf)) {
        case PF_CMP_NOFILE:
          BLI_snprintf(line, sizeof(line), TIP_("Create %s"), local_name);
          uiItemFullO_ptr(layout, ot, line, ICON_NONE, NULL, WM_OP_EXEC_DEFAULT, 0, &props_ptr);
          RNA_enum_set(&props_ptr, "method", PF_WRITE_LOCAL);
          RNA_string_set(&props_ptr, "id", id_name);

          break;
        case PF_CMP_EQUAL:
          BLI_snprintf(line, sizeof(line), TIP_("Use %s (identical)"), local_name);
          // uiItemEnumO_ptr(layout, ot, line, 0, "method", PF_USE_LOCAL);
          uiItemFullO_ptr(layout, ot, line, ICON_NONE, NULL, WM_OP_EXEC_DEFAULT, 0, &props_ptr);
          RNA_enum_set(&props_ptr, "method", PF_USE_LOCAL);
          RNA_string_set(&props_ptr, "id", id_name);

          break;
        case PF_CMP_DIFFERS:
          BLI_snprintf(line, sizeof(line), TIP_("Use %s (differs)"), local_name);
          // uiItemEnumO_ptr(layout, ot, line, 0, "method", PF_USE_LOCAL);
          uiItemFullO_ptr(layout, ot, line, ICON_NONE, NULL, WM_OP_EXEC_DEFAULT, 0, &props_ptr);
          RNA_enum_set(&props_ptr, "method", PF_USE_LOCAL);
          RNA_string_set(&props_ptr, "id", id_name);

          BLI_snprintf(line, sizeof(line), TIP_("Overwrite %s"), local_name);
          // uiItemEnumO_ptr(layout, ot, line, 0, "method", PF_WRITE_LOCAL);
          uiItemFullO_ptr(layout, ot, line, ICON_NONE, NULL, WM_OP_EXEC_DEFAULT, 0, &props_ptr);
          RNA_enum_set(&props_ptr, "method", PF_WRITE_LOCAL);
          RNA_string_set(&props_ptr, "id", id_name);
          break;
      }
    }
  }

  switch (BKE_packedfile_compare_to_file(BKE_main_blendfile_path(bmain), abs_name, pf)) {
    case PF_CMP_NOFILE:
      BLI_snprintf(line, sizeof(line), TIP_("Create %s"), abs_name);
      // uiItemEnumO_ptr(layout, ot, line, 0, "method", PF_WRITE_ORIGINAL);
      uiItemFullO_ptr(layout, ot, line, ICON_NONE, NULL, WM_OP_EXEC_DEFAULT, 0, &props_ptr);
      RNA_enum_set(&props_ptr, "method", PF_WRITE_ORIGINAL);
      RNA_string_set(&props_ptr, "id", id_name);
      break;
    case PF_CMP_EQUAL:
      BLI_snprintf(line, sizeof(line), TIP_("Use %s (identical)"), abs_name);
      // uiItemEnumO_ptr(layout, ot, line, 0, "method", PF_USE_ORIGINAL);
      uiItemFullO_ptr(layout, ot, line, ICON_NONE, NULL, WM_OP_EXEC_DEFAULT, 0, &props_ptr);
      RNA_enum_set(&props_ptr, "method", PF_USE_ORIGINAL);
      RNA_string_set(&props_ptr, "id", id_name);
      break;
    case PF_CMP_DIFFERS:
      BLI_snprintf(line, sizeof(line), TIP_("Use %s (differs)"), abs_name);
      // uiItemEnumO_ptr(layout, ot, line, 0, "method", PF_USE_ORIGINAL);
      uiItemFullO_ptr(layout, ot, line, ICON_NONE, NULL, WM_OP_EXEC_DEFAULT, 0, &props_ptr);
      RNA_enum_set(&props_ptr, "method", PF_USE_ORIGINAL);
      RNA_string_set(&props_ptr, "id", id_name);

      BLI_snprintf(line, sizeof(line), TIP_("Overwrite %s"), abs_name);
      // uiItemEnumO_ptr(layout, ot, line, 0, "method", PF_WRITE_ORIGINAL);
      uiItemFullO_ptr(layout, ot, line, ICON_NONE, NULL, WM_OP_EXEC_DEFAULT, 0, &props_ptr);
      RNA_enum_set(&props_ptr, "method", PF_WRITE_ORIGINAL);
      RNA_string_set(&props_ptr, "id", id_name);
      break;
  }

  UI_popup_menu_end(C, pup);
}

/**
 * Use to free ID references within runtime data (stored outside of DNA)
 *
 * \param new_id: may be NULL to unlink \a old_id.
 */
void ED_spacedata_id_remap(struct ScrArea *area, struct SpaceLink *sl, ID *old_id, ID *new_id)
{
  SpaceType *st = BKE_spacetype_from_id(sl->spacetype);

  if (st && st->id_remap) {
    st->id_remap(area, sl, old_id, new_id);
  }
}<|MERGE_RESOLUTION|>--- conflicted
+++ resolved
@@ -127,30 +127,6 @@
     ID *ob_data = ob->data;
     ob->mode = OB_MODE_OBJECT;
     DEG_id_tag_update(&ob->id, ID_RECALC_COPY_ON_WRITE);
-<<<<<<< HEAD
-    if (obact && (ob->type == obact->type) && !ID_IS_LINKED(ob) &&
-        !(ob_data && ID_IS_LINKED(ob_data))) {
-      if (mode == OB_MODE_EDIT) {
-        ED_object_editmode_enter_ex(bmain, scene, ob, 0);
-      }
-      else if (mode == OB_MODE_POSE) {
-        ED_object_posemode_enter_ex(bmain, ob);
-      }
-      else if (mode & OB_MODE_ALL_SCULPT) {
-        if (obact == ob) {
-          if (mode == OB_MODE_SCULPT) {
-            ED_object_sculptmode_enter_ex(bmain, depsgraph, scene, ob, true, reports, true);
-          }
-          else if (mode == OB_MODE_VERTEX_PAINT) {
-            ED_object_vpaintmode_enter_ex(bmain, depsgraph, scene, ob);
-          }
-          else if (mode == OB_MODE_WEIGHT_PAINT) {
-            ED_object_wpaintmode_enter_ex(bmain, depsgraph, scene, ob);
-          }
-          else {
-            BLI_assert_unreachable();
-          }
-=======
 
     /* Object mode is enforced if there is no active object, or if the active object's type is
      * different. */
@@ -179,14 +155,13 @@
     else if (mode & OB_MODE_ALL_SCULPT) {
       if (obact == ob) {
         if (mode == OB_MODE_SCULPT) {
-          ED_object_sculptmode_enter_ex(bmain, depsgraph, scene, ob, true, reports);
+          ED_object_sculptmode_enter_ex(bmain, depsgraph, scene, ob, false, reports, true);
         }
         else if (mode == OB_MODE_VERTEX_PAINT) {
           ED_object_vpaintmode_enter_ex(bmain, depsgraph, scene, ob);
         }
         else if (mode == OB_MODE_WEIGHT_PAINT) {
           ED_object_wpaintmode_enter_ex(bmain, depsgraph, scene, ob);
->>>>>>> 990b912f
         }
         else {
           BLI_assert_unreachable();

--- conflicted
+++ resolved
@@ -5042,15 +5042,12 @@
 
 static int userpref_show_exec(bContext *C, wmOperator *op)
 {
-<<<<<<< HEAD
-=======
   wmWindow *win_cur = CTX_wm_window(C);
   /* Use eventstate, not event from _invoke, so this can be called through exec(). */
   const wmEvent *event = win_cur->eventstate;
   int sizex = (500 + UI_NAVIGATION_REGION_WIDTH) * UI_SCALE_FAC;
   int sizey = 520 * UI_SCALE_FAC;
 
->>>>>>> 21e3b448
   PropertyRNA *prop = RNA_struct_find_property(op->ptr, "section");
   if (prop && RNA_property_is_set(op->ptr, prop)) {
     /* Set active section via RNA, so it can fail properly. */
@@ -5067,8 +5064,8 @@
   if (WM_window_open_temp(C,
                           IFACE_("Blender Preferences"),
                           &U.preferences_winstate,
-                          500 + UI_NAVIGATION_REGION_WIDTH,
-                          520,
+                          sizex,
+                          sizey,
                           SPACE_USERPREF,
                           false) != NULL) {
     /* The header only contains the editor switcher and looks empty.
@@ -5120,8 +5117,6 @@
 
 static int drivers_editor_show_exec(bContext *C, wmOperator *op)
 {
-<<<<<<< HEAD
-=======
   wmWindow *win_cur = CTX_wm_window(C);
   /* Use eventstate, not event from _invoke, so this can be called through exec(). */
   const wmEvent *event = win_cur->eventstate;
@@ -5129,7 +5124,6 @@
   int sizex = 900 * UI_SCALE_FAC;
   int sizey = 580 * UI_SCALE_FAC;
 
->>>>>>> 21e3b448
   /* Get active property to show driver for
    * - Need to grab it first, or else this info disappears
    *   after we've created the window
@@ -5143,8 +5137,8 @@
   if (WM_window_open_temp(C,
                           IFACE_("Blender Drivers Editor"),
                           &U.drivers_winstate,
-                          900,
-                          580,
+                          sizex,
+                          sizey,
                           SPACE_GRAPH,
                           false) != NULL) {
     ED_drivers_editor_init(C, CTX_wm_area(C));
@@ -5197,19 +5191,15 @@
 
 static int info_log_show_exec(bContext *C, wmOperator *op)
 {
-<<<<<<< HEAD
-=======
   wmWindow *win_cur = CTX_wm_window(C);
   /* Use eventstate, not event from _invoke, so this can be called through exec(). */
   const wmEvent *event = win_cur->eventstate;
   int sizex = 900 * UI_SCALE_FAC;
   int sizey = 580 * UI_SCALE_FAC;
-  int shift_y = 480;
-
->>>>>>> 21e3b448
+
   /* changes context! */
   if (WM_window_open_temp(
-          C, IFACE_("Blender Info Log"), &U.info_winstate, 900, 580, SPACE_INFO, false) != NULL) {
+          C, IFACE_("Blender Info Log"), &U.info_winstate, sizex, sizey, SPACE_INFO, false) != NULL) {
     return OPERATOR_FINISHED;
   }
   BKE_report(op->reports, RPT_ERROR, "Failed to open window!");

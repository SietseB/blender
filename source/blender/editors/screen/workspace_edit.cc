--- conflicted
+++ resolved
@@ -563,8 +563,7 @@
   ot->invoke = workspace_add_invoke;
 }
 
-<<<<<<< HEAD
-static int workspace_move_back_exec(bContext *C, wmOperator * /*op*/)
+static wmOperatorStatus workspace_move_back_exec(bContext *C, wmOperator * /*op*/)
 {
   Main *bmain = CTX_data_main(C);
   WorkSpace *workspace = workspace_context_get(C);
@@ -590,7 +589,7 @@
   ot->exec = workspace_move_back_exec;
 }
 
-static int workspace_move_forward_exec(bContext *C, wmOperator * /*op*/)
+static wmOperatorStatus workspace_move_forward_exec(bContext *C, wmOperator * /*op*/)
 {
   Main *bmain = CTX_data_main(C);
   WorkSpace *workspace = workspace_context_get(C);
@@ -616,10 +615,7 @@
   ot->exec = workspace_move_forward_exec;
 }
 
-static int workspace_reorder_to_back_exec(bContext *C, wmOperator * /*op*/)
-=======
 static wmOperatorStatus workspace_reorder_to_back_exec(bContext *C, wmOperator * /*op*/)
->>>>>>> a062b334
 {
   Main *bmain = CTX_data_main(C);
   WorkSpace *workspace = workspace_context_get(C);

/*
 * ***** BEGIN GPL LICENSE BLOCK *****
 *
 * This program is free software; you can redistribute it and/or
 * modify it under the terms of the GNU General Public License
 * as published by the Free Software Foundation; either version 2
 * of the License, or (at your option) any later version.
 *
 * This program is distributed in the hope that it will be useful,
 * but WITHOUT ANY WARRANTY; without even the implied warranty of
 * MERCHANTABILITY or FITNESS FOR A PARTICULAR PURPOSE.  See the
 * GNU General Public License for more details.
 *
 * You should have received a copy of the GNU General Public License
 * along with this program; if not, write to the Free Software Foundation,
 * Inc., 51 Franklin Street, Fifth Floor, Boston, MA 02110-1301, USA.
 *
 * The Original Code is Copyright (C) 2001-2002 by NaN Holding BV.
 * All rights reserved.
 *
 * Contributor(s): Blender Foundation
 *
 * ***** END GPL LICENSE BLOCK *****
 * Making screendumps.
 */

/** \file blender/editors/screen/screendump.c
 *  \ingroup edscr
 */


#include <string.h>

#include "MEM_guardedalloc.h"

#include "BLI_blenlib.h"
#include "BLI_utildefines.h"

#include "IMB_imbuf_types.h"
#include "IMB_imbuf.h"

#include "DNA_scene_types.h"
#include "DNA_screen_types.h"
#include "DNA_space_types.h"
#include "DNA_userdef_types.h"

#include "BKE_context.h"
#include "BKE_global.h"
#include "BKE_main.h"
#include "BKE_image.h"
#include "BKE_report.h"
#include "BKE_writeavi.h"

#include "BIF_gl.h"

#include "RNA_access.h"
#include "RNA_define.h"

#include "UI_interface.h"

#include "WM_types.h"
#include "WM_api.h"

#include "PIL_time.h"

#include "ED_screen_types.h"

#include "screen_intern.h"

typedef struct ScreenshotData {
	unsigned int *dumprect;
	int dumpsx, dumpsy;
	rcti crop;

	ImageFormatData im_format;
} ScreenshotData;

/* get shot from frontbuffer */
static unsigned int *screenshot(bContext *C, int *dumpsx, int *dumpsy)
{
	wmWindow *win = CTX_wm_window(C);
	int x = 0, y = 0;
	unsigned int *dumprect = NULL;

	x = 0;
	y = 0;
	*dumpsx = win->sizex;
	*dumpsy = win->sizey;

	if (*dumpsx && *dumpsy) {
		
		dumprect = MEM_mallocN(sizeof(int) * (*dumpsx) * (*dumpsy), "dumprect");
		glReadBuffer(GL_FRONT);
		glReadPixels(x, y, *dumpsx, *dumpsy, GL_RGBA, GL_UNSIGNED_BYTE, dumprect);
		glFinish();
		glReadBuffer(GL_BACK);
	}

	return dumprect;
}

/* call from both exec and invoke */
static int screenshot_data_create(bContext *C, wmOperator *op)
{
	unsigned int *dumprect;
	int dumpsx, dumpsy;

	/* do redraw so we don't show popups/menus */
	WM_redraw_windows(C);
	
	dumprect = screenshot(C, &dumpsx, &dumpsy);

	if (dumprect) {
		ScreenshotData *scd = MEM_callocN(sizeof(ScreenshotData), "screenshot");
		ScrArea *sa = CTX_wm_area(C);
		
		scd->dumpsx = dumpsx;
		scd->dumpsy = dumpsy;
		scd->dumprect = dumprect;
		if (sa) {
			scd->crop = sa->totrct;
		}

		BKE_imformat_defaults(&scd->im_format);

		op->customdata = scd;

		return TRUE;
	}
	else {
		op->customdata = NULL;
		return FALSE;
	}
}

static void screenshot_data_free(wmOperator *op)
{
	ScreenshotData *scd = op->customdata;

	if (scd) {
		if (scd->dumprect)
			MEM_freeN(scd->dumprect);
		MEM_freeN(scd);
		op->customdata = NULL;
	}
}

static void screenshot_crop(ImBuf *ibuf, rcti crop)
{
	unsigned int *to = ibuf->rect;
	unsigned int *from = ibuf->rect + crop.ymin * ibuf->x + crop.xmin;
	int y, cropw = crop.xmax - crop.xmin, croph = crop.ymax - crop.ymin;

	if (cropw > 0 && croph > 0) {
		for (y = 0; y < croph; y++, to += cropw, from += ibuf->x)
			memmove(to, from, sizeof(unsigned int) * cropw);

		ibuf->x = cropw;
		ibuf->y = croph;
	}
}

static int screenshot_exec(bContext *C, wmOperator *op)
{
	ScreenshotData *scd = op->customdata;

	if (scd == NULL) {
		/* when running exec directly */
		screenshot_data_create(C, op);
		scd = op->customdata;
	}

	if (scd) {
		if (scd->dumprect) {
			ImBuf *ibuf;
			char path[FILE_MAX];

			RNA_string_get(op->ptr, "filepath", path);
			BLI_path_abs(path, G.main->name);

			/* operator ensures the extension */
			ibuf = IMB_allocImBuf(scd->dumpsx, scd->dumpsy, 24, 0);
			ibuf->rect = scd->dumprect;

			/* crop to show only single editor */
			if (!RNA_boolean_get(op->ptr, "full"))
				screenshot_crop(ibuf, scd->crop);

			if (scd->im_format.planes == R_IMF_PLANES_BW) {
				/* bw screenshot? - users will notice if it fails! */
				IMB_color_to_bw(ibuf);
			}
			BKE_write_ibuf(ibuf, path, &scd->im_format);

			IMB_freeImBuf(ibuf);
		}
	}

	screenshot_data_free(op);
	return OPERATOR_FINISHED;
}

static int screenshot_invoke(bContext *C, wmOperator *op, wmEvent *UNUSED(event))
{
	if (screenshot_data_create(C, op)) {
		if (RNA_struct_property_is_set(op->ptr, "filepath"))
			return screenshot_exec(C, op);

		/* extension is added by 'screenshot_check' after */
		RNA_string_set(op->ptr, "filepath", G.relbase_valid ? G.main->name : "//screen");
		
		WM_event_add_fileselect(C, op);
	
		return OPERATOR_RUNNING_MODAL;
	}	
	return OPERATOR_CANCELLED;
}

static int screenshot_check(bContext *UNUSED(C), wmOperator *op)
{
	ScreenshotData *scd = op->customdata;
	return WM_operator_filesel_ensure_ext_imtype(op, scd->im_format.imtype);
}

static int screenshot_cancel(bContext *UNUSED(C), wmOperator *op)
{
	screenshot_data_free(op);
	return OPERATOR_CANCELLED;
}

static int screenshot_draw_check_prop(PointerRNA *UNUSED(ptr), PropertyRNA *prop)
{
	const char *prop_id = RNA_property_identifier(prop);

	return !(strcmp(prop_id, "filepath") == 0);
}

static void screenshot_draw(bContext *UNUSED(C), wmOperator *op)
{
	uiLayout *layout = op->layout;
	ScreenshotData *scd = op->customdata;
	PointerRNA ptr;

	/* image template */
	RNA_pointer_create(NULL, &RNA_ImageFormatSettings, &scd->im_format, &ptr);
	uiTemplateImageSettings(layout, &ptr);

	/* main draw call */
	RNA_pointer_create(NULL, op->type->srna, op->properties, &ptr);
	uiDefAutoButsRNA(layout, &ptr, screenshot_draw_check_prop, '\0');
}


void SCREEN_OT_screenshot(wmOperatorType *ot)
{
	ot->name = "Save Screenshot"; /* weak: opname starting with 'save' makes filewindow give save-over */
	ot->idname = "SCREEN_OT_screenshot";
	
	ot->invoke = screenshot_invoke;
	ot->check = screenshot_check;
	ot->exec = screenshot_exec;
	ot->cancel = screenshot_cancel;
	ot->ui = screenshot_draw;
	ot->poll = WM_operator_winactive;
	
	ot->flag = 0;
	
<<<<<<< HEAD
	WM_operator_properties_filesel(ot, FOLDERFILE|IMAGEFILE, FILE_SPECIAL, FILE_SAVE, WM_FILESEL_FILEPATH, FILE_DEFAULTDISPLAY);
	RNA_def_boolean(ot->srna, "full", 1, "Full Screen", "");
=======
	WM_operator_properties_filesel(ot, FOLDERFILE | IMAGEFILE, FILE_SPECIAL, FILE_SAVE, WM_FILESEL_FILEPATH, FILE_DEFAULTDISPLAY);
	RNA_def_boolean(ot->srna, "full", 1, "Full Screen", "Screenshot the whole Blender window");
>>>>>>> e6a02281
}

/* *************** screenshot movie job ************************* */

typedef struct ScreenshotJob {
	Main *bmain;
	Scene *scene;
	unsigned int *dumprect;
	int x, y, dumpsx, dumpsy;
	short *stop;
	short *do_update;
	ReportList reports;
} ScreenshotJob;


static void screenshot_freejob(void *sjv)
{
	ScreenshotJob *sj = sjv;
	
	if (sj->dumprect)
		MEM_freeN(sj->dumprect);
	
	MEM_freeN(sj);
}


/* called before redraw notifiers, copies a new dumprect */
static void screenshot_updatejob(void *sjv)
{
	ScreenshotJob *sj = sjv;
	unsigned int *dumprect;
	
	if (sj->dumprect == NULL) {
		dumprect = MEM_mallocN(sizeof(int) * sj->dumpsx * sj->dumpsy, "dumprect");
		glReadPixels(sj->x, sj->y, sj->dumpsx, sj->dumpsy, GL_RGBA, GL_UNSIGNED_BYTE, dumprect);
		glFinish();
		
		sj->dumprect = dumprect;
	}
}


/* only this runs inside thread */
static void screenshot_startjob(void *sjv, short *stop, short *do_update, float *UNUSED(progress))
{
<<<<<<< HEAD
	ScreenshotJob *sj= sjv;
	RenderData rd= sj->scene->r;
	bMovieHandle *mh= BKE_get_movie_handle(sj->scene->r.im_format.imtype);
=======
	ScreenshotJob *sj = sjv;
	RenderData rd = sj->scene->r;
	bMovieHandle *mh = BKE_movie_handle_get(sj->scene->r.im_format.imtype);
>>>>>>> e6a02281
	
	/* we need this as local variables for renderdata */
	rd.frs_sec = U.scrcastfps;
	rd.frs_sec_base = 1.0f;
	
	if (BKE_imtype_is_movie(rd.im_format.imtype)) {
		if (!mh->start_movie(sj->scene, &rd, sj->dumpsx, sj->dumpsy, &sj->reports)) {
			printf("screencast job stopped\n");
			return;
		}
	}
	else
		mh = NULL;
	
	sj->stop = stop;
	sj->do_update = do_update;
	
	*do_update = 1; // wait for opengl rect
	
	while (*stop == 0) {
		
		if (sj->dumprect) {
			
			if (mh) {
				if (mh->append_movie(&rd, rd.sfra, rd.cfra, (int *)sj->dumprect,
				                     sj->dumpsx, sj->dumpsy, &sj->reports))
				{
					BKE_reportf(&sj->reports, RPT_INFO, "Appended frame: %d", rd.cfra);
					printf("Appended frame %d\n", rd.cfra);
				}
				else {
					break;
				}
			}
			else {
				ImBuf *ibuf = IMB_allocImBuf(sj->dumpsx, sj->dumpsy, rd.im_format.planes, 0);
				char name[FILE_MAX];
				int ok;
				
				BKE_makepicstring(name, rd.pic, sj->bmain->name, rd.cfra, rd.im_format.imtype, rd.scemode & R_EXTENSION, TRUE);
				
<<<<<<< HEAD
				ibuf->rect= sj->dumprect;
				ok= BKE_write_ibuf(ibuf, name, &rd.im_format);
=======
				ibuf->rect = sj->dumprect;
				ok = BKE_imbuf_write(ibuf, name, &rd.im_format);
>>>>>>> e6a02281
				
				if (ok == 0) {
					printf("Write error: cannot save %s\n", name);
					BKE_reportf(&sj->reports, RPT_INFO, "Write error: cannot save %s\n", name);
					break;
				}
				else {
					printf("Saved file: %s\n", name);
					BKE_reportf(&sj->reports, RPT_INFO, "Saved file: %s", name);
				}
				
				/* imbuf knows which rects are not part of ibuf */
				IMB_freeImBuf(ibuf);	
			}
			
			MEM_freeN(sj->dumprect);
			sj->dumprect = NULL;
			
			*do_update = 1;
			
			rd.cfra++;

		}
		else 
			PIL_sleep_ms(U.scrcastwait);
	}
	
	if (mh)
		mh->end_movie();

	BKE_report(&sj->reports, RPT_INFO, "Screencast job stopped");
}

static int screencast_exec(bContext *C, wmOperator *op)
{
	bScreen *screen = CTX_wm_screen(C);
	wmJob *steve = WM_jobs_get(CTX_wm_manager(C), CTX_wm_window(C), screen, "Screencast", 0);
	ScreenshotJob *sj = MEM_callocN(sizeof(ScreenshotJob), "screenshot job");

	/* setup sj */
	if (RNA_boolean_get(op->ptr, "full")) {
		wmWindow *win = CTX_wm_window(C);
		sj->x = 0;
		sj->y = 0;
		sj->dumpsx = win->sizex;
		sj->dumpsy = win->sizey;
	} 
	else {
		ScrArea *curarea = CTX_wm_area(C);
		sj->x = curarea->totrct.xmin;
		sj->y = curarea->totrct.ymin;
		sj->dumpsx = curarea->totrct.xmax - sj->x;
		sj->dumpsy = curarea->totrct.ymax - sj->y;
	}
	sj->bmain = CTX_data_main(C);
	sj->scene = CTX_data_scene(C);

	BKE_reports_init(&sj->reports, RPT_PRINT);

	/* setup job */
	WM_jobs_customdata(steve, sj, screenshot_freejob);
	WM_jobs_timer(steve, 0.1, 0, NC_SCREEN | ND_SCREENCAST);
	WM_jobs_callbacks(steve, screenshot_startjob, NULL, screenshot_updatejob, NULL);
	
	WM_jobs_start(CTX_wm_manager(C), steve);
	
	WM_event_add_notifier(C, NC_SCREEN | ND_SCREENCAST, screen);
	
	return OPERATOR_FINISHED;
}

void SCREEN_OT_screencast(wmOperatorType *ot)
{
	ot->name = "Make Screencast";
	ot->idname = "SCREEN_OT_screencast";
	
	ot->invoke = WM_operator_confirm;
	ot->exec = screencast_exec;
	ot->poll = WM_operator_winactive;
	
	ot->flag = 0;
	
	RNA_def_property(ot->srna, "filepath", PROP_STRING, PROP_FILEPATH);
<<<<<<< HEAD
	RNA_def_boolean(ot->srna, "full", 1, "Full Screen", "");
}


=======
	RNA_def_boolean(ot->srna, "full", 1, "Full Screen", "Screencast the whole Blender window");
}
>>>>>>> e6a02281
<|MERGE_RESOLUTION|>--- conflicted
+++ resolved
@@ -190,7 +190,7 @@
 				/* bw screenshot? - users will notice if it fails! */
 				IMB_color_to_bw(ibuf);
 			}
-			BKE_write_ibuf(ibuf, path, &scd->im_format);
+			BKE_imbuf_write(ibuf, path, &scd->im_format);
 
 			IMB_freeImBuf(ibuf);
 		}
@@ -255,6 +255,7 @@
 {
 	ot->name = "Save Screenshot"; /* weak: opname starting with 'save' makes filewindow give save-over */
 	ot->idname = "SCREEN_OT_screenshot";
+	ot->description = "Capture a picture of the active area or whole Blender window";
 	
 	ot->invoke = screenshot_invoke;
 	ot->check = screenshot_check;
@@ -265,13 +266,8 @@
 	
 	ot->flag = 0;
 	
-<<<<<<< HEAD
-	WM_operator_properties_filesel(ot, FOLDERFILE|IMAGEFILE, FILE_SPECIAL, FILE_SAVE, WM_FILESEL_FILEPATH, FILE_DEFAULTDISPLAY);
-	RNA_def_boolean(ot->srna, "full", 1, "Full Screen", "");
-=======
 	WM_operator_properties_filesel(ot, FOLDERFILE | IMAGEFILE, FILE_SPECIAL, FILE_SAVE, WM_FILESEL_FILEPATH, FILE_DEFAULTDISPLAY);
 	RNA_def_boolean(ot->srna, "full", 1, "Full Screen", "Screenshot the whole Blender window");
->>>>>>> e6a02281
 }
 
 /* *************** screenshot movie job ************************* */
@@ -317,15 +313,9 @@
 /* only this runs inside thread */
 static void screenshot_startjob(void *sjv, short *stop, short *do_update, float *UNUSED(progress))
 {
-<<<<<<< HEAD
-	ScreenshotJob *sj= sjv;
-	RenderData rd= sj->scene->r;
-	bMovieHandle *mh= BKE_get_movie_handle(sj->scene->r.im_format.imtype);
-=======
 	ScreenshotJob *sj = sjv;
 	RenderData rd = sj->scene->r;
 	bMovieHandle *mh = BKE_movie_handle_get(sj->scene->r.im_format.imtype);
->>>>>>> e6a02281
 	
 	/* we need this as local variables for renderdata */
 	rd.frs_sec = U.scrcastfps;
@@ -367,13 +357,8 @@
 				
 				BKE_makepicstring(name, rd.pic, sj->bmain->name, rd.cfra, rd.im_format.imtype, rd.scemode & R_EXTENSION, TRUE);
 				
-<<<<<<< HEAD
-				ibuf->rect= sj->dumprect;
-				ok= BKE_write_ibuf(ibuf, name, &rd.im_format);
-=======
 				ibuf->rect = sj->dumprect;
 				ok = BKE_imbuf_write(ibuf, name, &rd.im_format);
->>>>>>> e6a02281
 				
 				if (ok == 0) {
 					printf("Write error: cannot save %s\n", name);
@@ -449,6 +434,7 @@
 {
 	ot->name = "Make Screencast";
 	ot->idname = "SCREEN_OT_screencast";
+	ot->description = "Capture a video of the active area or whole Blender window";
 	
 	ot->invoke = WM_operator_confirm;
 	ot->exec = screencast_exec;
@@ -457,12 +443,5 @@
 	ot->flag = 0;
 	
 	RNA_def_property(ot->srna, "filepath", PROP_STRING, PROP_FILEPATH);
-<<<<<<< HEAD
-	RNA_def_boolean(ot->srna, "full", 1, "Full Screen", "");
-}
-
-
-=======
 	RNA_def_boolean(ot->srna, "full", 1, "Full Screen", "Screencast the whole Blender window");
-}
->>>>>>> e6a02281
+}
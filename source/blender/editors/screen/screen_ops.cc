--- conflicted
+++ resolved
@@ -5251,9 +5251,8 @@
   };
 
   /* changes context! */
-<<<<<<< HEAD
   wmWindow *pref_win = WM_window_open(C,
-                                      IFACE_("Blender Preferences"),
+                                      nullptr,
                                       &window_rect,
                                       SPACE_USERPREF,
                                       false,
@@ -5263,19 +5262,6 @@
                                       nullptr,
                                       nullptr);
   if (pref_win != nullptr) {
-=======
-  if (WM_window_open(C,
-                     nullptr,
-                     &window_rect,
-                     SPACE_USERPREF,
-                     false,
-                     false,
-                     true,
-                     WIN_ALIGN_LOCATION_CENTER,
-                     nullptr,
-                     nullptr) != nullptr)
-  {
->>>>>>> de7e3f99
     /* The header only contains the editor switcher and looks empty.
      * So hiding in the temp window makes sense. */
     ScrArea *area = CTX_wm_area(C);

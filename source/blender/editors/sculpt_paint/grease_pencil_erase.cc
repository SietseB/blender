--- conflicted
+++ resolved
@@ -896,17 +896,6 @@
             }
           });
 
-<<<<<<< HEAD
-      if (erased) {
-        /* Set the new geometry. */
-        drawing.geometry.wrap() = std::move(dst);
-        drawing.ensure_unique_seeds();
-        drawing.tag_topology_changed();
-        changed = true;
-        self.affected_drawings_.add(&drawing);
-      }
-    };
-=======
           /* Erasing operator. */
           bke::CurvesGeometry dst;
           bool erased = false;
@@ -925,12 +914,12 @@
           if (erased) {
             /* Set the new geometry. */
             drawing.geometry.wrap() = std::move(dst);
+            drawing.ensure_unique_seeds();
             drawing.tag_topology_changed();
             changed = true;
             self.affected_drawings_.add(&drawing);
           }
         };
->>>>>>> e9298dce
 
     if (self.active_layer_only_) {
       /* Erase only on the drawing at the current frame of the active layer. */

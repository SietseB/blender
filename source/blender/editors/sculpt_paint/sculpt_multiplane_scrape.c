--- conflicted
+++ resolved
@@ -87,41 +87,6 @@
 
   BKE_pbvh_vertex_iter_begin(ss->pbvh, data->nodes[n], vd, PBVH_ITER_UNIQUE)
   {
-
-<<<<<<< HEAD
-    if (sculpt_brush_test_sq_fn(&test, vd.co)) {
-      float local_co[3];
-      float normal[3];
-      if (vd.no) {
-        normal_short_to_float_v3(normal, vd.no);
-      }
-      else {
-        copy_v3_v3(normal, vd.fno);
-      }
-      mul_v3_m4v3(local_co, mat, vd.co);
-      /* Use the brush falloff to weight the sampled normals. */
-      const float fade = SCULPT_brush_strength_factor(ss,
-                                                      brush,
-                                                      vd.co,
-                                                      sqrtf(test.dist),
-                                                      vd.no,
-                                                      vd.fno,
-                                                      vd.mask ? *vd.mask : 0.0f,
-                                                      vd.vertex,
-                                                      thread_id);
-
-      /* Sample the normal and area of the +X and -X axis individually. */
-      if (local_co[0] > 0.0f) {
-        madd_v3_v3fl(mssd->area_nos[0], normal, fade);
-        add_v3_v3(mssd->area_cos[0], vd.co);
-        mssd->area_count[0]++;
-      }
-      else {
-        madd_v3_v3fl(mssd->area_nos[1], normal, fade);
-        add_v3_v3(mssd->area_cos[1], vd.co);
-        mssd->area_count[1]++;
-      }
-=======
     if (!sculpt_brush_test_sq_fn(&test, vd.co)) {
       continue;
     }
@@ -142,7 +107,7 @@
                                                     vd.no,
                                                     vd.fno,
                                                     vd.mask ? *vd.mask : 0.0f,
-                                                    vd.index,
+                                                    vd.vertex,
                                                     thread_id);
 
     /* Sample the normal and area of the +X and -X axis individually. */
@@ -155,7 +120,6 @@
       madd_v3_v3fl(mssd->area_nos[1], normal, fade);
       add_v3_v3(mssd->area_cos[1], vd.co);
       mssd->area_count[1]++;
->>>>>>> f3d60c68
     }
     BKE_pbvh_vertex_iter_end;
   }
@@ -203,59 +167,6 @@
 
   BKE_pbvh_vertex_iter_begin(ss->pbvh, data->nodes[n], vd, PBVH_ITER_UNIQUE)
   {
-
-<<<<<<< HEAD
-    if (sculpt_brush_test_sq_fn(&test, vd.co)) {
-      float local_co[3];
-      bool deform = false;
-
-      mul_v3_m4v3(local_co, mat, vd.co);
-
-      if (local_co[0] > 0.0f) {
-        deform = !SCULPT_plane_point_side(vd.co, scrape_planes[0]);
-      }
-      else {
-        deform = !SCULPT_plane_point_side(vd.co, scrape_planes[1]);
-      }
-
-      if (angle < 0.0f) {
-        deform = true;
-      }
-
-      if (deform) {
-        float intr[3];
-        float val[3];
-
-        if (local_co[0] > 0.0f) {
-          closest_to_plane_normalized_v3(intr, scrape_planes[0], vd.co);
-        }
-        else {
-          closest_to_plane_normalized_v3(intr, scrape_planes[1], vd.co);
-        }
-
-        sub_v3_v3v3(val, intr, vd.co);
-        if (SCULPT_plane_trim(ss->cache, brush, val)) {
-          /* Deform the local space along the Y axis to avoid artifacts on curved strokes. */
-          /* This produces a not round brush tip. */
-          local_co[1] *= 2.0f;
-          const float fade = bstrength * SCULPT_brush_strength_factor(ss,
-                                                                      brush,
-                                                                      vd.co,
-                                                                      len_v3(local_co),
-                                                                      vd.no,
-                                                                      vd.fno,
-                                                                      vd.mask ? *vd.mask : 0.0f,
-                                                                      vd.vertex,
-                                                                      thread_id);
-
-          mul_v3_v3fl(proxy[vd.i], val, fade);
-
-          if (vd.mvert) {
-            vd.mvert->flag |= ME_VERT_PBVH_UPDATE;
-          }
-        }
-      }
-=======
     if (!sculpt_brush_test_sq_fn(&test, vd.co)) {
       continue;
     }
@@ -304,14 +215,13 @@
                                                                 vd.no,
                                                                 vd.fno,
                                                                 vd.mask ? *vd.mask : 0.0f,
-                                                                vd.index,
+                                                                vd.vertex,
                                                                 thread_id);
 
     mul_v3_v3fl(proxy[vd.i], val, fade);
 
     if (vd.mvert) {
       vd.mvert->flag |= ME_VERT_PBVH_UPDATE;
->>>>>>> f3d60c68
     }
   }
   BKE_pbvh_vertex_iter_end;

--- conflicted
+++ resolved
@@ -3014,11 +3014,7 @@
 				object_camera_mode(&ps->scene->r, camera);
 				object_camera_matrix(&ps->scene->r, camera, ps->winx, ps->winy, 0,
 						winmat, &_viewplane, &ps->clipsta, &ps->clipend,
-<<<<<<< HEAD
-						&_lens, &_sensor_x, &_sensor_x, &_sensor_fit, &_ycor, &_viewdx, &_viewdy);
-=======
 						&_lens, &_sensor_x, &_sensor_y, &_sensor_fit, &_ycor, &_viewdx, &_viewdy);
->>>>>>> c13bf35c
 
 				ps->is_ortho= (ps->scene->r.mode & R_ORTHO) ? 1 : 0;
 			}

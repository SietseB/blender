/* SPDX-FileCopyrightText: 2024 Blender Authors
 *
 * SPDX-License-Identifier: GPL-2.0-or-later */

#include "BLI_color.hh"
#include "BLI_index_mask.hh"
#include "BLI_math_base.hh"
#include "BLI_math_matrix.hh"
#include "BLI_math_vector.hh"
#include "BLI_offset_indices.hh"
#include "BLI_rect.h"
#include "BLI_stack.hh"
#include "BLI_task.hh"

#include "BKE_attribute.hh"
#include "BKE_camera.h"
#include "BKE_context.hh"
#include "BKE_crazyspace.hh"
#include "BKE_curves.hh"
#include "BKE_grease_pencil.hh"
#include "BKE_image.hh"
#include "BKE_lib_id.hh"
#include "BKE_material.h"
#include "BKE_paint.hh"

#include "DNA_brush_types.h"
#include "DNA_curves_types.h"
#include "DNA_grease_pencil_types.h"
#include "DNA_material_types.h"
#include "DNA_object_types.h"
#include "DNA_scene_types.h"
#include "DNA_view3d_types.h"

#include "DEG_depsgraph_query.hh"

#include "ED_grease_pencil.hh"
#include "ED_view3d.hh"

#include "IMB_imbuf.hh"
#include "IMB_imbuf_types.hh"

#include "GPU_state.hh"

#include "grease_pencil_intern.hh"

#include <list>
#include <optional>

namespace blender::ed::greasepencil {

/* -------------------------------------------------------------------- */
/** \name Color Values and Flags
 * \{ */

const ColorGeometry4f draw_boundary_color = {1, 0, 0, 1};
const ColorGeometry4f draw_seed_color = {0, 1, 0, 1};

enum ColorFlag {
  Border = (1 << 0),
  Stroke = (1 << 1),
  Fill = (1 << 2),
  Seed = (1 << 3),
  Debug = (1 << 7),
};
ENUM_OPERATORS(ColorFlag, ColorFlag::Seed)

/** \} */

/* -------------------------------------------------------------------- */
/** \name Boundary from Pixel Buffer
 * \{ */

/* Utility class for access to pixel buffer data. */
class ImageBufferAccessor {
 private:
  Image *ima_ = nullptr;
  ImBuf *ibuf_ = nullptr;
  void *lock_ = nullptr;
  MutableSpan<ColorGeometry4b> data_;
  int2 size_ = int2(0);

 public:
  bool has_buffer() const
  {
    return ibuf_ != nullptr;
  }

  ~ImageBufferAccessor()
  {
    BLI_assert(!this->has_buffer());
  }

  void acquire(Image &ima)
  {
    BLI_assert(!this->has_buffer());
    ima_ = &ima;
    ibuf_ = BKE_image_acquire_ibuf(&ima, nullptr, &lock_);
    size_ = {ibuf_->x, ibuf_->y};
    data_ = MutableSpan<ColorGeometry4b>(
        reinterpret_cast<ColorGeometry4b *>(ibuf_->byte_buffer.data), ibuf_->x * ibuf_->y);
  }

  void release()
  {
    BLI_assert(this->has_buffer());
    BKE_image_release_ibuf(ima_, ibuf_, lock_);
    lock_ = nullptr;
    ima_ = nullptr;
    ibuf_ = nullptr;
    data_ = {};
    size_ = int2(0);
  }

  int2 size() const
  {
    return this->size_;
  }

  int width() const
  {
    return this->size_.x;
  }

  int height() const
  {
    return this->size_.y;
  }

  bool is_valid_coord(const int2 &c) const
  {
    return c.x >= 0 && c.x < this->size_.x && c.y >= 0 && c.y < this->size_.y;
  }

  int2 coord_from_index(const int index) const
  {
    const div_t d = div(index, this->size_.x);
    return int2{d.rem, d.quot};
  }

  int index_from_coord(const int2 &c) const
  {
    return c.x + c.y * this->size_.x;
  }

  Span<ColorGeometry4b> pixels() const
  {
    return this->data_;
  }

  MutableSpan<ColorGeometry4b> pixels()
  {
    return this->data_;
  }

  ColorGeometry4b &pixel_from_coord(const int2 &c)
  {
    return this->data_[index_from_coord(c)];
  }

  const ColorGeometry4b &pixel_from_coord(const int2 &c) const
  {
    return this->data_[index_from_coord(c)];
  }
};

static bool get_flag(const ColorGeometry4b &color, const ColorFlag flag)
{
  return (color.r & flag) != 0;
}

static void set_flag(ColorGeometry4b &color, const ColorFlag flag, bool value)
{
  color.r = value ? (color.r | flag) : (color.r & (~flag));
}

/* Set a border to create image limits. */
/* TODO this shouldn't be necessary if drawing could accurately save flag values. */
static void convert_colors_to_flags(ImageBufferAccessor &buffer)
{
  for (ColorGeometry4b &color : buffer.pixels()) {
    const bool is_stroke = color.r > 0.0f;
    const bool is_seed = color.g > 0.0f;
    color.r = (is_stroke ? ColorFlag::Stroke : 0) | (is_seed ? ColorFlag::Seed : 0);
    color.g = 0;
    color.b = 0;
    color.a = 0;
  }
}

/* Set a border to create image limits. */
static void convert_flags_to_colors(ImageBufferAccessor &buffer)
{
  constexpr const ColorGeometry4b output_stroke_color = {255, 0, 0, 255};
  constexpr const ColorGeometry4b output_seed_color = {127, 127, 0, 255};
  constexpr const ColorGeometry4b output_border_color = {0, 0, 255, 255};
  constexpr const ColorGeometry4b output_fill_color = {127, 255, 0, 255};
  // constexpr const ColorGeometry4b output_extend_color = {25, 255, 0, 255};
  // constexpr const ColorGeometry4b output_helper_color = {255, 0, 127, 255};
  constexpr const ColorGeometry4b output_debug_color = {255, 127, 0, 255};

  auto add_colors = [](const ColorGeometry4b &a, const ColorGeometry4b &b) -> ColorGeometry4b {
    return ColorGeometry4b(std::min(int(a.r) + int(b.r), 255),
                           std::min(int(a.g) + int(b.g), 255),
                           std::min(int(a.b) + int(b.b), 255),
                           std::min(int(a.a) + int(b.a), 255));
  };

  for (ColorGeometry4b &color : buffer.pixels()) {
    ColorGeometry4b output_color = ColorGeometry4b(0, 0, 0, 0);
    if (color.r & ColorFlag::Debug) {
      output_color = add_colors(output_color, output_debug_color);
    }
    if (color.r & ColorFlag::Fill) {
      output_color = add_colors(output_color, output_fill_color);
    }
    if (color.r & ColorFlag::Stroke) {
      output_color = add_colors(output_color, output_stroke_color);
    }
    if (color.r & ColorFlag::Border) {
      output_color = add_colors(output_color, output_border_color);
    }
    if (color.r & ColorFlag::Seed) {
      output_color = add_colors(output_color, output_seed_color);
    }
    color = std::move(output_color);
  }
}

/* Set a border to create image limits. */
static void mark_borders(ImageBufferAccessor &buffer)
{
  int row_start = 0;
  /* Fill first row */
  for (const int i : IndexRange(buffer.width())) {
    set_flag(buffer.pixels()[row_start + i], ColorFlag::Border, true);
  }
  row_start += buffer.width();
  /* Fill first and last pixel of middle rows. */
  for ([[maybe_unused]] const int i : IndexRange(buffer.height()).drop_front(1).drop_back(1)) {
    set_flag(buffer.pixels()[row_start], ColorFlag::Border, true);
    set_flag(buffer.pixels()[row_start + buffer.width() - 1], ColorFlag::Border, true);
    row_start += buffer.width();
  }
  /* Fill last row */
  for (const int i : IndexRange(buffer.width())) {
    set_flag(buffer.pixels()[row_start + i], ColorFlag::Border, true);
  }
}

enum class FillResult {
  Success,
  BorderContact,
};

enum FillBorderMode {
  /* Cancel when hitting the border, fill failed. */
  Cancel,
  /* Allow border contact, continue with other pixels. */
  Ignore,
};

template<FillBorderMode border_mode>
FillResult flood_fill(ImageBufferAccessor &buffer, const int leak_filter_width = 0)
{
  const MutableSpan<ColorGeometry4b> pixels = buffer.pixels();
  const int width = buffer.width();
  const int height = buffer.height();

  blender::Stack<int> active_pixels;
  /* Initialize the stack with filled pixels (dot at mouse position). */
  for (const int i : pixels.index_range()) {
    if (get_flag(pixels[i], ColorFlag::Seed)) {
      active_pixels.push(i);
    }
  }

  enum FilterDirection {
    Horizontal = 1,
    Vertical = 2,
  };

  bool border_contact = false;
  while (!active_pixels.is_empty()) {
    const int index = active_pixels.pop();
    const int2 coord = buffer.coord_from_index(index);
    ColorGeometry4b pixel_value = buffer.pixels()[index];

    if constexpr (border_mode == FillBorderMode::Cancel) {
      if (get_flag(pixel_value, ColorFlag::Border)) {
        border_contact = true;
        break;
      }
    }
    else if constexpr (border_mode == FillBorderMode::Ignore) {
      if (get_flag(pixel_value, ColorFlag::Border)) {
        border_contact = true;
      }
    }

    if (get_flag(pixel_value, ColorFlag::Fill)) {
      /* Pixel already filled. */
      continue;
    }

    if (get_flag(pixel_value, ColorFlag::Stroke)) {
      /* Boundary pixel, ignore. */
      continue;
    }

    /* Mark as filled. */
    set_flag(pixels[index], ColorFlag::Fill, true);

    /* Directional box filtering for gap detection. */
    const IndexRange filter_x_neg = IndexRange(1, std::min(coord.x, leak_filter_width));
    const IndexRange filter_x_pos = IndexRange(1,
                                               std::min(width - 1 - coord.x, leak_filter_width));
    const IndexRange filter_y_neg = IndexRange(1, std::min(coord.y, leak_filter_width));
    const IndexRange filter_y_pos = IndexRange(1,
                                               std::min(height - 1 - coord.y, leak_filter_width));
    bool is_boundary_horizontal = false;
    bool is_boundary_vertical = false;
    for (const int filter_i : filter_y_neg) {
      is_boundary_horizontal |= get_flag(buffer.pixel_from_coord(coord - int2(0, filter_i)),
                                         ColorFlag::Stroke);
    }
    for (const int filter_i : filter_y_pos) {
      is_boundary_horizontal |= get_flag(buffer.pixel_from_coord(coord + int2(0, filter_i)),
                                         ColorFlag::Stroke);
    }
    for (const int filter_i : filter_x_neg) {
      is_boundary_vertical |= get_flag(buffer.pixel_from_coord(coord - int2(filter_i, 0)),
                                       ColorFlag::Stroke);
    }
    for (const int filter_i : filter_x_pos) {
      is_boundary_vertical |= get_flag(buffer.pixel_from_coord(coord + int2(filter_i, 0)),
                                       ColorFlag::Stroke);
    }

    /* Activate neighbors */
    if (coord.x > 0 && !is_boundary_horizontal) {
      active_pixels.push(buffer.index_from_coord(coord - int2{1, 0}));
    }
    if (coord.x < width - 1 && !is_boundary_horizontal) {
      active_pixels.push(buffer.index_from_coord(coord + int2{1, 0}));
    }
    if (coord.y > 0 && !is_boundary_vertical) {
      active_pixels.push(buffer.index_from_coord(coord - int2{0, 1}));
    }
    if (coord.y < height - 1 && !is_boundary_vertical) {
      active_pixels.push(buffer.index_from_coord(coord + int2{0, 1}));
    }
  }

  return border_contact ? FillResult::BorderContact : FillResult::Success;
}

/* Turn unfilled areas into filled and vice versa. */
static void invert_fill(ImageBufferAccessor &buffer)
{
  for (ColorGeometry4b &color : buffer.pixels()) {
    const bool is_filled = get_flag(color, ColorFlag::Fill);
    set_flag(color, ColorFlag::Fill, !is_filled);
  }
}

constexpr const int num_directions = 8;
static const int2 offset_by_direction[num_directions] = {
    {-1, -1},
    {0, -1},
    {1, -1},
    {1, 0},
    {1, 1},
    {0, 1},
    {-1, 1},
    {-1, 0},
};

static void dilate(ImageBufferAccessor &buffer, int iterations = 1)
{
  const MutableSpan<ColorGeometry4b> pixels = buffer.pixels();

  blender::Stack<int> active_pixels;
  for ([[maybe_unused]] const int iter : IndexRange(iterations)) {
    for (const int i : pixels.index_range()) {
      /* Ignore already filled pixels */
      if (get_flag(pixels[i], ColorFlag::Fill)) {
        continue;
      }
      const int2 coord = buffer.coord_from_index(i);

      /* Add to stack if any neighbor is filled. */
      for (const int2 offset : offset_by_direction) {
        if (buffer.is_valid_coord(coord + offset) &&
            get_flag(buffer.pixel_from_coord(coord + offset), ColorFlag::Fill))
        {
          active_pixels.push(i);
        }
      }
    }

    while (!active_pixels.is_empty()) {
      const int index = active_pixels.pop();
      set_flag(buffer.pixels()[index], ColorFlag::Fill, true);
    }
  }
}

static void erode(ImageBufferAccessor &buffer, int iterations = 1)
{
  const MutableSpan<ColorGeometry4b> pixels = buffer.pixels();

  blender::Stack<int> active_pixels;
  for ([[maybe_unused]] const int iter : IndexRange(iterations)) {
    for (const int i : pixels.index_range()) {
      /* Ignore empty pixels */
      if (!get_flag(pixels[i], ColorFlag::Fill)) {
        continue;
      }
      const int2 coord = buffer.coord_from_index(i);

      /* Add to stack if any neighbor is empty. */
      for (const int2 offset : offset_by_direction) {
        if (buffer.is_valid_coord(coord + offset) &&
            !get_flag(buffer.pixel_from_coord(coord + offset), ColorFlag::Fill))
        {
          active_pixels.push(i);
        }
      }
    }

    while (!active_pixels.is_empty()) {
      const int index = active_pixels.pop();
      set_flag(buffer.pixels()[index], ColorFlag::Fill, false);
    }
  }
}

/* Wrap to valid direction, must be less than 3 * num_directions. */
static int wrap_dir_3n(const int dir)
{
  return dir - num_directions * (int(dir >= num_directions) + int(dir >= 2 * num_directions));
}

struct FillBoundary {
  /* Pixel indices making up boundary curves. */
  Vector<int> pixels;
  /* Offset index for each curve. */
  Vector<int> offset_indices;
};

/* Get the outline points of a shape using Moore Neighborhood algorithm
 *
 * This is a Blender customized version of the general algorithm described
 * in https://en.wikipedia.org/wiki/Moore_neighborhood
 */
static FillBoundary build_fill_boundary(const ImageBufferAccessor &buffer, bool include_holes)
{
  using BoundarySection = std::list<int>;
  using BoundaryStartMap = Map<int, BoundarySection>;

  const Span<ColorGeometry4b> pixels = buffer.pixels();
  const int width = buffer.width();
  const int height = buffer.height();

  /* Find possible starting points for boundary sections.
   * Direction 3 == (1, 0) is the starting direction. */
  constexpr const uint8_t start_direction = 3;
  auto find_start_coordinates = [&]() -> BoundaryStartMap {
    BoundaryStartMap starts;
    for (const int y : IndexRange(height)) {
      /* Check for empty pixels next to filled pixels. */
      for (const int x : IndexRange(width).drop_back(1)) {
        const int index_left = buffer.index_from_coord({x, y});
        const int index_right = buffer.index_from_coord({x + 1, y});
        const bool filled_left = get_flag(pixels[index_left], ColorFlag::Fill);
        const bool filled_right = get_flag(pixels[index_right], ColorFlag::Fill);
        const bool border_right = get_flag(pixels[index_right], ColorFlag::Border);
        if (!filled_left && filled_right && !border_right) {
          /* Empty index list indicates uninitialized section. */
          starts.add(index_right, {});
          /* First filled pixel on the line is in the outer boundary.
           * Pixels further to the right are part of holes and can be disregarded. */
          if (!include_holes) {
            break;
          }
        }
      }
    }
    return starts;
  };

  struct NeighborIterator {
    int index;
    int direction;
  };

  /* Find the next filled pixel in clockwise direction from the current. */
  auto find_next_neighbor = [&](NeighborIterator &iter) -> bool {
    const int2 iter_coord = buffer.coord_from_index(iter.index);
    for (const int i : IndexRange(num_directions)) {
      /* Invert direction (add 4) and start at next direction (add 1..n).
       * This can not be greater than 3*num_directions-1, wrap accordingly. */
      const int neighbor_dir = wrap_dir_3n(iter.direction + 5 + i);
      const int2 neighbor_coord = iter_coord + offset_by_direction[neighbor_dir];
      if (!buffer.is_valid_coord(neighbor_coord)) {
        continue;
      }
      const int neighbor_index = buffer.index_from_coord(neighbor_coord);
      /* Border pixels are not valid. */
      if (get_flag(pixels[neighbor_index], ColorFlag::Border)) {
        continue;
      }
      if (get_flag(pixels[neighbor_index], ColorFlag::Fill)) {
        iter.index = neighbor_index;
        iter.direction = neighbor_dir;
        return true;
      }
    }
    return false;
  };

  BoundaryStartMap boundary_starts = find_start_coordinates();

  /* Find directions and connectivity for all boundary pixels. */
  for (const int start_index : boundary_starts.keys()) {
    /* Boundary map entries may get removed, only handle active starts. */
    if (!boundary_starts.contains(start_index)) {
      continue;
    }
    BoundarySection &section = boundary_starts.lookup(start_index);
    section.push_back(start_index);
    NeighborIterator iter = {start_index, start_direction};
    while (find_next_neighbor(iter)) {
      /* Loop closed when arriving at start again. */
      if (iter.index == start_index) {
        break;
      }

      /* Join existing sections. */
      if (boundary_starts.contains(iter.index)) {
        BoundarySection &next_section = boundary_starts.lookup(iter.index);
        if (next_section.empty()) {
          /* Empty sections are only start indices, remove and continue. */
          boundary_starts.remove(iter.index);
        }
        else {
          /* Merge existing points into the current section. */
          section.splice(section.end(), next_section);
          boundary_starts.remove(iter.index);
          break;
        }
      }

      section.push_back(iter.index);
    }
    /* Discard un-closed boundaries. */
    if (iter.index != start_index) {
      boundary_starts.remove(start_index);
    }
  }

  /* Construct final strokes by tracing the boundary. */
  FillBoundary final_boundary;
  for (const BoundarySection &section : boundary_starts.values()) {
    final_boundary.offset_indices.append(final_boundary.pixels.size());
    for (const int index : section) {
      final_boundary.pixels.append(index);
    }
  }
  final_boundary.offset_indices.append(final_boundary.pixels.size());

  return final_boundary;
}

/* Create curves geometry from boundary positions. */
static bke::CurvesGeometry boundary_to_curves(const Scene &scene,
                                              const ViewContext &view_context,
                                              const Brush &brush,
                                              const FillBoundary &boundary,
                                              const ImageBufferAccessor &buffer,
                                              const ed::greasepencil::DrawingPlacement &placement,
                                              const int material_index,
                                              const float hardness)
{
  /* Curve cannot have 0 points. */
  if (boundary.offset_indices.is_empty() || boundary.pixels.is_empty()) {
    return {};
  }

  bke::CurvesGeometry curves(boundary.pixels.size(), boundary.offset_indices.size() - 1);

  curves.offsets_for_write().copy_from(boundary.offset_indices);
  MutableSpan<float3> positions = curves.positions_for_write();
  bke::MutableAttributeAccessor attributes = curves.attributes_for_write();
  /* Attributes that are defined explicitly and should not be set to default values. */
  Set<std::string> skip_curve_attributes = {
<<<<<<< HEAD
      "curve_type", "material_index", "cyclic", "hardness", ".seed"};
=======
      "curve_type", "material_index", "cyclic", "hardness", "fill_opacity"};
>>>>>>> d7dd2199
  Set<std::string> skip_point_attributes = {"position", "radius", "opacity"};

  curves.curve_types_for_write().fill(CURVE_TYPE_POLY);
  curves.update_curve_types();

  bke::SpanAttributeWriter<int> materials = attributes.lookup_or_add_for_write_span<int>(
      "material_index", bke::AttrDomain::Curve);
  bke::SpanAttributeWriter<bool> cyclic = attributes.lookup_or_add_for_write_span<bool>(
      "cyclic", bke::AttrDomain::Curve);
  bke::SpanAttributeWriter<float> hardnesses = attributes.lookup_or_add_for_write_span<float>(
      "hardness",
      bke::AttrDomain::Curve,
      bke::AttributeInitVArray(VArray<float>::ForSingle(1.0f, curves.curves_num())));
  bke::SpanAttributeWriter<float> fill_opacities = attributes.lookup_or_add_for_write_span<float>(
      "fill_opacity",
      bke::AttrDomain::Curve,
      bke::AttributeInitVArray(VArray<float>::ForSingle(1.0f, curves.curves_num())));
  bke::SpanAttributeWriter<float> radii = attributes.lookup_or_add_for_write_span<float>(
      "radius",
      bke::AttrDomain::Point,
      bke::AttributeInitVArray(VArray<float>::ForSingle(0.01f, curves.points_num())));
  bke::SpanAttributeWriter<float> opacities = attributes.lookup_or_add_for_write_span<float>(
      "opacity",
      bke::AttrDomain::Point,
      bke::AttributeInitVArray(VArray<float>::ForSingle(1.0f, curves.points_num())));

  cyclic.span.fill(true);
  materials.span.fill(material_index);
  hardnesses.span.fill(hardness);
  /* TODO: `fill_opacities` are currently always 1.0f for the new strokes. Maybe this should be a
   * parameter. */

  cyclic.finish();
  materials.finish();
  hardnesses.finish();
  fill_opacities.finish();

  bke::SpanAttributeWriter<int> seeds = attributes.lookup_or_add_for_write_span<int>(
      ".seed", bke::AttrDomain::Curve);
  for (const int curve_i : seeds.span.index_range()) {
    seeds.span[curve_i] = rand() * 4096 + rand();
  }
  seeds.finish();

  for (const int point_i : curves.points_range()) {
    const int pixel_index = boundary.pixels[point_i];
    const int2 pixel_coord = buffer.coord_from_index(pixel_index);
    const float3 position = placement.project_with_shift(float2(pixel_coord));
    positions[point_i] = position;

    /* Calculate radius and opacity for the outline as if it was a user stroke with full pressure.
     */
    constexpr const float pressure = 1.0f;
    radii.span[point_i] = ed::greasepencil::radius_from_input_sample(view_context.rv3d,
                                                                     view_context.region,
                                                                     &brush,
                                                                     pressure,
                                                                     position,
                                                                     placement.to_world_space(),
                                                                     brush.gpencil_settings);
    opacities.span[point_i] = ed::greasepencil::opacity_from_input_sample(
        pressure, &brush, brush.gpencil_settings);
  }

  const bool use_vertex_color = ed::sculpt_paint::greasepencil::brush_using_vertex_color(
      scene.toolsettings->gp_paint, &brush);
  if (use_vertex_color) {
    ColorGeometry4f vertex_color;
    srgb_to_linearrgb_v3_v3(vertex_color, brush.rgb);
    vertex_color.a = brush.gpencil_settings->vertex_factor;

    if (ELEM(brush.gpencil_settings->vertex_mode, GPPAINT_MODE_FILL, GPPAINT_MODE_BOTH)) {
      skip_curve_attributes.add("fill_color");
      bke::SpanAttributeWriter<ColorGeometry4f> fill_colors =
          attributes.lookup_or_add_for_write_span<ColorGeometry4f>("fill_color",
                                                                   bke::AttrDomain::Curve);
      fill_colors.span.fill(vertex_color);
      fill_colors.finish();
    }
    if (ELEM(brush.gpencil_settings->vertex_mode, GPPAINT_MODE_STROKE, GPPAINT_MODE_BOTH)) {
      skip_point_attributes.add("vertex_color");
      bke::SpanAttributeWriter<ColorGeometry4f> vertex_colors =
          attributes.lookup_or_add_for_write_span<ColorGeometry4f>("vertex_color",
                                                                   bke::AttrDomain::Point);
      vertex_colors.span.fill(vertex_color);
      vertex_colors.finish();
    }
  }

  radii.finish();
  opacities.finish();

  /* Initialize the rest of the attributes with default values. */
  bke::fill_attribute_range_default(attributes,
                                    bke::AttrDomain::Curve,
                                    bke::attribute_filter_from_skip_ref(skip_curve_attributes),
                                    curves.curves_range());
  bke::fill_attribute_range_default(attributes,
                                    bke::AttrDomain::Point,
                                    bke::attribute_filter_from_skip_ref(skip_point_attributes),
                                    curves.points_range());

  return curves;
}

static bke::CurvesGeometry process_image(Image &ima,
                                         const Scene &scene,
                                         const ViewContext &view_context,
                                         const Brush &brush,
                                         const ed::greasepencil::DrawingPlacement &placement,
                                         const int stroke_material_index,
                                         const float stroke_hardness,
                                         const bool invert,
                                         const bool output_as_colors)
{
  constexpr const int leak_filter_width = 3;

  ImageBufferAccessor buffer;
  buffer.acquire(ima);
  BLI_SCOPED_DEFER([&]() {
    if (output_as_colors) {
      /* For visual output convert bit flags back to colors. */
      convert_flags_to_colors(buffer);
    }
    buffer.release();
  });

  convert_colors_to_flags(buffer);

  /* Set red borders to create a external limit. */
  mark_borders(buffer);

  /* Apply boundary fill */
  if (invert) {
    /* When inverted accept border fill, image borders are valid boundaries. */
    FillResult fill_result = flood_fill<FillBorderMode::Ignore>(buffer, leak_filter_width);
    if (!ELEM(fill_result, FillResult::Success, FillResult::BorderContact)) {
      return {};
    }
    /* Make fills into boundaries and vice versa for finding exterior boundaries. */
    invert_fill(buffer);
  }
  else {
    /* Cancel when encountering a border, counts as failure. */
    FillResult fill_result = flood_fill<FillBorderMode::Cancel>(buffer, leak_filter_width);
    if (fill_result != FillResult::Success) {
      return {};
    }
  }

  const int dilate_pixels = brush.gpencil_settings->dilate_pixels;
  if (dilate_pixels > 0) {
    dilate(buffer, dilate_pixels);
  }
  else if (dilate_pixels < 0) {
    erode(buffer, -dilate_pixels);
  }

  /* In regular mode create only the outline of the filled area.
   * In inverted mode create a boundary for every filled area. */
  const bool fill_holes = invert;
  const FillBoundary boundary = build_fill_boundary(buffer, fill_holes);

  return boundary_to_curves(scene,
                            view_context,
                            brush,
                            boundary,
                            buffer,
                            placement,
                            stroke_material_index,
                            stroke_hardness);
}

/** \} */

constexpr const char *attr_material_index = "material_index";
constexpr const char *attr_is_boundary = "is_boundary";

static IndexMask get_visible_boundary_strokes(const Object &object,
                                              const DrawingInfo &info,
                                              const bool is_boundary_layer,
                                              IndexMaskMemory &memory)
{
  const bke::CurvesGeometry &strokes = info.drawing.strokes();
  const bke::AttributeAccessor attributes = strokes.attributes();
  const VArray<int> materials = *attributes.lookup<int>(attr_material_index,
                                                        bke::AttrDomain::Curve);

  auto is_visible_curve = [&](const int curve_i) {
    /* Check if stroke can be drawn. */
    const IndexRange points = strokes.points_by_curve()[curve_i];
    if (points.size() < 2) {
      return false;
    }

    /* Check if the material is visible. */
    const Material *material = BKE_object_material_get(const_cast<Object *>(&object),
                                                       materials[curve_i] + 1);
    const MaterialGPencilStyle *gp_style = material ? material->gp_style : nullptr;
    const bool is_hidden_material = (gp_style->flag & GP_MATERIAL_HIDE);
    const bool is_stroke_material = (gp_style->flag & GP_MATERIAL_STROKE_SHOW);
    if (gp_style == nullptr || is_hidden_material || !is_stroke_material) {
      return false;
    }

    return true;
  };

  /* On boundary layers only boundary strokes are rendered. */
  if (is_boundary_layer) {
    const VArray<bool> boundary_strokes = *attributes.lookup_or_default<bool>(
        attr_is_boundary, bke::AttrDomain::Curve, false);

    return IndexMask::from_predicate(
        strokes.curves_range(), GrainSize(512), memory, [&](const int curve_i) {
          if (!is_visible_curve(curve_i)) {
            return false;
          }
          const bool is_boundary_stroke = boundary_strokes[curve_i];
          return is_boundary_stroke;
        });
  }

  return IndexMask::from_predicate(
      strokes.curves_range(), GrainSize(512), memory, is_visible_curve);
}

static VArray<ColorGeometry4f> get_stroke_colors(const Object &object,
                                                 const bke::CurvesGeometry &curves,
                                                 const VArray<float> &opacities,
                                                 const VArray<int> materials,
                                                 const ColorGeometry4f &tint_color,
                                                 const std::optional<float> alpha_threshold)
{
  if (!alpha_threshold) {
    return VArray<ColorGeometry4f>::ForSingle(tint_color, curves.points_num());
  }

  Array<ColorGeometry4f> colors(curves.points_num());
  threading::parallel_for(curves.curves_range(), 512, [&](const IndexRange range) {
    for (const int curve_i : range) {
      const Material *material = BKE_object_material_get(const_cast<Object *>(&object),
                                                         materials[curve_i] + 1);
      const float material_alpha = material && material->gp_style ?
                                       material->gp_style->stroke_rgba[3] :
                                       1.0f;
      const IndexRange points = curves.points_by_curve()[curve_i];
      for (const int point_i : points) {
        const float alpha = (material_alpha * opacities[point_i] > *alpha_threshold ? 1.0f : 0.0f);
        colors[point_i] = ColorGeometry4f(tint_color.r, tint_color.g, tint_color.b, alpha);
      }
    }
  });
  return VArray<ColorGeometry4f>::ForContainer(colors);
}

static rctf get_region_bounds(const ARegion &region)
{
  /* Initialize maximum bound-box size. */
  rctf region_bounds;
  BLI_rctf_init(&region_bounds, 0, region.winx, 0, region.winy);
  return region_bounds;
}

/* Helper: Calc the maximum bounding box size of strokes to get the zoom level of the viewport.
 * For each stroke, the 2D projected bounding box is calculated and using this data, the total
 * object bounding box (all strokes) is calculated. */
static rctf get_boundary_bounds(const ARegion &region,
                                const RegionView3D &rv3d,
                                const Object &object,
                                const Object &object_eval,
                                const VArray<bool> &boundary_layers,
                                const Span<DrawingInfo> src_drawings)
{
  using bke::greasepencil::Drawing;
  using bke::greasepencil::Layer;

  rctf bounds;
  BLI_rctf_init_minmax(&bounds);

  BLI_assert(object.type == OB_GREASE_PENCIL);
  GreasePencil &grease_pencil = *static_cast<GreasePencil *>(object.data);

  BLI_assert(grease_pencil.has_active_layer());

  for (const DrawingInfo &info : src_drawings) {
    const Layer &layer = *grease_pencil.layers()[info.layer_index];
    const float4x4 layer_to_world = layer.to_world_space(object);
    const bke::crazyspace::GeometryDeformation deformation =
        bke::crazyspace::get_evaluated_grease_pencil_drawing_deformation(
            &object_eval, object, info.layer_index, info.frame_number);
    const bool only_boundary_strokes = boundary_layers[info.layer_index];
    const VArray<float> radii = info.drawing.radii();
    const bke::CurvesGeometry &strokes = info.drawing.strokes();
    const bke::AttributeAccessor attributes = strokes.attributes();
    const VArray<int> materials = *attributes.lookup<int>(attr_material_index,
                                                          bke::AttrDomain::Curve);
    const VArray<bool> is_boundary_stroke = *attributes.lookup_or_default<bool>(
        "is_boundary", bke::AttrDomain::Curve, false);

    IndexMaskMemory curve_mask_memory;
    const IndexMask curve_mask = get_visible_boundary_strokes(
        object, info, only_boundary_strokes, curve_mask_memory);

    curve_mask.foreach_index(GrainSize(512), [&](const int curve_i) {
      const IndexRange points = strokes.points_by_curve()[curve_i];
      /* Check if stroke can be drawn. */
      if (points.size() < 2) {
        return;
      }
      /* Check if the color is visible. */
      const int material_index = materials[curve_i];
      Material *mat = BKE_object_material_get(const_cast<Object *>(&object), material_index + 1);
      if (mat == nullptr || (mat->gp_style->flag & GP_MATERIAL_HIDE)) {
        return;
      }

      /* In boundary layers only boundary strokes should be rendered. */
      if (only_boundary_strokes && !is_boundary_stroke[curve_i]) {
        return;
      }

      for (const int point_i : points) {
        const float3 pos_world = math::transform_point(layer_to_world,
                                                       deformation.positions[point_i]);
        float2 pos_view;
        eV3DProjStatus result = ED_view3d_project_float_global(
            &region, pos_world, pos_view, V3D_PROJ_TEST_NOP);
        if (result == V3D_PROJ_RET_OK) {
          const float pixels = radii[point_i] / ED_view3d_pixel_size(&rv3d, pos_world);
          rctf point_rect;
          BLI_rctf_init_pt_radius(&point_rect, pos_view, pixels);
          BLI_rctf_union(&bounds, &point_rect);
        }
      }
    });
  }

  return bounds;
}

static auto fit_strokes_to_view(const ViewContext &view_context,
                                const VArray<bool> &boundary_layers,
                                const Span<DrawingInfo> src_drawings,
                                const FillToolFitMethod fit_method,
                                const float2 fill_point,
                                const bool uniform_zoom,
                                const float max_zoom_factor,
                                const float2 margin)
{
  BLI_assert(max_zoom_factor >= 1.0f);
  const float min_zoom_factor = math::safe_rcp(max_zoom_factor);

  switch (fit_method) {
    case FillToolFitMethod::None:
      return std::make_pair(float2(1.0f), float2(0.0f));

    case FillToolFitMethod::FitToView: {
      const Object &object_eval = *DEG_get_evaluated_object(view_context.depsgraph,
                                                            view_context.obact);
      /* Zoom and offset based on bounds, to fit all strokes within the render. */
      const rctf bounds = get_boundary_bounds(*view_context.region,
                                              *view_context.rv3d,
                                              *view_context.obact,
                                              object_eval,
                                              boundary_layers,
                                              src_drawings);
      const rctf region_bounds = get_region_bounds(*view_context.region);
      UNUSED_VARS(bounds, region_bounds);
      const float2 bounds_max = float2(bounds.xmax, bounds.ymax);
      const float2 bounds_min = float2(bounds.xmin, bounds.ymin);
      /* Include fill point for computing zoom. */
      const float2 fill_bounds_min = math::min(bounds_min, fill_point) - margin;
      const float2 fill_bounds_max = math::max(bounds_max, fill_point) + margin;
      const float2 fill_bounds_center = 0.5f * (fill_bounds_min + fill_bounds_max);
      const float2 fill_bounds_extent = fill_bounds_max - fill_bounds_min;

      const float2 region_max = float2(region_bounds.xmax, region_bounds.ymax);
      const float2 region_min = float2(region_bounds.xmin, region_bounds.ymin);
      const float2 region_center = 0.5f * (region_min + region_max);
      const float2 region_extent = region_max - region_min;

      const float2 zoom_factors = math::clamp(math::safe_divide(fill_bounds_extent, region_extent),
                                              float2(min_zoom_factor),
                                              float2(max_zoom_factor));
      /* Use the most zoomed out factor for uniform scale. */
      const float2 zoom = uniform_zoom ? float2(math::reduce_max(zoom_factors)) : zoom_factors;

      /* Clamp offset to always include the center point. */
      const float2 offset_center = fill_bounds_center - region_center;
      const float2 offset_min = fill_point + 0.5f * fill_bounds_extent - region_center;
      const float2 offset_max = fill_point - 0.5f * fill_bounds_extent - region_center;
      const float2 region_offset = float2(
          fill_point.x < bounds_min.x ?
              offset_min.x :
              (fill_point.x > bounds_max.x ? offset_max.x : offset_center.x),
          fill_point.y < bounds_min.y ?
              offset_min.y :
              (fill_point.y > bounds_max.y ? offset_max.y : offset_center.y));
      const float2 offset = math::safe_divide(region_offset, region_extent);

      return std::make_pair(zoom, offset);
    }
  }

  return std::make_pair(float2(1.0f), float2(0.0f));
}

bke::CurvesGeometry fill_strokes(const ViewContext &view_context,
                                 const Brush &brush,
                                 const Scene &scene,
                                 const bke::greasepencil::Layer &layer,
                                 const VArray<bool> &boundary_layers,
                                 const Span<DrawingInfo> src_drawings,
                                 const bool invert,
                                 const std::optional<float> alpha_threshold,
                                 const float2 &fill_point,
                                 const ExtensionData &extensions,
                                 const FillToolFitMethod fit_method,
                                 const int stroke_material_index,
                                 const bool keep_images)
{
  using bke::greasepencil::Layer;

  ARegion &region = *view_context.region;
  View3D &view3d = *view_context.v3d;
  RegionView3D &rv3d = *view_context.rv3d;
  Depsgraph &depsgraph = *view_context.depsgraph;
  Object &object = *view_context.obact;

  BLI_assert(object.type == OB_GREASE_PENCIL);
  GreasePencil &grease_pencil = *static_cast<GreasePencil *>(object.data);
  const Object &object_eval = *DEG_get_evaluated_object(&depsgraph, &object);
  const ed::greasepencil::DrawingPlacement placement(scene, region, view3d, object_eval, &layer);

  /* Zoom and offset based on bounds, to fit all strokes within the render. */
  const bool uniform_zoom = true;
  const float max_zoom_factor = 5.0f;
  const float2 margin = float2(20);
  const auto [zoom, offset] = fit_strokes_to_view(view_context,
                                                  boundary_layers,
                                                  src_drawings,
                                                  fit_method,
                                                  fill_point,
                                                  uniform_zoom,
                                                  max_zoom_factor,
                                                  margin);
  /* Scale stroke radius by half to hide gaps between filled areas and boundaries. */
  const float radius_scale = (brush.gpencil_settings->fill_draw_mode == GP_FILL_DMODE_CONTROL) ?
                                 0.0f :
                                 0.5f;

  constexpr const int min_image_size = 128;
  /* Pixel scale (aka. "fill_factor, aka. "Precision") to reduce image size. */
  const float pixel_scale = brush.gpencil_settings->fill_factor;
  const int2 region_size = int2(region.winx, region.winy);
  const int2 image_size = math::max(region_size * pixel_scale, int2(min_image_size));

  /* Transform mouse coordinates into layer space for rendering alongside strokes. */
  const float3 fill_point_layer = placement.project(fill_point);

  /* Region size is used for DrawingPlacement projection. */
  image_render::RegionViewData region_view_data = image_render::region_init(region, image_size);
  /* Make sure the region is reset on exit. */
  BLI_SCOPED_DEFER([&]() { image_render::region_reset(region, region_view_data); });

  GPUOffScreen *offscreen_buffer = image_render::image_render_begin(image_size);
  if (offscreen_buffer == nullptr) {
    return {};
  }

  const bool use_xray = false;

  const float4x4 layer_to_world = layer.to_world_space(object);
  const float4x4 world_to_view = float4x4(rv3d.viewmat);
  const float4x4 layer_to_view = world_to_view * layer_to_world;

  GPU_blend(GPU_BLEND_ALPHA);
  GPU_depth_mask(true);
  image_render::compute_view_matrices(view_context, scene, image_size, zoom, offset);
  ed::greasepencil::image_render::set_projection_matrix(rv3d);

  /* Draw blue point where click with mouse. */
  const float mouse_dot_size = 4.0f;
  image_render::draw_dot(layer_to_view, fill_point_layer, mouse_dot_size, draw_seed_color);

  for (const DrawingInfo &info : src_drawings) {
    const Layer &layer = *grease_pencil.layers()[info.layer_index];
    if (!layer.is_visible()) {
      continue;
    }
    const float4x4 layer_to_world = layer.to_world_space(object);
    const bool is_boundary_layer = boundary_layers[info.layer_index];
    const bke::CurvesGeometry &strokes = info.drawing.strokes();
    const bke::AttributeAccessor attributes = strokes.attributes();
    const VArray<float> opacities = info.drawing.opacities();
    const VArray<int> materials = *attributes.lookup<int>(attr_material_index,
                                                          bke::AttrDomain::Curve);

    IndexMaskMemory curve_mask_memory;
    const IndexMask curve_mask = get_visible_boundary_strokes(
        object, info, is_boundary_layer, curve_mask_memory);

    const VArray<ColorGeometry4f> stroke_colors = get_stroke_colors(object,
                                                                    info.drawing.strokes(),
                                                                    opacities,
                                                                    materials,
                                                                    draw_boundary_color,
                                                                    alpha_threshold);

    image_render::draw_grease_pencil_strokes(rv3d,
                                             image_size,
                                             object,
                                             info.drawing,
                                             layer_to_world,
                                             curve_mask,
                                             stroke_colors,
                                             use_xray,
                                             radius_scale);

    /* Note: extension data is already in world space, only apply world-to-view transform here. */

    const IndexRange lines_range = extensions.lines.starts.index_range();
    if (!lines_range.is_empty()) {
      const VArray<ColorGeometry4f> line_colors = VArray<ColorGeometry4f>::ForSingle(
          draw_boundary_color, lines_range.size());
      const float line_width = 1.0f;

      image_render::draw_lines(world_to_view,
                               lines_range,
                               extensions.lines.starts,
                               extensions.lines.ends,
                               line_colors,
                               line_width);
    }
  }

  ed::greasepencil::image_render::clear_projection_matrix();
  GPU_depth_mask(false);
  GPU_blend(GPU_BLEND_NONE);

  Image *ima = image_render::image_render_end(*view_context.bmain, offscreen_buffer);
  if (!ima) {
    return {};
  }

  /* TODO should use the same hardness as the paint brush. */
  const float stroke_hardness = 1.0f;

  bke::CurvesGeometry fill_curves = process_image(*ima,
                                                  scene,
                                                  view_context,
                                                  brush,
                                                  placement,
                                                  stroke_material_index,
                                                  stroke_hardness,
                                                  invert,
                                                  keep_images);

  if (!keep_images) {
    BKE_id_free(view_context.bmain, ima);
  }

  return fill_curves;
}

}  // namespace blender::ed::greasepencil<|MERGE_RESOLUTION|>--- conflicted
+++ resolved
@@ -594,11 +594,7 @@
   bke::MutableAttributeAccessor attributes = curves.attributes_for_write();
   /* Attributes that are defined explicitly and should not be set to default values. */
   Set<std::string> skip_curve_attributes = {
-<<<<<<< HEAD
-      "curve_type", "material_index", "cyclic", "hardness", ".seed"};
-=======
-      "curve_type", "material_index", "cyclic", "hardness", "fill_opacity"};
->>>>>>> d7dd2199
+      "curve_type", "material_index", "cyclic", "hardness", "fill_opacity", ".seed"};
   Set<std::string> skip_point_attributes = {"position", "radius", "opacity"};
 
   curves.curve_types_for_write().fill(CURVE_TYPE_POLY);

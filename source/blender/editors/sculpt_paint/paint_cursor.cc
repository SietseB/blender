/* SPDX-FileCopyrightText: 2009 by Nicholas Bishop. All rights reserved.
 *
 * SPDX-License-Identifier: GPL-2.0-or-later */

/** \file
 * \ingroup edsculpt
 */

#include "MEM_guardedalloc.h"

#include "BLI_math_rotation.h"
#include "BLI_rect.h"
#include "BLI_task.h"
#include "BLI_utildefines.h"

#include "DNA_brush_types.h"
#include "DNA_color_types.h"
#include "DNA_customdata_types.h"
#include "DNA_material_types.h"
#include "DNA_mesh_types.h"
#include "DNA_object_types.h"
#include "DNA_scene_types.h"
#include "DNA_screen_types.h"
#include "DNA_space_types.h"
#include "DNA_userdef_types.h"
#include "DNA_view3d_types.h"

#include "BKE_brush.hh"
#include "BKE_colortools.hh"
#include "BKE_context.hh"
#include "BKE_curve.hh"
#include "BKE_grease_pencil.hh"
#include "BKE_image.h"
#include "BKE_node_runtime.hh"
#include "BKE_object.hh"
#include "BKE_paint.hh"

#include "NOD_texture.h"

#include "WM_api.hh"
#include "wm_cursors.hh"

#include "IMB_colormanagement.hh"
#include "IMB_imbuf_types.hh"

#include "ED_grease_pencil.hh"
#include "ED_image.hh"
#include "ED_view3d.hh"

#include "DEG_depsgraph.hh"

#include "GPU_immediate.hh"
#include "GPU_immediate_util.hh"
#include "GPU_matrix.hh"
#include "GPU_state.hh"
#include "GPU_texture.hh"

#include "UI_resources.hh"

#include "paint_intern.hh"
/* still needed for sculpt_stroke_get_location, should be
 * removed eventually (TODO) */
#include "sculpt_intern.hh"

/* TODOs:
 *
 * Some of the cursor drawing code is doing non-draw stuff
 * (e.g. updating the brush rake angle). This should be cleaned up
 * still.
 *
 * There is also some ugliness with sculpt-specific code.
 */

struct TexSnapshot {
  GPUTexture *overlay_texture;
  int winx;
  int winy;
  int old_size;
  float old_zoom;
  bool old_col;
};

struct CursorSnapshot {
  GPUTexture *overlay_texture;
  int size;
  int zoom;
  int curve_preset;
};

static TexSnapshot primary_snap = {nullptr};
static TexSnapshot secondary_snap = {nullptr};
static CursorSnapshot cursor_snap = {nullptr};

void paint_cursor_delete_textures()
{
  if (primary_snap.overlay_texture) {
    GPU_texture_free(primary_snap.overlay_texture);
  }
  if (secondary_snap.overlay_texture) {
    GPU_texture_free(secondary_snap.overlay_texture);
  }
  if (cursor_snap.overlay_texture) {
    GPU_texture_free(cursor_snap.overlay_texture);
  }

  memset(&primary_snap, 0, sizeof(TexSnapshot));
  memset(&secondary_snap, 0, sizeof(TexSnapshot));
  memset(&cursor_snap, 0, sizeof(CursorSnapshot));

  BKE_paint_invalidate_overlay_all();
}

static int same_tex_snap(TexSnapshot *snap, MTex *mtex, ViewContext *vc, bool col, float zoom)
{
  return (/* make brush smaller shouldn't cause a resample */
          //(mtex->brush_map_mode != MTEX_MAP_MODE_VIEW ||
          //(BKE_brush_size_get(vc->scene, brush) <= snap->BKE_brush_size_get)) &&

          (mtex->brush_map_mode != MTEX_MAP_MODE_TILED ||
           (vc->region->winx == snap->winx && vc->region->winy == snap->winy)) &&
          (mtex->brush_map_mode == MTEX_MAP_MODE_STENCIL || snap->old_zoom == zoom) &&
          snap->old_col == col);
}

static void make_tex_snap(TexSnapshot *snap, ViewContext *vc, float zoom)
{
  snap->old_zoom = zoom;
  snap->winx = vc->region->winx;
  snap->winy = vc->region->winy;
}

struct LoadTexData {
  Brush *br;
  ViewContext *vc;

  MTex *mtex;
  uchar *buffer;
  bool col;

  ImagePool *pool;
  int size;
  float rotation;
  float radius;
};

static void load_tex_task_cb_ex(void *__restrict userdata,
                                const int j,
                                const TaskParallelTLS *__restrict tls)
{
  LoadTexData *data = static_cast<LoadTexData *>(userdata);
  Brush *br = data->br;
  ViewContext *vc = data->vc;

  MTex *mtex = data->mtex;
  uchar *buffer = data->buffer;
  const bool col = data->col;

  ImagePool *pool = data->pool;
  const int size = data->size;
  const float rotation = data->rotation;
  const float radius = data->radius;

  bool convert_to_linear = false;
  ColorSpace *colorspace = nullptr;

  const int thread_id = BLI_task_parallel_thread_id(tls);

  if (mtex->tex && mtex->tex->type == TEX_IMAGE && mtex->tex->ima) {
    ImBuf *tex_ibuf = BKE_image_pool_acquire_ibuf(mtex->tex->ima, &mtex->tex->iuser, pool);
    /* For consistency, sampling always returns color in linear space. */
    if (tex_ibuf && tex_ibuf->float_buffer.data == nullptr) {
      convert_to_linear = true;
      colorspace = tex_ibuf->byte_buffer.colorspace;
    }
    BKE_image_pool_release_ibuf(mtex->tex->ima, tex_ibuf, pool);
  }

  for (int i = 0; i < size; i++) {
    /* Largely duplicated from tex_strength. */

    int index = j * size + i;

    float x = float(i) / size;
    float y = float(j) / size;
    float len;

    if (mtex->brush_map_mode == MTEX_MAP_MODE_TILED) {
      x *= vc->region->winx / radius;
      y *= vc->region->winy / radius;
    }
    else {
      x = (x - 0.5f) * 2.0f;
      y = (y - 0.5f) * 2.0f;
    }

    len = sqrtf(x * x + y * y);

    if (ELEM(mtex->brush_map_mode, MTEX_MAP_MODE_TILED, MTEX_MAP_MODE_STENCIL) || len <= 1.0f) {
      /* It is probably worth optimizing for those cases where the texture is not rotated by
       * skipping the calls to atan2, sqrtf, sin, and cos. */
      if (mtex->tex && (rotation > 0.001f || rotation < -0.001f)) {
        const float angle = atan2f(y, x) + rotation;

        x = len * cosf(angle);
        y = len * sinf(angle);
      }

      float avg;
      float rgba[4];
      paint_get_tex_pixel(mtex, x, y, pool, thread_id, &avg, rgba);

      if (col) {
        if (convert_to_linear) {
          IMB_colormanagement_colorspace_to_scene_linear_v3(rgba, colorspace);
        }

        linearrgb_to_srgb_v3_v3(rgba, rgba);

        clamp_v4(rgba, 0.0f, 1.0f);

        buffer[index * 4] = rgba[0] * 255;
        buffer[index * 4 + 1] = rgba[1] * 255;
        buffer[index * 4 + 2] = rgba[2] * 255;
        buffer[index * 4 + 3] = rgba[3] * 255;
      }
      else {
        avg += br->texture_sample_bias;

        /* Clamp to avoid precision overflow. */
        CLAMP(avg, 0.0f, 1.0f);
        buffer[index] = 255 - uchar(255 * avg);
      }
    }
    else {
      if (col) {
        buffer[index * 4] = 0;
        buffer[index * 4 + 1] = 0;
        buffer[index * 4 + 2] = 0;
        buffer[index * 4 + 3] = 0;
      }
      else {
        buffer[index] = 0;
      }
    }
  }
}

static int load_tex(Brush *br, ViewContext *vc, float zoom, bool col, bool primary)
{
  bool init;
  TexSnapshot *target;

  MTex *mtex = (primary) ? &br->mtex : &br->mask_mtex;
  ePaintOverlayControlFlags overlay_flags = BKE_paint_get_overlay_flags();
  uchar *buffer = nullptr;

  int size;
  bool refresh;
  ePaintOverlayControlFlags invalid =
      ((primary) ? (overlay_flags & PAINT_OVERLAY_INVALID_TEXTURE_PRIMARY) :
                   (overlay_flags & PAINT_OVERLAY_INVALID_TEXTURE_SECONDARY));
  target = (primary) ? &primary_snap : &secondary_snap;

  refresh = !target->overlay_texture || (invalid != 0) ||
            !same_tex_snap(target, mtex, vc, col, zoom);

  init = (target->overlay_texture != nullptr);

  if (refresh) {
    ImagePool *pool = nullptr;
    /* Stencil is rotated later. */
    const float rotation = (mtex->brush_map_mode != MTEX_MAP_MODE_STENCIL) ? -mtex->rot : 0.0f;
    const float radius = BKE_brush_size_get(vc->scene, br) * zoom;

    make_tex_snap(target, vc, zoom);

    if (mtex->brush_map_mode == MTEX_MAP_MODE_VIEW) {
      int s = BKE_brush_size_get(vc->scene, br);
      int r = 1;

      for (s >>= 1; s > 0; s >>= 1) {
        r++;
      }

      size = (1 << r);

      if (size < 256) {
        size = 256;
      }

      if (size < target->old_size) {
        size = target->old_size;
      }
    }
    else {
      size = 512;
    }

    if (target->old_size != size || target->old_col != col) {
      if (target->overlay_texture) {
        GPU_texture_free(target->overlay_texture);
        target->overlay_texture = nullptr;
      }
      init = false;

      target->old_size = size;
      target->old_col = col;
    }
    if (col) {
      buffer = static_cast<uchar *>(MEM_mallocN(sizeof(uchar) * size * size * 4, "load_tex"));
    }
    else {
      buffer = static_cast<uchar *>(MEM_mallocN(sizeof(uchar) * size * size, "load_tex"));
    }

    pool = BKE_image_pool_new();

    if (mtex->tex && mtex->tex->nodetree) {
      /* Has internal flag to detect it only does it once. */
      ntreeTexBeginExecTree(mtex->tex->nodetree);
    }

    LoadTexData data{};
    data.br = br;
    data.vc = vc;
    data.mtex = mtex;
    data.buffer = buffer;
    data.col = col;
    data.pool = pool;
    data.size = size;
    data.rotation = rotation;
    data.radius = radius;

    TaskParallelSettings settings;
    BLI_parallel_range_settings_defaults(&settings);
    BLI_task_parallel_range(0, size, &data, load_tex_task_cb_ex, &settings);

    if (mtex->tex && mtex->tex->nodetree) {
      ntreeTexEndExecTree(mtex->tex->nodetree->runtime->execdata);
    }

    if (pool) {
      BKE_image_pool_free(pool);
    }

    if (!target->overlay_texture) {
      eGPUTextureFormat format = col ? GPU_RGBA8 : GPU_R8;
      eGPUTextureUsage usage = GPU_TEXTURE_USAGE_SHADER_READ | GPU_TEXTURE_USAGE_ATTACHMENT;
      target->overlay_texture = GPU_texture_create_2d(
          "paint_cursor_overlay", size, size, 1, format, usage, nullptr);
      GPU_texture_update(target->overlay_texture, GPU_DATA_UBYTE, buffer);

      if (!col) {
        GPU_texture_swizzle_set(target->overlay_texture, "rrrr");
      }
    }

    if (init) {
      GPU_texture_update(target->overlay_texture, GPU_DATA_UBYTE, buffer);
    }

    if (buffer) {
      MEM_freeN(buffer);
    }
  }
  else {
    size = target->old_size;
  }

  BKE_paint_reset_overlay_invalid(invalid);

  return 1;
}

static void load_tex_cursor_task_cb(void *__restrict userdata,
                                    const int j,
                                    const TaskParallelTLS *__restrict /*tls*/)
{
  LoadTexData *data = static_cast<LoadTexData *>(userdata);
  Brush *br = data->br;

  uchar *buffer = data->buffer;

  const int size = data->size;

  for (int i = 0; i < size; i++) {
    /* Largely duplicated from tex_strength. */

    const int index = j * size + i;
    const float x = ((float(i) / size) - 0.5f) * 2.0f;
    const float y = ((float(j) / size) - 0.5f) * 2.0f;
    const float len = sqrtf(x * x + y * y);

    if (len <= 1.0f) {

      /* Falloff curve. */
      float avg = BKE_brush_curve_strength_clamped(br, len, 1.0f);

      buffer[index] = uchar(255 * avg);
    }
    else {
      buffer[index] = 0;
    }
  }
}

static int load_tex_cursor(Brush *br, ViewContext *vc, float zoom)
{
  bool init;

  ePaintOverlayControlFlags overlay_flags = BKE_paint_get_overlay_flags();
  uchar *buffer = nullptr;

  int size;
  const bool refresh = !cursor_snap.overlay_texture ||
                       (overlay_flags & PAINT_OVERLAY_INVALID_CURVE) || cursor_snap.zoom != zoom ||
                       cursor_snap.curve_preset != br->curve_preset;

  init = (cursor_snap.overlay_texture != nullptr);

  if (refresh) {
    int s, r;

    cursor_snap.zoom = zoom;

    s = BKE_brush_size_get(vc->scene, br);
    r = 1;

    for (s >>= 1; s > 0; s >>= 1) {
      r++;
    }

    size = (1 << r);

    if (size < 256) {
      size = 256;
    }

    if (size < cursor_snap.size) {
      size = cursor_snap.size;
    }

    if (cursor_snap.size != size) {
      if (cursor_snap.overlay_texture) {
        GPU_texture_free(cursor_snap.overlay_texture);
        cursor_snap.overlay_texture = nullptr;
      }

      init = false;

      cursor_snap.size = size;
    }
    buffer = static_cast<uchar *>(MEM_mallocN(sizeof(uchar) * size * size, "load_tex"));

    BKE_curvemapping_init(br->curve);

    LoadTexData data{};
    data.br = br;
    data.buffer = buffer;
    data.size = size;

    TaskParallelSettings settings;
    BLI_parallel_range_settings_defaults(&settings);
    BLI_task_parallel_range(0, size, &data, load_tex_cursor_task_cb, &settings);

    if (!cursor_snap.overlay_texture) {
      eGPUTextureUsage usage = GPU_TEXTURE_USAGE_SHADER_READ | GPU_TEXTURE_USAGE_ATTACHMENT;
      cursor_snap.overlay_texture = GPU_texture_create_2d(
          "cursor_snap_overaly", size, size, 1, GPU_R8, usage, nullptr);
      GPU_texture_update(cursor_snap.overlay_texture, GPU_DATA_UBYTE, buffer);

      GPU_texture_swizzle_set(cursor_snap.overlay_texture, "rrrr");
    }

    if (init) {
      GPU_texture_update(cursor_snap.overlay_texture, GPU_DATA_UBYTE, buffer);
    }

    if (buffer) {
      MEM_freeN(buffer);
    }
  }
  else {
    size = cursor_snap.size;
  }

  cursor_snap.curve_preset = br->curve_preset;
  BKE_paint_reset_overlay_invalid(PAINT_OVERLAY_INVALID_CURVE);

  return 1;
}

static int project_brush_radius(ViewContext *vc, float radius, const float location[3])
{
  float view[3], nonortho[3], ortho[3], offset[3], p1[2], p2[2];

  ED_view3d_global_to_vector(vc->rv3d, location, view);

  /* Create a vector that is not orthogonal to view. */

  if (fabsf(view[0]) < 0.1f) {
    nonortho[0] = view[0] + 1.0f;
    nonortho[1] = view[1];
    nonortho[2] = view[2];
  }
  else if (fabsf(view[1]) < 0.1f) {
    nonortho[0] = view[0];
    nonortho[1] = view[1] + 1.0f;
    nonortho[2] = view[2];
  }
  else {
    nonortho[0] = view[0];
    nonortho[1] = view[1];
    nonortho[2] = view[2] + 1.0f;
  }

  /* Get a vector in the plane of the view. */
  cross_v3_v3v3(ortho, nonortho, view);
  normalize_v3(ortho);

  /* Make a point on the surface of the brush tangent to the view. */
  mul_v3_fl(ortho, radius);
  add_v3_v3v3(offset, location, ortho);

  /* Project the center of the brush, and the tangent point to the view onto the screen. */
  if ((ED_view3d_project_float_global(vc->region, location, p1, V3D_PROJ_TEST_NOP) ==
       V3D_PROJ_RET_OK) &&
      (ED_view3d_project_float_global(vc->region, offset, p2, V3D_PROJ_TEST_NOP) ==
       V3D_PROJ_RET_OK))
  {
    /* The distance between these points is the size of the projected brush in pixels. */
    return len_v2v2(p1, p2);
  }
  /* Assert because the code that sets up the vectors should disallow this. */
  BLI_assert(0);
  return 0;
}

/* Draw an overlay that shows what effect the brush's texture will
 * have on brush strength. */
static bool paint_draw_tex_overlay(UnifiedPaintSettings *ups,
                                   Brush *brush,
                                   ViewContext *vc,
                                   int x,
                                   int y,
                                   float zoom,
                                   const PaintMode mode,
                                   bool col,
                                   bool primary)
{
  rctf quad;
  /* Check for overlay mode. */

  MTex *mtex = (primary) ? &brush->mtex : &brush->mask_mtex;
  bool valid = ((primary) ? (brush->overlay_flags & BRUSH_OVERLAY_PRIMARY) != 0 :
                            (brush->overlay_flags & BRUSH_OVERLAY_SECONDARY) != 0);
  int overlay_alpha = (primary) ? brush->texture_overlay_alpha : brush->mask_overlay_alpha;

  if (mode == PaintMode::Texture3D) {
    if (primary && brush->imagepaint_tool != PAINT_TOOL_DRAW) {
      /* All non-draw tools don't use the primary texture (clone, smear, soften.. etc). */
      return false;
    }
  }

  if (!(mtex->tex) ||
      !((mtex->brush_map_mode == MTEX_MAP_MODE_STENCIL) ||
        (valid && ELEM(mtex->brush_map_mode, MTEX_MAP_MODE_VIEW, MTEX_MAP_MODE_TILED))))
  {
    return false;
  }

  if (load_tex(brush, vc, zoom, col, primary)) {
    GPU_color_mask(true, true, true, true);
    GPU_depth_test(GPU_DEPTH_NONE);

    if (mtex->brush_map_mode == MTEX_MAP_MODE_VIEW) {
      GPU_matrix_push();

      float center[2] = {
          ups->draw_anchored ? ups->anchored_initial_mouse[0] : x,
          ups->draw_anchored ? ups->anchored_initial_mouse[1] : y,
      };

      /* Brush rotation. */
      GPU_matrix_translate_2fv(center);
      GPU_matrix_rotate_2d(RAD2DEGF(primary ? ups->brush_rotation : ups->brush_rotation_sec));
      GPU_matrix_translate_2f(-center[0], -center[1]);

      /* Scale based on tablet pressure. */
      if (primary && ups->stroke_active && BKE_brush_use_size_pressure(brush)) {
        const float scale = ups->size_pressure_value;
        GPU_matrix_translate_2fv(center);
        GPU_matrix_scale_2f(scale, scale);
        GPU_matrix_translate_2f(-center[0], -center[1]);
      }

      if (ups->draw_anchored) {
        quad.xmin = center[0] - ups->anchored_size;
        quad.ymin = center[1] - ups->anchored_size;
        quad.xmax = center[0] + ups->anchored_size;
        quad.ymax = center[1] + ups->anchored_size;
      }
      else {
        const int radius = BKE_brush_size_get(vc->scene, brush) * zoom;
        quad.xmin = center[0] - radius;
        quad.ymin = center[1] - radius;
        quad.xmax = center[0] + radius;
        quad.ymax = center[1] + radius;
      }
    }
    else if (mtex->brush_map_mode == MTEX_MAP_MODE_TILED) {
      quad.xmin = 0;
      quad.ymin = 0;
      quad.xmax = BLI_rcti_size_x(&vc->region->winrct);
      quad.ymax = BLI_rcti_size_y(&vc->region->winrct);
    }
    /* Stencil code goes here. */
    else {
      if (primary) {
        quad.xmin = -brush->stencil_dimension[0];
        quad.ymin = -brush->stencil_dimension[1];
        quad.xmax = brush->stencil_dimension[0];
        quad.ymax = brush->stencil_dimension[1];
      }
      else {
        quad.xmin = -brush->mask_stencil_dimension[0];
        quad.ymin = -brush->mask_stencil_dimension[1];
        quad.xmax = brush->mask_stencil_dimension[0];
        quad.ymax = brush->mask_stencil_dimension[1];
      }
      GPU_matrix_push();
      if (primary) {
        GPU_matrix_translate_2fv(brush->stencil_pos);
      }
      else {
        GPU_matrix_translate_2fv(brush->mask_stencil_pos);
      }
      GPU_matrix_rotate_2d(RAD2DEGF(mtex->rot));
    }

    /* Set quad color. Colored overlay does not get blending. */
    GPUVertFormat *format = immVertexFormat();
    uint pos = GPU_vertformat_attr_add(format, "pos", GPU_COMP_F32, 2, GPU_FETCH_FLOAT);
    uint texCoord = GPU_vertformat_attr_add(format, "texCoord", GPU_COMP_F32, 2, GPU_FETCH_FLOAT);

    /* Premultiplied alpha blending. */
    GPU_blend(GPU_BLEND_ALPHA_PREMULT);

    immBindBuiltinProgram(GPU_SHADER_3D_IMAGE_COLOR);

    float final_color[4] = {1.0f, 1.0f, 1.0f, 1.0f};
    if (!col) {
      copy_v3_v3(final_color, U.sculpt_paint_overlay_col);
    }
    mul_v4_fl(final_color, overlay_alpha * 0.01f);
    immUniformColor4fv(final_color);

    GPUTexture *texture = (primary) ? primary_snap.overlay_texture :
                                      secondary_snap.overlay_texture;

    GPUSamplerExtendMode extend_mode = (mtex->brush_map_mode == MTEX_MAP_MODE_VIEW) ?
                                           GPU_SAMPLER_EXTEND_MODE_CLAMP_TO_BORDER :
                                           GPU_SAMPLER_EXTEND_MODE_REPEAT;
    immBindTextureSampler(
        "image", texture, {GPU_SAMPLER_FILTERING_LINEAR, extend_mode, extend_mode});

    /* Draw textured quad. */
    immBegin(GPU_PRIM_TRI_FAN, 4);
    immAttr2f(texCoord, 0.0f, 0.0f);
    immVertex2f(pos, quad.xmin, quad.ymin);
    immAttr2f(texCoord, 1.0f, 0.0f);
    immVertex2f(pos, quad.xmax, quad.ymin);
    immAttr2f(texCoord, 1.0f, 1.0f);
    immVertex2f(pos, quad.xmax, quad.ymax);
    immAttr2f(texCoord, 0.0f, 1.0f);
    immVertex2f(pos, quad.xmin, quad.ymax);
    immEnd();

    immUnbindProgram();

    GPU_texture_unbind(texture);

    if (ELEM(mtex->brush_map_mode, MTEX_MAP_MODE_STENCIL, MTEX_MAP_MODE_VIEW)) {
      GPU_matrix_pop();
    }
  }
  return true;
}

/* Draw an overlay that shows what effect the brush's texture will
 * have on brush strength. */
static bool paint_draw_cursor_overlay(
    UnifiedPaintSettings *ups, Brush *brush, ViewContext *vc, int x, int y, float zoom)
{
  rctf quad;
  /* Check for overlay mode. */

  if (!(brush->overlay_flags & BRUSH_OVERLAY_CURSOR)) {
    return false;
  }

  if (load_tex_cursor(brush, vc, zoom)) {
    bool do_pop = false;
    float center[2];

    GPU_color_mask(true, true, true, true);
    GPU_depth_test(GPU_DEPTH_NONE);

    if (ups->draw_anchored) {
      copy_v2_v2(center, ups->anchored_initial_mouse);
      quad.xmin = ups->anchored_initial_mouse[0] - ups->anchored_size;
      quad.ymin = ups->anchored_initial_mouse[1] - ups->anchored_size;
      quad.xmax = ups->anchored_initial_mouse[0] + ups->anchored_size;
      quad.ymax = ups->anchored_initial_mouse[1] + ups->anchored_size;
    }
    else {
      const int radius = BKE_brush_size_get(vc->scene, brush) * zoom;
      center[0] = x;
      center[1] = y;

      quad.xmin = x - radius;
      quad.ymin = y - radius;
      quad.xmax = x + radius;
      quad.ymax = y + radius;
    }

    /* Scale based on tablet pressure. */
    if (ups->stroke_active && BKE_brush_use_size_pressure(brush)) {
      do_pop = true;
      GPU_matrix_push();
      GPU_matrix_translate_2fv(center);
      GPU_matrix_scale_1f(ups->size_pressure_value);
      GPU_matrix_translate_2f(-center[0], -center[1]);
    }

    GPUVertFormat *format = immVertexFormat();
    uint pos = GPU_vertformat_attr_add(format, "pos", GPU_COMP_F32, 2, GPU_FETCH_FLOAT);
    uint texCoord = GPU_vertformat_attr_add(format, "texCoord", GPU_COMP_F32, 2, GPU_FETCH_FLOAT);

    GPU_blend(GPU_BLEND_ALPHA_PREMULT);

    immBindBuiltinProgram(GPU_SHADER_3D_IMAGE_COLOR);

    float final_color[4] = {UNPACK3(U.sculpt_paint_overlay_col), 1.0f};
    mul_v4_fl(final_color, brush->cursor_overlay_alpha * 0.01f);
    immUniformColor4fv(final_color);

    /* Draw textured quad. */
    immBindTextureSampler("image",
                          cursor_snap.overlay_texture,
                          {GPU_SAMPLER_FILTERING_LINEAR,
                           GPU_SAMPLER_EXTEND_MODE_CLAMP_TO_BORDER,
                           GPU_SAMPLER_EXTEND_MODE_CLAMP_TO_BORDER});

    immBegin(GPU_PRIM_TRI_FAN, 4);
    immAttr2f(texCoord, 0.0f, 0.0f);
    immVertex2f(pos, quad.xmin, quad.ymin);
    immAttr2f(texCoord, 1.0f, 0.0f);
    immVertex2f(pos, quad.xmax, quad.ymin);
    immAttr2f(texCoord, 1.0f, 1.0f);
    immVertex2f(pos, quad.xmax, quad.ymax);
    immAttr2f(texCoord, 0.0f, 1.0f);
    immVertex2f(pos, quad.xmin, quad.ymax);
    immEnd();

    GPU_texture_unbind(cursor_snap.overlay_texture);

    immUnbindProgram();

    if (do_pop) {
      GPU_matrix_pop();
    }
  }
  return true;
}

static bool paint_draw_alpha_overlay(UnifiedPaintSettings *ups,
                                     Brush *brush,
                                     ViewContext *vc,
                                     int x,
                                     int y,
                                     float zoom,
                                     PaintMode mode)
{
  /* Color means that primary brush texture is colored and
   * secondary is used for alpha/mask control. */
  bool col = ELEM(mode, PaintMode::Texture3D, PaintMode::Texture2D, PaintMode::Vertex);

  bool alpha_overlay_active = false;

  ePaintOverlayControlFlags flags = BKE_paint_get_overlay_flags();
  eGPUBlend blend_state = GPU_blend_get();
  eGPUDepthTest depth_test = GPU_depth_test_get();

  /* Translate to region. */
  GPU_matrix_push();
  GPU_matrix_translate_2f(vc->region->winrct.xmin, vc->region->winrct.ymin);
  x -= vc->region->winrct.xmin;
  y -= vc->region->winrct.ymin;

  /* Colored overlay should be drawn separately. */
  if (col) {
    if (!(flags & PAINT_OVERLAY_OVERRIDE_PRIMARY)) {
      alpha_overlay_active = paint_draw_tex_overlay(ups, brush, vc, x, y, zoom, mode, true, true);
    }
    if (!(flags & PAINT_OVERLAY_OVERRIDE_SECONDARY)) {
      alpha_overlay_active = paint_draw_tex_overlay(
          ups, brush, vc, x, y, zoom, mode, false, false);
    }
    if (!(flags & PAINT_OVERLAY_OVERRIDE_CURSOR)) {
      alpha_overlay_active = paint_draw_cursor_overlay(ups, brush, vc, x, y, zoom);
    }
  }
  else {
    if (!(flags & PAINT_OVERLAY_OVERRIDE_PRIMARY) && (mode != PaintMode::Weight)) {
      alpha_overlay_active = paint_draw_tex_overlay(ups, brush, vc, x, y, zoom, mode, false, true);
    }
    if (!(flags & PAINT_OVERLAY_OVERRIDE_CURSOR)) {
      alpha_overlay_active = paint_draw_cursor_overlay(ups, brush, vc, x, y, zoom);
    }
  }

  GPU_matrix_pop();
  GPU_blend(blend_state);
  GPU_depth_test(depth_test);

  return alpha_overlay_active;
}

BLI_INLINE void draw_tri_point(uint pos,
                               const float sel_col[4],
                               const float pivot_col[4],
                               float *co,
                               float width,
                               bool selected)
{
  immUniformColor4fv(selected ? sel_col : pivot_col);

  GPU_line_width(3.0f);

  float w = width / 2.0f;
  const float tri[3][2] = {
      {co[0], co[1] + w},
      {co[0] - w, co[1] - w},
      {co[0] + w, co[1] - w},
  };

  immBegin(GPU_PRIM_LINE_LOOP, 3);
  immVertex2fv(pos, tri[0]);
  immVertex2fv(pos, tri[1]);
  immVertex2fv(pos, tri[2]);
  immEnd();

  immUniformColor4f(1.0f, 1.0f, 1.0f, 0.5f);
  GPU_line_width(1.0f);

  immBegin(GPU_PRIM_LINE_LOOP, 3);
  immVertex2fv(pos, tri[0]);
  immVertex2fv(pos, tri[1]);
  immVertex2fv(pos, tri[2]);
  immEnd();
}

BLI_INLINE void draw_rect_point(uint pos,
                                const float sel_col[4],
                                const float handle_col[4],
                                const float *co,
                                float width,
                                bool selected)
{
  immUniformColor4fv(selected ? sel_col : handle_col);

  GPU_line_width(3.0f);

  float w = width / 2.0f;
  float minx = co[0] - w;
  float miny = co[1] - w;
  float maxx = co[0] + w;
  float maxy = co[1] + w;

  imm_draw_box_wire_2d(pos, minx, miny, maxx, maxy);

  immUniformColor4f(1.0f, 1.0f, 1.0f, 0.5f);
  GPU_line_width(1.0f);

  imm_draw_box_wire_2d(pos, minx, miny, maxx, maxy);
}

BLI_INLINE void draw_bezier_handle_lines(uint pos, const float sel_col[4], BezTriple *bez)
{
  immUniformColor4f(0.0f, 0.0f, 0.0f, 0.5f);
  GPU_line_width(3.0f);

  immBegin(GPU_PRIM_LINE_STRIP, 3);
  immVertex2fv(pos, bez->vec[0]);
  immVertex2fv(pos, bez->vec[1]);
  immVertex2fv(pos, bez->vec[2]);
  immEnd();

  GPU_line_width(1.0f);

  if (bez->f1 || bez->f2) {
    immUniformColor4fv(sel_col);
  }
  else {
    immUniformColor4f(1.0f, 1.0f, 1.0f, 0.5f);
  }
  immBegin(GPU_PRIM_LINES, 2);
  immVertex2fv(pos, bez->vec[0]);
  immVertex2fv(pos, bez->vec[1]);
  immEnd();

  if (bez->f3 || bez->f2) {
    immUniformColor4fv(sel_col);
  }
  else {
    immUniformColor4f(1.0f, 1.0f, 1.0f, 0.5f);
  }
  immBegin(GPU_PRIM_LINES, 2);
  immVertex2fv(pos, bez->vec[1]);
  immVertex2fv(pos, bez->vec[2]);
  immEnd();
}

static void paint_draw_curve_cursor(Brush *brush, ViewContext *vc)
{
  GPU_matrix_push();
  GPU_matrix_translate_2f(vc->region->winrct.xmin, vc->region->winrct.ymin);

  if (brush->paint_curve && brush->paint_curve->points) {
    PaintCurve *pc = brush->paint_curve;
    PaintCurvePoint *cp = pc->points;

    GPU_line_smooth(true);
    GPU_blend(GPU_BLEND_ALPHA);

    /* Draw the bezier handles and the curve segment between the current and next point. */
    uint pos = GPU_vertformat_attr_add(immVertexFormat(), "pos", GPU_COMP_F32, 2, GPU_FETCH_FLOAT);

    immBindBuiltinProgram(GPU_SHADER_3D_UNIFORM_COLOR);

    float selec_col[4], handle_col[4], pivot_col[4];
    UI_GetThemeColorType4fv(TH_VERTEX_SELECT, SPACE_VIEW3D, selec_col);
    UI_GetThemeColorType4fv(TH_PAINT_CURVE_HANDLE, SPACE_VIEW3D, handle_col);
    UI_GetThemeColorType4fv(TH_PAINT_CURVE_PIVOT, SPACE_VIEW3D, pivot_col);

    for (int i = 0; i < pc->tot_points - 1; i++, cp++) {
      int j;
      PaintCurvePoint *cp_next = cp + 1;
      float data[(PAINT_CURVE_NUM_SEGMENTS + 1) * 2];
      /* Use color coding to distinguish handles vs curve segments. */
      draw_bezier_handle_lines(pos, selec_col, &cp->bez);
      draw_tri_point(pos, selec_col, pivot_col, &cp->bez.vec[1][0], 10.0f, cp->bez.f2);
      draw_rect_point(
          pos, selec_col, handle_col, &cp->bez.vec[0][0], 8.0f, cp->bez.f1 || cp->bez.f2);
      draw_rect_point(
          pos, selec_col, handle_col, &cp->bez.vec[2][0], 8.0f, cp->bez.f3 || cp->bez.f2);

      for (j = 0; j < 2; j++) {
        BKE_curve_forward_diff_bezier(cp->bez.vec[1][j],
                                      cp->bez.vec[2][j],
                                      cp_next->bez.vec[0][j],
                                      cp_next->bez.vec[1][j],
                                      data + j,
                                      PAINT_CURVE_NUM_SEGMENTS,
                                      sizeof(float[2]));
      }

      float(*v)[2] = (float(*)[2])data;

      immUniformColor4f(0.0f, 0.0f, 0.0f, 0.5f);
      GPU_line_width(3.0f);
      immBegin(GPU_PRIM_LINE_STRIP, PAINT_CURVE_NUM_SEGMENTS + 1);
      for (j = 0; j <= PAINT_CURVE_NUM_SEGMENTS; j++) {
        immVertex2fv(pos, v[j]);
      }
      immEnd();

      immUniformColor4f(0.9f, 0.9f, 1.0f, 0.5f);
      GPU_line_width(1.0f);
      immBegin(GPU_PRIM_LINE_STRIP, PAINT_CURVE_NUM_SEGMENTS + 1);
      for (j = 0; j <= PAINT_CURVE_NUM_SEGMENTS; j++) {
        immVertex2fv(pos, v[j]);
      }
      immEnd();
    }

    /* Draw last line segment. */
    draw_bezier_handle_lines(pos, selec_col, &cp->bez);
    draw_tri_point(pos, selec_col, pivot_col, &cp->bez.vec[1][0], 10.0f, cp->bez.f2);
    draw_rect_point(
        pos, selec_col, handle_col, &cp->bez.vec[0][0], 8.0f, cp->bez.f1 || cp->bez.f2);
    draw_rect_point(
        pos, selec_col, handle_col, &cp->bez.vec[2][0], 8.0f, cp->bez.f3 || cp->bez.f2);

    GPU_blend(GPU_BLEND_NONE);
    GPU_line_smooth(false);

    immUnbindProgram();
  }
  GPU_matrix_pop();
}

/* Special actions taken when paint cursor goes over mesh */
/* TODO: sculpt only for now. */
static void paint_cursor_update_unprojected_radius(UnifiedPaintSettings &ups,
                                                   Brush &brush,
                                                   ViewContext &vc,
                                                   const float location[3])
{
  float unprojected_radius, projected_radius;

  /* Update the brush's cached 3D radius. */
  if (!BKE_brush_use_locked_size(vc.scene, &brush)) {
    /* Get 2D brush radius. */
    if (ups.draw_anchored) {
      projected_radius = ups.anchored_size;
    }
    else {
      if (brush.flag & BRUSH_ANCHORED) {
        projected_radius = 8;
      }
      else {
        projected_radius = BKE_brush_size_get(vc.scene, &brush);
      }
    }

    /* Convert brush radius from 2D to 3D. */
    unprojected_radius = paint_calc_object_space_radius(vc, location, projected_radius);

    /* Scale 3D brush radius by pressure. */
    if (ups.stroke_active && BKE_brush_use_size_pressure(&brush)) {
      unprojected_radius *= ups.size_pressure_value;
    }

    /* Set cached value in either Brush or UnifiedPaintSettings. */
    BKE_brush_unprojected_radius_set(vc.scene, &brush, unprojected_radius);
  }
}

static void cursor_draw_point_screen_space(const uint gpuattr,
                                           const ARegion *region,
                                           const float true_location[3],
                                           const float obmat[4][4],
                                           const int size)
{
  float translation_vertex_cursor[3], location[3];
  copy_v3_v3(location, true_location);
  mul_m4_v3(obmat, location);
  ED_view3d_project_v3(region, location, translation_vertex_cursor);
  /* Do not draw points behind the view. Z [near, far] is mapped to [-1, 1]. */
  if (translation_vertex_cursor[2] <= 1.0f) {
    imm_draw_circle_fill_3d(
        gpuattr, translation_vertex_cursor[0], translation_vertex_cursor[1], size, 10);
  }
}

static void cursor_draw_tiling_preview(const uint gpuattr,
                                       const ARegion *region,
                                       const float true_location[3],
                                       const Sculpt &sd,
                                       const Object &ob,
                                       const float radius)
{
  BLI_assert(ob.type == OB_MESH);
  const Mesh *mesh = BKE_object_get_evaluated_mesh_no_subsurf(&ob);
  if (!mesh) {
    mesh = static_cast<const Mesh *>(ob.data);
  }
  const blender::Bounds<blender::float3> bounds = *mesh->bounds_min_max();
  float orgLoc[3], location[3];
  int tile_pass = 0;
  int start[3];
  int end[3];
  int cur[3];
  const float *step = sd.paint.tile_offset;

  copy_v3_v3(orgLoc, true_location);
  for (int dim = 0; dim < 3; dim++) {
    if ((sd.paint.symmetry_flags & (PAINT_TILE_X << dim)) && step[dim] > 0) {
      start[dim] = (bounds.min[dim] - orgLoc[dim] - radius) / step[dim];
      end[dim] = (bounds.max[dim] - orgLoc[dim] + radius) / step[dim];
    }
    else {
      start[dim] = end[dim] = 0;
    }
  }
  copy_v3_v3_int(cur, start);
  for (cur[0] = start[0]; cur[0] <= end[0]; cur[0]++) {
    for (cur[1] = start[1]; cur[1] <= end[1]; cur[1]++) {
      for (cur[2] = start[2]; cur[2] <= end[2]; cur[2]++) {
        if (!cur[0] && !cur[1] && !cur[2]) {
          /* Skip tile at orgLoc, this was already handled before all others. */
          continue;
        }
        tile_pass++;
        for (int dim = 0; dim < 3; dim++) {
          location[dim] = cur[dim] * step[dim] + orgLoc[dim];
        }
        cursor_draw_point_screen_space(gpuattr, region, location, ob.object_to_world().ptr(), 3);
      }
    }
  }
  (void)tile_pass; /* Quiet set-but-unused warning (may be removed). */
}

static void cursor_draw_point_with_symmetry(const uint gpuattr,
                                            const ARegion *region,
                                            const float true_location[3],
                                            const Sculpt &sd,
                                            const Object &ob,
                                            const float radius)
{
  const char symm = SCULPT_mesh_symmetry_xyz_get(ob);
  float location[3], symm_rot_mat[4][4];

  for (int i = 0; i <= symm; i++) {
    if (i == 0 || (symm & i && (symm != 5 || i != 3) && (symm != 6 || !ELEM(i, 3, 5)))) {

      /* Axis Symmetry. */
      flip_v3_v3(location, true_location, ePaintSymmetryFlags(i));
      cursor_draw_point_screen_space(gpuattr, region, location, ob.object_to_world().ptr(), 3);

      /* Tiling. */
      cursor_draw_tiling_preview(gpuattr, region, location, sd, ob, radius);

      /* Radial Symmetry. */
      for (char raxis = 0; raxis < 3; raxis++) {
        for (int r = 1; r < sd.radial_symm[raxis]; r++) {
          float angle = 2 * M_PI * r / sd.radial_symm[int(raxis)];
          flip_v3_v3(location, true_location, ePaintSymmetryFlags(i));
          unit_m4(symm_rot_mat);
          rotate_m4(symm_rot_mat, raxis + 'X', angle);
          mul_m4_v3(symm_rot_mat, location);

          cursor_draw_tiling_preview(gpuattr, region, location, sd, ob, radius);
          cursor_draw_point_screen_space(gpuattr, region, location, ob.object_to_world().ptr(), 3);
        }
      }
    }
  }
}

static void sculpt_geometry_preview_lines_draw(const uint gpuattr,
                                               const Brush &brush,
                                               const bool is_multires,
                                               const SculptSession &ss)
{
  if (!(brush.flag & BRUSH_GRAB_ACTIVE_VERTEX)) {
    return;
  }

  if (is_multires) {
    return;
  }

  if (BKE_pbvh_type(*ss.pbvh) != PBVH_FACES) {
    return;
  }

  if (!ss.deform_modifiers_active) {
    return;
  }

  immUniformColor4f(1.0f, 1.0f, 1.0f, 0.6f);

  /* Cursor normally draws on top, but for this part we need depth tests. */
  const eGPUDepthTest depth_test = GPU_depth_test_get();
  if (!depth_test) {
    GPU_depth_test(GPU_DEPTH_LESS_EQUAL);
  }

  GPU_line_width(1.0f);
  if (ss.preview_vert_count > 0) {
    immBegin(GPU_PRIM_LINES, ss.preview_vert_count);
    for (int i = 0; i < ss.preview_vert_count; i++) {
      immVertex3fv(gpuattr, SCULPT_vertex_co_for_grab_active_get(ss, ss.preview_vert_list[i]));
    }
    immEnd();
  }

  /* Restore depth test value. */
  if (!depth_test) {
    GPU_depth_test(GPU_DEPTH_NONE);
  }
}

static void SCULPT_layer_brush_height_preview_draw(const uint gpuattr,
                                                   const Brush &brush,
                                                   const float rds,
                                                   const float line_width,
                                                   const float outline_col[3],
                                                   const float alpha)
{
  float cursor_trans[4][4];
  unit_m4(cursor_trans);
  translate_m4(cursor_trans, 0.0f, 0.0f, brush.height);
  GPU_matrix_push();
  GPU_matrix_mul(cursor_trans);

  GPU_line_width(line_width);
  immUniformColor3fvAlpha(outline_col, alpha * 0.5f);
  imm_draw_circle_wire_3d(gpuattr, 0, 0, rds, 80);
  GPU_matrix_pop();
}

static bool paint_use_2d_cursor(PaintMode mode)
{
  switch (mode) {
    case PaintMode::Sculpt:
    case PaintMode::Vertex:
    case PaintMode::Weight:
      return false;
    case PaintMode::Texture3D:
    case PaintMode::Texture2D:
    case PaintMode::VertexGPencil:
    case PaintMode::SculptGPencil:
    case PaintMode::WeightGPencil:
    case PaintMode::SculptCurves:
    case PaintMode::SculptGreasePencil:
    case PaintMode::GPencil:
      return true;
    case PaintMode::Invalid:
      BLI_assert_unreachable();
  }
  return true;
}

enum PaintCursorDrawingType {
  PAINT_CURSOR_CURVE,
  PAINT_CURSOR_2D,
  PAINT_CURSOR_3D,
};

struct PaintCursorContext {
  bContext *C;
  ARegion *region;
  wmWindow *win;
  wmWindowManager *wm;
  Depsgraph *depsgraph;
  Scene *scene;
  UnifiedPaintSettings *ups;
  Brush *brush;
  Paint *paint;
  PaintMode mode;
  ViewContext vc;

  /* Sculpt related data. */
  Sculpt *sd;
  SculptSession *ss;
  PBVHVertRef prev_active_vertex;
  bool is_stroke_active;
  bool is_cursor_over_mesh;
  bool is_multires;
  float radius;

  /* 3D view cursor position and normal. */
  float location[3];
  float scene_space_location[3];
  float normal[3];

  /* Cursor main colors. */
  float outline_col[3];
  float outline_alpha;

  /* GPU attribute for drawing. */
  uint pos;

  PaintCursorDrawingType cursor_type;

  /* This variable is set after drawing the overlay, not on initialization. It can't be used for
   * checking if alpha overlay is enabled before drawing it. */
  bool alpha_overlay_drawn;

  float zoomx;
  int x, y;
  float translation[2];

  float final_radius;
  int pixel_radius;
};

static bool paint_cursor_context_init(bContext *C,
                                      const int x,
                                      const int y,
                                      PaintCursorContext *pcontext)
{
  ARegion *region = CTX_wm_region(C);
  if (region && region->regiontype != RGN_TYPE_WINDOW) {
    return false;
  }

  pcontext->C = C;
  pcontext->region = region;
  pcontext->wm = CTX_wm_manager(C);
  pcontext->win = CTX_wm_window(C);
  pcontext->depsgraph = CTX_data_depsgraph_pointer(C);
  pcontext->scene = CTX_data_scene(C);
  pcontext->ups = &pcontext->scene->toolsettings->unified_paint_settings;
  pcontext->paint = BKE_paint_get_active_from_context(C);
  if (pcontext->paint == nullptr) {
    return false;
  }
  pcontext->brush = BKE_paint_brush(pcontext->paint);
  if (pcontext->brush == nullptr) {
    return false;
  }
  pcontext->mode = BKE_paintmode_get_active_from_context(C);

  pcontext->vc = ED_view3d_viewcontext_init(C, pcontext->depsgraph);

  if (pcontext->brush->flag & BRUSH_CURVE) {
    pcontext->cursor_type = PAINT_CURSOR_CURVE;
  }
  else if (paint_use_2d_cursor(pcontext->mode)) {
    pcontext->cursor_type = PAINT_CURSOR_2D;
  }
  else {
    pcontext->cursor_type = PAINT_CURSOR_3D;
  }

  pcontext->x = x;
  pcontext->y = y;
  pcontext->translation[0] = float(x);
  pcontext->translation[1] = float(y);

  float zoomx, zoomy;
  get_imapaint_zoom(C, &zoomx, &zoomy);
  pcontext->zoomx = max_ff(zoomx, zoomy);
  pcontext->final_radius = (BKE_brush_size_get(pcontext->scene, pcontext->brush) * zoomx);

  /* There is currently no way to check if the direction is inverted before starting the stroke,
   * so this does not reflect the state of the brush in the UI. */
  if (((pcontext->ups->draw_inverted == 0) ^ ((pcontext->brush->flag & BRUSH_DIR_IN) == 0)) &&
      BKE_brush_sculpt_has_secondary_color(pcontext->brush))
  {
    copy_v3_v3(pcontext->outline_col, pcontext->brush->sub_col);
  }
  else {
    copy_v3_v3(pcontext->outline_col, pcontext->brush->add_col);
  }
  pcontext->outline_alpha = pcontext->brush->add_col[3];

  Object *active_object = pcontext->vc.obact;
  pcontext->ss = active_object ? active_object->sculpt : nullptr;

  if (pcontext->ss && pcontext->ss->draw_faded_cursor) {
    pcontext->outline_alpha = 0.3f;
    copy_v3_fl(pcontext->outline_col, 0.8f);
  }

  const bool is_brush_tool = blender::ed::sculpt_paint::paint_brush_tool_poll(C);
  if (!is_brush_tool) {
    /* Use a default color for tools that are not brushes. */
    pcontext->outline_alpha = 0.8f;
    copy_v3_fl(pcontext->outline_col, 0.8f);
  }

  pcontext->is_stroke_active = pcontext->ups->stroke_active;

  return true;
}

static void paint_cursor_update_pixel_radius(PaintCursorContext *pcontext)
{
  if (pcontext->is_cursor_over_mesh) {
    Brush *brush = BKE_paint_brush(pcontext->paint);
    pcontext->pixel_radius = project_brush_radius(
        &pcontext->vc,
        BKE_brush_unprojected_radius_get(pcontext->scene, brush),
        pcontext->location);

    if (pcontext->pixel_radius == 0) {
      pcontext->pixel_radius = BKE_brush_size_get(pcontext->scene, brush);
    }

    copy_v3_v3(pcontext->scene_space_location, pcontext->location);
    mul_m4_v3(pcontext->vc.obact->object_to_world().ptr(), pcontext->scene_space_location);
  }
  else {
    Sculpt *sd = CTX_data_tool_settings(pcontext->C)->sculpt;
    Brush *brush = BKE_paint_brush(&sd->paint);

    pcontext->pixel_radius = BKE_brush_size_get(pcontext->scene, brush);
  }
}

static void paint_cursor_sculpt_session_update_and_init(PaintCursorContext *pcontext)
{
  BLI_assert(pcontext->ss != nullptr);
  BLI_assert(pcontext->mode == PaintMode::Sculpt);

  bContext *C = pcontext->C;
  SculptSession &ss = *pcontext->ss;
  Brush &brush = *pcontext->brush;
  Scene &scene = *pcontext->scene;
  UnifiedPaintSettings &ups = *pcontext->ups;
  ViewContext &vc = pcontext->vc;
  SculptCursorGeometryInfo gi;

  const float mval_fl[2] = {
      float(pcontext->x - pcontext->region->winrct.xmin),
      float(pcontext->y - pcontext->region->winrct.ymin),
  };

  /* This updates the active vertex, which is needed for most of the Sculpt/Vertex Colors tools to
   * work correctly */
  pcontext->prev_active_vertex = ss.active_vertex;
  if (!ups.stroke_active) {
    pcontext->is_cursor_over_mesh = SCULPT_cursor_geometry_info_update(
        C, &gi, mval_fl, (pcontext->brush->falloff_shape == PAINT_FALLOFF_SHAPE_SPHERE));
    copy_v3_v3(pcontext->location, gi.location);
    copy_v3_v3(pcontext->normal, gi.normal);
  }
  else {
    pcontext->is_cursor_over_mesh = ups.last_hit;
    copy_v3_v3(pcontext->location, ups.last_location);
  }

  paint_cursor_update_pixel_radius(pcontext);

  if (BKE_brush_use_locked_size(&scene, &brush)) {
    BKE_brush_size_set(&scene, &brush, pcontext->pixel_radius);
  }

  if (pcontext->is_cursor_over_mesh) {
    paint_cursor_update_unprojected_radius(ups, brush, vc, pcontext->scene_space_location);
  }

  pcontext->is_multires = ss.pbvh != nullptr && BKE_pbvh_type(*ss.pbvh) == PBVH_GRIDS;

  pcontext->sd = CTX_data_tool_settings(pcontext->C)->sculpt;
}

static void paint_update_mouse_cursor(PaintCursorContext *pcontext)
{
  if (pcontext->win->grabcursor != 0) {
    /* Don't set the cursor while it's grabbed, since this will show the cursor when interacting
     * with the UI (dragging a number button for e.g.), see: #102792. */
    return;
  }
  if (pcontext->mode == PaintMode::GPencil) {
    WM_cursor_set(pcontext->win, WM_CURSOR_DOT);
  }
  else {
    WM_cursor_set(pcontext->win, WM_CURSOR_PAINT);
  }
}

static void paint_draw_2D_view_brush_cursor_default(PaintCursorContext *pcontext)
{
  immUniformColor3fvAlpha(pcontext->outline_col, pcontext->outline_alpha);

  /* Draw brush outline. */
  if (pcontext->ups->stroke_active && BKE_brush_use_size_pressure(pcontext->brush)) {
    imm_draw_circle_wire_2d(pcontext->pos,
                            pcontext->translation[0],
                            pcontext->translation[1],
                            pcontext->final_radius * pcontext->ups->size_pressure_value,
                            40);
    /* Outer at half alpha. */
    immUniformColor3fvAlpha(pcontext->outline_col, pcontext->outline_alpha * 0.5f);
  }

  GPU_line_width(1.0f);
  imm_draw_circle_wire_2d(pcontext->pos,
                          pcontext->translation[0],
                          pcontext->translation[1],
                          pcontext->final_radius,
                          40);
}

static void grease_pencil_eraser_draw(PaintCursorContext *pcontext)
{
  float radius = float(pcontext->brush->size);

  /* Red-ish color with alpha. */
  immUniformColor4ub(255, 100, 100, 20);
  imm_draw_circle_fill_2d(pcontext->pos, pcontext->x, pcontext->y, radius, 40);

  immUnbindProgram();

  immBindBuiltinProgram(GPU_SHADER_3D_LINE_DASHED_UNIFORM_COLOR);

  float viewport_size[4];
  GPU_viewport_size_get_f(viewport_size);
  immUniform2f("viewport_size", viewport_size[2], viewport_size[3]);

  immUniformColor4f(1.0f, 0.39f, 0.39f, 0.78f);
  immUniform1i("colors_len", 0); /* "simple" mode */
  immUniform1f("dash_width", 12.0f);
  immUniform1f("udash_factor", 0.5f);

  /* XXX Dashed shader gives bad results with sets of small segments
   * currently, temp hack around the issue. :( */
  const int nsegments = max_ii(8, radius / 2);
  imm_draw_circle_wire_2d(pcontext->pos, pcontext->x, pcontext->y, radius, nsegments);
}

static void grease_pencil_brush_cursor_draw(PaintCursorContext *pcontext)
{
  using namespace blender;
  if (pcontext->region && !BLI_rcti_isect_pt(&pcontext->region->winrct, pcontext->x, pcontext->y))
  {
    return;
  }

  Object *object = CTX_data_active_object(pcontext->C);
  if (object->type != OB_GREASE_PENCIL) {
    return;
  }

  GreasePencil *grease_pencil = static_cast<GreasePencil *>(object->data);
  Paint *paint = pcontext->paint;
  Brush *brush = pcontext->brush;
  if ((brush == nullptr) || (brush->gpencil_settings == nullptr)) {
    return;
  }

  /* default radius and color */
  pcontext->pixel_radius = brush->size;

  float3 color(1.0f);
  const int x = pcontext->x;
  const int y = pcontext->y;

  /* for paint use paint brush size and color */
  if (pcontext->mode == PaintMode::GPencil) {
    /* Eraser has a special shape and use a different shader program. */
    if (brush->gpencil_tool == GPAINT_TOOL_ERASE) {
      grease_pencil_eraser_draw(pcontext);
      return;
    }

    /* Hide the cursor while drawing. */
    if (grease_pencil->runtime->is_drawing_stroke) {
      return;
    }

    if (brush->gpencil_tool == GPAINT_TOOL_DRAW && (brush->flag & BRUSH_LOCK_SIZE) != 0) {
      const bke::greasepencil::Layer *layer = grease_pencil->get_active_layer();
      const ed::greasepencil::DrawingPlacement placement(
          *pcontext->scene, *pcontext->region, *pcontext->vc.v3d, *object, layer);
      const float3 location = placement.project(float2(pcontext->x, pcontext->y));
      pcontext->pixel_radius = project_brush_radius(
          &pcontext->vc, brush->unprojected_radius, location);
    }

    /* Get current drawing material. */
    if (Material *ma = BKE_grease_pencil_object_material_from_brush_get(object, brush)) {
      MaterialGPencilStyle *gp_style = ma->gp_style;

      /* Follow user settings for the size of the draw cursor:
       * - Fixed size, or
       * - Brush size (i.e. stroke thickness)
       */
      if ((gp_style) && ((brush->flag & BRUSH_SMOOTH_STROKE) == 0) &&
          (brush->gpencil_tool == GPAINT_TOOL_DRAW))
      {

        const bool use_vertex_color = (pcontext->scene->toolsettings->gp_paint->mode ==
                                       GPPAINT_FLAG_USE_VERTEXCOLOR);
        const bool use_vertex_color_stroke = use_vertex_color &&
                                             ELEM(brush->gpencil_settings->vertex_mode,
                                                  GPPAINT_MODE_STROKE,
                                                  GPPAINT_MODE_BOTH);
        color = use_vertex_color_stroke ? float3(brush->rgb) : float4(gp_style->stroke_rgba).xyz();
      }
    }

    if ((brush->flag & BRUSH_SMOOTH_STROKE) != 0) {
      const float scale = 1.0f / 255.0f;
      color = scale * float3(paint->paint_cursor_col);
    }
  }

  GPU_line_width(1.0f);
  /* Inner Ring: Color from UI panel */
  immUniformColor4f(color.x, color.y, color.z, 0.8f);
  imm_draw_circle_wire_2d(pcontext->pos, x, y, pcontext->pixel_radius, 32);

  /* Outer Ring: Dark color for contrast on light backgrounds (e.g. gray on white) */
  const float3 darkcolor = color * 0.40f;
  immUniformColor4f(darkcolor[0], darkcolor[1], darkcolor[2], 0.8f);
  imm_draw_circle_wire_2d(pcontext->pos, x, y, pcontext->pixel_radius + 1, 32);
}

static void paint_draw_2D_view_brush_cursor(PaintCursorContext *pcontext)
{
  switch (pcontext->mode) {
<<<<<<< HEAD
    case PaintMode::GPencil:
=======
    case PaintMode::GPencil: {
>>>>>>> a3f0d81a
      grease_pencil_brush_cursor_draw(pcontext);
      break;
    case PaintMode::WeightGPencil:
      if (pcontext->brush->gpencil_weight_tool != GPWEIGHT_TOOL_GRADIENT) {
        grease_pencil_brush_cursor_draw(pcontext);
      }
      break;
    default:
      paint_draw_2D_view_brush_cursor_default(pcontext);
  }
}

static void paint_draw_legacy_3D_view_brush_cursor(PaintCursorContext *pcontext)
{
  GPU_line_width(1.0f);
  immUniformColor3fvAlpha(pcontext->outline_col, pcontext->outline_alpha);
  imm_draw_circle_wire_3d(pcontext->pos,
                          pcontext->translation[0],
                          pcontext->translation[1],
                          pcontext->final_radius,
                          40);
}

static void paint_draw_3D_view_inactive_brush_cursor(PaintCursorContext *pcontext)
{
  GPU_line_width(1.0f);
  /* Reduce alpha to increase the contrast when the cursor is over the mesh. */
  immUniformColor3fvAlpha(pcontext->outline_col, pcontext->outline_alpha * 0.8);
  imm_draw_circle_wire_3d(pcontext->pos,
                          pcontext->translation[0],
                          pcontext->translation[1],
                          pcontext->final_radius,
                          80);
  immUniformColor3fvAlpha(pcontext->outline_col, pcontext->outline_alpha * 0.35f);
  imm_draw_circle_wire_3d(pcontext->pos,
                          pcontext->translation[0],
                          pcontext->translation[1],
                          pcontext->final_radius * clamp_f(pcontext->brush->alpha, 0.0f, 1.0f),
                          80);
}

static void paint_cursor_update_object_space_radius(PaintCursorContext *pcontext)
{
  if (!BKE_brush_use_locked_size(pcontext->scene, pcontext->brush)) {
    pcontext->radius = paint_calc_object_space_radius(
        pcontext->vc, pcontext->location, BKE_brush_size_get(pcontext->scene, pcontext->brush));
  }
  else {
    pcontext->radius = BKE_brush_unprojected_radius_get(pcontext->scene, pcontext->brush);
  }
}

static void paint_cursor_drawing_setup_cursor_space(PaintCursorContext *pcontext)
{
  float cursor_trans[4][4], cursor_rot[4][4];
  const float z_axis[4] = {0.0f, 0.0f, 1.0f, 0.0f};
  float quat[4];
  copy_m4_m4(cursor_trans, pcontext->vc.obact->object_to_world().ptr());
  translate_m4(cursor_trans, pcontext->location[0], pcontext->location[1], pcontext->location[2]);
  rotation_between_vecs_to_quat(quat, z_axis, pcontext->normal);
  quat_to_mat4(cursor_rot, quat);
  GPU_matrix_mul(cursor_trans);
  GPU_matrix_mul(cursor_rot);
}

static void paint_cursor_draw_main_inactive_cursor(PaintCursorContext *pcontext)
{
  immUniformColor3fvAlpha(pcontext->outline_col, pcontext->outline_alpha);
  GPU_line_width(2.0f);
  imm_draw_circle_wire_3d(pcontext->pos, 0, 0, pcontext->radius, 80);

  GPU_line_width(1.0f);
  immUniformColor3fvAlpha(pcontext->outline_col, pcontext->outline_alpha * 0.5f);
  imm_draw_circle_wire_3d(
      pcontext->pos, 0, 0, pcontext->radius * clamp_f(pcontext->brush->alpha, 0.0f, 1.0f), 80);
}

static void paint_cursor_pose_brush_segments_draw(PaintCursorContext *pcontext)
{
  SculptSession &ss = *pcontext->ss;
  immUniformColor4f(1.0f, 1.0f, 1.0f, 0.8f);
  GPU_line_width(2.0f);

  immBegin(GPU_PRIM_LINES, ss.pose_ik_chain_preview->segments.size() * 2);
  for (const int i : ss.pose_ik_chain_preview->segments.index_range()) {
    immVertex3fv(pcontext->pos, ss.pose_ik_chain_preview->segments[i].initial_orig);
    immVertex3fv(pcontext->pos, ss.pose_ik_chain_preview->segments[i].initial_head);
  }

  immEnd();
}

static void paint_cursor_pose_brush_origins_draw(PaintCursorContext *pcontext)
{

  SculptSession &ss = *pcontext->ss;
  immUniformColor4f(1.0f, 1.0f, 1.0f, 0.8f);
  for (const int i : ss.pose_ik_chain_preview->segments.index_range()) {
    cursor_draw_point_screen_space(pcontext->pos,
                                   pcontext->region,
                                   ss.pose_ik_chain_preview->segments[i].initial_orig,
                                   pcontext->vc.obact->object_to_world().ptr(),
                                   3);
  }
}

static void paint_cursor_preview_boundary_data_pivot_draw(PaintCursorContext *pcontext)
{
  if (!pcontext->ss->boundary_preview) {
    /* There is no guarantee that a boundary preview exists as there may be no boundaries
     * inside the brush radius. */
    return;
  }
  immUniformColor4f(1.0f, 1.0f, 1.0f, 0.8f);
  cursor_draw_point_screen_space(
      pcontext->pos,
      pcontext->region,
      SCULPT_vertex_co_get(*pcontext->ss, pcontext->ss->boundary_preview->pivot_vertex),
      pcontext->vc.obact->object_to_world().ptr(),
      3);
}

static void paint_cursor_preview_boundary_data_update(PaintCursorContext *pcontext,
                                                      const bool update_previews)
{
  using namespace blender::ed::sculpt_paint;
  SculptSession &ss = *pcontext->ss;
  if (!(update_previews || !ss.boundary_preview)) {
    return;
  }

  /* Needed for updating the necessary SculptSession data in order to initialize the
   * boundary data for the preview. */
  BKE_sculpt_update_object_for_edit(pcontext->depsgraph, pcontext->vc.obact, false);

  ss.boundary_preview = boundary::data_init(
      *pcontext->vc.obact, pcontext->brush, ss.active_vertex, pcontext->radius);
}

static void paint_cursor_draw_3d_view_brush_cursor_inactive(PaintCursorContext *pcontext)
{
  using namespace blender::ed::sculpt_paint;
  const Brush &brush = *pcontext->brush;

  /* 2D falloff is better represented with the default 2D cursor,
   * there is no need to draw anything else. */
  if (brush.falloff_shape == PAINT_FALLOFF_SHAPE_TUBE) {
    paint_draw_legacy_3D_view_brush_cursor(pcontext);
    return;
  }

  if (pcontext->alpha_overlay_drawn) {
    paint_draw_legacy_3D_view_brush_cursor(pcontext);
    return;
  }

  if (!pcontext->is_cursor_over_mesh) {
    paint_draw_3D_view_inactive_brush_cursor(pcontext);
    return;
  }

  paint_cursor_update_object_space_radius(pcontext);

  const bool update_previews = pcontext->prev_active_vertex.i !=
                               SCULPT_active_vertex_get(*pcontext->ss).i;

  /* Setup drawing. */
  wmViewport(&pcontext->region->winrct);

  /* Drawing of Cursor overlays in 2D screen space. */

  /* Cursor location symmetry points. */

  const float *active_vertex_co;
  if (brush.sculpt_tool == SCULPT_TOOL_GRAB && brush.flag & BRUSH_GRAB_ACTIVE_VERTEX) {
    active_vertex_co = SCULPT_vertex_co_for_grab_active_get(
        *pcontext->ss, SCULPT_active_vertex_get(*pcontext->ss));
  }
  else {
    active_vertex_co = SCULPT_active_vertex_co_get(*pcontext->ss);
  }
  if (len_v3v3(active_vertex_co, pcontext->location) < pcontext->radius) {
    immUniformColor3fvAlpha(pcontext->outline_col, pcontext->outline_alpha);
    cursor_draw_point_with_symmetry(pcontext->pos,
                                    pcontext->region,
                                    active_vertex_co,
                                    *pcontext->sd,
                                    *pcontext->vc.obact,
                                    pcontext->radius);
  }

  const bool is_brush_tool = paint_brush_tool_poll(pcontext->C);

  /* Pose brush updates and rotation origins. */

  if (is_brush_tool && brush.sculpt_tool == SCULPT_TOOL_POSE) {
    /* Just after switching to the Pose Brush, the active vertex can be the same and the
     * cursor won't be tagged to update, so always initialize the preview chain if it is
     * nullptr before drawing it. */
    SculptSession &ss = *pcontext->ss;
    if (update_previews || !ss.pose_ik_chain_preview) {
      BKE_sculpt_update_object_for_edit(pcontext->depsgraph, pcontext->vc.obact, false);

      /* Free the previous pose brush preview. */
      if (ss.pose_ik_chain_preview) {
        ss.pose_ik_chain_preview.reset();
      }

      /* Generate a new pose brush preview from the current cursor location. */
      ss.pose_ik_chain_preview = pose::ik_chain_init(
          *pcontext->vc.obact, ss, brush, pcontext->location, pcontext->radius);
    }

    /* Draw the pose brush rotation origins. */
    paint_cursor_pose_brush_origins_draw(pcontext);
  }

  /* Expand operation origin. */
  if (pcontext->ss->expand_cache) {
    cursor_draw_point_screen_space(
        pcontext->pos,
        pcontext->region,
        SCULPT_vertex_co_get(*pcontext->ss, pcontext->ss->expand_cache->initial_active_vertex),
        pcontext->vc.obact->object_to_world().ptr(),
        2);
  }

  if (is_brush_tool && brush.sculpt_tool == SCULPT_TOOL_BOUNDARY) {
    paint_cursor_preview_boundary_data_update(pcontext, update_previews);
    paint_cursor_preview_boundary_data_pivot_draw(pcontext);
  }

  /* Setup 3D perspective drawing. */
  GPU_matrix_push_projection();
  ED_view3d_draw_setup_view(pcontext->wm,
                            pcontext->win,
                            pcontext->depsgraph,
                            pcontext->scene,
                            pcontext->region,
                            CTX_wm_view3d(pcontext->C),
                            nullptr,
                            nullptr,
                            nullptr);

  GPU_matrix_push();
  GPU_matrix_mul(pcontext->vc.obact->object_to_world().ptr());

  /* Drawing Cursor overlays in 3D object space. */
  if (is_brush_tool && brush.sculpt_tool == SCULPT_TOOL_GRAB &&
      (brush.flag & BRUSH_GRAB_ACTIVE_VERTEX))
  {
    geometry_preview_lines_update(pcontext->C, *pcontext->ss, pcontext->radius);
    sculpt_geometry_preview_lines_draw(
        pcontext->pos, *pcontext->brush, pcontext->is_multires, *pcontext->ss);
  }

  if (is_brush_tool && brush.sculpt_tool == SCULPT_TOOL_POSE) {
    paint_cursor_pose_brush_segments_draw(pcontext);
  }

  if (is_brush_tool && brush.sculpt_tool == SCULPT_TOOL_BOUNDARY) {
    boundary::edges_preview_draw(
        pcontext->pos, *pcontext->ss, pcontext->outline_col, pcontext->outline_alpha);
    boundary::pivot_line_preview_draw(pcontext->pos, *pcontext->ss);
  }

  GPU_matrix_pop();

  /* Drawing Cursor overlays in Paint Cursor space (as additional info on top of the brush cursor)
   */
  GPU_matrix_push();
  paint_cursor_drawing_setup_cursor_space(pcontext);
  /* Main inactive cursor. */
  paint_cursor_draw_main_inactive_cursor(pcontext);

  /* Cloth brush local simulation areas. */
  if (is_brush_tool && brush.sculpt_tool == SCULPT_TOOL_CLOTH &&
      brush.cloth_simulation_area_type != BRUSH_CLOTH_SIMULATION_AREA_GLOBAL)
  {
    const float white[3] = {1.0f, 1.0f, 1.0f};
    const float zero_v[3] = {0.0f};
    /* This functions sets its own drawing space in order to draw the simulation limits when the
     * cursor is active. When used here, this cursor overlay is already in cursor space, so its
     * position and normal should be set to 0. */
    cloth::simulation_limits_draw(
        pcontext->pos, brush, zero_v, zero_v, pcontext->radius, 1.0f, white, 0.25f);
  }

  /* Layer brush height. */
  if (is_brush_tool && brush.sculpt_tool == SCULPT_TOOL_LAYER) {
    SCULPT_layer_brush_height_preview_draw(pcontext->pos,
                                           brush,
                                           pcontext->radius,
                                           1.0f,
                                           pcontext->outline_col,
                                           pcontext->outline_alpha);
  }

  GPU_matrix_pop();

  /* Reset drawing. */
  GPU_matrix_pop_projection();
  wmWindowViewport(pcontext->win);
}

static void paint_cursor_cursor_draw_3d_view_brush_cursor_active(PaintCursorContext *pcontext)
{
  using namespace blender::ed::sculpt_paint;
  BLI_assert(pcontext->ss != nullptr);
  BLI_assert(pcontext->mode == PaintMode::Sculpt);

  SculptSession &ss = *pcontext->ss;
  Brush &brush = *pcontext->brush;

  /* The cursor can be updated as active before creating the StrokeCache, so this needs to be
   * checked. */
  if (!ss.cache) {
    return;
  }

  /* Most of the brushes initialize the necessary data for the custom cursor drawing after the
   * first brush step, so make sure that it is not drawn before being initialized. */
  if (SCULPT_stroke_is_first_brush_step_of_symmetry_pass(*ss.cache)) {
    return;
  }

  /* Setup drawing. */
  wmViewport(&pcontext->region->winrct);
  GPU_matrix_push_projection();
  ED_view3d_draw_setup_view(pcontext->wm,
                            pcontext->win,
                            pcontext->depsgraph,
                            pcontext->scene,
                            pcontext->region,
                            CTX_wm_view3d(pcontext->C),
                            nullptr,
                            nullptr,
                            nullptr);
  GPU_matrix_push();
  GPU_matrix_mul(pcontext->vc.obact->object_to_world().ptr());

  /* Draw the special active cursors different tools may have. */

  if (brush.sculpt_tool == SCULPT_TOOL_GRAB) {
    sculpt_geometry_preview_lines_draw(pcontext->pos, brush, pcontext->is_multires, ss);
  }

  if (brush.sculpt_tool == SCULPT_TOOL_MULTIPLANE_SCRAPE) {
    multiplane_scrape_preview_draw(
        pcontext->pos, brush, ss, pcontext->outline_col, pcontext->outline_alpha);
  }

  if (brush.sculpt_tool == SCULPT_TOOL_CLOTH) {
    if (brush.cloth_force_falloff_type == BRUSH_CLOTH_FORCE_FALLOFF_PLANE) {
      cloth::plane_falloff_preview_draw(
          pcontext->pos, ss, pcontext->outline_col, pcontext->outline_alpha);
    }
    else if (brush.cloth_force_falloff_type == BRUSH_CLOTH_FORCE_FALLOFF_RADIAL &&
             brush.cloth_simulation_area_type == BRUSH_CLOTH_SIMULATION_AREA_LOCAL)
    {
      /* Display the simulation limits if sculpting outside them. */
      /* This does not makes much sense of plane falloff as the falloff is infinite or global. */

      if (len_v3v3(ss.cache->true_location, ss.cache->true_initial_location) >
          ss.cache->radius * (1.0f + brush.cloth_sim_limit))
      {
        const float red[3] = {1.0f, 0.2f, 0.2f};
        cloth::simulation_limits_draw(pcontext->pos,
                                      brush,
                                      ss.cache->true_initial_location,
                                      ss.cache->true_initial_normal,
                                      ss.cache->radius,
                                      2.0f,
                                      red,
                                      0.8f);
      }
    }
  }

  GPU_matrix_pop();

  GPU_matrix_pop_projection();
  wmWindowViewport(pcontext->win);
}

static void paint_cursor_draw_3D_view_brush_cursor(PaintCursorContext *pcontext)
{

  /* These paint tools are not using the SculptSession, so they need to use the default 2D brush
   * cursor in the 3D view. */
  if (pcontext->mode != PaintMode::Sculpt || !pcontext->ss) {
    paint_draw_legacy_3D_view_brush_cursor(pcontext);
    return;
  }

  paint_cursor_sculpt_session_update_and_init(pcontext);

  if (pcontext->is_stroke_active) {
    paint_cursor_cursor_draw_3d_view_brush_cursor_active(pcontext);
  }
  else {
    paint_cursor_draw_3d_view_brush_cursor_inactive(pcontext);
  }
}

static bool paint_cursor_is_3d_view_navigating(PaintCursorContext *pcontext)
{
  ViewContext *vc = &pcontext->vc;
  return vc->rv3d && (vc->rv3d->rflag & RV3D_NAVIGATING);
}

static bool paint_cursor_is_brush_cursor_enabled(PaintCursorContext *pcontext)
{
  if (pcontext->paint->flags & PAINT_SHOW_BRUSH) {
    if (ELEM(pcontext->mode, PaintMode::Texture2D, PaintMode::Texture3D) &&
        pcontext->brush->imagepaint_tool == PAINT_TOOL_FILL)
    {
      return false;
    }
    return true;
  }
  return false;
}

static void paint_cursor_update_rake_rotation(PaintCursorContext *pcontext)
{
  /* Don't calculate rake angles while a stroke is active because the rake variables are global
   * and we may get interference with the stroke itself.
   * For line strokes, such interference is visible. */
  if (!pcontext->ups->stroke_active) {
    paint_calculate_rake_rotation(
        *pcontext->ups, *pcontext->brush, pcontext->translation, pcontext->mode, true);
  }
}

static void paint_cursor_check_and_draw_alpha_overlays(PaintCursorContext *pcontext)
{
  pcontext->alpha_overlay_drawn = paint_draw_alpha_overlay(pcontext->ups,
                                                           pcontext->brush,
                                                           &pcontext->vc,
                                                           pcontext->x,
                                                           pcontext->y,
                                                           pcontext->zoomx,
                                                           pcontext->mode);
}

static void paint_cursor_update_anchored_location(PaintCursorContext *pcontext)
{
  UnifiedPaintSettings *ups = pcontext->ups;
  if (ups->draw_anchored) {
    pcontext->final_radius = ups->anchored_size;
    copy_v2_fl2(pcontext->translation,
                ups->anchored_initial_mouse[0] + pcontext->region->winrct.xmin,
                ups->anchored_initial_mouse[1] + pcontext->region->winrct.ymin);
  }
}

static void paint_cursor_setup_2D_drawing(PaintCursorContext *pcontext)
{
  GPU_line_width(2.0f);
  GPU_blend(GPU_BLEND_ALPHA);
  GPU_line_smooth(true);
  pcontext->pos = GPU_vertformat_attr_add(
      immVertexFormat(), "pos", GPU_COMP_F32, 2, GPU_FETCH_FLOAT);
  immBindBuiltinProgram(GPU_SHADER_3D_UNIFORM_COLOR);
}

static void paint_cursor_setup_3D_drawing(PaintCursorContext *pcontext)
{
  GPU_line_width(2.0f);
  GPU_blend(GPU_BLEND_ALPHA);
  GPU_line_smooth(true);
  pcontext->pos = GPU_vertformat_attr_add(
      immVertexFormat(), "pos", GPU_COMP_F32, 3, GPU_FETCH_FLOAT);
  immBindBuiltinProgram(GPU_SHADER_3D_UNIFORM_COLOR);
}

static void paint_cursor_restore_drawing_state()
{
  immUnbindProgram();
  GPU_blend(GPU_BLEND_NONE);
  GPU_line_smooth(false);
}

static void paint_draw_cursor(bContext *C, int x, int y, void * /*unused*/)
{
  PaintCursorContext pcontext;
  if (!paint_cursor_context_init(C, x, y, &pcontext)) {
    return;
  }

  if (!paint_cursor_is_brush_cursor_enabled(&pcontext)) {
    return;
  }
  if (paint_cursor_is_3d_view_navigating(&pcontext)) {
    return;
  }

  switch (pcontext.cursor_type) {
    case PAINT_CURSOR_CURVE:
      paint_draw_curve_cursor(pcontext.brush, &pcontext.vc);
      break;
    case PAINT_CURSOR_2D:
      paint_update_mouse_cursor(&pcontext);

      paint_cursor_update_rake_rotation(&pcontext);
      paint_cursor_check_and_draw_alpha_overlays(&pcontext);
      paint_cursor_update_anchored_location(&pcontext);

      paint_cursor_setup_2D_drawing(&pcontext);
      paint_draw_2D_view_brush_cursor(&pcontext);
      paint_cursor_restore_drawing_state();
      break;
    case PAINT_CURSOR_3D:
      paint_update_mouse_cursor(&pcontext);

      paint_cursor_update_rake_rotation(&pcontext);
      paint_cursor_check_and_draw_alpha_overlays(&pcontext);
      paint_cursor_update_anchored_location(&pcontext);

      paint_cursor_setup_3D_drawing(&pcontext);
      paint_cursor_draw_3D_view_brush_cursor(&pcontext);
      paint_cursor_restore_drawing_state();
      break;
  }
}

/* Public API */

void ED_paint_cursor_start(Paint *paint, bool (*poll)(bContext *C))
{
  if (paint && !paint->paint_cursor) {
    paint->paint_cursor = WM_paint_cursor_activate(
        SPACE_TYPE_ANY, RGN_TYPE_ANY, poll, paint_draw_cursor, nullptr);
  }

  /* Invalidate the paint cursors. */
  BKE_paint_invalidate_overlay_all();
}<|MERGE_RESOLUTION|>--- conflicted
+++ resolved
@@ -1589,20 +1589,13 @@
 static void paint_draw_2D_view_brush_cursor(PaintCursorContext *pcontext)
 {
   switch (pcontext->mode) {
-<<<<<<< HEAD
-    case PaintMode::GPencil:
-=======
     case PaintMode::GPencil: {
->>>>>>> a3f0d81a
       grease_pencil_brush_cursor_draw(pcontext);
       break;
-    case PaintMode::WeightGPencil:
-      if (pcontext->brush->gpencil_weight_tool != GPWEIGHT_TOOL_GRADIENT) {
-        grease_pencil_brush_cursor_draw(pcontext);
-      }
-      break;
-    default:
+    }
+    default: {
       paint_draw_2D_view_brush_cursor_default(pcontext);
+    }
   }
 }
 

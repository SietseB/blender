/* SPDX-FileCopyrightText: 2023 Blender Authors
 *
 * SPDX-License-Identifier: GPL-2.0-or-later */

#include "BKE_attribute.hh"
#include "BKE_brush.hh"
#include "BKE_colortools.hh"
#include "BKE_context.hh"
#include "BKE_curves.hh"
#include "BKE_geometry_set.hh"
#include "BKE_grease_pencil.hh"
#include "BKE_material.h"
#include "BKE_paint.hh"
#include "BKE_scene.hh"

#include "BLI_color.hh"
#include "BLI_length_parameterize.hh"
#include "BLI_math_base.hh"
#include "BLI_math_color.h"
#include "BLI_math_geom.h"
#include "BLI_noise.hh"
#include "BLI_rand.hh"
#include "BLI_time.h"

#include "DEG_depsgraph_query.hh"

#include "DNA_brush_enums.h"
#include "DNA_material_types.h"

#include "ED_curves.hh"
#include "ED_grease_pencil.hh"
#include "ED_view3d.hh"

#include "GEO_join_geometries.hh"
#include "GEO_simplify_curves.hh"
#include "GEO_smooth_curves.hh"

#include "WM_api.hh"
#include "WM_types.hh"

#include "grease_pencil_intern.hh"

#include <optional>

namespace blender::ed::sculpt_paint::greasepencil {

static float brush_radius_to_pixel_radius(const RegionView3D *rv3d,
                                          const Brush *brush,
                                          const float3 pos)
{
  if ((brush->flag & BRUSH_LOCK_SIZE) != 0) {
    const float pixel_size = ED_view3d_pixel_size(rv3d, pos);
    return brush->unprojected_radius / pixel_size;
  }
  return float(brush->size);
}

template<typename T>
static inline void linear_interpolation(const T &a,
                                        const T &b,
                                        MutableSpan<T> dst,
                                        const bool include_first_point)
{
  if (include_first_point) {
    const float step = math::safe_rcp(float(dst.size() - 1));
    for (const int i : dst.index_range()) {
      dst[i] = bke::attribute_math::mix2(float(i) * step, a, b);
    }
  }
  else {
    const float step = 1.0f / float(dst.size());
    for (const int i : dst.index_range()) {
      dst[i] = bke::attribute_math::mix2(float(i + 1) * step, a, b);
    }
  }
}

static float2 arithmetic_mean(Span<float2> values)
{
  return std::accumulate(values.begin(), values.end(), float2(0)) / values.size();
}

/** Sample a bezier curve at a fixed resolution and return the sampled points in an array. */
static Array<float2> sample_curve_2d(Span<float2> positions, const int64_t resolution)
{
  BLI_assert(positions.size() % 3 == 0);
  const int64_t num_handles = positions.size() / 3;
  if (num_handles == 1) {
    return Array<float2>(resolution, positions[1]);
  }
  const int64_t num_segments = num_handles - 1;
  const int64_t num_points = num_segments * resolution;

  Array<float2> points(num_points);
  const Span<float2> curve_segments = positions.drop_front(1).drop_back(1);
  threading::parallel_for(IndexRange(num_segments), 32 * resolution, [&](const IndexRange range) {
    for (const int64_t segment_i : range) {
      IndexRange segment_range(segment_i * resolution, resolution);
      bke::curves::bezier::evaluate_segment(curve_segments[segment_i * 3 + 0],
                                            curve_segments[segment_i * 3 + 1],
                                            curve_segments[segment_i * 3 + 2],
                                            curve_segments[segment_i * 3 + 3],
                                            points.as_mutable_span().slice(segment_range));
    }
  });
  return points;
}

/**
 * Morph \a src onto \a target such that the points have the same spacing as in \a src and
 * write the result to \a dst.
 */
static void morph_points_to_curve(Span<float2> src, Span<float2> target, MutableSpan<float2> dst)
{
  BLI_assert(src.size() == dst.size());
  Array<float> accumulated_lengths_src(src.size() - 1);
  length_parameterize::accumulate_lengths<float2>(src, false, accumulated_lengths_src);

  Array<float> accumulated_lengths_target(target.size() - 1);
  length_parameterize::accumulate_lengths<float2>(target, false, accumulated_lengths_target);

  Array<int> segment_indices(accumulated_lengths_src.size());
  Array<float> segment_factors(accumulated_lengths_src.size());
  length_parameterize::sample_at_lengths(
      accumulated_lengths_target, accumulated_lengths_src, segment_indices, segment_factors);

  length_parameterize::interpolate<float2>(
      target, segment_indices, segment_factors, dst.drop_back(1));
  dst.last() = src.last();
}

/**
 * Creates a new curve with one point at the beginning or end.
 * \note Does not initialize the new curve or points.
 */
static void create_blank_curve(bke::CurvesGeometry &curves, const bool on_back)
{
  if (!on_back) {
    const int num_old_points = curves.points_num();
    curves.resize(curves.points_num() + 1, curves.curves_num() + 1);
    curves.offsets_for_write().last(1) = num_old_points;
    return;
  }

  curves.resize(curves.points_num() + 1, curves.curves_num() + 1);
  MutableSpan<int> offsets = curves.offsets_for_write();
  offsets.first() = 0;

  /* Loop through backwards to not overwrite the data. */
  for (int i = curves.curves_num() - 2; i >= 0; i--) {
    offsets[i + 1] = offsets[i] + 1;
  }

  bke::MutableAttributeAccessor attributes = curves.attributes_for_write();

  attributes.for_all(
      [&](const bke::AttributeIDRef &id, const bke::AttributeMetaData /*meta_data*/) {
        bke::GSpanAttributeWriter dst = attributes.lookup_for_write_span(id);

        GMutableSpan attribute_data = dst.span;

        bke::attribute_math::convert_to_static_type(attribute_data.type(), [&](auto dummy) {
          using T = decltype(dummy);
          MutableSpan<T> span_data = attribute_data.typed<T>();

          /* Loop through backwards to not overwrite the data. */
          for (int i = span_data.size() - 2; i >= 0; i--) {
            span_data[i + 1] = span_data[i];
          }
        });
        dst.finish();
        return true;
      });
}

/**
 * Extends the first or last curve by `new_points_num` number of points.
 * \note Does not initialize the new points.
 */
static void extend_curve(bke::CurvesGeometry &curves, const bool on_back, const int new_points_num)
{
  if (!on_back) {
    curves.resize(curves.points_num() + new_points_num, curves.curves_num());
    curves.offsets_for_write().last() = curves.points_num();
    return;
  }

  const int last_active_point = curves.points_by_curve()[0].last();

  curves.resize(curves.points_num() + new_points_num, curves.curves_num());
  MutableSpan<int> offsets = curves.offsets_for_write();

  for (const int src_curve : curves.curves_range().drop_front(1)) {
    offsets[src_curve] = offsets[src_curve] + new_points_num;
  }
  offsets.last() = curves.points_num();

  bke::MutableAttributeAccessor attributes = curves.attributes_for_write();

  attributes.for_all([&](const bke::AttributeIDRef &id, const bke::AttributeMetaData meta_data) {
    if (meta_data.domain != bke::AttrDomain::Point) {
      return true;
    }

    bke::GSpanAttributeWriter dst = attributes.lookup_for_write_span(id);
    GMutableSpan attribute_data = dst.span;

    bke::attribute_math::convert_to_static_type(attribute_data.type(), [&](auto dummy) {
      using T = decltype(dummy);
      MutableSpan<T> span_data = attribute_data.typed<T>();

      /* Loop through backwards to not overwrite the data. */
      for (int i = (span_data.size() - 1) - new_points_num; i >= last_active_point; i--) {
        span_data[i + new_points_num] = span_data[i];
      }
    });
    dst.finish();
    return true;
  });

  curves.tag_topology_changed();
}

class PaintOperation : public GreasePencilStrokeOperation {
 private:
  /* Screen space coordinates from input samples. */
  Vector<float2> screen_space_coords_orig_;

  /* Temporary vector of curve fitted screen space coordinates per input sample from the active
   * smoothing window. The length of this depends on `active_smooth_start_index_`. */
  Vector<Vector<float2>> screen_space_curve_fitted_coords_;
  /* Temporary vector of screen space offsets  */
  Vector<float2> screen_space_jitter_offsets_;

  /* Screen space coordinates after smoothing. */
  Vector<float2> screen_space_smoothed_coords_;
  /* Screen space coordinates after smoothing and jittering. */
  Vector<float2> screen_space_final_coords_;

  /* The start index of the smoothing window. */
  int active_smooth_start_index_ = 0;
  blender::float4x2 texture_space_ = float4x2::identity();

  /* Helper class to project screen space coordinates to 3d. */
  ed::greasepencil::DrawingPlacement placement_;

  /* Direction the pen is moving in smoothed over time. */
  float2 smoothed_pen_direction_ = float2(0.0f);

  /* Accumulated distance along the stroke. */
  float accum_distance_ = 0.0f;

  RandomNumberGenerator rng_;

  float stroke_random_radius_factor_;
  float stroke_random_opacity_factor_;
  float stroke_random_rotation_factor_;

  float stroke_random_hue_factor_;
  float stroke_random_sat_factor_;
  float stroke_random_val_factor_;

  /* The current time at which the paint operation begins. */
  double start_time_;
  /* Current delta time from #start_time_, updated after each extension sample. */
  double delta_time_;

  friend struct PaintOperationExecutor;

 public:
  void on_stroke_begin(const bContext &C, const InputSample &start_sample) override;
  void on_stroke_extended(const bContext &C, const InputSample &extension_sample) override;
  void on_stroke_done(const bContext &C) override;
};

/**
 * Utility class that actually executes the update when the stroke is updated. That's useful
 * because it avoids passing a very large number of parameters between functions.
 */
struct PaintOperationExecutor {
  Scene *scene_;
  GreasePencil *grease_pencil_;

  Brush *brush_;

  BrushGpencilSettings *settings_;
  std::optional<ColorGeometry4f> vertex_color_ = std::nullopt;
  std::optional<ColorGeometry4f> fill_color_ = std::nullopt;
  float softness_;

  bool use_settings_random_;

  bke::greasepencil::Drawing *drawing_;

  PaintOperationExecutor(const bContext &C)
  {
    scene_ = CTX_data_scene(&C);
    Object *object = CTX_data_active_object(&C);
    GreasePencil *grease_pencil = static_cast<GreasePencil *>(object->data);

    Paint *paint = &scene_->toolsettings->gp_paint->paint;
    brush_ = BKE_paint_brush(paint);
    settings_ = brush_->gpencil_settings;

    use_settings_random_ = (settings_->flag & GP_BRUSH_GROUP_RANDOM) != 0;
    const bool use_vertex_color = (scene_->toolsettings->gp_paint->mode ==
                                   GPPAINT_FLAG_USE_VERTEXCOLOR);
    if (use_vertex_color) {
      ColorGeometry4f color_base;
      srgb_to_linearrgb_v3_v3(color_base, brush_->rgb);
      color_base.a = settings_->vertex_factor;
      vertex_color_ = ELEM(settings_->vertex_mode, GPPAINT_MODE_STROKE, GPPAINT_MODE_BOTH) ?
                          std::make_optional(color_base) :
                          std::nullopt;
      fill_color_ = ELEM(settings_->vertex_mode, GPPAINT_MODE_FILL, GPPAINT_MODE_BOTH) ?
                        std::make_optional(color_base) :
                        std::nullopt;
    }
    softness_ = 1.0f - settings_->hardness;

    BLI_assert(grease_pencil->has_active_layer());
    drawing_ = grease_pencil->get_editable_drawing_at(*grease_pencil->get_active_layer(),
                                                      scene_->r.cfra);
    BLI_assert(drawing_ != nullptr);
  }

  float randomize_radius(PaintOperation &self,
                         const float distance,
                         const float radius,
                         const float pressure)
  {
    if (!use_settings_random_ || !(settings_->draw_random_press > 0.0f)) {
      return radius;
    }
    float random_factor = 0.0f;
    if ((settings_->flag2 & GP_BRUSH_USE_PRESS_AT_STROKE) == 0) {
      /* TODO: This should be exposed as a setting to scale the noise along the stroke. */
      constexpr float noise_scale = 1 / 20.0f;
      random_factor = noise::perlin(
          float2(distance * noise_scale, self.stroke_random_radius_factor_));
    }
    else {
      random_factor = self.stroke_random_radius_factor_;
    }

    if ((settings_->flag2 & GP_BRUSH_USE_PRESSURE_RAND_PRESS) != 0) {
      random_factor *= BKE_curvemapping_evaluateF(settings_->curve_rand_pressure, 0, pressure);
    }

    return math::interpolate(radius, radius * random_factor, settings_->draw_random_press);
  }

  float randomize_opacity(PaintOperation &self,
                          const float distance,
                          const float opacity,
                          const float pressure)
  {
    if (!use_settings_random_ || !(settings_->draw_random_strength > 0.0f)) {
      return opacity;
    }
    float random_factor = 0.0f;
    if ((settings_->flag2 & GP_BRUSH_USE_STRENGTH_AT_STROKE) == 0) {
      /* TODO: This should be exposed as a setting to scale the noise along the stroke. */
      constexpr float noise_scale = 1 / 20.0f;
      random_factor = noise::perlin(
          float2(distance * noise_scale, self.stroke_random_opacity_factor_));
    }
    else {
      random_factor = self.stroke_random_opacity_factor_;
    }

    if ((settings_->flag2 & GP_BRUSH_USE_STRENGTH_RAND_PRESS) != 0) {
      random_factor *= BKE_curvemapping_evaluateF(settings_->curve_rand_strength, 0, pressure);
    }

    return math::interpolate(opacity, opacity * random_factor, settings_->draw_random_strength);
  }

  float randomize_rotation(PaintOperation &self, const float pressure)
  {
    if (!use_settings_random_ || !(settings_->uv_random > 0.0f)) {
      return 0.0f;
    }
    float random_factor = 0.0f;
    if ((settings_->flag2 & GP_BRUSH_USE_UV_AT_STROKE) == 0) {
      random_factor = self.rng_.get_float();
    }
    else {
      random_factor = self.stroke_random_rotation_factor_;
    }

    if ((settings_->flag2 & GP_BRUSH_USE_UV_RAND_PRESS) != 0) {
      random_factor *= BKE_curvemapping_evaluateF(settings_->curve_rand_uv, 0, pressure);
    }

    const float random_rotation = (random_factor * 2.0f - 1.0f) * math::numbers::pi;
    return math::interpolate(0.0f, random_rotation, settings_->uv_random);
  }

  ColorGeometry4f randomize_color(PaintOperation &self,
                                  const float distance,
                                  const ColorGeometry4f color,
                                  const float pressure)
  {
    if (!use_settings_random_ ||
        !(settings_->random_hue > 0.0f || settings_->random_saturation > 0.0f ||
          settings_->random_value > 0.0f))
    {
      return color;
    }
    /* TODO: This should be exposed as a setting to scale the noise along the stroke. */
    constexpr float noise_scale = 1 / 20.0f;

    float random_hue = 0.0f;
    if ((settings_->flag2 & GP_BRUSH_USE_HUE_AT_STROKE) == 0) {
      random_hue = noise::perlin(float2(distance * noise_scale, self.stroke_random_hue_factor_));
    }
    else {
      random_hue = self.stroke_random_hue_factor_;
    }

    float random_saturation = 0.0f;
    if ((settings_->flag2 & GP_BRUSH_USE_SAT_AT_STROKE) == 0) {
      random_saturation = noise::perlin(
          float2(distance * noise_scale, self.stroke_random_sat_factor_));
    }
    else {
      random_saturation = self.stroke_random_sat_factor_;
    }

    float random_value = 0.0f;
    if ((settings_->flag2 & GP_BRUSH_USE_VAL_AT_STROKE) == 0) {
      random_value = noise::perlin(float2(distance * noise_scale, self.stroke_random_val_factor_));
    }
    else {
      random_value = self.stroke_random_val_factor_;
    }

    if ((settings_->flag2 & GP_BRUSH_USE_HUE_RAND_PRESS) != 0) {
      random_hue *= BKE_curvemapping_evaluateF(settings_->curve_rand_hue, 0, pressure);
    }
    if ((settings_->flag2 & GP_BRUSH_USE_SAT_RAND_PRESS) != 0) {
      random_saturation *= BKE_curvemapping_evaluateF(
          settings_->curve_rand_saturation, 0, pressure);
    }
    if ((settings_->flag2 & GP_BRUSH_USE_VAL_RAND_PRESS) != 0) {
      random_value *= BKE_curvemapping_evaluateF(settings_->curve_rand_value, 0, pressure);
    }

    float3 hsv;
    rgb_to_hsv_v(color, hsv);

<<<<<<< HEAD
  /* Attributes that are defined explicitly and should not be copied from original geometry. */
  Set<std::string> skipped_attribute_ids(const bke::AttrDomain domain) const
  {
    switch (domain) {
      case bke::AttrDomain::Point:
        if (vertex_color_) {
          return {"position", "radius", "opacity", "vertex_color"};
        }
        else {
          return {"position", "radius", "opacity"};
        }
      case bke::AttrDomain::Curve:
        if (fill_color_) {
          return {"curve_type",
                  "material_index",
                  "cyclic",
                  "softness",
                  "start_cap",
                  "end_cap",
                  "fill_color",
                  ".seed"};
        }
        else {
          return {"curve_type",
                  "material_index",
                  "cyclic",
                  "softness",
                  "start_cap",
                  "end_cap",
                  ".seed"};
        }
      default:
        return {};
=======
    hsv[0] += math::interpolate(0.5f, random_hue, settings_->random_hue) - 0.5f;
    /* Wrap hue. */
    if (hsv[0] > 1.0f) {
      hsv[0] -= 1.0f;
>>>>>>> de7e3f99
    }
    else if (hsv[0] < 0.0f) {
      hsv[0] += 1.0f;
    }
    hsv[1] *= math::interpolate(1.0f, random_saturation * 2.0f, settings_->random_saturation);
    hsv[2] *= math::interpolate(1.0f, random_value * 2.0f, settings_->random_value);

    ColorGeometry4f random_color;
    hsv_to_rgb_v(hsv, random_color);
    random_color.a = color.a;
    return random_color;
  }

  void process_start_sample(PaintOperation &self,
                            const bContext &C,
                            const InputSample &start_sample,
                            const int material_index,
                            const bool use_fill)
  {
    const float2 start_coords = start_sample.mouse_position;
    const RegionView3D *rv3d = CTX_wm_region_view3d(&C);
    const ARegion *region = CTX_wm_region(&C);

    const float3 start_location = self.placement_.project(start_coords);
    float start_radius = ed::greasepencil::radius_from_input_sample(
        rv3d,
        region,
        brush_,
        start_sample.pressure,
        start_location,
        self.placement_.to_world_space(),
        settings_);
    start_radius = randomize_radius(self, 0.0f, start_radius, start_sample.pressure);

    float start_opacity = ed::greasepencil::opacity_from_input_sample(
        start_sample.pressure, brush_, settings_);
    start_opacity = randomize_opacity(self, 0.0f, start_opacity, start_sample.pressure);

    const float start_rotation = randomize_rotation(self, start_sample.pressure);
    if (vertex_color_) {
      vertex_color_.emplace(randomize_color(self, 0.0f, *vertex_color_, start_sample.pressure));
    }

    Scene *scene = CTX_data_scene(&C);
    const bool on_back = (scene->toolsettings->gpencil_flags & GP_TOOL_FLAG_PAINT_ONBACK) != 0;

    self.screen_space_coords_orig_.append(start_coords);
    self.screen_space_curve_fitted_coords_.append(Vector<float2>({start_coords}));
    self.screen_space_jitter_offsets_.append(float2(0.0f));
    self.screen_space_smoothed_coords_.append(start_coords);
    self.screen_space_final_coords_.append(start_coords);

    /* Resize the curves geometry so there is one more curve with a single point. */
    bke::CurvesGeometry &curves = drawing_->strokes_for_write();
    create_blank_curve(curves, on_back);

    const int active_curve = on_back ? curves.curves_range().first() :
                                       curves.curves_range().last();
    const IndexRange curve_points = curves.points_by_curve()[active_curve];
    const int last_active_point = curve_points.last();

    Set<std::string> point_attributes_to_skip;
    Set<std::string> curve_attributes_to_skip;
    bke::MutableAttributeAccessor attributes = curves.attributes_for_write();
    curves.positions_for_write()[last_active_point] = start_location;
    drawing_->radii_for_write()[last_active_point] = start_radius;
    drawing_->opacities_for_write()[last_active_point] = start_opacity;
    point_attributes_to_skip.add_multiple({"position", "radius", "opacity"});
    if (vertex_color_) {
      drawing_->vertex_colors_for_write()[last_active_point] = *vertex_color_;
      point_attributes_to_skip.add("vertex_color");
    }
    if (use_fill && fill_color_) {
      drawing_->fill_colors_for_write()[active_curve] = *fill_color_;
      curve_attributes_to_skip.add("fill_color");
    }
    bke::SpanAttributeWriter<float> delta_times = attributes.lookup_or_add_for_write_span<float>(
        "delta_time", bke::AttrDomain::Point);
    delta_times.span[last_active_point] = 0.0f;
    point_attributes_to_skip.add("delta_time");
    delta_times.finish();

<<<<<<< HEAD
    drawing_->seeds_for_write()[active_curve] = rand() * 4096 + rand();
    drawing_->ensure_unique_seeds();

    bke::MutableAttributeAccessor attributes = curves.attributes_for_write();
=======
>>>>>>> de7e3f99
    bke::SpanAttributeWriter<int> materials = attributes.lookup_or_add_for_write_span<int>(
        "material_index", bke::AttrDomain::Curve);
    bke::SpanAttributeWriter<bool> cyclic = attributes.lookup_or_add_for_write_span<bool>(
        "cyclic", bke::AttrDomain::Curve);
    bke::SpanAttributeWriter<float> softness = attributes.lookup_or_add_for_write_span<float>(
        "softness", bke::AttrDomain::Curve);
    cyclic.span[active_curve] = false;
    materials.span[active_curve] = material_index;
    softness.span[active_curve] = softness_;
    curve_attributes_to_skip.add_multiple({"material_index", "cyclic", "softness"});
    cyclic.finish();
    materials.finish();
    softness.finish();

    if (settings_->uv_random > 0.0f || attributes.contains("rotation")) {
      bke::SpanAttributeWriter<float> rotations = attributes.lookup_or_add_for_write_span<float>(
          "rotation", bke::AttrDomain::Point);
      rotations.span[last_active_point] = start_rotation;
      point_attributes_to_skip.add("rotation");
      rotations.finish();
    }

    /* Only set the attribute if the type is not the default or if it already exists. */
    if (settings_->caps_type != GP_STROKE_CAP_TYPE_ROUND || attributes.contains("start_cap")) {
      bke::SpanAttributeWriter<int8_t> start_caps =
          attributes.lookup_or_add_for_write_span<int8_t>("start_cap", bke::AttrDomain::Curve);
      start_caps.span[active_curve] = settings_->caps_type;
      curve_attributes_to_skip.add("start_cap");
      start_caps.finish();
    }

    if (settings_->caps_type != GP_STROKE_CAP_TYPE_ROUND || attributes.contains("end_cap")) {
      bke::SpanAttributeWriter<int8_t> end_caps = attributes.lookup_or_add_for_write_span<int8_t>(
          "end_cap", bke::AttrDomain::Curve);
      end_caps.span[active_curve] = settings_->caps_type;
      curve_attributes_to_skip.add("end_cap");
      end_caps.finish();
    }

    if (use_fill && (start_opacity < 1.0f || attributes.contains("fill_opacity"))) {
      bke::SpanAttributeWriter<float> fill_opacities =
          attributes.lookup_or_add_for_write_span<float>(
              "fill_opacity",
              bke::AttrDomain::Curve,
              bke::AttributeInitVArray(VArray<float>::ForSingle(1.0f, curves.curves_num())));
      fill_opacities.span[active_curve] = start_opacity;
      curve_attributes_to_skip.add("fill_opacity");
      fill_opacities.finish();
    }

    bke::SpanAttributeWriter<float> init_times = attributes.lookup_or_add_for_write_span<float>(
        "init_time", bke::AttrDomain::Curve);
    init_times.span[active_curve] = self.start_time_;
    curve_attributes_to_skip.add("init_time");
    init_times.finish();

    curves.curve_types_for_write()[active_curve] = CURVE_TYPE_POLY;
    curves.update_curve_types();

    /* Initialize the rest of the attributes with default values. */
    bke::fill_attribute_range_default(attributes,
                                      bke::AttrDomain::Point,
                                      point_attributes_to_skip,
                                      IndexRange(last_active_point, 1));
    bke::fill_attribute_range_default(
        attributes, bke::AttrDomain::Curve, curve_attributes_to_skip, IndexRange(active_curve, 1));

    drawing_->tag_topology_changed();
  }

  void active_smoothing(PaintOperation &self, const IndexRange smooth_window)
  {
    const Span<float2> coords_to_smooth = self.screen_space_coords_orig_.as_span().slice(
        smooth_window);

    /* Detect corners in the current slice of coordinates. */
    const float corner_min_radius_px = 5.0f;
    const float corner_max_radius_px = 30.0f;
    const int64_t corner_max_samples = 64;
    const float corner_angle_threshold = 0.6f;
    IndexMaskMemory memory;
    const IndexMask corner_mask = ed::greasepencil::polyline_detect_corners(
        coords_to_smooth.drop_front(1).drop_back(1),
        corner_min_radius_px,
        corner_max_radius_px,
        corner_max_samples,
        corner_angle_threshold,
        memory);

    /* Pre-blur the coordinates for the curve fitting. This generally leads to a better (more
     * stable) fit. */
    Array<float2> coords_pre_blur(smooth_window.size());
    const int pre_blur_iterations = 3;
    geometry::gaussian_blur_1D(
        coords_to_smooth,
        pre_blur_iterations,
        VArray<float>::ForSingle(settings_->active_smooth, smooth_window.size()),
        true,
        true,
        false,
        coords_pre_blur.as_mutable_span());

    /* Curve fitting. The output will be a set of handles (float2 triplets) in a flat array. */
    const float max_error_threshold_px = 5.0f;
    Array<float2> curve_points = ed::greasepencil::polyline_fit_curve(
        coords_pre_blur, max_error_threshold_px * settings_->active_smooth, corner_mask);

    /* Sampling the curve at a fixed resolution. */
    const int64_t sample_resolution = 32;
    Array<float2> sampled_curve_points = sample_curve_2d(curve_points, sample_resolution);

    /* Morphing the coordinates onto the curve. Result is stored in a temporary array. */
    Array<float2> coords_smoothed(coords_to_smooth.size());
    morph_points_to_curve(coords_to_smooth, sampled_curve_points, coords_smoothed);

    MutableSpan<float2> window_coords = self.screen_space_smoothed_coords_.as_mutable_span().slice(
        smooth_window);
    const float converging_threshold_px = 0.1f;
    bool stop_counting_converged = false;
    int num_converged = 0;
    for (const int64_t window_i : smooth_window.index_range()) {
      /* Record the curve fitting of this point. */
      self.screen_space_curve_fitted_coords_[window_i].append(coords_smoothed[window_i]);
      Span<float2> fit_coords = self.screen_space_curve_fitted_coords_[window_i];

      /* We compare the previous arithmetic mean to the current. Going from the back to the front,
       * if a point hasn't moved by a minimum threshold, it counts as converged. */
      float2 new_pos = arithmetic_mean(fit_coords);
      if (!stop_counting_converged) {
        float2 prev_pos = window_coords[window_i];
        if (math::distance(new_pos, prev_pos) < converging_threshold_px) {
          num_converged++;
        }
        else {
          stop_counting_converged = true;
        }
      }

      /* Update the positions in the current cache. */
      window_coords[window_i] = new_pos;
    }

    /* Remove all the converged points from the active window and shrink the window accordingly. */
    if (num_converged > 0) {
      self.active_smooth_start_index_ += num_converged;
      self.screen_space_curve_fitted_coords_.remove(0, num_converged);
    }
  }

  void active_jitter(PaintOperation &self,
                     const int new_points_num,
                     const float brush_radius_px,
                     const float pressure,
                     const IndexRange active_window,
                     MutableSpan<float3> curve_positions)
  {
    float jitter_factor = 1.0f;
    if (settings_->flag & GP_BRUSH_USE_JITTER_PRESSURE) {
      jitter_factor = BKE_curvemapping_evaluateF(settings_->curve_jitter, 0, pressure);
    }
    const float2 tangent = math::normalize(self.smoothed_pen_direction_);
    const float2 cotangent = float2(-tangent.y, tangent.x);
    for ([[maybe_unused]] const int _ : IndexRange(new_points_num)) {
      const float rand = self.rng_.get_float() * 2.0f - 1.0f;
      const float factor = rand * settings_->draw_jitter * jitter_factor;
      self.screen_space_jitter_offsets_.append(cotangent * factor * brush_radius_px);
    }
    const Span<float2> jitter_slice = self.screen_space_jitter_offsets_.as_mutable_span().slice(
        active_window);
    MutableSpan<float2> smoothed_coords =
        self.screen_space_smoothed_coords_.as_mutable_span().slice(active_window);
    MutableSpan<float2> final_coords = self.screen_space_final_coords_.as_mutable_span().slice(
        active_window);
    MutableSpan<float3> positions_slice = curve_positions.slice(active_window);
    for (const int64_t window_i : active_window.index_range()) {
      final_coords[window_i] = smoothed_coords[window_i] + jitter_slice[window_i];
      positions_slice[window_i] = self.placement_.project(final_coords[window_i]);
    }
  }

  void process_extension_sample(PaintOperation &self,
                                const bContext &C,
                                const InputSample &extension_sample)
  {
    Scene *scene = CTX_data_scene(&C);
    const RegionView3D *rv3d = CTX_wm_region_view3d(&C);
    const ARegion *region = CTX_wm_region(&C);
    const bool on_back = (scene->toolsettings->gpencil_flags & GP_TOOL_FLAG_PAINT_ONBACK) != 0;

    const float2 coords = extension_sample.mouse_position;
    float3 position = self.placement_.project(coords);
    float radius = ed::greasepencil::radius_from_input_sample(rv3d,
                                                              region,
                                                              brush_,
                                                              extension_sample.pressure,
                                                              position,
                                                              self.placement_.to_world_space(),
                                                              settings_);
    float opacity = ed::greasepencil::opacity_from_input_sample(
        extension_sample.pressure, brush_, settings_);

    const float brush_radius_px = brush_radius_to_pixel_radius(
        rv3d, brush_, math::transform_point(self.placement_.to_world_space(), position));

    bke::CurvesGeometry &curves = drawing_->strokes_for_write();
    OffsetIndices<int> points_by_curve = curves.points_by_curve();
    bke::MutableAttributeAccessor attributes = curves.attributes_for_write();

    const int active_curve = on_back ? curves.curves_range().first() :
                                       curves.curves_range().last();
    const IndexRange curve_points = points_by_curve[active_curve];
    const int last_active_point = curve_points.last();

    const float2 prev_coords = self.screen_space_coords_orig_.last();
    float prev_radius = drawing_->radii()[last_active_point];
    const float prev_opacity = drawing_->opacities()[last_active_point];
    const ColorGeometry4f prev_vertex_color = drawing_->vertex_colors()[last_active_point];

    const bool is_first_sample = (curve_points.size() == 1);

    /* Use the vector from the previous to the next point. Set the direction based on the first two
     * samples. For subsuquent samples, interpolate with the previous direction to get a smoothed
     * value over time. */
    if (is_first_sample) {
      self.smoothed_pen_direction_ = self.screen_space_coords_orig_.last() - coords;
    }
    else {
      /* The smoothing rate is a factor from 0 to 1 that represents how quickly the
       * `smoothed_pen_direction_` "reacts" to changes in direction.
       *  - 1.0f: Immediate reaction.
       *  - 0.0f: No reaction (value never changes). */
      constexpr float smoothing_rate_factor = 0.3f;
      self.smoothed_pen_direction_ = math::interpolate(self.smoothed_pen_direction_,
                                                       self.screen_space_coords_orig_.last() -
                                                           coords,
                                                       smoothing_rate_factor);
    }

    /* Approximate brush with non-circular shape by changing the radius based on the angle. */
    float radius_factor = 1.0f;
    if (settings_->draw_angle_factor > 0.0f) {
      /* `angle` is the angle to the horizontal line in screen space. */
      const float angle = settings_->draw_angle;
      const float2 angle_vec = float2(math::cos(angle), math::sin(angle));

      /* The angle factor is 1.0f when the direction is aligned with the angle vector and 0.0f when
       * it is orthogonal to the angle vector. This is consistent with the behavior from GPv2. */
      const float angle_factor = math::abs(
          math::dot(angle_vec, math::normalize(self.smoothed_pen_direction_)));

      /* Influence is controlled by `draw_angle_factor`. */
      radius_factor = math::interpolate(1.0f, angle_factor, settings_->draw_angle_factor);
      radius *= radius_factor;
    }

    /* Overwrite last point if it's very close. */
    const float distance_px = math::distance(coords, prev_coords);
    constexpr float point_override_threshold_px = 2.0f;
    if (distance_px < point_override_threshold_px) {
      self.accum_distance_ += distance_px;
      /* Don't move the first point of the stroke. */
      if (!is_first_sample) {
        curves.positions_for_write()[last_active_point] = position;
      }
      if (use_settings_random_ && settings_->draw_random_press > 0.0f) {
        radius = randomize_radius(self, self.accum_distance_, radius, extension_sample.pressure);
      }
      if (use_settings_random_ && settings_->draw_random_strength > 0.0f) {
        opacity = randomize_opacity(
            self, self.accum_distance_, opacity, extension_sample.pressure);
      }
      drawing_->radii_for_write()[last_active_point] = math::max(radius, prev_radius);
      drawing_->opacities_for_write()[last_active_point] = math::max(opacity, prev_opacity);
      return;
    }

    /* Adjust the first points radius based on the computed angle. */
    if (is_first_sample && settings_->draw_angle_factor > 0.0f) {
      drawing_->radii_for_write()[last_active_point] *= radius_factor;
      prev_radius = drawing_->radii()[last_active_point];
    }

    /* Clamp the number of points within a pixel in screen space. */
    constexpr int max_points_per_pixel = 4;
    /* The value `brush_->spacing` is a percentage of the brush radius in pixels. */
    const float max_spacing_px = math::max((float(brush_->spacing) / 100.0f) *
                                               float(brush_radius_px),
                                           1.0f / float(max_points_per_pixel));
    /* If the next sample is far away, we subdivide the segment to add more points. */
    const int new_points_num = (distance_px > max_spacing_px) ?
                                   int(math::floor(distance_px / max_spacing_px)) :
                                   1;
    /* Resize the curves geometry. */
    extend_curve(curves, on_back, new_points_num);

    Set<std::string> point_attributes_to_skip;
    /* Subdivide new segment. */
    const IndexRange new_points = curves.points_by_curve()[active_curve].take_back(new_points_num);
    Array<float2> new_screen_space_coords(new_points_num);
    MutableSpan<float3> positions = curves.positions_for_write();
    MutableSpan<float3> new_positions = positions.slice(new_points);
    MutableSpan<float> new_radii = drawing_->radii_for_write().slice(new_points);
    MutableSpan<float> new_opacities = drawing_->opacities_for_write().slice(new_points);

    /* Interploate the screen space positions. */
    linear_interpolation<float2>(prev_coords, coords, new_screen_space_coords, is_first_sample);
    point_attributes_to_skip.add_multiple({"position", "radius", "opacity"});

    /* Randomize radii. */
    if (use_settings_random_ && settings_->draw_random_press > 0.0f) {
      for (const int i : IndexRange(new_points_num)) {
        new_radii[i] = randomize_radius(
            self, self.accum_distance_ + max_spacing_px * i, radius, extension_sample.pressure);
      }
    }
    else {
      linear_interpolation<float>(prev_radius, radius, new_radii, is_first_sample);
    }

    /* Randomize opacities. */
    if (use_settings_random_ && settings_->draw_random_strength > 0.0f) {
      for (const int i : IndexRange(new_points_num)) {
        new_opacities[i] = randomize_opacity(
            self, self.accum_distance_ + max_spacing_px * i, opacity, extension_sample.pressure);
      }
    }
    else {
      linear_interpolation<float>(prev_opacity, opacity, new_opacities, is_first_sample);
    }

    /* Randomize rotations. */
    if (use_settings_random_ && (settings_->uv_random > 0.0f || attributes.contains("rotation"))) {
      bke::SpanAttributeWriter<float> rotations = attributes.lookup_or_add_for_write_span<float>(
          "rotation", bke::AttrDomain::Point);
      const MutableSpan<float> new_rotations = rotations.span.slice(new_points);
      for (const int i : IndexRange(new_points_num)) {
        new_rotations[i] = randomize_rotation(self, extension_sample.pressure);
      }
      point_attributes_to_skip.add("rotation");
      rotations.finish();
    }

    /* Randomize vertex color. */
    if (vertex_color_) {
      MutableSpan<ColorGeometry4f> new_vertex_colors = drawing_->vertex_colors_for_write().slice(
          new_points);
      if (use_settings_random_ || attributes.contains("vertex_color")) {
        for (const int i : IndexRange(new_points_num)) {
          new_vertex_colors[i] = randomize_color(self,
                                                 self.accum_distance_ + max_spacing_px * i,
                                                 *vertex_color_,
                                                 extension_sample.pressure);
        }
      }
      else {
        linear_interpolation<ColorGeometry4f>(
            prev_vertex_color, *vertex_color_, new_vertex_colors, is_first_sample);
      }
      point_attributes_to_skip.add("vertex_color");
    }

    bke::SpanAttributeWriter<float> delta_times = attributes.lookup_or_add_for_write_span<float>(
        "delta_time", bke::AttrDomain::Point);
    const double new_delta_time = BLI_time_now_seconds() - self.start_time_;
    linear_interpolation<float>(float(self.delta_time_),
                                float(new_delta_time),
                                delta_times.span.slice(new_points),
                                is_first_sample);
    point_attributes_to_skip.add("delta_time");
    delta_times.finish();

    /* Update the accumulated distance along the stroke in pixels. */
    self.accum_distance_ += distance_px;

    /* Update the current delta time. */
    self.delta_time_ = new_delta_time;

    /* Update screen space buffers with new points. */
    self.screen_space_coords_orig_.extend(new_screen_space_coords);
    self.screen_space_smoothed_coords_.extend(new_screen_space_coords);
    self.screen_space_final_coords_.extend(new_screen_space_coords);
    for (float2 new_position : new_screen_space_coords) {
      self.screen_space_curve_fitted_coords_.append(Vector<float2>({new_position}));
    }

    /* Only start smoothing if there are enough points. */
    constexpr int64_t min_active_smoothing_points_num = 8;
    const IndexRange smooth_window = self.screen_space_coords_orig_.index_range().drop_front(
        self.active_smooth_start_index_);
    if (smooth_window.size() < min_active_smoothing_points_num) {
      self.placement_.project(new_screen_space_coords, new_positions);
    }
    else {
      /* Active smoothing is done in a window at the end of the new stroke. */
      this->active_smoothing(self, smooth_window);
    }

    MutableSpan<float3> curve_positions = positions.slice(curves.points_by_curve()[active_curve]);
    if (use_settings_random_ && settings_->draw_jitter > 0.0f) {
      this->active_jitter(self,
                          new_points_num,
                          brush_radius_px,
                          extension_sample.pressure,
                          smooth_window,
                          curve_positions);
    }
    else {
      MutableSpan<float2> smoothed_coords =
          self.screen_space_smoothed_coords_.as_mutable_span().slice(smooth_window);
      MutableSpan<float2> final_coords = self.screen_space_final_coords_.as_mutable_span().slice(
          smooth_window);
      /* Not jitter, so we just copy the positions over. */
      final_coords.copy_from(smoothed_coords);
      MutableSpan<float3> curve_positions_slice = curve_positions.slice(smooth_window);
      for (const int64_t window_i : smooth_window.index_range()) {
        curve_positions_slice[window_i] = self.placement_.project(final_coords[window_i]);
      }
    }

    /* Initialize the rest of the attributes with default values. */
    bke::fill_attribute_range_default(attributes,
                                      bke::AttrDomain::Point,
                                      point_attributes_to_skip,
                                      curves.points_range().take_back(1));

    drawing_->set_texture_matrices({self.texture_space_}, IndexRange::from_single(active_curve));
  }

  void execute(PaintOperation &self, const bContext &C, const InputSample &extension_sample)
  {
    this->process_extension_sample(self, C, extension_sample);
    drawing_->tag_topology_changed();
  }
};

void PaintOperation::on_stroke_begin(const bContext &C, const InputSample &start_sample)
{
  Depsgraph *depsgraph = CTX_data_depsgraph_pointer(&C);
  ARegion *region = CTX_wm_region(&C);
  View3D *view3d = CTX_wm_view3d(&C);
  Scene *scene = CTX_data_scene(&C);
  Object *object = CTX_data_active_object(&C);
  Object *eval_object = DEG_get_evaluated_object(depsgraph, object);
  GreasePencil *grease_pencil = static_cast<GreasePencil *>(object->data);

  Paint *paint = &scene->toolsettings->gp_paint->paint;
  Brush *brush = BKE_paint_brush(paint);

  if (brush->gpencil_settings == nullptr) {
    BKE_brush_init_gpencil_settings(brush);
  }
  BrushGpencilSettings *settings = brush->gpencil_settings;

  BKE_curvemapping_init(settings->curve_sensitivity);
  BKE_curvemapping_init(settings->curve_strength);
  BKE_curvemapping_init(settings->curve_jitter);
  BKE_curvemapping_init(settings->curve_rand_pressure);
  BKE_curvemapping_init(settings->curve_rand_strength);
  BKE_curvemapping_init(settings->curve_rand_uv);
  BKE_curvemapping_init(settings->curve_rand_hue);
  BKE_curvemapping_init(settings->curve_rand_saturation);
  BKE_curvemapping_init(settings->curve_rand_value);

  const bke::greasepencil::Layer &layer = *grease_pencil->get_active_layer();
  /* Initialize helper class for projecting screen space coordinates. */
  placement_ = ed::greasepencil::DrawingPlacement(*scene, *region, *view3d, *eval_object, &layer);
  if (placement_.use_project_to_surface()) {
    placement_.cache_viewport_depths(CTX_data_depsgraph_pointer(&C), region, view3d);
  }
  else if (placement_.use_project_to_nearest_stroke()) {
    placement_.cache_viewport_depths(CTX_data_depsgraph_pointer(&C), region, view3d);
    placement_.set_origin_to_nearest_stroke(start_sample.mouse_position);
  }

  texture_space_ = ed::greasepencil::calculate_texture_space(
      scene, region, start_sample.mouse_position, placement_);

  /* `View` is already stored in object space but all others are in layer space. */
  if (scene->toolsettings->gp_sculpt.lock_axis != GP_LOCKAXIS_VIEW) {
    texture_space_ = texture_space_ * layer.to_object_space(*object);
  }

  rng_ = RandomNumberGenerator::from_random_seed();
  if ((settings->flag & GP_BRUSH_GROUP_RANDOM) != 0) {
    stroke_random_radius_factor_ = rng_.get_float();
    stroke_random_opacity_factor_ = rng_.get_float();
    stroke_random_rotation_factor_ = rng_.get_float();

    stroke_random_hue_factor_ = rng_.get_float();
    stroke_random_sat_factor_ = rng_.get_float();
    stroke_random_val_factor_ = rng_.get_float();
  }

  Material *material = BKE_grease_pencil_object_material_ensure_from_active_input_brush(
      CTX_data_main(&C), object, brush);
  const int material_index = BKE_object_material_index_get(object, material);
  const bool use_fill = (material->gp_style->flag & GP_MATERIAL_FILL_SHOW) != 0;

  /* We're now starting to draw. */
  grease_pencil->runtime->is_drawing_stroke = true;

  /* Initialize the start time to the current time. */
  start_time_ = BLI_time_now_seconds();
  /* Delta time starts at 0. */
  delta_time_ = 0.0f;

  PaintOperationExecutor executor{C};
  executor.process_start_sample(*this, C, start_sample, material_index, use_fill);

  DEG_id_tag_update(&grease_pencil->id, ID_RECALC_GEOMETRY);
  WM_event_add_notifier(&C, NC_GEOM | ND_DATA, grease_pencil);
}

void PaintOperation::on_stroke_extended(const bContext &C, const InputSample &extension_sample)
{
  Object *object = CTX_data_active_object(&C);
  GreasePencil *grease_pencil = static_cast<GreasePencil *>(object->data);

  PaintOperationExecutor executor{C};
  executor.execute(*this, C, extension_sample);

  DEG_id_tag_update(&grease_pencil->id, ID_RECALC_GEOMETRY);
  WM_event_add_notifier(&C, NC_GEOM | ND_DATA, grease_pencil);
}

static void smooth_stroke(bke::greasepencil::Drawing &drawing,
                          const float influence,
                          const int iterations,
                          const int active_curve)
{
  bke::CurvesGeometry &curves = drawing.strokes_for_write();
  const IndexRange stroke = IndexRange::from_single(active_curve);
  const offset_indices::OffsetIndices<int> points_by_curve = drawing.strokes().points_by_curve();
  const VArray<bool> cyclic = curves.cyclic();
  const VArray<bool> point_selection = VArray<bool>::ForSingle(true, curves.points_num());

  bke::MutableAttributeAccessor attributes = curves.attributes_for_write();
  bke::GSpanAttributeWriter positions = attributes.lookup_for_write_span("position");
  geometry::smooth_curve_attribute(stroke,
                                   points_by_curve,
                                   point_selection,
                                   cyclic,
                                   iterations,
                                   influence,
                                   false,
                                   true,
                                   positions.span);
  positions.finish();
  drawing.tag_positions_changed();

  if (drawing.opacities().is_span()) {
    bke::GSpanAttributeWriter opacities = attributes.lookup_for_write_span("opacity");
    geometry::smooth_curve_attribute(stroke,
                                     points_by_curve,
                                     point_selection,
                                     cyclic,
                                     iterations,
                                     influence,
                                     true,
                                     false,
                                     opacities.span);
    opacities.finish();
  }
  if (drawing.radii().is_span()) {
    bke::GSpanAttributeWriter radii = attributes.lookup_for_write_span("radius");
    geometry::smooth_curve_attribute(stroke,
                                     points_by_curve,
                                     point_selection,
                                     cyclic,
                                     iterations,
                                     influence,
                                     true,
                                     false,
                                     radii.span);
    radii.finish();
  }
}

static void simplify_stroke(bke::greasepencil::Drawing &drawing,
                            Span<float2> screen_space_positions,
                            const float epsilon,
                            const int active_curve)
{
  const bke::CurvesGeometry &curves = drawing.strokes();
  const IndexRange points = curves.points_by_curve()[active_curve];
  BLI_assert(screen_space_positions.size() == points.size());

  if (epsilon <= 0.0f) {
    return;
  }

  Array<bool> points_to_delete_arr(drawing.strokes().points_num(), false);
  points_to_delete_arr.as_mutable_span().slice(points).fill(true);
  geometry::curve_simplify(curves.positions().slice(points),
                           curves.cyclic()[active_curve],
                           epsilon,
                           screen_space_positions,
                           points_to_delete_arr.as_mutable_span().slice(points));

  IndexMaskMemory memory;
  const IndexMask points_to_delete = IndexMask::from_bools(points_to_delete_arr, memory);
  if (!points_to_delete.is_empty()) {
    drawing.strokes_for_write().remove_points(points_to_delete, {});
  }
}

static void outline_stroke(bke::greasepencil::Drawing &drawing,
                           const int active_curve,
                           const float4x4 &viewmat,
                           const ed::greasepencil::DrawingPlacement &placement,
                           const float outline_radius,
                           const int material_index,
                           const bool on_back)
{
  /* Get the outline stroke (single curve). */
  bke::CurvesGeometry outline = ed::greasepencil::create_curves_outline(
      drawing,
      IndexRange::from_single(active_curve),
      viewmat,
      3,
      outline_radius,
      0.0f,
      material_index);

  /* Reproject the outline onto the drawing placement. */
  placement.reproject(outline.positions(), outline.positions_for_write());

  /* Remove the original stroke. */
  drawing.strokes_for_write().remove_curves(IndexRange::from_single(active_curve), {});

  /* Join the outline stroke into the drawing. */
  Curves *outline_curve = bke::curves_new_nomain(std::move(outline));
  Curves *other_curves = bke::curves_new_nomain(std::move(drawing.strokes_for_write()));
  std::array<bke::GeometrySet, 2> geometry_sets;
  if (on_back) {
    geometry_sets = {bke::GeometrySet::from_curves(outline_curve),
                     bke::GeometrySet::from_curves(other_curves)};
  }
  else {
    geometry_sets = {bke::GeometrySet::from_curves(other_curves),
                     bke::GeometrySet::from_curves(outline_curve)};
  }
  drawing.strokes_for_write() = std::move(
      geometry::join_geometries(geometry_sets, {}).get_curves_for_write()->geometry.wrap());
}

static void subdivide_stroke(bke::greasepencil::Drawing &drawing,
                             const int subdivision_level,
                             const int active_curve)
{
  /* Get the maximum distance a stroke segment can be without being subdivided. */
  constexpr float BASE_SUBDIV_DISTANCE = 0.75f;
  const float max_segment_distance = BASE_SUBDIV_DISTANCE / subdivision_level;

  const bke::CurvesGeometry &curves_src = drawing.strokes();
  const Span<float3> positions = curves_src.positions();
  const offset_indices::OffsetIndices<int> points_by_curve = curves_src.points_by_curve();
  Array<Vector<ed::greasepencil::PointTransferData>> src_to_dst_points(curves_src.points_num());
  const IndexRange active_point_range = points_by_curve[active_curve];

  for (const int point_index : curves_src.points_range()) {
    float dist_to_next;
    int num_extra_points = 0;
    /* For the active curve, check all the distances between point segments. When they are bigger
     * than the maximum allowed distance, the segment needs subdivision.  */
    if (active_point_range.drop_back(1).contains(point_index)) {
      dist_to_next = math::distance(positions[point_index], positions[point_index + 1]);
      num_extra_points = int(dist_to_next / max_segment_distance);
    }

    src_to_dst_points[point_index] = Vector<ed::greasepencil::PointTransferData>(num_extra_points +
                                                                                 1);
    src_to_dst_points[point_index][0].is_src_point = true;
    src_to_dst_points[point_index][0].is_cut = false;
    src_to_dst_points[point_index][0].src_point = point_index;
    src_to_dst_points[point_index][0].src_next_point = point_index + 1;
    src_to_dst_points[point_index][0].factor = 0.0f;

    if (num_extra_points > 0) {
      const float subdiv_factor = 1.0f / (num_extra_points + 1);
      for (int i = 1; i <= num_extra_points; i++) {
        src_to_dst_points[point_index][i].is_src_point = false;
        src_to_dst_points[point_index][i].is_cut = false;
        src_to_dst_points[point_index][i].src_point = point_index;
        src_to_dst_points[point_index][i].src_next_point = point_index + 1;
        src_to_dst_points[point_index][i].factor = subdiv_factor * i;
      }
    }
  }

  bke::CurvesGeometry curves_dst;
  ed::greasepencil::compute_topology_change(curves_src, curves_dst, src_to_dst_points, true);
  drawing.strokes_for_write() = std::move(curves_dst);
}

static int trim_end_points(bke::greasepencil::Drawing &drawing,
                           const float epsilon,
                           const bool on_back,
                           const int active_curve)
{
  const IndexRange points = drawing.strokes().points_by_curve()[active_curve];
  bke::CurvesGeometry &curves = drawing.strokes_for_write();
  const VArray<float> radii = drawing.radii();

  /* Remove points at the end that have a radius close to 0. */
  int64_t num_points_to_remove = 0;
  for (int64_t index = points.last(); index >= points.first(); index--) {
    if (radii[index] < epsilon) {
      num_points_to_remove++;
    }
    else {
      break;
    }
  }

  if (num_points_to_remove <= 0) {
    return 0;
  }

  if (!on_back) {
    curves.resize(curves.points_num() - num_points_to_remove, curves.curves_num());
    curves.offsets_for_write().last() = curves.points_num();
    return num_points_to_remove;
  }

  bke::MutableAttributeAccessor attributes = curves.attributes_for_write();
  const int last_active_point = curves.points_by_curve()[0].last();

  /* Shift the data before resizing to not delete the data at the end. */
  attributes.for_all([&](const bke::AttributeIDRef &id, const bke::AttributeMetaData meta_data) {
    if (meta_data.domain != bke::AttrDomain::Point) {
      return true;
    }

    bke::GSpanAttributeWriter dst = attributes.lookup_for_write_span(id);
    GMutableSpan attribute_data = dst.span;

    bke::attribute_math::convert_to_static_type(attribute_data.type(), [&](auto dummy) {
      using T = decltype(dummy);
      MutableSpan<T> span_data = attribute_data.typed<T>();

      for (int i = last_active_point - num_points_to_remove + 1;
           i < curves.points_num() - num_points_to_remove;
           i++)
      {
        span_data[i] = span_data[i + num_points_to_remove];
      }
    });
    dst.finish();
    return true;
  });

  curves.resize(curves.points_num() - num_points_to_remove, curves.curves_num());
  MutableSpan<int> offsets = curves.offsets_for_write();
  for (const int src_curve : curves.curves_range().drop_front(1)) {
    offsets[src_curve] = offsets[src_curve] - num_points_to_remove;
  }
  offsets.last() = curves.points_num();

  return num_points_to_remove;
}

static void deselect_stroke(const bContext &C,
                            bke::greasepencil::Drawing &drawing,
                            const int active_curve)
{
  Scene *scene = CTX_data_scene(&C);
  const IndexRange points = drawing.strokes().points_by_curve()[active_curve];

  bke::CurvesGeometry &curves = drawing.strokes_for_write();
  const bke::AttrDomain selection_domain = ED_grease_pencil_selection_domain_get(
      scene->toolsettings);

  bke::GSpanAttributeWriter selection = ed::curves::ensure_selection_attribute(
      curves, selection_domain, CD_PROP_BOOL);

  if (selection_domain == bke::AttrDomain::Curve) {
    ed::curves::fill_selection_false(selection.span.slice(IndexRange::from_single(active_curve)));
  }
  else if (selection_domain == bke::AttrDomain::Point) {
    ed::curves::fill_selection_false(selection.span.slice(points));
  }

  selection.finish();
}

void PaintOperation::on_stroke_done(const bContext &C)
{
  using namespace blender::bke;
  Scene *scene = CTX_data_scene(&C);
  Object *object = CTX_data_active_object(&C);
  RegionView3D *rv3d = CTX_wm_region_view3d(&C);
  GreasePencil &grease_pencil = *static_cast<GreasePencil *>(object->data);

  Paint *paint = &scene->toolsettings->gp_paint->paint;
  Brush *brush = BKE_paint_brush(paint);
  BrushGpencilSettings *settings = brush->gpencil_settings;
  const bool on_back = (scene->toolsettings->gpencil_flags & GP_TOOL_FLAG_PAINT_ONBACK) != 0;
  const bool do_post_processing = (settings->flag & GP_BRUSH_GROUP_SETTINGS) != 0;

  /* Grease Pencil should have an active layer. */
  BLI_assert(grease_pencil.has_active_layer());
  bke::greasepencil::Layer &active_layer = *grease_pencil.get_active_layer();
  /* Drawing should exist. */
  bke::greasepencil::Drawing &drawing = *grease_pencil.get_editable_drawing_at(active_layer,
                                                                               scene->r.cfra);
  const int active_curve = on_back ? drawing.strokes().curves_range().first() :
                                     drawing.strokes().curves_range().last();
  /* Remove trailing points with radii close to zero. */
  const int num_points_removed = trim_end_points(drawing, 1e-5f, on_back, active_curve);
  /* Set the selection of the newly drawn stroke to false. */
  deselect_stroke(C, drawing, active_curve);
  if (do_post_processing) {
    if (settings->draw_smoothfac > 0.0f) {
      smooth_stroke(drawing, settings->draw_smoothfac, settings->draw_smoothlvl, active_curve);
    }
    if (settings->simplify_px > 0.0f) {
      simplify_stroke(drawing,
                      this->screen_space_final_coords_.as_span().drop_back(num_points_removed),
                      settings->simplify_px,
                      active_curve);
    }
    if ((settings->flag & GP_BRUSH_OUTLINE_STROKE) != 0) {
      const float outline_radius = float(brush->unprojected_radius) * settings->outline_fac * 0.5f;
      const int material_index = [&]() {
        Material *material = BKE_grease_pencil_object_material_ensure_from_active_input_brush(
            CTX_data_main(&C), object, brush);
        const int active_index = BKE_object_material_index_get(object, material);
        if (settings->material_alt == nullptr) {
          return active_index;
        }
        const int alt_index = BKE_object_material_slot_find_index(object, settings->material_alt);
        return (alt_index > -1) ? alt_index - 1 : active_index;
      }();
      outline_stroke(drawing,
                     active_curve,
                     float4x4(rv3d->viewmat),
                     placement_,
                     outline_radius,
                     material_index,
                     on_back);
    }
    if (settings->subdivision_level > 0) {
      subdivide_stroke(drawing, settings->subdivision_level, active_curve);
    }
  }
  drawing.set_texture_matrices({texture_space_}, IndexRange::from_single(active_curve));
  drawing.tag_topology_changed();

  /* Now we're done drawing. */
  grease_pencil.runtime->is_drawing_stroke = false;

  DEG_id_tag_update(&grease_pencil.id, ID_RECALC_GEOMETRY);
  WM_event_add_notifier(&C, NC_GEOM | ND_DATA, &grease_pencil.id);
}

std::unique_ptr<GreasePencilStrokeOperation> new_paint_operation()
{
  return std::make_unique<PaintOperation>();
}

}  // namespace blender::ed::sculpt_paint::greasepencil<|MERGE_RESOLUTION|>--- conflicted
+++ resolved
@@ -450,46 +450,10 @@
     float3 hsv;
     rgb_to_hsv_v(color, hsv);
 
-<<<<<<< HEAD
-  /* Attributes that are defined explicitly and should not be copied from original geometry. */
-  Set<std::string> skipped_attribute_ids(const bke::AttrDomain domain) const
-  {
-    switch (domain) {
-      case bke::AttrDomain::Point:
-        if (vertex_color_) {
-          return {"position", "radius", "opacity", "vertex_color"};
-        }
-        else {
-          return {"position", "radius", "opacity"};
-        }
-      case bke::AttrDomain::Curve:
-        if (fill_color_) {
-          return {"curve_type",
-                  "material_index",
-                  "cyclic",
-                  "softness",
-                  "start_cap",
-                  "end_cap",
-                  "fill_color",
-                  ".seed"};
-        }
-        else {
-          return {"curve_type",
-                  "material_index",
-                  "cyclic",
-                  "softness",
-                  "start_cap",
-                  "end_cap",
-                  ".seed"};
-        }
-      default:
-        return {};
-=======
     hsv[0] += math::interpolate(0.5f, random_hue, settings_->random_hue) - 0.5f;
     /* Wrap hue. */
     if (hsv[0] > 1.0f) {
       hsv[0] -= 1.0f;
->>>>>>> de7e3f99
     }
     else if (hsv[0] < 0.0f) {
       hsv[0] += 1.0f;
@@ -572,13 +536,10 @@
     point_attributes_to_skip.add("delta_time");
     delta_times.finish();
 
-<<<<<<< HEAD
     drawing_->seeds_for_write()[active_curve] = rand() * 4096 + rand();
     drawing_->ensure_unique_seeds();
-
-    bke::MutableAttributeAccessor attributes = curves.attributes_for_write();
-=======
->>>>>>> de7e3f99
+    curve_attributes_to_skip.add(".seed");
+
     bke::SpanAttributeWriter<int> materials = attributes.lookup_or_add_for_write_span<int>(
         "material_index", bke::AttrDomain::Curve);
     bke::SpanAttributeWriter<bool> cyclic = attributes.lookup_or_add_for_write_span<bool>(

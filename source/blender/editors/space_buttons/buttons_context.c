/*
 * ***** BEGIN GPL LICENSE BLOCK *****
 *
 * This program is free software; you can redistribute it and/or
 * modify it under the terms of the GNU General Public License
 * as published by the Free Software Foundation; either version 2
 * of the License, or (at your option) any later version.
 *
 * This program is distributed in the hope that it will be useful,
 * but WITHOUT ANY WARRANTY; without even the implied warranty of
 * MERCHANTABILITY or FITNESS FOR A PARTICULAR PURPOSE.  See the
 * GNU General Public License for more details.
 *
 * You should have received a copy of the GNU General Public License
 * along with this program; if not, write to the Free Software Foundation,
 * Inc., 51 Franklin Street, Fifth Floor, Boston, MA 02110-1301, USA.
 *
 * The Original Code is Copyright (C) 2009 Blender Foundation.
 * All rights reserved.
 *
 * Contributor(s): Blender Foundation
 *
 * ***** END GPL LICENSE BLOCK *****
 */

/** \file blender/editors/space_buttons/buttons_context.c
 *  \ingroup spbuttons
 */


#include <stdlib.h>
#include <string.h>

#include "MEM_guardedalloc.h"

#include "BLI_listbase.h"
#include "BLI_utildefines.h"

#include "BLT_translation.h"

#include "DNA_armature_types.h"
#include "DNA_group_types.h"
#include "DNA_lamp_types.h"
#include "DNA_material_types.h"
#include "DNA_node_types.h"
#include "DNA_scene_types.h"
#include "DNA_world_types.h"
#include "DNA_brush_types.h"
#include "DNA_linestyle_types.h"
#include "DNA_windowmanager_types.h"

#include "BKE_context.h"
#include "BKE_action.h"
#include "BKE_layer.h"
#include "BKE_material.h"
#include "BKE_modifier.h"
#include "BKE_paint.h"
#include "BKE_particle.h"
#include "BKE_screen.h"
#include "BKE_texture.h"
#include "BKE_linestyle.h"
#include "BKE_workspace.h"

#include "RNA_access.h"

#include "ED_buttons.h"
#include "ED_armature.h"
#include "ED_screen.h"
#include "ED_physics.h"

#include "UI_interface.h"
#include "UI_resources.h"

#include "WM_api.h"

#include "buttons_intern.h" // own include

static int set_pointer_type(ButsContextPath *path, bContextDataResult *result, StructRNA *type)
{
	PointerRNA *ptr;
	int a;

	for (a = 0; a < path->len; a++) {
		ptr = &path->ptr[a];

		if (RNA_struct_is_a(ptr->type, type)) {
			CTX_data_pointer_set(result, ptr->id.data, ptr->type, ptr->data);
			return 1;
		}
	}

	return 0;
}

static PointerRNA *get_pointer_type(ButsContextPath *path, StructRNA *type)
{
	PointerRNA *ptr;
	int a;

	for (a = 0; a < path->len; a++) {
		ptr = &path->ptr[a];

		if (RNA_struct_is_a(ptr->type, type))
			return ptr;
	}

	return NULL;
}

/************************* Creating the Path ************************/

static int buttons_context_path_scene(ButsContextPath *path)
{
	PointerRNA *ptr = &path->ptr[path->len - 1];

	/* this one just verifies */
	return RNA_struct_is_a(ptr->type, &RNA_Scene);
}

static int buttons_context_path_view_layer(ButsContextPath *path, wmWindow *win)
{
	if (buttons_context_path_scene(path)) {
		Scene *scene = path->ptr[path->len - 1].data;
		ViewLayer *view_layer = (win->scene == scene) ?
			WM_window_get_active_view_layer(win) :
			BKE_view_layer_default_view(scene);

		RNA_pointer_create(&scene->id, &RNA_ViewLayer, view_layer, &path->ptr[path->len]);
		path->len++;
		return 1;
	}

	return 0;
}

/* note: this function can return 1 without adding a world to the path
 * so the buttons stay visible, but be sure to check the ID type if a ID_WO */
static int buttons_context_path_world(ButsContextPath *path)
{
	Scene *scene;
	World *world;
	PointerRNA *ptr = &path->ptr[path->len - 1];

	/* if we already have a (pinned) world, we're done */
	if (RNA_struct_is_a(ptr->type, &RNA_World)) {
		return 1;
	}
	/* if we have a scene, use the scene's world */
	else if (buttons_context_path_scene(path)) {
		scene = path->ptr[path->len - 1].data;
		world = scene->world;

		if (world) {
			RNA_id_pointer_create(&scene->world->id, &path->ptr[path->len]);
			path->len++;
			return 1;
		}
		else {
			return 1;
		}
	}

	/* no path to a world possible */
	return 0;
}

static int buttons_context_path_linestyle(ButsContextPath *path, wmWindow *window)
{
	FreestyleLineStyle *linestyle;
	PointerRNA *ptr = &path->ptr[path->len - 1];

	/* if we already have a (pinned) linestyle, we're done */
	if (RNA_struct_is_a(ptr->type, &RNA_FreestyleLineStyle)) {
		return 1;
	}
	/* if we have a view layer, use the lineset's linestyle */
	else if (buttons_context_path_view_layer(path, window)) {
		ViewLayer *view_layer = path->ptr[path->len - 1].data;
		linestyle = BKE_linestyle_active_from_view_layer(view_layer);
		if (linestyle) {
			RNA_id_pointer_create(&linestyle->id, &path->ptr[path->len]);
			path->len++;
			return 1;
		}
	}

	/* no path to a linestyle possible */
	return 0;
}

static int buttons_context_path_workspace(ButsContextPath *path)
{
	PointerRNA *ptr = &path->ptr[path->len - 1];

	/* This one just verifies. */
	return RNA_struct_is_a(ptr->type, &RNA_WorkSpace);
}

static int buttons_context_path_object(ButsContextPath *path)
{
	PointerRNA *ptr = &path->ptr[path->len - 1];

	/* if we already have a (pinned) object, we're done */
	if (RNA_struct_is_a(ptr->type, &RNA_Object)) {
		return 1;
	}
	if (!RNA_struct_is_a(ptr->type, &RNA_ViewLayer)) {
		return 0;
	}

	ViewLayer *view_layer = ptr->data;
	Object *ob = (view_layer->basact) ? view_layer->basact->object : NULL;

	if (ob) {
		RNA_id_pointer_create(&ob->id, &path->ptr[path->len]);
		path->len++;

		return 1;
	}

	/* no path to a object possible */
	return 0;
}

static int buttons_context_path_data(ButsContextPath *path, int type)
{
	Object *ob;
	PointerRNA *ptr = &path->ptr[path->len - 1];

	/* if we already have a data, we're done */
	if (RNA_struct_is_a(ptr->type, &RNA_Mesh) && (type == -1 || type == OB_MESH)) return 1;
	else if (RNA_struct_is_a(ptr->type, &RNA_Curve) && (type == -1 || ELEM(type, OB_CURVE, OB_SURF, OB_FONT))) return 1;
	else if (RNA_struct_is_a(ptr->type, &RNA_Armature) && (type == -1 || type == OB_ARMATURE)) return 1;
	else if (RNA_struct_is_a(ptr->type, &RNA_MetaBall) && (type == -1 || type == OB_MBALL)) return 1;
	else if (RNA_struct_is_a(ptr->type, &RNA_Lattice) && (type == -1 || type == OB_LATTICE)) return 1;
	else if (RNA_struct_is_a(ptr->type, &RNA_Camera) && (type == -1 || type == OB_CAMERA)) return 1;
	else if (RNA_struct_is_a(ptr->type, &RNA_Light) && (type == -1 || type == OB_LAMP)) return 1;
	else if (RNA_struct_is_a(ptr->type, &RNA_Speaker) && (type == -1 || type == OB_SPEAKER)) return 1;
	else if (RNA_struct_is_a(ptr->type, &RNA_LightProbe) && (type == -1 || type == OB_LIGHTPROBE)) return 1;
<<<<<<< HEAD
	else if (RNA_struct_is_a(ptr->type, &RNA_Groom) && (type == -1 || type == OB_GROOM)) return 1;
=======
	else if (RNA_struct_is_a(ptr->type, &RNA_GreasePencil) && (type == -1 || type == OB_GPENCIL)) return 1;
>>>>>>> dc2d841b
	/* try to get an object in the path, no pinning supported here */
	else if (buttons_context_path_object(path)) {
		ob = path->ptr[path->len - 1].data;

		if (ob && (type == -1 || type == ob->type)) {
			RNA_id_pointer_create(ob->data, &path->ptr[path->len]);
			path->len++;

			return 1;
		}
	}

	/* no path to data possible */
	return 0;
}

static int buttons_context_path_modifier(ButsContextPath *path)
{
	Object *ob;

	if (buttons_context_path_object(path)) {
		ob = path->ptr[path->len - 1].data;

		if (ob && ELEM(ob->type, OB_MESH, OB_CURVE, OB_FONT, OB_SURF, OB_LATTICE, OB_GPENCIL))
			return 1;
	}

	return 0;
}

static int buttons_context_path_shaderfx(ButsContextPath *path)
{
	Object *ob;

	if (buttons_context_path_object(path)) {
		ob = path->ptr[path->len - 1].data;

		if (ob && ELEM(ob->type, OB_GPENCIL))
			return 1;
	}

	return 0;
}

static int buttons_context_path_material(ButsContextPath *path)
{
	Object *ob;
	PointerRNA *ptr = &path->ptr[path->len - 1];
	Material *ma;

	/* if we already have a (pinned) material, we're done */
	if (RNA_struct_is_a(ptr->type, &RNA_Material)) {
		return 1;
	}
	/* if we have an object, use the object material slot */
	else if (buttons_context_path_object(path)) {
		ob = path->ptr[path->len - 1].data;

		if (ob && OB_TYPE_SUPPORT_MATERIAL(ob->type)) {
			ma = give_current_material(ob, ob->actcol);
			RNA_id_pointer_create(&ma->id, &path->ptr[path->len]);
			path->len++;
			return 1;
		}
	}

	/* no path to a material possible */
	return 0;
}

static int buttons_context_path_bone(ButsContextPath *path)
{
	bArmature *arm;
	EditBone *edbo;

	/* if we have an armature, get the active bone */
	if (buttons_context_path_data(path, OB_ARMATURE)) {
		arm = path->ptr[path->len - 1].data;

		if (arm->edbo) {
			if (arm->act_edbone) {
				edbo = arm->act_edbone;
				RNA_pointer_create(&arm->id, &RNA_EditBone, edbo, &path->ptr[path->len]);
				path->len++;
				return 1;
			}
		}
		else {
			if (arm->act_bone) {
				RNA_pointer_create(&arm->id, &RNA_Bone, arm->act_bone, &path->ptr[path->len]);
				path->len++;
				return 1;
			}
		}
	}

	/* no path to a bone possible */
	return 0;
}

static int buttons_context_path_pose_bone(ButsContextPath *path)
{
	PointerRNA *ptr = &path->ptr[path->len - 1];

	/* if we already have a (pinned) PoseBone, we're done */
	if (RNA_struct_is_a(ptr->type, &RNA_PoseBone)) {
		return 1;
	}

	/* if we have an armature, get the active bone */
	if (buttons_context_path_object(path)) {
		Object *ob = path->ptr[path->len - 1].data;
		bArmature *arm = ob->data; /* path->ptr[path->len-1].data - works too */

		if (ob->type != OB_ARMATURE || arm->edbo) {
			return 0;
		}
		else {
			if (arm->act_bone) {
				bPoseChannel *pchan = BKE_pose_channel_find_name(ob->pose, arm->act_bone->name);
				if (pchan) {
					RNA_pointer_create(&ob->id, &RNA_PoseBone, pchan, &path->ptr[path->len]);
					path->len++;
					return 1;
				}
			}
		}
	}

	/* no path to a bone possible */
	return 0;
}


static int buttons_context_path_particle(ButsContextPath *path)
{
	Object *ob;
	ParticleSystem *psys;
	PointerRNA *ptr = &path->ptr[path->len - 1];

	/* if we already have (pinned) particle settings, we're done */
	if (RNA_struct_is_a(ptr->type, &RNA_ParticleSettings)) {
		return 1;
	}
	/* if we have an object, get the active particle system */
	if (buttons_context_path_object(path)) {
		ob = path->ptr[path->len - 1].data;

		if (ob && ob->type == OB_MESH) {
			psys = psys_get_current(ob);

			RNA_pointer_create(&ob->id, &RNA_ParticleSystem, psys, &path->ptr[path->len]);
			path->len++;
			return 1;
		}
	}

	/* no path to a particle system possible */
	return 0;
}

static int buttons_context_path_brush(const bContext *C, ButsContextPath *path)
{
	Scene *scene;
	Brush *br = NULL;
	PointerRNA *ptr = &path->ptr[path->len - 1];

	/* if we already have a (pinned) brush, we're done */
	if (RNA_struct_is_a(ptr->type, &RNA_Brush)) {
		return 1;
	}
	/* if we have a scene, use the toolsettings brushes */
	else if (buttons_context_path_scene(path)) {
		scene = path->ptr[path->len - 1].data;

		if (scene) {
			ViewLayer *view_layer = CTX_data_view_layer(C);
			br = BKE_paint_brush(BKE_paint_get_active(scene, view_layer));
		}

		if (br) {
			RNA_id_pointer_create((ID *)br, &path->ptr[path->len]);
			path->len++;

			return 1;
		}
	}

	/* no path to a brush possible */
	return 0;
}

static int buttons_context_path_texture(const bContext *C, ButsContextPath *path, ButsContextTexture *ct)
{
	PointerRNA *ptr = &path->ptr[path->len - 1];
	ID *id;

	if (!ct)
		return 0;

	/* if we already have a (pinned) texture, we're done */
	if (RNA_struct_is_a(ptr->type, &RNA_Texture))
		return 1;

	if (!ct->user)
		return 0;

	id = ct->user->id;

	if (id) {
		if (GS(id->name) == ID_BR)
			buttons_context_path_brush(C, path);
		else if (GS(id->name) == ID_PA)
			buttons_context_path_particle(path);
		else if (GS(id->name) == ID_OB)
			buttons_context_path_object(path);
		else if (GS(id->name) == ID_LS)
			buttons_context_path_linestyle(path, CTX_wm_window(C));
	}

	if (ct->texture) {
		RNA_id_pointer_create(&ct->texture->id, &path->ptr[path->len]);
		path->len++;
	}

	return 1;
}

#ifdef WITH_FREESTYLE
static bool buttons_context_linestyle_pinnable(const bContext *C, ViewLayer *view_layer)
{
	Scene *scene = CTX_data_scene(C);
	FreestyleConfig *config;
	SpaceButs *sbuts;

	/* if Freestyle is disabled in the scene */
	if ((scene->r.mode & R_EDGE_FRS) == 0) {
		return false;
	}
	/* if Freestyle is not in the Parameter Editor mode */
	config = &view_layer->freestyle_config;
	if (config->mode != FREESTYLE_CONTROL_EDITOR_MODE) {
		return false;
	}
	/* if the scene has already been pinned */
	sbuts = CTX_wm_space_buts(C);
	if (sbuts->pinid && sbuts->pinid == &scene->id) {
		return false;
	}
	return true;
}
#endif

static int buttons_context_path(const bContext *C, ButsContextPath *path, int mainb, int flag)
{
	SpaceButs *sbuts = CTX_wm_space_buts(C);
	Scene *scene = CTX_data_scene(C);
	ViewLayer *view_layer = CTX_data_view_layer(C);
	wmWindow *window = CTX_wm_window(C);
	WorkSpace *workspace = CTX_wm_workspace(C);
	ID *id;
	int found;
	Object *ob = CTX_data_active_object(C);

	memset(path, 0, sizeof(*path));
	path->flag = flag;

	/* If some ID datablock is pinned, set the root pointer. */
	if (sbuts->pinid) {
		id = sbuts->pinid;

		RNA_id_pointer_create(id, &path->ptr[0]);
		path->len++;
	}
	/* No pinned root, use scene as initial root. */
	else {
		if (ELEM(mainb, BCONTEXT_WORKSPACE, BCONTEXT_TOOL)) {
			RNA_id_pointer_create(&workspace->id, &path->ptr[0]);
			path->len++;
		}
		else {
			RNA_id_pointer_create(&scene->id, &path->ptr[0]);
			path->len++;

			if (!ELEM(mainb, BCONTEXT_SCENE, BCONTEXT_RENDER, BCONTEXT_VIEW_LAYER, BCONTEXT_WORLD)) {
				RNA_pointer_create(NULL, &RNA_ViewLayer, view_layer, &path->ptr[path->len]);
				path->len++;
			}
		}
	}

	/* now for each buttons context type, we try to construct a path,
	 * tracing back recursively */
	switch (mainb) {
		case BCONTEXT_SCENE:
		case BCONTEXT_RENDER:
			found = buttons_context_path_scene(path);
			break;
		case BCONTEXT_VIEW_LAYER:
#ifdef WITH_FREESTYLE
			if (buttons_context_linestyle_pinnable(C, view_layer)) {
				found = buttons_context_path_linestyle(path, window);
				if (found) {
					break;
				}
			}
#endif
			found = buttons_context_path_view_layer(path, window);
			break;
		case BCONTEXT_WORLD:
			found = buttons_context_path_world(path);
			break;
		case BCONTEXT_TOOL:
		case BCONTEXT_WORKSPACE:
			found = buttons_context_path_workspace(path);
			break;
		case BCONTEXT_OBJECT:
		case BCONTEXT_PHYSICS:
		case BCONTEXT_CONSTRAINT:
			found = buttons_context_path_object(path);
			break;
		case BCONTEXT_MODIFIER:
			found = buttons_context_path_modifier(path);
			break;
		case BCONTEXT_SHADERFX:
			found = buttons_context_path_shaderfx(path);
			break;
		case BCONTEXT_DATA:
			found = buttons_context_path_data(path, -1);
			break;
		case BCONTEXT_PARTICLE:
			found = buttons_context_path_particle(path);
			break;
		case BCONTEXT_MATERIAL:
			/* NOTE: Grease Pencil materials use different panels... */
			if (ob && ob->type == OB_GPENCIL) {
				/* XXX: Why path_data? */
				found = buttons_context_path_data(path, -1);
			}
			else {
				found = buttons_context_path_material(path);
			}
			break;
		case BCONTEXT_TEXTURE:
			found = buttons_context_path_texture(C, path, sbuts->texuser);
			break;
		case BCONTEXT_BONE:
			found = buttons_context_path_bone(path);
			if (!found)
				found = buttons_context_path_data(path, OB_ARMATURE);
			break;
		case BCONTEXT_BONE_CONSTRAINT:
			found = buttons_context_path_pose_bone(path);
			break;
		default:
			found = 0;
			break;
	}

	return found;
}

static int buttons_shading_context(const bContext *C, int mainb)
{
	Object *ob = CTX_data_active_object(C);

	if (ELEM(mainb, BCONTEXT_MATERIAL, BCONTEXT_WORLD, BCONTEXT_TEXTURE))
		return 1;
	if (mainb == BCONTEXT_DATA && ob && ELEM(ob->type, OB_LAMP, OB_CAMERA))
		return 1;

	return 0;
}

static int buttons_shading_new_context(const bContext *C, int flag)
{
	Object *ob = CTX_data_active_object(C);

	if (flag & (1 << BCONTEXT_MATERIAL))
		return BCONTEXT_MATERIAL;
	else if (ob && ELEM(ob->type, OB_LAMP, OB_CAMERA) && (flag & (1 << BCONTEXT_DATA)))
		return BCONTEXT_DATA;
	else if (flag & (1 << BCONTEXT_WORLD))
		return BCONTEXT_WORLD;

	return BCONTEXT_RENDER;
}

void buttons_context_compute(const bContext *C, SpaceButs *sbuts)
{
	ButsContextPath *path;
	PointerRNA *ptr;
	int a, pflag = 0, flag = 0;

	if (!sbuts->path)
		sbuts->path = MEM_callocN(sizeof(ButsContextPath), "ButsContextPath");

	path = sbuts->path;

	/* Set scene path. */
	buttons_context_path(C, path, BCONTEXT_SCENE, pflag);

	buttons_texture_context_compute(C, sbuts);

	/* for each context, see if we can compute a valid path to it, if
	 * this is the case, we know we have to display the button */
	for (a = 0; a < BCONTEXT_TOT; a++) {
		if (buttons_context_path(C, path, a, pflag)) {
			flag |= (1 << a);

			/* setting icon for data context */
			if (a == BCONTEXT_DATA) {
				ptr = &path->ptr[path->len - 1];

				if (ptr->type) {
					sbuts->dataicon = RNA_struct_ui_icon(ptr->type);
				}
				else {
					Object *ob = CTX_data_active_object(C);
					if (ob->type == OB_GPENCIL) {
						sbuts->dataicon = ICON_GREASEPENCIL;
					}
					else {
						sbuts->dataicon = ICON_EMPTY_DATA;
					}
				}
			}
		}
	}

	/* always try to use the tab that was explicitly
	 * set to the user, so that once that context comes
	 * back, the tab is activated again */
	sbuts->mainb = sbuts->mainbuser;

	/* in case something becomes invalid, change */
	if ((flag & (1 << sbuts->mainb)) == 0) {
		if (sbuts->flag & SB_SHADING_CONTEXT) {
			/* try to keep showing shading related buttons */
			sbuts->mainb = buttons_shading_new_context(C, flag);
		}
		else if (flag & BCONTEXT_OBJECT) {
			sbuts->mainb = BCONTEXT_OBJECT;
		}
		else {
			for (a = 0; a < BCONTEXT_TOT; a++) {
				if (flag & (1 << a)) {
					sbuts->mainb = a;
					break;
				}
			}
		}
	}

	buttons_context_path(C, path, sbuts->mainb, pflag);

	if (!(flag & (1 << sbuts->mainb))) {
		if (flag & (1 << BCONTEXT_OBJECT))
			sbuts->mainb = BCONTEXT_OBJECT;
		else
			sbuts->mainb = BCONTEXT_SCENE;
	}

	if (buttons_shading_context(C, sbuts->mainb))
		sbuts->flag |= SB_SHADING_CONTEXT;
	else
		sbuts->flag &= ~SB_SHADING_CONTEXT;

	sbuts->pathflag = flag;
}

/************************* Context Callback ************************/

const char *buttons_context_dir[] = {
	"texture_slot", "scene", "world", "object", "mesh", "armature", "lattice", "curve",
	"meta_ball", "light", "speaker", "lightprobe", "camera", "material", "material_slot",
	"texture", "texture_user", "texture_user_property", "bone", "edit_bone",
	"pose_bone", "particle_system", "particle_system_editable", "particle_settings",
	"cloth", "soft_body", "fluid", "smoke", "collision", "brush", "dynamic_paint",
	"line_style", "collection", "groom", NULL
};

int buttons_context(const bContext *C, const char *member, bContextDataResult *result)
{
	SpaceButs *sbuts = CTX_wm_space_buts(C);
	ButsContextPath *path = sbuts ? sbuts->path : NULL;

	if (!path)
		return 0;

	/* here we handle context, getting data from precomputed path */
	if (CTX_data_dir(member)) {
		/* in case of new shading system we skip texture_slot, complex python
		 * UI script logic depends on checking if this is available */
		if (sbuts->texuser)
			CTX_data_dir_set(result, buttons_context_dir + 1);
		else
			CTX_data_dir_set(result, buttons_context_dir);
		return 1;
	}
	else if (CTX_data_equals(member, "scene")) {
		/* Do not return one here if scene not found in path, in this case we want to get default context scene! */
		return set_pointer_type(path, result, &RNA_Scene);
	}
	else if (CTX_data_equals(member, "world")) {
		set_pointer_type(path, result, &RNA_World);
		return 1;
	}
	else if (CTX_data_equals(member, "object")) {
		set_pointer_type(path, result, &RNA_Object);
		return 1;
	}
	else if (CTX_data_equals(member, "mesh")) {
		set_pointer_type(path, result, &RNA_Mesh);
		return 1;
	}
	else if (CTX_data_equals(member, "armature")) {
		set_pointer_type(path, result, &RNA_Armature);
		return 1;
	}
	else if (CTX_data_equals(member, "lattice")) {
		set_pointer_type(path, result, &RNA_Lattice);
		return 1;
	}
	else if (CTX_data_equals(member, "curve")) {
		set_pointer_type(path, result, &RNA_Curve);
		return 1;
	}
	else if (CTX_data_equals(member, "meta_ball")) {
		set_pointer_type(path, result, &RNA_MetaBall);
		return 1;
	}
	else if (CTX_data_equals(member, "light")) {
		set_pointer_type(path, result, &RNA_Light);
		return 1;
	}
	else if (CTX_data_equals(member, "camera")) {
		set_pointer_type(path, result, &RNA_Camera);
		return 1;
	}
	else if (CTX_data_equals(member, "speaker")) {
		set_pointer_type(path, result, &RNA_Speaker);
		return 1;
	}
	else if (CTX_data_equals(member, "lightprobe")) {
		set_pointer_type(path, result, &RNA_LightProbe);
		return 1;
	}
	else if (CTX_data_equals(member, "material")) {
		set_pointer_type(path, result, &RNA_Material);
		return 1;
	}
	else if (CTX_data_equals(member, "texture")) {
		ButsContextTexture *ct = sbuts->texuser;

		if (ct) {
			CTX_data_pointer_set(result, &ct->texture->id, &RNA_Texture, ct->texture);
		}

		return 1;
	}
	else if (CTX_data_equals(member, "material_slot")) {
		PointerRNA *ptr = get_pointer_type(path, &RNA_Object);

		if (ptr) {
			Object *ob = ptr->data;

			if (ob && OB_TYPE_SUPPORT_MATERIAL(ob->type) && ob->totcol) {
				/* a valid actcol isn't ensured [#27526] */
				int matnr = ob->actcol - 1;
				if (matnr < 0) matnr = 0;
				CTX_data_pointer_set(result, &ob->id, &RNA_MaterialSlot, &ob->mat[matnr]);
			}
		}

		return 1;
	}
	else if (CTX_data_equals(member, "texture_user")) {
		ButsContextTexture *ct = sbuts->texuser;

		if (!ct)
			return -1;

		if (ct->user && ct->user->ptr.data) {
			ButsTextureUser *user = ct->user;
			CTX_data_pointer_set(result, user->ptr.id.data, user->ptr.type, user->ptr.data);
		}

		return 1;
	}
	else if (CTX_data_equals(member, "texture_user_property")) {
		ButsContextTexture *ct = sbuts->texuser;

		if (!ct)
			return -1;

		if (ct->user && ct->user->ptr.data) {
			ButsTextureUser *user = ct->user;
			CTX_data_pointer_set(result, NULL, &RNA_Property, user->prop);
		}

		return 1;
	}
	else if (CTX_data_equals(member, "texture_node")) {
		ButsContextTexture *ct = sbuts->texuser;

		if (ct) {
			/* new shading system */
			if (ct->user && ct->user->node) {
				CTX_data_pointer_set(result, &ct->user->ntree->id, &RNA_Node, ct->user->node);
			}

			return 1;
		}
	}
	else if (CTX_data_equals(member, "texture_slot")) {
		ButsContextTexture *ct = sbuts->texuser;
		PointerRNA *ptr;

		/* Particles slots are used in both old and new textures handling. */
		if ((ptr = get_pointer_type(path, &RNA_ParticleSystem))) {
			ParticleSettings *part = ((ParticleSystem *)ptr->data)->part;

			if (part)
				CTX_data_pointer_set(result, &part->id, &RNA_ParticleSettingsTextureSlot, part->mtex[(int)part->texact]);
		}
		else if (ct) {
			return 0;  /* new shading system */
		}
		else if ((ptr = get_pointer_type(path, &RNA_FreestyleLineStyle))) {
			FreestyleLineStyle *ls = ptr->data;

			if (ls)
				CTX_data_pointer_set(result, &ls->id, &RNA_LineStyleTextureSlot, ls->mtex[(int)ls->texact]);
		}

		return 1;
	}
	else if (CTX_data_equals(member, "bone")) {
		set_pointer_type(path, result, &RNA_Bone);
		return 1;
	}
	else if (CTX_data_equals(member, "edit_bone")) {
		set_pointer_type(path, result, &RNA_EditBone);
		return 1;
	}
	else if (CTX_data_equals(member, "pose_bone")) {
		set_pointer_type(path, result, &RNA_PoseBone);
		return 1;
	}
	else if (CTX_data_equals(member, "particle_system")) {
		set_pointer_type(path, result, &RNA_ParticleSystem);
		return 1;
	}
	else if (CTX_data_equals(member, "particle_system_editable")) {
		if (PE_poll((bContext *)C))
			set_pointer_type(path, result, &RNA_ParticleSystem);
		else
			CTX_data_pointer_set(result, NULL, &RNA_ParticleSystem, NULL);
		return 1;
	}
	else if (CTX_data_equals(member, "particle_settings")) {
		/* only available when pinned */
		PointerRNA *ptr = get_pointer_type(path, &RNA_ParticleSettings);

		if (ptr && ptr->data) {
			CTX_data_pointer_set(result, ptr->id.data, &RNA_ParticleSettings, ptr->data);
			return 1;
		}
		else {
			/* get settings from active particle system instead */
			ptr = get_pointer_type(path, &RNA_ParticleSystem);

			if (ptr && ptr->data) {
				ParticleSettings *part = ((ParticleSystem *)ptr->data)->part;
				CTX_data_pointer_set(result, ptr->id.data, &RNA_ParticleSettings, part);
				return 1;
			}
		}
		set_pointer_type(path, result, &RNA_ParticleSettings);
		return 1;
	}
	else if (CTX_data_equals(member, "cloth")) {
		PointerRNA *ptr = get_pointer_type(path, &RNA_Object);

		if (ptr && ptr->data) {
			Object *ob = ptr->data;
			ModifierData *md = modifiers_findByType(ob, eModifierType_Cloth);
			CTX_data_pointer_set(result, &ob->id, &RNA_ClothModifier, md);
			return 1;
		}
	}
	else if (CTX_data_equals(member, "soft_body")) {
		PointerRNA *ptr = get_pointer_type(path, &RNA_Object);

		if (ptr && ptr->data) {
			Object *ob = ptr->data;
			ModifierData *md = modifiers_findByType(ob, eModifierType_Softbody);
			CTX_data_pointer_set(result, &ob->id, &RNA_SoftBodyModifier, md);
			return 1;
		}
	}
	else if (CTX_data_equals(member, "fluid")) {
		PointerRNA *ptr = get_pointer_type(path, &RNA_Object);

		if (ptr && ptr->data) {
			Object *ob = ptr->data;
			ModifierData *md = modifiers_findByType(ob, eModifierType_Fluidsim);
			CTX_data_pointer_set(result, &ob->id, &RNA_FluidSimulationModifier, md);
			return 1;
		}
	}

	else if (CTX_data_equals(member, "smoke")) {
		PointerRNA *ptr = get_pointer_type(path, &RNA_Object);

		if (ptr && ptr->data) {
			Object *ob = ptr->data;
			ModifierData *md = modifiers_findByType(ob, eModifierType_Smoke);
			CTX_data_pointer_set(result, &ob->id, &RNA_SmokeModifier, md);
			return 1;
		}
	}
	else if (CTX_data_equals(member, "collision")) {
		PointerRNA *ptr = get_pointer_type(path, &RNA_Object);

		if (ptr && ptr->data) {
			Object *ob = ptr->data;
			ModifierData *md = modifiers_findByType(ob, eModifierType_Collision);
			CTX_data_pointer_set(result, &ob->id, &RNA_CollisionModifier, md);
			return 1;
		}
	}
	else if (CTX_data_equals(member, "brush")) {
		set_pointer_type(path, result, &RNA_Brush);
		return 1;
	}
	else if (CTX_data_equals(member, "dynamic_paint")) {
		PointerRNA *ptr = get_pointer_type(path, &RNA_Object);

		if (ptr && ptr->data) {
			Object *ob = ptr->data;
			ModifierData *md = modifiers_findByType(ob, eModifierType_DynamicPaint);
			CTX_data_pointer_set(result, &ob->id, &RNA_DynamicPaintModifier, md);
			return 1;
		}
	}
	else if (CTX_data_equals(member, "line_style")) {
		set_pointer_type(path, result, &RNA_FreestyleLineStyle);
		return 1;
	}
	else if (CTX_data_equals(member, "groom")) {
		set_pointer_type(path, result, &RNA_Groom);
		return 1;
	}
	else {
		return 0; /* not found */
	}

	return -1; /* found but not available */
}

/************************* Drawing the Path ************************/

static void pin_cb(bContext *C, void *UNUSED(arg1), void *UNUSED(arg2))
{
	SpaceButs *sbuts = CTX_wm_space_buts(C);

	if (sbuts->flag & SB_PIN_CONTEXT) {
		sbuts->pinid = buttons_context_id_path(C);
	}
	else
		sbuts->pinid = NULL;

	ED_area_tag_redraw(CTX_wm_area(C));
}

void buttons_context_draw(const bContext *C, uiLayout *layout)
{
	SpaceButs *sbuts = CTX_wm_space_buts(C);
	ButsContextPath *path = sbuts->path;
	uiLayout *row;
	uiBlock *block;
	uiBut *but;
	PointerRNA *ptr;
	char namebuf[128], *name;
	int a, icon;

	if (!path)
		return;

	row = uiLayoutRow(layout, true);
	uiLayoutSetAlignment(row, UI_LAYOUT_ALIGN_LEFT);

	block = uiLayoutGetBlock(row);
	UI_block_emboss_set(block, UI_EMBOSS_NONE);
	but = uiDefIconButBitC(block, UI_BTYPE_ICON_TOGGLE, SB_PIN_CONTEXT, 0, ICON_UNPINNED, 0, 0, UI_UNIT_X, UI_UNIT_Y, &sbuts->flag,
	                       0, 0, 0, 0, TIP_("Follow context or keep fixed data-block displayed"));
	UI_but_flag_disable(but, UI_BUT_UNDO); /* skip undo on screen buttons */
	UI_but_func_set(but, pin_cb, NULL, NULL);

	for (a = 0; a < path->len; a++) {
		ptr = &path->ptr[a];

		if (a != 0)
			uiItemL(row, "", VICO_SMALL_TRI_RIGHT_VEC);

		if (ptr->data) {
			icon = RNA_struct_ui_icon(ptr->type);
			name = RNA_struct_name_get_alloc(ptr, namebuf, sizeof(namebuf), NULL);

			if (name) {
				if ((!ELEM(sbuts->mainb, BCONTEXT_RENDER, BCONTEXT_SCENE, BCONTEXT_VIEW_LAYER, BCONTEXT_WORLD) && ptr->type == &RNA_Scene)) {
					uiItemLDrag(row, ptr, "", icon);  /* save some space */
				}
				else if ((!ELEM(sbuts->mainb, BCONTEXT_RENDER, BCONTEXT_SCENE, BCONTEXT_VIEW_LAYER, BCONTEXT_WORLD) && ptr->type == &RNA_ViewLayer)) {
					uiItemLDrag(row, ptr, "", icon);  /* save some space */
				}
				else {
					uiItemLDrag(row, ptr, name, icon);
				}

				if (name != namebuf)
					MEM_freeN(name);
			}
			else
				uiItemL(row, "", icon);
		}
	}
}

static void buttons_panel_context(const bContext *C, Panel *pa)
{
	buttons_context_draw(C, pa->layout);
}

void buttons_context_register(ARegionType *art)
{
	PanelType *pt;

	pt = MEM_callocN(sizeof(PanelType), "spacetype buttons panel context");
	strcpy(pt->idname, "BUTTONS_PT_context");
	strcpy(pt->label, N_("Context"));  /* XXX C panels are not available through RNA (bpy.types)! */
	strcpy(pt->translation_context, BLT_I18NCONTEXT_DEFAULT_BPYRNA);
	pt->draw = buttons_panel_context;
	pt->flag = PNL_NO_HEADER;
	BLI_addtail(&art->paneltypes, pt);
}

ID *buttons_context_id_path(const bContext *C)
{
	SpaceButs *sbuts = CTX_wm_space_buts(C);
	ButsContextPath *path = sbuts->path;
	PointerRNA *ptr;
	int a;

	if (path->len) {
		for (a = path->len - 1; a >= 0; a--) {
			ptr = &path->ptr[a];

			/* pin particle settings instead of system, since only settings are an idblock*/
			if (sbuts->mainb == BCONTEXT_PARTICLE && sbuts->flag & SB_PIN_CONTEXT) {
				if (ptr->type == &RNA_ParticleSystem && ptr->data) {
					ParticleSystem *psys = (ParticleSystem *)ptr->data;
					return &psys->part->id;
				}
			}

			if (ptr->id.data) {
				return ptr->id.data;
			}
		}
	}

	return NULL;
}<|MERGE_RESOLUTION|>--- conflicted
+++ resolved
@@ -237,11 +237,8 @@
 	else if (RNA_struct_is_a(ptr->type, &RNA_Light) && (type == -1 || type == OB_LAMP)) return 1;
 	else if (RNA_struct_is_a(ptr->type, &RNA_Speaker) && (type == -1 || type == OB_SPEAKER)) return 1;
 	else if (RNA_struct_is_a(ptr->type, &RNA_LightProbe) && (type == -1 || type == OB_LIGHTPROBE)) return 1;
-<<<<<<< HEAD
+	else if (RNA_struct_is_a(ptr->type, &RNA_GreasePencil) && (type == -1 || type == OB_GPENCIL)) return 1;
 	else if (RNA_struct_is_a(ptr->type, &RNA_Groom) && (type == -1 || type == OB_GROOM)) return 1;
-=======
-	else if (RNA_struct_is_a(ptr->type, &RNA_GreasePencil) && (type == -1 || type == OB_GPENCIL)) return 1;
->>>>>>> dc2d841b
 	/* try to get an object in the path, no pinning supported here */
 	else if (buttons_context_path_object(path)) {
 		ob = path->ptr[path->len - 1].data;

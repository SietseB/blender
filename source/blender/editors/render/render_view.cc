--- conflicted
+++ resolved
@@ -11,10 +11,6 @@
 #include <cstring>
 
 #include "BLI_listbase.h"
-
-#include "BLI_math_geom.h"
-#include "BLI_math_matrix.h"
-#include "BLI_math_vector.h"
 
 #include "DNA_scene_types.h"
 #include "DNA_userdef_types.h"
@@ -165,17 +161,11 @@
       posx = WM_window_native_pixel_x(parent_win) / 2;
       posy = WM_window_native_pixel_y(parent_win) / 2;
 
-<<<<<<< HEAD
       /* arbitrary... miniature image window views don't make much sense */
       BKE_render_resolution(&scene->r, false, &sizex, &sizey);
       sizex = std::max(320, int(sizex + 60 * UI_SCALE_FAC));
       sizey = std::max(256, int(sizey + 90 * UI_SCALE_FAC));
     }
-=======
-    /* arbitrary... miniature image window views don't make much sense */
-    sizex = std::max(sizex, 320);
-    sizey = std::max(sizey, 256);
->>>>>>> 3c066738
 
     const rcti window_rect = {
         /*xmin*/ posx,

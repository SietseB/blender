/* SPDX-FileCopyrightText: 2008 Blender Authors
 *
 * SPDX-License-Identifier: GPL-2.0-or-later */

/** \file
 * \ingroup edrend
 */

#include <algorithm>
#include <cstddef>
#include <cstring>

#include "BLI_listbase.h"

#include "DNA_scene_types.h"
#include "DNA_userdef_types.h"

#include "RNA_access.hh"
#include "RNA_define.hh"

#include "BKE_context.hh"
#include "BKE_global.hh"
#include "BKE_image.hh"
#include "BKE_report.hh"
#include "BKE_scene.hh"
#include "BKE_screen.hh"

#include "BLT_translation.hh"

#include "WM_api.hh"
#include "WM_types.hh"

#include "ED_screen.hh"

#include "wm_window.hh"

#include "render_intern.hh"

#include "ondine_constants.hh"

/* -------------------------------------------------------------------- */
/** \name Utilities for Finding Areas
 * \{ */

/**
 * Returns biggest area that is not uv/image editor. Note that it uses buttons
 * window as the last possible alternative.
 * would use #BKE_screen_find_big_area(...) but this is too specific.
 */
static ScrArea *biggest_non_image_area(bContext *C)
{
  bScreen *screen = CTX_wm_screen(C);
  ScrArea *big = nullptr;
  int size, maxsize = 0, bwmaxsize = 0;
  short foundwin = 0;

  LISTBASE_FOREACH (ScrArea *, area, &screen->areabase) {
    if (area->winx > 30 && area->winy > 30) {
      size = area->winx * area->winy;
      if (!area->full && area->spacetype == SPACE_PROPERTIES) {
        if (foundwin == 0 && size > bwmaxsize) {
          bwmaxsize = size;
          big = area;
        }
      }
      else if (area->spacetype != SPACE_IMAGE && size > maxsize) {
        maxsize = size;
        big = area;
        foundwin = 1;
      }
    }
  }

  return big;
}

static ScrArea *find_area_showing_render_result(bContext *C,
                                                Scene *scene,
                                                const bool use_ondine,
                                                wmWindow **r_win)
{
  wmWindowManager *wm = CTX_wm_manager(C);
  ScrArea *area_render = nullptr;
  wmWindow *win_render = nullptr;

  /* find an image-window showing render result */
  LISTBASE_FOREACH (wmWindow *, win, &wm->windows) {
    if (WM_window_get_active_scene(win) != scene) {
      continue;
    }

    const bScreen *screen = WM_window_get_active_screen(win);
    LISTBASE_FOREACH (ScrArea *, area, &screen->areabase) {
      if (area->spacetype == SPACE_IMAGE) {
        SpaceImage *sima = static_cast<SpaceImage *>(area->spacedata.first);
        if (sima->image &&
            ((!use_ondine && sima->image->type == IMA_TYPE_R_RESULT) ||
             (use_ondine && std::string(sima->image->id.name) ==
                                ("IM" + std::string(blender::ondine::ONDINE_RENDER_IMAGE_NAME)))))
        {
          area_render = area;
          win_render = win;
          break;
        }
      }
    }
    if (area_render) {
      break;
    }
  }

  *r_win = win_render;
  return area_render;
}

static ScrArea *find_area_image_empty(bContext *C)
{
  bScreen *screen = CTX_wm_screen(C);
  ScrArea *area;
  SpaceImage *sima;

  /* find an image-window showing render result */
  for (area = static_cast<ScrArea *>(screen->areabase.first); area; area = area->next) {
    if (area->spacetype == SPACE_IMAGE) {
      sima = static_cast<SpaceImage *>(area->spacedata.first);
      if ((sima->mode == SI_MODE_VIEW) && !sima->image) {
        break;
      }
    }
  }

  return area;
}

/** \} */

/* -------------------------------------------------------------------- */
/** \name Open Image Editor for Render
 * \{ */

ScrArea *render_view_open(bContext *C, int mx, int my, ReportList *reports, const bool use_ondine)
{
  Main *bmain = CTX_data_main(C);
  Scene *scene = CTX_data_scene(C);
  ScrArea *area = nullptr;
  SpaceImage *sima;
  bool area_was_image = false;

  if (U.render_display_type == USER_RENDER_DISPLAY_NONE) {
    return nullptr;
  }

  if (U.render_display_type == USER_RENDER_DISPLAY_WINDOW) {
    int sizex, sizey, posx = mx, posy = my;
    wmWindow *parent_win = CTX_wm_window(C);

    /* Restore window position from memory. */
    if (!WM_window_restore_position(
            &U.render_space_data, parent_win, &posx, &posy, &sizex, &sizey))
    {
      posx = WM_window_native_pixel_x(parent_win) / 2;
      posy = WM_window_native_pixel_y(parent_win) / 2;

      /* arbitrary... miniature image window views don't make much sense */
      BKE_render_resolution(&scene->r, false, &sizex, &sizey);
      sizex = std::max(320, int(sizex + 60 * UI_SCALE_FAC));
      sizey = std::max(256, int(sizey + 90 * UI_SCALE_FAC));
    }

    const rcti window_rect = {
        /*xmin*/ posx,
        /*xmax*/ posx + sizex,
        /*ymin*/ posy,
        /*ymax*/ posy + sizey,
    };

    /* changes context! */
    wmWindow *render_win = WM_window_open(C,
                                          IFACE_("Blender Render"),
                                          &window_rect,
                                          SPACE_IMAGE,
                                          true,
                                          false,
                                          true,
                                          WIN_ALIGN_LOCATION_CENTER,
                                          nullptr,
                                          nullptr);
    if (render_win == nullptr) {
      BKE_report(reports, RPT_ERROR, "Failed to open window!");
      return nullptr;
    }
    render_win->stored_position = &U.render_space_data;
    render_win->position_parent = parent_win;

    area = CTX_wm_area(C);
    if (BLI_listbase_is_single(&area->spacedata) == false) {
      sima = static_cast<SpaceImage *>(area->spacedata.first);
      sima->flag |= SI_PREVSPACE;
    }
  }
  else if (U.render_display_type == USER_RENDER_DISPLAY_SCREEN) {
    area = CTX_wm_area(C);

    /* If the active screen is already in full-screen mode, skip this and
     * unset the area, so that the full-screen area is just changed later. */
    if (area && area->full) {
      area = nullptr;
    }
    else {
      if (area && area->spacetype == SPACE_IMAGE) {
        area_was_image = true;
      }

      /* this function returns with changed context */
      area = ED_screen_full_newspace(C, area, SPACE_IMAGE);
    }
  }

  if (!area) {
    wmWindow *win_show = nullptr;
    area = find_area_showing_render_result(C, scene, use_ondine, &win_show);
    if (area == nullptr) {
      /* No need to set `win_show` as the area selected will be from the active window. */
      area = find_area_image_empty(C);
    }

    /* if area found in other window, we make that one show in front */
    if (win_show && win_show != CTX_wm_window(C)) {
      wm_window_raise(win_show);
    }

    if (area == nullptr) {
      /* find largest open non-image area */
      area = biggest_non_image_area(C);
      if (area) {
        ED_area_newspace(C, area, SPACE_IMAGE, true);
        sima = static_cast<SpaceImage *>(area->spacedata.first);

        /* Makes "Escape" go back to previous space. */
        sima->flag |= SI_PREVSPACE;

        /* We already had a full-screen here -> mark new space as a stacked full-screen. */
        if (area->full) {
          area->flag |= AREA_FLAG_STACKED_FULLSCREEN;
        }
      }
      else {
        /* use any area of decent size */
        area = BKE_screen_find_big_area(CTX_wm_screen(C), SPACE_TYPE_ANY, 0);
        if (area->spacetype != SPACE_IMAGE) {
          // XXX newspace(area, SPACE_IMAGE);
          sima = static_cast<SpaceImage *>(area->spacedata.first);

          /* Makes "Escape" go back to previous space. */
          sima->flag |= SI_PREVSPACE;
        }
      }
    }
  }
  sima = static_cast<SpaceImage *>(area->spacedata.first);
  sima->link_flag |= SPACE_FLAG_TYPE_TEMPORARY;

  /* get the correct image, and scale it */
  if (use_ondine) {
    sima->image = BKE_image_ensure_viewer_ondine(
        bmain, IMA_TYPE_UV_TEST, blender::ondine::ONDINE_RENDER_IMAGE_NAME);
  }
  else {
    sima->image = BKE_image_ensure_viewer(bmain, IMA_TYPE_R_RESULT, "Render Result");
  }

  /* If we're rendering to full screen, set appropriate hints on image editor
   * so it can restore properly on pressing escape. */
  if (area->full) {
    sima->flag |= SI_FULLWINDOW;

    /* Tell the image editor to revert to previous space in space list on close
     * _only_ if it wasn't already an image editor when the render was invoked */
    if (area_was_image == 0) {
      sima->flag |= SI_PREVSPACE;
    }
    else {
      /* Leave it alone so the image editor will just go back from
       * full screen to the original tiled setup */
    }
  }

  if ((sima->flag & SI_PREVSPACE) && sima->next) {
    SpaceLink *old_sl = sima->next;
    old_sl->link_flag |= SPACE_FLAG_TYPE_WAS_ACTIVE;
  }

  return area;
}

/** \} */

/* -------------------------------------------------------------------- */
/** \name Cancel Render Viewer Operator
 * \{ */

static wmOperatorStatus render_view_cancel_exec(bContext *C, wmOperator * /*op*/)
{
  wmWindow *win = CTX_wm_window(C);
  ScrArea *area = CTX_wm_area(C);
  SpaceImage *sima = static_cast<SpaceImage *>(area->spacedata.first);

  /* ensure image editor full-screen and area full-screen states are in sync */
  if ((sima->flag & SI_FULLWINDOW) && !area->full) {
    sima->flag &= ~SI_FULLWINDOW;
  }

  /* determine if render already shows */
  if (sima->flag & SI_PREVSPACE) {
    sima->flag &= ~SI_PREVSPACE;

    if (sima->flag & SI_FULLWINDOW) {
      sima->flag &= ~SI_FULLWINDOW;
      ED_screen_full_prevspace(C, area);
    }
    else {
      ED_area_prevspace(C, area);
    }

    return OPERATOR_FINISHED;
  }
  if (sima->flag & SI_FULLWINDOW) {
    sima->flag &= ~SI_FULLWINDOW;
    ED_screen_state_toggle(C, win, area, SCREENMAXIMIZED);
    return OPERATOR_FINISHED;
  }
  if (WM_window_is_temp_screen(win)) {
    wm_window_close(C, CTX_wm_manager(C), win);
    return OPERATOR_FINISHED;
  }

  return OPERATOR_PASS_THROUGH;
}

void RENDER_OT_view_cancel(wmOperatorType *ot)
{
  /* identifiers */
  ot->name = "Cancel Render View";
  ot->description = "Cancel show render view";
  ot->idname = "RENDER_OT_view_cancel";

  /* api callbacks */
  ot->exec = render_view_cancel_exec;
  ot->poll = ED_operator_image_active;
}

/** \} */

/* -------------------------------------------------------------------- */
/** \name Show Render Viewer Operator
 * \{ */

<<<<<<< HEAD
int render_view_show_invoke(bContext *C, wmOperator *op, const wmEvent * /*event*/)
=======
static wmOperatorStatus render_view_show_invoke(bContext *C, wmOperator *op, const wmEvent *event)
>>>>>>> a062b334
{
  wmWindow *wincur = CTX_wm_window(C);
  const bool ondine_render = RNA_boolean_get(op->ptr, "ondine");

  /* test if we have currently a temp screen active */
  if (WM_window_is_temp_screen(wincur)) {
    wm_window_lower(wincur);
  }
  else {
    wmWindow *win_show = nullptr;
    ScrArea *area = find_area_showing_render_result(
        C, CTX_data_scene(C), ondine_render, &win_show);

    /* is there another window on current scene showing result? */
    LISTBASE_FOREACH (wmWindow *, win, &CTX_wm_manager(C)->windows) {
      const bScreen *screen = WM_window_get_active_screen(win);

      if ((WM_window_is_temp_screen(win) &&
           ((ScrArea *)screen->areabase.first)->spacetype == SPACE_IMAGE) ||
          (win == win_show && win_show != wincur))
      {
        wm_window_raise(win);
        return OPERATOR_FINISHED;
      }
    }

    /* determine if render already shows */
    if (area && !ondine_render) {
      /* but don't close it when rendering */
      if (G.is_rendering == false) {
        SpaceImage *sima = static_cast<SpaceImage *>(area->spacedata.first);

        if (sima->flag & SI_PREVSPACE) {
          sima->flag &= ~SI_PREVSPACE;

          if (sima->flag & SI_FULLWINDOW) {
            sima->flag &= ~SI_FULLWINDOW;
            ED_screen_full_prevspace(C, area);
          }
          else {
            ED_area_prevspace(C, area);
          }
        }
      }
    }
    else {
      render_view_open(C, -1, -1, op->reports, ondine_render);
    }
  }

  return OPERATOR_FINISHED;
}

void RENDER_OT_view_show(wmOperatorType *ot)
{
  /* identifiers */
  ot->name = "Show/Hide Render View";
  ot->description = "Toggle show render view";
  ot->idname = "RENDER_OT_view_show";

  /* api callbacks */
  ot->invoke = render_view_show_invoke;
  ot->poll = ED_operator_screenactive;

  RNA_def_boolean(ot->srna, "ondine", false, "Ondine Render", "Show/Hide Ondine Render view");
}

/** \} */<|MERGE_RESOLUTION|>--- conflicted
+++ resolved
@@ -355,11 +355,7 @@
 /** \name Show Render Viewer Operator
  * \{ */
 
-<<<<<<< HEAD
-int render_view_show_invoke(bContext *C, wmOperator *op, const wmEvent * /*event*/)
-=======
 static wmOperatorStatus render_view_show_invoke(bContext *C, wmOperator *op, const wmEvent *event)
->>>>>>> a062b334
 {
   wmWindow *wincur = CTX_wm_window(C);
   const bool ondine_render = RNA_boolean_get(op->ptr, "ondine");

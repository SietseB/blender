/*
 * $Id$
 *
 * ***** BEGIN GPL LICENSE BLOCK *****
 *
 * This program is free software; you can redistribute it and/or
 * modify it under the terms of the GNU General Public License
 * as published by the Free Software Foundation; either version 2
 * of the License, or (at your option) any later version.
 *
 * This program is distributed in the hope that it will be useful,
 * but WITHOUT ANY WARRANTY; without even the implied warranty of
 * MERCHANTABILITY or FITNESS FOR A PARTICULAR PURPOSE.  See the
 * GNU General Public License for more details.
 *
 * You should have received a copy of the GNU General Public License
 * along with this program; if not, write to the Free Software Foundation,
 * Inc., 51 Franklin Street, Fifth Floor, Boston, MA 02110-1301, USA.
 *
 * The Original Code is Copyright (C) 2008 Blender Foundation.
 * All rights reserved.
 *
 *
 * ***** END GPL LICENSE BLOCK *****
 */

/** \file blender/editors/render/render_opengl.c
 *  \ingroup edrend
 */


#include <math.h>
#include <string.h>
#include <stddef.h>

#include <GL/glew.h>

#include "MEM_guardedalloc.h"

#include "BLI_math.h"
#include "BLI_blenlib.h"
#include "BLI_editVert.h"
#include "BLI_dlrbTree.h"
#include "BLI_utildefines.h"

#include "DNA_scene_types.h"
#include "DNA_object_types.h"

#include "BKE_context.h"
#include "BKE_image.h"
#include "BKE_main.h"
#include "BKE_report.h"
#include "BKE_scene.h"
#include "BKE_writeavi.h"

#include "WM_api.h"
#include "WM_types.h"

#include "ED_screen.h"
#include "ED_view3d.h"
#include "ED_image.h"

#include "RE_pipeline.h"
#include "IMB_imbuf_types.h"
#include "IMB_imbuf.h"

#include "RNA_access.h"
#include "RNA_define.h"


#include "GPU_extensions.h"

#include "wm_window.h"

#include "render_intern.h"

typedef struct OGLRender {
	Render *re;
	Scene *scene;

	View3D *v3d;
	RegionView3D *rv3d;
	ARegion *ar;

	Image *ima;
	ImageUser iuser;

	GPUOffScreen *ofs;
	int sizex, sizey;
	int write_still;

	ReportList *reports;
	bMovieHandle *mh;
	int cfrao, nfra;

	wmTimer *timer; /* use to check if running modal or not (invoke'd or exec'd)*/
} OGLRender;

/* added because v3d is not always valid */
static unsigned int screen_opengl_layers(OGLRender *oglrender)
{
	if(oglrender->v3d) {
		return oglrender->scene->lay | oglrender->v3d->lay;
	}
	else {
		return oglrender->scene->lay;
	}
}

static void screen_opengl_render_apply(OGLRender *oglrender)
{
	Scene *scene= oglrender->scene;
	ARegion *ar= oglrender->ar;
	View3D *v3d= oglrender->v3d;
	RegionView3D *rv3d= oglrender->rv3d;
	RenderResult *rr;
	Object *camera= NULL;
	ImBuf *ibuf;
	void *lock;
	float winmat[4][4];
	int sizex= oglrender->sizex;
	int sizey= oglrender->sizey;
	const short view_context= (v3d != NULL);

	rr= RE_AcquireResultRead(oglrender->re);
	
	/* note on color management:
	 * looked into how best to deal with color management here and found heres how it should work.
	 *
	 * OpenGL materials etc are color corrected, so a float buffer from the graphics card is
	 * color corrected, without running any conversion functions.
	 * 
	 * With color correction disabled blender expects the rr->rectf to be non-color managed so
	 * just do a direct copy from the byte array to the rectf with no conversion too.
	 * notice IMB_float_from_rect has the profile set so no conversion is done.
	 */

	if(view_context) {
		GPU_offscreen_bind(oglrender->ofs); /* bind */

		/* render 3d view */
		if(rv3d->persp==RV3D_CAMOB && v3d->camera) {
			/*int is_ortho= scene->r.mode & R_ORTHO;*/
			camera= v3d->camera;
			RE_GetCameraWindow(oglrender->re, camera, scene->r.cfra, winmat);
			
		}
		else {
			rctf viewplane;
			float clipsta, clipend;

			int is_ortho= ED_view3d_viewplane_get(v3d, rv3d, sizex, sizey, &viewplane, &clipsta, &clipend, NULL);
			if(is_ortho) orthographic_m4(winmat, viewplane.xmin, viewplane.xmax, viewplane.ymin, viewplane.ymax, -clipend, clipend);
			else  perspective_m4(winmat, viewplane.xmin, viewplane.xmax, viewplane.ymin, viewplane.ymax, clipsta, clipend);
		}

		if((scene->r.mode & R_OSA) == 0) { 
			ED_view3d_draw_offscreen(scene, v3d, ar, sizex, sizey, NULL, winmat);
			glReadPixels(0, 0, sizex, sizey, GL_RGBA, GL_FLOAT, rr->rectf);
		}
		else {
			/* simple accumulation, less hassle then FSAA FBO's */
#			define SAMPLES 5 /* fixed, easy to have more but for now this is ok */
			const float jit_ofs[SAMPLES][2] = {{0, 0}, {0.5f, 0.5f}, {-0.5f,-0.5f}, {-0.5f, 0.5f}, {0.5f, -0.5f}};
			float winmat_jitter[4][4];
			float *accum_buffer= MEM_mallocN(sizex * sizey * sizeof(float) * 4, "accum1");
			float *accum_tmp= MEM_mallocN(sizex * sizey * sizeof(float) * 4, "accum2");
			int j;

			/* first sample buffer, also initializes 'rv3d->persmat' */
			ED_view3d_draw_offscreen(scene, v3d, ar, sizex, sizey, NULL, winmat);
			glReadPixels(0, 0, sizex, sizey, GL_RGBA, GL_FLOAT, accum_buffer);

			/* skip the first sample */
			for(j=1; j < SAMPLES; j++) {
				copy_m4_m4(winmat_jitter, winmat);
				window_translate_m4(winmat_jitter, rv3d->persmat, jit_ofs[j][0] / sizex, jit_ofs[j][1] / sizey);

				ED_view3d_draw_offscreen(scene, v3d, ar, sizex, sizey, NULL, winmat_jitter);
				glReadPixels(0, 0, sizex, sizey, GL_RGBA, GL_FLOAT, accum_tmp);
				add_vn_vn(accum_buffer, accum_tmp, sizex*sizey*sizeof(float));
			}

			mul_vn_vn_fl(rr->rectf, accum_buffer, sizex*sizey*sizeof(float), 1.0/SAMPLES);

			MEM_freeN(accum_buffer);
			MEM_freeN(accum_tmp);
		}

		GPU_offscreen_unbind(oglrender->ofs); /* unbind */
	}
	else {
		/* shouldnt suddenly give errors mid-render but possible */
		char err_out[256]= "unknown";
		ImBuf *ibuf_view= ED_view3d_draw_offscreen_imbuf_simple(scene, scene->camera, oglrender->sizex, oglrender->sizey, IB_rectfloat, OB_SOLID, err_out);
		camera= scene->camera;

		if(ibuf_view) {
			memcpy(rr->rectf, ibuf_view->rect_float, sizeof(float) * 4 * oglrender->sizex * oglrender->sizey);
			IMB_freeImBuf(ibuf_view);
		}
		else {
			fprintf(stderr, "screen_opengl_render_apply: failed to get buffer, %s\n", err_out);
		}
	}
	
	/* rr->rectf is now filled with image data */

	if((scene->r.stamp & R_STAMP_ALL) && (scene->r.stamp & R_STAMP_DRAW))
		BKE_stamp_buf(scene, camera, NULL, rr->rectf, rr->rectx, rr->recty, 4);

	RE_ReleaseResult(oglrender->re);

	/* update byte from float buffer */
	ibuf= BKE_image_acquire_ibuf(oglrender->ima, &oglrender->iuser, &lock);

	if(ibuf) {
		image_buffer_rect_update(NULL, rr, ibuf, NULL);

		if(oglrender->write_still) {
			char name[FILE_MAX];
			int ok;
			BKE_makepicstring(name, scene->r.pic, scene->r.cfra, scene->r.imtype, scene->r.scemode & R_EXTENSION, FALSE);
			ok= BKE_write_ibuf(ibuf, name, scene->r.imtype, scene->r.subimtype, scene->r.quality); /* no need to stamp here */
			if(ok)	printf("OpenGL Render written to '%s'\n", name);
			else	printf("OpenGL Render failed to write '%s'\n", name);
		}
	}
	
	BKE_image_release_ibuf(oglrender->ima, lock);
}

static int screen_opengl_render_init(bContext *C, wmOperator *op)
{
	/* new render clears all callbacks */
	Scene *scene= CTX_data_scene(C);
	RenderResult *rr;
	GPUOffScreen *ofs;
	OGLRender *oglrender;
	int sizex, sizey;
	short is_view_context= RNA_boolean_get(op->ptr, "view_context");
	const short is_animation= RNA_boolean_get(op->ptr, "animation");
	const short is_write_still= RNA_boolean_get(op->ptr, "write_still");
	char err_out[256]= "unknown";

	/* ensure we have a 3d view */

	if(!ED_view3d_context_activate(C)) {
		RNA_boolean_set(op->ptr, "view_context", 0);
		is_view_context= 0;
	}

	/* only one render job at a time */
	if(WM_jobs_test(CTX_wm_manager(C), scene))
		return 0;
	
	if(!is_view_context && scene->camera==NULL) {
		BKE_report(op->reports, RPT_ERROR, "Scene has no camera.");
		return 0;
	}

	if(!is_animation && is_write_still && BKE_imtype_is_movie(scene->r.imtype)) {
		BKE_report(op->reports, RPT_ERROR, "Can't write a single file with an animation format selected.");
		return 0;
	}

	/* stop all running jobs, currently previews frustrate Render */
	WM_jobs_stop_all(CTX_wm_manager(C));

	/* handle UI stuff */
	WM_cursor_wait(1);

	/* create offscreen buffer */
	sizex= (scene->r.size*scene->r.xsch)/100;
	sizey= (scene->r.size*scene->r.ysch)/100;

	/* corrects render size with actual size, not every card supports non-power-of-two dimensions */
	ofs= GPU_offscreen_create(&sizex, &sizey, err_out);

	if(!ofs) {
		BKE_reportf(op->reports, RPT_ERROR, "Failed to create OpenGL offscreen buffer, %s", err_out);
		return 0;
	}

	/* allocate opengl render */
	oglrender= MEM_callocN(sizeof(OGLRender), "OGLRender");
	op->customdata= oglrender;

	oglrender->ofs= ofs;
	oglrender->sizex= sizex;
	oglrender->sizey= sizey;
	oglrender->scene= scene;

	oglrender->write_still= is_write_still && !is_animation;

	if(is_view_context) {
		oglrender->v3d= CTX_wm_view3d(C);
		oglrender->ar= CTX_wm_region(C);
		oglrender->rv3d= CTX_wm_region_view3d(C);

		/* MUST be cleared on exit */
		oglrender->scene->customdata_mask_modal= ED_view3d_datamask(oglrender->scene, oglrender->v3d);
	}

	/* create image and image user */
	oglrender->ima= BKE_image_verify_viewer(IMA_TYPE_R_RESULT, "Render Result");
	BKE_image_signal(oglrender->ima, NULL, IMA_SIGNAL_FREE);

	oglrender->iuser.scene= scene;
	oglrender->iuser.ok= 1;

	/* create render and render result */
	oglrender->re= RE_NewRender(scene->id.name);
	RE_InitState(oglrender->re, NULL, &scene->r, NULL, sizex, sizey, NULL);

	rr= RE_AcquireResultWrite(oglrender->re);
	if(rr->rectf==NULL)
		rr->rectf= MEM_callocN(sizeof(float)*4*sizex*sizey, "screen_opengl_render_init rect");
	RE_ReleaseResult(oglrender->re);

	return 1;
}

static void screen_opengl_render_end(bContext *C, OGLRender *oglrender)
{
	Main *bmain= CTX_data_main(C);
	Scene *scene= oglrender->scene;

	if(oglrender->mh) {
		if(BKE_imtype_is_movie(scene->r.imtype))
			oglrender->mh->end_movie();
	}

	if(oglrender->timer) { /* exec will not have a timer */
		scene->r.cfra= oglrender->cfrao;
		scene_update_for_newframe(bmain, scene, screen_opengl_layers(oglrender));

		WM_event_remove_timer(CTX_wm_manager(C), CTX_wm_window(C), oglrender->timer);
	}

	WM_cursor_wait(0);
	WM_event_add_notifier(C, NC_SCENE|ND_RENDER_RESULT, oglrender->scene);

	GPU_offscreen_free(oglrender->ofs);

	oglrender->scene->customdata_mask_modal= 0;

	MEM_freeN(oglrender);
}

static int screen_opengl_render_cancel(bContext *C, wmOperator *op)
{
	screen_opengl_render_end(C, op->customdata);

	return OPERATOR_CANCELLED;
}

/* share between invoke and exec */
static int screen_opengl_render_anim_initialize(bContext *C, wmOperator *op)
{
	/* initialize animation */
	OGLRender *oglrender;
	Scene *scene;

	oglrender= op->customdata;
	scene= oglrender->scene;

	oglrender->reports= op->reports;
	oglrender->mh= BKE_get_movie_handle(scene->r.imtype);
	if(BKE_imtype_is_movie(scene->r.imtype)) {
		if(!oglrender->mh->start_movie(scene, &scene->r, oglrender->sizex, oglrender->sizey, oglrender->reports)) {
			screen_opengl_render_end(C, oglrender);
			return 0;
		}
	}

	oglrender->cfrao= scene->r.cfra;
	oglrender->nfra= PSFRA;
	scene->r.cfra= PSFRA;

	return 1;
}
static int screen_opengl_render_anim_step(bContext *C, wmOperator *op)
{
	Main *bmain= CTX_data_main(C);
	OGLRender *oglrender= op->customdata;
	Scene *scene= oglrender->scene;
	ImBuf *ibuf;
	void *lock;
	char name[FILE_MAXDIR+FILE_MAXFILE];
	int ok= 0;
	const short  view_context= (oglrender->v3d != NULL);
	Object *camera= NULL;

	/* update animated image textures for gpu, etc,
	 * call before scene_update_for_newframe so modifiers with textuers dont lag 1 frame */
	ED_image_update_frame(bmain, scene->r.cfra);

	/* go to next frame */
	while(CFRA<oglrender->nfra) {
		unsigned int lay= screen_opengl_layers(oglrender);

		if(lay & 0xFF000000)
			lay &= 0xFF000000;

		scene_update_for_newframe(bmain, scene, lay);
		CFRA++;
	}

	scene_update_for_newframe(bmain, scene, screen_opengl_layers(oglrender));

	if(view_context) {
		if(oglrender->rv3d->persp==RV3D_CAMOB && oglrender->v3d->camera && oglrender->v3d->scenelock) {
			/* since scene_update_for_newframe() is used rather
			 * then ED_update_for_newframe() the camera needs to be set */
			if(scene_camera_switch_update(scene)) {
				oglrender->v3d->camera= scene->camera;
			}

			camera= oglrender->v3d->camera;
		}
	}
	else {
		scene_camera_switch_update(scene);

		camera= scene->camera;
	}

	/* render into offscreen buffer */
	screen_opengl_render_apply(oglrender);

	/* save to disk */
	ibuf= BKE_image_acquire_ibuf(oglrender->ima, &oglrender->iuser, &lock);

	if(ibuf) {
<<<<<<< HEAD
=======
		/* color -> greyscale */
		/* editing directly would alter the render view */
		if(scene->r.planes == 8) {
			ImBuf *ibuf_bw= IMB_dupImBuf(ibuf);
			IMB_color_to_bw(ibuf_bw);
			// IMB_freeImBuf(ibuf); /* owned by the image */
			ibuf= ibuf_bw;
		}
		else {
			/* this is lightweight & doesnt re-alloc the buffers, only do this
			 * to save the correct bit depth since the image is always RGBA */
			ImBuf *ibuf_cpy= IMB_allocImBuf(ibuf->x, ibuf->y, scene->r.planes, 0);
			ibuf_cpy->rect= ibuf->rect;
			ibuf_cpy->rect_float= ibuf->rect_float;
			ibuf_cpy->zbuf_float= ibuf->zbuf_float;
			ibuf= ibuf_cpy;
		}

>>>>>>> ccd31900
		if(BKE_imtype_is_movie(scene->r.imtype)) {
			ok= oglrender->mh->append_movie(&scene->r, CFRA, (int*)ibuf->rect, oglrender->sizex, oglrender->sizey, oglrender->reports);
			if(ok) {
				printf("Append frame %d", scene->r.cfra);
				BKE_reportf(op->reports, RPT_INFO, "Appended frame: %d", scene->r.cfra);
			}
		}
		else {
			BKE_makepicstring(name, scene->r.pic, scene->r.cfra, scene->r.imtype, scene->r.scemode & R_EXTENSION, TRUE);
			ok= BKE_write_ibuf_stamp(scene, camera, ibuf, name, scene->r.imtype, scene->r.subimtype, scene->r.quality);

			if(ok==0) {
				printf("Write error: cannot save %s\n", name);
				BKE_reportf(op->reports, RPT_ERROR, "Write error: cannot save %s", name);
			}
			else {
				printf("Saved: %s", name);
				BKE_reportf(op->reports, RPT_INFO, "Saved file: %s", name);
			}
		}
<<<<<<< HEAD
=======

		/* imbuf knows which rects are not part of ibuf */
		IMB_freeImBuf(ibuf);
>>>>>>> ccd31900
	}

	BKE_image_release_ibuf(oglrender->ima, lock);

	/* movie stats prints have no line break */
	printf("\n");

	/* go to next frame */
	oglrender->nfra += scene->r.frame_step;
	scene->r.cfra++;

	/* stop at the end or on error */
	if(scene->r.cfra > PEFRA || !ok) {
		screen_opengl_render_end(C, op->customdata);
		return 0;
	}

	return 1;
}


static int screen_opengl_render_modal(bContext *C, wmOperator *op, wmEvent *event)
{
	OGLRender *oglrender= op->customdata;
	int anim= RNA_boolean_get(op->ptr, "animation");
	int ret;

	switch(event->type) {
		case ESCKEY:
			/* cancel */
			screen_opengl_render_end(C, op->customdata);
			return OPERATOR_FINISHED;
		case TIMER:
			/* render frame? */
			if(oglrender->timer == event->customdata)
				break;
		default:
			/* nothing to do */
			return OPERATOR_RUNNING_MODAL;
	}

	/* run first because screen_opengl_render_anim_step can free oglrender */
	WM_event_add_notifier(C, NC_SCENE|ND_RENDER_RESULT, oglrender->scene);
	
	if(anim == 0) {
		screen_opengl_render_apply(op->customdata);
		screen_opengl_render_end(C, op->customdata);
		return OPERATOR_FINISHED;
	}
	else
		ret= screen_opengl_render_anim_step(C, op);

	/* stop at the end or on error */
	if(ret == 0) {
		return OPERATOR_FINISHED;
	}

	return OPERATOR_RUNNING_MODAL;
}

static int screen_opengl_render_invoke(bContext *C, wmOperator *op, wmEvent *event)
{
	OGLRender *oglrender;
	int anim= RNA_boolean_get(op->ptr, "animation");

	if(!screen_opengl_render_init(C, op))
		return OPERATOR_CANCELLED;

	if(anim) {
		if(!screen_opengl_render_anim_initialize(C, op))
			return OPERATOR_CANCELLED;
	}
	
	oglrender= op->customdata;
	render_view_open(C, event->x, event->y);
	
	WM_event_add_modal_handler(C, op);
	oglrender->timer= WM_event_add_timer(CTX_wm_manager(C), CTX_wm_window(C), TIMER, 0.01f);
	
	return OPERATOR_RUNNING_MODAL;
}

/* executes blocking render */
static int screen_opengl_render_exec(bContext *C, wmOperator *op)
{
	const short is_animation= RNA_boolean_get(op->ptr, "animation");

	if(!screen_opengl_render_init(C, op))
		return OPERATOR_CANCELLED;

	if(!is_animation) { /* same as invoke */
		/* render image */
		screen_opengl_render_apply(op->customdata);
		screen_opengl_render_end(C, op->customdata);

		return OPERATOR_FINISHED;
	}
	else {
		int ret= 1;

		if(!screen_opengl_render_anim_initialize(C, op))
			return OPERATOR_CANCELLED;

		while(ret) {
			ret= screen_opengl_render_anim_step(C, op);
		}
	}

	// no redraw needed, we leave state as we entered it
//	ED_update_for_newframe(C, 1);
	WM_event_add_notifier(C, NC_SCENE|ND_RENDER_RESULT, CTX_data_scene(C));

	return OPERATOR_FINISHED;
}

void RENDER_OT_opengl(wmOperatorType *ot)
{
	/* identifiers */
	ot->name= "OpenGL Render";
	ot->description= "OpenGL render active viewport";
	ot->idname= "RENDER_OT_opengl";

	/* api callbacks */
	ot->invoke= screen_opengl_render_invoke;
	ot->exec= screen_opengl_render_exec; /* blocking */
	ot->modal= screen_opengl_render_modal;
	ot->cancel= screen_opengl_render_cancel;

	ot->poll= ED_operator_screenactive;

	RNA_def_boolean(ot->srna, "animation", 0, "Animation", "Render files from the animation range of this scene");
	RNA_def_boolean(ot->srna, "write_still", 0, "Write Image", "Save rendered the image to the output path (used only when animation is disabled)");
	RNA_def_boolean(ot->srna, "view_context", 1, "View Context", "Use the current 3D view for rendering, else use scene settings.");
}

/* function for getting an opengl buffer from a View3D, used by sequencer */
// extern void *sequencer_view3d_cb;<|MERGE_RESOLUTION|>--- conflicted
+++ resolved
@@ -220,6 +220,11 @@
 		if(oglrender->write_still) {
 			char name[FILE_MAX];
 			int ok;
+
+			if(scene->r.planes == 8) {
+				IMB_color_to_bw(ibuf);
+			}
+
 			BKE_makepicstring(name, scene->r.pic, scene->r.cfra, scene->r.imtype, scene->r.scemode & R_EXTENSION, FALSE);
 			ok= BKE_write_ibuf(ibuf, name, scene->r.imtype, scene->r.subimtype, scene->r.quality); /* no need to stamp here */
 			if(ok)	printf("OpenGL Render written to '%s'\n", name);
@@ -433,8 +438,6 @@
 	ibuf= BKE_image_acquire_ibuf(oglrender->ima, &oglrender->iuser, &lock);
 
 	if(ibuf) {
-<<<<<<< HEAD
-=======
 		/* color -> greyscale */
 		/* editing directly would alter the render view */
 		if(scene->r.planes == 8) {
@@ -453,7 +456,6 @@
 			ibuf= ibuf_cpy;
 		}
 
->>>>>>> ccd31900
 		if(BKE_imtype_is_movie(scene->r.imtype)) {
 			ok= oglrender->mh->append_movie(&scene->r, CFRA, (int*)ibuf->rect, oglrender->sizex, oglrender->sizey, oglrender->reports);
 			if(ok) {
@@ -474,12 +476,9 @@
 				BKE_reportf(op->reports, RPT_INFO, "Saved file: %s", name);
 			}
 		}
-<<<<<<< HEAD
-=======
 
 		/* imbuf knows which rects are not part of ibuf */
 		IMB_freeImBuf(ibuf);
->>>>>>> ccd31900
 	}
 
 	BKE_image_release_ibuf(oglrender->ima, lock);

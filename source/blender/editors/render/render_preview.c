/*
 * ***** BEGIN GPL LICENSE BLOCK *****
 *
 * This program is free software; you can redistribute it and/or
 * modify it under the terms of the GNU General Public License
 * as published by the Free Software Foundation; either version 2
 * of the License, or (at your option) any later version.
 *
 * This program is distributed in the hope that it will be useful,
 * but WITHOUT ANY WARRANTY; without even the implied warranty of
 * MERCHANTABILITY or FITNESS FOR A PARTICULAR PURPOSE.  See the
 * GNU General Public License for more details.
 *
 * You should have received a copy of the GNU General Public License
 * along with this program; if not, write to the Free Software Foundation,
 * Inc., 51 Franklin Street, Fifth Floor, Boston, MA 02110-1301, USA.
 *
 * The Original Code is Copyright (C) Blender Foundation.
 * All rights reserved.
 *
 * The Original Code is: all of this file.
 *
 * Contributor(s): none yet.
 *
 * ***** END GPL LICENSE BLOCK *****
 */

/** \file blender/editors/render/render_preview.c
 *  \ingroup edrend
 */


/* global includes */

#include <stdlib.h>
#include <math.h>
#include <string.h>

#ifndef WIN32
#include <unistd.h>
#else
#include <io.h>
#endif   
#include "MEM_guardedalloc.h"

#include "BLI_math.h"
#include "BLI_blenlib.h"
#include "BLI_utildefines.h"

#include "BLO_readfile.h"

#include "DNA_world_types.h"
#include "DNA_camera_types.h"
#include "DNA_material_types.h"
#include "DNA_node_types.h"
#include "DNA_object_types.h"
#include "DNA_lamp_types.h"
#include "DNA_space_types.h"
#include "DNA_scene_types.h"
#include "DNA_brush_types.h"
#include "DNA_screen_types.h"

#include "BKE_appdir.h"
#include "BKE_brush.h"
#include "BKE_context.h"
#include "BKE_colortools.h"
#include "BKE_global.h"
#include "BKE_idprop.h"
#include "BKE_image.h"
#include "BKE_icons.h"
#include "BKE_lamp.h"
#include "BKE_library.h"
#include "BKE_main.h"
#include "BKE_material.h"
#include "BKE_node.h"
#include "BKE_scene.h"
#include "BKE_texture.h"
#include "BKE_world.h"

#include "IMB_imbuf.h"
#include "IMB_imbuf_types.h"


#include "BIF_gl.h"
#include "BIF_glutil.h"


#include "RE_pipeline.h"
#include "RE_engine.h"

#include "WM_api.h"
#include "WM_types.h"

#include "ED_datafiles.h"
#include "ED_render.h"



ImBuf *get_brush_icon(Brush *brush)
{
	static const int flags = IB_rect | IB_multilayer | IB_metadata;

	char path[FILE_MAX];
	const char *folder;

	if (!(brush->icon_imbuf)) {
		if (brush->flag & BRUSH_CUSTOM_ICON) {

			if (brush->icon_filepath[0]) {
				// first use the path directly to try and load the file

				BLI_strncpy(path, brush->icon_filepath, sizeof(brush->icon_filepath));
				BLI_path_abs(path, G.main->name);

				/* use default colorspaces for brushes */
				brush->icon_imbuf = IMB_loadiffname(path, flags, NULL);

				// otherwise lets try to find it in other directories
				if (!(brush->icon_imbuf)) {
					folder = BKE_appdir_folder_id(BLENDER_DATAFILES, "brushicons");

					BLI_make_file_string(G.main->name, path, folder, brush->icon_filepath);

					if (path[0]) {
						/* use fefault color spaces */
						brush->icon_imbuf = IMB_loadiffname(path, flags, NULL);
					}
				}

				if (brush->icon_imbuf)
					BKE_icon_changed(BKE_icon_getid(&brush->id));
			}
		}
	}

	if (!(brush->icon_imbuf))
		brush->id.icon_id = 0;

	return brush->icon_imbuf;
}

typedef struct ShaderPreview {
	/* from wmJob */
	void *owner;
	short *stop, *do_update;
	
	Scene *scene;
	ID *id;
	ID *parent;
	MTex *slot;
	
	/* datablocks with nodes need full copy during preview render, glsl uses it too */
	Material *matcopy;
	Tex *texcopy;
	Lamp *lampcopy;
	World *worldcopy;
	
	float col[4];       /* active object color */
	
	int sizex, sizey;
	unsigned int *pr_rect;
	int pr_method;

	Main *pr_main;
} ShaderPreview;

typedef struct IconPreviewSize {
	struct IconPreviewSize *next, *prev;
	int sizex, sizey;
	unsigned int *rect;
} IconPreviewSize;

typedef struct IconPreview {
	Scene *scene;
	void *owner;
	ID *id;
	ListBase sizes;
} IconPreview;

/* *************************** Preview for buttons *********************** */

static Main *G_pr_main = NULL;
static Main *G_pr_main_cycles = NULL;

#ifndef WITH_HEADLESS
static Main *load_main_from_memory(const void *blend, int blend_size)
{
	const int fileflags = G.fileflags;
	Main *bmain = NULL;
	BlendFileData *bfd;

	G.fileflags |= G_FILE_NO_UI;
	bfd = BLO_read_from_memory(blend, blend_size, NULL);
	if (bfd) {
		bmain = bfd->main;

		MEM_freeN(bfd);
	}
	G.fileflags = fileflags;

	return bmain;
}
#endif

void ED_preview_init_dbase(void)
{
#ifndef WITH_HEADLESS
	G_pr_main = load_main_from_memory(datatoc_preview_blend, datatoc_preview_blend_size);
	G_pr_main_cycles = load_main_from_memory(datatoc_preview_cycles_blend, datatoc_preview_cycles_blend_size);
#endif
}

static bool check_engine_supports_textures(Scene *scene)
{
	RenderEngineType *type = RE_engines_find(scene->r.engine);
	return type->flag & RE_USE_TEXTURE_PREVIEW;
}

void ED_preview_free_dbase(void)
{
	if (G_pr_main)
		BKE_main_free(G_pr_main);

	if (G_pr_main_cycles)
		BKE_main_free(G_pr_main_cycles);
}

static int preview_mat_has_sss(Material *mat, bNodeTree *ntree)
{
	if (mat) {
		if (mat->sss_flag & MA_DIFF_SSS)
			return 1;
		if (mat->nodetree)
			if (preview_mat_has_sss(NULL, mat->nodetree))
				return 1;
	}
	else if (ntree) {
		bNode *node;
		for (node = ntree->nodes.first; node; node = node->next) {
			if (node->type == NODE_GROUP && node->id) {
				if (preview_mat_has_sss(NULL, (bNodeTree *)node->id))
					return 1;
			}
			else if (node->id && ELEM(node->type, SH_NODE_MATERIAL, SH_NODE_MATERIAL_EXT)) {
				mat = (Material *)node->id;
				if (mat->sss_flag & MA_DIFF_SSS)
					return 1;
			}
		}
	}
	return 0;
}

static Scene *preview_get_scene(Main *pr_main)
{
	if (pr_main == NULL) return NULL;
	
	return pr_main->scene.first;
}


/* call this with a pointer to initialize preview scene */
/* call this with NULL to restore assigned ID pointers in preview scene */
static Scene *preview_prepare_scene(Scene *scene, ID *id, int id_type, ShaderPreview *sp)
{
	Scene *sce;
	Base *base;
	Main *pr_main = sp->pr_main;
	
	sce = preview_get_scene(pr_main);
	if (sce) {
		
		/* this flag tells render to not execute depsgraph or ipos etc */
		sce->r.scemode |= R_BUTS_PREVIEW;
		/* set world always back, is used now */
		sce->world = pr_main->world.first;
		/* now: exposure copy */
		if (scene->world) {
			sce->world->exp = scene->world->exp;
			sce->world->range = scene->world->range;
		}
		
		sce->r.color_mgt_flag = scene->r.color_mgt_flag;
		BKE_color_managed_display_settings_copy(&sce->display_settings, &scene->display_settings);

		BKE_color_managed_view_settings_free(&sce->view_settings);
		BKE_color_managed_view_settings_copy(&sce->view_settings, &scene->view_settings);
		
		/* prevent overhead for small renders and icons (32) */
		if (id && sp->sizex < 40) {
			sce->r.tilex = sce->r.tiley = 64;
		}
		else {
			sce->r.tilex = sce->r.xsch / 4;
			sce->r.tiley = sce->r.ysch / 4;
		}
		
		if ((id && sp->pr_method == PR_ICON_RENDER) && id_type != ID_WO)
			sce->r.alphamode = R_ALPHAPREMUL;
		else
			sce->r.alphamode = R_ADDSKY;

		sce->r.cfra = scene->r.cfra;

		if (id_type == ID_TE && !check_engine_supports_textures(scene)) {
			/* Force blender internal for texture icons and nodes render,
			 * seems commonly used render engines does not support
			 * such kind of rendering.
			 */
			BLI_strncpy(sce->r.engine, RE_engine_id_BLENDER_RENDER, sizeof(sce->r.engine));
		}
		else {
			BLI_strncpy(sce->r.engine, scene->r.engine, sizeof(sce->r.engine));
		}
		
		if (id_type == ID_MA) {
			Material *mat = NULL, *origmat = (Material *)id;
			
			if (origmat) {
				/* work on a copy */
				mat = localize_material(origmat);
				sp->matcopy = mat;
				BLI_addtail(&pr_main->mat, mat);
				
				if (!BKE_scene_use_new_shading_nodes(scene)) {
					init_render_material(mat, 0, NULL);     /* call that retrieves mode_l */
					end_render_material(mat);
					
					/* un-useful option */
					if (sp->pr_method == PR_ICON_RENDER)
						mat->shade_flag &= ~MA_OBCOLOR;

					/* turn on raytracing if needed */
					if (mat->mode_l & MA_RAYMIRROR)
						sce->r.mode |= R_RAYTRACE;
					if (mat->material_type == MA_TYPE_VOLUME)
						sce->r.mode |= R_RAYTRACE;
					if ((mat->mode_l & MA_RAYTRANSP) && (mat->mode_l & MA_TRANSP))
						sce->r.mode |= R_RAYTRACE;
					if (preview_mat_has_sss(mat, NULL))
						sce->r.mode |= R_SSS;
					
					/* turn off fake shadows if needed */
					/* this only works in a specific case where the preview.blend contains
					 * an object starting with 'c' which has a material linked to it (not the obdata)
					 * and that material has a fake shadow texture in the active texture slot */
					for (base = sce->base.first; base; base = base->next) {
						if (base->object->id.name[2] == 'c') {
							Material *shadmat = give_current_material(base->object, base->object->actcol);
							if (shadmat) {
								if (mat->mode2 & MA_CASTSHADOW) shadmat->septex = 0;
								else shadmat->septex |= 1;
							}
						}
					}
					
					/* turn off bounce lights for volume, 
					 * doesn't make much visual difference and slows it down too */
					for (base = sce->base.first; base; base = base->next) {
						if (base->object->type == OB_LAMP) {
							/* if doesn't match 'Lamp.002' --> main key light */
							if (strcmp(base->object->id.name + 2, "Lamp.002") != 0) {
								if (mat->material_type == MA_TYPE_VOLUME)
									base->object->restrictflag |= OB_RESTRICT_RENDER;
								else
									base->object->restrictflag &= ~OB_RESTRICT_RENDER;
							}
						}
					}
				}
				else {
					/* use current scene world to light sphere */
					if (mat->pr_type == MA_SPHERE_A)
						sce->world = scene->world;
				}
				
				if (sp->pr_method == PR_ICON_RENDER) {
					if (mat->material_type == MA_TYPE_HALO) {
						sce->lay = 1 << MA_FLAT;
					}
					else {
						sce->lay = 1 << MA_SPHERE_A;

						/* same as above, use current scene world to light sphere */
						if (BKE_scene_use_new_shading_nodes(scene))
							sce->world = scene->world;
					}
				}
				else {
					sce->lay = 1 << mat->pr_type;
					if (mat->nodetree && sp->pr_method == PR_NODE_RENDER) {
						/* two previews, they get copied by wmJob */
						BKE_node_preview_init_tree(mat->nodetree, sp->sizex, sp->sizey, true);
						BKE_node_preview_init_tree(origmat->nodetree, sp->sizex, sp->sizey, true);
					}
				}
			}
			else {
				sce->r.mode &= ~(R_OSA | R_RAYTRACE | R_SSS);
				
			}
			
			for (base = sce->base.first; base; base = base->next) {
				if (base->object->id.name[2] == 'p') {
					/* copy over object color, in case material uses it */
					copy_v4_v4(base->object->col, sp->col);
					
					if (OB_TYPE_SUPPORT_MATERIAL(base->object->type)) {
						/* don't use assign_material, it changed mat->id.us, which shows in the UI */
						Material ***matar = give_matarar(base->object);
						int actcol = max_ii(base->object->actcol - 1, 0);

						if (matar && actcol < base->object->totcol)
							(*matar)[actcol] = mat;
					}
					else if (base->object->type == OB_LAMP) {
						base->object->restrictflag &= ~OB_RESTRICT_RENDER;
					}
				}
			}
		}
		else if (id_type == ID_TE) {
			Tex *tex = NULL, *origtex = (Tex *)id;
			
			if (origtex) {
				tex = localize_texture(origtex);
				sp->texcopy = tex;
				BLI_addtail(&pr_main->tex, tex);
			}
			sce->lay = 1 << MA_TEXTURE;
			
			for (base = sce->base.first; base; base = base->next) {
				if (base->object->id.name[2] == 't') {
					Material *mat = give_current_material(base->object, base->object->actcol);
					if (mat && mat->mtex[0]) {
						mat->mtex[0]->tex = tex;
						
						if (tex && sp->slot)
							mat->mtex[0]->which_output = sp->slot->which_output;

						mat->mtex[0]->mapto &= ~MAP_ALPHA;
						mat->alpha = 1.0f;

						/* show alpha in this case */
						if (tex == NULL || (tex->flag & TEX_PRV_ALPHA)) {
							if (!(tex && tex->type == TEX_IMAGE && (tex->imaflag & (TEX_USEALPHA | TEX_CALCALPHA)) == 0)) {
								mat->mtex[0]->mapto |= MAP_ALPHA;
								mat->alpha = 0.0f;
							}
						}
					}
				}
			}

			if (tex && tex->nodetree && sp->pr_method == PR_NODE_RENDER) {
				/* two previews, they get copied by wmJob */
				BKE_node_preview_init_tree(origtex->nodetree, sp->sizex, sp->sizey, true);
				BKE_node_preview_init_tree(tex->nodetree, sp->sizex, sp->sizey, true);
			}
		}
		else if (id_type == ID_LA) {
			Lamp *la = NULL, *origla = (Lamp *)id;

			/* work on a copy */
			if (origla) {
				la = localize_lamp(origla);
				sp->lampcopy = la;
				BLI_addtail(&pr_main->lamp, la);
			}

			sce->lay = 1 << MA_LAMP;

			if (!BKE_scene_use_new_shading_nodes(scene)) {
				if (la && la->type == LA_SUN && (la->sun_effect_type & LA_SUN_EFFECT_SKY)) {
					sce->lay = 1 << MA_ATMOS;
					sce->world = scene->world;
					sce->camera = (Object *)BLI_findstring(&pr_main->object, "CameraAtmo", offsetof(ID, name) + 2);
				}
				else {
					sce->world = NULL;
					sce->camera = (Object *)BLI_findstring(&pr_main->object, "Camera", offsetof(ID, name) + 2);
				}
			}
				
			for (base = sce->base.first; base; base = base->next) {
				if (base->object->id.name[2] == 'p') {
					if (base->object->type == OB_LAMP)
						base->object->data = la;
				}
			}

			if (la && la->nodetree && sp->pr_method == PR_NODE_RENDER) {
				/* two previews, they get copied by wmJob */
				BKE_node_preview_init_tree(origla->nodetree, sp->sizex, sp->sizey, true);
				BKE_node_preview_init_tree(la->nodetree, sp->sizex, sp->sizey, true);
			}
		}
		else if (id_type == ID_WO) {
			World *wrld = NULL, *origwrld = (World *)id;

			if (origwrld) {
				wrld = localize_world(origwrld);
				sp->worldcopy = wrld;
				BLI_addtail(&pr_main->world, wrld);
			}

			sce->lay = 1 << MA_SKY;
			sce->world = wrld;

			if (wrld && wrld->nodetree && sp->pr_method == PR_NODE_RENDER) {
				/* two previews, they get copied by wmJob */
				BKE_node_preview_init_tree(wrld->nodetree, sp->sizex, sp->sizey, true);
				BKE_node_preview_init_tree(origwrld->nodetree, sp->sizex, sp->sizey, true);
			}
		}
		
		return sce;
	}
	
	return NULL;
}

/* new UI convention: draw is in pixel space already. */
/* uses UI_BTYPE_ROUNDBOX button in block to get the rect */
static bool ed_preview_draw_rect(ScrArea *sa, int split, int first, rcti *rect, rcti *newrect)
{
	Render *re;
	RenderResult rres;
	char name[32];
	int offx = 0;
	int newx = BLI_rcti_size_x(rect);
	int newy = BLI_rcti_size_y(rect);
	bool ok = false;

	if (!split || first) sprintf(name, "Preview %p", (void *)sa);
	else sprintf(name, "SecondPreview %p", (void *)sa);

	if (split) {
		if (first) {
			offx = 0;
			newx = newx / 2;
		}
		else {
			offx = newx / 2;
			newx = newx - newx / 2;
		}
	}

	/* test if something rendered ok */
	re = RE_GetRender(name);

	/* material preview only needs monoscopy (view 0) */
	RE_AcquireResultImage(re, &rres, 0);

	if (rres.rectf) {
		
		if (ABS(rres.rectx - newx) < 2 && ABS(rres.recty - newy) < 2) {

			newrect->xmax = max_ii(newrect->xmax, rect->xmin + rres.rectx + offx);
			newrect->ymax = max_ii(newrect->ymax, rect->ymin + rres.recty);

			if (rres.rectx && rres.recty) {
				unsigned char *rect_byte = MEM_mallocN(rres.rectx * rres.recty * sizeof(int), "ed_preview_draw_rect");
				float fx = rect->xmin + offx;
				float fy = rect->ymin;
<<<<<<< HEAD

				/* material preview only needs monoscopy (view 0) */
				RE_AcquiredResultGet32(re, &rres, (unsigned int *)rect_byte, 0);
=======
				if (re)
					RE_AcquiredResultGet32(re, &rres, (unsigned int *)rect_byte);
				
>>>>>>> 22ce525b
				glaDrawPixelsSafe(fx, fy, rres.rectx, rres.recty, rres.rectx, GL_RGBA, GL_UNSIGNED_BYTE, rect_byte);
				
				MEM_freeN(rect_byte);
				
				ok = 1;
			}
		}
	}

	RE_ReleaseResultImage(re);

	return ok;
}

void ED_preview_draw(const bContext *C, void *idp, void *parentp, void *slotp, rcti *rect)
{
	if (idp) {
		wmWindowManager *wm = CTX_wm_manager(C);
		ScrArea *sa = CTX_wm_area(C);
		ID *id = (ID *)idp;
		ID *parent = (ID *)parentp;
		MTex *slot = (MTex *)slotp;
		SpaceButs *sbuts = sa->spacedata.first;
		ShaderPreview *sp = WM_jobs_customdata(wm, sa);
		rcti newrect;
		int ok;
		int newx = BLI_rcti_size_x(rect);
		int newy = BLI_rcti_size_y(rect);

		newrect.xmin = rect->xmin;
		newrect.xmax = rect->xmin;
		newrect.ymin = rect->ymin;
		newrect.ymax = rect->ymin;

		if (parent) {
			ok = ed_preview_draw_rect(sa, 1, 1, rect, &newrect);
			ok &= ed_preview_draw_rect(sa, 1, 0, rect, &newrect);
		}
		else
			ok = ed_preview_draw_rect(sa, 0, 0, rect, &newrect);

		if (ok)
			*rect = newrect;

		/* start a new preview render job if signalled through sbuts->preview,
		 * if no render result was found and no preview render job is running,
		 * or if the job is running and the size of preview changed */
		if ((sbuts->spacetype == SPACE_BUTS && sbuts->preview) ||
		    (!ok && !WM_jobs_test(wm, sa, WM_JOB_TYPE_RENDER_PREVIEW)) ||
		    (sp && (ABS(sp->sizex - newx) >= 2 || ABS(sp->sizey - newy) > 2)))
		{
			sbuts->preview = 0;
			ED_preview_shader_job(C, sa, id, parent, slot, newx, newy, PR_BUTS_RENDER);
		}
	}
}

/* **************************** new shader preview system ****************** */

/* inside thread, called by renderer, sets job update value */
static void shader_preview_update(void *spv, RenderResult *UNUSED(rr), volatile struct rcti *UNUSED(rect))
{
	ShaderPreview *sp = spv;
	
	*(sp->do_update) = true;
}

/* called by renderer, checks job value */
static int shader_preview_break(void *spv)
{
	ShaderPreview *sp = spv;

	return *(sp->stop);
}

/* outside thread, called before redraw notifiers, it moves finished preview over */
static void shader_preview_updatejob(void *spv)
{
	ShaderPreview *sp = spv;
	
	if (sp->id) {
		if (sp->pr_method == PR_NODE_RENDER) {
			if (GS(sp->id->name) == ID_MA) {
				Material *mat = (Material *)sp->id;
				
				if (sp->matcopy && mat->nodetree && sp->matcopy->nodetree)
					ntreeLocalSync(sp->matcopy->nodetree, mat->nodetree);
			}
			else if (GS(sp->id->name) == ID_TE) {
				Tex *tex = (Tex *)sp->id;
				
				if (sp->texcopy && tex->nodetree && sp->texcopy->nodetree)
					ntreeLocalSync(sp->texcopy->nodetree, tex->nodetree);
			}
			else if (GS(sp->id->name) == ID_WO) {
				World *wrld = (World *)sp->id;
				
				if (sp->worldcopy && wrld->nodetree && sp->worldcopy->nodetree)
					ntreeLocalSync(sp->worldcopy->nodetree, wrld->nodetree);
			}
			else if (GS(sp->id->name) == ID_LA) {
				Lamp *la = (Lamp *)sp->id;
				
				if (sp->lampcopy && la->nodetree && sp->lampcopy->nodetree)
					ntreeLocalSync(sp->lampcopy->nodetree, la->nodetree);
			}
		}
	}
}

static void shader_preview_render(ShaderPreview *sp, ID *id, int split, int first)
{
	Render *re;
	Scene *sce;
	float oldlens;
	short idtype = GS(id->name);
	char name[32];
	int sizex;
	Main *pr_main = sp->pr_main;
	
	/* in case of split preview, use border render */
	if (split) {
		if (first) sizex = sp->sizex / 2;
		else sizex = sp->sizex - sp->sizex / 2;
	}
	else {
		sizex = sp->sizex;
	}

	/* we have to set preview variables first */
	sce = preview_get_scene(pr_main);
	if (sce) {
		sce->r.xsch = sizex;
		sce->r.ysch = sp->sizey;
		sce->r.size = 100;
	}
	
	/* get the stuff from the builtin preview dbase */
	sce = preview_prepare_scene(sp->scene, id, idtype, sp);
	if (sce == NULL) return;
	
	if (!split || first) sprintf(name, "Preview %p", sp->owner);
	else sprintf(name, "SecondPreview %p", sp->owner);
	re = RE_GetRender(name);
	
	/* full refreshed render from first tile */
	if (re == NULL)
		re = RE_NewRender(name);
		
	/* sce->r gets copied in RE_InitState! */
	sce->r.scemode &= ~(R_MATNODE_PREVIEW | R_TEXNODE_PREVIEW);
	sce->r.scemode &= ~R_NO_IMAGE_LOAD;

	if (sp->pr_method == PR_ICON_RENDER) {
		sce->r.scemode |= R_NO_IMAGE_LOAD;
		sce->r.mode |= R_OSA;
	}
	else if (sp->pr_method == PR_NODE_RENDER) {
		if (idtype == ID_MA) sce->r.scemode |= R_MATNODE_PREVIEW;
		else if (idtype == ID_TE) sce->r.scemode |= R_TEXNODE_PREVIEW;
		sce->r.mode &= ~R_OSA;
	}
	else {  /* PR_BUTS_RENDER */
		sce->r.mode |= R_OSA;
	}


	/* callbacs are cleared on GetRender() */
	if (ELEM(sp->pr_method, PR_BUTS_RENDER, PR_NODE_RENDER)) {
		RE_display_update_cb(re, sp, shader_preview_update);
	}
	/* set this for all previews, default is react to G.is_break still */
	RE_test_break_cb(re, sp, shader_preview_break);
	
	/* lens adjust */
	oldlens = ((Camera *)sce->camera->data)->lens;
	if (sizex > sp->sizey)
		((Camera *)sce->camera->data)->lens *= (float)sp->sizey / (float)sizex;

	/* entire cycle for render engine */
	RE_PreviewRender(re, pr_main, sce);

	((Camera *)sce->camera->data)->lens = oldlens;

	/* handle results */
	if (sp->pr_method == PR_ICON_RENDER) {
		// char *rct= (char *)(sp->pr_rect + 32*16 + 16);
		
		if (sp->pr_rect)
			RE_ResultGet32(re, sp->pr_rect);
	}

	/* unassign the pointers, reset vars */
	preview_prepare_scene(sp->scene, NULL, GS(id->name), sp);
	
	/* XXX bad exception, end-exec is not being called in render, because it uses local main */
//	if (idtype == ID_TE) {
//		Tex *tex= (Tex *)id;
//		if (tex->use_nodes && tex->nodetree)
//			ntreeEndExecTree(tex->nodetree);
//	}

}

/* runs inside thread for material and icons */
static void shader_preview_startjob(void *customdata, short *stop, short *do_update)
{
	ShaderPreview *sp = customdata;

	sp->stop = stop;
	sp->do_update = do_update;

	if (sp->parent) {
		shader_preview_render(sp, sp->id, 1, 1);
		shader_preview_render(sp, sp->parent, 1, 0);
	}
	else
		shader_preview_render(sp, sp->id, 0, 0);

	*do_update = true;
}

static void shader_preview_free(void *customdata)
{
	ShaderPreview *sp = customdata;
	Main *pr_main = sp->pr_main;
	
	if (sp->matcopy) {
		struct IDProperty *properties;
		
		/* node previews */
		shader_preview_updatejob(sp);
		
		/* get rid of copied material */
		BLI_remlink(&pr_main->mat, sp->matcopy);
		
		BKE_material_free_ex(sp->matcopy, false);

		properties = IDP_GetProperties((ID *)sp->matcopy, false);
		if (properties) {
			IDP_FreeProperty(properties);
			MEM_freeN(properties);
		}
		MEM_freeN(sp->matcopy);
	}
	if (sp->texcopy) {
		struct IDProperty *properties;
		/* node previews */
		shader_preview_updatejob(sp);
		
		/* get rid of copied texture */
		BLI_remlink(&pr_main->tex, sp->texcopy);
		BKE_texture_free(sp->texcopy);
		
		properties = IDP_GetProperties((ID *)sp->texcopy, false);
		if (properties) {
			IDP_FreeProperty(properties);
			MEM_freeN(properties);
		}
		MEM_freeN(sp->texcopy);
	}
	if (sp->worldcopy) {
		struct IDProperty *properties;
		/* node previews */
		shader_preview_updatejob(sp);
		
		/* get rid of copied world */
		BLI_remlink(&pr_main->world, sp->worldcopy);
		BKE_world_free_ex(sp->worldcopy, true); /* [#32865] - we need to unlink the texture copies, unlike for materials */
		
		properties = IDP_GetProperties((ID *)sp->worldcopy, false);
		if (properties) {
			IDP_FreeProperty(properties);
			MEM_freeN(properties);
		}
		MEM_freeN(sp->worldcopy);
	}
	if (sp->lampcopy) {
		struct IDProperty *properties;
		/* node previews */
		shader_preview_updatejob(sp);
		
		/* get rid of copied lamp */
		BLI_remlink(&pr_main->lamp, sp->lampcopy);
		BKE_lamp_free(sp->lampcopy);
		
		properties = IDP_GetProperties((ID *)sp->lampcopy, false);
		if (properties) {
			IDP_FreeProperty(properties);
			MEM_freeN(properties);
		}
		MEM_freeN(sp->lampcopy);
	}
	
	MEM_freeN(sp);
}

/* ************************* icon preview ********************** */

static void icon_copy_rect(ImBuf *ibuf, unsigned int w, unsigned int h, unsigned int *rect)
{
	struct ImBuf *ima;
	unsigned int *drect, *srect;
	float scaledx, scaledy;
	short ex, ey, dx, dy;

	/* paranoia test */
	if (ibuf == NULL || (ibuf->rect == NULL && ibuf->rect_float == NULL))
		return;
	
	/* waste of cpu cyles... but the imbuf API has no other way to scale fast (ton) */
	ima = IMB_dupImBuf(ibuf);
	
	if (!ima) 
		return;
	
	if (ima->x > ima->y) {
		scaledx = (float)w;
		scaledy =  ( (float)ima->y / (float)ima->x) * (float)w;
	}
	else {
		scaledx =  ( (float)ima->x / (float)ima->y) * (float)h;
		scaledy = (float)h;
	}
	
	ex = (short)scaledx;
	ey = (short)scaledy;
	
	dx = (w - ex) / 2;
	dy = (h - ey) / 2;
	
	IMB_scalefastImBuf(ima, ex, ey);
	
	/* if needed, convert to 32 bits */
	if (ima->rect == NULL)
		IMB_rect_from_float(ima);

	srect = ima->rect;
	drect = rect;

	drect += dy * w + dx;
	for (; ey > 0; ey--) {
		memcpy(drect, srect, ex * sizeof(int));
		drect += w;
		srect += ima->x;
	}

	IMB_freeImBuf(ima);
}

static void set_alpha(char *cp, int sizex, int sizey, char alpha) 
{
	int a, size = sizex * sizey;

	for (a = 0; a < size; a++, cp += 4)
		cp[3] = alpha;
}

static void icon_preview_startjob(void *customdata, short *stop, short *do_update)
{
	ShaderPreview *sp = customdata;
	ID *id = sp->id;
	short idtype = GS(id->name);
	
	if (idtype == ID_IM) {
		Image *ima = (Image *)id;
		ImBuf *ibuf = NULL;
		ImageUser iuser = {NULL};

		/* ima->ok is zero when Image cannot load */
		if (ima == NULL || ima->ok == 0)
			return;

		/* setup dummy image user */
		iuser.ok = iuser.framenr = 1;
		iuser.scene = sp->scene;
		
		/* elubie: this needs to be changed: here image is always loaded if not
		 * already there. Very expensive for large images. Need to find a way to 
		 * only get existing ibuf */
		ibuf = BKE_image_acquire_ibuf(ima, &iuser, NULL);
		if (ibuf == NULL || ibuf->rect == NULL) {
			BKE_image_release_ibuf(ima, ibuf, NULL);
			return;
		}
		
		icon_copy_rect(ibuf, sp->sizex, sp->sizey, sp->pr_rect);

		*do_update = true;

		BKE_image_release_ibuf(ima, ibuf, NULL);
	}
	else if (idtype == ID_BR) {
		Brush *br = (Brush *)id;

		br->icon_imbuf = get_brush_icon(br);

		memset(sp->pr_rect, 0x88, sp->sizex * sp->sizey * sizeof(unsigned int));

		if (!(br->icon_imbuf) || !(br->icon_imbuf->rect))
			return;

		icon_copy_rect(br->icon_imbuf, sp->sizex, sp->sizey, sp->pr_rect);

		*do_update = true;
	}
	else {
		/* re-use shader job */
		shader_preview_startjob(customdata, stop, do_update);

		/* world is rendered with alpha=0, so it wasn't displayed 
		 * this could be render option for sky to, for later */
		if (idtype == ID_WO) {
			set_alpha((char *)sp->pr_rect, sp->sizex, sp->sizey, 255);
		}
		else if (idtype == ID_MA) {
			Material *ma = (Material *)id;

			if (ma->material_type == MA_TYPE_HALO)
				set_alpha((char *)sp->pr_rect, sp->sizex, sp->sizey, 255);
		}
	}
}

/* use same function for icon & shader, so the job manager
 * does not run two of them at the same time. */

static void common_preview_startjob(void *customdata, short *stop, short *do_update, float *UNUSED(progress))
{
	ShaderPreview *sp = customdata;

	if (sp->pr_method == PR_ICON_RENDER)
		icon_preview_startjob(customdata, stop, do_update);
	else
		shader_preview_startjob(customdata, stop, do_update);
}

/* exported functions */

static void icon_preview_add_size(IconPreview *ip, unsigned int *rect, int sizex, int sizey)
{
	IconPreviewSize *cur_size = ip->sizes.first, *new_size;

	while (cur_size) {
		if (cur_size->sizex == sizex && cur_size->sizey == sizey) {
			/* requested size is already in list, no need to add it again */
			return;
		}

		cur_size = cur_size->next;
	}

	new_size = MEM_callocN(sizeof(IconPreviewSize), "IconPreviewSize");
	new_size->sizex = sizex;
	new_size->sizey = sizey;
	new_size->rect = rect;

	BLI_addtail(&ip->sizes, new_size);
}

static void icon_preview_startjob_all_sizes(void *customdata, short *stop, short *do_update, float *progress)
{
	IconPreview *ip = (IconPreview *)customdata;
	IconPreviewSize *cur_size = ip->sizes.first;
	const bool use_new_shading = BKE_scene_use_new_shading_nodes(ip->scene);

	while (cur_size) {
		ShaderPreview *sp = MEM_callocN(sizeof(ShaderPreview), "Icon ShaderPreview");

		/* construct shader preview from image size and previewcustomdata */
		sp->scene = ip->scene;
		sp->owner = ip->owner;
		sp->sizex = cur_size->sizex;
		sp->sizey = cur_size->sizey;
		sp->pr_method = PR_ICON_RENDER;
		sp->pr_rect = cur_size->rect;
		sp->id = ip->id;

		if (use_new_shading) {
			/* texture icon rendering is hardcoded to use BI,
			 * so don't even think of using cycle's bmain for
			 * texture icons
			 */
			if (GS(ip->id->name) != ID_TE)
				sp->pr_main = G_pr_main_cycles;
			else
				sp->pr_main = G_pr_main;
		}
		else {
			sp->pr_main = G_pr_main;
		}

		common_preview_startjob(sp, stop, do_update, progress);
		shader_preview_free(sp);

		cur_size = cur_size->next;
	}
}

static void icon_preview_endjob(void *customdata)
{
	IconPreview *ip = customdata;

	if (ip->id) {

		if (GS(ip->id->name) == ID_BR)
			WM_main_add_notifier(NC_BRUSH | NA_EDITED, ip->id);
#if 0		
		if (GS(ip->id->name) == ID_MA) {
			Material *ma = (Material *)ip->id;
			PreviewImage *prv_img = ma->preview;
			int i;

			/* signal to gpu texture */
			for (i = 0; i < NUM_ICON_SIZES; ++i) {
				if (prv_img->gputexture[i]) {
					GPU_texture_free(prv_img->gputexture[i]);
					prv_img->gputexture[i] = NULL;
					WM_main_add_notifier(NC_MATERIAL|ND_SHADING_DRAW, ip->id);
				}
			}
		}
#endif
	}
}

static void icon_preview_free(void *customdata)
{
	IconPreview *ip = (IconPreview *)customdata;

	BLI_freelistN(&ip->sizes);
	MEM_freeN(ip);
}

void ED_preview_icon_job(const bContext *C, void *owner, ID *id, unsigned int *rect, int sizex, int sizey)
{
	wmJob *wm_job;
	IconPreview *ip, *old_ip;
	
	/* suspended start means it starts after 1 timer step, see WM_jobs_timer below */
	wm_job = WM_jobs_get(CTX_wm_manager(C), CTX_wm_window(C), owner, "Icon Preview",
	                     WM_JOB_EXCL_RENDER | WM_JOB_SUSPEND, WM_JOB_TYPE_RENDER_PREVIEW);

	ip = MEM_callocN(sizeof(IconPreview), "icon preview");

	/* render all resolutions from suspended job too */
	old_ip = WM_jobs_customdata_get(wm_job);
	if (old_ip)
		BLI_movelisttolist(&ip->sizes, &old_ip->sizes);

	/* customdata for preview thread */
	ip->scene = CTX_data_scene(C);
	ip->owner = id;
	ip->id = id;

	icon_preview_add_size(ip, rect, sizex, sizey);

	/* setup job */
	WM_jobs_customdata_set(wm_job, ip, icon_preview_free);
	WM_jobs_timer(wm_job, 0.1, NC_MATERIAL, NC_MATERIAL);
	WM_jobs_callbacks(wm_job, icon_preview_startjob_all_sizes, NULL, NULL, icon_preview_endjob);

	WM_jobs_start(CTX_wm_manager(C), wm_job);
}

void ED_preview_shader_job(const bContext *C, void *owner, ID *id, ID *parent, MTex *slot, int sizex, int sizey, int method)
{
	Object *ob = CTX_data_active_object(C);
	wmJob *wm_job;
	ShaderPreview *sp;
	Scene *scene = CTX_data_scene(C);
	short id_type = GS(id->name);
	bool use_new_shading = BKE_scene_use_new_shading_nodes(scene);

	/* Only texture node preview is supported with Cycles. */
	if (use_new_shading && method == PR_NODE_RENDER && id_type != ID_TE) {
		return;
	}

	wm_job = WM_jobs_get(CTX_wm_manager(C), CTX_wm_window(C), owner, "Shader Preview",
	                    WM_JOB_EXCL_RENDER, WM_JOB_TYPE_RENDER_PREVIEW);
	sp = MEM_callocN(sizeof(ShaderPreview), "shader preview");

	/* customdata for preview thread */
	sp->scene = scene;
	sp->owner = owner;
	sp->sizex = sizex;
	sp->sizey = sizey;
	sp->pr_method = method;
	sp->id = id;
	sp->parent = parent;
	sp->slot = slot;

	/* hardcoded preview .blend for cycles/internal, this should be solved
	 * once with custom preview .blend path for external engines */
	if ((method != PR_NODE_RENDER) && id_type != ID_TE && use_new_shading) {
		sp->pr_main = G_pr_main_cycles;
	}
	else {
		sp->pr_main = G_pr_main;
	}

	if (ob && ob->totcol) copy_v4_v4(sp->col, ob->col);
	else sp->col[0] = sp->col[1] = sp->col[2] = sp->col[3] = 1.0f;
	
	/* setup job */
	WM_jobs_customdata_set(wm_job, sp, shader_preview_free);
	WM_jobs_timer(wm_job, 0.1, NC_MATERIAL, NC_MATERIAL);
	WM_jobs_callbacks(wm_job, common_preview_startjob, NULL, shader_preview_updatejob, NULL);
	
	WM_jobs_start(CTX_wm_manager(C), wm_job);
}

void ED_preview_kill_jobs(wmWindowManager *wm, Main *bmain)
{
	if (wm)
		WM_jobs_kill(wm, NULL, common_preview_startjob);

	ED_viewport_render_kill_jobs(wm, bmain, false);
}
<|MERGE_RESOLUTION|>--- conflicted
+++ resolved
@@ -563,15 +563,11 @@
 				unsigned char *rect_byte = MEM_mallocN(rres.rectx * rres.recty * sizeof(int), "ed_preview_draw_rect");
 				float fx = rect->xmin + offx;
 				float fy = rect->ymin;
-<<<<<<< HEAD
 
 				/* material preview only needs monoscopy (view 0) */
-				RE_AcquiredResultGet32(re, &rres, (unsigned int *)rect_byte, 0);
-=======
 				if (re)
-					RE_AcquiredResultGet32(re, &rres, (unsigned int *)rect_byte);
-				
->>>>>>> 22ce525b
+					RE_AcquiredResultGet32(re, &rres, (unsigned int *)rect_byte, 0);
+
 				glaDrawPixelsSafe(fx, fy, rres.rectx, rres.recty, rres.rectx, GL_RGBA, GL_UNSIGNED_BYTE, rect_byte);
 				
 				MEM_freeN(rect_byte);

/*
 * ***** BEGIN GPL LICENSE BLOCK *****
 *
 * This program is free software; you can redistribute it and/or
 * modify it under the terms of the GNU General Public License
 * as published by the Free Software Foundation; either version 2
 * of the License, or (at your option) any later version.
 *
 * This program is distributed in the hope that it will be useful,
 * but WITHOUT ANY WARRANTY; without even the implied warranty of
 * MERCHANTABILITY or FITNESS FOR A PARTICULAR PURPOSE.  See the
 * GNU General Public License for more details.
 *
 * You should have received a copy of the GNU General Public License
 * along with this program; if not, write to the Free Software Foundation,
 * Inc., 51 Franklin Street, Fifth Floor, Boston, MA 02110-1301, USA.
 *
 * The Original Code is Copyright (C) 2001-2002 by NaN Holding BV.
 * All rights reserved.
 *
 * The Original Code is: all of this file.
 *
 * Contributor(s): none yet.
 *
 * ***** END GPL LICENSE BLOCK *****
 */

/** \file blender/editors/curve/editcurve.c
 *  \ingroup edcurve
 */

#include "DNA_key_types.h"
#include "DNA_object_types.h"
#include "DNA_scene_types.h"
#include "DNA_anim_types.h"

#include "MEM_guardedalloc.h"

#include "BLI_array_utils.h"
#include "BLI_blenlib.h"
#include "BLI_math.h"
#include "BLI_ghash.h"

#include "BLT_translation.h"

#include "BKE_context.h"
#include "BKE_curve.h"
#include "BKE_displist.h"
#include "BKE_fcurve.h"
#include "BKE_global.h"
#include "BKE_key.h"
#include "BKE_layer.h"
#include "BKE_library.h"
#include "BKE_main.h"
#include "BKE_report.h"
#include "BKE_animsys.h"
#include "BKE_action.h"
#include "BKE_modifier.h"

#include "DEG_depsgraph.h"
#include "DEG_depsgraph_build.h"

#include "WM_api.h"
#include "WM_types.h"

#include "ED_keyframes_edit.h"
#include "ED_object.h"
#include "ED_screen.h"
#include "ED_transform.h"
#include "ED_transform_snap_object_context.h"
#include "ED_types.h"
#include "ED_util.h"
#include "ED_view3d.h"
#include "ED_curve.h"

#include "curve_intern.h"

#include "curve_fit_nd.h"

#include "UI_interface.h"
#include "UI_resources.h"

#include "RNA_access.h"
#include "RNA_define.h"
#include "RNA_enum_types.h"

void selectend_nurb(Object *obedit, enum eEndPoint_Types selfirst, bool doswap, bool selstatus);
static void adduplicateflagNurb(Object *obedit, ListBase *newnurb, const short flag, const bool split);
static int curve_delete_segments(Object *obedit, const bool split);

ListBase *object_editcurve_get(Object *ob)
{
	if (ob && ELEM(ob->type, OB_CURVE, OB_SURF)) {
		Curve *cu = ob->data;
		return &cu->editnurb->nurbs;
	}
	return NULL;
}

/* ******************* PRINTS ********************* */

#if 0
void printknots(Object *obedit)
{
	ListBase *editnurb = object_editcurve_get(obedit);
	Nurb *nu;
	int a, num;

	for (nu = editnurb->first; nu; nu = nu->next) {
		if (ED_curve_nurb_select_check(nu) && nu->type == CU_NURBS) {
			if (nu->knotsu) {
				num = KNOTSU(nu);
				for (a = 0; a < num; a++) printf("knotu %d: %f\n", a, nu->knotsu[a]);
			}
			if (nu->knotsv) {
				num = KNOTSV(nu);
				for (a = 0; a < num; a++) printf("knotv %d: %f\n", a, nu->knotsv[a]);
			}
		}
	}
}
#endif

/* ********************* Shape keys *************** */

static CVKeyIndex *init_cvKeyIndex(void *cv, int key_index, int nu_index, int pt_index, int vertex_index)
{
	CVKeyIndex *cvIndex = MEM_callocN(sizeof(CVKeyIndex), __func__);

	cvIndex->orig_cv = cv;
	cvIndex->key_index = key_index;
	cvIndex->nu_index = nu_index;
	cvIndex->pt_index = pt_index;
	cvIndex->vertex_index = vertex_index;
	cvIndex->switched = false;

	return cvIndex;
}

static void init_editNurb_keyIndex(EditNurb *editnurb, ListBase *origBase)
{
	Nurb *nu = editnurb->nurbs.first;
	Nurb *orignu = origBase->first;
	GHash *gh;
	BezTriple *bezt, *origbezt;
	BPoint *bp, *origbp;
	CVKeyIndex *keyIndex;
	int a, key_index = 0, nu_index = 0, pt_index = 0, vertex_index = 0;

	if (editnurb->keyindex) return;

	gh = BLI_ghash_ptr_new("editNurb keyIndex");

	while (orignu) {
		if (orignu->bezt) {
			a = orignu->pntsu;
			bezt = nu->bezt;
			origbezt = orignu->bezt;
			pt_index = 0;
			while (a--) {
				/* We cannot keep *any* reference to curve obdata,
				 * it might be replaced and freed while editcurve remain in use (in viewport render case e.g.).
				 * Note that we could use a pool to avoid lots of malloc's here, but... not really a problem for now. */
				BezTriple *origbezt_cpy = MEM_mallocN(sizeof(*origbezt), __func__);
				*origbezt_cpy = *origbezt;
				keyIndex = init_cvKeyIndex(origbezt_cpy, key_index, nu_index, pt_index, vertex_index);
				BLI_ghash_insert(gh, bezt, keyIndex);
				key_index += 12;
				vertex_index += 3;
				bezt++;
				origbezt++;
				pt_index++;
			}
		}
		else {
			a = orignu->pntsu * orignu->pntsv;
			bp = nu->bp;
			origbp = orignu->bp;
			pt_index = 0;
			while (a--) {
				/* We cannot keep *any* reference to curve obdata,
				 * it might be replaced and freed while editcurve remain in use (in viewport render case e.g.).
				 * Note that we could use a pool to avoid lots of malloc's here, but... not really a problem for now. */
				BPoint *origbp_cpy = MEM_mallocN(sizeof(*origbp_cpy), __func__);
				*origbp_cpy = *origbp;
				keyIndex = init_cvKeyIndex(origbp_cpy, key_index, nu_index, pt_index, vertex_index);
				BLI_ghash_insert(gh, bp, keyIndex);
				key_index += 4;
				bp++;
				origbp++;
				pt_index++;
				vertex_index++;
			}
		}

		nu = nu->next;
		orignu = orignu->next;
		nu_index++;
	}

	editnurb->keyindex = gh;
}

static CVKeyIndex *getCVKeyIndex(EditNurb *editnurb, const void *cv)
{
	return BLI_ghash_lookup(editnurb->keyindex, cv);
}

static CVKeyIndex *popCVKeyIndex(EditNurb *editnurb, const void *cv)
{
	return BLI_ghash_popkey(editnurb->keyindex, cv, NULL);
}

static BezTriple *getKeyIndexOrig_bezt(EditNurb *editnurb, const BezTriple *bezt)
{
	CVKeyIndex *index = getCVKeyIndex(editnurb, bezt);

	if (!index) {
		return NULL;
	}

	return (BezTriple *)index->orig_cv;
}

static BPoint *getKeyIndexOrig_bp(EditNurb *editnurb, BPoint *bp)
{
	CVKeyIndex *index = getCVKeyIndex(editnurb, bp);

	if (!index) {
		return NULL;
	}

	return (BPoint *)index->orig_cv;
}

static int getKeyIndexOrig_keyIndex(EditNurb *editnurb, void *cv)
{
	CVKeyIndex *index = getCVKeyIndex(editnurb, cv);

	if (!index) {
		return -1;
	}

	return index->key_index;
}

static void keyIndex_delBezt(EditNurb *editnurb, BezTriple *bezt)
{
	if (!editnurb->keyindex) {
		return;
	}

	BKE_curve_editNurb_keyIndex_delCV(editnurb->keyindex, bezt);
}

static void keyIndex_delBP(EditNurb *editnurb, BPoint *bp)
{
	if (!editnurb->keyindex) {
		return;
	}

	BKE_curve_editNurb_keyIndex_delCV(editnurb->keyindex, bp);
}

static void keyIndex_delNurb(EditNurb *editnurb, Nurb *nu)
{
	int a;

	if (!editnurb->keyindex) {
		return;
	}

	if (nu->bezt) {
		const BezTriple *bezt = nu->bezt;
		a = nu->pntsu;

		while (a--) {
			BKE_curve_editNurb_keyIndex_delCV(editnurb->keyindex, bezt);
			bezt++;
		}
	}
	else {
		const BPoint *bp = nu->bp;
		a = nu->pntsu * nu->pntsv;

		while (a--) {
			BKE_curve_editNurb_keyIndex_delCV(editnurb->keyindex, bp);
			bp++;
		}
	}
}

static void keyIndex_delNurbList(EditNurb *editnurb, ListBase *nubase)
{
	Nurb *nu = nubase->first;

	while (nu) {
		keyIndex_delNurb(editnurb, nu);

		nu = nu->next;
	}
}

static void keyIndex_updateCV(EditNurb *editnurb, char *cv,
                              char *newcv, int count, int size)
{
	int i;
	CVKeyIndex *index;

	if (editnurb->keyindex == NULL) {
		/* No shape keys - updating not needed */
		return;
	}

	for (i = 0; i < count; i++) {
		index = popCVKeyIndex(editnurb, cv);

		if (index) {
			BLI_ghash_insert(editnurb->keyindex, newcv, index);
		}

		newcv += size;
		cv += size;
	}
}

static void keyIndex_updateBezt(EditNurb *editnurb, BezTriple *bezt,
                                BezTriple *newbezt, int count)
{
	keyIndex_updateCV(editnurb, (char *)bezt, (char *)newbezt, count, sizeof(BezTriple));
}

static void keyIndex_updateBP(EditNurb *editnurb, BPoint *bp,
                              BPoint *newbp, int count)
{
	keyIndex_updateCV(editnurb, (char *)bp, (char *)newbp, count, sizeof(BPoint));
}

void ED_curve_keyindex_update_nurb(EditNurb *editnurb, Nurb *nu, Nurb *newnu)
{
	if (nu->bezt) {
		keyIndex_updateBezt(editnurb, nu->bezt, newnu->bezt, newnu->pntsu);
	}
	else {
		keyIndex_updateBP(editnurb, nu->bp, newnu->bp, newnu->pntsu * newnu->pntsv);
	}
}

static void keyIndex_swap(EditNurb *editnurb, void *a, void *b)
{
	CVKeyIndex *index1 = popCVKeyIndex(editnurb, a);
	CVKeyIndex *index2 = popCVKeyIndex(editnurb, b);

	if (index2) BLI_ghash_insert(editnurb->keyindex, a, index2);
	if (index1) BLI_ghash_insert(editnurb->keyindex, b, index1);
}

static void keyIndex_switchDirection(EditNurb *editnurb, Nurb *nu)
{
	int a;
	CVKeyIndex *index1, *index2;

	if (nu->bezt) {
		BezTriple *bezt1, *bezt2;

		a = nu->pntsu;

		bezt1 = nu->bezt;
		bezt2 = bezt1 + (a - 1);

		if (a & 1) ++a;

		a /= 2;

		while (a--) {
			index1 = getCVKeyIndex(editnurb, bezt1);
			index2 = getCVKeyIndex(editnurb, bezt2);

			if (index1) index1->switched = !index1->switched;

			if (bezt1 != bezt2) {
				keyIndex_swap(editnurb, bezt1, bezt2);

				if (index2) index2->switched = !index2->switched;
			}

			bezt1++;
			bezt2--;
		}
	}
	else {
		BPoint *bp1, *bp2;

		if (nu->pntsv == 1) {
			a = nu->pntsu;
			bp1 = nu->bp;
			bp2 = bp1 + (a - 1);
			a /= 2;
			while (bp1 != bp2 && a > 0) {
				index1 = getCVKeyIndex(editnurb, bp1);
				index2 = getCVKeyIndex(editnurb, bp2);

				if (index1) index1->switched = !index1->switched;

				if (bp1 != bp2) {
					if (index2) index2->switched = !index2->switched;

					keyIndex_swap(editnurb, bp1, bp2);
				}

				a--;
				bp1++;
				bp2--;
			}
		}
		else {
			int b;

			for (b = 0; b < nu->pntsv; b++) {

				bp1 = &nu->bp[b * nu->pntsu];
				a = nu->pntsu;
				bp2 = bp1 + (a - 1);
				a /= 2;

				while (bp1 != bp2 && a > 0) {
					index1 = getCVKeyIndex(editnurb, bp1);
					index2 = getCVKeyIndex(editnurb, bp2);

					if (index1) index1->switched = !index1->switched;

					if (bp1 != bp2) {
						if (index2) index2->switched = !index2->switched;

						keyIndex_swap(editnurb, bp1, bp2);
					}

					a--;
					bp1++;
					bp2--;
				}
			}

		}
	}
}

static void switch_keys_direction(Curve *cu, Nurb *actnu)
{
	KeyBlock *currkey;
	EditNurb *editnurb = cu->editnurb;
	ListBase *nubase = &editnurb->nurbs;
	Nurb *nu;
	float *fp;
	int a;

	currkey = cu->key->block.first;
	while (currkey) {
		fp = currkey->data;

		nu = nubase->first;
		while (nu) {
			if (nu->bezt) {
				BezTriple *bezt = nu->bezt;
				a = nu->pntsu;
				if (nu == actnu) {
					while (a--) {
						if (getKeyIndexOrig_bezt(editnurb, bezt)) {
							swap_v3_v3(fp, fp + 6);
							*(fp + 9) = -*(fp + 9);
							fp += 12;
						}
						bezt++;
					}
				}
				else {
					fp += a * 12;
				}
			}
			else {
				BPoint *bp = nu->bp;
				a = nu->pntsu * nu->pntsv;
				if (nu == actnu) {
					while (a--) {
						if (getKeyIndexOrig_bp(editnurb, bp)) {
							*(fp + 3) = -*(fp + 3);
							fp += 4;
						}
						bp++;
					}
				}
				else {
					fp += a * 4;
				}
			}

			nu = nu->next;
		}

		currkey = currkey->next;
	}
}

static void keyData_switchDirectionNurb(Curve *cu, Nurb *nu)
{
	EditNurb *editnurb = cu->editnurb;

	if (!editnurb->keyindex) {
		/* no shape keys - nothing to do */
		return;
	}

	keyIndex_switchDirection(editnurb, nu);
	if (cu->key)
		switch_keys_direction(cu, nu);
}

GHash *ED_curve_keyindex_hash_duplicate(GHash *keyindex)
{
	GHash *gh;
	GHashIterator gh_iter;

	gh = BLI_ghash_ptr_new_ex("dupli_keyIndex gh", BLI_ghash_len(keyindex));

	GHASH_ITER (gh_iter, keyindex) {
		void *cv = BLI_ghashIterator_getKey(&gh_iter);
		CVKeyIndex *index = BLI_ghashIterator_getValue(&gh_iter);
		CVKeyIndex *newIndex = MEM_mallocN(sizeof(CVKeyIndex), "dupli_keyIndexHash index");

		memcpy(newIndex, index, sizeof(CVKeyIndex));
		newIndex->orig_cv = MEM_dupallocN(index->orig_cv);

		BLI_ghash_insert(gh, cv, newIndex);
	}

	return gh;
}

static void key_to_bezt(float *key, BezTriple *basebezt, BezTriple *bezt)
{
	memcpy(bezt, basebezt, sizeof(BezTriple));
	memcpy(bezt->vec, key, sizeof(float) * 9);
	bezt->alfa = key[9];
}

static void bezt_to_key(BezTriple *bezt, float *key)
{
	memcpy(key, bezt->vec, sizeof(float) * 9);
	key[9] = bezt->alfa;
}

static void calc_keyHandles(ListBase *nurb, float *key)
{
	Nurb *nu;
	int a;
	float *fp = key;
	BezTriple *bezt;

	nu = nurb->first;
	while (nu) {
		if (nu->bezt) {
			BezTriple *prevp, *nextp;
			BezTriple cur, prev, next;
			float *startfp, *prevfp, *nextfp;

			bezt = nu->bezt;
			a = nu->pntsu;
			startfp = fp;

			if (nu->flagu & CU_NURB_CYCLIC) {
				prevp = bezt + (a - 1);
				prevfp = fp + (12 * (a - 1));
			}
			else {
				prevp = NULL;
				prevfp = NULL;
			}

			nextp = bezt + 1;
			nextfp = fp + 12;

			while (a--) {
				key_to_bezt(fp, bezt, &cur);

				if (nextp) key_to_bezt(nextfp, nextp, &next);
				if (prevp) key_to_bezt(prevfp, prevp, &prev);

				BKE_nurb_handle_calc(&cur, prevp ? &prev : NULL, nextp ? &next : NULL, 0, 0);
				bezt_to_key(&cur, fp);

				prevp = bezt;
				prevfp = fp;
				if (a == 1) {
					if (nu->flagu & CU_NURB_CYCLIC) {
						nextp = nu->bezt;
						nextfp = startfp;
					}
					else {
						nextp = NULL;
						nextfp = NULL;
					}
				}
				else {
					nextp++;
					nextfp += 12;
				}

				bezt++;
				fp += 12;
			}
		}
		else {
			a = nu->pntsu * nu->pntsv;
			fp += a * 4;
		}

		nu = nu->next;
	}
}

static void calc_shapeKeys(Object *obedit, ListBase *newnurbs)
{
	Curve *cu = (Curve *)obedit->data;

	/* are there keys? */
	if (cu->key) {
		int a, i;
		EditNurb *editnurb = cu->editnurb;
		KeyBlock *currkey;
		KeyBlock *actkey = BLI_findlink(&cu->key->block, editnurb->shapenr - 1);
		BezTriple *bezt, *oldbezt;
		BPoint *bp, *oldbp;
		Nurb *nu, *newnu;
		int totvert = BKE_nurbList_verts_count(&editnurb->nurbs);

		float (*ofs)[3] = NULL;
		float *oldkey, *newkey, *ofp;

		/* editing the base key should update others */
		if (cu->key->type == KEY_RELATIVE) {
			if (BKE_keyblock_is_basis(cu->key, editnurb->shapenr - 1)) { /* active key is a base */
				int totvec = 0;

				/* Calculate needed memory to store offset */
				nu = editnurb->nurbs.first;
				while (nu) {
					if (nu->bezt) {
						/* Three vects to store handles and one for alfa */
						totvec += nu->pntsu * 4;
					}
					else {
						totvec += 2 * nu->pntsu * nu->pntsv;
					}

					nu = nu->next;
				}

				ofs = MEM_callocN(sizeof(float) * 3 * totvec,  "currkey->data");
				nu = editnurb->nurbs.first;
				i = 0;
				while (nu) {
					if (nu->bezt) {
						bezt = nu->bezt;
						a = nu->pntsu;
						while (a--) {
							oldbezt = getKeyIndexOrig_bezt(editnurb, bezt);

							if (oldbezt) {
								int j;
								for (j = 0; j < 3; ++j) {
									sub_v3_v3v3(ofs[i], bezt->vec[j], oldbezt->vec[j]);
									i++;
								}
								ofs[i++][0] = bezt->alfa - oldbezt->alfa;
							}
							else {
								i += 4;
							}
							bezt++;
						}
					}
					else {
						bp = nu->bp;
						a = nu->pntsu * nu->pntsv;
						while (a--) {
							oldbp = getKeyIndexOrig_bp(editnurb, bp);
							if (oldbp) {
								sub_v3_v3v3(ofs[i], bp->vec, oldbp->vec);
								ofs[i + 1][0] = bp->alfa - oldbp->alfa;
							}
							i += 2;
							bp++;
						}
					}

					nu = nu->next;
				}
			}
		}

		currkey = cu->key->block.first;
		while (currkey) {
			const bool apply_offset = (ofs && (currkey != actkey) && (editnurb->shapenr - 1 == currkey->relative));

			float *fp = newkey = MEM_callocN(cu->key->elemsize * totvert,  "currkey->data");
			ofp = oldkey = currkey->data;

			nu = editnurb->nurbs.first;
			/* We need to restore to original curve into newnurb, *not* editcurve's nurbs.
			 * Otherwise, in case we update obdata *without* leaving editmode (e.g. viewport render), we would
			 * invalidate editcurve. */
			newnu = newnurbs->first;
			i = 0;
			while (nu) {
				if (currkey == actkey) {
					const bool restore = actkey != cu->key->refkey;

					if (nu->bezt) {
						bezt = nu->bezt;
						a = nu->pntsu;
						BezTriple *newbezt = newnu->bezt;
						while (a--) {
							int j;
							oldbezt = getKeyIndexOrig_bezt(editnurb, bezt);

							for (j = 0; j < 3; ++j, ++i) {
								copy_v3_v3(fp, bezt->vec[j]);

								if (restore && oldbezt) {
									copy_v3_v3(newbezt->vec[j], oldbezt->vec[j]);
								}

								fp += 3;
							}
							fp[0] = bezt->alfa;

							if (restore && oldbezt) {
								newbezt->alfa = oldbezt->alfa;
							}

							fp += 3; ++i; /* alphas */
							bezt++;
							newbezt++;
						}
					}
					else {
						bp = nu->bp;
						a = nu->pntsu * nu->pntsv;
						BPoint *newbp = newnu->bp;
						while (a--) {
							oldbp = getKeyIndexOrig_bp(editnurb, bp);

							copy_v3_v3(fp, bp->vec);

							fp[3] = bp->alfa;

							if (restore && oldbp) {
								copy_v3_v3(newbp->vec, oldbp->vec);
								newbp->alfa = oldbp->alfa;
							}

							fp += 4;
							bp++;
							newbp++;
							i += 2;
						}
					}
				}
				else {
					int index;
					const float *curofp;

					if (oldkey) {
						if (nu->bezt) {
							bezt = nu->bezt;
							a = nu->pntsu;

							while (a--) {
								index = getKeyIndexOrig_keyIndex(editnurb, bezt);
								if (index >= 0) {
									int j;
									curofp = ofp + index;

									for (j = 0; j < 3; ++j, ++i) {
										copy_v3_v3(fp, curofp);

										if (apply_offset) {
											add_v3_v3(fp, ofs[i]);
										}

										fp += 3; curofp += 3;
									}
									fp[0] = curofp[0];

									if (apply_offset) {
										/* apply alfa offsets */
										add_v3_v3(fp, ofs[i]);
										i++;
									}

									fp += 3; /* alphas */
								}
								else {
									int j;
									for (j = 0; j < 3; ++j, ++i) {
										copy_v3_v3(fp, bezt->vec[j]);
										fp += 3;
									}
									fp[0] = bezt->alfa;

									fp += 3; /* alphas */
								}
								bezt++;
							}
						}
						else {
							bp = nu->bp;
							a = nu->pntsu * nu->pntsv;
							while (a--) {
								index = getKeyIndexOrig_keyIndex(editnurb, bp);

								if (index >= 0) {
									curofp = ofp + index;
									copy_v3_v3(fp, curofp);
									fp[3] = curofp[3];

									if (apply_offset) {
										add_v3_v3(fp, ofs[i]);
										fp[3] += ofs[i + 1][0];
									}
								}
								else {
									copy_v3_v3(fp, bp->vec);
									fp[3] = bp->alfa;
								}

								fp += 4;
								bp++;
								i += 2;
							}
						}
					}
				}

				nu = nu->next;
			}

			if (apply_offset) {
				/* handles could become malicious after offsets applying */
				calc_keyHandles(&editnurb->nurbs, newkey);
			}

			currkey->totelem = totvert;
			if (currkey->data) MEM_freeN(currkey->data);
			currkey->data = newkey;

			currkey = currkey->next;
		}

		if (ofs) MEM_freeN(ofs);
	}
}

/* ********************* Amimation data *************** */

static bool curve_is_animated(Curve *cu)
{
	AnimData *ad = BKE_animdata_from_id(&cu->id);

	return ad && (ad->action || ad->drivers.first);
}

static void fcurve_path_rename(AnimData *adt, const char *orig_rna_path, char *rna_path,
                               ListBase *orig_curves, ListBase *curves)
{
	FCurve *fcu, *nfcu, *nextfcu;
	int len = strlen(orig_rna_path);

	for (fcu = orig_curves->first; fcu; fcu = nextfcu) {
		nextfcu = fcu->next;
		if (STREQLEN(fcu->rna_path, orig_rna_path, len)) {
			char *spath, *suffix = fcu->rna_path + len;
			nfcu = copy_fcurve(fcu);
			spath = nfcu->rna_path;
			nfcu->rna_path = BLI_sprintfN("%s%s", rna_path, suffix);
			BLI_addtail(curves, nfcu);

			if (fcu->grp) {
				action_groups_remove_channel(adt->action, fcu);
				action_groups_add_channel(adt->action, fcu->grp, nfcu);
			}
			else if ((adt->action) && (&adt->action->curves == orig_curves))
				BLI_remlink(&adt->action->curves, fcu);
			else
				BLI_remlink(&adt->drivers, fcu);

			free_fcurve(fcu);

			MEM_freeN(spath);
		}
	}
}

static void fcurve_remove(AnimData *adt, ListBase *orig_curves, FCurve *fcu)
{
	if (orig_curves == &adt->drivers) BLI_remlink(&adt->drivers, fcu);
	else action_groups_remove_channel(adt->action, fcu);

	free_fcurve(fcu);
}

static void curve_rename_fcurves(Curve *cu, ListBase *orig_curves)
{
	int nu_index = 0, a, pt_index;
	EditNurb *editnurb = cu->editnurb;
	Nurb *nu;
	CVKeyIndex *keyIndex;
	char rna_path[64], orig_rna_path[64];
	AnimData *adt = BKE_animdata_from_id(&cu->id);
	ListBase curves = {NULL, NULL};
	FCurve *fcu, *next;

	for (nu = editnurb->nurbs.first, nu_index = 0;  nu != NULL;  nu = nu->next, nu_index++) {
		if (nu->bezt) {
			BezTriple *bezt = nu->bezt;
			a = nu->pntsu;
			pt_index = 0;

			while (a--) {
				keyIndex = getCVKeyIndex(editnurb, bezt);
				if (keyIndex) {
					BLI_snprintf(rna_path, sizeof(rna_path), "splines[%d].bezier_points[%d]", nu_index, pt_index);
					BLI_snprintf(orig_rna_path, sizeof(orig_rna_path), "splines[%d].bezier_points[%d]", keyIndex->nu_index, keyIndex->pt_index);

					if (keyIndex->switched) {
						char handle_path[64], orig_handle_path[64];
						BLI_snprintf(orig_handle_path, sizeof(orig_rna_path), "%s.handle_left", orig_rna_path);
						BLI_snprintf(handle_path, sizeof(rna_path), "%s.handle_right", rna_path);
						fcurve_path_rename(adt, orig_handle_path, handle_path, orig_curves, &curves);

						BLI_snprintf(orig_handle_path, sizeof(orig_rna_path), "%s.handle_right", orig_rna_path);
						BLI_snprintf(handle_path, sizeof(rna_path), "%s.handle_left", rna_path);
						fcurve_path_rename(adt, orig_handle_path, handle_path, orig_curves, &curves);
					}

					fcurve_path_rename(adt, orig_rna_path, rna_path, orig_curves, &curves);

					keyIndex->nu_index = nu_index;
					keyIndex->pt_index = pt_index;
				}

				bezt++;
				pt_index++;
			}
		}
		else {
			BPoint *bp = nu->bp;
			a = nu->pntsu * nu->pntsv;
			pt_index = 0;

			while (a--) {
				keyIndex = getCVKeyIndex(editnurb, bp);
				if (keyIndex) {
					BLI_snprintf(rna_path, sizeof(rna_path), "splines[%d].points[%d]", nu_index, pt_index);
					BLI_snprintf(orig_rna_path, sizeof(orig_rna_path), "splines[%d].points[%d]", keyIndex->nu_index, keyIndex->pt_index);
					fcurve_path_rename(adt, orig_rna_path, rna_path, orig_curves, &curves);

					keyIndex->nu_index = nu_index;
					keyIndex->pt_index = pt_index;
				}

				bp++;
				pt_index++;
			}
		}
	}

	/* remove paths for removed control points
	 * need this to make further step with copying non-cv related curves copying
	 * not touching cv's f-curves */
	for (fcu = orig_curves->first; fcu; fcu = next) {
		next = fcu->next;

		if (STREQLEN(fcu->rna_path, "splines", 7)) {
			const char *ch = strchr(fcu->rna_path, '.');

			if (ch && (STREQLEN(ch, ".bezier_points", 14) || STREQLEN(ch, ".points", 7)))
				fcurve_remove(adt, orig_curves, fcu);
		}
	}

	for (nu = editnurb->nurbs.first, nu_index = 0;  nu != NULL;  nu = nu->next, nu_index++) {
		keyIndex = NULL;
		if (nu->pntsu) {
			if (nu->bezt) keyIndex = getCVKeyIndex(editnurb, &nu->bezt[0]);
			else keyIndex = getCVKeyIndex(editnurb, &nu->bp[0]);
		}

		if (keyIndex) {
			BLI_snprintf(rna_path, sizeof(rna_path), "splines[%d]", nu_index);
			BLI_snprintf(orig_rna_path, sizeof(orig_rna_path), "splines[%d]", keyIndex->nu_index);
			fcurve_path_rename(adt, orig_rna_path, rna_path, orig_curves, &curves);
		}
	}

	/* the remainders in orig_curves can be copied back (like follow path) */
	/* (if it's not path to spline) */
	for (fcu = orig_curves->first; fcu; fcu = next) {
		next = fcu->next;

		if (STREQLEN(fcu->rna_path, "splines", 7)) fcurve_remove(adt, orig_curves, fcu);
		else BLI_addtail(&curves, fcu);
	}

	*orig_curves = curves;
}

/* return 0 if animation data wasn't changed, 1 otherwise */
int ED_curve_updateAnimPaths(Curve *cu)
{
	AnimData *adt = BKE_animdata_from_id(&cu->id);
	EditNurb *editnurb = cu->editnurb;

	if (!editnurb->keyindex)
		return 0;

	if (!curve_is_animated(cu)) return 0;

	if (adt->action)
		curve_rename_fcurves(cu, &adt->action->curves);

	curve_rename_fcurves(cu, &adt->drivers);

	return 1;
}

/* ********************* LOAD and MAKE *************** */

static int *initialize_index_map(Object *obedit, int *r_old_totvert)
{
	Curve *curve = (Curve *) obedit->data;
	EditNurb *editnurb = curve->editnurb;
	Nurb *nu;
	CVKeyIndex *keyIndex;
	int *old_to_new_map;
	int old_totvert, i;
	int vertex_index;

	for (nu = curve->nurb.first, old_totvert = 0; nu != NULL; nu = nu->next) {
		if (nu->bezt) {
			old_totvert += nu->pntsu * 3;
		}
		else {
			old_totvert += nu->pntsu * nu->pntsv;
		}
	}

	old_to_new_map = MEM_mallocN(old_totvert * sizeof(int), "curve old to new index map");
	for (i = 0; i < old_totvert; i++) {
		old_to_new_map[i] = -1;
	}

	for (nu = editnurb->nurbs.first, vertex_index = 0;
	     nu != NULL;
	     nu = nu->next)
	{
		if (nu->bezt) {
			BezTriple *bezt = nu->bezt;
			int a = nu->pntsu;

			while (a--) {
				keyIndex = getCVKeyIndex(editnurb, bezt);
				if (keyIndex && keyIndex->vertex_index + 2 < old_totvert) {
					if (keyIndex->switched) {
						old_to_new_map[keyIndex->vertex_index] = vertex_index + 2;
						old_to_new_map[keyIndex->vertex_index + 1] = vertex_index + 1;
						old_to_new_map[keyIndex->vertex_index + 2] = vertex_index;
					}
					else {
						old_to_new_map[keyIndex->vertex_index] = vertex_index;
						old_to_new_map[keyIndex->vertex_index + 1] = vertex_index + 1;
						old_to_new_map[keyIndex->vertex_index + 2] = vertex_index + 2;
					}
				}
				vertex_index += 3;
				bezt++;
			}
		}
		else {
			BPoint *bp = nu->bp;
			int a = nu->pntsu * nu->pntsv;

			while (a--) {
				keyIndex = getCVKeyIndex(editnurb, bp);
				if (keyIndex) {
					old_to_new_map[keyIndex->vertex_index] = vertex_index;
				}
				vertex_index++;
				bp++;
			}
		}
	}

	*r_old_totvert = old_totvert;
	return old_to_new_map;
}

static void remap_hooks_and_vertex_parents(Object *obedit)
{
	Object *object;
	Curve *curve = (Curve *) obedit->data;
	EditNurb *editnurb = curve->editnurb;
	int *old_to_new_map = NULL;
	int old_totvert;

	if (editnurb->keyindex == NULL) {
		/* TODO(sergey): Happens when separating curves, this would lead to
		 * the wrong indices in the hook modifier, address this together with
		 * other indices issues.
		 */
		return;
	}

	for (object = G.main->object.first; object; object = object->id.next) {
		ModifierData *md;
		int index;
		if ((object->parent) &&
		    (object->parent->data == curve) &&
		    ELEM(object->partype, PARVERT1, PARVERT3))
		{
			if (old_to_new_map == NULL) {
				old_to_new_map = initialize_index_map(obedit, &old_totvert);
			}

			if (object->par1 < old_totvert) {
				index = old_to_new_map[object->par1];
				if (index != -1) {
					object->par1 = index;
				}
			}
			if (object->par2 < old_totvert) {
				index = old_to_new_map[object->par2];
				if (index != -1) {
					object->par2 = index;
				}
			}
			if (object->par3 < old_totvert) {
				index = old_to_new_map[object->par3];
				if (index != -1) {
					object->par3 = index;
				}
			}
		}
		if (object->data == curve) {
			for (md = object->modifiers.first; md; md = md->next) {
				if (md->type == eModifierType_Hook) {
					HookModifierData *hmd = (HookModifierData *) md;
					int i, j;

					if (old_to_new_map == NULL) {
						old_to_new_map = initialize_index_map(obedit, &old_totvert);
					}

					for (i = j = 0; i < hmd->totindex; i++) {
						if (hmd->indexar[i] < old_totvert) {
							index = old_to_new_map[hmd->indexar[i]];
							if (index != -1) {
								hmd->indexar[j++] = index;
							}
						}
						else {
							j++;
						}
					}

					hmd->totindex = j;
				}
			}
		}
	}
	if (old_to_new_map != NULL) {
		MEM_freeN(old_to_new_map);
	}
}

/* load editNurb in object */
void ED_curve_editnurb_load(Object *obedit)
{
	ListBase *editnurb = object_editcurve_get(obedit);

	if (obedit == NULL) return;

	if (ELEM(obedit->type, OB_CURVE, OB_SURF)) {
		Curve *cu = obedit->data;
		Nurb *nu, *newnu;
		ListBase newnurb = {NULL, NULL}, oldnurb = cu->nurb;

		remap_hooks_and_vertex_parents(obedit);

		for (nu = editnurb->first; nu; nu = nu->next) {
			newnu = BKE_nurb_duplicate(nu);
			BLI_addtail(&newnurb, newnu);

			if (nu->type == CU_NURBS) {
				BKE_nurb_order_clamp_u(nu);
			}
		}

		/* We have to pass also new copied nurbs, since we want to restore original curve (without edited shapekey)
		 * on obdata, but *not* on editcurve itself (ED_curve_editnurb_load call does not always implies freeing
		 * of editcurve, e.g. when called to generate render data...). */
		calc_shapeKeys(obedit, &newnurb);

		cu->nurb = newnurb;

		ED_curve_updateAnimPaths(obedit->data);

		BKE_nurbList_free(&oldnurb);
	}
}

/* make copy in cu->editnurb */
void ED_curve_editnurb_make(Object *obedit)
{
	Curve *cu = (Curve *)obedit->data;
	EditNurb *editnurb = cu->editnurb;
	Nurb *nu, *newnu;
	KeyBlock *actkey;

	if (ELEM(obedit->type, OB_CURVE, OB_SURF)) {
		actkey = BKE_keyblock_from_object(obedit);

		if (actkey) {
			// XXX strcpy(G.editModeTitleExtra, "(Key) ");
			/* TODO(campbell): undo_system: investigate why this was needed. */
#if 0
			undo_editmode_clear();
#endif
		}

		if (editnurb) {
			BKE_nurbList_free(&editnurb->nurbs);
			BKE_curve_editNurb_keyIndex_free(&editnurb->keyindex);
		}
		else {
			editnurb = MEM_callocN(sizeof(EditNurb), "editnurb");
			cu->editnurb = editnurb;
		}

		nu = cu->nurb.first;
		while (nu) {
			newnu = BKE_nurb_duplicate(nu);
			BKE_nurb_test2D(newnu); // after join, or any other creation of curve
			BLI_addtail(&editnurb->nurbs, newnu);
			nu = nu->next;
		}

		/* animation could be added in editmode even if there was no animdata in
		 * object mode hence we always need CVs index be created */
		init_editNurb_keyIndex(editnurb, &cu->nurb);

		if (actkey) {
			editnurb->shapenr = obedit->shapenr;
			/* Apply shapekey to new nurbs of editnurb, not those of original curve (and *after* we generated keyIndex),
			 * else we do not have valid 'original' data to properly restore curve when leaving editmode. */
			BKE_keyblock_convert_to_curve(actkey, cu, &editnurb->nurbs);
		}
	}
}

void ED_curve_editnurb_free(Object *obedit)
{
	Curve *cu = obedit->data;

	BKE_curve_editNurb_free(cu);
}

/******************** separate operator ***********************/

static int separate_exec(bContext *C, wmOperator *op)
{
	Main *bmain = CTX_data_main(C);
	Scene *scene = CTX_data_scene(C);
	ViewLayer *view_layer = CTX_data_view_layer(C);
	Object *oldob, *newob;
	Base *oldbase, *newbase;
	Curve *oldcu, *newcu;
	EditNurb *newedit;
	ListBase newnurb = {NULL, NULL};

	oldbase = CTX_data_active_base(C);
	oldob = oldbase->object;
	oldcu = oldob->data;

	if (oldcu->key) {
		BKE_report(op->reports, RPT_ERROR, "Cannot separate a curve with vertex keys");
		return OPERATOR_CANCELLED;
	}

	WM_cursor_wait(1);

	/* 1. duplicate geometry and check for valid selection for separate */
	adduplicateflagNurb(oldob, &newnurb, SELECT, true);

	if (BLI_listbase_is_empty(&newnurb)) {
		WM_cursor_wait(0);
		BKE_report(op->reports, RPT_ERROR, "Cannot separate current selection");
		return OPERATOR_CANCELLED;
	}

	/* 2. duplicate the object and data */
	newbase = ED_object_add_duplicate(bmain, scene, view_layer, oldbase, 0); /* 0 = fully linked */
	DEG_relations_tag_update(bmain);

	newob = newbase->object;
	newcu = newob->data = BKE_curve_copy(bmain, oldcu);
	newcu->editnurb = NULL;
	id_us_min(&oldcu->id); /* because new curve is a copy: reduce user count */

	/* 3. put new object in editmode, clear it and set separated nurbs */
	ED_curve_editnurb_make(newob);
	newedit = newcu->editnurb;
	BKE_nurbList_free(&newedit->nurbs);
	BKE_curve_editNurb_keyIndex_free(&newedit->keyindex);
	BLI_movelisttolist(&newedit->nurbs, &newnurb);

	/* 4. put old object out of editmode and delete separated geometry */
	ED_curve_editnurb_load(newob);
	ED_curve_editnurb_free(newob);
	curve_delete_segments(oldob, true);

	DEG_id_tag_update(&oldob->id, OB_RECALC_DATA);  /* this is the original one */
	DEG_id_tag_update(&newob->id, OB_RECALC_DATA);  /* this is the separated one */

	WM_event_add_notifier(C, NC_GEOM | ND_DATA, oldob->data);
	WM_event_add_notifier(C, NC_OBJECT | ND_DRAW, newob);

	WM_cursor_wait(0);

	return OPERATOR_FINISHED;
}

void CURVE_OT_separate(wmOperatorType *ot)
{
	/* identifiers */
	ot->name = "Separate";
	ot->idname = "CURVE_OT_separate";
	ot->description = "Separate selected points from connected unselected points into a new object";

	/* api callbacks */
	ot->invoke = WM_operator_confirm;
	ot->exec = separate_exec;
	ot->poll = ED_operator_editsurfcurve;

	/* flags */
	ot->flag = OPTYPE_REGISTER | OPTYPE_UNDO;
}

/******************** split operator ***********************/

static int curve_split_exec(bContext *C, wmOperator *op)
{
	Object *obedit = CTX_data_edit_object(C);
	ListBase *editnurb = object_editcurve_get(obedit);
	ListBase newnurb = {NULL, NULL};

	adduplicateflagNurb(obedit, &newnurb, SELECT, true);

	if (BLI_listbase_is_empty(&newnurb) == false) {
		Curve *cu = obedit->data;
		const int len_orig = BLI_listbase_count(editnurb);

		curve_delete_segments(obedit, true);
		cu->actnu -= len_orig - BLI_listbase_count(editnurb);
		BLI_movelisttolist(editnurb, &newnurb);

		if (ED_curve_updateAnimPaths(obedit->data))
			WM_event_add_notifier(C, NC_OBJECT | ND_KEYS, obedit);

		WM_event_add_notifier(C, NC_GEOM | ND_DATA, obedit->data);
		DEG_id_tag_update(obedit->data, 0);
	}
	else {
		BKE_report(op->reports, RPT_ERROR, "Cannot split current selection");
		return OPERATOR_CANCELLED;
	}

	return OPERATOR_FINISHED;
}

void CURVE_OT_split(wmOperatorType *ot)
{
	/* identifiers */
	ot->name = "Split";
	ot->idname = "CURVE_OT_split";
	ot->description = "Split off selected points from connected unselected points";

	/* api callbacks */
	ot->exec = curve_split_exec;
	ot->poll = ED_operator_editsurfcurve;

	/* flags */
	ot->flag = OPTYPE_REGISTER | OPTYPE_UNDO;
}

/* ******************* FLAGS ********************* */

static bool isNurbselUV(
        const Nurb *nu, int flag,
        int *r_u, int *r_v)
{
	/* return (u != -1): 1 row in u-direction selected. U has value between 0-pntsv
	 * return (v != -1): 1 column in v-direction selected. V has value between 0-pntsu
	 */
	BPoint *bp;
	int a, b, sel;

	*r_u = *r_v = -1;

	bp = nu->bp;
	for (b = 0; b < nu->pntsv; b++) {
		sel = 0;
		for (a = 0; a < nu->pntsu; a++, bp++) {
			if (bp->f1 & flag) sel++;
		}
		if (sel == nu->pntsu) {
			if (*r_u == -1) *r_u = b;
			else return 0;
		}
		else if (sel > 1) {
			return 0;  /* because sel == 1 is still ok */
		}
	}

	for (a = 0; a < nu->pntsu; a++) {
		sel = 0;
		bp = &nu->bp[a];
		for (b = 0; b < nu->pntsv; b++, bp += nu->pntsu) {
			if (bp->f1 & flag) sel++;
		}
		if (sel == nu->pntsv) {
			if (*r_v == -1) *r_v = a;
			else return 0;
		}
		else if (sel > 1) {
			return 0;
		}
	}

	if (*r_u == -1 && *r_v > -1) return 1;
	if (*r_v == -1 && *r_u > -1) return 1;
	return 0;
}

/* return true if U direction is selected and number of selected columns v */
static bool isNurbselU(Nurb *nu, int *v, int flag)
{
	BPoint *bp;
	int a, b, sel;

	*v = 0;

	for (b = 0, bp = nu->bp; b < nu->pntsv; b++) {
		sel = 0;
		for (a = 0; a < nu->pntsu; a++, bp++) {
			if (bp->f1 & flag) sel++;
		}
		if (sel == nu->pntsu) {
			(*v)++;
		}
		else if (sel >= 1) {
			*v = 0;
			return 0;
		}
	}

	return 1;
}

/* return true if V direction is selected and number of selected rows u */
static bool isNurbselV(Nurb *nu, int *u, int flag)
{
	BPoint *bp;
	int a, b, sel;

	*u = 0;

	for (a = 0; a < nu->pntsu; a++) {
		bp = &nu->bp[a];
		sel = 0;
		for (b = 0; b < nu->pntsv; b++, bp += nu->pntsu) {
			if (bp->f1 & flag) sel++;
		}
		if (sel == nu->pntsv) {
			(*u)++;
		}
		else if (sel >= 1) {
			*u = 0;
			return 0;
		}
	}

	return 1;
}

static void rotateflagNurb(ListBase *editnurb, short flag, const float cent[3], float rotmat[3][3])
{
	/* all verts with (flag & 'flag') rotate */
	Nurb *nu;
	BPoint *bp;
	int a;

	for (nu = editnurb->first; nu; nu = nu->next) {
		if (nu->type == CU_NURBS) {
			bp = nu->bp;
			a = nu->pntsu * nu->pntsv;

			while (a--) {
				if (bp->f1 & flag) {
					sub_v3_v3(bp->vec, cent);
					mul_m3_v3(rotmat, bp->vec);
					add_v3_v3(bp->vec, cent);
				}
				bp++;
			}
		}
	}
}

void ed_editnurb_translate_flag(ListBase *editnurb, short flag, const float vec[3])
{
	/* all verts with ('flag' & flag) translate */
	Nurb *nu;
	BezTriple *bezt;
	BPoint *bp;
	int a;

	for (nu = editnurb->first; nu; nu = nu->next) {
		if (nu->type == CU_BEZIER) {
			a = nu->pntsu;
			bezt = nu->bezt;
			while (a--) {
				if (bezt->f1 & flag) add_v3_v3(bezt->vec[0], vec);
				if (bezt->f2 & flag) add_v3_v3(bezt->vec[1], vec);
				if (bezt->f3 & flag) add_v3_v3(bezt->vec[2], vec);
				bezt++;
			}
		}
		else {
			a = nu->pntsu * nu->pntsv;
			bp = nu->bp;
			while (a--) {
				if (bp->f1 & flag) add_v3_v3(bp->vec, vec);
				bp++;
			}
		}

		BKE_nurb_test2D(nu);
	}
}

static void weightflagNurb(ListBase *editnurb, short flag, float w)
{
	Nurb *nu;
	BPoint *bp;
	int a;

	for (nu = editnurb->first; nu; nu = nu->next) {
		if (nu->type == CU_NURBS) {
			a = nu->pntsu * nu->pntsv;
			bp = nu->bp;
			while (a--) {
				if (bp->f1 & flag) {
					/* a mode used to exist for replace/multiple but is was unused */
					bp->vec[3] *= w;
				}
				bp++;
			}
		}
	}
}

static void ed_surf_delete_selected(Object *obedit)
{
	Curve *cu = obedit->data;
	ListBase *editnurb = object_editcurve_get(obedit);
	Nurb *nu, *next;
	BPoint *bp, *bpn, *newbp;
	int a, b, newu, newv;

	BLI_assert(obedit->type == OB_SURF);

	nu = editnurb->first;
	while (nu) {
		next = nu->next;

		/* is entire nurb selected */
		bp = nu->bp;
		a = nu->pntsu * nu->pntsv;
		while (a) {
			a--;
			if (bp->f1 & SELECT) {
				/* pass */
			}
			else {
				break;
			}
			bp++;
		}
		if (a == 0) {
			BLI_remlink(editnurb, nu);
			keyIndex_delNurb(cu->editnurb, nu);
			BKE_nurb_free(nu); nu = NULL;
		}
		else {
			if (isNurbselU(nu, &newv, SELECT)) {
				/* U direction selected */
				newv = nu->pntsv - newv;
				if (newv != nu->pntsv) {
					/* delete */
					bp = nu->bp;
					bpn = newbp = (BPoint *)MEM_mallocN(newv * nu->pntsu * sizeof(BPoint), "deleteNurb");
					for (b = 0; b < nu->pntsv; b++) {
						if ((bp->f1 & SELECT) == 0) {
							memcpy(bpn, bp, nu->pntsu * sizeof(BPoint));
							keyIndex_updateBP(cu->editnurb, bp, bpn, nu->pntsu);
							bpn += nu->pntsu;
						}
						else {
							keyIndex_delBP(cu->editnurb, bp);
						}
						bp += nu->pntsu;
					}
					nu->pntsv = newv;
					MEM_freeN(nu->bp);
					nu->bp = newbp;
					BKE_nurb_order_clamp_v(nu);

					BKE_nurb_knot_calc_v(nu);
				}
			}
			else if (isNurbselV(nu, &newu, SELECT)) {
				/* V direction selected */
				newu = nu->pntsu - newu;
				if (newu != nu->pntsu) {
					/* delete */
					bp = nu->bp;
					bpn = newbp = (BPoint *)MEM_mallocN(newu * nu->pntsv * sizeof(BPoint), "deleteNurb");
					for (b = 0; b < nu->pntsv; b++) {
						for (a = 0; a < nu->pntsu; a++, bp++) {
							if ((bp->f1 & SELECT) == 0) {
								*bpn = *bp;
								keyIndex_updateBP(cu->editnurb, bp, bpn, 1);
								bpn++;
							}
							else {
								keyIndex_delBP(cu->editnurb, bp);
							}
						}
					}
					MEM_freeN(nu->bp);
					nu->bp = newbp;
					if (newu == 1 && nu->pntsv > 1) {    /* make a U spline */
						nu->pntsu = nu->pntsv;
						nu->pntsv = 1;
						SWAP(short, nu->orderu, nu->orderv);
						BKE_nurb_order_clamp_u(nu);
						if (nu->knotsv) MEM_freeN(nu->knotsv);
						nu->knotsv = NULL;
					}
					else {
						nu->pntsu = newu;
						BKE_nurb_order_clamp_u(nu);
					}
					BKE_nurb_knot_calc_u(nu);
				}
			}
		}
		nu = next;
	}
}

static void ed_curve_delete_selected(Object *obedit)
{
	Curve *cu = obedit->data;
	EditNurb *editnurb = cu->editnurb;
	ListBase *nubase = &editnurb->nurbs;
	Nurb *nu, *next;
	BezTriple *bezt, *bezt1;
	BPoint *bp, *bp1;
	int a, type, nuindex = 0;

	/* first loop, can we remove entire pieces? */
	nu = nubase->first;
	while (nu) {
		next = nu->next;
		if (nu->type == CU_BEZIER) {
			bezt = nu->bezt;
			a = nu->pntsu;
			if (a) {
				while (a) {
					if (BEZT_ISSEL_ANY_HIDDENHANDLES(cu, bezt)) {
						/* pass */
					}
					else {
						break;
					}
					a--;
					bezt++;
				}
				if (a == 0) {
					if (cu->actnu == nuindex)
						cu->actnu = CU_ACT_NONE;

					BLI_remlink(nubase, nu);
					keyIndex_delNurb(editnurb, nu);
					BKE_nurb_free(nu); nu = NULL;
				}
			}
		}
		else {
			bp = nu->bp;
			a = nu->pntsu * nu->pntsv;
			if (a) {
				while (a) {
					if (bp->f1 & SELECT) {
						/* pass */
					}
					else {
						break;
					}
					a--;
					bp++;
				}
				if (a == 0) {
					if (cu->actnu == nuindex)
						cu->actnu = CU_ACT_NONE;

					BLI_remlink(nubase, nu);
					keyIndex_delNurb(editnurb, nu);
					BKE_nurb_free(nu); nu = NULL;
				}
			}
		}

		/* Never allow the order to exceed the number of points
		 * - note, this is ok but changes unselected nurbs, disable for now */
#if 0
		if ((nu != NULL) && (nu->type == CU_NURBS)) {
			clamp_nurb_order_u(nu);
		}
#endif
		nu = next;
		nuindex++;
	}
	/* 2nd loop, delete small pieces: just for curves */
	nu = nubase->first;
	while (nu) {
		next = nu->next;
		type = 0;
		if (nu->type == CU_BEZIER) {
			bezt = nu->bezt;
			for (a = 0; a < nu->pntsu; a++) {
				if (BEZT_ISSEL_ANY_HIDDENHANDLES(cu, bezt)) {
					memmove(bezt, bezt + 1, (nu->pntsu - a - 1) * sizeof(BezTriple));
					keyIndex_delBezt(editnurb, bezt);
					keyIndex_updateBezt(editnurb, bezt + 1, bezt, nu->pntsu - a - 1);
					nu->pntsu--;
					a--;
					type = 1;
				}
				else {
					bezt++;
				}
			}
			if (type) {
				bezt1 = (BezTriple *)MEM_mallocN((nu->pntsu) * sizeof(BezTriple), "delNurb");
				memcpy(bezt1, nu->bezt, (nu->pntsu) * sizeof(BezTriple));
				keyIndex_updateBezt(editnurb, nu->bezt, bezt1, nu->pntsu);
				MEM_freeN(nu->bezt);
				nu->bezt = bezt1;
				BKE_nurb_handles_calc(nu);
			}
		}
		else if (nu->pntsv == 1) {
			bp = nu->bp;

			for (a = 0; a < nu->pntsu; a++) {
				if (bp->f1 & SELECT) {
					memmove(bp, bp + 1, (nu->pntsu - a - 1) * sizeof(BPoint));
					keyIndex_delBP(editnurb, bp);
					keyIndex_updateBP(editnurb, bp + 1, bp, nu->pntsu - a - 1);
					nu->pntsu--;
					a--;
					type = 1;
				}
				else {
					bp++;
				}
			}
			if (type) {
				bp1 = (BPoint *)MEM_mallocN(nu->pntsu * sizeof(BPoint), "delNurb2");
				memcpy(bp1, nu->bp, (nu->pntsu) * sizeof(BPoint));
				keyIndex_updateBP(editnurb, nu->bp, bp1, nu->pntsu);
				MEM_freeN(nu->bp);
				nu->bp = bp1;

				/* Never allow the order to exceed the number of points
				 * - note, this is ok but changes unselected nurbs, disable for now */
#if 0
				if (nu->type == CU_NURBS) {
					clamp_nurb_order_u(nu);
				}
#endif
			}
			BKE_nurb_order_clamp_u(nu);
			BKE_nurb_knot_calc_u(nu);
		}
		nu = next;
	}
}

/* only for OB_SURF */
bool ed_editnurb_extrude_flag(EditNurb *editnurb, const short flag)
{
	Nurb *nu;
	BPoint *bp, *bpn, *newbp;
	int a, u, v, len;
	bool ok = false;

	nu = editnurb->nurbs.first;
	while (nu) {

		if (nu->pntsv == 1) {
			bp = nu->bp;
			a = nu->pntsu;
			while (a) {
				if (bp->f1 & flag) {
					/* pass */
				}
				else {
					break;
				}
				bp++;
				a--;
			}
			if (a == 0) {
				ok = true;
				newbp = (BPoint *)MEM_mallocN(2 * nu->pntsu * sizeof(BPoint), "extrudeNurb1");
				ED_curve_bpcpy(editnurb, newbp, nu->bp, nu->pntsu);
				bp = newbp + nu->pntsu;
				ED_curve_bpcpy(editnurb, bp, nu->bp, nu->pntsu);
				MEM_freeN(nu->bp);
				nu->bp = newbp;
				a = nu->pntsu;
				while (a--) {
					select_bpoint(bp, SELECT, flag, HIDDEN);
					select_bpoint(newbp, DESELECT, flag, HIDDEN);
					bp++;
					newbp++;
				}

				nu->pntsv = 2;
				nu->orderv = 2;
				BKE_nurb_knot_calc_v(nu);
			}
		}
		else {
			/* which row or column is selected */

			if (isNurbselUV(nu, flag, &u, &v)) {

				/* deselect all */
				bp = nu->bp;
				a = nu->pntsu * nu->pntsv;
				while (a--) {
					select_bpoint(bp, DESELECT, flag, HIDDEN);
					bp++;
				}

				if (u == 0 || u == nu->pntsv - 1) {      /* row in u-direction selected */
					ok = true;
					newbp = (BPoint *)MEM_mallocN(nu->pntsu * (nu->pntsv + 1) *
					                              sizeof(BPoint), "extrudeNurb1");
					if (u == 0) {
						len = nu->pntsv * nu->pntsu;
						ED_curve_bpcpy(editnurb, newbp + nu->pntsu, nu->bp, len);
						ED_curve_bpcpy(editnurb, newbp, nu->bp, nu->pntsu);
						bp = newbp;
					}
					else {
						len = nu->pntsv * nu->pntsu;
						ED_curve_bpcpy(editnurb, newbp, nu->bp, len);
						ED_curve_bpcpy(editnurb, newbp + len, &nu->bp[len - nu->pntsu], nu->pntsu);
						bp = newbp + len;
					}

					a = nu->pntsu;
					while (a--) {
						select_bpoint(bp, SELECT, flag, HIDDEN);
						bp++;
					}

					MEM_freeN(nu->bp);
					nu->bp = newbp;
					nu->pntsv++;
					BKE_nurb_knot_calc_v(nu);
				}
				else if (v == 0 || v == nu->pntsu - 1) {     /* column in v-direction selected */
					ok = true;
					bpn = newbp = (BPoint *)MEM_mallocN((nu->pntsu + 1) * nu->pntsv * sizeof(BPoint), "extrudeNurb1");
					bp = nu->bp;

					for (a = 0; a < nu->pntsv; a++) {
						if (v == 0) {
							*bpn = *bp;
							bpn->f1 |= flag;
							bpn++;
						}
						ED_curve_bpcpy(editnurb, bpn, bp, nu->pntsu);
						bp += nu->pntsu;
						bpn += nu->pntsu;
						if (v == nu->pntsu - 1) {
							*bpn = *(bp - 1);
							bpn->f1 |= flag;
							bpn++;
						}
					}

					MEM_freeN(nu->bp);
					nu->bp = newbp;
					nu->pntsu++;
					BKE_nurb_knot_calc_u(nu);
				}
			}
		}
		nu = nu->next;
	}

	return ok;
}

static bool calc_duplicate_actvert(
        const ListBase *editnurb, const ListBase *newnurb, Curve *cu,
        int start, int end, int vert)
{
	if ((start <= cu->actvert) && (end > cu->actvert)) {
		cu->actvert = vert;
		cu->actnu = BLI_listbase_count(editnurb) + BLI_listbase_count(newnurb);
		return true;
	}
	return false;
}

static void adduplicateflagNurb(Object *obedit, ListBase *newnurb,
                                const short flag, const bool split)
{
	ListBase *editnurb = object_editcurve_get(obedit);
	Nurb *nu, *newnu;
	BezTriple *bezt, *bezt1;
	BPoint *bp, *bp1, *bp2, *bp3;
	Curve *cu = (Curve *)obedit->data;
	int a, b, c, starta, enda, diffa, cyclicu, cyclicv, newu, newv, i;
	char *usel;

	for (i = 0, nu = editnurb->first; nu; i++, nu = nu->next) {
		cyclicu = cyclicv = 0;
		if (nu->type == CU_BEZIER) {
			for (a = 0, bezt = nu->bezt; a < nu->pntsu; a++, bezt++) {
				enda = -1;
				starta = a;
				while ((bezt->f1 & flag) || (bezt->f2 & flag) || (bezt->f3 & flag)) {
					if (!split) select_beztriple(bezt, DESELECT, flag, HIDDEN);
					enda = a;
					if (a >= nu->pntsu - 1) break;
					a++;
					bezt++;
				}
				if (enda >= starta) {
					newu = diffa = enda - starta + 1; /* set newu and diffa, may use both */

					if (starta == 0 && newu != nu->pntsu && (nu->flagu & CU_NURB_CYCLIC)) {
						cyclicu = newu;
					}
					else {
						if (enda == nu->pntsu - 1) newu += cyclicu;
						if (i == cu->actnu) {
							calc_duplicate_actvert(
							        editnurb, newnurb, cu,
							        starta, starta + diffa, cu->actvert - starta);
						}

						newnu = BKE_nurb_copy(nu, newu, 1);
						memcpy(newnu->bezt, &nu->bezt[starta], diffa * sizeof(BezTriple));
						if (newu != diffa) {
							memcpy(&newnu->bezt[diffa], nu->bezt, cyclicu * sizeof(BezTriple));
							if (i == cu->actnu) {
								calc_duplicate_actvert(
								        editnurb, newnurb, cu,
								        0, cyclicu, newu - cyclicu + cu->actvert);
							}
							cyclicu = 0;
						}

						if (newu != nu->pntsu) newnu->flagu &= ~CU_NURB_CYCLIC;

						for (b = 0, bezt1 = newnu->bezt; b < newnu->pntsu; b++, bezt1++) {
							select_beztriple(bezt1, SELECT, flag, HIDDEN);
						}

						BLI_addtail(newnurb, newnu);
					}
				}
			}

			if (cyclicu != 0) {
				if (i == cu->actnu) {
					calc_duplicate_actvert(
					        editnurb, newnurb, cu,
					        0, cyclicu, cu->actvert);
				}

				newnu = BKE_nurb_copy(nu, cyclicu, 1);
				memcpy(newnu->bezt, nu->bezt, cyclicu * sizeof(BezTriple));
				newnu->flagu &= ~CU_NURB_CYCLIC;

				for (b = 0, bezt1 = newnu->bezt; b < newnu->pntsu; b++, bezt1++) {
					select_beztriple(bezt1, SELECT, flag, HIDDEN);
				}

				BLI_addtail(newnurb, newnu);
			}
		}
		else if (nu->pntsv == 1) {    /* because UV Nurb has a different method for dupli */
			for (a = 0, bp = nu->bp; a < nu->pntsu; a++, bp++) {
				enda = -1;
				starta = a;
				while (bp->f1 & flag) {
					if (!split) select_bpoint(bp, DESELECT, flag, HIDDEN);
					enda = a;
					if (a >= nu->pntsu - 1) break;
					a++;
					bp++;
				}
				if (enda >= starta) {
					newu = diffa = enda - starta + 1; /* set newu and diffa, may use both */

					if (starta == 0 && newu != nu->pntsu && (nu->flagu & CU_NURB_CYCLIC)) {
						cyclicu = newu;
					}
					else {
						if (enda == nu->pntsu - 1) newu += cyclicu;
						if (i == cu->actnu) {
							calc_duplicate_actvert(
							        editnurb, newnurb, cu,
							        starta, starta + diffa, cu->actvert - starta);
						}

						newnu = BKE_nurb_copy(nu, newu, 1);
						memcpy(newnu->bp, &nu->bp[starta], diffa * sizeof(BPoint));
						if (newu != diffa) {
							memcpy(&newnu->bp[diffa], nu->bp, cyclicu * sizeof(BPoint));
							if (i == cu->actnu) {
								calc_duplicate_actvert(
								        editnurb, newnurb, cu,
								        0, cyclicu, newu - cyclicu + cu->actvert);
							}
							cyclicu = 0;
						}

						if (newu != nu->pntsu) newnu->flagu &= ~CU_NURB_CYCLIC;

						for (b = 0, bp1 = newnu->bp; b < newnu->pntsu; b++, bp1++) {
							select_bpoint(bp1, SELECT, flag, HIDDEN);
						}

						BLI_addtail(newnurb, newnu);
					}
				}
			}

			if (cyclicu != 0) {
				if (i == cu->actnu) {
					calc_duplicate_actvert(
					        editnurb, newnurb, cu,
					        0, cyclicu, cu->actvert);
				}

				newnu = BKE_nurb_copy(nu, cyclicu, 1);
				memcpy(newnu->bp, nu->bp, cyclicu * sizeof(BPoint));
				newnu->flagu &= ~CU_NURB_CYCLIC;

				for (b = 0, bp1 = newnu->bp; b < newnu->pntsu; b++, bp1++) {
					select_bpoint(bp1, SELECT, flag, HIDDEN);
				}

				BLI_addtail(newnurb, newnu);
			}
		}
		else {
			if (ED_curve_nurb_select_check(cu, nu)) {
				/* a rectangular area in nurb has to be selected and if splitting must be in U or V direction */
				usel = MEM_callocN(nu->pntsu, "adduplicateN3");
				bp = nu->bp;
				for (a = 0; a < nu->pntsv; a++) {
					for (b = 0; b < nu->pntsu; b++, bp++) {
						if (bp->f1 & flag) usel[b]++;
					}
				}
				newu = 0;
				newv = 0;
				for (a = 0; a < nu->pntsu; a++) {
					if (usel[a]) {
						if (newv == 0 || usel[a] == newv) {
							newv = usel[a];
							newu++;
						}
						else {
							newv = 0;
							break;
						}
					}
				}
				MEM_freeN(usel);

				if ((newu == 0 || newv == 0) ||
				    (split && !isNurbselU(nu, &newv, SELECT) && !isNurbselV(nu, &newu, SELECT)))
				{
					if (G.debug & G_DEBUG)
						printf("Can't duplicate Nurb\n");
				}
				else {
					for (a = 0, bp1 = nu->bp; a < nu->pntsu * nu->pntsv; a++, bp1++) {
						newv = newu = 0;

						if ((bp1->f1 & flag) && !(bp1->f1 & SURF_SEEN)) {
							/* point selected, now loop over points in U and V directions */
							for (b = a % nu->pntsu, bp2 = bp1; b < nu->pntsu; b++, bp2++) {
								if (bp2->f1 & flag) {
									newu++;
									for (c = a / nu->pntsu, bp3 = bp2; c < nu->pntsv; c++, bp3 += nu->pntsu) {
										if (bp3->f1 & flag) {
											bp3->f1 |= SURF_SEEN; /* flag as seen so skipped on future iterations */
											if (newu == 1) newv++;
										}
										else {
											break;
										}
									}
								}
								else {
									break;
								}
							}
						}

						if ((newu + newv) > 2) {
							/* ignore single points */
							if (a == 0) {
								/* check if need to save cyclic selection and continue if so */
								if (newu == nu->pntsu && (nu->flagv & CU_NURB_CYCLIC)) cyclicv = newv;
								if (newv == nu->pntsv && (nu->flagu & CU_NURB_CYCLIC)) cyclicu = newu;
								if (cyclicu != 0 || cyclicv != 0) continue;
							}

							if (a + newu == nu->pntsu && cyclicu != 0) {
								/* cyclic in U direction */
								newnu = BKE_nurb_copy(nu, newu + cyclicu, newv);
								for (b = 0; b < newv; b++) {
									memcpy(&newnu->bp[b * newnu->pntsu], &nu->bp[b * nu->pntsu + a], newu * sizeof(BPoint));
									memcpy(&newnu->bp[b * newnu->pntsu + newu], &nu->bp[b * nu->pntsu], cyclicu * sizeof(BPoint));
								}

								if (cu->actnu == i) {
									for (b = 0, diffa = 0; b < newv; b++, diffa += nu->pntsu - newu) {
										starta = b * nu->pntsu + a;
										if (calc_duplicate_actvert(
										        editnurb, newnurb, cu,
										        cu->actvert, starta,
										        cu->actvert % nu->pntsu + newu + b * newnu->pntsu))
										{
											/* actvert in cyclicu selection */
											break;
										}
										else if (calc_duplicate_actvert(
										             editnurb, newnurb, cu,
										             starta, starta + newu,
										             cu->actvert - starta + b * newnu->pntsu))
										{
											/* actvert in 'current' iteration selection */
											break;
										}
									}
								}
								cyclicu = cyclicv = 0;
							}
							else if ((a / nu->pntsu) + newv == nu->pntsv && cyclicv != 0) {
								/* cyclic in V direction */
								newnu = BKE_nurb_copy(nu, newu, newv + cyclicv);
								memcpy(newnu->bp, &nu->bp[a], newu * newv * sizeof(BPoint));
								memcpy(&newnu->bp[newu * newv], nu->bp, newu * cyclicv * sizeof(BPoint));

								/* check for actvert in cylicv selection */
								if (cu->actnu == i) {
									calc_duplicate_actvert(
									        editnurb, newnurb, cu,
									        cu->actvert, a,
									        (newu * newv) + cu->actvert);
								}
								cyclicu = cyclicv = 0;
							}
							else {
								newnu = BKE_nurb_copy(nu, newu, newv);
								for (b = 0; b < newv; b++) {
									memcpy(&newnu->bp[b * newu], &nu->bp[b * nu->pntsu + a], newu * sizeof(BPoint));
								}
							}

							/* general case if not handled by cyclicu or cyclicv */
							if (cu->actnu == i) {
								for (b = 0, diffa = 0; b < newv; b++, diffa += nu->pntsu - newu) {
									starta = b * nu->pntsu + a;
									if (calc_duplicate_actvert(
									        editnurb, newnurb, cu,
									        starta, starta + newu,
									        cu->actvert - (a / nu->pntsu * nu->pntsu + diffa + (starta % nu->pntsu))))
									{
										break;
									}
								}
							}
							BLI_addtail(newnurb, newnu);

							if (newu != nu->pntsu) newnu->flagu &= ~CU_NURB_CYCLIC;
							if (newv != nu->pntsv) newnu->flagv &= ~CU_NURB_CYCLIC;
						}
					}

					if (cyclicu != 0 || cyclicv != 0) {
						/* copy start of a cyclic surface, or copying all selected points */
						newu = cyclicu == 0 ? nu->pntsu : cyclicu;
						newv = cyclicv == 0 ? nu->pntsv : cyclicv;

						newnu = BKE_nurb_copy(nu, newu, newv);
						for (b = 0; b < newv; b++) {
							memcpy(&newnu->bp[b * newu], &nu->bp[b * nu->pntsu], newu * sizeof(BPoint));
						}

						/* check for actvert in the unused cyclicuv selection */
						if (cu->actnu == i) {
							for (b = 0, diffa = 0; b < newv; b++, diffa += nu->pntsu - newu) {
								starta = b * nu->pntsu;
								if (calc_duplicate_actvert(
								        editnurb, newnurb, cu,
								        starta, starta + newu,
								        cu->actvert - (diffa + (starta % nu->pntsu))))
								{
									break;
								}
							}
						}
						BLI_addtail(newnurb, newnu);

						if (newu != nu->pntsu) newnu->flagu &= ~CU_NURB_CYCLIC;
						if (newv != nu->pntsv) newnu->flagv &= ~CU_NURB_CYCLIC;
					}

					for (b = 0, bp1 = nu->bp; b < nu->pntsu * nu->pntsv; b++, bp1++) {
						bp1->f1 &= ~SURF_SEEN;
						if (!split) select_bpoint(bp1, DESELECT, flag, HIDDEN);
					}
				}
			}
		}
	}

	if (BLI_listbase_is_empty(newnurb) == false) {
		for (nu = newnurb->first; nu; nu = nu->next) {
			if (nu->type == CU_BEZIER) {
				if (split) {
					/* recalc first and last */
					BKE_nurb_handle_calc_simple(nu, &nu->bezt[0]);
					BKE_nurb_handle_calc_simple(nu, &nu->bezt[nu->pntsu - 1]);
				}
			}
			else {
				/* knots done after duplicate as pntsu may change */
				BKE_nurb_order_clamp_u(nu);
				BKE_nurb_knot_calc_u(nu);

				if (obedit->type == OB_SURF) {
					for (a = 0, bp = nu->bp; a < nu->pntsu * nu->pntsv; a++, bp++) {
						bp->f1 &= ~SURF_SEEN;
					}

					BKE_nurb_order_clamp_v(nu);
					BKE_nurb_knot_calc_v(nu);
				}
			}
		}
	}
}

/**************** switch direction operator ***************/

static int switch_direction_exec(bContext *C, wmOperator *UNUSED(op))
{
	Object *obedit = CTX_data_edit_object(C);
	Curve *cu = (Curve *)obedit->data;
	EditNurb *editnurb = cu->editnurb;
	Nurb *nu;
	int i;

	for (nu = editnurb->nurbs.first, i = 0; nu; nu = nu->next, i++) {
		if (ED_curve_nurb_select_check(cu, nu)) {
			BKE_nurb_direction_switch(nu);
			keyData_switchDirectionNurb(cu, nu);
			if ((i == cu->actnu) && (cu->actvert != CU_ACT_NONE)) {
				cu->actvert = (nu->pntsu - 1) - cu->actvert;
			}
		}
	}

	if (ED_curve_updateAnimPaths(obedit->data))
		WM_event_add_notifier(C, NC_OBJECT | ND_KEYS, obedit);

	DEG_id_tag_update(obedit->data, 0);
	WM_event_add_notifier(C, NC_GEOM | ND_DATA, obedit->data);

	return OPERATOR_FINISHED;
}

void CURVE_OT_switch_direction(wmOperatorType *ot)
{
	/* identifiers */
	ot->name = "Switch Direction";
	ot->description = "Switch direction of selected splines";
	ot->idname = "CURVE_OT_switch_direction";

	/* api callbacks */
	ot->exec = switch_direction_exec;
	ot->poll = ED_operator_editsurfcurve;

	/* flags */
	ot->flag = OPTYPE_REGISTER | OPTYPE_UNDO;
}

/****************** set weight operator *******************/

static int set_goal_weight_exec(bContext *C, wmOperator *op)
{
	Object *obedit = CTX_data_edit_object(C);
	ListBase *editnurb = object_editcurve_get(obedit);
	Nurb *nu;
	BezTriple *bezt;
	BPoint *bp;
	float weight = RNA_float_get(op->ptr, "weight");
	int a;

	for (nu = editnurb->first; nu; nu = nu->next) {
		if (nu->bezt) {
			for (bezt = nu->bezt, a = 0; a < nu->pntsu; a++, bezt++) {
				if (bezt->f2 & SELECT)
					bezt->weight = weight;
			}
		}
		else if (nu->bp) {
			for (bp = nu->bp, a = 0; a < nu->pntsu * nu->pntsv; a++, bp++) {
				if (bp->f1 & SELECT)
					bp->weight = weight;
			}
		}
	}

	DEG_id_tag_update(obedit->data, 0);
	WM_event_add_notifier(C, NC_GEOM | ND_DATA, obedit->data);

	return OPERATOR_FINISHED;
}

void CURVE_OT_spline_weight_set(wmOperatorType *ot)
{
	/* identifiers */
	ot->name = "Set Goal Weight";
	ot->description = "Set softbody goal weight for selected points";
	ot->idname = "CURVE_OT_spline_weight_set";

	/* api callbacks */
	ot->exec = set_goal_weight_exec;
	ot->invoke = WM_operator_props_popup;
	ot->poll = ED_operator_editsurfcurve;

	/* flags */
	ot->flag = OPTYPE_REGISTER | OPTYPE_UNDO;

	/* properties */
	RNA_def_float_factor(ot->srna, "weight", 1.0f, 0.0f, 1.0f, "Weight", "", 0.0f, 1.0f);
}

/******************* set radius operator ******************/

static int set_radius_exec(bContext *C, wmOperator *op)
{
	Object *obedit = CTX_data_edit_object(C);
	ListBase *editnurb = object_editcurve_get(obedit);
	Nurb *nu;
	BezTriple *bezt;
	BPoint *bp;
	float radius = RNA_float_get(op->ptr, "radius");
	int a;

	for (nu = editnurb->first; nu; nu = nu->next) {
		if (nu->bezt) {
			for (bezt = nu->bezt, a = 0; a < nu->pntsu; a++, bezt++) {
				if (bezt->f2 & SELECT)
					bezt->radius = radius;
			}
		}
		else if (nu->bp) {
			for (bp = nu->bp, a = 0; a < nu->pntsu * nu->pntsv; a++, bp++) {
				if (bp->f1 & SELECT)
					bp->radius = radius;
			}
		}
	}

	WM_event_add_notifier(C, NC_GEOM | ND_DATA, obedit->data);
	DEG_id_tag_update(obedit->data, 0);

	return OPERATOR_FINISHED;
}

void CURVE_OT_radius_set(wmOperatorType *ot)
{
	/* identifiers */
	ot->name = "Set Curve Radius";
	ot->description = "Set per-point radius which is used for bevel tapering";
	ot->idname = "CURVE_OT_radius_set";

	/* api callbacks */
	ot->exec = set_radius_exec;
	ot->invoke = WM_operator_props_popup;
	ot->poll = ED_operator_editsurfcurve;

	/* flags */
	ot->flag = OPTYPE_REGISTER | OPTYPE_UNDO;

	/* properties */
	RNA_def_float(ot->srna, "radius", 1.0f, 0.0f, OBJECT_ADD_SIZE_MAXF, "Radius", "", 0.0001f, 10.0f);
}

/********************* smooth operator ********************/

static void smooth_single_bezt(
        BezTriple *bezt,
        const BezTriple *bezt_orig_prev, const BezTriple *bezt_orig_next,
        float factor)
{
	int i;

	BLI_assert(IN_RANGE_INCL(factor, 0.0f, 1.0f));

	for (i = 0; i < 3; i++) {
		float val_old, val_new, offset;

		/* get single dimension pos of the mid handle */
		val_old = bezt->vec[1][i];

		/* get the weights of the previous/next mid handles and calc offset */
		val_new = (bezt_orig_prev->vec[1][i] * 0.5f) + (bezt_orig_next->vec[1][i] * 0.5f);
		offset = (val_old * (1.0f - factor)) + (val_new * factor) - val_old;

		/* offset midpoint and 2 handles */
		bezt->vec[1][i] += offset;
		bezt->vec[0][i] += offset;
		bezt->vec[2][i] += offset;
	}
}

/**
 * Same as smooth_single_bezt(), keep in sync
 */
static void smooth_single_bp(
        BPoint *bp,
        const BPoint *bp_orig_prev, const BPoint *bp_orig_next,
        float factor)
{
	int i;

	BLI_assert(IN_RANGE_INCL(factor, 0.0f, 1.0f));

	for (i = 0; i < 3; i++) {
		float val_old, val_new, offset;

		val_old = bp->vec[i];
		val_new = (bp_orig_prev->vec[i] * 0.5f) + (bp_orig_next->vec[i] * 0.5f);
		offset = (val_old * (1.0f - factor)) + (val_new * factor) - val_old;

		bp->vec[i] += offset;
	}
}

static int smooth_exec(bContext *C, wmOperator *UNUSED(op))
{
	const float factor = 1.0f / 6.0f;
	Object *obedit = CTX_data_edit_object(C);
	ListBase *editnurb = object_editcurve_get(obedit);
	Nurb *nu;

	int a, a_end;
	bool changed = false;

	for (nu = editnurb->first; nu; nu = nu->next) {
		if (nu->bezt) {
			/* duplicate the curve to use in weight calculation */
			const BezTriple *bezt_orig = MEM_dupallocN(nu->bezt);
			BezTriple *bezt;
			changed = false;

			/* check whether its cyclic or not, and set initial & final conditions */
			if (nu->flagu & CU_NURB_CYCLIC) {
				a = 0;
				a_end = nu->pntsu;
			}
			else {
				a = 1;
				a_end = nu->pntsu - 1;
			}

			/* for all the curve points */
			for (; a < a_end; a++) {
				/* respect selection */
				bezt = &nu->bezt[a];
				if (bezt->f2 & SELECT) {
					const BezTriple *bezt_orig_prev, *bezt_orig_next;

					bezt_orig_prev = &bezt_orig[mod_i(a - 1, nu->pntsu)];
					bezt_orig_next = &bezt_orig[mod_i(a + 1, nu->pntsu)];

					smooth_single_bezt(bezt, bezt_orig_prev, bezt_orig_next, factor);

					changed = true;
				}
			}
			MEM_freeN((void *)bezt_orig);
			if (changed) {
				BKE_nurb_handles_calc(nu);
			}
		}
		else if (nu->bp) {
			/* Same as above, keep these the same! */
			const BPoint *bp_orig = MEM_dupallocN(nu->bp);
			BPoint *bp;

			if (nu->flagu & CU_NURB_CYCLIC) {
				a = 0;
				a_end = nu->pntsu;
			}
			else {
				a = 1;
				a_end = nu->pntsu - 1;
			}

			for (; a < a_end; a++) {
				bp = &nu->bp[a];
				if (bp->f1 & SELECT) {
					const BPoint *bp_orig_prev, *bp_orig_next;

					bp_orig_prev = &bp_orig[mod_i(a - 1, nu->pntsu)];
					bp_orig_next = &bp_orig[mod_i(a + 1, nu->pntsu)];

					smooth_single_bp(bp, bp_orig_prev, bp_orig_next, factor);
				}
			}
			MEM_freeN((void *)bp_orig);
		}
	}

	WM_event_add_notifier(C, NC_GEOM | ND_DATA, obedit->data);
	DEG_id_tag_update(obedit->data, 0);

	return OPERATOR_FINISHED;
}

void CURVE_OT_smooth(wmOperatorType *ot)
{
	/* identifiers */
	ot->name = "Smooth";
	ot->description = "Flatten angles of selected points";
	ot->idname = "CURVE_OT_smooth";

	/* api callbacks */
	ot->exec = smooth_exec;
	ot->poll = ED_operator_editsurfcurve;

	/* flags */
	ot->flag = OPTYPE_REGISTER | OPTYPE_UNDO;
}

/* -------------------------------------------------------------------- */
/* Smooth radius/weight/tilt
 *
 * TODO: make smoothing distance based
 * TODO: support cyclic curves
 */

static void curve_smooth_value(ListBase *editnurb,
                               const int bezt_offsetof, const int bp_offset)
{
	Nurb *nu;
	BezTriple *bezt;
	BPoint *bp;
	int a;

	/* use for smoothing */
	int last_sel;
	int start_sel, end_sel; /* selection indices, inclusive */
	float start_rad, end_rad, fac, range;

	for (nu = editnurb->first; nu; nu = nu->next) {
		if (nu->bezt) {
#define BEZT_VALUE(bezt) (*((float *)((char *)(bezt) + bezt_offsetof)))

			for (last_sel = 0; last_sel < nu->pntsu; last_sel++) {
				/* loop over selection segments of a curve, smooth each */

				/* Start BezTriple code, this is duplicated below for points, make sure these functions stay in sync */
				start_sel = -1;
				for (bezt = &nu->bezt[last_sel], a = last_sel; a < nu->pntsu; a++, bezt++) {
					if (bezt->f2 & SELECT) {
						start_sel = a;
						break;
					}
				}
				/* in case there are no other selected verts */
				end_sel = start_sel;
				for (bezt = &nu->bezt[start_sel + 1], a = start_sel + 1; a < nu->pntsu; a++, bezt++) {
					if ((bezt->f2 & SELECT) == 0) {
						break;
					}
					end_sel = a;
				}

				if (start_sel == -1) {
					last_sel = nu->pntsu; /* next... */
				}
				else {
					last_sel = end_sel; /* before we modify it */

					/* now blend between start and end sel */
					start_rad = end_rad = FLT_MAX;

					if (start_sel == end_sel) {
						/* simple, only 1 point selected */
						if (start_sel > 0)                         start_rad = BEZT_VALUE(&nu->bezt[start_sel - 1]);
						if (end_sel != -1 && end_sel < nu->pntsu)  end_rad   = BEZT_VALUE(&nu->bezt[start_sel + 1]);

						if      (start_rad != FLT_MAX && end_rad >= FLT_MAX) BEZT_VALUE(&nu->bezt[start_sel]) = (start_rad + end_rad) / 2.0f;
						else if (start_rad != FLT_MAX)                       BEZT_VALUE(&nu->bezt[start_sel]) = start_rad;
						else if (end_rad   != FLT_MAX)                       BEZT_VALUE(&nu->bezt[start_sel]) = end_rad;
					}
					else {
						/* if endpoints selected, then use them */
						if (start_sel == 0) {
							start_rad = BEZT_VALUE(&nu->bezt[start_sel]);
							start_sel++; /* we don't want to edit the selected endpoint */
						}
						else {
							start_rad = BEZT_VALUE(&nu->bezt[start_sel - 1]);
						}
						if (end_sel == nu->pntsu - 1) {
							end_rad = BEZT_VALUE(&nu->bezt[end_sel]);
							end_sel--; /* we don't want to edit the selected endpoint */
						}
						else {
							end_rad = BEZT_VALUE(&nu->bezt[end_sel + 1]);
						}

						/* Now Blend between the points */
						range = (float)(end_sel - start_sel) + 2.0f;
						for (bezt = &nu->bezt[start_sel], a = start_sel; a <= end_sel; a++, bezt++) {
							fac = (float)(1 + a - start_sel) / range;
							BEZT_VALUE(bezt) = start_rad * (1.0f - fac) + end_rad * fac;
						}
					}
				}
			}
#undef BEZT_VALUE
		}
		else if (nu->bp) {
#define BP_VALUE(bp) (*((float *)((char *)(bp) + bp_offset)))

			/* Same as above, keep these the same! */
			for (last_sel = 0; last_sel < nu->pntsu; last_sel++) {
				/* loop over selection segments of a curve, smooth each */

				/* Start BezTriple code, this is duplicated below for points, make sure these functions stay in sync */
				start_sel = -1;
				for (bp = &nu->bp[last_sel], a = last_sel; a < nu->pntsu; a++, bp++) {
					if (bp->f1 & SELECT) {
						start_sel = a;
						break;
					}
				}
				/* in case there are no other selected verts */
				end_sel = start_sel;
				for (bp = &nu->bp[start_sel + 1], a = start_sel + 1; a < nu->pntsu; a++, bp++) {
					if ((bp->f1 & SELECT) == 0) {
						break;
					}
					end_sel = a;
				}

				if (start_sel == -1) {
					last_sel = nu->pntsu; /* next... */
				}
				else {
					last_sel = end_sel; /* before we modify it */

					/* now blend between start and end sel */
					start_rad = end_rad = FLT_MAX;

					if (start_sel == end_sel) {
						/* simple, only 1 point selected */
						if (start_sel > 0) start_rad = BP_VALUE(&nu->bp[start_sel - 1]);
						if (end_sel != -1 && end_sel < nu->pntsu) end_rad = BP_VALUE(&nu->bp[start_sel + 1]);

						if      (start_rad != FLT_MAX && end_rad != FLT_MAX) BP_VALUE(&nu->bp[start_sel]) = (start_rad + end_rad) / 2;
						else if (start_rad != FLT_MAX)                       BP_VALUE(&nu->bp[start_sel]) = start_rad;
						else if (end_rad   != FLT_MAX)                       BP_VALUE(&nu->bp[start_sel]) = end_rad;
					}
					else {
						/* if endpoints selected, then use them */
						if (start_sel == 0) {
							start_rad = BP_VALUE(&nu->bp[start_sel]);
							start_sel++; /* we don't want to edit the selected endpoint */
						}
						else {
							start_rad = BP_VALUE(&nu->bp[start_sel - 1]);
						}
						if (end_sel == nu->pntsu - 1) {
							end_rad = BP_VALUE(&nu->bp[end_sel]);
							end_sel--; /* we don't want to edit the selected endpoint */
						}
						else {
							end_rad = BP_VALUE(&nu->bp[end_sel + 1]);
						}

						/* Now Blend between the points */
						range = (float)(end_sel - start_sel) + 2.0f;
						for (bp = &nu->bp[start_sel], a = start_sel; a <= end_sel; a++, bp++) {
							fac = (float)(1 + a - start_sel) / range;
							BP_VALUE(bp) = start_rad * (1.0f - fac) + end_rad * fac;
						}
					}
				}
			}
#undef BP_VALUE
		}
	}
}

static int curve_smooth_weight_exec(bContext *C, wmOperator *UNUSED(op))
{
	Object *obedit = CTX_data_edit_object(C);
	ListBase *editnurb = object_editcurve_get(obedit);

	curve_smooth_value(editnurb, offsetof(BezTriple, weight), offsetof(BPoint, weight));

	WM_event_add_notifier(C, NC_GEOM | ND_DATA, obedit->data);
	DEG_id_tag_update(obedit->data, 0);

	return OPERATOR_FINISHED;
}

void CURVE_OT_smooth_weight(wmOperatorType *ot)
{
	/* identifiers */
	ot->name = "Smooth Curve Weight";
	ot->description = "Interpolate weight of selected points";
	ot->idname = "CURVE_OT_smooth_weight";

	/* api clastbacks */
	ot->exec = curve_smooth_weight_exec;
	ot->poll = ED_operator_editsurfcurve;

	/* flags */
	ot->flag = OPTYPE_REGISTER | OPTYPE_UNDO;
}

static int curve_smooth_radius_exec(bContext *C, wmOperator *UNUSED(op))
{
	Object *obedit = CTX_data_edit_object(C);
	ListBase *editnurb = object_editcurve_get(obedit);

	curve_smooth_value(editnurb, offsetof(BezTriple, radius), offsetof(BPoint, radius));

	WM_event_add_notifier(C, NC_GEOM | ND_DATA, obedit->data);
	DEG_id_tag_update(obedit->data, 0);

	return OPERATOR_FINISHED;
}

void CURVE_OT_smooth_radius(wmOperatorType *ot)
{
	/* identifiers */
	ot->name = "Smooth Curve Radius";
	ot->description = "Interpolate radii of selected points";
	ot->idname = "CURVE_OT_smooth_radius";

	/* api clastbacks */
	ot->exec = curve_smooth_radius_exec;
	ot->poll = ED_operator_editsurfcurve;

	/* flags */
	ot->flag = OPTYPE_REGISTER | OPTYPE_UNDO;
}

static int curve_smooth_tilt_exec(bContext *C, wmOperator *UNUSED(op))
{
	Object *obedit = CTX_data_edit_object(C);
	ListBase *editnurb = object_editcurve_get(obedit);

	curve_smooth_value(editnurb, offsetof(BezTriple, alfa), offsetof(BPoint, alfa));

	WM_event_add_notifier(C, NC_GEOM | ND_DATA, obedit->data);
	DEG_id_tag_update(obedit->data, 0);

	return OPERATOR_FINISHED;
}

void CURVE_OT_smooth_tilt(wmOperatorType *ot)
{
	/* identifiers */
	ot->name = "Smooth Curve Tilt";
	ot->description = "Interpolate tilt of selected points";
	ot->idname = "CURVE_OT_smooth_tilt";

	/* api clastbacks */
	ot->exec = curve_smooth_tilt_exec;
	ot->poll = ED_operator_editsurfcurve;

	/* flags */
	ot->flag = OPTYPE_REGISTER | OPTYPE_UNDO;
}

/********************** hide operator *********************/

static int hide_exec(bContext *C, wmOperator *op)
{
	Object *obedit = CTX_data_edit_object(C);
	Curve *cu = obedit->data;
	ListBase *editnurb = object_editcurve_get(obedit);
	Nurb *nu;
	BPoint *bp;
	BezTriple *bezt;
	int a, sel;
	const bool invert = RNA_boolean_get(op->ptr, "unselected");

	for (nu = editnurb->first; nu; nu = nu->next) {
		if (nu->type == CU_BEZIER) {
			bezt = nu->bezt;
			a = nu->pntsu;
			sel = 0;
			while (a--) {
				if (invert == 0 && BEZT_ISSEL_ANY_HIDDENHANDLES(cu, bezt)) {
					select_beztriple(bezt, DESELECT, SELECT, HIDDEN);
					bezt->hide = 1;
				}
				else if (invert && !BEZT_ISSEL_ANY_HIDDENHANDLES(cu, bezt)) {
					select_beztriple(bezt, DESELECT, SELECT, HIDDEN);
					bezt->hide = 1;
				}
				if (bezt->hide) sel++;
				bezt++;
			}
			if (sel == nu->pntsu) nu->hide = 1;
		}
		else {
			bp = nu->bp;
			a = nu->pntsu * nu->pntsv;
			sel = 0;
			while (a--) {
				if (invert == 0 && (bp->f1 & SELECT)) {
					select_bpoint(bp, DESELECT, SELECT, HIDDEN);
					bp->hide = 1;
				}
				else if (invert && (bp->f1 & SELECT) == 0) {
					select_bpoint(bp, DESELECT, SELECT, HIDDEN);
					bp->hide = 1;
				}
				if (bp->hide) sel++;
				bp++;
			}
			if (sel == nu->pntsu * nu->pntsv) nu->hide = 1;
		}
	}

	DEG_id_tag_update(obedit->data, 0);
	WM_event_add_notifier(C, NC_GEOM | ND_SELECT, obedit->data);
	BKE_curve_nurb_vert_active_validate(obedit->data);

	return OPERATOR_FINISHED;
}

void CURVE_OT_hide(wmOperatorType *ot)
{
	/* identifiers */
	ot->name = "Hide Selected";
	ot->idname = "CURVE_OT_hide";
	ot->description = "Hide (un)selected control points";

	/* api callbacks */
	ot->exec = hide_exec;
	ot->poll = ED_operator_editsurfcurve;

	/* flags */
	ot->flag = OPTYPE_REGISTER | OPTYPE_UNDO;

	/* props */
	RNA_def_boolean(ot->srna, "unselected", 0, "Unselected", "Hide unselected rather than selected");
}

/********************** reveal operator *********************/

static int reveal_exec(bContext *C, wmOperator *op)
{
	Object *obedit = CTX_data_edit_object(C);
	ListBase *editnurb = object_editcurve_get(obedit);
	Nurb *nu;
	BPoint *bp;
	BezTriple *bezt;
	int a;
	const bool select = RNA_boolean_get(op->ptr, "select");

	for (nu = editnurb->first; nu; nu = nu->next) {
		nu->hide = 0;
		if (nu->type == CU_BEZIER) {
			bezt = nu->bezt;
			a = nu->pntsu;
			while (a--) {
				if (bezt->hide) {
					select_beztriple(bezt, select, SELECT, HIDDEN);
					bezt->hide = 0;
				}
				bezt++;
			}
		}
		else {
			bp = nu->bp;
			a = nu->pntsu * nu->pntsv;
			while (a--) {
				if (bp->hide) {
					select_bpoint(bp, select, SELECT, HIDDEN);
					bp->hide = 0;
				}
				bp++;
			}
		}
	}

	DEG_id_tag_update(obedit->data, 0);
	WM_event_add_notifier(C, NC_GEOM | ND_SELECT, obedit->data);

	return OPERATOR_FINISHED;
}

void CURVE_OT_reveal(wmOperatorType *ot)
{
	/* identifiers */
	ot->name = "Reveal Hidden";
	ot->idname = "CURVE_OT_reveal";
	ot->description = "Reveal hidden control points";

	/* api callbacks */
	ot->exec = reveal_exec;
	ot->poll = ED_operator_editsurfcurve;

	/* flags */
	ot->flag = OPTYPE_REGISTER | OPTYPE_UNDO;

	RNA_def_boolean(ot->srna, "select", true, "Select", "");
}

/********************** subdivide operator *********************/

/** Divide the line segments associated with the currently selected
 * curve nodes (Bezier or NURB). If there are no valid segment
 * selections within the current selection, nothing happens.
 */
static void subdividenurb(Object *obedit, int number_cuts)
{
	Curve *cu = obedit->data;
	EditNurb *editnurb = cu->editnurb;
	Nurb *nu;
	BezTriple *bezt, *beztnew, *beztn;
	BPoint *bp, *prevbp, *bpnew, *bpn;
	float vec[15];
	int a, b, sel, amount, *usel, *vsel, i;
	float factor;

	// printf("*** subdivideNurb: entering subdivide\n");

	for (nu = editnurb->nurbs.first; nu; nu = nu->next) {
		amount = 0;
		if (nu->type == CU_BEZIER) {
			BezTriple *nextbezt;

			/*
			 * Insert a point into a 2D Bezier curve.
			 * Endpoints are preserved. Otherwise, all selected and inserted points are
			 * newly created. Old points are discarded.
			 */
			/* count */
			a = nu->pntsu;
			bezt = nu->bezt;
			while (a--) {
				nextbezt = BKE_nurb_bezt_get_next(nu, bezt);
				if (nextbezt == NULL) {
					break;
				}

				if (BEZT_ISSEL_ANY_HIDDENHANDLES(cu, bezt) && BEZT_ISSEL_ANY_HIDDENHANDLES(cu, nextbezt)) {
					amount += number_cuts;
				}
				bezt++;
			}

			if (amount) {
				/* insert */
				beztnew = (BezTriple *)MEM_mallocN((amount + nu->pntsu) * sizeof(BezTriple), "subdivNurb");
				beztn = beztnew;
				a = nu->pntsu;
				bezt = nu->bezt;
				while (a--) {
					memcpy(beztn, bezt, sizeof(BezTriple));
					keyIndex_updateBezt(editnurb, bezt, beztn, 1);
					beztn++;

					nextbezt = BKE_nurb_bezt_get_next(nu, bezt);
					if (nextbezt == NULL) {
						break;
					}

					if (BEZT_ISSEL_ANY_HIDDENHANDLES(cu, bezt) && BEZT_ISSEL_ANY_HIDDENHANDLES(cu, nextbezt)) {
						float prevvec[3][3];

						memcpy(prevvec, bezt->vec, sizeof(float) * 9);

						for (i = 0; i < number_cuts; i++) {
							factor = 1.0f / (number_cuts + 1 - i);

							memcpy(beztn, nextbezt, sizeof(BezTriple));

							/* midpoint subdividing */
							interp_v3_v3v3(vec, prevvec[1], prevvec[2], factor);
							interp_v3_v3v3(vec + 3, prevvec[2], nextbezt->vec[0], factor);
							interp_v3_v3v3(vec + 6, nextbezt->vec[0], nextbezt->vec[1], factor);

							interp_v3_v3v3(vec + 9, vec, vec + 3, factor);
							interp_v3_v3v3(vec + 12, vec + 3, vec + 6, factor);

							/* change handle of prev beztn */
							copy_v3_v3((beztn - 1)->vec[2], vec);
							/* new point */
							copy_v3_v3(beztn->vec[0], vec + 9);
							interp_v3_v3v3(beztn->vec[1], vec + 9, vec + 12, factor);
							copy_v3_v3(beztn->vec[2], vec + 12);
							/* handle of next bezt */
							if (a == 0 && i == number_cuts - 1 && (nu->flagu & CU_NURB_CYCLIC)) { copy_v3_v3(beztnew->vec[0], vec + 6); }
							else                                                                { copy_v3_v3(nextbezt->vec[0], vec + 6); }

							beztn->radius = (bezt->radius + nextbezt->radius) / 2;
							beztn->weight = (bezt->weight + nextbezt->weight) / 2;

							memcpy(prevvec, beztn->vec, sizeof(float) * 9);
							beztn++;
						}
					}

					bezt++;
				}

				MEM_freeN(nu->bezt);
				nu->bezt = beztnew;
				nu->pntsu += amount;

				BKE_nurb_handles_calc(nu);
			}
		} /* End of 'if (nu->type == CU_BEZIER)' */
		else if (nu->pntsv == 1) {
			BPoint *nextbp;

			/*
			 * All flat lines (ie. co-planar), except flat Nurbs. Flat NURB curves
			 * are handled together with the regular NURB plane division, as it
			 * should be. I split it off just now, let's see if it is
			 * stable... nzc 30-5-'00
			 */
			/* count */
			a = nu->pntsu;
			bp = nu->bp;
			while (a--) {
				nextbp = BKE_nurb_bpoint_get_next(nu, bp);
				if (nextbp == NULL) {
					break;
				}

				if ((bp->f1 & SELECT) && (nextbp->f1 & SELECT)) {
					amount += number_cuts;
				}
				bp++;
			}

			if (amount) {
				/* insert */
				bpnew = (BPoint *)MEM_mallocN((amount + nu->pntsu) * sizeof(BPoint), "subdivNurb2");
				bpn = bpnew;

				a = nu->pntsu;
				bp = nu->bp;

				while (a--) {
					/* Copy "old" point. */
					memcpy(bpn, bp, sizeof(BPoint));
					keyIndex_updateBP(editnurb, bp, bpn, 1);
					bpn++;

					nextbp = BKE_nurb_bpoint_get_next(nu, bp);
					if (nextbp == NULL) {
						break;
					}

					if ((bp->f1 & SELECT) && (nextbp->f1 & SELECT)) {
						// printf("*** subdivideNurb: insert 'linear' point\n");
						for (i = 0; i < number_cuts; i++) {
							factor = (float)(i + 1) / (number_cuts + 1);

							memcpy(bpn, nextbp, sizeof(BPoint));
							interp_v4_v4v4(bpn->vec, bp->vec, nextbp->vec, factor);
							bpn++;
						}

					}
					bp++;
				}

				MEM_freeN(nu->bp);
				nu->bp = bpnew;
				nu->pntsu += amount;

				if (nu->type & CU_NURBS) {
					BKE_nurb_knot_calc_u(nu);
				}
			}
		} /* End of 'else if (nu->pntsv == 1)' */
		else if (nu->type == CU_NURBS) {
			/* This is a very strange test ... */
			/**
			 * Subdivide NURB surfaces - nzc 30-5-'00 -
			 *
			 * Subdivision of a NURB curve can be effected by adding a
			 * control point (insertion of a knot), or by raising the
			 * degree of the functions used to build the NURB. The
			 * expression
			 *
			 *     degree = #knots - #controlpoints + 1 (J Walter piece)
			 *     degree = #knots - #controlpoints     (Blender
			 *                                           implementation)
			 *       ( this is confusing.... what is true? Another concern
			 *       is that the JW piece allows the curve to become
			 *       explicitly 1st order derivative discontinuous, while
			 *       this is not what we want here... )
			 *
			 * is an invariant for a single NURB curve. Raising the degree
			 * of the NURB is done elsewhere; the degree is assumed
			 * constant during this operation. Degree is a property shared
			 * by all controlpoints in a curve (even though it is stored
			 * per control point - this can be misleading).
			 * Adding a knot is done by searching for the place in the
			 * knot vector where a certain knot value must be inserted, or
			 * by picking an appropriate knot value between two existing
			 * ones. The number of controlpoints that is influenced by the
			 * insertion depends on the order of the curve. A certain
			 * minimum number of knots is needed to form high-order
			 * curves, as can be seen from the equation above. In Blender,
			 * currently NURBs may be up to 6th order, so we modify at
			 * most 6 points. One point is added. For an n-degree curve,
			 * n points are discarded, and n+1 points inserted
			 * (so effectively, n points are modified).  (that holds for
			 * the JW piece, but it seems not for our NURBs)
			 * In practice, the knot spacing is copied, but the tail
			 * (the points following the insertion point) need to be
			 * offset to keep the knot series ascending. The knot series
			 * is always a series of monotonically ascending integers in
			 * Blender. When not enough control points are available to
			 * fit the order, duplicates of the endpoints are added as
			 * needed.
			 */
			/* selection-arrays */
			usel = MEM_callocN(sizeof(int) * nu->pntsu, "subivideNurb3");
			vsel = MEM_callocN(sizeof(int) * nu->pntsv, "subivideNurb3");
			sel = 0;

			/* Count the number of selected points. */
			bp = nu->bp;
			for (a = 0; a < nu->pntsv; a++) {
				for (b = 0; b < nu->pntsu; b++) {
					if (bp->f1 & SELECT) {
						usel[b]++;
						vsel[a]++;
						sel++;
					}
					bp++;
				}
			}
			if (sel == (nu->pntsu * nu->pntsv)) {  /* subdivide entire nurb */
				/* Global subdivision is a special case of partial
				 * subdivision. Strange it is considered separately... */

				/* count of nodes (after subdivision) along U axis */
				int countu = nu->pntsu + (nu->pntsu - 1) * number_cuts;

				/* total count of nodes after subdivision */
				int tot = ((number_cuts + 1) * nu->pntsu - number_cuts) * ((number_cuts + 1) * nu->pntsv - number_cuts);

				bpn = bpnew = MEM_mallocN(tot * sizeof(BPoint), "subdivideNurb4");
				bp = nu->bp;
				/* first subdivide rows */
				for (a = 0; a < nu->pntsv; a++) {
					for (b = 0; b < nu->pntsu; b++) {
						*bpn = *bp;
						keyIndex_updateBP(editnurb, bp, bpn, 1);
						bpn++;
						bp++;
						if (b < nu->pntsu - 1) {
							prevbp = bp - 1;
							for (i = 0; i < number_cuts; i++) {
								factor = (float)(i + 1) / (number_cuts + 1);
								*bpn = *bp;
								interp_v4_v4v4(bpn->vec, prevbp->vec, bp->vec, factor);
								bpn++;
							}
						}
					}
					bpn += number_cuts * countu;
				}
				/* now insert new */
				bpn = bpnew + ((number_cuts + 1) * nu->pntsu - number_cuts);
				bp = bpnew + (number_cuts + 1) * ((number_cuts + 1) * nu->pntsu - number_cuts);
				prevbp = bpnew;
				for (a = 1; a < nu->pntsv; a++) {

					for (b = 0; b < (number_cuts + 1) * nu->pntsu - number_cuts; b++) {
						BPoint *tmp = bpn;
						for (i = 0; i < number_cuts; i++) {
							factor = (float)(i + 1) / (number_cuts + 1);
							*tmp = *bp;
							interp_v4_v4v4(tmp->vec, prevbp->vec, bp->vec, factor);
							tmp += countu;
						}
						bp++;
						prevbp++;
						bpn++;
					}
					bp += number_cuts * countu;
					bpn += number_cuts * countu;
					prevbp += number_cuts * countu;
				}
				MEM_freeN(nu->bp);
				nu->bp = bpnew;
				nu->pntsu = (number_cuts + 1) * nu->pntsu - number_cuts;
				nu->pntsv = (number_cuts + 1) * nu->pntsv - number_cuts;
				BKE_nurb_knot_calc_u(nu);
				BKE_nurb_knot_calc_v(nu);
			} /* End of 'if (sel == nu->pntsu * nu->pntsv)' (subdivide entire NURB) */
			else {
				/* subdivide in v direction? */
				sel = 0;
				for (a = 0; a < nu->pntsv - 1; a++) {
					if (vsel[a] == nu->pntsu && vsel[a + 1] == nu->pntsu) sel += number_cuts;
				}

				if (sel) {   /* V ! */
					bpn = bpnew = MEM_mallocN((sel + nu->pntsv) * nu->pntsu * sizeof(BPoint), "subdivideNurb4");
					bp = nu->bp;
					for (a = 0; a < nu->pntsv; a++) {
						for (b = 0; b < nu->pntsu; b++) {
							*bpn = *bp;
							keyIndex_updateBP(editnurb, bp, bpn, 1);
							bpn++;
							bp++;
						}
						if ( (a < nu->pntsv - 1) && vsel[a] == nu->pntsu && vsel[a + 1] == nu->pntsu) {
							for (i = 0; i < number_cuts; i++) {
								factor = (float)(i + 1) / (number_cuts + 1);
								prevbp = bp - nu->pntsu;
								for (b = 0; b < nu->pntsu; b++) {
									/*
									 * This simple bisection must be replaces by a
									 * subtle resampling of a number of points. Our
									 * task is made slightly easier because each
									 * point in our curve is a separate data
									 * node. (is it?)
									 */
									*bpn = *prevbp;
									interp_v4_v4v4(bpn->vec, prevbp->vec, bp->vec, factor);
									bpn++;

									prevbp++;
									bp++;
								}
								bp -= nu->pntsu;
							}
						}
					}
					MEM_freeN(nu->bp);
					nu->bp = bpnew;
					nu->pntsv += sel;
					BKE_nurb_knot_calc_v(nu);
				}
				else {
					/* or in u direction? */
					sel = 0;
					for (a = 0; a < nu->pntsu - 1; a++) {
						if (usel[a] == nu->pntsv && usel[a + 1] == nu->pntsv) sel += number_cuts;
					}

					if (sel) {  /* U ! */
						/* Inserting U points is sort of 'default' Flat curves only get */
						/* U points inserted in them.                                   */
						bpn = bpnew = MEM_mallocN((sel + nu->pntsu) * nu->pntsv * sizeof(BPoint), "subdivideNurb4");
						bp = nu->bp;
						for (a = 0; a < nu->pntsv; a++) {
							for (b = 0; b < nu->pntsu; b++) {
								*bpn = *bp;
								keyIndex_updateBP(editnurb, bp, bpn, 1);
								bpn++;
								bp++;
								if ( (b < nu->pntsu - 1) && usel[b] == nu->pntsv && usel[b + 1] == nu->pntsv) {
									/*
									 * One thing that bugs me here is that the
									 * orders of things are not the same as in
									 * the JW piece. Also, this implies that we
									 * handle at most 3rd order curves? I miss
									 * some symmetry here...
									 */
									for (i = 0; i < number_cuts; i++) {
										factor = (float)(i + 1) / (number_cuts + 1);
										prevbp = bp - 1;
										*bpn = *prevbp;
										interp_v4_v4v4(bpn->vec, prevbp->vec, bp->vec, factor);
										bpn++;
									}
								}
							}
						}
						MEM_freeN(nu->bp);
						nu->bp = bpnew;
						nu->pntsu += sel;
						BKE_nurb_knot_calc_u(nu); /* shift knots forward */
					}
				}
			}
			MEM_freeN(usel);
			MEM_freeN(vsel);

		} /* End of 'if (nu->type == CU_NURBS)'  */
	}
}

static int subdivide_exec(bContext *C, wmOperator *op)
{
	const int number_cuts = RNA_int_get(op->ptr, "number_cuts");

	ViewLayer *view_layer = CTX_data_view_layer(C);

	uint objects_len = 0;
	Object **objects = BKE_view_layer_array_from_objects_in_edit_mode_unique_data(view_layer, &objects_len);
	for (uint ob_index = 0; ob_index < objects_len; ob_index++) {
		Object *obedit = objects[ob_index];
		Curve *cu = obedit->data;

		if (!ED_curve_select_check(cu, cu->editnurb)) {
			continue;
		}

		subdividenurb(obedit, number_cuts);

		if (ED_curve_updateAnimPaths(cu))
			WM_event_add_notifier(C, NC_OBJECT | ND_KEYS, obedit);

		WM_event_add_notifier(C, NC_GEOM | ND_DATA, cu);
		DEG_id_tag_update(obedit->data, 0);
	}
	MEM_freeN(objects);

	return OPERATOR_FINISHED;
}

void CURVE_OT_subdivide(wmOperatorType *ot)
{
	PropertyRNA *prop;

	/* identifiers */
	ot->name = "Subdivide";
	ot->description = "Subdivide selected segments";
	ot->idname = "CURVE_OT_subdivide";

	/* api callbacks */
	ot->exec = subdivide_exec;
	ot->poll = ED_operator_editsurfcurve;

	/* flags */
	ot->flag = OPTYPE_REGISTER | OPTYPE_UNDO;

	prop = RNA_def_int(ot->srna, "number_cuts", 1, 1, 1000, "Number of cuts", "", 1, 10);
	/* avoid re-using last var because it can cause _very_ high poly meshes and annoy users (or worse crash) */
	RNA_def_property_flag(prop, PROP_SKIP_SAVE);
}

/******************** find nearest ************************/

static void ED_curve_pick_vert__doClosest(void *userData, Nurb *nu, BPoint *bp, BezTriple *bezt, int beztindex, const float screen_co[2])
{
	struct { BPoint *bp; BezTriple *bezt; Nurb *nurb; float dist; int hpoint, select; float mval_fl[2]; } *data = userData;

	short flag;
	float dist_test;

	if (bp) {
		flag = bp->f1;
	}
	else {
		if (beztindex == 0) {
			flag = bezt->f1;
		}
		else if (beztindex == 1) {
			flag = bezt->f2;
		}
		else {
			flag = bezt->f3;
		}
	}

	dist_test = len_manhattan_v2v2(data->mval_fl, screen_co);
	if ((flag & SELECT) == data->select) dist_test += 5.0f;
	if (bezt && beztindex == 1) dist_test += 3.0f;  /* middle points get a small disadvantage */

	if (dist_test < data->dist) {
		data->dist = dist_test;

		data->bp = bp;
		data->bezt = bezt;
		data->nurb = nu;
		data->hpoint = bezt ? beztindex : 0;
	}
}

bool ED_curve_pick_vert(
        ViewContext *vc, short sel, const int mval[2],
        Nurb **r_nurb, BezTriple **r_bezt, BPoint **r_bp, short *r_handle)
{
	/* (sel == 1): selected gets a disadvantage */
	/* in nurb and bezt or bp the nearest is written */
	/* return 0 1 2: handlepunt */
	struct { BPoint *bp; BezTriple *bezt; Nurb *nurb; float dist; int hpoint, select; float mval_fl[2]; } data = {NULL};

	data.dist = ED_view3d_select_dist_px();
	data.hpoint = 0;
	data.select = sel;
	data.mval_fl[0] = mval[0];
	data.mval_fl[1] = mval[1];

	ED_view3d_init_mats_rv3d(vc->obedit, vc->rv3d);
	nurbs_foreachScreenVert(vc, ED_curve_pick_vert__doClosest, &data, V3D_PROJ_TEST_CLIP_DEFAULT);

	*r_nurb = data.nurb;
	*r_bezt = data.bezt;
	*r_bp = data.bp;

	if (r_handle) {
		*r_handle = data.hpoint;
	}

	return (data.bezt || data.bp);
}

static void findselectedNurbvert(
        Curve *cu,
        Nurb **r_nu, BezTriple **r_bezt, BPoint **r_bp)
{
	/* in nu and (bezt or bp) selected are written if there's 1 sel.  */
	/* if more points selected in 1 spline: return only nu, bezt and bp are 0 */
	ListBase *editnurb = &cu->editnurb->nurbs;
	Nurb *nu1;
	BezTriple *bezt1;
	BPoint *bp1;
	int a;

	*r_nu = NULL;
	*r_bezt = NULL;
	*r_bp = NULL;

	for (nu1 = editnurb->first; nu1; nu1 = nu1->next) {
		if (nu1->type == CU_BEZIER) {
			bezt1 = nu1->bezt;
			a = nu1->pntsu;
			while (a--) {
				if (BEZT_ISSEL_ANY_HIDDENHANDLES(cu, bezt1)) {
					if (*r_nu != NULL && *r_nu != nu1) {
						*r_nu = NULL;
						*r_bp = NULL;
						*r_bezt = NULL;
						return;
					}
					else if (*r_bezt || *r_bp) {
						*r_bp = NULL;
						*r_bezt = NULL;
					}
					else {
						*r_bezt = bezt1;
						*r_nu = nu1;
					}
				}
				bezt1++;
			}
		}
		else {
			bp1 = nu1->bp;
			a = nu1->pntsu * nu1->pntsv;
			while (a--) {
				if (bp1->f1 & SELECT) {
					if (*r_nu != NULL && *r_nu != nu1) {
						*r_bp = NULL;
						*r_bezt = NULL;
						*r_nu = NULL;
						return;
					}
					else if (*r_bezt || *r_bp) {
						*r_bp = NULL;
						*r_bezt = NULL;
					}
					else {
						*r_bp = bp1;
						*r_nu = nu1;
					}
				}
				bp1++;
			}
		}
	}
}

/***************** set spline type operator *******************/

static int set_spline_type_exec(bContext *C, wmOperator *op)
{
	Object *obedit = CTX_data_edit_object(C);
	ListBase *editnurb = object_editcurve_get(obedit);
	Nurb *nu;
	bool changed = false;
	bool changed_size = false;
	const bool use_handles = RNA_boolean_get(op->ptr, "use_handles");
	const int type = RNA_enum_get(op->ptr, "type");

	if (type == CU_CARDINAL || type == CU_BSPLINE) {
		BKE_report(op->reports, RPT_ERROR, "Not yet implemented");
		return OPERATOR_CANCELLED;
	}

	for (nu = editnurb->first; nu; nu = nu->next) {
		if (ED_curve_nurb_select_check(obedit->data, nu)) {
			const int pntsu_prev = nu->pntsu;
			if (BKE_nurb_type_convert(nu, type, use_handles)) {
				changed = true;
				if (pntsu_prev != nu->pntsu) {
					changed_size = true;
				}
			}
			else {
				BKE_report(op->reports, RPT_ERROR, "No conversion possible");
			}
		}
	}

	if (changed) {
		if (ED_curve_updateAnimPaths(obedit->data))
			WM_event_add_notifier(C, NC_OBJECT | ND_KEYS, obedit);

		DEG_id_tag_update(obedit->data, 0);
		WM_event_add_notifier(C, NC_GEOM | ND_DATA, obedit->data);

		if (changed_size) {
			Curve *cu = obedit->data;
			cu->actvert = CU_ACT_NONE;
		}

		return OPERATOR_FINISHED;
	}
	else {
		return OPERATOR_CANCELLED;
	}
}

void CURVE_OT_spline_type_set(wmOperatorType *ot)
{
	static const EnumPropertyItem type_items[] = {
		{CU_POLY, "POLY", 0, "Poly", ""},
		{CU_BEZIER, "BEZIER", 0, "Bezier", ""},
//		{CU_CARDINAL, "CARDINAL", 0, "Cardinal", ""},
//		{CU_BSPLINE, "B_SPLINE", 0, "B-Spline", ""},
		{CU_NURBS, "NURBS", 0, "NURBS", ""},
		{0, NULL, 0, NULL, NULL}
	};

	/* identifiers */
	ot->name = "Set Spline Type";
	ot->description = "Set type of active spline";
	ot->idname = "CURVE_OT_spline_type_set";

	/* api callbacks */
	ot->exec = set_spline_type_exec;
	ot->invoke = WM_menu_invoke;
	ot->poll = ED_operator_editcurve;

	/* flags */
	ot->flag = OPTYPE_REGISTER | OPTYPE_UNDO;

	/* properties */
	ot->prop = RNA_def_enum(ot->srna, "type", type_items, CU_POLY, "Type", "Spline type");
	RNA_def_boolean(ot->srna, "use_handles", 0, "Handles", "Use handles when converting bezier curves into polygons");
}

/***************** set handle type operator *******************/

static int set_handle_type_exec(bContext *C, wmOperator *op)
{
	Object *obedit = CTX_data_edit_object(C);
	ListBase *editnurb = object_editcurve_get(obedit);

	BKE_nurbList_handles_set(editnurb, RNA_enum_get(op->ptr, "type"));

	WM_event_add_notifier(C, NC_GEOM | ND_DATA, obedit->data);
	DEG_id_tag_update(obedit->data, 0);

	return OPERATOR_FINISHED;
}

void CURVE_OT_handle_type_set(wmOperatorType *ot)
{
	/* keep in sync with graphkeys_handle_type_items */
	static const EnumPropertyItem editcurve_handle_type_items[] = {
		{HD_AUTO, "AUTOMATIC", 0, "Automatic", ""},
		{HD_VECT, "VECTOR", 0, "Vector", ""},
		{5, "ALIGNED", 0, "Aligned", ""},
		{6, "FREE_ALIGN", 0, "Free", ""},
		{3, "TOGGLE_FREE_ALIGN", 0, "Toggle Free/Align", ""},
		{0, NULL, 0, NULL, NULL}
	};

	/* identifiers */
	ot->name = "Set Handle Type";
	ot->description = "Set type of handles for selected control points";
	ot->idname = "CURVE_OT_handle_type_set";

	/* api callbacks */
	ot->invoke = WM_menu_invoke;
	ot->exec = set_handle_type_exec;
	ot->poll = ED_operator_editcurve;

	/* flags */
	ot->flag = OPTYPE_REGISTER | OPTYPE_UNDO;

	/* properties */
	ot->prop = RNA_def_enum(ot->srna, "type", editcurve_handle_type_items, 1, "Type", "Spline type");
}

/***************** recalculate handles operator **********************/

static int curve_normals_make_consistent_exec(bContext *C, wmOperator *op)
{
	Object *obedit = CTX_data_edit_object(C);
	ListBase *editnurb = object_editcurve_get(obedit);
	const bool calc_length = RNA_boolean_get(op->ptr, "calc_length");

	BKE_nurbList_handles_recalculate(editnurb, calc_length, SELECT);

	WM_event_add_notifier(C, NC_GEOM | ND_DATA, obedit->data);
	DEG_id_tag_update(obedit->data, 0);

	return OPERATOR_FINISHED;
}

void CURVE_OT_normals_make_consistent(wmOperatorType *ot)
{
	/* identifiers */
	ot->name = "Recalc Normals";
	ot->description = "Recalculate the direction of selected handles";
	ot->idname = "CURVE_OT_normals_make_consistent";

	/* api callbacks */
	ot->exec = curve_normals_make_consistent_exec;
	ot->poll = ED_operator_editcurve;

	/* flags */
	ot->flag = OPTYPE_REGISTER | OPTYPE_UNDO;

	/* props */
	RNA_def_boolean(ot->srna, "calc_length", false, "Length", "Recalculate handle length");
}

/***************** make segment operator **********************/

/* ******************** SKINNING LOFTING!!! ******************** */

static void switchdirection_knots(float *base, int tot)
{
	float *fp1, *fp2, *tempf;
	int a;

	if (base == NULL || tot == 0) return;

	/* reverse knots */
	a = tot;
	fp1 = base;
	fp2 = fp1 + (a - 1);
	a /= 2;
	while (fp1 != fp2 && a > 0) {
		SWAP(float, *fp1, *fp2);
		a--;
		fp1++;
		fp2--;
	}

	/* and make in increasing order again */
	a = tot - 1;
	fp1 = base;
	fp2 = tempf = MEM_mallocN(sizeof(float) * tot, "switchdirect");
	while (a--) {
		fp2[0] = fabsf(fp1[1] - fp1[0]);
		fp1++;
		fp2++;
	}
	fp2[0] = 0.0f;

	a = tot - 1;
	fp1 = base;
	fp2 = tempf;
	fp1[0] = 0.0;
	fp1++;
	while (a--) {
		fp1[0] = fp1[-1] + fp2[0];
		fp1++;
		fp2++;
	}
	MEM_freeN(tempf);
}

static void rotate_direction_nurb(Nurb *nu)
{
	BPoint *bp1, *bp2, *temp;
	int u, v;

	SWAP(int, nu->pntsu, nu->pntsv);
	SWAP(short, nu->orderu, nu->orderv);
	SWAP(short, nu->resolu, nu->resolv);
	SWAP(short, nu->flagu, nu->flagv);

	SWAP(float *, nu->knotsu, nu->knotsv);
	switchdirection_knots(nu->knotsv, KNOTSV(nu));

	temp = MEM_dupallocN(nu->bp);
	bp1 = nu->bp;
	for (v = 0; v < nu->pntsv; v++) {
		for (u = 0; u < nu->pntsu; u++, bp1++) {
			bp2 = temp + (nu->pntsu - u - 1) * (nu->pntsv) + v;
			*bp1 = *bp2;
		}
	}

	MEM_freeN(temp);
}

static bool is_u_selected(Nurb *nu, int u)
{
	BPoint *bp;
	int v;

	/* what about resolu == 2? */
	bp = &nu->bp[u];
	for (v = 0; v < nu->pntsv - 1; v++, bp += nu->pntsu) {
		if ((v != 0) && (bp->f1 & SELECT)) {
			return true;
		}
	}

	return false;
}

typedef struct NurbSort {
	struct NurbSort *next, *prev;
	Nurb *nu;
	float vec[3];
} NurbSort;

static ListBase nsortbase = {NULL, NULL};
/*  static NurbSort *nusmain; */ /* this var seems to go unused... at least in this file */

static void make_selection_list_nurb(Curve *cu, ListBase *editnurb)
{
	ListBase nbase = {NULL, NULL};
	NurbSort *nus, *nustest, *headdo, *taildo;
	Nurb *nu;
	BPoint *bp;
	float dist, headdist, taildist;
	int a;

	for (nu = editnurb->first; nu; nu = nu->next) {
		if (ED_curve_nurb_select_check(cu, nu)) {

			nus = (NurbSort *)MEM_callocN(sizeof(NurbSort), "sort");
			BLI_addhead(&nbase, nus);
			nus->nu = nu;

			bp = nu->bp;
			a = nu->pntsu;
			while (a--) {
				add_v3_v3(nus->vec, bp->vec);
				bp++;
			}
			mul_v3_fl(nus->vec, 1.0f / (float)nu->pntsu);


		}
	}

	/* just add the first one */
	nus = nbase.first;
	BLI_remlink(&nbase, nus);
	BLI_addtail(&nsortbase, nus);

	/* now add, either at head or tail, the closest one */
	while (nbase.first) {

		headdist = taildist = 1.0e30;
		headdo = taildo = NULL;

		nustest = nbase.first;
		while (nustest) {
			dist = len_v3v3(nustest->vec, ((NurbSort *)nsortbase.first)->vec);

			if (dist < headdist) {
				headdist = dist;
				headdo = nustest;
			}
			dist = len_v3v3(nustest->vec, ((NurbSort *)nsortbase.last)->vec);

			if (dist < taildist) {
				taildist = dist;
				taildo = nustest;
			}
			nustest = nustest->next;
		}

		if (headdist < taildist) {
			BLI_remlink(&nbase, headdo);
			BLI_addhead(&nsortbase, headdo);
		}
		else {
			BLI_remlink(&nbase, taildo);
			BLI_addtail(&nsortbase, taildo);
		}
	}
}

static void merge_2_nurb(wmOperator *op, Curve *cu, ListBase *editnurb, Nurb *nu1, Nurb *nu2)
{
	BPoint *bp, *bp1, *bp2, *temp;
	float len1, len2;
	int origu, u, v;

	/* first nurbs will be changed to make u = resolu-1 selected */
	/* 2nd nurbs will be changed to make u = 0 selected */

	/* first nurbs: u = resolu-1 selected */

	if (is_u_selected(nu1, nu1->pntsu - 1)) {
		/* pass */
	}
	else {
		/* For 2D curves blender uses (orderv = 0). It doesn't make any sense mathematically. */
		/* but after rotating (orderu = 0) will be confusing. */
		if (nu1->orderv == 0) nu1->orderv = 1;

		rotate_direction_nurb(nu1);
		if (is_u_selected(nu1, nu1->pntsu - 1)) {
			/* pass */
		}
		else {
			rotate_direction_nurb(nu1);
			if (is_u_selected(nu1, nu1->pntsu - 1)) {
				/* pass */
			}
			else {
				rotate_direction_nurb(nu1);
				if (is_u_selected(nu1, nu1->pntsu - 1)) {
					/* pass */
				}
				else {
					/* rotate again, now its OK! */
					if (nu1->pntsv != 1) rotate_direction_nurb(nu1);
					return;
				}
			}
		}
	}

	/* 2nd nurbs: u = 0 selected */
	if (is_u_selected(nu2, 0)) {
		/* pass */
	}
	else {
		if (nu2->orderv == 0) nu2->orderv = 1;
		rotate_direction_nurb(nu2);
		if (is_u_selected(nu2, 0)) {
			/* pass */
		}
		else {
			rotate_direction_nurb(nu2);
			if (is_u_selected(nu2, 0)) {
				/* pass */
			}
			else {
				rotate_direction_nurb(nu2);
				if (is_u_selected(nu2, 0)) {
					/* pass */
				}
				else {
					/* rotate again, now its OK! */
					if (nu1->pntsu == 1) rotate_direction_nurb(nu1);
					if (nu2->pntsv != 1) rotate_direction_nurb(nu2);
					return;
				}
			}
		}
	}

	if (nu1->pntsv != nu2->pntsv) {
		BKE_report(op->reports, RPT_ERROR, "Resolution does not match");
		return;
	}

	/* ok, now nu1 has the rightmost column and nu2 the leftmost column selected */
	/* maybe we need a 'v' flip of nu2? */

	bp1 = &nu1->bp[nu1->pntsu - 1];
	bp2 = nu2->bp;
	len1 = 0.0;

	for (v = 0; v < nu1->pntsv; v++, bp1 += nu1->pntsu, bp2 += nu2->pntsu) {
		len1 += len_v3v3(bp1->vec, bp2->vec);
	}

	bp1 = &nu1->bp[nu1->pntsu - 1];
	bp2 = &nu2->bp[nu2->pntsu * (nu2->pntsv - 1)];
	len2 = 0.0;

	for (v = 0; v < nu1->pntsv; v++, bp1 += nu1->pntsu, bp2 -= nu2->pntsu) {
		len2 += len_v3v3(bp1->vec, bp2->vec);
	}

	/* merge */
	origu = nu1->pntsu;
	nu1->pntsu += nu2->pntsu;
	if (nu1->orderu < 3 && nu1->orderu < nu1->pntsu) nu1->orderu++;
	if (nu1->orderv < 3 && nu1->orderv < nu1->pntsv) nu1->orderv++;
	temp = nu1->bp;
	nu1->bp = MEM_mallocN(nu1->pntsu * nu1->pntsv * sizeof(BPoint), "mergeBP");

	bp = nu1->bp;
	bp1 = temp;

	for (v = 0; v < nu1->pntsv; v++) {

		/* switch direction? */
		if (len1 < len2) bp2 = &nu2->bp[v * nu2->pntsu];
		else             bp2 = &nu2->bp[(nu1->pntsv - v - 1) * nu2->pntsu];

		for (u = 0; u < nu1->pntsu; u++, bp++) {
			if (u < origu) {
				keyIndex_updateBP(cu->editnurb, bp1, bp, 1);
				*bp = *bp1; bp1++;
				select_bpoint(bp, SELECT, SELECT, HIDDEN);
			}
			else {
				keyIndex_updateBP(cu->editnurb, bp2, bp, 1);
				*bp = *bp2; bp2++;
			}
		}
	}

	if (nu1->type == CU_NURBS) {
		/* merge knots */
		BKE_nurb_knot_calc_u(nu1);

		/* make knots, for merged curved for example */
		BKE_nurb_knot_calc_v(nu1);
	}

	MEM_freeN(temp);
	BLI_remlink(editnurb, nu2);
	BKE_nurb_free(nu2);
}

static int merge_nurb(bContext *C, wmOperator *op)
{
	Object *obedit = CTX_data_edit_object(C);
	Curve *cu = obedit->data;
	ListBase *editnurb = object_editcurve_get(obedit);
	NurbSort *nus1, *nus2;
	bool ok = true;

	make_selection_list_nurb(cu, editnurb);

	if (nsortbase.first == nsortbase.last) {
		BLI_freelistN(&nsortbase);
		BKE_report(op->reports, RPT_ERROR, "Too few selections to merge");
		return OPERATOR_CANCELLED;
	}

	nus1 = nsortbase.first;
	nus2 = nus1->next;

	/* resolution match, to avoid uv rotations */
	if (nus1->nu->pntsv == 1) {
		if (nus1->nu->pntsu == nus2->nu->pntsu || nus1->nu->pntsu == nus2->nu->pntsv) {
			/* pass */
		}
		else {
			ok = 0;
		}
	}
	else if (nus2->nu->pntsv == 1) {
		if (nus2->nu->pntsu == nus1->nu->pntsu || nus2->nu->pntsu == nus1->nu->pntsv) {
			/* pass */
		}
		else {
			ok = 0;
		}
	}
	else if (nus1->nu->pntsu == nus2->nu->pntsu || nus1->nu->pntsv == nus2->nu->pntsv) {
		/* pass */
	}
	else if (nus1->nu->pntsu == nus2->nu->pntsv || nus1->nu->pntsv == nus2->nu->pntsu) {
		/* pass */
	}
	else {
		ok = 0;
	}

	if (ok == 0) {
		BKE_report(op->reports, RPT_ERROR, "Resolution does not match");
		BLI_freelistN(&nsortbase);
		return OPERATOR_CANCELLED;
	}

	while (nus2) {
		merge_2_nurb(op, cu, editnurb, nus1->nu, nus2->nu);
		nus2 = nus2->next;
	}

	BLI_freelistN(&nsortbase);

	BKE_curve_nurb_active_set(obedit->data, NULL);

	WM_event_add_notifier(C, NC_GEOM | ND_DATA, obedit->data);
	DEG_id_tag_update(obedit->data, 0);
<<<<<<< HEAD
	
=======

>>>>>>> 95011f6d
	return OPERATOR_FINISHED;
}

static int make_segment_exec(bContext *C, wmOperator *op)
{
	/* joins 2 curves */
	Object *obedit = CTX_data_edit_object(C);
	Curve *cu = obedit->data;
	ListBase *nubase = object_editcurve_get(obedit);
	Nurb *nu, *nu1 = NULL, *nu2 = NULL;
	BPoint *bp;
	bool ok = false;
	/* int a; */ /* UNUSED */

	/* first decide if this is a surface merge! */
	if (obedit->type == OB_SURF) nu = nubase->first;
	else nu = NULL;

	while (nu) {
		const int nu_select_num = ED_curve_nurb_select_count(cu, nu);
		if (nu_select_num) {

			if (nu->pntsu > 1 && nu->pntsv > 1) {
				break;
			}

			if (nu_select_num > 1) {
				break;
			}
			else {
				/* only 1 selected, not first or last, a little complex, but intuitive */
				if (nu->pntsv == 1) {
					if ((nu->bp->f1 & SELECT) || (nu->bp[nu->pntsu - 1].f1 & SELECT)) {
						/* pass */
					}
					else {
						break;
					}
				}
			}
		}
		nu = nu->next;
	}

	if (nu)
		return merge_nurb(C, op);

	/* find both nurbs and points, nu1 will be put behind nu2 */
	for (nu = nubase->first; nu; nu = nu->next) {
		if (nu->pntsu == 1)
			nu->flagu &= ~CU_NURB_CYCLIC;

		if ((nu->flagu & CU_NURB_CYCLIC) == 0) {    /* not cyclic */
			if (nu->type == CU_BEZIER) {
				if (BEZT_ISSEL_ANY_HIDDENHANDLES(cu, &(nu->bezt[nu->pntsu - 1]))) {
					/* Last point is selected, preferred for nu2 */
					if (nu2 == NULL) {
						nu2 = nu;
					}
					else if (nu1 == NULL) {
						nu1 = nu;

						/* Just in case both of first/last CV are selected check
						 * whether we really need to switch the direction.
						 */
						if (!BEZT_ISSEL_ANY_HIDDENHANDLES(cu, nu1->bezt)) {
							BKE_nurb_direction_switch(nu1);
							keyData_switchDirectionNurb(cu, nu1);
						}
					}
				}
				else if (BEZT_ISSEL_ANY_HIDDENHANDLES(cu, nu->bezt)) {
					/* First point is selected, preferred for nu1 */
					if (nu1 == NULL) {
						nu1 = nu;
					}
					else if (nu2 == NULL) {
						nu2 = nu;

						/* Just in case both of first/last CV are selected check
						 * whether we really need to switch the direction.
						 */
						if (!BEZT_ISSEL_ANY_HIDDENHANDLES(cu, &(nu->bezt[nu2->pntsu - 1]))) {
							BKE_nurb_direction_switch(nu2);
							keyData_switchDirectionNurb(cu, nu2);
						}
					}
				}
			}
			else if (nu->pntsv == 1) {
				/* Same logic as above: if first point is selected spline is
				 * preferred for nu1, if last point is selected spline is
				 * preferred for u2u.
				 */

				bp = nu->bp;
				if (bp[nu->pntsu - 1].f1 & SELECT) {
					if (nu2 == NULL) {
						nu2 = nu;
					}
					else if (nu1 == NULL) {
						nu1 = nu;

						if ((bp->f1 & SELECT) == 0) {
							BKE_nurb_direction_switch(nu);
							keyData_switchDirectionNurb(cu, nu);
						}
					}
				}
				else if (bp->f1 & SELECT) {
					if (nu1 == NULL) {
						nu1 = nu;
					}
					else if (nu2 == NULL) {
						nu2 = nu;

						if ((bp[nu->pntsu - 1].f1 & SELECT) == 0) {
							BKE_nurb_direction_switch(nu);
							keyData_switchDirectionNurb(cu, nu);
						}
					}
				}
			}
		}

		if (nu1 && nu2) {
			/* Got second spline, no need to loop over rest of the splines. */
			break;
		}
	}

	if ((nu1 && nu2) && (nu1 != nu2)) {
		if (nu1->type == nu2->type) {
			if (nu1->type == CU_BEZIER) {
				BezTriple *bezt = (BezTriple *)MEM_mallocN((nu1->pntsu + nu2->pntsu) * sizeof(BezTriple), "addsegmentN");
				ED_curve_beztcpy(cu->editnurb, bezt, nu2->bezt, nu2->pntsu);
				ED_curve_beztcpy(cu->editnurb, bezt + nu2->pntsu, nu1->bezt, nu1->pntsu);

				MEM_freeN(nu1->bezt);
				nu1->bezt = bezt;
				nu1->pntsu += nu2->pntsu;
				BLI_remlink(nubase, nu2);
				keyIndex_delNurb(cu->editnurb, nu2);
				BKE_nurb_free(nu2); nu2 = NULL;
				BKE_nurb_handles_calc(nu1);
			}
			else {
				bp = (BPoint *)MEM_mallocN((nu1->pntsu + nu2->pntsu) * sizeof(BPoint), "addsegmentN2");
				ED_curve_bpcpy(cu->editnurb, bp, nu2->bp, nu2->pntsu);
				ED_curve_bpcpy(cu->editnurb, bp + nu2->pntsu, nu1->bp, nu1->pntsu);
				MEM_freeN(nu1->bp);
				nu1->bp = bp;

				/* a = nu1->pntsu + nu1->orderu; */ /* UNUSED */

				nu1->pntsu += nu2->pntsu;
				BLI_remlink(nubase, nu2);

				/* now join the knots */
				if (nu1->type == CU_NURBS) {
					if (nu1->knotsu != NULL) {
						MEM_freeN(nu1->knotsu);
						nu1->knotsu = NULL;
					}

					BKE_nurb_knot_calc_u(nu1);
				}
				keyIndex_delNurb(cu->editnurb, nu2);
				BKE_nurb_free(nu2); nu2 = NULL;
			}

			BKE_curve_nurb_active_set(cu, nu1);   /* for selected */
			ok = 1;
		}
	}
	else if ((nu1 && !nu2) || (!nu1 && nu2)) {
		if (nu2) {
			SWAP(Nurb *, nu1, nu2);
		}

		if (!(nu1->flagu & CU_NURB_CYCLIC) && nu1->pntsu > 1) {
			if (nu1->type == CU_BEZIER && BEZT_ISSEL_ANY_HIDDENHANDLES(cu, nu1->bezt) &&
			    BEZT_ISSEL_ANY_HIDDENHANDLES(cu, &nu1->bezt[nu1->pntsu - 1]))
			{
				nu1->flagu |= CU_NURB_CYCLIC;
				BKE_nurb_handles_calc(nu1);
				ok = 1;
			}
			else if (nu1->type == CU_NURBS && nu1->bp->f1 & SELECT && (nu1->bp[nu1->pntsu - 1].f1 & SELECT)) {
				nu1->flagu |= CU_NURB_CYCLIC;
				BKE_nurb_knot_calc_u(nu1);
				ok = 1;
			}
		}
	}

	if (!ok) {
		BKE_report(op->reports, RPT_ERROR, "Cannot make segment");
		return OPERATOR_CANCELLED;
	}

	if (ED_curve_updateAnimPaths(obedit->data))
		WM_event_add_notifier(C, NC_OBJECT | ND_KEYS, obedit);

	WM_event_add_notifier(C, NC_GEOM | ND_DATA, obedit->data);
	DEG_id_tag_update(obedit->data, 0);

	return OPERATOR_FINISHED;
}

void CURVE_OT_make_segment(wmOperatorType *ot)
{
	/* identifiers */
	ot->name = "Make Segment";
	ot->idname = "CURVE_OT_make_segment";
	ot->description = "Join two curves by their selected ends";

	/* api callbacks */
	ot->exec = make_segment_exec;
	ot->poll = ED_operator_editsurfcurve;

	/* flags */
	ot->flag = OPTYPE_REGISTER | OPTYPE_UNDO;
}

/***************** pick select from 3d view **********************/

bool ED_curve_editnurb_select_pick(bContext *C, const int mval[2], bool extend, bool deselect, bool toggle)
{
	Object *obedit = CTX_data_edit_object(C);
	Curve *cu = obedit->data;
	ListBase *editnurb = object_editcurve_get(obedit);
	ViewContext vc;
	Nurb *nu;
	BezTriple *bezt = NULL;
	BPoint *bp = NULL;
	const void *vert = BKE_curve_vert_active_get(cu);
	int location[2];
	short hand;

	view3d_operator_needs_opengl(C);
	ED_view3d_viewcontext_init(C, &vc);

	location[0] = mval[0];
	location[1] = mval[1];

	if (ED_curve_pick_vert(&vc, 1, location, &nu, &bezt, &bp, &hand)) {
		if (extend) {
			if (bezt) {
				if (hand == 1) {
					select_beztriple(bezt, SELECT, SELECT, HIDDEN);
				}
				else {
					if (hand == 0) bezt->f1 |= SELECT;
					else bezt->f3 |= SELECT;
				}
				BKE_curve_nurb_vert_active_set(cu, nu, bezt);
			}
			else {
				select_bpoint(bp, SELECT, SELECT, HIDDEN);
				BKE_curve_nurb_vert_active_set(cu, nu, bp);
			}
		}
		else if (deselect) {
			if (bezt) {
				if (hand == 1) {
					select_beztriple(bezt, DESELECT, SELECT, HIDDEN);
					if (bezt == vert) cu->actvert = CU_ACT_NONE;
				}
				else if (hand == 0) {
					bezt->f1 &= ~SELECT;
				}
				else {
					bezt->f3 &= ~SELECT;
				}
			}
			else {
				select_bpoint(bp, DESELECT, SELECT, HIDDEN);
				if (bp == vert) cu->actvert = CU_ACT_NONE;
			}
		}
		else if (toggle) {
			if (bezt) {
				if (hand == 1) {
					if (bezt->f2 & SELECT) {
						select_beztriple(bezt, DESELECT, SELECT, HIDDEN);
						if (bezt == vert) cu->actvert = CU_ACT_NONE;
					}
					else {
						select_beztriple(bezt, SELECT, SELECT, HIDDEN);
						BKE_curve_nurb_vert_active_set(cu, nu, bezt);
					}
				}
				else if (hand == 0) {
					bezt->f1 ^= SELECT;
				}
				else {
					bezt->f3 ^= SELECT;
				}
			}
			else {
				if (bp->f1 & SELECT) {
					select_bpoint(bp, DESELECT, SELECT, HIDDEN);
					if (bp == vert) cu->actvert = CU_ACT_NONE;
				}
				else {
					select_bpoint(bp, SELECT, SELECT, HIDDEN);
					BKE_curve_nurb_vert_active_set(cu, nu, bp);
				}
			}
		}
		else {
			BKE_nurbList_flag_set(editnurb, 0);

			if (bezt) {

				if (hand == 1) {
					select_beztriple(bezt, SELECT, SELECT, HIDDEN);
				}
				else {
					if (hand == 0) bezt->f1 |= SELECT;
					else bezt->f3 |= SELECT;
				}
				BKE_curve_nurb_vert_active_set(cu, nu, bezt);
			}
			else {
				select_bpoint(bp, SELECT, SELECT, HIDDEN);
				BKE_curve_nurb_vert_active_set(cu, nu, bp);
			}
		}

		if (nu != BKE_curve_nurb_active_get(cu)) {
			cu->actvert = CU_ACT_NONE;
			BKE_curve_nurb_active_set(cu, nu);
		}

		WM_event_add_notifier(C, NC_GEOM | ND_SELECT, obedit->data);

		return true;
	}

	return false;
}

/******************** spin operator ***********************/

/* 'cent' is in object space and 'dvec' in worldspace.
 */
bool ed_editnurb_spin(float viewmat[4][4], Object *obedit, const float axis[3], const float cent[3])
{
	Curve *cu = (Curve *)obedit->data;
	ListBase *editnurb = object_editcurve_get(obedit);
	Nurb *nu;
	float cmat[3][3], tmat[3][3], imat[3][3];
	float bmat[3][3], rotmat[3][3], scalemat1[3][3], scalemat2[3][3];
	float persmat[3][3], persinv[3][3];
	bool ok, changed = false;
	int a;

	copy_m3_m4(persmat, viewmat);
	invert_m3_m3(persinv, persmat);

	/* imat and center and size */
	copy_m3_m4(bmat, obedit->obmat);
	invert_m3_m3(imat, bmat);

	axis_angle_to_mat3(cmat, axis, M_PI / 4.0);
	mul_m3_m3m3(tmat, cmat, bmat);
	mul_m3_m3m3(rotmat, imat, tmat);

	unit_m3(scalemat1);
	scalemat1[0][0] = M_SQRT2;
	scalemat1[1][1] = M_SQRT2;

	mul_m3_m3m3(tmat, persmat, bmat);
	mul_m3_m3m3(cmat, scalemat1, tmat);
	mul_m3_m3m3(tmat, persinv, cmat);
	mul_m3_m3m3(scalemat1, imat, tmat);

	unit_m3(scalemat2);
	scalemat2[0][0] /= (float)M_SQRT2;
	scalemat2[1][1] /= (float)M_SQRT2;

	mul_m3_m3m3(tmat, persmat, bmat);
	mul_m3_m3m3(cmat, scalemat2, tmat);
	mul_m3_m3m3(tmat, persinv, cmat);
	mul_m3_m3m3(scalemat2, imat, tmat);

	ok = true;

	for (a = 0; a < 7; a++) {
		ok = ed_editnurb_extrude_flag(cu->editnurb, SELECT);

		if (ok == false)
			return changed;

		changed = true;

		rotateflagNurb(editnurb, SELECT, cent, rotmat);

		if ((a & 1) == 0) {
			rotateflagNurb(editnurb, SELECT, cent, scalemat1);
			weightflagNurb(editnurb, SELECT, 0.25 * M_SQRT2);
		}
		else {
			rotateflagNurb(editnurb, SELECT, cent, scalemat2);
			weightflagNurb(editnurb, SELECT, 4.0 / M_SQRT2);
		}
	}

	if (ok) {
		for (nu = editnurb->first; nu; nu = nu->next) {
			if (ED_curve_nurb_select_check(cu, nu)) {
				nu->orderv = 4;
				nu->flagv |= CU_NURB_CYCLIC;
				BKE_nurb_knot_calc_v(nu);
			}
		}
	}

	return changed;
}

static int spin_exec(bContext *C, wmOperator *op)
{
	Object *obedit = CTX_data_edit_object(C);
	RegionView3D *rv3d = ED_view3d_context_rv3d(C);
	float cent[3], axis[3], viewmat[4][4];

	RNA_float_get_array(op->ptr, "center", cent);
	RNA_float_get_array(op->ptr, "axis", axis);

	invert_m4_m4(obedit->imat, obedit->obmat);
	mul_m4_v3(obedit->imat, cent);

	if (rv3d)
		copy_m4_m4(viewmat, rv3d->viewmat);
	else
		unit_m4(viewmat);

	if (!ed_editnurb_spin(viewmat, obedit, axis, cent)) {
		BKE_report(op->reports, RPT_ERROR, "Cannot spin");
		return OPERATOR_CANCELLED;
	}

	if (ED_curve_updateAnimPaths(obedit->data))
		WM_event_add_notifier(C, NC_OBJECT | ND_KEYS, obedit);

	WM_event_add_notifier(C, NC_GEOM | ND_DATA, obedit->data);
	DEG_id_tag_update(obedit->data, 0);

	return OPERATOR_FINISHED;
}

static int spin_invoke(bContext *C, wmOperator *op, const wmEvent *UNUSED(event))
{
	Scene *scene = CTX_data_scene(C);
	View3D *v3d = CTX_wm_view3d(C);
	RegionView3D *rv3d = ED_view3d_context_rv3d(C);
	float axis[3] = {0.0f, 0.0f, 1.0f};

	if (rv3d)
		copy_v3_v3(axis, rv3d->viewinv[2]);
<<<<<<< HEAD
	
=======

>>>>>>> 95011f6d
	RNA_float_set_array(op->ptr, "center", ED_view3d_cursor3d_get(scene, v3d)->location);
	RNA_float_set_array(op->ptr, "axis", axis);

	return spin_exec(C, op);
}

void CURVE_OT_spin(wmOperatorType *ot)
{
	/* identifiers */
	ot->name = "Spin";
	ot->idname = "CURVE_OT_spin";
	ot->description = "Extrude selected boundary row around pivot point and current view axis";

	/* api callbacks */
	ot->exec = spin_exec;
	ot->invoke = spin_invoke;
	ot->poll = ED_operator_editsurf;

	/* flags */
	ot->flag = OPTYPE_REGISTER | OPTYPE_UNDO;

	RNA_def_float_vector_xyz(ot->srna, "center", 3, NULL, -OBJECT_ADD_SIZE_MAXF, OBJECT_ADD_SIZE_MAXF,
	                         "Center", "Center in global view space", -1000.0f, 1000.0f);
	RNA_def_float_vector(ot->srna, "axis", 3, NULL, -1.0f, 1.0f, "Axis", "Axis in global view space", -1.0f, 1.0f);
}

/***************** extrude vertex operator **********************/

static bool ed_editcurve_extrude(Curve *cu, EditNurb *editnurb)
{
	Nurb *nu = NULL;
	Nurb *nu_last = NULL;

	bool changed = false;

	Nurb *cu_actnu;
	union {
		BezTriple *bezt;
		BPoint    *bp;
		void      *p;
	} cu_actvert;

	if (BLI_listbase_is_empty(&editnurb->nurbs)) {
		return changed;
	}

	BKE_curve_nurb_vert_active_get(cu, &cu_actnu, &cu_actvert.p);
	BKE_curve_nurb_vert_active_set(cu, NULL, NULL);

	/* first pass (endpoints) */
	for (nu = editnurb->nurbs.first; nu; nu = nu->next) {

		if ((nu->flagu & CU_NURB_CYCLIC) && (nu->pntsu > 1)) {
			continue;
		}

		if (nu->type == CU_BEZIER) {

			/* Check to see if the first bezier point is selected */
			if (nu->pntsu > 0 && nu->bezt != NULL) {
				BezTriple *nu_bezt_old = nu->bezt;
				BezTriple *bezt = nu->bezt;

				if (BEZT_ISSEL_ANY_HIDDENHANDLES(cu, bezt)) {
					BezTriple *bezt_new;
					BEZT_DESEL_ALL(bezt);

					bezt_new = MEM_mallocN((nu->pntsu + 1) * sizeof(BezTriple), __func__);
					ED_curve_beztcpy(editnurb, bezt_new + 1, bezt, nu->pntsu);
					*bezt_new = *bezt;


					MEM_freeN(nu->bezt);
					nu->bezt = bezt_new;

					nu->pntsu += 1;

					if (ARRAY_HAS_ITEM(cu_actvert.bezt, nu_bezt_old, nu->pntsu - 1)) {
						cu_actvert.bezt = (cu_actvert.bezt == bezt) ?
						                  bezt_new : &nu->bezt[(cu_actvert.bezt - nu_bezt_old) + 1];
						BKE_curve_nurb_vert_active_set(cu, nu, cu_actvert.bezt);
					}

					BEZT_SEL_ALL(bezt_new);
					changed = true;
				}
			}

			/* Check to see if the last bezier point is selected */
			if (nu->pntsu > 1) {
				BezTriple *nu_bezt_old = nu->bezt;
				BezTriple *bezt = &nu->bezt[nu->pntsu - 1];

				if (BEZT_ISSEL_ANY_HIDDENHANDLES(cu, bezt)) {
					BezTriple *bezt_new;
					BEZT_DESEL_ALL(bezt);

					bezt_new = MEM_mallocN((nu->pntsu + 1) * sizeof(BezTriple), __func__);
					ED_curve_beztcpy(editnurb, bezt_new, nu->bezt, nu->pntsu);
					bezt_new[nu->pntsu] = *bezt;

					MEM_freeN(nu->bezt);
					nu->bezt = bezt_new;

					bezt_new += nu->pntsu;
					nu->pntsu += 1;

					if (ARRAY_HAS_ITEM(cu_actvert.bezt, nu_bezt_old, nu->pntsu - 1)) {
						cu_actvert.bezt = (cu_actvert.bezt == bezt) ?
						                  bezt_new : &nu->bezt[cu_actvert.bezt - nu_bezt_old];
						BKE_curve_nurb_vert_active_set(cu, nu, cu_actvert.bezt);
					}

					BEZT_SEL_ALL(bezt_new);
					changed = true;
				}
			}
		}
		else {

			/* Check to see if the first bpoint is selected */
			if (nu->pntsu > 0 && nu->bp != NULL) {
				BPoint *nu_bp_old = nu->bp;
				BPoint *bp = nu->bp;

				if (bp->f1 & SELECT) {
					BPoint *bp_new;
					bp->f1 &= ~SELECT;

					bp_new = MEM_mallocN((nu->pntsu + 1) * sizeof(BPoint), __func__);
					ED_curve_bpcpy(editnurb, bp_new + 1, bp, nu->pntsu);
					*bp_new = *bp;

					MEM_freeN(nu->bp);
					nu->bp = bp_new;

					nu->pntsu += 1;
					BKE_nurb_knot_calc_u(nu);

					if (ARRAY_HAS_ITEM(cu_actvert.bp, nu_bp_old, nu->pntsu - 1)) {
						cu_actvert.bp = (cu_actvert.bp == bp) ?
						                 bp_new : &nu->bp[(cu_actvert.bp - nu_bp_old) + 1];
						BKE_curve_nurb_vert_active_set(cu, nu, cu_actvert.bp);
					}

					bp_new->f1 |= SELECT;
					changed = true;
				}
			}

			/* Check to see if the last bpoint is selected */
			if (nu->pntsu > 1) {
				BPoint *nu_bp_old = nu->bp;
				BPoint *bp = &nu->bp[nu->pntsu - 1];

				if (bp->f1 & SELECT) {
					BPoint *bp_new;
					bp->f1 &= ~SELECT;

					bp_new = MEM_mallocN((nu->pntsu + 1) * sizeof(BPoint), __func__);
					ED_curve_bpcpy(editnurb, bp_new, nu->bp, nu->pntsu);
					bp_new[nu->pntsu] = *bp;

					MEM_freeN(nu->bp);
					nu->bp = bp_new;

					bp_new += nu->pntsu;
					nu->pntsu += 1;

					if (ARRAY_HAS_ITEM(cu_actvert.bp, nu_bp_old, nu->pntsu - 1)) {
						cu_actvert.bp = (cu_actvert.bp == bp) ?
						                 bp_new : &nu->bp[cu_actvert.bp - nu_bp_old];
						BKE_curve_nurb_vert_active_set(cu, nu, cu_actvert.bp);
					}

					BKE_nurb_knot_calc_u(nu);

					bp_new->f1 |= SELECT;
					changed = true;
				}
			}
		}
	}

	/* second pass (interior points) */
	nu_last = editnurb->nurbs.last;
	for (nu = editnurb->nurbs.first; (nu != nu_last->next); nu = nu->next) {
		int i, i_end;

		if ((nu->flagu & CU_NURB_CYCLIC) && (nu->pntsu > 1)) {
			/* all points are interior */
			i = 0;
			i_end = nu->pntsu;
		}
		else {
			/* skip endpoints */
			i = 1;
			i_end = nu->pntsu - 1;
		}

		if (nu->type == CU_BEZIER) {
			BezTriple *bezt;

			for (bezt = &nu->bezt[i]; i < i_end; i++, bezt++) {
				if (BEZT_ISSEL_ANY_HIDDENHANDLES(cu, bezt)) {
					Nurb *nurb_new;
					BezTriple *bezt_new;

					BEZT_DESEL_ALL(bezt);
					nurb_new = BKE_nurb_copy(nu, 1, 1);
					nurb_new->flagu &= ~CU_NURB_CYCLIC;
					BLI_addtail(&editnurb->nurbs, nurb_new);
					bezt_new = nurb_new->bezt;
					ED_curve_beztcpy(editnurb, bezt_new, bezt, 1);
					BEZT_SEL_ALL(bezt_new);

					if (cu_actvert.bezt == bezt || cu_actnu == NULL) {
						BKE_curve_nurb_vert_active_set(cu, nurb_new, bezt_new);
					}

					changed = true;
				}
			}
		}
		else {
			BPoint *bp;

			for (bp = &nu->bp[i]; i < i_end; i++, bp++) {
				if (bp->f1 & SELECT) {
					Nurb *nurb_new;
					BPoint *bp_new;

					bp->f1 &= ~SELECT;
					nurb_new = BKE_nurb_copy(nu, 1, 1);
					nurb_new->flagu &= ~CU_NURB_CYCLIC;
					BLI_addtail(&editnurb->nurbs, nurb_new);
					bp_new = nurb_new->bp;
					ED_curve_bpcpy(editnurb, bp_new, bp, 1);
					bp_new->f1 |= SELECT;

					if (cu_actvert.bp == bp || cu_actnu == NULL) {
						BKE_curve_nurb_vert_active_set(cu, nurb_new, bp_new);
					}

					changed = true;
				}
			}
		}
	}

	if (changed == false) {
		BKE_curve_nurb_vert_active_set(cu, cu_actnu, cu_actvert.p);
	}

	return changed;
}

/***************** add vertex operator **********************/

static int ed_editcurve_addvert(Curve *cu, EditNurb *editnurb, const float location_init[3])
{
	Nurb *nu;

	float center[3];
	float temp[3];
	uint verts_len;
	bool changed = false;

	zero_v3(center);
	verts_len = 0;

	for (nu = editnurb->nurbs.first; nu; nu = nu->next) {
		int i;
		if (nu->type == CU_BEZIER) {
			BezTriple *bezt;

			for (i = 0, bezt = nu->bezt; i < nu->pntsu; i++, bezt++) {
				if (BEZT_ISSEL_ANY_HIDDENHANDLES(cu, bezt)) {
					add_v3_v3(center, bezt->vec[1]);
					verts_len += 1;
				}
			}
		}
		else {
			BPoint *bp;

			for (i = 0, bp = nu->bp; i < nu->pntsu; i++, bp++) {
				if (bp->f1 & SELECT) {
					add_v3_v3(center, bp->vec);
					verts_len += 1;
				}
			}
		}
	}

	if (verts_len && ed_editcurve_extrude(cu, editnurb)) {
		float ofs[3];
		int i;

		mul_v3_fl(center, 1.0f / (float)verts_len);
		sub_v3_v3v3(ofs, location_init, center);

		if ((cu->flag & CU_3D) == 0) {
			ofs[2] = 0.0f;
		}

		for (nu = editnurb->nurbs.first; nu; nu = nu->next) {
			if (nu->type == CU_BEZIER) {
				BezTriple *bezt;
				for (i = 0, bezt = nu->bezt; i < nu->pntsu; i++, bezt++) {
					if (BEZT_ISSEL_ANY_HIDDENHANDLES(cu, bezt)) {
						add_v3_v3(bezt->vec[0], ofs);
						add_v3_v3(bezt->vec[1], ofs);
						add_v3_v3(bezt->vec[2], ofs);

						if (((nu->flagu & CU_NURB_CYCLIC) == 0) &&
						    (i == 0 || i == nu->pntsu - 1))
						{
							BKE_nurb_handle_calc_simple_auto(nu, bezt);
						}
					}
				}

				BKE_nurb_handles_calc(nu);
			}
			else {
				BPoint *bp;

				for (i = 0, bp = nu->bp; i < nu->pntsu; i++, bp++) {
					if (bp->f1 & SELECT) {
						add_v3_v3(bp->vec, ofs);
					}
				}
			}
		}
		changed = true;
	}
	else {
		float location[3];

		copy_v3_v3(location, location_init);

		if ((cu->flag & CU_3D) == 0) {
			location[2] = 0.0f;
		}

		/* nothing selected: create a new curve */
		nu = BKE_curve_nurb_active_get(cu);

		if (!nu || nu->type == CU_BEZIER) {
			Nurb *nurb_new;
			BezTriple *bezt_new;

			if (nu) {
				nurb_new = BKE_nurb_copy(nu, 1, 1);
			}
			else {
				nurb_new = MEM_callocN(sizeof(Nurb), "BLI_editcurve_addvert new_bezt_nurb 2");
				nurb_new->type = CU_BEZIER;
				nurb_new->resolu = cu->resolu;
				nurb_new->orderu = 4;
				nurb_new->flag |= CU_SMOOTH;
				BKE_nurb_bezierPoints_add(nurb_new, 1);

				if ((cu->flag & CU_3D) == 0) {
					nurb_new->flag |= CU_2D;
				}
			}
			BLI_addtail(&editnurb->nurbs, nurb_new);

			bezt_new = nurb_new->bezt;

			BEZT_SEL_ALL(bezt_new);

			bezt_new->h1 = HD_AUTO;
			bezt_new->h2 = HD_AUTO;

			temp[0] = 1.0f;
			temp[1] = 0.0f;
			temp[2] = 0.0f;

			copy_v3_v3(bezt_new->vec[1], location);
			sub_v3_v3v3(bezt_new->vec[0], bezt_new->vec[1], temp);
			add_v3_v3v3(bezt_new->vec[2], bezt_new->vec[1], temp);

			changed = true;
		}
		else {
			Nurb *nurb_new;
			BPoint *bp_new;

			{
				nurb_new = MEM_callocN(sizeof(Nurb), __func__);
				nurb_new->type = CU_POLY;
				nurb_new->resolu = cu->resolu;
				nurb_new->flag |= CU_SMOOTH;
				nurb_new->orderu = 4;
				BKE_nurb_points_add(nurb_new, 1);

				if ((cu->flag & CU_3D) == 0) {
					nurb_new->flag |= CU_2D;
				}
			}
			BLI_addtail(&editnurb->nurbs, nurb_new);

			bp_new = nurb_new->bp;

			bp_new->f1 |= SELECT;

			copy_v3_v3(bp_new->vec, location);
			bp_new->vec[3] = 1.0f;

			BKE_nurb_knot_calc_u(nurb_new);

			changed = true;
		}
	}

	return changed;
}

static int add_vertex_exec(bContext *C, wmOperator *op)
{
	Object *obedit = CTX_data_edit_object(C);
	Curve *cu = obedit->data;
	EditNurb *editnurb = cu->editnurb;
	float location[3];
	float imat[4][4];

	RNA_float_get_array(op->ptr, "location", location);

	invert_m4_m4(imat, obedit->obmat);
	mul_m4_v3(imat, location);

	if (ed_editcurve_addvert(cu, editnurb, location)) {
		if (ED_curve_updateAnimPaths(obedit->data)) {
			WM_event_add_notifier(C, NC_OBJECT | ND_KEYS, obedit);
		}

		WM_event_add_notifier(C, NC_GEOM | ND_DATA, obedit->data);
		DEG_id_tag_update(obedit->data, 0);

		return OPERATOR_FINISHED;
	}
	else {
		return OPERATOR_CANCELLED;
	}
}

static int add_vertex_invoke(bContext *C, wmOperator *op, const wmEvent *event)
{
	ViewContext vc;

	ED_view3d_viewcontext_init(C, &vc);

	if (vc.rv3d && !RNA_struct_property_is_set(op->ptr, "location")) {
		Curve *cu;
		float location[3];
		const bool use_proj = ((vc.scene->toolsettings->snap_flag & SCE_SNAP) &&
		                       (vc.scene->toolsettings->snap_mode == SCE_SNAP_MODE_FACE));

		Nurb *nu;
		BezTriple *bezt;
		BPoint *bp;

		cu = vc.obedit->data;

		findselectedNurbvert(cu, &nu, &bezt, &bp);

		if (bezt) {
			mul_v3_m4v3(location, vc.obedit->obmat, bezt->vec[1]);
		}
		else if (bp) {
			mul_v3_m4v3(location, vc.obedit->obmat, bp->vec);
		}
		else {
			copy_v3_v3(location, ED_view3d_cursor3d_get(vc.scene, vc.v3d)->location);
		}

		ED_view3d_win_to_3d_int(vc.v3d, vc.ar, location, event->mval, location);

		if (use_proj) {
			const float mval[2] = {UNPACK2(event->mval)};

			struct SnapObjectContext *snap_context = ED_transform_snap_object_context_create_view3d(
			        vc.scene, CTX_data_depsgraph(C), 0, vc.ar, vc.v3d);

			ED_transform_snap_object_project_view3d(
			        snap_context,
			        SCE_SNAP_MODE_FACE,
			        &(const struct SnapObjectParams){
			            .snap_select = (vc.obedit != NULL) ? SNAP_NOT_ACTIVE : SNAP_ALL,
			            .use_object_edit_cage = false,
			        },
			        mval, NULL,
			        location, NULL);


			ED_transform_snap_object_context_destroy(snap_context);
		}

		if ((cu->flag & CU_3D) == 0) {
			const float eps = 1e-6f;

			/* get the view vector to 'location' */
			float view_dir[3];
			ED_view3d_global_to_vector(vc.rv3d, location, view_dir);

			/* get the plane */
			float plane[4];
			/* only normalize to avoid precision errors */
			normalize_v3_v3(plane, vc.obedit->obmat[2]);
			plane[3] = -dot_v3v3(plane, vc.obedit->obmat[3]);

			if (fabsf(dot_v3v3(view_dir, plane)) < eps) {
				/* can't project on an aligned plane. */
			}
			else {
				float lambda;
				if (isect_ray_plane_v3(location, view_dir, plane, &lambda, false)) {
					/* check if we're behind the viewport */
					float location_test[3];
					madd_v3_v3v3fl(location_test, location, view_dir, lambda);
					if ((vc.rv3d->is_persp == false) ||
					    (mul_project_m4_v3_zfac(vc.rv3d->persmat, location_test) > 0.0f))
					{
						copy_v3_v3(location, location_test);
					}
				}
			}
		}

		RNA_float_set_array(op->ptr, "location", location);
	}

	return add_vertex_exec(C, op);
}

void CURVE_OT_vertex_add(wmOperatorType *ot)
{
	/* identifiers */
	ot->name = "Add Vertex";
	ot->idname = "CURVE_OT_vertex_add";
	ot->description = "Add a new control point (linked to only selected end-curve one, if any)";

	/* api callbacks */
	ot->exec = add_vertex_exec;
	ot->invoke = add_vertex_invoke;
	ot->poll = ED_operator_editcurve;

	/* flags */
	ot->flag = OPTYPE_REGISTER | OPTYPE_UNDO;

	/* properties */
	RNA_def_float_vector_xyz(ot->srna, "location", 3, NULL, -OBJECT_ADD_SIZE_MAXF, OBJECT_ADD_SIZE_MAXF,
	                         "Location", "Location to add new vertex at", -1.0e4f, 1.0e4f);
}

/***************** extrude operator **********************/

static int curve_extrude_exec(bContext *C, wmOperator *UNUSED(op))
{
	Object *obedit = CTX_data_edit_object(C);
	Curve *cu = obedit->data;
	EditNurb *editnurb = cu->editnurb;
	bool changed = false;
	bool as_curve = false;

	/* first test: curve? */
	if (obedit->type != OB_CURVE) {
		Nurb *nu;
		for (nu = editnurb->nurbs.first; nu; nu = nu->next) {
			if ((nu->pntsv == 1) &&
			    (ED_curve_nurb_select_count(cu, nu) == 1))
			{
				as_curve = true;
				break;
			}
		}
	}

	if (obedit->type == OB_CURVE || as_curve) {
		changed = ed_editcurve_extrude(cu, editnurb);
	}
	else {
		changed = ed_editnurb_extrude_flag(editnurb, SELECT);
	}

	if (changed) {
		if (ED_curve_updateAnimPaths(obedit->data)) {
			WM_event_add_notifier(C, NC_OBJECT | ND_KEYS, obedit);
		}

		WM_event_add_notifier(C, NC_GEOM | ND_DATA, obedit->data);
		DEG_id_tag_update(obedit->data, 0);
	}

	return OPERATOR_FINISHED;
}

void CURVE_OT_extrude(wmOperatorType *ot)
{
	/* identifiers */
	ot->name = "Extrude";
	ot->description = "Extrude selected control point(s)";
	ot->idname = "CURVE_OT_extrude";

	/* api callbacks */
	ot->exec = curve_extrude_exec;
	ot->poll = ED_operator_editsurfcurve;

	/* flags */
	ot->flag = OPTYPE_REGISTER | OPTYPE_UNDO;

	/* to give to transform */
	RNA_def_enum(ot->srna, "mode", rna_enum_transform_mode_types, TFM_TRANSLATION, "Mode", "");
}

/***************** make cyclic operator **********************/

static int toggle_cyclic_exec(bContext *C, wmOperator *op)
{
	Object *obedit = CTX_data_edit_object(C);
	Curve *cu = obedit->data;
	ListBase *editnurb = object_editcurve_get(obedit);
	Nurb *nu;
	BezTriple *bezt;
	BPoint *bp;
	int a, direction = RNA_enum_get(op->ptr, "direction");

	for (nu = editnurb->first; nu; nu = nu->next) {
		if (nu->pntsu > 1 || nu->pntsv > 1) {
			if (nu->type == CU_POLY) {
				a = nu->pntsu;
				bp = nu->bp;
				while (a--) {
					if (bp->f1 & SELECT) {
						nu->flagu ^= CU_NURB_CYCLIC;
						break;
					}
					bp++;
				}
			}
			else if (nu->type == CU_BEZIER) {
				a = nu->pntsu;
				bezt = nu->bezt;
				while (a--) {
					if (BEZT_ISSEL_ANY_HIDDENHANDLES(cu, bezt)) {
						nu->flagu ^= CU_NURB_CYCLIC;
						break;
					}
					bezt++;
				}
				BKE_nurb_handles_calc(nu);
			}
			else if (nu->pntsv == 1 && nu->type == CU_NURBS) {
				if (nu->knotsu) { /* if check_valid_nurb_u fails the knotsu can be NULL */
					a = nu->pntsu;
					bp = nu->bp;
					while (a--) {
						if (bp->f1 & SELECT) {
							nu->flagu ^= CU_NURB_CYCLIC;
							BKE_nurb_knot_calc_u(nu);   /* 1==u  type is ignored for cyclic curves */
							break;
						}
						bp++;
					}
				}
			}
			else if (nu->type == CU_NURBS) {
				a = nu->pntsu * nu->pntsv;
				bp = nu->bp;
				while (a--) {

					if (bp->f1 & SELECT) {
						if (direction == 0 && nu->pntsu > 1) {
							nu->flagu ^= CU_NURB_CYCLIC;
							BKE_nurb_knot_calc_u(nu);   /* 1==u  type is ignored for cyclic curves */
						}
						if (direction == 1 && nu->pntsv > 1) {
							nu->flagv ^= CU_NURB_CYCLIC;
							BKE_nurb_knot_calc_v(nu);   /* 2==v  type is ignored for cyclic curves */
						}
						break;
					}
					bp++;
				}

			}
		}
	}

	WM_event_add_notifier(C, NC_GEOM | ND_DATA, obedit->data);
	DEG_id_tag_update(obedit->data, 0);

	return OPERATOR_FINISHED;
}

static int toggle_cyclic_invoke(bContext *C, wmOperator *op, const wmEvent *UNUSED(event))
{
	Object *obedit = CTX_data_edit_object(C);
	ListBase *editnurb = object_editcurve_get(obedit);
	uiPopupMenu *pup;
	uiLayout *layout;
	Nurb *nu;

	if (obedit->type == OB_SURF) {
		for (nu = editnurb->first; nu; nu = nu->next) {
			if (nu->pntsu > 1 || nu->pntsv > 1) {
				if (nu->type == CU_NURBS) {
					pup = UI_popup_menu_begin(C, IFACE_("Direction"), ICON_NONE);
					layout = UI_popup_menu_layout(pup);
					uiItemsEnumO(layout, op->type->idname, "direction");
					UI_popup_menu_end(C, pup);
					return OPERATOR_INTERFACE;
				}
			}
		}
	}

	return toggle_cyclic_exec(C, op);
}

void CURVE_OT_cyclic_toggle(wmOperatorType *ot)
{
	static const EnumPropertyItem direction_items[] = {
		{0, "CYCLIC_U", 0, "Cyclic U", ""},
		{1, "CYCLIC_V", 0, "Cyclic V", ""},
		{0, NULL, 0, NULL, NULL}
	};

	/* identifiers */
	ot->name = "Toggle Cyclic";
	ot->description = "Make active spline closed/opened loop";
	ot->idname = "CURVE_OT_cyclic_toggle";

	/* api callbacks */
	ot->exec = toggle_cyclic_exec;
	ot->invoke = toggle_cyclic_invoke;
	ot->poll = ED_operator_editsurfcurve;

	/* flags */
	ot->flag = OPTYPE_REGISTER | OPTYPE_UNDO;

	/* properties */
	RNA_def_enum(ot->srna, "direction", direction_items, 0, "Direction", "Direction to make surface cyclic in");
}

/********************** add duplicate operator *********************/

static int duplicate_exec(bContext *C, wmOperator *op)
{
	Object *obedit = CTX_data_edit_object(C);
	ListBase newnurb = {NULL, NULL};

	adduplicateflagNurb(obedit, &newnurb, SELECT, false);

	if (BLI_listbase_is_empty(&newnurb) == false) {
		BLI_movelisttolist(object_editcurve_get(obedit), &newnurb);
		WM_event_add_notifier(C, NC_GEOM | ND_SELECT, obedit->data);
	}
	else {
		BKE_report(op->reports, RPT_ERROR, "Cannot duplicate current selection");
		return OPERATOR_CANCELLED;
	}

	return OPERATOR_FINISHED;
}

void CURVE_OT_duplicate(wmOperatorType *ot)
{
	/* identifiers */
	ot->name = "Duplicate Curve";
	ot->description = "Duplicate selected control points";
	ot->idname = "CURVE_OT_duplicate";

	/* api callbacks */
	ot->exec = duplicate_exec;
	ot->poll = ED_operator_editsurfcurve;

	/* flags */
	ot->flag = OPTYPE_REGISTER | OPTYPE_UNDO;
}

/********************** delete operator *********************/

static int curve_delete_vertices(Object *obedit)
{
	if (obedit->type == OB_SURF) {
		ed_surf_delete_selected(obedit);
	}
	else {
		ed_curve_delete_selected(obedit);
	}

	return OPERATOR_FINISHED;
}

static int curve_delete_segments(Object *obedit, const bool split)
{
	Curve *cu = obedit->data;
	EditNurb *editnurb = cu->editnurb;
	ListBase *nubase = &editnurb->nurbs, newnurb = {NULL, NULL};
	Nurb *nu, *nu1;
	BezTriple *bezt, *bezt1, *bezt2;
	BPoint *bp, *bp1, *bp2;
	int a, b, starta, enda, cut, cyclicut;

	for (nu = nubase->first; nu; nu = nu->next) {
		nu1 = NULL;
		starta = enda = cut = -1;
		cyclicut = 0;

		if (nu->type == CU_BEZIER) {
			for (a = 0, bezt = nu->bezt; a < nu->pntsu; a++, bezt++) {
				if (!BEZT_ISSEL_ANY_HIDDENHANDLES(cu, bezt)) {
					enda = a;
					if (starta == -1) starta = a;
					if (a < nu->pntsu - 1) continue;
				}
				else if (a < nu->pntsu - 1 && !BEZT_ISSEL_ANY_HIDDENHANDLES(cu, bezt + 1)) {
					/* if just single selected point then continue */
					continue;
				}

				if (starta >= 0) {
					/* got selected segment, now check where and copy */
					if (starta <= 1 && a == nu->pntsu - 1) {
						/* copying all points in spline */
						if (starta == 1 && enda != a) nu->flagu &= ~CU_NURB_CYCLIC;

						starta = 0;
						enda = a;
						cut = enda - starta + 1;
						nu1 = BKE_nurb_copy(nu, cut, 1);
					}
					else if (starta == 0) {
						/* if start of curve copy next end point */
						enda++;
						cut = enda - starta + 1;
						bezt1 = &nu->bezt[nu->pntsu - 1];
						bezt2 = &nu->bezt[nu->pntsu - 2];

						if ((nu->flagu & CU_NURB_CYCLIC) &&
						    BEZT_ISSEL_ANY_HIDDENHANDLES(cu, bezt1) &&
						    BEZT_ISSEL_ANY_HIDDENHANDLES(cu, bezt2))
						{
							/* check if need to join start of spline to end */
							nu1 = BKE_nurb_copy(nu, cut + 1, 1);
							ED_curve_beztcpy(editnurb, &nu1->bezt[1], nu->bezt, cut);
							starta = nu->pntsu - 1;
							cut = 1;
						}
						else {
							if (nu->flagu & CU_NURB_CYCLIC) cyclicut = cut;
							else nu1 = BKE_nurb_copy(nu, cut, 1);
						}
					}
					else if (enda == nu->pntsu - 1) {
						/* if end of curve copy previous start point */
						starta--;
						cut = enda - starta + 1;
						bezt1 = nu->bezt;
						bezt2 = &nu->bezt[1];

						if ((nu->flagu & CU_NURB_CYCLIC) &&
						    BEZT_ISSEL_ANY_HIDDENHANDLES(cu, bezt1) &&
						    BEZT_ISSEL_ANY_HIDDENHANDLES(cu, bezt2))
						{
							/* check if need to join start of spline to end */
							nu1 = BKE_nurb_copy(nu, cut + 1, 1);
							ED_curve_beztcpy(editnurb, &nu1->bezt[cut], nu->bezt, 1);
						}
						else if (cyclicut != 0) {
							/* if cyclicut exists it is a cyclic spline, start and end should be connected */
							nu1 = BKE_nurb_copy(nu, cut + cyclicut, 1);
							ED_curve_beztcpy(editnurb, &nu1->bezt[cut], nu->bezt, cyclicut);
							cyclicut = 0;
						}
						else {
							nu1 = BKE_nurb_copy(nu, cut, 1);
						}
					}
					else {
						/* mid spline selection, copy adjacent start and end */
						starta--;
						enda++;
						cut = enda - starta + 1;
						nu1 = BKE_nurb_copy(nu, cut, 1);
					}

					if (nu1 != NULL) {
						ED_curve_beztcpy(editnurb, nu1->bezt, &nu->bezt[starta], cut);
						BLI_addtail(&newnurb, nu1);

						if (starta != 0 || enda != nu->pntsu - 1) nu1->flagu &= ~CU_NURB_CYCLIC;
						nu1 = NULL;
					}
					starta = enda = -1;
				}
			}

			if (!split && cut != -1 && nu->pntsu > 2 && !(nu->flagu & CU_NURB_CYCLIC)) {
				/* start and points copied if connecting segment was deleted and not cylic spline */
				bezt1 = nu->bezt;
				bezt2 = &nu->bezt[1];

				if (BEZT_ISSEL_ANY_HIDDENHANDLES(cu, bezt1) &&
				    BEZT_ISSEL_ANY_HIDDENHANDLES(cu, bezt2))
				{
					nu1 = BKE_nurb_copy(nu, 1, 1);
					ED_curve_beztcpy(editnurb, nu1->bezt, bezt1, 1);
					BLI_addtail(&newnurb, nu1);
				}

				bezt1 = &nu->bezt[nu->pntsu - 1];
				bezt2 = &nu->bezt[nu->pntsu - 2];

				if (BEZT_ISSEL_ANY_HIDDENHANDLES(cu, bezt1) &&
				    BEZT_ISSEL_ANY_HIDDENHANDLES(cu, bezt2))
				{
					nu1 = BKE_nurb_copy(nu, 1, 1);
					ED_curve_beztcpy(editnurb, nu1->bezt, bezt1, 1);
					BLI_addtail(&newnurb, nu1);
				}
			}
		}
		else if (nu->pntsv >= 1) {
			int u, v;

			if (isNurbselV(nu, &u, SELECT)) {
				for (a = 0, bp = nu->bp; a < nu->pntsu; a++, bp++) {
					if (!(bp->f1 & SELECT)) {
						enda = a;
						if (starta == -1) starta = a;
						if (a < nu->pntsu - 1) continue;
					}
					else if (a < nu->pntsu - 1 && !((bp + 1)->f1 & SELECT)) {
						/* if just single selected point then continue */
						continue;
					}

					if (starta >= 0) {
						/* got selected segment, now check where and copy */
						if (starta <= 1 && a == nu->pntsu - 1) {
							/* copying all points in spline */
							if (starta == 1 && enda != a) nu->flagu &= ~CU_NURB_CYCLIC;

							starta = 0;
							enda = a;
							cut = enda - starta + 1;
							nu1 = BKE_nurb_copy(nu, cut, nu->pntsv);
						}
						else if (starta == 0) {
							/* if start of curve copy next end point */
							enda++;
							cut = enda - starta + 1;
							bp1 = &nu->bp[nu->pntsu - 1];
							bp2 = &nu->bp[nu->pntsu - 2];

							if ((nu->flagu & CU_NURB_CYCLIC) && (bp1->f1 & SELECT) && (bp2->f1 & SELECT)) {
								/* check if need to join start of spline to end */
								nu1 = BKE_nurb_copy(nu, cut + 1, nu->pntsv);
								for (b = 0; b < nu->pntsv; b++) {
									ED_curve_bpcpy(editnurb, &nu1->bp[b * nu1->pntsu + 1], &nu->bp[b * nu->pntsu], cut);
								}
								starta = nu->pntsu - 1;
								cut = 1;
							}
							else {
								if (nu->flagu & CU_NURB_CYCLIC) cyclicut = cut;
								else nu1 = BKE_nurb_copy(nu, cut, nu->pntsv);
							}
						}
						else if (enda == nu->pntsu - 1) {
							/* if end of curve copy previous start point */
							starta--;
							cut = enda - starta + 1;
							bp1 = nu->bp;
							bp2 = &nu->bp[1];

							if ((nu->flagu & CU_NURB_CYCLIC) && (bp1->f1 & SELECT) && (bp2->f1 & SELECT)) {
								/* check if need to join start of spline to end */
								nu1 = BKE_nurb_copy(nu, cut + 1, nu->pntsv);
								for (b = 0; b < nu->pntsv; b++) {
									ED_curve_bpcpy(editnurb, &nu1->bp[b * nu1->pntsu + cut], &nu->bp[b * nu->pntsu], 1);
								}
							}
							else if (cyclicut != 0) {
								/* if cyclicut exists it is a cyclic spline, start and end should be connected */
								nu1 = BKE_nurb_copy(nu, cut + cyclicut, nu->pntsv);
								for (b = 0; b < nu->pntsv; b++) {
									ED_curve_bpcpy(editnurb, &nu1->bp[b * nu1->pntsu + cut], &nu->bp[b * nu->pntsu], cyclicut);
								}
							}
							else {
								nu1 = BKE_nurb_copy(nu, cut, nu->pntsv);
							}
						}
						else {
							/* mid spline selection, copy adjacent start and end */
							starta--;
							enda++;
							cut = enda - starta + 1;
							nu1 = BKE_nurb_copy(nu, cut, nu->pntsv);
						}

						if (nu1 != NULL) {
							for (b = 0; b < nu->pntsv; b++) {
								ED_curve_bpcpy(editnurb, &nu1->bp[b * nu1->pntsu], &nu->bp[b * nu->pntsu + starta], cut);
							}
							BLI_addtail(&newnurb, nu1);

							if (starta != 0 || enda != nu->pntsu - 1) nu1->flagu &= ~CU_NURB_CYCLIC;
							nu1 = NULL;
						}
						starta = enda = -1;
					}
				}

				if (!split && cut != -1 && nu->pntsu > 2 && !(nu->flagu & CU_NURB_CYCLIC)) {
					/* start and points copied if connecting segment was deleted and not cylic spline */
					bp1 = nu->bp;
					bp2 = &nu->bp[1];

					if ((bp1->f1 & SELECT) && (bp2->f1 & SELECT)) {
						nu1 = BKE_nurb_copy(nu, 1, nu->pntsv);
						for (b = 0; b < nu->pntsv; b++) {
							ED_curve_bpcpy(editnurb, &nu1->bp[b], &nu->bp[b * nu->pntsu], 1);
						}
						BLI_addtail(&newnurb, nu1);
					}

					bp1 = &nu->bp[nu->pntsu - 1];
					bp2 = &nu->bp[nu->pntsu - 2];

					if ((bp1->f1 & SELECT) && (bp2->f1 & SELECT)) {
						nu1 = BKE_nurb_copy(nu, 1, nu->pntsv);
						for (b = 0; b < nu->pntsv; b++) {
							ED_curve_bpcpy(editnurb, &nu1->bp[b], &nu->bp[b * nu->pntsu + nu->pntsu - 1], 1);
						}
						BLI_addtail(&newnurb, nu1);
					}
				}
			}
			else if (isNurbselU(nu, &v, SELECT)) {
				for (a = 0, bp = nu->bp; a < nu->pntsv; a++, bp += nu->pntsu) {
					if (!(bp->f1 & SELECT)) {
						enda = a;
						if (starta == -1) starta = a;
						if (a < nu->pntsv - 1) continue;
					}
					else if (a < nu->pntsv - 1 && !((bp + nu->pntsu)->f1 & SELECT)) {
						/* if just single selected point then continue */
						continue;
					}

					if (starta >= 0) {
						/* got selected segment, now check where and copy */
						if (starta <= 1 && a == nu->pntsv - 1) {
							/* copying all points in spline */
							if (starta == 1 && enda != a) nu->flagv &= ~CU_NURB_CYCLIC;

							starta = 0;
							enda = a;
							cut = enda - starta + 1;
							nu1 = BKE_nurb_copy(nu, nu->pntsu, cut);
						}
						else if (starta == 0) {
							/* if start of curve copy next end point */
							enda++;
							cut = enda - starta + 1;
							bp1 = &nu->bp[nu->pntsv * nu->pntsu - nu->pntsu];
							bp2 = &nu->bp[nu->pntsv * nu->pntsu - (nu->pntsu * 2)];

							if ((nu->flagv & CU_NURB_CYCLIC) && (bp1->f1 & SELECT) && (bp2->f1 & SELECT)) {
								/* check if need to join start of spline to end */
								nu1 = BKE_nurb_copy(nu, nu->pntsu, cut + 1);
								ED_curve_bpcpy(editnurb, &nu1->bp[nu->pntsu], nu->bp, cut * nu->pntsu);
								starta = nu->pntsv - 1;
								cut = 1;
							}
							else {
								if (nu->flagv & CU_NURB_CYCLIC) cyclicut = cut;
								else nu1 = BKE_nurb_copy(nu, nu->pntsu, cut);
							}
						}
						else if (enda == nu->pntsv - 1) {
							/* if end of curve copy previous start point */
							starta--;
							cut = enda - starta + 1;
							bp1 = nu->bp;
							bp2 = &nu->bp[nu->pntsu];

							if ((nu->flagv & CU_NURB_CYCLIC) && (bp1->f1 & SELECT) && (bp2->f1 & SELECT)) {
								/* check if need to join start of spline to end */
								nu1 = BKE_nurb_copy(nu, nu->pntsu, cut + 1);
								ED_curve_bpcpy(editnurb, &nu1->bp[cut * nu->pntsu], nu->bp, nu->pntsu);
							}
							else if (cyclicut != 0) {
								/* if cyclicut exists it is a cyclic spline, start and end should be connected */
								nu1 = BKE_nurb_copy(nu, nu->pntsu, cut + cyclicut);
								ED_curve_bpcpy(editnurb, &nu1->bp[cut * nu->pntsu], nu->bp, nu->pntsu * cyclicut);
								cyclicut = 0;
							}
							else {
								nu1 = BKE_nurb_copy(nu, nu->pntsu, cut);
							}
						}
						else {
							/* mid spline selection, copy adjacent start and end */
							starta--;
							enda++;
							cut = enda - starta + 1;
							nu1 = BKE_nurb_copy(nu, nu->pntsu, cut);
						}

						if (nu1 != NULL) {
							ED_curve_bpcpy(editnurb, nu1->bp, &nu->bp[starta * nu->pntsu], cut * nu->pntsu);
							BLI_addtail(&newnurb, nu1);

							if (starta != 0 || enda != nu->pntsv - 1) nu1->flagv &= ~CU_NURB_CYCLIC;
							nu1 = NULL;
						}
						starta = enda = -1;
					}
				}

				if (!split && cut != -1 && nu->pntsv > 2 && !(nu->flagv & CU_NURB_CYCLIC)) {
					/* start and points copied if connecting segment was deleted and not cylic spline */
					bp1 = nu->bp;
					bp2 = &nu->bp[nu->pntsu];

					if ((bp1->f1 & SELECT) && (bp2->f1 & SELECT)) {
						nu1 = BKE_nurb_copy(nu, nu->pntsu, 1);
						ED_curve_bpcpy(editnurb, nu1->bp, nu->bp, nu->pntsu);
						BLI_addtail(&newnurb, nu1);
					}

					bp1 = &nu->bp[nu->pntsu * nu->pntsv - nu->pntsu];
					bp2 = &nu->bp[nu->pntsu * nu->pntsv - (nu->pntsu * 2)];

					if ((bp1->f1 & SELECT) && (bp2->f1 & SELECT)) {
						nu1 = BKE_nurb_copy(nu, nu->pntsu, 1);
						ED_curve_bpcpy(editnurb, nu1->bp, &nu->bp[nu->pntsu * nu->pntsv - nu->pntsu], nu->pntsu);
						BLI_addtail(&newnurb, nu1);
					}
				}
			}
			else {
				/* selection not valid, just copy nurb to new list */
				nu1 = BKE_nurb_copy(nu, nu->pntsu, nu->pntsv);
				ED_curve_bpcpy(editnurb, nu1->bp, nu->bp, nu->pntsu * nu->pntsv);
				BLI_addtail(&newnurb, nu1);
			}
		}
	}

	for (nu = newnurb.first; nu; nu = nu->next) {
		if (nu->type == CU_BEZIER) {
			if (split) {
				/* deselect for split operator */
				for (b = 0, bezt1 = nu->bezt; b < nu->pntsu; b++, bezt1++) {
					select_beztriple(bezt1, DESELECT, SELECT, true);
				}
			}

			BKE_nurb_handles_calc(nu);
		}
		else {
			if (split) {
				/* deselect for split operator */
				for (b = 0, bp1 = nu->bp; b < nu->pntsu * nu->pntsv; b++, bp1++) {
					select_bpoint(bp1, DESELECT, SELECT, HIDDEN);
				}
			}

			BKE_nurb_order_clamp_u(nu);
			BKE_nurb_knot_calc_u(nu);

			if (nu->pntsv > 1) {
				BKE_nurb_order_clamp_v(nu);
				BKE_nurb_knot_calc_v(nu);
			}
		}
	}

	keyIndex_delNurbList(editnurb, nubase);
	BKE_nurbList_free(nubase);
	BLI_movelisttolist(nubase, &newnurb);

	return OPERATOR_FINISHED;
}

static int curve_delete_exec(bContext *C, wmOperator *op)
{
	Object *obedit = CTX_data_edit_object(C);
	Curve *cu = (Curve *)obedit->data;
	eCurveElem_Types type = RNA_enum_get(op->ptr, "type");
	int retval = OPERATOR_CANCELLED;

	if (type == CURVE_VERTEX) retval = curve_delete_vertices(obedit);
	else if (type == CURVE_SEGMENT) retval = curve_delete_segments(obedit, false);
	else BLI_assert(0);

	if (retval == OPERATOR_FINISHED) {
		cu->actnu = cu->actvert = CU_ACT_NONE;

		if (ED_curve_updateAnimPaths(obedit->data)) WM_event_add_notifier(C, NC_OBJECT | ND_KEYS, obedit);

		WM_event_add_notifier(C, NC_GEOM | ND_DATA, obedit->data);
		DEG_id_tag_update(obedit->data, 0);

		return retval;
	}

	return retval;
}

static const EnumPropertyItem curve_delete_type_items[] = {
	{CURVE_VERTEX, "VERT", 0, "Vertices", ""},
	{CURVE_SEGMENT, "SEGMENT", 0, "Segments", ""},
	{0, NULL, 0, NULL, NULL}
};

static const EnumPropertyItem *rna_curve_delete_type_itemf(bContext *C, PointerRNA *UNUSED(ptr),
                                                            PropertyRNA *UNUSED(prop), bool *r_free)
{
	EnumPropertyItem *item = NULL;
	int totitem = 0;

	if (!C) /* needed for docs and i18n tools */
		return curve_delete_type_items;

	RNA_enum_items_add_value(&item, &totitem, curve_delete_type_items, CURVE_VERTEX);
	RNA_enum_items_add_value(&item, &totitem, curve_delete_type_items, CURVE_SEGMENT);
	RNA_enum_item_end(&item, &totitem);
	*r_free = true;

	return item;
}

void CURVE_OT_delete(wmOperatorType *ot)
{
	PropertyRNA *prop;

	/* identifiers */
	ot->name = "Delete";
	ot->description = "Delete selected control points or segments";
	ot->idname = "CURVE_OT_delete";

	/* api callbacks */
	ot->exec = curve_delete_exec;
	ot->invoke = WM_menu_invoke;
	ot->poll = ED_operator_editsurfcurve;

	/* flags */
	ot->flag = OPTYPE_REGISTER | OPTYPE_UNDO;

	/* properties */
	prop = RNA_def_enum(ot->srna, "type", curve_delete_type_items, 0, "Type", "Which elements to delete");
	RNA_def_enum_funcs(prop, rna_curve_delete_type_itemf);

	ot->prop = prop;
}

static bool test_bezt_is_sel_any(const void *bezt_v, void *user_data)
{
	Curve *cu = user_data;
	const BezTriple *bezt = bezt_v;
	return BEZT_ISSEL_ANY_HIDDENHANDLES(cu, bezt);
}

static int curve_dissolve_exec(bContext *C, wmOperator *UNUSED(op))
{
	Object *obedit = CTX_data_edit_object(C);
	Curve *cu = (Curve *)obedit->data;

	{
		ListBase *editnurb = object_editcurve_get(obedit);
		Nurb *nu;

		for (nu = editnurb->first; nu; nu = nu->next) {
			if ((nu->type == CU_BEZIER) && (nu->pntsu > 2)) {
				unsigned int span_step[2] = {nu->pntsu, nu->pntsu};
				unsigned int span_len;

				while (BLI_array_iter_span(
				           nu->bezt, nu->pntsu,
				           (nu->flagu & CU_NURB_CYCLIC) != 0, false,
				           test_bezt_is_sel_any, cu,
				           span_step, &span_len))
				{
					BezTriple *bezt_prev = &nu->bezt[mod_i(span_step[0] - 1, nu->pntsu)];
					BezTriple *bezt_next = &nu->bezt[mod_i(span_step[1] + 1, nu->pntsu)];

					int i_span_edge_len = span_len + 1;
					const unsigned int dims = 3;

					const unsigned int points_len = ((cu->resolu - 1) * i_span_edge_len) + 1;
					float *points = MEM_mallocN(points_len * dims * sizeof(float), __func__);
					float *points_stride = points;
					const int points_stride_len = (cu->resolu - 1);

					for (int segment = 0; segment < i_span_edge_len; segment++) {
						BezTriple *bezt_a = &nu->bezt[mod_i((span_step[0] + segment) - 1, nu->pntsu)];
						BezTriple *bezt_b = &nu->bezt[mod_i((span_step[0] + segment),     nu->pntsu)];

						for (int axis = 0; axis < dims; axis++) {
							BKE_curve_forward_diff_bezier(
							        bezt_a->vec[1][axis], bezt_a->vec[2][axis],
							        bezt_b->vec[0][axis], bezt_b->vec[1][axis],
							        points_stride + axis, points_stride_len, dims * sizeof(float));
						}

						points_stride += dims * points_stride_len;
					}

					BLI_assert(points_stride + dims == points + (points_len * dims));

					float tan_l[3], tan_r[3], error_sq_dummy;
					unsigned int error_index_dummy;

					sub_v3_v3v3(tan_l, bezt_prev->vec[1], bezt_prev->vec[2]);
					normalize_v3(tan_l);
					sub_v3_v3v3(tan_r, bezt_next->vec[0], bezt_next->vec[1]);
					normalize_v3(tan_r);

					curve_fit_cubic_to_points_single_fl(
					        points, points_len, NULL, dims, FLT_EPSILON,
					        tan_l, tan_r,
					        bezt_prev->vec[2], bezt_next->vec[0],
					        &error_sq_dummy, &error_index_dummy);

					if (!ELEM(bezt_prev->h2, HD_FREE, HD_ALIGN)) {
						bezt_prev->h2 = (bezt_prev->h2 == HD_VECT) ? HD_FREE : HD_ALIGN;
					}
					if (!ELEM(bezt_next->h1, HD_FREE, HD_ALIGN)) {
						bezt_next->h1 = (bezt_next->h1 == HD_VECT) ? HD_FREE : HD_ALIGN;
					}

					MEM_freeN(points);
				}
			}
		}
	}

	ed_curve_delete_selected(obedit);

	{
		cu->actnu = cu->actvert = CU_ACT_NONE;

		if (ED_curve_updateAnimPaths(obedit->data)) WM_event_add_notifier(C, NC_OBJECT | ND_KEYS, obedit);

		WM_event_add_notifier(C, NC_GEOM | ND_DATA, obedit->data);
		DEG_id_tag_update(obedit->data, 0);
	}

	return OPERATOR_FINISHED;
}

void CURVE_OT_dissolve_verts(wmOperatorType *ot)
{
	/* identifiers */
	ot->name = "Dissolve Vertices";
	ot->description = "Delete selected control points, correcting surrounding handles";
	ot->idname = "CURVE_OT_dissolve_verts";

	/* api callbacks */
	ot->exec = curve_dissolve_exec;
	ot->poll = ED_operator_editcurve;

	/* flags */
	ot->flag = OPTYPE_REGISTER | OPTYPE_UNDO;
}

static bool nurb_bezt_flag_any(const Nurb *nu, const char flag_test)
{
	BezTriple *bezt = nu->bezt;
	int i;

	for (i = nu->pntsu, bezt = nu->bezt; i--; bezt++) {
		if (bezt->f2 & flag_test) {
			return true;
		}
	}

	return false;
}

static int curve_decimate_exec(bContext *C, wmOperator *op)
{
	Object *obedit = CTX_data_edit_object(C);
	Curve *cu = (Curve *)obedit->data;
	bool all_supported = true;
	bool changed = false;

	{
		const float error_sq_max = FLT_MAX;
		float ratio = RNA_float_get(op->ptr, "ratio");

		ListBase *editnurb = object_editcurve_get(obedit);
		Nurb *nu;

		for (nu = editnurb->first; nu; nu = nu->next) {
			if (nu->type == CU_BEZIER) {
				if ((nu->pntsu > 2) && nurb_bezt_flag_any(nu, SELECT)) {
					const int error_target_len = max_ii(2, nu->pntsu * ratio);
					if (error_target_len != nu->pntsu) {
						BKE_curve_decimate_nurb(nu, cu->resolu, error_sq_max, error_target_len);
						changed = true;
					}
				}
			}
			else {
				all_supported = false;
			}
		}
	}

	if (all_supported == false) {
		BKE_report(op->reports, RPT_WARNING, "Only bezier curves are supported");
	}

	if (changed) {
		cu->actnu = cu->actvert = CU_ACT_NONE;
		if (ED_curve_updateAnimPaths(obedit->data)) {
			WM_event_add_notifier(C, NC_OBJECT | ND_KEYS, obedit);
		}

		WM_event_add_notifier(C, NC_GEOM | ND_DATA, obedit->data);
		DEG_id_tag_update(obedit->data, 0);
	}

	return OPERATOR_FINISHED;
}

void CURVE_OT_decimate(wmOperatorType *ot)
{
	/* identifiers */
	ot->name = "Decimate Curve";
	ot->description = "Simplify selected curves";
	ot->idname = "CURVE_OT_decimate";

	/* api callbacks */
	ot->exec = curve_decimate_exec;
	ot->poll = ED_operator_editcurve;

	/* flags */
	ot->flag = OPTYPE_REGISTER | OPTYPE_UNDO;

	/* properties */
	RNA_def_float_factor(ot->srna, "ratio", 1.0f, 0.0f, 1.0f, "Ratio", "", 0.0f, 1.0f);
}


/********************** shade smooth/flat operator *********************/

static int shade_smooth_exec(bContext *C, wmOperator *op)
{
	Object *obedit = CTX_data_edit_object(C);
	ListBase *editnurb = object_editcurve_get(obedit);
	Nurb *nu;
	int clear = (STREQ(op->idname, "CURVE_OT_shade_flat"));

	if (obedit->type != OB_CURVE)
		return OPERATOR_CANCELLED;

	for (nu = editnurb->first; nu; nu = nu->next) {
		if (ED_curve_nurb_select_check(obedit->data, nu)) {
			if (!clear) nu->flag |= CU_SMOOTH;
			else nu->flag &= ~CU_SMOOTH;
		}
	}

	WM_event_add_notifier(C, NC_GEOM | ND_DATA, obedit->data);
	DEG_id_tag_update(obedit->data, 0);

	return OPERATOR_FINISHED;
}

void CURVE_OT_shade_smooth(wmOperatorType *ot)
{
	/* identifiers */
	ot->name = "Shade Smooth";
	ot->idname = "CURVE_OT_shade_smooth";
	ot->description = "Set shading to smooth";

	/* api callbacks */
	ot->exec = shade_smooth_exec;
	ot->poll = ED_operator_editsurfcurve;

	/* flags */
	ot->flag = OPTYPE_REGISTER | OPTYPE_UNDO;
}

void CURVE_OT_shade_flat(wmOperatorType *ot)
{
	/* identifiers */
	ot->name = "Shade Flat";
	ot->idname = "CURVE_OT_shade_flat";
	ot->description = "Set shading to flat";

	/* api callbacks */
	ot->exec = shade_smooth_exec;
	ot->poll = ED_operator_editsurfcurve;

	/* flags */
	ot->flag = OPTYPE_REGISTER | OPTYPE_UNDO;
}

/************** join operator, to be used externally? ****************/
/* TODO: shape keys - as with meshes */
int join_curve_exec(bContext *C, wmOperator *op)
{
	Main *bmain = CTX_data_main(C);
	Scene *scene = CTX_data_scene(C);
	Object *ob = CTX_data_active_object(C);
	Curve *cu;
	Nurb *nu, *newnu;
	BezTriple *bezt;
	BPoint *bp;
	ListBase tempbase;
	float imat[4][4], cmat[4][4];
	int a;
	bool ok = false;

	CTX_DATA_BEGIN(C, Base *, base, selected_editable_bases)
	{
		if (base->object == ob) {
			ok = true;
			break;
		}
	}
	CTX_DATA_END;

	/* that way the active object is always selected */
	if (ok == false) {
		BKE_report(op->reports, RPT_WARNING, "Active object is not a selected curve");
		return OPERATOR_CANCELLED;
	}

	BLI_listbase_clear(&tempbase);

	/* trasnform all selected curves inverse in obact */
	invert_m4_m4(imat, ob->obmat);

	CTX_DATA_BEGIN(C, Base *, base, selected_editable_bases)
	{
		if (base->object->type == ob->type) {
			if (base->object != ob) {

				cu = base->object->data;

				if (cu->nurb.first) {
					/* watch it: switch order here really goes wrong */
					mul_m4_m4m4(cmat, imat, base->object->obmat);

					nu = cu->nurb.first;
					while (nu) {
						newnu = BKE_nurb_duplicate(nu);
						if (ob->totcol) { /* TODO, merge material lists */
							CLAMP(newnu->mat_nr, 0, ob->totcol - 1);
						}
						else {
							newnu->mat_nr = 0;
						}
						BLI_addtail(&tempbase, newnu);

						if ((bezt = newnu->bezt)) {
							a = newnu->pntsu;
							while (a--) {
								mul_m4_v3(cmat, bezt->vec[0]);
								mul_m4_v3(cmat, bezt->vec[1]);
								mul_m4_v3(cmat, bezt->vec[2]);
								bezt++;
							}
							BKE_nurb_handles_calc(newnu);
						}
						if ((bp = newnu->bp)) {
							a = newnu->pntsu * nu->pntsv;
							while (a--) {
								mul_m4_v3(cmat, bp->vec);
								bp++;
							}
						}
						nu = nu->next;
					}
				}
<<<<<<< HEAD
			
=======

>>>>>>> 95011f6d
				ED_object_base_free_and_unlink(bmain, scene, base->object);
			}
		}
	}
	CTX_DATA_END;

	cu = ob->data;
	BLI_movelisttolist(&cu->nurb, &tempbase);

	if (ob->type == OB_CURVE) {
		/* Account for mixed 2D/3D curves when joining */
		BKE_curve_curve_dimension_update(cu);
	}

	DEG_relations_tag_update(bmain);   // because we removed object(s), call before editmode!

	DEG_id_tag_update(&ob->id, OB_RECALC_OB | OB_RECALC_DATA);

	WM_event_add_notifier(C, NC_SCENE | ND_OB_ACTIVE, scene);

	return OPERATOR_FINISHED;
}


/***************** clear tilt operator ********************/

static int clear_tilt_exec(bContext *C, wmOperator *UNUSED(op))
{
	Object *obedit = CTX_data_edit_object(C);
	Curve *cu = obedit->data;
	ListBase *editnurb = object_editcurve_get(obedit);
	Nurb *nu;
	BezTriple *bezt;
	BPoint *bp;
	int a;

	for (nu = editnurb->first; nu; nu = nu->next) {
		if (nu->bezt) {
			bezt = nu->bezt;
			a = nu->pntsu;
			while (a--) {
				if (BEZT_ISSEL_ANY_HIDDENHANDLES(cu, bezt)) bezt->alfa = 0.0;
				bezt++;
			}
		}
		else if (nu->bp) {
			bp = nu->bp;
			a = nu->pntsu * nu->pntsv;
			while (a--) {
				if (bp->f1 & SELECT) bp->alfa = 0.0f;
				bp++;
			}
		}
	}

	WM_event_add_notifier(C, NC_GEOM | ND_DATA, obedit->data);
	DEG_id_tag_update(obedit->data, 0);

	return OPERATOR_FINISHED;
}

void CURVE_OT_tilt_clear(wmOperatorType *ot)
{
	/* identifiers */
	ot->name = "Clear Tilt";
	ot->idname = "CURVE_OT_tilt_clear";
	ot->description = "Clear the tilt of selected control points";

	/* api callbacks */
	ot->exec = clear_tilt_exec;
	ot->poll = ED_operator_editcurve;

	/* flags */
	ot->flag = OPTYPE_REGISTER | OPTYPE_UNDO;
}

void ED_curve_beztcpy(EditNurb *editnurb, BezTriple *dst, BezTriple *src, int count)
{
	memcpy(dst, src, count * sizeof(BezTriple));
	keyIndex_updateBezt(editnurb, src, dst, count);
}

void ED_curve_bpcpy(EditNurb *editnurb, BPoint *dst, BPoint *src, int count)
{
	memcpy(dst, src, count * sizeof(BPoint));
	keyIndex_updateBP(editnurb, src, dst, count);
}

bool ED_curve_active_center(Curve *cu, float center[3])
{
	Nurb *nu = NULL;
	void *vert = NULL;

	if (!BKE_curve_nurb_vert_active_get(cu, &nu, &vert))
		return false;

	if (nu->type == CU_BEZIER) {
		BezTriple *bezt = (BezTriple *)vert;
		copy_v3_v3(center, bezt->vec[1]);
	}
	else {
		BPoint *bp = (BPoint *)vert;
		copy_v3_v3(center, bp->vec);
	}

	return true;
}

/******************** Match texture space operator ***********************/

static int match_texture_space_poll(bContext *C)
{
	Object *object = CTX_data_active_object(C);

	return object && ELEM(object->type, OB_CURVE, OB_SURF, OB_FONT);
}

static int match_texture_space_exec(bContext *C, wmOperator *UNUSED(op))
{
	Depsgraph *depsgraph = CTX_data_depsgraph(C);
	Scene *scene = CTX_data_scene(C);
	Object *object = CTX_data_active_object(C);
	Curve *curve = (Curve *) object->data;
	float min[3], max[3], size[3], loc[3];
	int a;

	if (object->curve_cache == NULL) {
		BKE_displist_make_curveTypes(depsgraph, scene, object, false);
	}

	INIT_MINMAX(min, max);
	BKE_displist_minmax(&object->curve_cache->disp, min, max);

	mid_v3_v3v3(loc, min, max);

	size[0] = (max[0] - min[0]) / 2.0f;
	size[1] = (max[1] - min[1]) / 2.0f;
	size[2] = (max[2] - min[2]) / 2.0f;

	for (a = 0; a < 3; a++) {
		if (size[a] == 0.0f) size[a] = 1.0f;
		else if (size[a] > 0.0f && size[a] < 0.00001f) size[a] = 0.00001f;
		else if (size[a] < 0.0f && size[a] > -0.00001f) size[a] = -0.00001f;
	}

	copy_v3_v3(curve->loc, loc);
	copy_v3_v3(curve->size, size);
	zero_v3(curve->rot);

	curve->texflag &= ~CU_AUTOSPACE;

	WM_event_add_notifier(C, NC_GEOM | ND_DATA, curve);

	return OPERATOR_FINISHED;
}

void CURVE_OT_match_texture_space(wmOperatorType *ot)
{
	/* identifiers */
	ot->name = "Match Texture Space";
	ot->idname = "CURVE_OT_match_texture_space";
	ot->description = "Match texture space to object's bounding box";

	/* api callbacks */
	ot->exec = match_texture_space_exec;
	ot->poll = match_texture_space_poll;

	/* flags */
	ot->flag = OPTYPE_REGISTER | OPTYPE_UNDO;
}<|MERGE_RESOLUTION|>--- conflicted
+++ resolved
@@ -4076,11 +4076,7 @@
 
 	WM_event_add_notifier(C, NC_GEOM | ND_DATA, obedit->data);
 	DEG_id_tag_update(obedit->data, 0);
-<<<<<<< HEAD
-	
-=======
-
->>>>>>> 95011f6d
+
 	return OPERATOR_FINISHED;
 }
 
@@ -4544,11 +4540,7 @@
 
 	if (rv3d)
 		copy_v3_v3(axis, rv3d->viewinv[2]);
-<<<<<<< HEAD
-	
-=======
-
->>>>>>> 95011f6d
+
 	RNA_float_set_array(op->ptr, "center", ED_view3d_cursor3d_get(scene, v3d)->location);
 	RNA_float_set_array(op->ptr, "axis", axis);
 
@@ -6138,11 +6130,7 @@
 						nu = nu->next;
 					}
 				}
-<<<<<<< HEAD
-			
-=======
-
->>>>>>> 95011f6d
+
 				ED_object_base_free_and_unlink(bmain, scene, base->object);
 			}
 		}

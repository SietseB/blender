--- conflicted
+++ resolved
@@ -273,12 +273,9 @@
 	if (bufmask == NULL) {
 		return 0; /* only when mem alloc fails, go crash somewhere else! */
 	}
-<<<<<<< HEAD
-=======
 	else {
 		drm = bufmask->rect;
 	}
->>>>>>> 7748133b
 
 	/* build selection lookup */
 	selbuf = MEM_callocN(bm_vertoffs + 1, "selbuf");
@@ -1754,7 +1751,7 @@
 }
 
 
-void EDBM_deselect_by_material(BMEditMesh *em, const short index, const short select)
+void EDBM_deselect_by_material(BMEditMesh *em, short index, short select)
 {
 	BMIter iter;
 	BMFace *efa;

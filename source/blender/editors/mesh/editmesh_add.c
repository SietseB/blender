/**
 * $Id$
 *
 * ***** BEGIN GPL LICENSE BLOCK *****
 *
 * This program is free software; you can redistribute it and/or
 * modify it under the terms of the GNU General Public License
 * as published by the Free Software Foundation; either version 2
 * of the License, or (at your option) any later version.
 *
 * This program is distributed in the hope that it will be useful,
 * but WITHOUT ANY WARRANTY; without even the implied warranty of
 * MERCHANTABILITY or FITNESS FOR A PARTICULAR PURPOSE.  See the
 * GNU General Public License for more details.
 *
 * You should have received a copy of the GNU General Public License
 * along with this program; if not, write to the Free Software Foundation,
 * Inc., 51 Franklin Street, Fifth Floor, Boston, MA 02110-1301, USA.
 *
 * The Original Code is Copyright (C) 2004 by Blender Foundation.
 * All rights reserved.
 *
 * The Original Code is: all of this file.
 *
 * Contributor(s): none yet.
 *
 * ***** END GPL LICENSE BLOCK *****
 */


#include <stdlib.h>
#include <string.h>
#include <math.h>

#include "MEM_guardedalloc.h"

#include "DNA_meshdata_types.h"
#include "DNA_object_types.h"
#include "DNA_scene_types.h"

#include "RNA_define.h"
#include "RNA_access.h"

#include "BLI_blenlib.h"
#include "BLI_math.h"
#include "BLI_editVert.h"

#include "BKE_context.h"
#include "BKE_depsgraph.h"
#include "BKE_library.h"
#include "BKE_mesh.h"
#include "BKE_report.h"

#include "WM_api.h"
#include "WM_types.h"

#include "ED_mesh.h"
#include "ED_screen.h"
#include "ED_transform.h"
#include "ED_view3d.h"
#include "ED_object.h"

#include "mesh_intern.h"

/* bpymenu removed XXX */

/* XXX */
#define add_numbut(a, b, c, d, e, f, g) {}
/* XXX */

static float icovert[12][3] = {
	{0.0f,0.0f,-200.0f}, 
	{144.72f, -105.144f,-89.443f},
	{-55.277f, -170.128,-89.443f}, 
	{-178.885f,0.0f,-89.443f},
	{-55.277f,170.128f,-89.443f}, 
	{144.72f,105.144f,-89.443f},
	{55.277f,-170.128f,89.443f},
	{-144.72f,-105.144f,89.443f},
	{-144.72f,105.144f,89.443f},
	{55.277f,170.128f,89.443f},
	{178.885f,0.0f,89.443f},
	{0.0f,0.0f,200.0f}
};
static short icoface[20][3] = {
	{1,0,2},
	{1,0,5},
	{2,0,3},
	{3,0,4},
	{4,0,5},
	{1,5,10},
	{2,1,6},
	{3,2,7},
	{4,3,8},
	{5,4,9},
	{10,1,6},
	{6,2,7},
	{7,3,8},
	{8,4,9},
	{9,5,10},
	{6,10,11},
	{7,6,11},
	{8,7,11},
	{9,8,11},
	{10,9,11}
};

/* *************** add-click-mesh (extrude) operator ************** */

static int dupli_extrude_cursor(bContext *C, wmOperator *op, wmEvent *event)
{
	ViewContext vc;
	EditVert *eve;
	float min[3], max[3];
	int done= 0;
	short use_proj;
<<<<<<< HEAD
	
=======

>>>>>>> 6d201907
	em_setup_viewcontext(C, &vc);
	
	use_proj= ((vc.scene->toolsettings->snap_flag & (SCE_SNAP|SCE_SNAP_PROJECT))==(SCE_SNAP|SCE_SNAP_PROJECT)) &&	(vc.scene->toolsettings->snap_mode==SCE_SNAP_MODE_FACE);
	
	invert_m4_m4(vc.obedit->imat, vc.obedit->obmat); 
	
	INIT_MINMAX(min, max);
	
	for(eve= vc.em->verts.first; eve; eve= eve->next) {
		if(eve->f & SELECT) {
			DO_MINMAX(eve->co, min, max);
			done= 1;
		}
	}

	/* call extrude? */
	if(done) {
		short rot_src= RNA_boolean_get(op->ptr, "rotate_source");
		EditEdge *eed;
		float vec[3], cent[3], mat[3][3];
		float nor[3]= {0.0, 0.0, 0.0};
		
		/* 2D normal calc */
		float mval_f[2]= {(float)event->mval[0], (float)event->mval[1]};
		
		done= 0;

		/* calculate the normal for selected edges */
		for(eed= vc.em->edges.first; eed; eed= eed->next) {
			if(eed->f & SELECT) {
				float co1[3], co2[3];
				mul_v3_m4v3(co1, vc.obedit->obmat, eed->v1->co);
				mul_v3_m4v3(co2, vc.obedit->obmat, eed->v2->co);
				project_float_noclip(vc.ar, co1, co1);
				project_float_noclip(vc.ar, co2, co2);
				
				/* 2D rotate by 90d while adding.
				 *  (x, y) = (y, -x)
				 *
				 * accumulate the screenspace normal in 2D,
				 * with screenspace edge length weighting the result. */
				if(line_point_side_v2(co1, co2, mval_f) >= 0.0f) {
					nor[0] +=  (co1[1] - co2[1]);
					nor[1] += -(co1[0] - co2[0]);
				}
				else {
					nor[0] +=  (co2[1] - co1[1]);
					nor[1] += -(co2[0] - co1[0]);
				}
				done= 1;
			}
		}
		
		if(done) {
			float view_vec[3], cross[3];

			/* convert the 2D nomal into 3D */
			mul_mat3_m4_v3(vc.rv3d->viewinv, nor); /* worldspace */
			mul_mat3_m4_v3(vc.obedit->imat, nor); /* local space */
			
			/* correct the normal to be aligned on the view plane */
			copy_v3_v3(view_vec, vc.rv3d->viewinv[2]);
			mul_mat3_m4_v3(vc.obedit->imat, view_vec);
			cross_v3_v3v3(cross, nor, view_vec);
			cross_v3_v3v3(nor, view_vec, cross);
			normalize_v3(nor);
		}
		
		/* center */
		mid_v3_v3v3(cent, min, max);
		copy_v3_v3(min, cent);
		
		mul_m4_v3(vc.obedit->obmat, min);	// view space
		view3d_get_view_aligned_coordinate(&vc, min, event->mval);
		mul_m4_v3(vc.obedit->imat, min); // back in object space
		
		sub_v3_v3(min, cent);
		
		/* calculate rotation */
		unit_m3(mat);
		if(done) {
			float dot;
			
			copy_v3_v3(vec, min);
			normalize_v3(vec);
			dot= INPR(vec, nor);

			if( fabs(dot)<0.999) {
				float cross[3], si, q1[4];
				
				cross_v3_v3v3(cross, nor, vec);
				normalize_v3(cross);
				dot= 0.5f*saacos(dot);
				
				/* halve the rotation if its applied twice */
				if(rot_src) dot *= 0.5f;
				
				si= (float)sin(dot);
				q1[0]= (float)cos(dot);
				q1[1]= cross[0]*si;
				q1[2]= cross[1]*si;
				q1[3]= cross[2]*si;
				quat_to_mat3( mat,q1);
			}
		}
		
		if(rot_src) {
			rotateflag(vc.em, SELECT, cent, mat);
			/* also project the source, for retopo workflow */
			if(use_proj)
				EM_project_snap_verts(C, vc.ar, vc.obedit, vc.em);
		}
		
		extrudeflag(vc.obedit, vc.em, SELECT, nor, 0);
		rotateflag(vc.em, SELECT, cent, mat);
		translateflag(vc.em, SELECT, min);
		
		recalc_editnormals(vc.em);
	}
	else if(vc.em->selectmode & SCE_SELECT_VERTEX) {

		float mat[3][3],imat[3][3];
		float *curs= give_cursor(vc.scene, vc.v3d);
		
		copy_v3_v3(min, curs);
		view3d_get_view_aligned_coordinate(&vc, min, event->mval);
		
		eve= addvertlist(vc.em, 0, NULL);

		copy_m3_m4(mat, vc.obedit->obmat);
		invert_m3_m3(imat, mat);
		
		copy_v3_v3(eve->co, min);
		mul_m3_v3(imat, eve->co);
		sub_v3_v3v3(eve->co, eve->co, vc.obedit->obmat[3]);
		
		eve->f= SELECT;
	}
	
	if(use_proj)
		EM_project_snap_verts(C, vc.ar, vc.obedit, vc.em);

	WM_event_add_notifier(C, NC_GEOM|ND_DATA, vc.obedit->data); 
	DAG_id_tag_update(vc.obedit->data, OB_RECALC_DATA);
	
	return OPERATOR_FINISHED;
}

void MESH_OT_dupli_extrude_cursor(wmOperatorType *ot)
{
	/* identifiers */
	ot->name= "Duplicate or Extrude at 3D Cursor";
	ot->description= "Duplicate and extrude selected vertices, edges or faces towards 3D Cursor";
	ot->idname= "MESH_OT_dupli_extrude_cursor";
	
	/* api callbacks */
	ot->invoke= dupli_extrude_cursor;
	ot->poll= ED_operator_editmesh;
	
	/* flags */
	ot->flag= OPTYPE_REGISTER|OPTYPE_UNDO;

	RNA_def_boolean(ot->srna, "rotate_source", 1, "Rotate Source", "Rotate initial selection giving better shape");
}


/* ********************** */

/* selected faces get hidden edges */
int make_fgon(EditMesh *em, wmOperator *op, int make)
{
	EditFace *efa;
	EditEdge *eed;
	EditVert *eve;
	float *nor=NULL;	// reference
	int done=0;
	
	if(make==0) {
		for(efa= em->faces.first; efa; efa= efa->next) {
			if(efa->f & SELECT) {
				efa->fgonf= 0;
				efa->e1->h &= ~EM_FGON;
				efa->e2->h &= ~EM_FGON;
				efa->e3->h &= ~EM_FGON;
				if(efa->e4) efa->e4->h &= ~EM_FGON;
				done= 1;
			}
		}
		EM_fgon_flags(em);	// redo flags and indices for fgons
		
		return done;
	}

	/* tagging edges. rule is:
	   - edge used by exactly 2 selected faces
	   - no vertices allowed with only tagged edges (return)
	   - face normals are allowed to difffer
	 
	*/
	for(eed= em->edges.first; eed; eed= eed->next) {
		eed->f1= 0;	// amount of selected
		eed->f2= 0; // amount of unselected
	}
	
	for(efa= em->faces.first; efa; efa= efa->next) {
		if(efa->f & SELECT) {
			if(nor==NULL) nor= efa->n;
			if(efa->e1->f1 < 3) efa->e1->f1++;
			if(efa->e2->f1 < 3) efa->e2->f1++;
			if(efa->e3->f1 < 3) efa->e3->f1++;
			if(efa->e4 && efa->e4->f1 < 3) efa->e4->f1++;
		}
		else {
			if(efa->e1->f2 < 3) efa->e1->f2++;
			if(efa->e2->f2 < 3) efa->e2->f2++;
			if(efa->e3->f2 < 3) efa->e3->f2++;
			if(efa->e4 && efa->e4->f2 < 3) efa->e4->f2++;
		}
	}
	// now eed->f1 becomes tagged edge
	for(eed= em->edges.first; eed; eed= eed->next) {
		if(eed->f1==2 && eed->f2==0) eed->f1= 1;
		else eed->f1= 0;
	}
	
	// no vertices allowed with only tagged edges
	for(eve= em->verts.first; eve; eve= eve->next) eve->f1= 0;
	for(eed= em->edges.first; eed; eed= eed->next) {
		if(eed->f1) {
			eed->v1->f1 |= 1;
			eed->v2->f1 |= 1;
		}
		else {
			eed->v1->f1 |= 2;
			eed->v2->f1 |= 2;
		}
	}
	for(eve= em->verts.first; eve; eve= eve->next) {
		if(eve->f1==1) break;
	}
	if(eve) {
		BKE_report(op->reports, RPT_ERROR, "Cannot make a polygon with interior vertices");
		return 0;
	}
	
	// check for faces
	if(nor==NULL) {
		BKE_report(op->reports, RPT_ERROR, "No faces were selected to make FGon");
		return 0;
	}

	// and there we go
	for(eed= em->edges.first; eed; eed= eed->next) {
		if(eed->f1) {
			eed->h |= EM_FGON;
			done= 1;
		}
	}
	
	if(done)
		EM_fgon_flags(em);	// redo flags and indices for fgons
	return done;
}

static int make_fgon_exec(bContext *C, wmOperator *op)
{
	Object *obedit= CTX_data_edit_object(C);
	EditMesh *em= BKE_mesh_get_editmesh(((Mesh *)obedit->data));

	if( make_fgon(em, op, 1) ) {
		DAG_id_tag_update(obedit->data, OB_RECALC_DATA);	
		WM_event_add_notifier(C, NC_GEOM|ND_DATA, obedit->data);

		BKE_mesh_end_editmesh(obedit->data, em);
		return OPERATOR_FINISHED;
	}

	BKE_mesh_end_editmesh(obedit->data, em);
	return OPERATOR_CANCELLED;
}

void MESH_OT_fgon_make(struct wmOperatorType *ot)
{
	/* identifiers */
	ot->name= "Make F-gon";
	ot->description= "Make fgon from selected faces";
	ot->idname= "MESH_OT_fgon_make";
	
	/* api callbacks */
	ot->exec= make_fgon_exec;
	ot->poll= ED_operator_editmesh;
	
	/* flags */
	ot->flag= OPTYPE_REGISTER|OPTYPE_UNDO;
}

static int clear_fgon_exec(bContext *C, wmOperator *op)
{
	Object *obedit= CTX_data_edit_object(C);
	EditMesh *em= BKE_mesh_get_editmesh(((Mesh *)obedit->data));
	
	if( make_fgon(em, op, 0) ) {
		DAG_id_tag_update(obedit->data, OB_RECALC_DATA);	
		WM_event_add_notifier(C, NC_GEOM|ND_DATA, obedit->data);
		
		BKE_mesh_end_editmesh(obedit->data, em);
		return OPERATOR_FINISHED;
	}

	BKE_mesh_end_editmesh(obedit->data, em);
	return OPERATOR_CANCELLED;
}

void MESH_OT_fgon_clear(struct wmOperatorType *ot)
{
	/* identifiers */
	ot->name= "Clear F-gon";
	ot->description= "Clear fgon from selected face";
	ot->idname= "MESH_OT_fgon_clear";
	
	/* api callbacks */
	ot->exec= clear_fgon_exec;
	ot->poll= ED_operator_editmesh;
	
	/* flags */
	ot->flag= OPTYPE_REGISTER|OPTYPE_UNDO;
}

/* precondition; 4 vertices selected, check for 4 edges and create face */
static EditFace *addface_from_edges(EditMesh *em)
{
	EditEdge *eed, *eedar[4]={NULL, NULL, NULL, NULL};
	EditVert *v1=NULL, *v2=NULL, *v3=NULL, *v4=NULL;
	int a;
	
	/* find the 4 edges */
	for(eed= em->edges.first; eed; eed= eed->next) {
		if( (eed->f & SELECT) || (eed->v1->f & eed->v2->f & SELECT) ) {
			if(eedar[0]==NULL) eedar[0]= eed;
			else if(eedar[1]==NULL) eedar[1]= eed;
			else if(eedar[2]==NULL) eedar[2]= eed;
			else eedar[3]= eed;
			
		}
	}
	
	
	if(eedar[3]) {
		/* first 2 points */
		v1= eedar[0]->v1;
		v2= eedar[0]->v2;
		
		/* find the 2 edges connected to first edge */
		for(a=1; a<4; a++) {
			if( eedar[a]->v1 == v2) v3= eedar[a]->v2;
			else if(eedar[a]->v2 == v2) v3= eedar[a]->v1;
			else if( eedar[a]->v1 == v1) v4= eedar[a]->v2;
			else if(eedar[a]->v2 == v1) v4= eedar[a]->v1;
		}
		
		/* verify if last edge exists */
		if(v3 && v4) {
			for(a=1; a<4; a++) {
				if( eedar[a]->v1==v3 && eedar[a]->v2==v4) break;
				if( eedar[a]->v2==v3 && eedar[a]->v1==v4) break;
			}
			if(a!=4) {
				return addfacelist(em, v1, v2, v3, v4, NULL, NULL);
			}
		}
	}
	return NULL;
}

/* ******************************* */

/* this also allows to prevent triangles being made in quads */
static int compareface_overlaps(EditFace *vl1, EditFace *vl2)
{
	EditVert *v1, *v2, *v3, *v4;
	int equal= 0;
	
	v1= vl2->v1;
	v2= vl2->v2;
	v3= vl2->v3;
	v4= vl2->v4;
	
	if(vl1==vl2) return 0;
	
	if(v4==NULL && vl1->v4==NULL) {
		if(vl1->v1==v1 || vl1->v2==v1 || vl1->v3==v1) equal++;
		if(vl1->v1==v2 || vl1->v2==v2 || vl1->v3==v2) equal++;
		if(vl1->v1==v3 || vl1->v2==v3 || vl1->v3==v3) equal++;
	}
	else {
		if(vl1->v1==v1 || vl1->v2==v1 || vl1->v3==v1 || vl1->v4==v1) equal++;
		if(vl1->v1==v2 || vl1->v2==v2 || vl1->v3==v2 || vl1->v4==v2) equal++;
		if(vl1->v1==v3 || vl1->v2==v3 || vl1->v3==v3 || vl1->v4==v3) equal++;
		if(vl1->v1==v4 || vl1->v2==v4 || vl1->v3==v4 || vl1->v4==v4) equal++;
	}

	if(v4 && vl1->v4) {
		if(equal==4) return 1;
	}
	else 
		if(equal>=3) return 1;
	
	return 0;
}

/* checks for existence, and for tria overlapping inside quad */
static EditFace *exist_face_overlaps(EditMesh *em, EditVert *v1, EditVert *v2, EditVert *v3, EditVert *v4)
{
	EditFace *efa, efatest;
	
	efatest.v1= v1;
	efatest.v2= v2;
	efatest.v3= v3;
	efatest.v4= v4;
	
	efa= em->faces.first;
	while(efa) {
		if(compareface_overlaps(&efatest, efa)) return efa;
		efa= efa->next;
	}
	return NULL;
}

/* will be new face smooth or solid? depends on smoothness of face neighbours
 * of new face, if function return 1, then new face will be smooth, when functio
 * will return zero, then new face will be solid */
static void fix_new_face(EditMesh *em, EditFace *eface)
{
	struct EditFace *efa;
	struct EditEdge *eed=NULL;
	struct EditVert *v1 = eface->v1, *v2 = eface->v2, *v3 = eface->v3, *v4 = eface->v4;
	struct EditVert *ev1=NULL, *ev2=NULL;
	short smooth=0; /* "total smoothnes" of faces in neighbourhood */
	short coef;	/* "weight" of smoothness */
	short count=0;	/* number of edges with same direction as eface */
	short vi00=0, vi01=0, vi10=0, vi11=0; /* vertex indexes */

	efa = em->faces.first;

	while(efa) {

		if(efa==eface) {
			efa = efa->next;
			continue;
		}

		coef = 0;
		ev1 = ev2 = NULL;
		eed = NULL;

		if(efa->v1==v1 || efa->v2==v1 || efa->v3==v1 || efa->v4==v1) {
			ev1 = v1;
			coef++;
		}
		if(efa->v1==v2 || efa->v2==v2 || efa->v3==v2 || efa->v4==v2) {
			if(ev1) ev2 = v2;
			else ev1 = v2;
			coef++;
		}
		if(efa->v1==v3 || efa->v2==v3 || efa->v3==v3 || efa->v4==v3) {
			if(coef<2) {
				if(ev1) ev2 = v3;
				else ev1 = v3;
			}
			coef++;
		}
		if((v4) && (efa->v1==v4 || efa->v2==v4 || efa->v3==v4 || efa->v4==v4)) {
			if(ev1 && coef<2) ev2 = v4;
			coef++;
		}

		/* "democracy" of smoothness */
		if(efa->flag & ME_SMOOTH)
			smooth += coef;
		else
			smooth -= coef;

		/* try to find edge using vertexes ev1 and ev2 */
		if((ev1) && (ev2) && (ev1!=ev2)) eed = findedgelist(em, ev1, ev2);

		/* has bordering edge of efa same direction as edge of eface ? */
		if(eed) {
			if(eed->v1==v1) vi00 = 1;
			else if(eed->v1==v2) vi00 = 2;
			else if(eed->v1==v3) vi00 = 3;
			else if(v4 && eed->v1==v4) vi00 = 4;

			if(eed->v2==v1) vi01 = 1;
			else if(eed->v2==v2) vi01 = 2;
			else if(eed->v2==v3) vi01 = 3;
			else if(v4 && eed->v2==v4) vi01 = 4;

			if(v4) {
				if(vi01==1 && vi00==4) vi00 = 0;
				if(vi01==4 && vi00==1) vi01 = 0;
			}
			else {
				if(vi01==1 && vi00==3) vi00 = 0;
				if(vi01==3 && vi00==1) vi01 = 0;
			}

			if(eed->v1==efa->v1) vi10 = 1;
			else if(eed->v1==efa->v2) vi10 = 2;
			else if(eed->v1==efa->v3) vi10 = 3;
			else if(efa->v4 && eed->v1==efa->v4) vi10 = 4;

			if(eed->v2==efa->v1) vi11 = 1;
			else if(eed->v2==efa->v2) vi11 = 2;
			else if(eed->v2==efa->v3) vi11 = 3;
			else if(efa->v4 && eed->v2==efa->v4) vi11 = 4;

			if(efa->v4) {
				if(vi11==1 && vi10==4) vi10 = 0;
				if(vi11==4 && vi10==1) vi11 = 0;
			}
			else {
				if(vi11==1 && vi10==3) vi10 = 0;
				if(vi11==3 && vi10==1) vi11 = 0;
			}

			if(((vi00>vi01) && (vi10>vi11)) ||
				((vi00<vi01) && (vi10<vi11)))
				count++;
			else
				count--;
		}

		efa = efa->next;
	}

	/* set up smoothness according voting of face in neighbourhood */
	if(smooth >= 0)
		eface->flag |= ME_SMOOTH;
	else
		eface->flag &= ~ME_SMOOTH;

	/* flip face, when too much "face normals" in neighbourhood is different */
	if(count > 0) {
		flipface(em, eface);
	}
}

/* only adds quads or trias when there's edges already */
void addfaces_from_edgenet(EditMesh *em)
{
	EditVert *eve1, *eve2, *eve3, *eve4;
	
	for(eve1= em->verts.first; eve1; eve1= eve1->next) {
		for(eve2= em->verts.first; (eve1->f & 1) && eve2; eve2= eve2->next) {
			if(findedgelist(em, eve1,eve2)) {
				for(eve3= em->verts.first; (eve2->f & 1) && eve3; eve3= eve3->next) {
					if((eve2!=eve3 && (eve3->f & 1) && findedgelist(em, eve1,eve3))) {
						EditEdge *sh_edge= NULL;
						EditVert *sh_vert= NULL;
						
						sh_edge= findedgelist(em, eve2,eve3);
						
						if(sh_edge) { /* Add a triangle */
							if(!exist_face_overlaps(em, eve1,eve2,eve3,NULL))
								fix_new_face(em, addfacelist(em, eve1,eve2,eve3,NULL,NULL,NULL));
						}
						else { /* Check for a shared vertex */
							for(eve4= em->verts.first; eve4; eve4= eve4->next) {
								if(eve4!=eve1 && eve4!=eve2 && eve4!=eve3 && (eve4->f & 1) &&
								   !findedgelist(em, eve1,eve4) && findedgelist(em, eve2,eve4) &&
								   findedgelist(em, eve3,eve4)) {
									sh_vert= eve4;
									break;
								}
							}
							
							if(sh_vert) {
								if(sh_vert) {
									if(!exist_face_overlaps(em, eve1,eve2,eve4,eve3))
										fix_new_face(em, addfacelist(em, eve1,eve2,eve4,eve3,NULL,NULL));
								}
							}
						}
					}
				}
			}
		}
	}

	EM_select_flush(em);
	
// XXX	DAG_id_tag_update(obedit->data, OB_RECALC_DATA);
}

static void addedgeface_mesh(EditMesh *em, wmOperator *op)
{
	EditVert *eve, *neweve[4];
	EditEdge *eed;
	EditFace *efa;
	short amount=0;

	/* how many selected ? */
	if(em->selectmode & SCE_SELECT_EDGE) {
		/* in edge mode finding selected vertices means flushing down edge codes... */
		/* can't make face with only edge selection info... */
		EM_selectmode_set(em);
	}
	
	for(eve= em->verts.first; eve; eve= eve->next) {
		if(eve->f & SELECT) {
			amount++;
			if(amount>4) break;			
			neweve[amount-1]= eve;
		}
	}

	if(amount==2) {
		eed= addedgelist(em, neweve[0], neweve[1], NULL);
		EM_select_edge(eed, 1);

		// XXX		DAG_id_tag_update(obedit->data, OB_RECALC_DATA);	
		return;
	}
	else if(amount > 4) {
		addfaces_from_edgenet(em);
		return;
	}
	else if(amount<2) {
		BKE_report(op->reports, RPT_ERROR, "More vertices are needed to make an edge/face");
		return;
	}

	efa= NULL; // check later

	if(amount==3) {
		
		if(exist_face_overlaps(em, neweve[0], neweve[1], neweve[2], NULL)==0) {
			efa= addfacelist(em, neweve[0], neweve[1], neweve[2], 0, NULL, NULL);
			EM_select_face(efa, 1);
		}
		else BKE_report(op->reports, RPT_ERROR, "The selected vertices already form a face");
	}
	else if(amount==4) {
		/* this test survives when theres 2 triangles */
		if(exist_face(em, neweve[0], neweve[1], neweve[2], neweve[3])==0) {
			int tria= 0;
			
			/* remove trias if they exist, 4 cases.... */
			if(exist_face(em, neweve[0], neweve[1], neweve[2], NULL)) tria++;
			if(exist_face(em, neweve[0], neweve[1], neweve[3], NULL)) tria++;
			if(exist_face(em, neweve[0], neweve[2], neweve[3], NULL)) tria++;
			if(exist_face(em, neweve[1], neweve[2], neweve[3], NULL)) tria++;
		
			if(tria==2) join_triangles(em);
			else if(exist_face_overlaps(em, neweve[0], neweve[1], neweve[2], neweve[3])==0) {
				 /* If there are 4 Verts, But more selected edges, we need to call addfaces_from_edgenet */
					EditEdge *eedcheck;
					int count;
					count = 0;
					for(eedcheck= em->edges.first; eedcheck; eedcheck= eedcheck->next) {
						if(eedcheck->f & SELECT) {
							count++;
						}
					}	
				
				if(count++ > 4){
					addfaces_from_edgenet(em);
					return;
				} else {
				/* if 4 edges exist, we just create the face, convex or not */
					efa= addface_from_edges(em);
					if(efa==NULL) {
						
						/* the order of vertices can be anything, 6 cases to check */
						if( convex(neweve[0]->co, neweve[1]->co, neweve[2]->co, neweve[3]->co) ) {
							efa= addfacelist(em, neweve[0], neweve[1], neweve[2], neweve[3], NULL, NULL);
						}
						else if( convex(neweve[0]->co, neweve[2]->co, neweve[3]->co, neweve[1]->co) ) {
							efa= addfacelist(em, neweve[0], neweve[2], neweve[3], neweve[1], NULL, NULL);
						}
						else if( convex(neweve[0]->co, neweve[2]->co, neweve[1]->co, neweve[3]->co) ) {
							efa= addfacelist(em, neweve[0], neweve[2], neweve[1], neweve[3], NULL, NULL);
						}
						else if( convex(neweve[0]->co, neweve[1]->co, neweve[3]->co, neweve[2]->co) ) {
							efa= addfacelist(em, neweve[0], neweve[1], neweve[3], neweve[2], NULL, NULL);
						}
						else if( convex(neweve[0]->co, neweve[3]->co, neweve[2]->co, neweve[1]->co) ) {
							efa= addfacelist(em, neweve[0], neweve[3], neweve[2], neweve[1], NULL, NULL);
						}
						else if( convex(neweve[0]->co, neweve[3]->co, neweve[1]->co, neweve[2]->co) ) {
							efa= addfacelist(em, neweve[0], neweve[3], neweve[1], neweve[2], NULL, NULL);
						}
						else BKE_report(op->reports, RPT_ERROR, "cannot find nice quad from concave set of vertices");

					}
				}
			}
			else BKE_report(op->reports, RPT_ERROR, "The selected vertices already form a face");
		}
		else BKE_report(op->reports, RPT_ERROR, "The selected vertices already form a face");
	}
	
	if(efa) {
		EM_select_face(efa, 1);

		fix_new_face(em, efa);
		
		recalc_editnormals(em);
	}
	}

static int addedgeface_mesh_exec(bContext *C, wmOperator *op)
{
	Object *obedit= CTX_data_edit_object(C);
	EditMesh *em= BKE_mesh_get_editmesh(((Mesh *)obedit->data));
	
	addedgeface_mesh(em, op);
	
	DAG_id_tag_update(obedit->data, OB_RECALC_DATA);	
	WM_event_add_notifier(C, NC_GEOM|ND_DATA, obedit->data);
	
	BKE_mesh_end_editmesh(obedit->data, em);
	return OPERATOR_FINISHED;
}

void MESH_OT_edge_face_add(wmOperatorType *ot)
{
	/* identifiers */
	ot->name= "Make Edge/Face";
	ot->description= "Add an edge or face to selected";
	ot->idname= "MESH_OT_edge_face_add";
	
	/* api callbacks */
	ot->exec= addedgeface_mesh_exec;
	ot->poll= ED_operator_editmesh;
	
	/* flags */
	ot->flag= OPTYPE_REGISTER|OPTYPE_UNDO;
	
}



/* ************************ primitives ******************* */

// HACK: these can also be found in cmoview.tga.c, but are here so that they can be found by linker
// this hack is only used so that scons+mingw + split-sources hack works
	// ------------------------------- start copied code
/* these are not the monkeys you are looking for */
int monkeyo= 4;
int monkeynv= 271;
int monkeynf= 250;
signed char monkeyv[271][3]= {
{-71,21,98},{-63,12,88},{-57,7,74},{-82,-3,79},{-82,4,92},
{-82,17,100},{-92,21,102},{-101,12,95},{-107,7,83},
{-117,31,84},{-109,31,95},{-96,31,102},{-92,42,102},
{-101,50,95},{-107,56,83},{-82,66,79},{-82,58,92},
{-82,46,100},{-71,42,98},{-63,50,88},{-57,56,74},
{-47,31,72},{-55,31,86},{-67,31,97},{-66,31,99},
{-70,43,100},{-82,48,103},{-93,43,105},{-98,31,105},
{-93,20,105},{-82,31,106},{-82,15,103},{-70,20,100},
{-127,55,95},{-127,45,105},{-127,-87,94},{-127,-41,100},
{-127,-24,102},{-127,-99,92},{-127,52,77},{-127,73,73},
{-127,115,-70},{-127,72,-109},{-127,9,-106},{-127,-49,-45},
{-101,-24,72},{-87,-56,73},{-82,-89,73},{-80,-114,68},
{-85,-121,67},{-104,-124,71},{-127,-126,74},{-71,-18,68},
{-46,-5,69},{-21,19,57},{-17,55,76},{-36,62,80},
{-64,77,88},{-86,97,94},{-107,92,97},{-119,63,96},
{-106,53,99},{-111,39,98},{-101,12,95},{-79,2,90},
{-64,8,86},{-47,24,83},{-45,38,83},{-50,48,85},
{-72,56,92},{-95,60,97},{-127,-98,94},{-113,-92,94},
{-112,-107,91},{-119,-113,89},{-127,-114,88},{-127,-25,96},
{-127,-18,95},{-114,-19,95},{-111,-29,96},{-116,-37,95},
{-76,-6,86},{-48,7,80},{-34,26,77},{-32,48,84},
{-39,53,93},{-71,70,102},{-87,82,107},{-101,79,109},
{-114,55,108},{-111,-13,104},{-100,-57,91},{-95,-90,88},
{-93,-105,85},{-97,-117,81},{-106,-119,81},{-127,-121,82},
{-127,6,93},{-127,27,98},{-85,61,95},{-106,18,96},
{-110,27,97},{-112,-88,94},{-117,-57,96},{-127,-57,96},
{-127,-42,95},{-115,-35,100},{-110,-29,102},{-113,-17,100},
{-122,-16,100},{-127,-26,106},{-121,-19,104},{-115,-20,104},
{-113,-29,106},{-117,-32,103},{-127,-37,103},{-94,-40,71},
{-106,-31,91},{-104,-40,91},{-97,-32,71},{-127,-112,88},
{-121,-111,88},{-115,-105,91},{-115,-95,93},{-127,-100,84},
{-115,-96,85},{-115,-104,82},{-121,-109,81},{-127,-110,81},
{-105,28,100},{-103,20,99},{-84,55,97},{-92,54,99},
{-73,51,99},{-55,45,89},{-52,37,88},{-53,25,87},
{-66,13,92},{-79,8,95},{-98,14,100},{-104,38,100},
{-100,48,100},{-97,46,97},{-102,38,97},{-96,16,97},
{-79,11,93},{-68,15,90},{-57,27,86},{-56,36,86},
{-59,43,87},{-74,50,96},{-91,51,98},{-84,52,96},
{-101,22,96},{-102,29,96},{-113,59,78},{-102,85,79},
{-84,88,76},{-65,71,71},{-40,58,63},{-25,52,59},
{-28,21,48},{-50,0,53},{-71,-12,60},{-127,115,37},
{-127,126,-10},{-127,-25,-86},{-127,-59,24},{-127,-125,59},
{-127,-103,44},{-127,-73,41},{-127,-62,36},{-18,30,7},
{-17,41,-6},{-28,34,-56},{-68,56,-90},{-33,-6,9},
{-51,-16,-21},{-45,-1,-55},{-84,7,-85},{-97,-45,52},
{-104,-53,33},{-90,-91,49},{-95,-64,50},{-85,-117,51},
{-109,-97,47},{-111,-69,46},{-106,-121,56},{-99,-36,55},
{-100,-29,60},{-101,-22,64},{-100,-50,21},{-89,-40,-34},
{-83,-19,-69},{-69,111,-49},{-69,119,-9},{-69,109,30},
{-68,67,55},{-34,52,43},{-46,58,36},{-45,90,7},
{-25,72,16},{-25,79,-15},{-45,96,-25},{-45,87,-57},
{-25,69,-46},{-48,42,-75},{-65,3,-70},{-22,42,-26},
{-75,-22,19},{-72,-25,-27},{-13,52,-30},{-28,-18,-16},
{6,-13,-42},{37,7,-55},{46,41,-54},{31,65,-54},
{4,61,-40},{3,53,-37},{25,56,-50},{35,37,-52},
{28,10,-52},{5,-5,-39},{-21,-9,-17},{-9,46,-28},
{-6,39,-37},{-14,-3,-27},{6,0,-47},{25,12,-57},
{31,32,-57},{23,46,-56},{4,44,-46},{-19,37,-27},
{-20,22,-35},{-30,12,-35},{-22,11,-35},{-19,2,-35},
{-23,-2,-35},{-34,0,-9},{-35,-3,-22},{-35,5,-24},
{-25,26,-27},{-13,31,-34},{-13,30,-41},{-23,-2,-41},
{-18,2,-41},{-21,10,-41},{-29,12,-41},{-19,22,-41},
{6,42,-53},{25,44,-62},{34,31,-63},{28,11,-62},
{7,0,-54},{-14,-2,-34},{-5,37,-44},{-13,14,-42},
{-7,8,-43},{1,16,-47},{-4,22,-45},{3,30,-48},
{8,24,-49},{15,27,-50},{12,35,-50},{4,56,-62},
{33,60,-70},{48,38,-64},{41,7,-68},{6,-11,-63},
{-26,-16,-42},{-17,49,-49},
};

signed char monkeyf[250][4]= {
{27,4,5,26}, {25,4,5,24}, {3,6,5,4}, {1,6,5,2}, {5,6,7,4}, 
{3,6,7,2}, {5,8,7,6}, {3,8,7,4}, {7,8,9,6}, 
{5,8,9,4}, {7,10,9,8}, {5,10,9,6}, {9,10,11,8}, 
{7,10,11,6}, {9,12,11,10}, {7,12,11,8}, {11,6,13,12}, 
{5,4,13,12}, {3,-2,13,12}, {-3,-4,13,12}, {-5,-10,13,12}, 
{-11,-12,14,12}, {-13,-18,14,13}, {-19,4,5,13}, {10,12,4,4}, 
{10,11,9,9}, {8,7,9,9}, {7,5,6,6}, {6,3,4,4}, 
{5,1,2,2}, {4,-1,0,0}, {3,-3,-2,-2}, {22,67,68,23}, 
{20,65,66,21}, {18,63,64,19}, {16,61,62,17}, {14,59,60,15}, 
{12,19,48,57}, {18,19,48,47}, {18,19,48,47}, {18,19,48,47}, 
{18,19,48,47}, {18,19,48,47}, {18,19,48,47}, {18,19,48,47}, 
{18,19,48,47}, {18,-9,-8,47}, {18,27,45,46}, {26,55,43,44}, 
{24,41,42,54}, {22,39,40,23}, {20,37,38,21}, {18,35,36,19}, 
{16,33,34,17}, {14,31,32,15}, {12,39,30,13}, {11,48,45,38}, 
{8,36,-19,9}, {8,-20,44,47}, {42,45,46,43}, {18,19,40,39}, 
{16,17,38,37}, {14,15,36,35}, {32,44,43,33}, {12,33,32,42}, 
{19,44,43,42}, {40,41,42,-27}, {8,9,39,-28}, {15,43,42,16}, 
{13,43,42,14}, {11,43,42,12}, {9,-30,42,10}, {37,12,38,-32}, 
{-33,37,45,46}, {-33,40,41,39}, {38,40,41,37}, {36,40,41,35}, 
{34,40,41,33}, {36,39,38,37}, {35,40,39,38}, {1,2,14,21}, 
{1,2,40,13}, {1,2,40,39}, {1,24,12,39}, {-34,36,38,11}, 
{35,38,36,37}, {-37,8,35,37}, {-11,-12,-45,40}, {-11,-12,39,38}, 
{-11,-12,37,36}, {-11,-12,35,34}, {33,34,40,41}, {33,34,38,39}, 
{33,34,36,37}, {33,-52,34,35}, {33,37,36,34}, {33,35,34,34}, 
{8,7,37,36}, {-32,7,35,46}, {-34,-33,45,46}, {4,-33,43,34}, 
{-34,-33,41,42}, {-34,-33,39,40}, {-34,-33,37,38}, {-34,-33,35,36}, 
{-34,-33,33,34}, {-34,-33,31,32}, {-34,-4,28,30}, {-5,-34,28,27}, 
{-35,-44,36,27}, {26,35,36,45}, {24,25,44,45}, {25,23,44,42}, 
{25,24,41,40}, {25,24,39,38}, {25,24,37,36}, {25,24,35,34}, 
{25,24,33,32}, {25,24,31,30}, {15,24,29,38}, {25,24,27,26}, 
{23,12,37,26}, {11,12,35,36}, {-86,-59,36,-80}, {-60,-61,36,35}, 
{-62,-63,36,35}, {-64,-65,36,35}, {-66,-67,36,35}, {-68,-69,36,35}, 
{-70,-71,36,35}, {-72,-73,36,35}, {-74,-75,36,35}, {42,43,53,58}, 
{40,41,57,56}, {38,39,55,57}, {-81,-80,37,56}, {-83,-82,55,52}, 
{-85,-84,51,49}, {-87,-86,48,49}, {47,50,51,48}, {46,48,51,49}, 
{43,46,49,44}, {-92,-91,45,42}, {-23,49,50,-20}, {-94,40,48,-24}, 
{-96,-22,48,49}, {-97,48,21,-90}, {-100,36,50,23}, {22,49,48,-100}, 
{-101,47,46,22}, {21,45,35,25}, {33,34,44,41}, {13,14,28,24}, 
{-107,26,30,-106}, {14,46,45,15}, {14,44,43,-110}, {-111,42,23,-110}, 
{6,7,45,46}, {45,44,47,46}, {45,46,47,48}, {47,46,49,48}, 
{17,49,47,48}, {17,36,46,48}, {35,36,44,45}, {35,36,40,43}, 
{35,36,38,39}, {-4,-3,37,35}, {-123,34,33,1}, {-9,-8,-7,-6}, 
{-10,-7,32,-125}, {-127,-11,-126,-126}, {-7,-6,5,31}, {4,5,33,30}, 
{4,39,33,32}, {4,35,32,38}, {20,21,39,38}, {4,37,38,5}, 
{-11,-10,36,3}, {-11,15,14,35}, {13,16,34,34}, {-13,14,13,13}, 
{-3,1,30,29}, {-3,28,29,1}, {-2,31,28,-1}, {12,13,27,30}, 
{-2,26,12,12}, {35,29,42,36}, {34,35,36,33}, {32,35,36,31}, 
{30,35,36,29}, {28,35,36,27}, {26,35,36,25}, {34,39,38,35}, 
{32,39,38,33}, {30,39,38,31}, {28,39,38,29}, {26,39,38,27}, 
{25,31,32,38}, {-18,-17,45,44}, {-18,17,28,44}, {-24,-20,42,-23}, 
{11,35,27,14}, {25,28,39,41}, {37,41,40,38}, {34,40,36,35}, 
{32,40,39,33}, {30,39,31,40}, {21,29,39,22}, {-31,37,28,4}, 
{-32,33,35,36}, {32,33,34,34}, {18,35,36,48}, {34,25,40,35}, 
{24,25,38,39}, {24,25,36,37}, {24,25,34,35}, {24,25,32,33}, 
{24,13,41,31}, {17,11,41,35}, {15,16,34,35}, {13,14,34,35}, 
{11,12,34,35}, {9,10,34,35}, {7,8,34,35}, {26,25,37,36}, 
{35,36,37,38}, {37,36,39,38}, {37,38,39,40}, {25,31,36,39}, 
{18,34,35,30}, {17,22,30,33}, {19,29,21,20}, {16,26,29,17}, 
{24,29,28,25}, {22,31,28,23}, {20,31,30,21}, {18,31,30,19}, 
{16,30,17,17}, {-21,-22,35,34}, {-21,-22,33,32}, {-21,-22,31,30}, 
{-21,-22,29,28}, {-21,-22,27,26}, {-28,-22,25,31}, {24,28,29,30}, 
{23,24,26,27}, {23,24,25,25}, {-69,-35,-32,27}, {-70,26,25,-66}, 
{-68,-67,24,-33}, 
};
	// ------------------------------- end copied code


#define PRIM_PLANE		0
#define PRIM_CUBE		1
#define PRIM_CIRCLE		4
#define PRIM_CYLINDER 	5
#define PRIM_CONE 		7
#define PRIM_GRID		10
#define PRIM_UVSPHERE	11
#define PRIM_ICOSPHERE 	12
#define PRIM_MONKEY		13

static void make_prim(Object *obedit, int type, float mat[4][4], int tot, int seg,
		int subdiv, float dia, float depth, int ext, int fill)
{
	/*
	 * type - for the type of shape
	 * dia - the radius for cone,sphere cylinder etc.
	 * depth - 
	 * ext - extrude
	 * fill - end capping, and option to fill in circle
	 * cent[3] - center of the data. 
	 * */
	EditMesh *em= BKE_mesh_get_editmesh(((Mesh *)obedit->data));
	EditVert *eve, *v1=NULL, *v2, *v3, *v4=NULL, *vtop, *vdown;
	float phi, phid, vec[3];
	float q[4], cmat[3][3], nor[3]= {0.0, 0.0, 0.0};
	short a, b;
	
	EM_clear_flag_all(em, SELECT);

	phid= 2.0f*(float)M_PI/tot;
	phi= .25f*(float)M_PI;

	switch(type) {
	case PRIM_GRID: /*  grid */
		/* clear flags */
		eve= em->verts.first;
		while(eve) {
			eve->f= 0;
			eve= eve->next;
		}
		
		/* one segment first: the X axis */		
		phi = (2*dia)/(float)(tot-1);
		phid = (2*dia)/(float)(seg-1);
		for(a=0;a<tot;a++) {
			vec[0] = (phi*a) - dia;
			vec[1]= - dia;
			vec[2]= 0.0f;
			eve= addvertlist(em, vec, NULL);
			eve->f= 1+2+4;
			if (a) {
				addedgelist(em, eve->prev, eve, NULL);
			}
		}
		/* extrude and translate */
		vec[0]= vec[2]= 0.0;
		vec[1]= phid;
		
		for(a=0;a<seg-1;a++) {
			extrudeflag_vert(obedit, em, 2, nor, 0);	// nor unused
			translateflag(em, 2, vec);
		}
		break;
	case PRIM_UVSPHERE: /*  UVsphere */
		
		/* clear all flags */
		eve= em->verts.first;
		while(eve) {
			eve->f= 0;
			eve= eve->next;
		}
		
		/* one segment first */
		phi= 0; 
		phid/=2;
		for(a=0; a<=tot; a++) {
			vec[0]= dia*sin(phi);
			vec[1]= 0.0;
			vec[2]= dia*cos(phi);
			eve= addvertlist(em, vec, NULL);
			eve->f= 1+2+4;
			if(a==0) v1= eve;
			else addedgelist(em, eve->prev, eve, NULL);
			phi+= phid;
		}
		
		/* extrude and rotate */
		phi= M_PI/seg;
		q[0]= cos(phi);
		q[3]= sin(phi);
		q[1]=q[2]= 0;
		quat_to_mat3( cmat,q);
		
		for(a=0; a<seg; a++) {
			extrudeflag_vert(obedit, em, 2, nor, 0); // nor unused
			rotateflag(em, 2, v1->co, cmat);
		}

		removedoublesflag(em, 4, 0, 0.0001);

		/* and now do imat */
		eve= em->verts.first;
		while(eve) {
			if(eve->f & SELECT) {
				mul_m4_v3(mat,eve->co);
			}
			eve= eve->next;
		}
		break;
	case PRIM_ICOSPHERE: /* Icosphere */
		{
			EditVert *eva[12];
			EditEdge *eed;
			
			/* clear all flags */
			eve= em->verts.first;
			while(eve) {
				eve->f= 0;
				eve= eve->next;
			}
			dia/=200;
			for(a=0;a<12;a++) {
				vec[0]= dia*icovert[a][0];
				vec[1]= dia*icovert[a][1];
				vec[2]= dia*icovert[a][2];
				eva[a]= addvertlist(em, vec, NULL);
				eva[a]->f= 1+2;
			}
			for(a=0;a<20;a++) {
				EditFace *evtemp;
				v1= eva[ icoface[a][0] ];
				v2= eva[ icoface[a][1] ];
				v3= eva[ icoface[a][2] ];
				evtemp = addfacelist(em, v1, v2, v3, 0, NULL, NULL);
				evtemp->e1->f = 1+2;
				evtemp->e2->f = 1+2;
				evtemp->e3->f = 1+2;
			}

			dia*=200;
			for(a=1; a<subdiv; a++) esubdivideflag(obedit, em, 2, dia, 0, B_SPHERE,1, SUBDIV_CORNER_PATH, 0);
			/* and now do imat */
			eve= em->verts.first;
			while(eve) {
				if(eve->f & 2) {
					mul_m4_v3(mat,eve->co);
				}
				eve= eve->next;
			}
			
			// Clear the flag 2 from the edges
			for(eed=em->edges.first;eed;eed=eed->next){
				if(eed->f & 2){
					   eed->f &= !2;
				}   
			}
		}
		break;
	case PRIM_MONKEY: /* Monkey */
		{
			//extern int monkeyo, monkeynv, monkeynf;
			//extern signed char monkeyf[][4];
			//extern signed char monkeyv[][3];
			EditVert **tv= MEM_mallocN(sizeof(*tv)*monkeynv*2, "tv");
			int i;

			for (i=0; i<monkeynv; i++) {
				float v[3];
				v[0]= (monkeyv[i][0]+127)/128.0, v[1]= monkeyv[i][1]/128.0, v[2]= monkeyv[i][2]/128.0;
				tv[i]= addvertlist(em, v, NULL);
				tv[i]->f |= SELECT;
				tv[monkeynv+i]= (fabs(v[0]= -v[0])<0.001)?tv[i]:addvertlist(em, v, NULL);
				tv[monkeynv+i]->f |= SELECT;
			}
			for (i=0; i<monkeynf; i++) {
				addfacelist(em, tv[monkeyf[i][0]+i-monkeyo], tv[monkeyf[i][1]+i-monkeyo], tv[monkeyf[i][2]+i-monkeyo], (monkeyf[i][3]!=monkeyf[i][2])?tv[monkeyf[i][3]+i-monkeyo]:NULL, NULL, NULL);
				addfacelist(em, tv[monkeynv+monkeyf[i][2]+i-monkeyo], tv[monkeynv+monkeyf[i][1]+i-monkeyo], tv[monkeynv+monkeyf[i][0]+i-monkeyo], (monkeyf[i][3]!=monkeyf[i][2])?tv[monkeynv+monkeyf[i][3]+i-monkeyo]:NULL, NULL, NULL);
			}

			MEM_freeN(tv);

			/* and now do imat */
			for(eve= em->verts.first; eve; eve= eve->next) {
				if(eve->f & SELECT) {
					mul_m4_v3(mat,eve->co);
				}
			}
			recalc_editnormals(em);
		}
		break;
	default: /* all types except grid, sphere... */
		if(type==PRIM_CONE);
		else if(ext==0) 
			depth= 0.0f;
	
		/* first vertex at 0° for circular objects */
		if( ELEM3(type, PRIM_CIRCLE,PRIM_CYLINDER,PRIM_CONE) )
			phi = 0.0f;
			
		vtop= vdown= v1= v2= 0;
		for(b=0; b<=ext; b++) {
			for(a=0; a<tot; a++) {
				
				vec[0]= dia*sin(phi);
				vec[1]= dia*cos(phi);
				vec[2]= b?depth:-depth;
				
				mul_m4_v3(mat, vec);
				eve= addvertlist(em, vec, NULL);
				eve->f= SELECT;
				if(a==0) {
					if(b==0) v1= eve;
					else v2= eve;
				}
				phi+=phid;
			}
		}
			
		/* center vertices */
		/* type PRIM_CONE can only have 1 one side filled
		 * if the cone has no capping, dont add vtop */
		if(type == PRIM_CONE || (fill && !ELEM(type, PRIM_PLANE, PRIM_CUBE))) {
			vec[0]= vec[1]= 0.0f;
			vec[2]= type==PRIM_CONE ? depth : -depth;
			mul_m4_v3(mat, vec);
			vdown= addvertlist(em, vec, NULL);
			if((ext || type==PRIM_CONE) && fill) {
				vec[0]= vec[1]= 0.0f;
				vec[2]= type==PRIM_CONE ? -depth : depth;
				mul_m4_v3(mat,vec);
				vtop= addvertlist(em, vec, NULL);
			}
		} else {
			vdown= v1;
			vtop= v2;
		}
		if(vtop) vtop->f= SELECT;
		if(vdown) vdown->f= SELECT;
	
		/* top and bottom face */
		if(fill || type==PRIM_CONE) {
			if(tot==4 && ELEM(type, PRIM_PLANE, PRIM_CUBE)) {
				v3= v1->next->next;
				if(ext) v4= v2->next->next;
				
				addfacelist(em, v3, v1->next, v1, v3->next, NULL, NULL);
				if(ext) addfacelist(em, v2, v2->next, v4, v4->next, NULL, NULL);
				
			}
			else {
				v3= v1;
				v4= v2;
				for(a=1; a<tot; a++) {
					addfacelist(em, vdown, v3, v3->next, 0, NULL, NULL);
					v3= v3->next;
					if(ext && fill) {
						addfacelist(em, vtop, v4, v4->next, 0, NULL, NULL);
						v4= v4->next;
					}
				}
				if(!ELEM(type, PRIM_PLANE, PRIM_CUBE)) {
					addfacelist(em, vdown, v3, v1, 0, NULL, NULL);
					if(ext) addfacelist(em, vtop, v4, v2, 0, NULL, NULL);
				}
			}
		}
		else if(type==PRIM_CIRCLE) {  /* we need edges for a circle */
			v3= v1;
			for(a=1;a<tot;a++) {
				addedgelist(em, v3, v3->next, NULL);
				v3= v3->next;
			}
			addedgelist(em, v3, v1, NULL);
		}
		/* side faces */
		if(ext) {
			v3= v1;
			v4= v2;
			for(a=1; a<tot; a++) {
				addfacelist(em, v3, v3->next, v4->next, v4, NULL, NULL);
				v3= v3->next;
				v4= v4->next;
			}
			addfacelist(em, v3, v1, v2, v4, NULL, NULL);
		}
		else if(fill && type==PRIM_CONE) {
			/* add the bottom flat area of the cone
			 * if capping is disabled dont bother */
			v3= v1;
			for(a=1; a<tot; a++) {
				addfacelist(em, vtop, v3->next, v3, 0, NULL, NULL);
				v3= v3->next;
			}
			addfacelist(em, vtop, v1, v3, 0, NULL, NULL);
		}
	}
	
	EM_stats_update(em);
	/* simple selection flush OK, based on fact it's a single model */
	EM_select_flush(em); /* flushes vertex -> edge -> face selection */
	
	if(type!=PRIM_PLANE && type!=PRIM_MONKEY)
		EM_recalc_normal_direction(em, 0, 0);	/* otherwise monkey has eyes in wrong direction */

	BKE_mesh_end_editmesh(obedit->data, em);
}

/* ********* add primitive operators ************* */

static const char *get_mesh_defname(int type)
{
	switch (type) {
		case PRIM_PLANE: return "Plane";
		case PRIM_CUBE: return "Cube";
		case PRIM_CIRCLE: return "Circle";
		case PRIM_CYLINDER: return "Cylinder";
		case PRIM_CONE: return "Cone";
		case PRIM_GRID: return "Grid";
		case PRIM_UVSPHERE: return "Sphere";
		case PRIM_ICOSPHERE: return "Icosphere";
		case PRIM_MONKEY: return "Monkey";
		default:
			return "Mesh";
	}
}

static void make_prim_ext(bContext *C, float *loc, float *rot, int enter_editmode, unsigned int layer, 
		int type, int tot, int seg,
		int subdiv, float dia, float depth, int ext, int fill)
{
	Object *obedit= CTX_data_edit_object(C);
	int newob = 0;
	float mat[4][4];
	float scale;

	if(obedit==NULL || obedit->type!=OB_MESH) {
		obedit= ED_object_add_type(C, OB_MESH, loc, rot, FALSE, layer);
		
		rename_id((ID *)obedit, get_mesh_defname(type));
		rename_id((ID *)obedit->data, get_mesh_defname(type));
		
		/* create editmode */
		ED_object_enter_editmode(C, EM_DO_UNDO|EM_IGNORE_LAYER); /* rare cases the active layer is messed up */
		newob = 1;
	}
	else DAG_id_tag_update(&obedit->id, OB_RECALC_DATA);

	scale= ED_object_new_primitive_matrix(C, obedit, loc, rot, mat);

	dia *= scale;
	depth *= scale * 0.5f;

	make_prim(obedit, type, mat, tot, seg, subdiv, dia, depth, ext, fill);

	DAG_id_tag_update(obedit->data, OB_RECALC_DATA);
	WM_event_add_notifier(C, NC_GEOM|ND_DATA, obedit->data);


	/* userdef */
	if (newob && !enter_editmode) {
		ED_object_exit_editmode(C, EM_FREEDATA); /* adding EM_DO_UNDO messes up operator redo */
	}
	WM_event_add_notifier(C, NC_OBJECT|ND_DRAW, obedit);
}

static int add_primitive_plane_exec(bContext *C, wmOperator *op)
{
	int enter_editmode;
	unsigned int layer;
	float loc[3], rot[3];
	
	if(!ED_object_add_generic_get_opts(C, op, loc, rot, &enter_editmode, &layer))
		return OPERATOR_CANCELLED;

	/* sqrt(2.0f) - plane (diameter of 1.41 makes it unit size) */
	make_prim_ext(C, loc, rot, enter_editmode, layer,
			PRIM_PLANE, 4, 0, 0, sqrt(2.0f), 0.0f, 0, 1);
	return OPERATOR_FINISHED;	
}

void MESH_OT_primitive_plane_add(wmOperatorType *ot)
{
	/* identifiers */
	ot->name= "Add Plane";
	ot->description= "Construct a filled planar mesh with 4 vertices";
	ot->idname= "MESH_OT_primitive_plane_add";
	
	/* api callbacks */
	ot->invoke= ED_object_add_generic_invoke;
	ot->exec= add_primitive_plane_exec;
	ot->poll= ED_operator_scene_editable;
	
	/* flags */
	ot->flag= OPTYPE_REGISTER|OPTYPE_UNDO;

	ED_object_add_generic_props(ot, TRUE);
}

static int add_primitive_cube_exec(bContext *C, wmOperator *op)
{
	int enter_editmode;
	unsigned int layer;
	float loc[3], rot[3];
	
	if(!ED_object_add_generic_get_opts(C, op, loc, rot, &enter_editmode, &layer))
		return OPERATOR_CANCELLED;

	/* sqrt(2.0f) - plane (diameter of 1.41 makes it unit size) */
	make_prim_ext(C, loc, rot, enter_editmode, layer,
			PRIM_CUBE, 4, 0, 0, sqrt(2.0f), 2.0f, 1, 1);
	return OPERATOR_FINISHED;
}

void MESH_OT_primitive_cube_add(wmOperatorType *ot)
{
	/* identifiers */
	ot->name= "Add Cube";
	ot->description= "Construct a cube mesh";
	ot->idname= "MESH_OT_primitive_cube_add";
	
	/* api callbacks */
	ot->invoke= ED_object_add_generic_invoke;
	ot->exec= add_primitive_cube_exec;
	ot->poll= ED_operator_scene_editable;
	
	/* flags */
	ot->flag= OPTYPE_REGISTER|OPTYPE_UNDO;

	ED_object_add_generic_props(ot, TRUE);
}

static int add_primitive_circle_exec(bContext *C, wmOperator *op)
{
	int enter_editmode;
	unsigned int layer;
	float loc[3], rot[3];
	
	if(!ED_object_add_generic_get_opts(C, op, loc, rot, &enter_editmode, &layer))
		return OPERATOR_CANCELLED;

	make_prim_ext(C, loc, rot, enter_editmode, layer,
			PRIM_CIRCLE, RNA_int_get(op->ptr, "vertices"), 0, 0,
			RNA_float_get(op->ptr,"radius"), 0.0f, 0,
			RNA_boolean_get(op->ptr, "fill"));

	return OPERATOR_FINISHED;	
}

void MESH_OT_primitive_circle_add(wmOperatorType *ot)
{
	/* identifiers */
	ot->name= "Add Circle";
	ot->description= "Construct a circle mesh";
	ot->idname= "MESH_OT_primitive_circle_add";
	
	/* api callbacks */
	ot->invoke= ED_object_add_generic_invoke;
	ot->exec= add_primitive_circle_exec;
	ot->poll= ED_operator_scene_editable;
	
	/* flags */
	ot->flag= OPTYPE_REGISTER|OPTYPE_UNDO;
	
	/* props */
	RNA_def_int(ot->srna, "vertices", 32, INT_MIN, INT_MAX, "Vertices", "", 3, 500);
	RNA_def_float(ot->srna, "radius", 1.0f, 0.0, FLT_MAX, "Radius", "", 0.001, 100.00);
	RNA_def_boolean(ot->srna, "fill", 0, "Fill", "");

	ED_object_add_generic_props(ot, TRUE);
}

static int add_primitive_cylinder_exec(bContext *C, wmOperator *op)
{
	int enter_editmode;
	unsigned int layer;
	float loc[3], rot[3];
	
	if(!ED_object_add_generic_get_opts(C, op, loc, rot, &enter_editmode, &layer))
		return OPERATOR_CANCELLED;

	make_prim_ext(C, loc, rot, enter_editmode, layer,
			PRIM_CYLINDER, RNA_int_get(op->ptr, "vertices"), 0, 0,
			RNA_float_get(op->ptr,"radius"),
			RNA_float_get(op->ptr, "depth"), 1, 
			RNA_boolean_get(op->ptr, "cap_ends"));

	return OPERATOR_FINISHED;
}

void MESH_OT_primitive_cylinder_add(wmOperatorType *ot)
{
	/* identifiers */
	ot->name= "Add Cylinder";
	ot->description= "Construct a cylinder mesh";
	ot->idname= "MESH_OT_primitive_cylinder_add";
	
	/* api callbacks */
	ot->invoke= ED_object_add_generic_invoke;
	ot->exec= add_primitive_cylinder_exec;
	ot->poll= ED_operator_scene_editable;
	
	/* flags */
	ot->flag= OPTYPE_REGISTER|OPTYPE_UNDO;
	
	/* props */
	RNA_def_int(ot->srna, "vertices", 32, INT_MIN, INT_MAX, "Vertices", "", 2, 500);
	RNA_def_float(ot->srna, "radius", 1.0f, 0.0, FLT_MAX, "Radius", "", 0.001, 100.00);
	RNA_def_float(ot->srna, "depth", 2.0f, 0.0, FLT_MAX, "Depth", "", 0.001, 100.00);
	RNA_def_boolean(ot->srna, "cap_ends", 1, "Cap Ends", "");

	ED_object_add_generic_props(ot, TRUE);
}

static int add_primitive_cone_exec(bContext *C, wmOperator *op)
{
	int enter_editmode;
	unsigned int layer;
	float loc[3], rot[3];
	
	if(!ED_object_add_generic_get_opts(C, op, loc, rot, &enter_editmode, &layer))
		return OPERATOR_CANCELLED;

	make_prim_ext(C, loc, rot, enter_editmode, layer,
			PRIM_CONE, RNA_int_get(op->ptr, "vertices"), 0, 0,
			RNA_float_get(op->ptr,"radius"), RNA_float_get(op->ptr, "depth"),
			0, RNA_boolean_get(op->ptr, "cap_end"));

	return OPERATOR_FINISHED;
}

void MESH_OT_primitive_cone_add(wmOperatorType *ot)
{
	/* identifiers */
	ot->name= "Add Cone";
	ot->description= "Construct a conic mesh (ends filled)";
	ot->idname= "MESH_OT_primitive_cone_add";
	
	/* api callbacks */
	ot->invoke= ED_object_add_generic_invoke;
	ot->exec= add_primitive_cone_exec;
	ot->poll= ED_operator_scene_editable;
	
	/* flags */
	ot->flag= OPTYPE_REGISTER|OPTYPE_UNDO;
	
	/* props */
	RNA_def_int(ot->srna, "vertices", 32, INT_MIN, INT_MAX, "Vertices", "", 2, 500);
	RNA_def_float(ot->srna, "radius", 1.0f, 0.0, FLT_MAX, "Radius", "", 0.001, 100.00);
	RNA_def_float(ot->srna, "depth", 2.0f, 0.0, FLT_MAX, "Depth", "", 0.001, 100.00);
	RNA_def_boolean(ot->srna, "cap_end", 1, "Cap End", "");

	ED_object_add_generic_props(ot, TRUE);
}

static int add_primitive_grid_exec(bContext *C, wmOperator *op)
{
	int enter_editmode;
	unsigned int layer;
	float loc[3], rot[3];
	
	if(!ED_object_add_generic_get_opts(C, op, loc, rot, &enter_editmode, &layer))
		return OPERATOR_CANCELLED;

	make_prim_ext(C, loc, rot, enter_editmode, layer,
			PRIM_GRID, RNA_int_get(op->ptr, "x_subdivisions"),
			RNA_int_get(op->ptr, "y_subdivisions"), 0,
			RNA_float_get(op->ptr,"size"), 0.0f, 0, 1);

	return OPERATOR_FINISHED;
}

void MESH_OT_primitive_grid_add(wmOperatorType *ot)
{
	/* identifiers */
	ot->name= "Add Grid";
	ot->description= "Construct a grid mesh";
	ot->idname= "MESH_OT_primitive_grid_add";
	
	/* api callbacks */
	ot->invoke= ED_object_add_generic_invoke;
	ot->exec= add_primitive_grid_exec;
	ot->poll= ED_operator_scene_editable;
	
	/* flags */
	ot->flag= OPTYPE_REGISTER|OPTYPE_UNDO;
	
	/* props */
	RNA_def_int(ot->srna, "x_subdivisions", 10, INT_MIN, INT_MAX, "X Subdivisions", "", 3, 1000);
	RNA_def_int(ot->srna, "y_subdivisions", 10, INT_MIN, INT_MAX, "Y Subdivisions", "", 3, 1000);
	RNA_def_float(ot->srna, "size", 1.0f, 0.0, FLT_MAX, "Size", "", 0.001, FLT_MAX);

	ED_object_add_generic_props(ot, TRUE);
}

static int add_primitive_monkey_exec(bContext *C, wmOperator *op)
{
	int enter_editmode;
	unsigned int layer;
	float loc[3], rot[3];
	
	if(!ED_object_add_generic_get_opts(C, op, loc, rot, &enter_editmode, &layer))
		return OPERATOR_CANCELLED;

	make_prim_ext(C, loc, rot, enter_editmode, layer,
			PRIM_MONKEY, 0, 0, 2, 0.0f, 0.0f, 0, 0);

	return OPERATOR_FINISHED;
}

void MESH_OT_primitive_monkey_add(wmOperatorType *ot)
{
	/* identifiers */
	ot->name= "Add Monkey";
	ot->description= "Construct a Suzanne mesh";
	ot->idname= "MESH_OT_primitive_monkey_add";
	
	/* api callbacks */
	ot->invoke= ED_object_add_generic_invoke;
	ot->exec= add_primitive_monkey_exec;
	ot->poll= ED_operator_scene_editable;
	
	/* flags */
	ot->flag= OPTYPE_REGISTER|OPTYPE_UNDO;

	ED_object_add_generic_props(ot, TRUE);
}

static int add_primitive_uvsphere_exec(bContext *C, wmOperator *op)
{
	int enter_editmode;
	unsigned int layer;
	float loc[3], rot[3];
	
	if(!ED_object_add_generic_get_opts(C, op, loc, rot, &enter_editmode, &layer))
		return OPERATOR_CANCELLED;

	make_prim_ext(C, loc, rot, enter_editmode, layer,
			PRIM_UVSPHERE, RNA_int_get(op->ptr, "ring_count"),
			RNA_int_get(op->ptr, "segments"), 0,
			RNA_float_get(op->ptr,"size"), 0.0f, 0, 0);

	return OPERATOR_FINISHED;	
}

void MESH_OT_primitive_uv_sphere_add(wmOperatorType *ot)
{
	/* identifiers */
	ot->name= "Add UV Sphere";
	ot->description= "Construct a UV sphere mesh";
	ot->idname= "MESH_OT_primitive_uv_sphere_add";
	
	/* api callbacks */
	ot->invoke= ED_object_add_generic_invoke;
	ot->exec= add_primitive_uvsphere_exec;
	ot->poll= ED_operator_scene_editable;
	
	/* flags */
	ot->flag= OPTYPE_REGISTER|OPTYPE_UNDO;
	
	/* props */
	RNA_def_int(ot->srna, "segments", 32, INT_MIN, INT_MAX, "Segments", "", 3, 500);
	RNA_def_int(ot->srna, "ring_count", 16, INT_MIN, INT_MAX, "Rings", "", 3, 500);
	RNA_def_float(ot->srna, "size", 1.0f, 0.0, FLT_MAX, "Size", "", 0.001, 100.00);

	ED_object_add_generic_props(ot, TRUE);
}

static int add_primitive_icosphere_exec(bContext *C, wmOperator *op)
{
	int enter_editmode;
	unsigned int layer;
	float loc[3], rot[3];
	
	if(!ED_object_add_generic_get_opts(C, op, loc, rot, &enter_editmode, &layer))
		return OPERATOR_CANCELLED;

	make_prim_ext(C, loc, rot, enter_editmode, layer,
			PRIM_ICOSPHERE, 0, 0, RNA_int_get(op->ptr, "subdivisions"),
			RNA_float_get(op->ptr,"size"), 0.0f, 0, 0);

	return OPERATOR_FINISHED;	
}

void MESH_OT_primitive_ico_sphere_add(wmOperatorType *ot)
{
	/* identifiers */
	ot->name= "Add Ico Sphere";
	ot->description= "Construct an Icosphere mesh";
	ot->idname= "MESH_OT_primitive_ico_sphere_add";
	
	/* api callbacks */
	ot->invoke= ED_object_add_generic_invoke;
	ot->exec= add_primitive_icosphere_exec;
	ot->poll= ED_operator_scene_editable;
	
	/* flags */
	ot->flag= OPTYPE_REGISTER|OPTYPE_UNDO;
	
	/* props */
	RNA_def_int(ot->srna, "subdivisions", 2, 0, INT_MAX, "Subdivisions", "", 0, 8);
	RNA_def_float(ot->srna, "size", 1.0f, 0.0f, FLT_MAX, "Size", "", 0.001f, 100.00);

	ED_object_add_generic_props(ot, TRUE);
}

/****************** add duplicate operator ***************/

static int mesh_duplicate_exec(bContext *C, wmOperator *UNUSED(op))
{
	Object *ob= CTX_data_edit_object(C);
	EditMesh *em= BKE_mesh_get_editmesh(ob->data);

	adduplicateflag(em, SELECT);

	BKE_mesh_end_editmesh(ob->data, em);

	DAG_id_tag_update(ob->data, OB_RECALC_DATA);
	WM_event_add_notifier(C, NC_GEOM|ND_DATA, ob->data);
	
	return OPERATOR_FINISHED;
}

static int mesh_duplicate_invoke(bContext *C, wmOperator *op, wmEvent *UNUSED(event))
{
	WM_cursor_wait(1);
	mesh_duplicate_exec(C, op);
	WM_cursor_wait(0);
	
	return OPERATOR_FINISHED;
}

void MESH_OT_duplicate(wmOperatorType *ot)
{
	/* identifiers */
	ot->name= "Duplicate";
	ot->description= "Duplicate selected vertices, edges or faces";
	ot->idname= "MESH_OT_duplicate";
	
	/* api callbacks */
	ot->invoke= mesh_duplicate_invoke;
	ot->exec= mesh_duplicate_exec;
	
	ot->poll= ED_operator_editmesh;
	
	/* to give to transform */
	RNA_def_int(ot->srna, "mode", TFM_TRANSLATION, 0, INT_MAX, "Mode", "", 0, INT_MAX);
}
<|MERGE_RESOLUTION|>--- conflicted
+++ resolved
@@ -114,11 +114,7 @@
 	float min[3], max[3];
 	int done= 0;
 	short use_proj;
-<<<<<<< HEAD
-	
-=======
-
->>>>>>> 6d201907
+	
 	em_setup_viewcontext(C, &vc);
 	
 	use_proj= ((vc.scene->toolsettings->snap_flag & (SCE_SNAP|SCE_SNAP_PROJECT))==(SCE_SNAP|SCE_SNAP_PROJECT)) &&	(vc.scene->toolsettings->snap_mode==SCE_SNAP_MODE_FACE);

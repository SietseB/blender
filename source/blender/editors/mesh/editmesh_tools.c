--- conflicted
+++ resolved
@@ -4828,15 +4828,9 @@
 			}
 			bm->elem_index_dirty &= ~BM_VERT;
 		}
-<<<<<<< HEAD
 
 		float ratio_adjust;
 
-=======
-
-		float ratio_adjust;
-
->>>>>>> 95011f6d
 		if ((bm->totface == bm->totfacesel) || (ratio == 0.0f)) {
 			ratio_adjust = ratio;
 		}
@@ -4999,19 +4993,11 @@
 	for (uint ob_index = 0; ob_index < objects_len; ob_index++) {
 		Object *obedit = objects[ob_index];
 		BMEditMesh *em = BKE_editmesh_from_object(obedit);
-<<<<<<< HEAD
 
 		if (em->bm->totvertsel == 0) {
 			continue;
 		}
 
-=======
-
-		if (em->bm->totvertsel == 0) {
-			continue;
-		}
-
->>>>>>> 95011f6d
 		if (!EDBM_op_callf(
 		            em, op,
 		            "dissolve_verts verts=%hv use_face_split=%b use_boundary_tear=%b",
@@ -5324,8 +5310,7 @@
 	} /* objects */
 
 	const float thresh = RNA_float_get(op->ptr, "threshold");
-<<<<<<< HEAD
-	
+
 	for (uint ob_index = 0; ob_index < objects_len; ob_index++) {
 		Object *obedit = objects[ob_index];
 		BMEditMesh *em = BKE_editmesh_from_object(obedit);
@@ -5339,22 +5324,6 @@
 			return OPERATOR_CANCELLED;
 		}
 
-=======
-
-	for (uint ob_index = 0; ob_index < objects_len; ob_index++) {
-		Object *obedit = objects[ob_index];
-		BMEditMesh *em = BKE_editmesh_from_object(obedit);
-		BMesh *bm = em->bm;
-
-		if (!EDBM_op_callf(
-		        em, op,
-		        "dissolve_degenerate edges=%he dist=%f",
-		        BM_ELEM_SELECT, thresh))
-		{
-			return OPERATOR_CANCELLED;
-		}
-
->>>>>>> 95011f6d
 		/* tricky to maintain correct selection here, so just flush up from verts */
 		EDBM_select_flush(em);
 

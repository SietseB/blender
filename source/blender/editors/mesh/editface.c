--- conflicted
+++ resolved
@@ -101,11 +101,7 @@
 }
 
 /* returns 0 if not found, otherwise 1 */
-<<<<<<< HEAD
-static int facesel_face_pick(struct bContext *C, Mesh *me, Object *ob, short *mval, unsigned int *index, short rect)
-=======
-static int facesel_face_pick(struct bContext *C, Mesh *me, const short mval[2], unsigned int *index, short rect)
->>>>>>> 770119d1
+static int facesel_face_pick(struct bContext *C, Mesh *me, Object *ob, const short mval[2], unsigned int *index, short rect)
 {
 	Scene *scene = CTX_data_scene(C);
 	ViewContext vc;

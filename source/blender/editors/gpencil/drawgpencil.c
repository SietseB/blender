/*
 * ***** BEGIN GPL LICENSE BLOCK *****
 *
 * This program is free software; you can redistribute it and/or
 * modify it under the terms of the GNU General Public License
 * as published by the Free Software Foundation; either version 2
 * of the License, or (at your option) any later version.
 *
 * This program is distributed in the hope that it will be useful,
 * but WITHOUT ANY WARRANTY; without even the implied warranty of
 * MERCHANTABILITY or FITNESS FOR A PARTICULAR PURPOSE.  See the
 * GNU General Public License for more details.
 *
 * You should have received a copy of the GNU General Public License
 * along with this program; if not, write to the Free Software Foundation,
 * Inc., 51 Franklin Street, Fifth Floor, Boston, MA 02110-1301, USA.
 *
 * The Original Code is Copyright (C) 2008, Blender Foundation
 * This is a new part of Blender
 *
 * Contributor(s): Joshua Leung, Antonio Vazquez
 *
 * ***** END GPL LICENSE BLOCK *****
 */

/** \file blender/editors/gpencil/drawgpencil.c
 *  \ingroup edgpencil
 */


#include <stdio.h>
#include <string.h>
#include <stdlib.h>
#include <stddef.h>
#include <math.h>
#include <float.h>

#include "MEM_guardedalloc.h"

#include "BLI_sys_types.h"

#include "BLI_math.h"
#include "BLI_utildefines.h"
#include "BLI_polyfill_2d.h"

#include "BLF_api.h"
#include "BLT_translation.h"

#include "DNA_brush_types.h"
#include "DNA_gpencil_types.h"
#include "DNA_scene_types.h"
#include "DNA_screen_types.h"
#include "DNA_space_types.h"
#include "DNA_view3d_types.h"
#include "DNA_userdef_types.h"
#include "DNA_object_types.h"

#include "BKE_context.h"
#include "BKE_brush.h"
#include "BKE_global.h"
#include "BKE_paint.h"
#include "BKE_gpencil.h"
#include "BKE_image.h"

#include "DEG_depsgraph.h"

#include "WM_api.h"

#include "BIF_glutil.h"

#include "GPU_immediate.h"
#include "GPU_draw.h"
#include "GPU_state.h"

#include "ED_gpencil.h"
#include "ED_screen.h"
#include "ED_view3d.h"
#include "ED_space_api.h"

#include "UI_interface_icons.h"
#include "UI_resources.h"

#include "IMB_imbuf_types.h"

#include "gpencil_intern.h"

/* ************************************************** */
/* GREASE PENCIL DRAWING */

/* ----- General Defines ------ */
/* flags for sflag */
typedef enum eDrawStrokeFlags {
	GP_DRAWDATA_NOSTATUS    = (1 << 0),   /* don't draw status info */
	GP_DRAWDATA_ONLY3D      = (1 << 1),   /* only draw 3d-strokes */
	GP_DRAWDATA_ONLYV2D     = (1 << 2),   /* only draw 'canvas' strokes */
	GP_DRAWDATA_ONLYI2D     = (1 << 3),   /* only draw 'image' strokes */
	GP_DRAWDATA_IEDITHACK   = (1 << 4),   /* special hack for drawing strokes in Image Editor (weird coordinates) */
	GP_DRAWDATA_NO_XRAY     = (1 << 5),   /* don't draw xray in 3D view (which is default) */
	GP_DRAWDATA_NO_ONIONS   = (1 << 6),	  /* no onionskins should be drawn (for animation playback) */
	GP_DRAWDATA_VOLUMETRIC	= (1 << 7),   /* draw strokes as "volumetric" circular billboards */
	GP_DRAWDATA_FILL        = (1 << 8)    /* fill insides/bounded-regions of strokes */
} eDrawStrokeFlags;



/* thickness above which we should use special drawing */
#if 0
#define GP_DRAWTHICKNESS_SPECIAL    3
#endif

/* conversion utility (float --> normalized unsigned byte) */
#define F2UB(x) (unsigned char)(255.0f * x)

/* ----- Tool Buffer Drawing ------ */
/* helper functions to set color of buffer point */

static void gp_set_tpoint_varying_color(const tGPspoint *pt, const float ink[4], unsigned attrib_id)
{
	float alpha = ink[3] * pt->strength;
	CLAMP(alpha, GPENCIL_STRENGTH_MIN, 1.0f);
	immAttrib4ub(attrib_id, F2UB(ink[0]), F2UB(ink[1]), F2UB(ink[2]), F2UB(alpha));
}

static void gp_set_point_uniform_color(const bGPDspoint *pt, const float ink[4])
{
	float alpha = ink[3] * pt->strength;
	CLAMP(alpha, GPENCIL_STRENGTH_MIN, 1.0f);
	immUniformColor3fvAlpha(ink, alpha);
}

static void gp_set_point_varying_color(const bGPDspoint *pt, const float ink[4], unsigned attrib_id)
{
	float alpha = ink[3] * pt->strength;
	CLAMP(alpha, GPENCIL_STRENGTH_MIN, 1.0f);
	immAttrib4ub(attrib_id, F2UB(ink[0]), F2UB(ink[1]), F2UB(ink[2]), F2UB(alpha));
}

/* draw fills for buffer stroke */
static void gp_draw_stroke_buffer_fill(const tGPspoint *points, int totpoints, float ink[4])
{
	if (totpoints < 3) {
		return;
	}
	int tot_triangles = totpoints - 2;
	/* allocate memory for temporary areas */
	unsigned int(*tmp_triangles)[3] = MEM_mallocN(sizeof(*tmp_triangles) * tot_triangles, "GP Stroke buffer temp triangulation");
	float(*points2d)[2] = MEM_mallocN(sizeof(*points2d) * totpoints, "GP Stroke buffer temp 2d points");

	/* Convert points to array and triangulate
	 * Here a cache is not used because while drawing the information changes all the time, so the cache
	 * would be recalculated constantly, so it is better to do direct calculation for each function call
	 */
	for (int i = 0; i < totpoints; i++) {
		const tGPspoint *pt = &points[i];
		points2d[i][0] = pt->x;
		points2d[i][1] = pt->y;
	}
	BLI_polyfill_calc((const float(*)[2])points2d, (unsigned int)totpoints, 0, (unsigned int(*)[3])tmp_triangles);

	/* draw triangulation data */
	if (tot_triangles > 0) {
		Gwn_VertFormat *format = immVertexFormat();
		uint pos = GWN_vertformat_attr_add(format, "pos", GWN_COMP_I32, 2, GWN_FETCH_INT_TO_FLOAT);
		uint color = GWN_vertformat_attr_add(format, "color", GWN_COMP_U8, 4, GWN_FETCH_INT_TO_FLOAT_UNIT);

		immBindBuiltinProgram(GPU_SHADER_2D_SMOOTH_COLOR);

		/* Draw all triangles for filling the polygon */
		immBegin(GWN_PRIM_TRIS, tot_triangles * 3);
		/* TODO: use batch instead of immediate mode, to share vertices */

		const tGPspoint *pt;
		for (int i = 0; i < tot_triangles; i++) {
			/* vertex 1 */
			pt = &points[tmp_triangles[i][0]];
			gp_set_tpoint_varying_color(pt, ink, color);
			immVertex2iv(pos, &pt->x);
			/* vertex 2 */
			pt = &points[tmp_triangles[i][1]];
			gp_set_tpoint_varying_color(pt, ink, color);
			immVertex2iv(pos, &pt->x);
			/* vertex 3 */
			pt = &points[tmp_triangles[i][2]];
			gp_set_tpoint_varying_color(pt, ink, color);
			immVertex2iv(pos, &pt->x);
		}

		immEnd();
		immUnbindProgram();
	}

	/* clear memory */
	if (tmp_triangles) {
		MEM_freeN(tmp_triangles);
	}
	if (points2d) {
		MEM_freeN(points2d);
	}
}

/* draw stroke defined in buffer (simple ogl lines/points for now, as dotted lines) */
static void gp_draw_stroke_buffer(const tGPspoint *points, int totpoints, short thickness,
                                  short dflag, short sflag, float ink[4], float fill_ink[4])
{
	int draw_points = 0;

	/* error checking */
	if ((points == NULL) || (totpoints <= 0))
		return;

	/* check if buffer can be drawn */
	if (dflag & (GP_DRAWDATA_ONLY3D | GP_DRAWDATA_ONLYV2D))
		return;

	if (sflag & GP_STROKE_ERASER) {
		/* don't draw stroke at all! */
		return;
	}

	Gwn_VertFormat *format = immVertexFormat();
	uint pos = GWN_vertformat_attr_add(format, "pos", GWN_COMP_I32, 2, GWN_FETCH_INT_TO_FLOAT);
	uint color = GWN_vertformat_attr_add(format, "color", GWN_COMP_U8, 4, GWN_FETCH_INT_TO_FLOAT_UNIT);

	const tGPspoint *pt = points;

	if (totpoints == 1) {
		/* if drawing a single point, draw it larger */
		GPU_point_size((float)(thickness + 2) * points->pressure);
		immBindBuiltinProgram(GPU_SHADER_3D_POINT_FIXED_SIZE_VARYING_COLOR);
		immBegin(GWN_PRIM_POINTS, 1);
		gp_set_tpoint_varying_color(pt, ink, color);
		immVertex2iv(pos, &pt->x);
	}
	else {
		float oldpressure = points[0].pressure;

		/* draw stroke curve */
		GPU_line_width(max_ff(oldpressure * thickness, 1.0));
		immBindBuiltinProgram(GPU_SHADER_2D_SMOOTH_COLOR);
		immBeginAtMost(GWN_PRIM_LINE_STRIP, totpoints);

		/* TODO: implement this with a geometry shader to draw one continuous tapered stroke */

		for (int i = 0; i < totpoints; i++, pt++) {
			/* if there was a significant pressure change, stop the curve, change the thickness of the stroke,
			 * and continue drawing again (since line-width cannot change in middle of GL_LINE_STRIP)
			 */
			if (fabsf(pt->pressure - oldpressure) > 0.2f) {
				/* need to have 2 points to avoid immEnd assert error */
				if (draw_points < 2) {
					gp_set_tpoint_varying_color(pt - 1, ink, color);
					immVertex2iv(pos, &(pt - 1)->x);
				}

				immEnd();
				draw_points = 0;

				GPU_line_width(max_ff(pt->pressure * thickness, 1.0f));
				immBeginAtMost(GWN_PRIM_LINE_STRIP, totpoints - i + 1);

				/* need to roll-back one point to ensure that there are no gaps in the stroke */
				if (i != 0) {
					gp_set_tpoint_varying_color(pt - 1, ink, color);
					immVertex2iv(pos, &(pt - 1)->x);
					draw_points++;
				}

				oldpressure = pt->pressure; /* reset our threshold */
			}

			/* now the point we want */
			gp_set_tpoint_varying_color(pt, ink, color);
			immVertex2iv(pos, &pt->x);
			draw_points++;
		}
		/* need to have 2 points to avoid immEnd assert error */
		if (draw_points < 2) {
			gp_set_tpoint_varying_color(pt - 1, ink, color);
			immVertex2iv(pos, &(pt - 1)->x);
		}
	}

	immEnd();
	immUnbindProgram();

	// draw fill
	if (fill_ink[3] > GPENCIL_ALPHA_OPACITY_THRESH) {
		gp_draw_stroke_buffer_fill(points, totpoints, fill_ink);
	}
}

/* --------- 2D Stroke Drawing Helpers --------- */
/* change in parameter list */
static void gp_calc_2d_stroke_fxy(const float pt[3], short sflag, int offsx, int offsy, int winx, int winy, float r_co[2])
{
	if (sflag & GP_STROKE_2DSPACE) {
		r_co[0] = pt[0];
		r_co[1] = pt[1];
	}
	else if (sflag & GP_STROKE_2DIMAGE) {
		const float x = (float)((pt[0] * winx) + offsx);
		const float y = (float)((pt[1] * winy) + offsy);

		r_co[0] = x;
		r_co[1] = y;
	}
	else {
		const float x = (float)(pt[0] / 100 * winx) + offsx;
		const float y = (float)(pt[1] / 100 * winy) + offsy;

		r_co[0] = x;
		r_co[1] = y;
	}
}
/* ----------- Volumetric Strokes --------------- */

/* draw a 2D buffer stroke in "volumetric" style
 * NOTE: the stroke buffer doesn't have any coordinate offsets/transforms
 */
static void gp_draw_stroke_volumetric_buffer(const tGPspoint *points, int totpoints, short thickness,
                                             short dflag, const float ink[4])
{
	/* error checking */
	if ((points == NULL) || (totpoints <= 0))
		return;

	/* check if buffer can be drawn */
	if (dflag & (GP_DRAWDATA_ONLY3D | GP_DRAWDATA_ONLYV2D))
		return;

	Gwn_VertFormat *format = immVertexFormat();
	uint pos = GWN_vertformat_attr_add(format, "pos", GWN_COMP_F32, 2, GWN_FETCH_FLOAT);
	uint size = GWN_vertformat_attr_add(format, "size", GWN_COMP_F32, 1, GWN_FETCH_FLOAT);
	uint color = GWN_vertformat_attr_add(format, "color", GWN_COMP_U8, 4, GWN_FETCH_INT_TO_FLOAT_UNIT);

	immBindBuiltinProgram(GPU_SHADER_3D_POINT_VARYING_SIZE_VARYING_COLOR);
	GPU_enable_program_point_size();
	immBegin(GWN_PRIM_POINTS, totpoints);

	const tGPspoint *pt = points;
	for (int i = 0; i < totpoints; i++, pt++) {
		gp_set_tpoint_varying_color(pt, ink, color);
		immAttrib1f(size, pt->pressure * thickness); /* TODO: scale based on view transform (zoom level) */
		immVertex2f(pos, pt->x, pt->y);
	}

	immEnd();
	immUnbindProgram();
	GPU_disable_program_point_size();
}

/* draw a 2D strokes in "volumetric" style */
static void gp_draw_stroke_volumetric_2d(const bGPDspoint *points, int totpoints, short thickness,
                                         short UNUSED(dflag), short sflag,
                                         int offsx, int offsy, int winx, int winy,
                                         const float diff_mat[4][4], const float ink[4])
{
	Gwn_VertFormat *format = immVertexFormat();
	uint pos = GWN_vertformat_attr_add(format, "pos", GWN_COMP_F32, 2, GWN_FETCH_FLOAT);
	uint size = GWN_vertformat_attr_add(format, "size", GWN_COMP_F32, 1, GWN_FETCH_FLOAT);
	uint color = GWN_vertformat_attr_add(format, "color", GWN_COMP_U8, 4, GWN_FETCH_INT_TO_FLOAT_UNIT);

	immBindBuiltinProgram(GPU_SHADER_3D_POINT_VARYING_SIZE_VARYING_COLOR);
	GPU_enable_program_point_size();
	immBegin(GWN_PRIM_POINTS, totpoints);

	const bGPDspoint *pt = points;
	for (int i = 0; i < totpoints; i++, pt++) {
		/* transform position to 2D */
		float co[2];
		float fpt[3];

		mul_v3_m4v3(fpt, diff_mat, &pt->x);
		gp_calc_2d_stroke_fxy(fpt, sflag, offsx, offsy, winx, winy, co);

		gp_set_point_varying_color(pt, ink, color);
		immAttrib1f(size, pt->pressure * thickness); /* TODO: scale based on view transform */
		immVertex2f(pos, co[0], co[1]);
	}

	immEnd();
	immUnbindProgram();
	GPU_disable_program_point_size();
}

/* draw a 3D stroke in "volumetric" style */
static void gp_draw_stroke_volumetric_3d(
        const bGPDspoint *points, int totpoints, short thickness,
        const float ink[4])
{
	Gwn_VertFormat *format = immVertexFormat();
	uint pos = GWN_vertformat_attr_add(format, "pos", GWN_COMP_F32, 3, GWN_FETCH_FLOAT);
	uint size = GWN_vertformat_attr_add(format, "size", GWN_COMP_F32, 1, GWN_FETCH_FLOAT);
	uint color = GWN_vertformat_attr_add(format, "color", GWN_COMP_U8, 4, GWN_FETCH_INT_TO_FLOAT_UNIT);

	immBindBuiltinProgram(GPU_SHADER_3D_POINT_VARYING_SIZE_VARYING_COLOR);
	GPU_enable_program_point_size();
	immBegin(GWN_PRIM_POINTS, totpoints);

	const bGPDspoint *pt = points;
	for (int i = 0; i < totpoints && pt; i++, pt++) {
		gp_set_point_varying_color(pt, ink, color);
		immAttrib1f(size, pt->pressure * thickness); /* TODO: scale based on view transform */
		immVertex3fv(pos, &pt->x);                   /* we can adjust size in vertex shader based on view/projection! */
	}

	immEnd();
	immUnbindProgram();
	GPU_disable_program_point_size();
}


/* --------------- Stroke Fills ----------------- */
/* calc bounding box in 2d using flat projection data */
static void gp_calc_2d_bounding_box(const float(*points2d)[2], int totpoints, float minv[2], float maxv[2], bool expand)
{
	copy_v2_v2(minv, points2d[0]);
	copy_v2_v2(maxv, points2d[0]);

	for (int i = 1; i < totpoints; i++) {
		/* min */
		if (points2d[i][0] < minv[0]) {
			minv[0] = points2d[i][0];
		}
		if (points2d[i][1] < minv[1]) {
			minv[1] = points2d[i][1];
		}
		/* max */
		if (points2d[i][0] > maxv[0]) {
			maxv[0] = points2d[i][0];
		}
		if (points2d[i][1] > maxv[1]) {
			maxv[1] = points2d[i][1];
		}
	}
	/* If not expanded, use a perfect square */
	if (expand == false) {
		if (maxv[0] > maxv[1]) {
			maxv[1] = maxv[0];
		}
		else {
			maxv[0] = maxv[1];
		}
	}
}

/* calc texture coordinates using flat projected points */
static void gp_calc_stroke_text_coordinates(const float(*points2d)[2], int totpoints, float minv[2], float maxv[2], float(*r_uv)[2])
{
	float d[2];
	d[0] = maxv[0] - minv[0];
	d[1] = maxv[1] - minv[1];
	for (int i = 0; i < totpoints; i++) {
		r_uv[i][0] = (points2d[i][0] - minv[0]) / d[0];
		r_uv[i][1] = (points2d[i][1] - minv[1]) / d[1];
	}
}

/* Get points of stroke always flat to view not affected by camera view or view position */
static void gp_stroke_2d_flat(const bGPDspoint *points, int totpoints, float(*points2d)[2], int *r_direction)
{
	const bGPDspoint *pt0 = &points[0];
	const bGPDspoint *pt1 = &points[1];
	const bGPDspoint *pt3 = &points[(int)(totpoints * 0.75)];

	float locx[3];
	float locy[3];
	float loc3[3];
	float normal[3];

	/* local X axis (p0 -> p1) */
	sub_v3_v3v3(locx, &pt1->x, &pt0->x);

	/* point vector at 3/4 */
	sub_v3_v3v3(loc3, &pt3->x, &pt0->x);

	/* vector orthogonal to polygon plane */
	cross_v3_v3v3(normal, locx, loc3);

	/* local Y axis (cross to normal/x axis) */
	cross_v3_v3v3(locy, normal, locx);

	/* Normalize vectors */
	normalize_v3(locx);
	normalize_v3(locy);

	/* Get all points in local space */
	for (int i = 0; i < totpoints; i++) {
		const bGPDspoint *pt = &points[i];
		float loc[3];

		/* Get local space using first point as origin */
		sub_v3_v3v3(loc, &pt->x, &pt0->x);

		points2d[i][0] = dot_v3v3(loc, locx);
		points2d[i][1] = dot_v3v3(loc, locy);
	}

	/* Concave (-1), Convex (1), or Autodetect (0)? */
	*r_direction = (int)locy[2];
}

/* Triangulate stroke for high quality fill (this is done only if cache is null or stroke was modified) */
static void gp_triangulate_stroke_fill(bGPDstroke *gps)
{
	BLI_assert(gps->totpoints >= 3);

	/* allocate memory for temporary areas */
	gps->tot_triangles = gps->totpoints - 2;
	unsigned int (*tmp_triangles)[3] = MEM_mallocN(sizeof(*tmp_triangles) * gps->tot_triangles, "GP Stroke temp triangulation");
	float (*points2d)[2] = MEM_mallocN(sizeof(*points2d) * gps->totpoints, "GP Stroke temp 2d points");
	float(*uv)[2] = MEM_mallocN(sizeof(*uv) * gps->totpoints, "GP Stroke temp 2d uv data");

	int direction = 0;

	/* convert to 2d and triangulate */
	gp_stroke_2d_flat(gps->points, gps->totpoints, points2d, &direction);
	BLI_polyfill_calc(points2d, (unsigned int)gps->totpoints, direction, tmp_triangles);

	/* calc texture coordinates automatically */
	float minv[2];
	float maxv[2];
	/* first needs bounding box data */
	gp_calc_2d_bounding_box((const float(*)[2])points2d, gps->totpoints, minv, maxv, false);
	/* calc uv data */
	gp_calc_stroke_text_coordinates((const float(*)[2])points2d, gps->totpoints, minv, maxv, uv);

	/* Number of triangles */
	gps->tot_triangles = gps->totpoints - 2;
	/* save triangulation data in stroke cache */
	if (gps->tot_triangles > 0) {
		if (gps->triangles == NULL) {
			gps->triangles = MEM_callocN(sizeof(*gps->triangles) * gps->tot_triangles, "GP Stroke triangulation");
		}
		else {
			gps->triangles = MEM_recallocN(gps->triangles, sizeof(*gps->triangles) * gps->tot_triangles);
		}

		for (int i = 0; i < gps->tot_triangles; i++) {
			bGPDtriangle *stroke_triangle = &gps->triangles[i];
			memcpy(stroke_triangle->verts, tmp_triangles[i], sizeof(uint[3]));
			/* copy texture coordinates */
			copy_v2_v2(stroke_triangle->uv[0], uv[tmp_triangles[i][0]]);
			copy_v2_v2(stroke_triangle->uv[1], uv[tmp_triangles[i][1]]);
			copy_v2_v2(stroke_triangle->uv[2], uv[tmp_triangles[i][2]]);
		}
	}
	else {
		/* No triangles needed - Free anything allocated previously */
		if (gps->triangles)
			MEM_freeN(gps->triangles);

		gps->triangles = NULL;
	}

	/* disable recalculation flag */
	if (gps->flag & GP_STROKE_RECALC_CACHES) {
		gps->flag &= ~GP_STROKE_RECALC_CACHES;
	}

	/* clear memory */
	MEM_SAFE_FREE(tmp_triangles);
	MEM_SAFE_FREE(points2d);
	MEM_SAFE_FREE(uv);
}

/* add a new fill point and texture coordinates to vertex buffer */
static void gp_add_filldata_tobuffer(
        const bGPDspoint *pt, const float uv[2], uint pos, unsigned texcoord, short flag,
        int offsx, int offsy, int winx, int winy, const float diff_mat[4][4])
{
	float fpt[3];
	float co[2];

	mul_v3_m4v3(fpt, diff_mat, &pt->x);
	/* if 2d, need conversion */
	if (!flag & GP_STROKE_3DSPACE) {
		gp_calc_2d_stroke_fxy(fpt, flag, offsx, offsy, winx, winy, co);
		copy_v2_v2(fpt, co);
		fpt[2] = 0.0f; /* 2d always is z=0.0f */
	}

	immAttrib2f(texcoord, uv[0], uv[1]); /* texture coordinates */
	immVertex3fv(pos, fpt); /* position */
}

#if 0 /* GPXX disabled, not used in annotations */
/* assign image texture for filling stroke */
static int gp_set_filling_texture(Image *image, short flag)
{
	ImBuf *ibuf;
	unsigned int *bind = &image->bindcode[TEXTARGET_TEXTURE_2D];
	int error = GL_NO_ERROR;
	ImageUser iuser = { NULL };
	void *lock;

	iuser.ok = true;

<<<<<<< HEAD
	ibuf = BKE_image_acquire_ibuf(image, &iuser, &lock);
=======
		uint pos;
		if (gps->flag & GP_STROKE_3DSPACE) {
			pos = GWN_vertformat_attr_add(immVertexFormat(), "pos", GWN_COMP_F32, 3, GWN_FETCH_FLOAT);
			immBindBuiltinProgram(GPU_SHADER_3D_UNIFORM_COLOR);
		}
		else {
			pos = GWN_vertformat_attr_add(immVertexFormat(), "pos", GWN_COMP_F32, 2, GWN_FETCH_FLOAT);
			immBindBuiltinProgram(GPU_SHADER_2D_UNIFORM_COLOR);
		}
>>>>>>> 73d2d75e

	if (ibuf == NULL || ibuf->rect == NULL) {
		BKE_image_release_ibuf(image, ibuf, NULL);
		return (int)GL_INVALID_OPERATION;
	}

	GPU_create_gl_tex(bind, ibuf->rect, ibuf->rect_float, ibuf->x, ibuf->y, GL_TEXTURE_2D,
		false, false, image);

	glTexParameteri(GL_TEXTURE_2D, GL_TEXTURE_MIN_FILTER, GL_LINEAR);
	glTexParameteri(GL_TEXTURE_2D, GL_TEXTURE_MAG_FILTER, GL_LINEAR);
	if (flag & GP_STYLE_COLOR_TEX_CLAMP) {
		glTexParameteri(GL_TEXTURE_2D, GL_TEXTURE_WRAP_S, GL_CLAMP);
		glTexParameteri(GL_TEXTURE_2D, GL_TEXTURE_WRAP_T, GL_CLAMP);
	}
	else {
		glTexParameteri(GL_TEXTURE_2D, GL_TEXTURE_WRAP_S, GL_REPEAT);
		glTexParameteri(GL_TEXTURE_2D, GL_TEXTURE_WRAP_T, GL_REPEAT);
	}
	BKE_image_release_ibuf(image, ibuf, NULL);

	return error;
}
#endif

/* draw fills for shapes */
static void gp_draw_stroke_fill(
        bGPdata *gpd, bGPDstroke *gps,
        int offsx, int offsy, int winx, int winy, const float diff_mat[4][4], const float color[4])
{
	BLI_assert(gps->totpoints >= 3);
	Material *ma = gpd->mat[gps->mat_nr];
	MaterialGPencilStyle *gp_style = ma->gp_style;

	/* Calculate triangles cache for filling area (must be done only after changes) */
	if ((gps->flag & GP_STROKE_RECALC_CACHES) || (gps->tot_triangles == 0) || (gps->triangles == NULL)) {
		gp_triangulate_stroke_fill(gps);
	}
	BLI_assert(gps->tot_triangles >= 1);

	Gwn_VertFormat *format = immVertexFormat();
	unsigned pos = GWN_vertformat_attr_add(format, "pos", GWN_COMP_F32, 3, GWN_FETCH_FLOAT);
	unsigned texcoord = GWN_vertformat_attr_add(format, "texCoord", GWN_COMP_F32, 2, GWN_FETCH_FLOAT);
	immBindBuiltinProgram(GPU_SHADER_GPENCIL_FILL);

	immUniformColor4fv(color);
	immUniform4fv("color2", gp_style->mix_rgba);
	immUniform1i("fill_type", gp_style->fill_style);
	immUniform1f("mix_factor", gp_style->mix_factor);

	immUniform1f("gradient_angle", gp_style->gradient_angle);
	immUniform1f("gradient_radius", gp_style->gradient_radius);
	immUniform1f("pattern_gridsize", gp_style->pattern_gridsize);
	immUniform2fv("gradient_scale", gp_style->gradient_scale);
	immUniform2fv("gradient_shift", gp_style->gradient_shift);

	immUniform1f("texture_angle", gp_style->texture_angle);
	immUniform2fv("texture_scale", gp_style->texture_scale);
	immUniform2fv("texture_offset", gp_style->texture_offset);
	immUniform1f("texture_opacity", gp_style->texture_opacity);
	immUniform1i("t_mix", gp_style->flag & GP_STYLE_COLOR_TEX_MIX ? 1 : 0);
	immUniform1i("t_flip", gp_style->flag & GP_STYLE_COLOR_FLIP_FILL ? 1 : 0);
#if 0 /* GPXX disabled, not used in annotations */
	/* image texture */
	if ((gp_style->fill_style == GP_STYLE_FILL_STYLE_TEXTURE) || (gp_style->flag & GP_STYLE_COLOR_TEX_MIX)) {
		gp_set_filling_texture(gp_style->ima, gp_style->flag);
	}
#endif
	/* Draw all triangles for filling the polygon (cache must be calculated before) */
	immBegin(GWN_PRIM_TRIS, gps->tot_triangles * 3);
	/* TODO: use batch instead of immediate mode, to share vertices */

	const bGPDtriangle *stroke_triangle = gps->triangles;
	for (int i = 0; i < gps->tot_triangles; i++, stroke_triangle++) {
		for (int j = 0; j < 3; j++) {
			gp_add_filldata_tobuffer(
			        &gps->points[stroke_triangle->verts[j]], stroke_triangle->uv[j],
			        pos, texcoord, gps->flag,
			        offsx, offsy, winx, winy, diff_mat);
		}
	}

	immEnd();
	immUnbindProgram();
}

/* ----- Existing Strokes Drawing (3D and Point) ------ */

/* draw a given stroke - just a single dot (only one point) */
static void gp_draw_stroke_point(
        const bGPDspoint *points, short thickness, short UNUSED(dflag), short sflag,
        int offsx, int offsy, int winx, int winy, const float diff_mat[4][4], const float ink[4])
{
	const bGPDspoint *pt = points;

	/* get final position using parent matrix */
	float fpt[3];
	mul_v3_m4v3(fpt, diff_mat, &pt->x);

	Gwn_VertFormat *format = immVertexFormat();
	uint pos = GWN_vertformat_attr_add(format, "pos", GWN_COMP_F32, 3, GWN_FETCH_FLOAT);

	if (sflag & GP_STROKE_3DSPACE) {
		immBindBuiltinProgram(GPU_SHADER_3D_POINT_UNIFORM_SIZE_UNIFORM_COLOR_AA);
	}
	else {
		immBindBuiltinProgram(GPU_SHADER_2D_POINT_UNIFORM_SIZE_UNIFORM_COLOR_AA);

		/* get 2D coordinates of point */
		float co[3] = { 0.0f };
		gp_calc_2d_stroke_fxy(fpt, sflag, offsx, offsy, winx, winy, co);
		copy_v3_v3(fpt, co);
	}

	gp_set_point_uniform_color(pt, ink);
	/* set point thickness (since there's only one of these) */
	immUniform1f("size", (float)(thickness + 2) * pt->pressure);

	immBegin(GWN_PRIM_POINTS, 1);
	immVertex3fv(pos, fpt);
	immEnd();

	immUnbindProgram();
}

/* draw a given stroke in 3d (i.e. in 3d-space) */
static void gp_draw_stroke_3d(tGPDdraw *tgpw, short thickness, const float ink[4], bool cyclic)
{
	bGPDspoint *points = tgpw->gps->points;
	int totpoints = tgpw->gps->totpoints;

	const float viewport[2] = { (float)tgpw->winx, (float)tgpw->winy };
	float curpressure = points[0].pressure;
	float fpt[3];

	/* if cyclic needs more vertex */
	int cyclic_add = (cyclic) ? 1 : 0;

	Gwn_VertFormat *format = immVertexFormat();
<<<<<<< HEAD
	unsigned pos = GWN_vertformat_attr_add(format, "pos", GWN_COMP_F32, 3, GWN_FETCH_FLOAT);
	unsigned color = GWN_vertformat_attr_add(format, "color", GWN_COMP_U8, 4, GWN_FETCH_INT_TO_FLOAT_UNIT);
	unsigned thickattrib = GWN_vertformat_attr_add(format, "thickness", GWN_COMP_F32, 1, GWN_FETCH_FLOAT);

	immBindBuiltinProgram(GPU_SHADER_GPENCIL_STROKE);
	immUniform2fv("Viewport", viewport);
	immUniform1f("pixsize", tgpw->rv3d->pixsize);
	immUniform1f("pixelsize", U.pixelsize);
	float obj_scale = (tgpw->ob->size[0] + tgpw->ob->size[1] + tgpw->ob->size[2]) / 3.0f;

	immUniform1f("objscale", obj_scale);
	int keep_size = (int)((tgpw->gpd) && (tgpw->gpd->flag & GP_DATA_STROKE_KEEPTHICKNESS));
	immUniform1i("keep_size", keep_size);
	immUniform1i("pixfactor", tgpw->gpd->pixfactor);
	immUniform1i("xraymode", tgpw->gpd->xray_mode);
=======
	uint pos = GWN_vertformat_attr_add(format, "pos", GWN_COMP_F32, 3, GWN_FETCH_FLOAT);
	uint color = GWN_vertformat_attr_add(format, "color", GWN_COMP_U8, 4, GWN_FETCH_INT_TO_FLOAT_UNIT);

	immBindBuiltinProgram(GPU_SHADER_3D_SMOOTH_COLOR);

	/* TODO: implement this with a geometry shader to draw one continuous tapered stroke */
>>>>>>> 73d2d75e

	/* draw stroke curve */
	GPU_line_width(max_ff(curpressure * thickness, 1.0f));
	immBeginAtMost(GWN_PRIM_LINE_STRIP_ADJ, totpoints + cyclic_add + 2);
	const bGPDspoint *pt = points;

	for (int i = 0; i < totpoints; i++, pt++) {
		/* first point for adjacency (not drawn) */
		if (i == 0) {
			gp_set_point_varying_color(points, ink, color);
			immAttrib1f(thickattrib, max_ff(curpressure * thickness, 1.0f));
			if ((cyclic) && (totpoints > 2)) {
				mul_v3_m4v3(fpt, tgpw->diff_mat, &(points + totpoints - 1)->x);
			}
			else {
				mul_v3_m4v3(fpt, tgpw->diff_mat, &(points + 1)->x);
			}
			mul_v3_fl(fpt, -1.0f);
			immVertex3fv(pos, fpt);
		}
		/* set point */
		gp_set_point_varying_color(pt, ink, color);
		immAttrib1f(thickattrib, max_ff(curpressure * thickness, 1.0f));
		mul_v3_m4v3(fpt, tgpw->diff_mat, &pt->x);
		immVertex3fv(pos, fpt);

		curpressure = pt->pressure;
	}

	if (cyclic && totpoints > 2) {
		/* draw line to first point to complete the cycle */
		immAttrib1f(thickattrib, max_ff(points->pressure * thickness, 1.0f));
		mul_v3_m4v3(fpt, tgpw->diff_mat, &points->x);
		immVertex3fv(pos, fpt);

		/* now add adjacency point (not drawn) */
		immAttrib1f(thickattrib, max_ff((points + 1)->pressure * thickness, 1.0f));
		mul_v3_m4v3(fpt, tgpw->diff_mat, &(points + 1)->x);
		immVertex3fv(pos, fpt);
	}
	/* last adjacency point (not drawn) */
	else {
		gp_set_point_varying_color(points + totpoints - 1, ink, color);
		immAttrib1f(thickattrib, max_ff(curpressure * thickness, 1.0f));
		mul_v3_m4v3(fpt, tgpw->diff_mat, &(points + totpoints - 2)->x);
		mul_v3_fl(fpt, -1.0f);
		immVertex3fv(pos, fpt);
	}

	immEnd();
	immUnbindProgram();
}

/* ----- Fancy 2D-Stroke Drawing ------ */

/* draw a given stroke in 2d */
static void gp_draw_stroke_2d(const bGPDspoint *points, int totpoints, short thickness_s, short dflag, short sflag,
                              bool UNUSED(debug), int offsx, int offsy, int winx, int winy, const float diff_mat[4][4], const float ink[4])
{
	/* otherwise thickness is twice that of the 3D view */
	float thickness = (float)thickness_s * 0.5f;

	/* strokes in Image Editor need a scale factor, since units there are not pixels! */
	float scalefac  = 1.0f;
	if ((dflag & GP_DRAWDATA_IEDITHACK) && (dflag & GP_DRAWDATA_ONLYV2D)) {
		scalefac = 0.001f;
	}

	/* TODO: fancy++ with the magic of shaders */

	/* tessellation code - draw stroke as series of connected quads (triangle strips in fact) with connection
	 * edges rotated to minimize shrinking artifacts, and rounded endcaps
	 */
	{
		const bGPDspoint *pt1, *pt2;
		float s0[2], s1[2];     /* segment 'center' points */
		float pm[2];  /* normal from previous segment. */
		int i;
		float fpt[3];

		Gwn_VertFormat *format = immVertexFormat();
		uint pos = GWN_vertformat_attr_add(format, "pos", GWN_COMP_F32, 2, GWN_FETCH_FLOAT);
		uint color = GWN_vertformat_attr_add(format, "color", GWN_COMP_U8, 4, GWN_FETCH_INT_TO_FLOAT_UNIT);

		immBindBuiltinProgram(GPU_SHADER_2D_FLAT_COLOR);
		immBegin(GWN_PRIM_TRI_STRIP, totpoints * 2 + 4);

		/* get x and y coordinates from first point */
		mul_v3_m4v3(fpt, diff_mat, &points->x);
		gp_calc_2d_stroke_fxy(fpt, sflag, offsx, offsy, winx, winy, s0);

		for (i = 0, pt1 = points, pt2 = points + 1; i < (totpoints - 1); i++, pt1++, pt2++) {
			float t0[2], t1[2];     /* tessellated coordinates */
			float m1[2], m2[2];     /* gradient and normal */
			float mt[2], sc[2];     /* gradient for thickness, point for end-cap */
			float pthick;           /* thickness at segment point */

			/* get x and y coordinates from point2 (point1 has already been computed in previous iteration). */
			mul_v3_m4v3(fpt, diff_mat, &pt2->x);
			gp_calc_2d_stroke_fxy(fpt, sflag, offsx, offsy, winx, winy, s1);

			/* calculate gradient and normal - 'angle'=(ny/nx) */
			m1[1] = s1[1] - s0[1];
			m1[0] = s1[0] - s0[0];
			normalize_v2(m1);
			m2[1] = -m1[0];
			m2[0] = m1[1];

			/* always use pressure from first point here */
			pthick = (pt1->pressure * thickness * scalefac);

			/* color of point */
			gp_set_point_varying_color(pt1, ink, color);

			/* if the first segment, start of segment is segment's normal */
			if (i == 0) {
				/* draw start cap first
				 *	- make points slightly closer to center (about halfway across)
				 */
				mt[0] = m2[0] * pthick * 0.5f;
				mt[1] = m2[1] * pthick * 0.5f;
				sc[0] = s0[0] - (m1[0] * pthick * 0.75f);
				sc[1] = s0[1] - (m1[1] * pthick * 0.75f);

				t0[0] = sc[0] - mt[0];
				t0[1] = sc[1] - mt[1];
				t1[0] = sc[0] + mt[0];
				t1[1] = sc[1] + mt[1];

				/* First two points of cap. */
				immVertex2fv(pos, t0);
				immVertex2fv(pos, t1);

				/* calculate points for start of segment */
				mt[0] = m2[0] * pthick;
				mt[1] = m2[1] * pthick;

				t0[0] = s0[0] - mt[0];
				t0[1] = s0[1] - mt[1];
				t1[0] = s0[0] + mt[0];
				t1[1] = s0[1] + mt[1];

				/* Last two points of start cap (and first two points of first segment). */
				immVertex2fv(pos, t0);
				immVertex2fv(pos, t1);
			}
			/* if not the first segment, use bisector of angle between segments */
			else {
				float mb[2];         /* bisector normal */
				float athick, dfac;  /* actual thickness, difference between thicknesses */

				/* calculate gradient of bisector (as average of normals) */
				mb[0] = (pm[0] + m2[0]) / 2;
				mb[1] = (pm[1] + m2[1]) / 2;
				normalize_v2(mb);

				/* calculate gradient to apply
				 *  - as basis, use just pthick * bisector gradient
				 *	- if cross-section not as thick as it should be, add extra padding to fix it
				 */
				mt[0] = mb[0] * pthick;
				mt[1] = mb[1] * pthick;
				athick = len_v2(mt);
				dfac = pthick - (athick * 2);

				if (((athick * 2.0f) < pthick) && (IS_EQF(athick, pthick) == 0)) {
					mt[0] += (mb[0] * dfac);
					mt[1] += (mb[1] * dfac);
				}

				/* calculate points for start of segment */
				t0[0] = s0[0] - mt[0];
				t0[1] = s0[1] - mt[1];
				t1[0] = s0[0] + mt[0];
				t1[1] = s0[1] + mt[1];

				/* Last two points of previous segment, and first two points of current segment. */
				immVertex2fv(pos, t0);
				immVertex2fv(pos, t1);
			}

			/* if last segment, also draw end of segment (defined as segment's normal) */
			if (i == totpoints - 2) {
				/* for once, we use second point's pressure (otherwise it won't be drawn) */
				pthick = (pt2->pressure * thickness * scalefac);

				/* color of point */
				gp_set_point_varying_color(pt2, ink, color);

				/* calculate points for end of segment */
				mt[0] = m2[0] * pthick;
				mt[1] = m2[1] * pthick;

				t0[0] = s1[0] - mt[0];
				t0[1] = s1[1] - mt[1];
				t1[0] = s1[0] + mt[0];
				t1[1] = s1[1] + mt[1];

				/* Last two points of last segment (and first two points of end cap). */
				immVertex2fv(pos, t0);
				immVertex2fv(pos, t1);

				/* draw end cap as last step
				 *	- make points slightly closer to center (about halfway across)
				 */
				mt[0] = m2[0] * pthick * 0.5f;
				mt[1] = m2[1] * pthick * 0.5f;
				sc[0] = s1[0] + (m1[0] * pthick * 0.75f);
				sc[1] = s1[1] + (m1[1] * pthick * 0.75f);

				t0[0] = sc[0] - mt[0];
				t0[1] = sc[1] - mt[1];
				t1[0] = sc[0] + mt[0];
				t1[1] = sc[1] + mt[1];

				/* Last two points of end cap. */
				immVertex2fv(pos, t0);
				immVertex2fv(pos, t1);
			}

			/* store computed point2 coordinates as point1 ones of next segment. */
			copy_v2_v2(s0, s1);
			/* store stroke's 'natural' normal for next stroke to use */
			copy_v2_v2(pm, m2);
		}

		immEnd();
		immUnbindProgram();
	}
}

/* ----- Strokes Drawing ------ */

/* Helper for doing all the checks on whether a stroke can be drawn */
static bool gp_can_draw_stroke(const bGPDstroke *gps, const int dflag)
{
	/* skip stroke if it isn't in the right display space for this drawing context */
	/* 1) 3D Strokes */
	if ((dflag & GP_DRAWDATA_ONLY3D) && !(gps->flag & GP_STROKE_3DSPACE))
		return false;
	if (!(dflag & GP_DRAWDATA_ONLY3D) && (gps->flag & GP_STROKE_3DSPACE))
		return false;

	/* 2) Screen Space 2D Strokes */
	if ((dflag & GP_DRAWDATA_ONLYV2D) && !(gps->flag & GP_STROKE_2DSPACE))
		return false;
	if (!(dflag & GP_DRAWDATA_ONLYV2D) && (gps->flag & GP_STROKE_2DSPACE))
		return false;

	/* 3) Image Space (2D) */
	if ((dflag & GP_DRAWDATA_ONLYI2D) && !(gps->flag & GP_STROKE_2DIMAGE))
		return false;
	if (!(dflag & GP_DRAWDATA_ONLYI2D) && (gps->flag & GP_STROKE_2DIMAGE))
		return false;

	/* skip stroke if it doesn't have any valid data */
	if ((gps->points == NULL) || (gps->totpoints < 1))
		return false;

	/* stroke can be drawn */
	return true;
}

/* draw a set of strokes */
static void gp_draw_strokes(tGPDdraw *tgpw)
{
	float tcolor[4];
	float tfill[4];
	short sthickness;
	float ink[4];

	GPU_enable_program_point_size();

	for (bGPDstroke *gps = tgpw->t_gpf->strokes.first; gps; gps = gps->next) {
		/* check if stroke can be drawn */
		if (gp_can_draw_stroke(gps, tgpw->dflag) == false) {
			continue;
		}
		/* check if the color is visible */
		Material *ma = tgpw->gpd->mat[gps->mat_nr];
		MaterialGPencilStyle *gp_style = ma->gp_style;

		if ((gp_style == NULL) ||
		    (gp_style->flag & GP_STYLE_COLOR_HIDE) ||
		    /* if onion and ghost flag do not draw*/
		    (tgpw->onion && (gp_style->flag & GP_STYLE_COLOR_ONIONSKIN)))
		{
			continue;
		}

		/* if disable fill, the colors with fill must be omitted too except fill boundary strokes */
		if ((tgpw->disable_fill == 1) &&
		    (gp_style->fill_rgba[3] > 0.0f) &&
		    ((gps->flag & GP_STROKE_NOFILL) == 0))
		{
				continue;
		}

		/* calculate thickness */
		sthickness = gps->thickness + tgpw->lthick;

		if (sthickness <= 0) {
			continue;
		}

		/* check which stroke-drawer to use */
		if (tgpw->dflag & GP_DRAWDATA_ONLY3D) {
			const int no_xray = (tgpw->dflag & GP_DRAWDATA_NO_XRAY);
			int mask_orig = 0;

			if (no_xray) {
				glGetIntegerv(GL_DEPTH_WRITEMASK, &mask_orig);
				glDepthMask(0);
				GPU_depth_test(true);

				/* first arg is normally rv3d->dist, but this isn't
				 * available here and seems to work quite well without */
				bglPolygonOffset(1.0f, 1.0f);
			}

			/* 3D Fill */
			//if ((dflag & GP_DRAWDATA_FILL) && (gps->totpoints >= 3)) {
			if ((gps->totpoints >= 3) && (tgpw->disable_fill != 1)) {
				/* set color using material, tint color and opacity */
				interp_v3_v3v3(tfill, gp_style->fill_rgba, tgpw->tintcolor, tgpw->tintcolor[3]);
				tfill[3] = gp_style->fill_rgba[3] * tgpw->opacity;
				if ((tfill[3] > GPENCIL_ALPHA_OPACITY_THRESH) || (gp_style->fill_style > 0)) {
					const float *color;
					if (!tgpw->onion) {
						color = tfill;
					}
					else {
						if (tgpw->custonion) {
							color = tgpw->tintcolor;
						}
						else {
							ARRAY_SET_ITEMS(tfill, UNPACK3(gp_style->fill_rgba), tgpw->tintcolor[3]);
							color = tfill;
						}
					}
					gp_draw_stroke_fill(tgpw->gpd, gps, tgpw->offsx, tgpw->offsy, tgpw->winx, tgpw->winy, tgpw->diff_mat, color);
				}
			}

			/* 3D Stroke */
			/* set color using material tint color and opacity */
			if (!tgpw->onion) {
				interp_v3_v3v3(tcolor, gp_style->stroke_rgba, tgpw->tintcolor, tgpw->tintcolor[3]);
				tcolor[3] = gp_style->stroke_rgba[3] * tgpw->opacity;
				copy_v4_v4(ink, tcolor);
			}
			else {
				if (tgpw->custonion) {
					copy_v4_v4(ink, tgpw->tintcolor);
				}
				else {
					ARRAY_SET_ITEMS(tcolor, UNPACK3(gp_style->stroke_rgba), tgpw->opacity);
					copy_v4_v4(ink, tcolor);
				}
			}
			if (gp_style->mode == GP_STYLE_MODE_DOTS) {
				/* volumetric stroke drawing */
				if (tgpw->disable_fill != 1) {
					gp_draw_stroke_volumetric_3d(gps->points, gps->totpoints, sthickness, ink);
				}
			}
			else {
				/* 3D Lines - OpenGL primitives-based */
				if (gps->totpoints == 1) {
					if (tgpw->disable_fill != 1) {
						gp_draw_stroke_point(gps->points, sthickness, tgpw->dflag, gps->flag,
							tgpw->offsx, tgpw->offsy, tgpw->winx, tgpw->winy,
							tgpw->diff_mat, ink);
					}
				}
				else {
					tgpw->gps = gps;
					gp_draw_stroke_3d(tgpw, sthickness, ink, gps->flag & GP_STROKE_CYCLIC);
				}
			}
			if (no_xray) {
				glDepthMask(mask_orig);
				GPU_depth_test(false);

				bglPolygonOffset(0.0, 0.0);
			}
		}
		else {
			/* 2D - Fill */
			if (gps->totpoints >= 3) {
				/* set color using material, tint color and opacity */
				interp_v3_v3v3(tfill, gp_style->fill_rgba, tgpw->tintcolor, tgpw->tintcolor[3]);
				tfill[3] = gp_style->fill_rgba[3] * tgpw->opacity;
				if ((tfill[3] > GPENCIL_ALPHA_OPACITY_THRESH) || (gp_style->fill_style > 0)) {
					const float *color;
					if (!tgpw->onion) {
						color = tfill;
					}
					else {
						if (tgpw->custonion) {
							color = tgpw->tintcolor;
						}
						else {
							ARRAY_SET_ITEMS(tfill, UNPACK3(gp_style->fill_rgba), tgpw->tintcolor[3]);
							color = tfill;
						}
					}
					gp_draw_stroke_fill(tgpw->gpd, gps, tgpw->offsx, tgpw->offsy, tgpw->winx, tgpw->winy, tgpw->diff_mat, color);
				}
			}

			/* 2D Strokes... */
			/* set color using material, tint color and opacity */
			if (!tgpw->onion) {
				interp_v3_v3v3(tcolor, gp_style->stroke_rgba, tgpw->tintcolor, tgpw->tintcolor[3]);
				tcolor[3] = gp_style->stroke_rgba[3] * tgpw->opacity;
				copy_v4_v4(ink, tcolor);
			}
			else {
				if (tgpw->custonion) {
					copy_v4_v4(ink, tgpw->tintcolor);
				}
				else {
					ARRAY_SET_ITEMS(tcolor, UNPACK3(gp_style->stroke_rgba), tgpw->opacity);
					copy_v4_v4(ink, tcolor);
				}
			}
			if (gp_style->mode == GP_STYLE_MODE_DOTS) {
				/* blob/disk-based "volumetric" drawing */
				gp_draw_stroke_volumetric_2d(gps->points, gps->totpoints, sthickness, tgpw->dflag, gps->flag,
					tgpw->offsx, tgpw->offsy, tgpw->winx, tgpw->winy, tgpw->diff_mat, ink);
			}
			else {
				/* normal 2D strokes */
				if (gps->totpoints == 1) {
					gp_draw_stroke_point(gps->points, sthickness, tgpw->dflag, gps->flag, tgpw->offsx, tgpw->offsy, tgpw->winx, tgpw->winy,
						tgpw->diff_mat, ink);
				}
				else {
					gp_draw_stroke_2d(gps->points, gps->totpoints, sthickness, tgpw->dflag, gps->flag, false,
						tgpw->offsx, tgpw->offsy, tgpw->winx, tgpw->winy, tgpw->diff_mat, ink);
				}
			}
		}
	}

	GPU_disable_program_point_size();
}

/* Draw selected verts for strokes being edited */
static void gp_draw_strokes_edit(
        bGPdata *gpd, const bGPDframe *gpf, int offsx, int offsy, int winx, int winy, short dflag,
        short lflag, const float diff_mat[4][4], float alpha)
{
	/* if alpha 0 do not draw */
	if (alpha == 0.0f)
		return;

	const bool no_xray = (dflag & GP_DRAWDATA_NO_XRAY) != 0;
	int mask_orig = 0;

	/* set up depth masks... */
	if (dflag & GP_DRAWDATA_ONLY3D) {
		if (no_xray) {
			glGetIntegerv(GL_DEPTH_WRITEMASK, &mask_orig);
			glDepthMask(0);
			GPU_depth_test(true);

			/* first arg is normally rv3d->dist, but this isn't
			 * available here and seems to work quite well without */
			bglPolygonOffset(1.0f, 1.0f);
		}
	}

	GPU_enable_program_point_size();

	/* draw stroke verts */
	for (bGPDstroke *gps = gpf->strokes.first; gps; gps = gps->next) {
		/* check if stroke can be drawn */
		if (gp_can_draw_stroke(gps, dflag) == false)
			continue;

		/* Optimisation: only draw points for selected strokes
		 * We assume that selected points can only occur in
		 * strokes that are selected too.
		 */
		if ((gps->flag & GP_STROKE_SELECT) == 0)
			continue;

		/* verify color lock */
		{
			Material *ma = gpd->mat[gps->mat_nr];
			MaterialGPencilStyle *gp_style = ma->gp_style;

			if (gp_style != NULL) {
				if (gp_style->flag & GP_STYLE_COLOR_HIDE) {
					continue;
				}
				if (((lflag & GP_LAYER_UNLOCK_COLOR) == 0) && (gp_style->flag & GP_STYLE_COLOR_LOCKED)) {
					continue;
				}
			}
		}

		/* Get size of verts:
		 * - The selected state needs to be larger than the unselected state so that
		 *   they stand out more.
		 * - We use the theme setting for size of the unselected verts
		 */
		float bsize = UI_GetThemeValuef(TH_GP_VERTEX_SIZE);
		float vsize;
		if ((int)bsize > 8) {
			vsize = 10.0f;
			bsize = 8.0f;
		}
		else {
			vsize = bsize + 2;
		}

		/* for now, we assume that the base color of the points is not too close to the real color */
		/* set color using material */
		Material *ma = gpd->mat[gps->mat_nr];
		MaterialGPencilStyle *gp_style = ma->gp_style;

		float selectColor[4];
		UI_GetThemeColor3fv(TH_GP_VERTEX_SELECT, selectColor);
		selectColor[3] = alpha;

		Gwn_VertFormat *format = immVertexFormat();
<<<<<<< HEAD
		unsigned int pos; /* specified later */
		unsigned int size = GWN_vertformat_attr_add(format, "size", GWN_COMP_F32, 1, GWN_FETCH_FLOAT);
		unsigned int color = GWN_vertformat_attr_add(format, "color", GWN_COMP_U8, 3, GWN_FETCH_INT_TO_FLOAT_UNIT);
=======
		uint pos; /* specified later */
		uint size = GWN_vertformat_attr_add(format, "size", GWN_COMP_F32, 1, GWN_FETCH_FLOAT);
		uint color = GWN_vertformat_attr_add(format, "color", GWN_COMP_F32, 3, GWN_FETCH_FLOAT);
>>>>>>> 73d2d75e

		if (gps->flag & GP_STROKE_3DSPACE) {
			pos = GWN_vertformat_attr_add(format, "pos", GWN_COMP_F32, 3, GWN_FETCH_FLOAT);
			immBindBuiltinProgram(GPU_SHADER_3D_POINT_VARYING_SIZE_VARYING_COLOR);
		}
		else {
			pos = GWN_vertformat_attr_add(format, "pos", GWN_COMP_F32, 2, GWN_FETCH_FLOAT);
			immBindBuiltinProgram(GPU_SHADER_2D_POINT_VARYING_SIZE_VARYING_COLOR);
		}

		immBegin(GWN_PRIM_POINTS, gps->totpoints);

		/* Draw start and end point differently if enabled stroke direction hint */
		bool show_direction_hint = (gpd->flag & GP_DATA_SHOW_DIRECTION) && (gps->totpoints > 1);

		/* Draw all the stroke points (selected or not) */
		bGPDspoint *pt = gps->points;
		float fpt[3];
		for (int i = 0; i < gps->totpoints; i++, pt++) {
			/* size and color first */
			if (show_direction_hint && i == 0) {
				/* start point in green bigger */
				immAttrib3f(color, 0.0f, 1.0f, 0.0f);
				immAttrib1f(size, vsize + 4);
			}
			else if (show_direction_hint && (i == gps->totpoints - 1)) {
				/* end point in red smaller */
				immAttrib3f(color, 1.0f, 0.0f, 0.0f);
				immAttrib1f(size, vsize + 1);
			}
			else if (pt->flag & GP_SPOINT_SELECT) {
				immAttrib3fv(color, selectColor);
				immAttrib1f(size, vsize);
			}
			else {
				immAttrib3fv(color, gp_style->stroke_rgba);
				immAttrib1f(size, bsize);
			}

			/* then position */
			if (gps->flag & GP_STROKE_3DSPACE) {
				mul_v3_m4v3(fpt, diff_mat, &pt->x);
				immVertex3fv(pos, fpt);
			}
			else {
				float co[2];
				mul_v3_m4v3(fpt, diff_mat, &pt->x);
				gp_calc_2d_stroke_fxy(fpt, gps->flag, offsx, offsy, winx, winy, co);
				immVertex2fv(pos, co);
			}
		}

		immEnd();
		immUnbindProgram();
	}

	GPU_disable_program_point_size();

	/* clear depth mask */
	if (dflag & GP_DRAWDATA_ONLY3D) {
		if (no_xray) {
			glDepthMask(mask_orig);
			GPU_depth_test(false);

			bglPolygonOffset(0.0, 0.0);
#if 0
			glDisable(GL_POLYGON_OFFSET_LINE);
			glPolygonOffset(0, 0);
#endif
		}
	}
}

/* ----- General Drawing ------ */


/* draw interpolate strokes (used only while operator is running) */
void ED_gp_draw_interpolation(const bContext *C, tGPDinterpolate *tgpi, const int type)
{
	tGPDdraw tgpw;
	ARegion *ar = CTX_wm_region(C);
	RegionView3D *rv3d = ar->regiondata;
	tGPDinterpolate_layer *tgpil;
	Object *obact = CTX_data_active_object(C);
	Depsgraph *depsgraph = CTX_data_depsgraph(C);                                      \

	float color[4];

	UI_GetThemeColor3fv(TH_GP_VERTEX_SELECT, color);
	color[3] = 0.6f;
	int dflag = 0;
	/* if 3d stuff, enable flags */
	if (type == REGION_DRAW_POST_VIEW) {
		dflag |= (GP_DRAWDATA_ONLY3D | GP_DRAWDATA_NOSTATUS);
	}

	tgpw.rv3d = rv3d;
	tgpw.depsgraph = depsgraph;
	tgpw.ob = obact;
	tgpw.gpd = tgpi->gpd;
	tgpw.offsx = 0;
	tgpw.offsy = 0;
	tgpw.winx = tgpi->ar->winx;
	tgpw.winy = tgpi->ar->winy;
	tgpw.dflag = dflag;

	/* turn on alpha-blending */
	glEnable(GL_BLEND);
	for (tgpil = tgpi->ilayers.first; tgpil; tgpil = tgpil->next) {
		/* calculate parent position */
		ED_gpencil_parent_location(depsgraph, obact, tgpi->gpd, tgpil->gpl, tgpw.diff_mat);
		if (tgpil->interFrame) {
			tgpw.gpl = tgpil->gpl;
			tgpw.gpf = tgpil->interFrame;
			tgpw.t_gpf = tgpil->interFrame;

			tgpw.lthick = tgpil->gpl->thickness;
			tgpw.opacity = 1.0;
			copy_v4_v4(tgpw.tintcolor, color);
			tgpw.onion = true;
			tgpw.custonion = true;

			gp_draw_strokes(&tgpw);
		}
	}
	glDisable(GL_BLEND);
}

/* draw interpolate strokes (used only while operator is running) */
void ED_gp_draw_primitives(const bContext *C, tGPDprimitive *tgpi, const int type)
{
	tGPDdraw tgpw;
	ARegion *ar = CTX_wm_region(C);
	RegionView3D *rv3d = ar->regiondata;

	/* if idle, do not draw */
	if (tgpi->flag == 0) {
		return;
	}

	Object *obact = CTX_data_active_object(C);
	Depsgraph *depsgraph = CTX_data_depsgraph(C);                                      \

	float color[4];
	UI_GetThemeColor3fv(TH_GP_VERTEX_SELECT, color);
	color[3] = 0.6f;
	int dflag = 0;
	/* if 3d stuff, enable flags */
	if (type == REGION_DRAW_POST_VIEW) {
		dflag |= (GP_DRAWDATA_ONLY3D | GP_DRAWDATA_NOSTATUS);
	}

	tgpw.rv3d = rv3d;
	tgpw.depsgraph = depsgraph;
	tgpw.ob = obact;
	tgpw.gpd = tgpi->gpd;
	tgpw.offsx = 0;
	tgpw.offsy = 0;
	tgpw.winx = tgpi->ar->winx;
	tgpw.winy = tgpi->ar->winy;
	tgpw.dflag = dflag;

	/* turn on alpha-blending */
	GPU_blend(true);
	/* calculate parent position */
	ED_gpencil_parent_location(depsgraph, obact, tgpi->gpd, tgpi->gpl, tgpw.diff_mat);
	if (tgpi->gpf) {
		tgpw.gps = tgpi->gpf->strokes.first;
		if (tgpw.gps->totpoints > 0) {
			tgpw.gpl = tgpi->gpl;
			tgpw.gpf = tgpi->gpf;
			tgpw.t_gpf = tgpi->gpf;

			tgpw.lthick = tgpi->gpl->thickness;
			tgpw.opacity = 1.0;
			copy_v4_v4(tgpw.tintcolor, color);
			tgpw.onion = true;
			tgpw.custonion = true;

			gp_draw_strokes(&tgpw);
		}
	}
	GPU_blend(false);
}

/* wrapper to draw strokes for filling operator */
void ED_gp_draw_fill(tGPDdraw *tgpw)
{
	gp_draw_strokes(tgpw);
}

/* loop over gpencil data layers, drawing them */
static void gp_draw_data_layers(RegionView3D *rv3d,
        const Brush *brush, float alpha, Object *ob, bGPdata *gpd,
        int offsx, int offsy, int winx, int winy, int cfra, int dflag)
{
	float diff_mat[4][4];
	tGPDdraw tgpw;

	tgpw.rv3d = rv3d;
	tgpw.depsgraph = NULL; /* XXX: This is not used here */
	tgpw.ob = ob;
	tgpw.gpd = gpd;
	tgpw.gpl = NULL;
	tgpw.gpf = NULL;
	tgpw.t_gpf = NULL;
	tgpw.offsx = offsx;
	tgpw.offsy = offsy;
	tgpw.winx = winx;
	tgpw.winy = winy;
	tgpw.dflag = dflag;

	for (bGPDlayer *gpl = gpd->layers.first; gpl; gpl = gpl->next) {
		/* calculate parent position */
		ED_gpencil_parent_location(tgpw.depsgraph, ob, gpd, gpl, diff_mat);

		short lthick = brush->size + gpl->thickness;

		/* don't draw layer if hidden */
		if (gpl->flag & GP_LAYER_HIDE)
			continue;

		/* get frame to draw */
		bGPDframe *gpf = BKE_gpencil_layer_getframe(gpl, cfra, 0);
		if (gpf == NULL)
			continue;

		/* set basic stroke thickness */
		GPU_line_width(lthick);

		/* Add layer drawing settings to the set of "draw flags"
		 * NOTE: If the setting doesn't apply, it *must* be cleared,
		 *       as dflag's carry over from the previous layer
		 */
#define GP_DRAWFLAG_APPLY(condition, draw_flag_value)     { \
			if (condition) dflag |= (draw_flag_value);      \
			else           dflag &= ~(draw_flag_value);     \
		} (void)0

		/* xray... */
		GP_DRAWFLAG_APPLY((gpl->flag & GP_LAYER_NO_XRAY), GP_DRAWDATA_NO_XRAY);

		/* volumetric strokes... */
		GP_DRAWFLAG_APPLY((gpl->flag & GP_LAYER_VOLUMETRIC), GP_DRAWDATA_VOLUMETRIC);

#undef GP_DRAWFLAG_APPLY

		tgpw.gpl = gpl;
		tgpw.gpf = gpf;
		tgpw.t_gpf = gpf; // XXX?
		tgpw.lthick = gpl->thickness;
		tgpw.opacity = gpl->opacity;
		copy_v4_v4(tgpw.tintcolor, gpl->tintcolor);
		tgpw.onion = false;
		tgpw.custonion = false;
		copy_m4_m4(tgpw.diff_mat, diff_mat);

		/* draw the strokes already in active frame */
		gp_draw_strokes(&tgpw);

		/* Draw verts of selected strokes
		 *  - when doing OpenGL renders, we don't want to be showing these, as that ends up flickering
		 * 	- locked layers can't be edited, so there's no point showing these verts
		 *    as they will have no bearings on what gets edited
		 *  - only show when in editmode, since operators shouldn't work otherwise
		 *    (NOTE: doing it this way means that the toggling editmode shows visible change immediately)
		 */
		/* XXX: perhaps we don't want to show these when users are drawing... */
		if ((G.f & G_RENDER_OGL) == 0 &&
		    (gpl->flag & GP_LAYER_LOCKED) == 0 &&
		    (gpd->flag & GP_DATA_STROKE_EDITMODE))
		{
			gp_draw_strokes_edit(gpd, gpf, offsx, offsy, winx, winy, dflag, gpl->flag, diff_mat, alpha);
		}

		/* Check if may need to draw the active stroke cache, only if this layer is the active layer
		 * that is being edited. (Stroke buffer is currently stored in gp-data)
		 */
		if (ED_gpencil_session_active() && (gpl->flag & GP_LAYER_ACTIVE) &&
		    (gpf->flag & GP_FRAME_PAINT))
		{
			/* Buffer stroke needs to be drawn with a different linestyle
			 * to help differentiate them from normal strokes.
			 *
			 * It should also be noted that sbuffer contains temporary point types
			 * i.e. tGPspoints NOT bGPDspoints
			 */
			if (gpd->runtime.mode == GP_STYLE_MODE_DOTS) {
				gp_draw_stroke_volumetric_buffer(gpd->runtime.sbuffer,
												gpd->runtime.sbuffer_size, lthick,
				                                dflag, gpd->runtime.scolor);
			}
			else {
				gp_draw_stroke_buffer(gpd->runtime.sbuffer,
									gpd->runtime.sbuffer_size, lthick,
									dflag, gpd->runtime.sbuffer_sflag,
									gpd->runtime.scolor, gpd->runtime.sfill);
			}
		}
	}
}

/* draw a short status message in the top-right corner */
static void gp_draw_status_text(const bGPdata *gpd, ARegion *ar)
{
	rcti rect;

	/* Cannot draw any status text when drawing OpenGL Renders */
	if (G.f & G_RENDER_OGL)
		return;

	/* Get bounds of region - Necessary to avoid problems with region overlap */
	ED_region_visible_rect(ar, &rect);

	/* for now, this should only be used to indicate when we are in stroke editmode */
	if (gpd->flag & GP_DATA_STROKE_EDITMODE) {
		const char *printable = IFACE_("GPencil Stroke Editing");
		float       printable_size[2];

		int font_id = BLF_default();

		BLF_width_and_height(font_id, printable, BLF_DRAW_STR_DUMMY_MAX, &printable_size[0], &printable_size[1]);

		int xco = (rect.xmax - U.widget_unit) - (int)printable_size[0];
		int yco = (rect.ymax - U.widget_unit);

		/* text label */
		UI_FontThemeColor(font_id, TH_TEXT_HI);
#ifdef WITH_INTERNATIONAL
		BLF_draw_default(xco, yco, 0.0f, printable, BLF_DRAW_STR_DUMMY_MAX);
#else
		BLF_draw_default_ascii(xco, yco, 0.0f, printable, BLF_DRAW_STR_DUMMY_MAX);
#endif

		/* grease pencil icon... */
		// XXX: is this too intrusive?
		GPU_blend_set_func_separate(GPU_SRC_ALPHA, GPU_ONE_MINUS_SRC_ALPHA, GPU_ONE, GPU_ONE_MINUS_SRC_ALPHA);
		GPU_blend(true);

		xco -= U.widget_unit;
		yco -= (int)printable_size[1] / 2;

		UI_icon_draw(xco, yco, ICON_GREASEPENCIL);

		GPU_blend(false);
	}
}

/* draw grease-pencil datablock */
static void gp_draw_data(RegionView3D *rv3d,
        const Brush *brush, float alpha, Object *ob, bGPdata *gpd,
        int offsx, int offsy, int winx, int winy, int cfra, int dflag)
{
	/* turn on smooth lines (i.e. anti-aliasing) */
	GPU_line_smooth(true);

	/* XXX: turn on some way of ensuring that the polygon edges get smoothed
	 *      GL_POLYGON_SMOOTH is nasty and shouldn't be used, as it ends up
	 *      creating internal white rays due to the ways it accumulates stuff
	 */

	/* turn on alpha-blending */
	GPU_blend_set_func_separate(GPU_SRC_ALPHA, GPU_ONE_MINUS_SRC_ALPHA, GPU_ONE, GPU_ONE_MINUS_SRC_ALPHA);
	GPU_blend(true);

	/* draw! */
	gp_draw_data_layers(rv3d, brush, alpha, ob, gpd, offsx, offsy, winx, winy, cfra, dflag);

	/* turn off alpha blending, then smooth lines */
	GPU_blend(false); // alpha blending
	GPU_line_smooth(false); // smooth lines
}

/* if we have strokes for scenes (3d view)/clips (movie clip editor)
 * and objects/tracks, multiple data blocks have to be drawn */
static void gp_draw_data_all(RegionView3D *rv3d, Scene *scene, bGPdata *gpd, int offsx, int offsy, int winx, int winy,
                             int cfra, int dflag, const char spacetype)
{
	bGPdata *gpd_source = NULL;
	ToolSettings *ts = NULL;
	Brush *brush = NULL;
	if (scene) {
		ts = scene->toolsettings;
		brush = BKE_brush_getactive_gpencil(ts);

		if (gpd_source) {
			if (brush != NULL) {
				gp_draw_data(rv3d, brush, 1.0f, NULL, gpd_source,
				             offsx, offsy, winx, winy, cfra, dflag);
			}
		}
	}

	/* scene/clip data has already been drawn, only object/track data is drawn here
	 * if gpd_source == gpd, we don't have any object/track data and we can skip */
	if (gpd_source == NULL || (gpd_source && gpd_source != gpd)) {
		if (brush != NULL) {
			gp_draw_data(rv3d, brush, 1.0f, NULL, gpd,
			             offsx, offsy, winx, winy, cfra, dflag);
		}
	}
}

/* ----- Grease Pencil Sketches Drawing API ------ */


/* draw grease-pencil sketches to specified 3d-view assuming that matrices are already set correctly
 * Note: this gets called twice - first time with only3d=true to draw 3d-strokes,
 * second time with only3d=false for screen-aligned strokes */
void ED_gpencil_draw_view3d(wmWindowManager *wm,
                            Scene *scene,
                            ViewLayer *view_layer,
                            struct Depsgraph *depsgraph,
                            View3D *v3d,
                            ARegion *ar,
                            bool only3d)
{
	int dflag = 0;
	RegionView3D *rv3d = ar->regiondata;
	int offsx,  offsy,  winx,  winy;

	/* check that we have grease-pencil stuff to draw */
	// XXX: This is the only place that still uses this function
	bGPdata *gpd = ED_gpencil_data_get_active_v3d(view_layer);
	if (gpd == NULL) return;

	/* when rendering to the offscreen buffer we don't want to
	 * deal with the camera border, otherwise map the coords to the camera border. */
	if ((rv3d->persp == RV3D_CAMOB) && !(G.f & G_RENDER_OGL)) {
		rctf rectf;
		ED_view3d_calc_camera_border(scene, depsgraph, ar, v3d, rv3d, &rectf, true); /* no shift */

		offsx = round_fl_to_int(rectf.xmin);
		offsy = round_fl_to_int(rectf.ymin);
		winx  = round_fl_to_int(rectf.xmax - rectf.xmin);
		winy  = round_fl_to_int(rectf.ymax - rectf.ymin);
	}
	else {
		offsx = 0;
		offsy = 0;
		winx  = ar->winx;
		winy  = ar->winy;
	}

	/* set flags */
	if (only3d) {
		/* 3D strokes/3D space:
		 * - only 3D space points
		 * - don't status text either (as it's the wrong space)
		 */
		dflag |= (GP_DRAWDATA_ONLY3D | GP_DRAWDATA_NOSTATUS);
	}

	if (v3d->flag2 & V3D_RENDER_OVERRIDE) {
		/* don't draw status text when "only render" flag is set */
		dflag |= GP_DRAWDATA_NOSTATUS;
	}

	if ((wm == NULL) || ED_screen_animation_playing(wm)) {
		/* don't show onionskins during animation playback/scrub (i.e. it obscures the poses)
		 * OpenGL Renders (i.e. final output), or depth buffer (i.e. not real strokes)
		 */
		dflag |= GP_DRAWDATA_NO_ONIONS;
	}

	/* draw it! */
	gp_draw_data_all(rv3d, scene, gpd, offsx, offsy, winx, winy, CFRA, dflag, v3d->spacetype);
}

/* draw grease-pencil sketches to specified 3d-view for gp object
 * assuming that matrices are already set correctly
 */
void ED_gpencil_draw_view3d_object(wmWindowManager *wm, Scene *scene, Depsgraph *depsgraph, Object *ob, View3D *v3d, ARegion *ar, bool only3d)
{
	int dflag = 0;
	RegionView3D *rv3d = ar->regiondata;
	int offsx, offsy, winx, winy;

	/* check that we have grease-pencil stuff to draw */
	bGPdata *gpd = ob->data;
	if (gpd == NULL) return;

	/* when rendering to the offscreen buffer we don't want to
	* deal with the camera border, otherwise map the coords to the camera border. */
	if ((rv3d->persp == RV3D_CAMOB) && !(G.f & G_RENDER_OGL)) {
		rctf rectf;
		ED_view3d_calc_camera_border(scene, depsgraph, ar, v3d, rv3d, &rectf, true); /* no shift */

		offsx = round_fl_to_int(rectf.xmin);
		offsy = round_fl_to_int(rectf.ymin);
		winx = round_fl_to_int(rectf.xmax - rectf.xmin);
		winy = round_fl_to_int(rectf.ymax - rectf.ymin);
	}
	else {
		offsx = 0;
		offsy = 0;
		winx = ar->winx;
		winy = ar->winy;
	}

	/* set flags */
	if (only3d) {
		/* 3D strokes/3D space:
		* - only 3D space points
		* - don't status text either (as it's the wrong space)
		*/
		dflag |= (GP_DRAWDATA_ONLY3D | GP_DRAWDATA_NOSTATUS);
	}

	if (v3d->flag2 & V3D_RENDER_OVERRIDE) {
		/* don't draw status text when "only render" flag is set */
		dflag |= GP_DRAWDATA_NOSTATUS;
	}

	if ((wm == NULL) || ED_screen_animation_playing(wm)) {
		/* don't show onionskins during animation playback/scrub (i.e. it obscures the poses)
		* OpenGL Renders (i.e. final output), or depth buffer (i.e. not real strokes)
		*/
		dflag |= GP_DRAWDATA_NO_ONIONS;
	}

	/* draw it! */
	ToolSettings *ts = scene->toolsettings;
	Brush *brush = BKE_brush_getactive_gpencil(ts);
	if (brush != NULL) {
		gp_draw_data(rv3d, brush, 1.0f, ob, gpd,
			offsx, offsy, winx, winy, CFRA, dflag);
	}
}

void ED_gpencil_draw_ex(RegionView3D *rv3d, Scene *scene, bGPdata *gpd, int winx, int winy, const int cfra, const char spacetype)
{
	int dflag = GP_DRAWDATA_NOSTATUS | GP_DRAWDATA_ONLYV2D;

	gp_draw_data_all(rv3d, scene, gpd, 0, 0, winx, winy, cfra, dflag, spacetype);
}

/* ************************************************** */<|MERGE_RESOLUTION|>--- conflicted
+++ resolved
@@ -596,19 +596,7 @@
 
 	iuser.ok = true;
 
-<<<<<<< HEAD
 	ibuf = BKE_image_acquire_ibuf(image, &iuser, &lock);
-=======
-		uint pos;
-		if (gps->flag & GP_STROKE_3DSPACE) {
-			pos = GWN_vertformat_attr_add(immVertexFormat(), "pos", GWN_COMP_F32, 3, GWN_FETCH_FLOAT);
-			immBindBuiltinProgram(GPU_SHADER_3D_UNIFORM_COLOR);
-		}
-		else {
-			pos = GWN_vertformat_attr_add(immVertexFormat(), "pos", GWN_COMP_F32, 2, GWN_FETCH_FLOAT);
-			immBindBuiltinProgram(GPU_SHADER_2D_UNIFORM_COLOR);
-		}
->>>>>>> 73d2d75e
 
 	if (ibuf == NULL || ibuf->rect == NULL) {
 		BKE_image_release_ibuf(image, ibuf, NULL);
@@ -650,8 +638,8 @@
 	BLI_assert(gps->tot_triangles >= 1);
 
 	Gwn_VertFormat *format = immVertexFormat();
-	unsigned pos = GWN_vertformat_attr_add(format, "pos", GWN_COMP_F32, 3, GWN_FETCH_FLOAT);
-	unsigned texcoord = GWN_vertformat_attr_add(format, "texCoord", GWN_COMP_F32, 2, GWN_FETCH_FLOAT);
+	uint pos = GWN_vertformat_attr_add(format, "pos", GWN_COMP_F32, 3, GWN_FETCH_FLOAT);
+	unit texcoord = GWN_vertformat_attr_add(format, "texCoord", GWN_COMP_F32, 2, GWN_FETCH_FLOAT);
 	immBindBuiltinProgram(GPU_SHADER_GPENCIL_FILL);
 
 	immUniformColor4fv(color);
@@ -748,10 +736,9 @@
 	int cyclic_add = (cyclic) ? 1 : 0;
 
 	Gwn_VertFormat *format = immVertexFormat();
-<<<<<<< HEAD
-	unsigned pos = GWN_vertformat_attr_add(format, "pos", GWN_COMP_F32, 3, GWN_FETCH_FLOAT);
-	unsigned color = GWN_vertformat_attr_add(format, "color", GWN_COMP_U8, 4, GWN_FETCH_INT_TO_FLOAT_UNIT);
-	unsigned thickattrib = GWN_vertformat_attr_add(format, "thickness", GWN_COMP_F32, 1, GWN_FETCH_FLOAT);
+	uint pos = GWN_vertformat_attr_add(format, "pos", GWN_COMP_F32, 3, GWN_FETCH_FLOAT);
+	uint color = GWN_vertformat_attr_add(format, "color", GWN_COMP_U8, 4, GWN_FETCH_INT_TO_FLOAT_UNIT);
+	uint thickattrib = GWN_vertformat_attr_add(format, "thickness", GWN_COMP_F32, 1, GWN_FETCH_FLOAT);
 
 	immBindBuiltinProgram(GPU_SHADER_GPENCIL_STROKE);
 	immUniform2fv("Viewport", viewport);
@@ -764,14 +751,6 @@
 	immUniform1i("keep_size", keep_size);
 	immUniform1i("pixfactor", tgpw->gpd->pixfactor);
 	immUniform1i("xraymode", tgpw->gpd->xray_mode);
-=======
-	uint pos = GWN_vertformat_attr_add(format, "pos", GWN_COMP_F32, 3, GWN_FETCH_FLOAT);
-	uint color = GWN_vertformat_attr_add(format, "color", GWN_COMP_U8, 4, GWN_FETCH_INT_TO_FLOAT_UNIT);
-
-	immBindBuiltinProgram(GPU_SHADER_3D_SMOOTH_COLOR);
-
-	/* TODO: implement this with a geometry shader to draw one continuous tapered stroke */
->>>>>>> 73d2d75e
 
 	/* draw stroke curve */
 	GPU_line_width(max_ff(curpressure * thickness, 1.0f));
@@ -1301,15 +1280,9 @@
 		selectColor[3] = alpha;
 
 		Gwn_VertFormat *format = immVertexFormat();
-<<<<<<< HEAD
-		unsigned int pos; /* specified later */
-		unsigned int size = GWN_vertformat_attr_add(format, "size", GWN_COMP_F32, 1, GWN_FETCH_FLOAT);
-		unsigned int color = GWN_vertformat_attr_add(format, "color", GWN_COMP_U8, 3, GWN_FETCH_INT_TO_FLOAT_UNIT);
-=======
 		uint pos; /* specified later */
 		uint size = GWN_vertformat_attr_add(format, "size", GWN_COMP_F32, 1, GWN_FETCH_FLOAT);
-		uint color = GWN_vertformat_attr_add(format, "color", GWN_COMP_F32, 3, GWN_FETCH_FLOAT);
->>>>>>> 73d2d75e
+		uint color = GWN_vertformat_attr_add(format, "color", GWN_COMP_U8, 3, GWN_FETCH_INT_TO_FLOAT_UNIT);
 
 		if (gps->flag & GP_STROKE_3DSPACE) {
 			pos = GWN_vertformat_attr_add(format, "pos", GWN_COMP_F32, 3, GWN_FETCH_FLOAT);

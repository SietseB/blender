--- conflicted
+++ resolved
@@ -995,12 +995,8 @@
 		        tgpi->scene, tgpi->ob, tgpi->gpl,
 		        ts->gpencil_v3d_align, origin);
 		ED_gp_project_stroke_to_plane(
-<<<<<<< HEAD
 			tgpi->scene, tgpi->ob, tgpi->rv3d, gps,
 			origin, ts->gp_sculpt.lock_axis - 1);
-=======
-		        tgpi->ob, tgpi->rv3d, gps, origin, ts->gp_sculpt.lock_axis - 1);
->>>>>>> 98af74b9
 	}
 
 	/* if parented change position relative to parent object */

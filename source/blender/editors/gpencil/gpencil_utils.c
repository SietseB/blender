--- conflicted
+++ resolved
@@ -1848,65 +1848,6 @@
           ((brush->gpencil_settings->flag & GP_BRUSH_STABILIZE_MOUSE_TEMP) == 0) &&
           (brush->gpencil_tool == GPAINT_TOOL_DRAW)) {
 
-<<<<<<< HEAD
-        /* Check user setting for cursor size. */
-        fixed_radius = ((brush->gpencil_settings->flag & GP_BRUSH_SHOW_DRAW_SIZE) == 0);
-
-        if (fixed_radius) {
-          /* Show fixed radius. */
-          radius = 2.0f;
-        }
-        else {
-          /* Show brush size. */
-          tGPspoint point2D;
-          float p1[3];
-          float p2[3];
-          float distance;
-
-          /* Strokes in screen space or world space? */
-          if ((gpd->flag & GP_DATA_STROKE_KEEPTHICKNESS) != 0) {
-            /* In screen space the cursor radius matches the brush size. */
-            radius = (float)brush->size * 0.5f;
-          }
-          else {
-            /* To calculate the brush size in World Space, we have to establish the zoom level.
-             * For this we take two 2D screen coordinates with a fixed offset,
-             * convert them to 3D coordinates and measure the offset distance in 3D.
-             * A small distance means a high zoom level. */
-            point2D.m_xy[0] = (float)x;
-            point2D.m_xy[1] = (float)y;
-            gpencil_stroke_convertcoords_tpoint(scene, region, ob, &point2D, NULL, p1);
-            point2D.m_xy[0] = (float)(x + 64);
-            gpencil_stroke_convertcoords_tpoint(scene, region, ob, &point2D, NULL, p2);
-            /* Clip extreme zoom level (and avoid division by zero). */
-            distance = MAX2(len_v3v3(p1, p2), 0.001f);
-
-            /* Handle layer thickness change. */
-            float brush_size = (float)brush->size;
-            bGPDlayer *gpl = BKE_gpencil_layer_active_get(gpd);
-            if (gpl != NULL) {
-              brush_size = MAX2(1.0f, brush_size + gpl->line_change);
-            }
-
-            /* Convert the 3D offset distance to a brush radius. */
-            radius = (1 / distance) * 2.0f * gpd->pixfactor * (brush_size / 64);
-          }
-        }
-
-        /* Get cursor color based on color mode (material or vertex). */
-        ToolSettings *ts = scene->toolsettings;
-        if ((GPENCIL_USE_VERTEX_COLOR_STROKE(ts, brush) &&
-             (brush->gpencil_settings->brush_draw_mode != GP_BRUSH_MODE_MATERIAL)) ||
-            (!GPENCIL_USE_VERTEX_COLOR_STROKE(ts, brush) &&
-             (brush->gpencil_settings->brush_draw_mode == GP_BRUSH_MODE_VERTEXCOLOR))) {
-          /* Use vertex color. */
-          copy_v3_v3(color, brush->rgb);
-        }
-        else {
-          /* Use material color. */
-          copy_v3_v3(color, gp_style->stroke_rgba);
-        }
-=======
         const bool is_vertex_stroke =
             (GPENCIL_USE_VERTEX_COLOR_STROKE(ts, brush) &&
              (brush->gpencil_settings->brush_draw_mode != GP_BRUSH_MODE_MATERIAL)) ||
@@ -1923,7 +1864,6 @@
         }
 
         copy_v3_v3(color, is_vertex_stroke ? brush->rgb : gp_style->stroke_rgba);
->>>>>>> a09accb4
       }
       else {
         /* Only Tint tool must show big cursor. */
@@ -2003,19 +1943,7 @@
 
   /* Inner Ring: Color from UI panel */
   immUniformColor4f(color[0], color[1], color[2], 0.8f);
-<<<<<<< HEAD
-  if ((gp_style) && GPENCIL_PAINT_MODE(gpd) && (fixed_radius) &&
-      ((brush->gpencil_settings->flag & GP_BRUSH_STABILIZE_MOUSE) == 0) &&
-      ((brush->gpencil_settings->flag & GP_BRUSH_STABILIZE_MOUSE_TEMP) == 0) &&
-      (brush->gpencil_tool == GPAINT_TOOL_DRAW)) {
-    imm_draw_circle_fill_2d(pos, x, y, radius, 40);
-  }
-  else {
-    imm_draw_circle_wire_2d(pos, x, y, radius, 40);
-  }
-=======
   imm_draw_circle_wire_2d(pos, x, y, radius, 40);
->>>>>>> a09accb4
 
   /* Outer Ring: Dark color for contrast on light backgrounds (e.g. gray on white) */
   mul_v3_v3fl(darkcolor, color, 0.40f);

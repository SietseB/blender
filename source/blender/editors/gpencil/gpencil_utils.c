/*
 * ***** BEGIN GPL LICENSE BLOCK *****
 *
 * This program is free software; you can redistribute it and/or
 * modify it under the terms of the GNU General Public License
 * as published by the Free Software Foundation; either version 2
 * of the License, or (at your option) any later version.
 *
 * This program is distributed in the hope that it will be useful,
 * but WITHOUT ANY WARRANTY; without even the implied warranty of
 * MERCHANTABILITY or FITNESS FOR A PARTICULAR PURPOSE.  See the
 * GNU General Public License for more details.
 *
 * You should have received a copy of the GNU General Public License
 * along with this program; if not, write to the Free Software Foundation,
 * Inc., 51 Franklin Street, Fifth Floor, Boston, MA 02110-1301, USA.
 *
 * The Original Code is Copyright (C) 2014, Blender Foundation
 *
 * Contributor(s): Joshua Leung, Antonio Vazquez
 *
 * ***** END GPL LICENSE BLOCK *****
 */

/** \file blender/editors/gpencil/gpencil_utils.c
 *  \ingroup edgpencil
 */

#include <stdio.h>
#include <string.h>
#include <stdlib.h>
#include <stddef.h>
#include <math.h>

#include "MEM_guardedalloc.h"

#include "BLI_math.h"
#include "BLI_blenlib.h"
#include "BLI_utildefines.h"
#include "BLT_translation.h"
#include "BLI_rand.h"

#include "DNA_gpencil_types.h"
#include "DNA_brush_types.h"
#include "DNA_object_types.h"
#include "DNA_scene_types.h"
#include "DNA_screen_types.h"
#include "DNA_space_types.h"
#include "DNA_view3d_types.h"

#include "BKE_context.h"
#include "BKE_gpencil.h"
#include "BKE_object.h"
#include "BKE_paint.h"
#include "BKE_tracking.h"
#include "BKE_action.h"

#include "WM_api.h"

#include "RNA_access.h"
#include "RNA_define.h"
#include "RNA_enum_types.h"

#include "UI_resources.h"
#include "UI_view2d.h"

#include "ED_gpencil.h"
#include "ED_clip.h"
#include "ED_view3d.h"
#include "ED_object.h"

#include "gpencil_intern.h"

/* ******************************************************** */
/* Context Wrangling... */

/* Get pointer to active Grease Pencil datablock, and an RNA-pointer to trace back to whatever owns it,
 * when context info is not available.
 */
bGPdata **ED_gpencil_data_get_pointers_direct(ID *screen_id, Scene *scene, ScrArea *sa, Object *ob, PointerRNA *ptr)
{
	/* if there's an active area, check if the particular editor may
	 * have defined any special Grease Pencil context for editing...
	 */
	if (sa) {
		SpaceLink *sl = sa->spacedata.first;
		
		switch (sa->spacetype) {
			case SPACE_VIEW3D: /* 3D-View */
			case SPACE_BUTS: /* properties */
			case SPACE_INFO: /* header info (needed after workspaces merge) */
			{
				/* return obgpencil datablock */
				if (ob && ob->type == OB_GPENCIL) {
					if (ptr) RNA_id_pointer_create(&ob->id, ptr);
					return &ob->gpd;
				}
				else {
					return NULL;
				}

				break;
			}
			case SPACE_NODE: /* Nodes Editor */
			{
				SpaceNode *snode = (SpaceNode *)sl;
				
				/* return the GP data for the active node block/node */
				if (snode && snode->nodetree) {
					/* for now, as long as there's an active node tree, default to using that in the Nodes Editor */
					if (ptr) RNA_id_pointer_create(&snode->nodetree->id, ptr);
					return &snode->nodetree->gpd;
				}
				
				/* even when there is no node-tree, don't allow this to flow to scene */
				return NULL;
			}
			case SPACE_SEQ: /* Sequencer */
			{
				SpaceSeq *sseq = (SpaceSeq *)sl;
			
				/* for now, Grease Pencil data is associated with the space (actually preview region only) */
				/* XXX our convention for everything else is to link to data though... */
				if (ptr) RNA_pointer_create(screen_id, &RNA_SpaceSequenceEditor, sseq, ptr);
				return &sseq->gpd;
			}
			case SPACE_IMAGE: /* Image/UV Editor */
			{
				SpaceImage *sima = (SpaceImage *)sl;
				
				/* for now, Grease Pencil data is associated with the space... */
				/* XXX our convention for everything else is to link to data though... */
				if (ptr) RNA_pointer_create(screen_id, &RNA_SpaceImageEditor, sima, ptr);
				return &sima->gpd;
			}
			case SPACE_CLIP: /* Nodes Editor */
			{
				SpaceClip *sc = (SpaceClip *)sl;
				MovieClip *clip = ED_space_clip_get_clip(sc);
				
				if (clip) {
					if (sc->gpencil_src == SC_GPENCIL_SRC_TRACK) {
						MovieTrackingTrack *track = BKE_tracking_track_get_active(&clip->tracking);
						
						if (!track)
							return NULL;
						
						if (ptr)
							RNA_pointer_create(&clip->id, &RNA_MovieTrackingTrack, track, ptr);
						
						return &track->gpd;
					}
					else {
						if (ptr)
							RNA_id_pointer_create(&clip->id, ptr);
						
						return &clip->gpd;
					}
				}
				break;
			}
			default: /* unsupported space */
				return NULL;
		}
	}
	
	/* just fall back on the scene's GP data */
	if (ptr) RNA_id_pointer_create((ID *)scene, ptr);
	return (scene) ? &scene->gpd : NULL;
}

/* Get pointer to active Grease Pencil datablock, and an RNA-pointer to trace back to whatever owns it */
bGPdata **ED_gpencil_data_get_pointers(const bContext *C, PointerRNA *ptr)
{
	ID *screen_id = (ID *)CTX_wm_screen(C);
	Scene *scene = CTX_data_scene(C);
	ScrArea *sa = CTX_wm_area(C);
	Object *ob = CTX_data_active_object(C);

	return ED_gpencil_data_get_pointers_direct(screen_id, scene, sa, ob, ptr);
}

/* -------------------------------------------------------- */

/* Get the active Grease Pencil datablock, when context is not available */
bGPdata *ED_gpencil_data_get_active_direct(ID *screen_id, Scene *scene, ScrArea *sa, Object *ob)
{
	bGPdata **gpd_ptr = ED_gpencil_data_get_pointers_direct(screen_id, scene, sa, ob, NULL);
	return (gpd_ptr) ? *(gpd_ptr) : NULL;
}

/* Get the active Grease Pencil datablock */
bGPdata *ED_gpencil_data_get_active(const bContext *C)
{
	bGPdata **gpd_ptr = ED_gpencil_data_get_pointers(C, NULL);
	return (gpd_ptr) ? *(gpd_ptr) : NULL;
}

/* -------------------------------------------------------- */

// XXX: this should be removed... We really shouldn't duplicate logic like this!
bGPdata *ED_gpencil_data_get_active_v3d(Scene *scene, View3D *v3d)
{
	BaseLegacy *base = scene->basact;
	bGPdata *gpd = NULL;
	/* We have to make sure active object is actually visible and selected, else we must use default scene gpd,
	 * to be consistent with ED_gpencil_data_get_active's behavior.
	 */
	
	if (base && TESTBASE(v3d, base)) {
		gpd = base->object->gpd;
	}
	return gpd ? gpd : scene->gpd;
}

/* ******************************************************** */
/* Keyframe Indicator Checks */

/* Check whether there's an active GP keyframe on the current frame */
bool ED_gpencil_has_keyframe_v3d(Scene *scene, Object *ob, int cfra)
{
	/* just check both for now... */
	// XXX: this could get confusing (e.g. if only on the object, but other places don't show this)
	if (scene->gpd) {
		bGPDlayer *gpl = BKE_gpencil_layer_getactive(scene->gpd);
		if (gpl) {
			if (gpl->actframe) {
				// XXX: assumes that frame has been fetched already
				return (gpl->actframe->framenum == cfra);
			}
			else {
				/* XXX: disabled as could be too much of a penalty */
				/* return BKE_gpencil_layer_find_frame(gpl, cfra); */
			}
		}
	}
	
	if (ob && ob->gpd) {
		bGPDlayer *gpl = BKE_gpencil_layer_getactive(ob->gpd);
		if (gpl) {
			if (gpl->actframe) {
				// XXX: assumes that frame has been fetched already
				return (gpl->actframe->framenum == cfra);
			}
			else {
				/* XXX: disabled as could be too much of a penalty */
				/* return BKE_gpencil_layer_find_frame(gpl, cfra); */
			}
		}
	}
	
	return false;
}

/* ******************************************************** */
/* Poll Callbacks */

/* poll callback for adding data/layers - special */
int gp_add_poll(bContext *C)
{
	/* the base line we have is that we have somewhere to add Grease Pencil data */
	return ED_gpencil_data_get_pointers(C, NULL) != NULL;
}

/* poll callback for checking if there is an active layer */
int gp_active_layer_poll(bContext *C)
{
	bGPdata *gpd = ED_gpencil_data_get_active(C);
	bGPDlayer *gpl = BKE_gpencil_layer_getactive(gpd);
	
	return (gpl != NULL);
}

/* poll callback for checking if there is an active brush */
int gp_active_brush_poll(bContext *C)
{
	ToolSettings *ts = CTX_data_tool_settings(C);
	bGPDbrush *brush = BKE_gpencil_brush_getactive(ts);

	return (brush != NULL);
}

/* ******************************************************** */
/* Dynamic Enums of GP Layers */
/* NOTE: These include an option to create a new layer and use that... */

/* Just existing layers */
EnumPropertyItem *ED_gpencil_layers_enum_itemf(bContext *C, PointerRNA *UNUSED(ptr), PropertyRNA *UNUSED(prop), bool *r_free)
{
	bGPdata *gpd = CTX_data_gpencil_data(C);
	bGPDlayer *gpl;
	EnumPropertyItem *item = NULL, item_tmp = {0};
	int totitem = 0;
	int i = 0;
	
	if (ELEM(NULL, C, gpd)) {
		return DummyRNA_DEFAULT_items;
	}
	
	/* Existing layers */
	for (gpl = gpd->layers.first; gpl; gpl = gpl->next, i++) {
		item_tmp.identifier = gpl->info;
		item_tmp.name = gpl->info;
		item_tmp.value = i;
		
		if (gpl->flag & GP_LAYER_ACTIVE)
			item_tmp.icon = ICON_GREASEPENCIL;
		else 
			item_tmp.icon = ICON_NONE;
		
		RNA_enum_item_add(&item, &totitem, &item_tmp);
	}
	
	RNA_enum_item_end(&item, &totitem);
	*r_free = true;

	return item;
}

/* Existing + Option to add/use new layer */
EnumPropertyItem *ED_gpencil_layers_with_new_enum_itemf(bContext *C, PointerRNA *UNUSED(ptr), PropertyRNA *UNUSED(prop), bool *r_free)
{
	bGPdata *gpd = CTX_data_gpencil_data(C);
	bGPDlayer *gpl;
	EnumPropertyItem *item = NULL, item_tmp = {0};
	int totitem = 0;
	int i = 0;
	
	if (ELEM(NULL, C, gpd)) {
		return DummyRNA_DEFAULT_items;
	}
	
	/* Create new layer */
	/* TODO: have some way of specifying that we don't want this? */
	{
		/* active Keying Set */
		item_tmp.identifier = "__CREATE__";
		item_tmp.name = "New Layer";
		item_tmp.value = -1;
		item_tmp.icon = ICON_ZOOMIN;
		RNA_enum_item_add(&item, &totitem, &item_tmp);
		
		/* separator */
		RNA_enum_item_add_separator(&item, &totitem);
	}
	
	/* Existing layers */
	for (gpl = gpd->layers.first, i = 0; gpl; gpl = gpl->next, i++) {
		item_tmp.identifier = gpl->info;
		item_tmp.name = gpl->info;
		item_tmp.value = i;
		
		if (gpl->flag & GP_LAYER_ACTIVE)
			item_tmp.icon = ICON_GREASEPENCIL;
		else 
			item_tmp.icon = ICON_NONE;
		
		RNA_enum_item_add(&item, &totitem, &item_tmp);
	}
	
	RNA_enum_item_end(&item, &totitem);
	*r_free = true;

	return item;
}



/* ******************************************************** */
/* Brush Tool Core */

/**
 * Check whether a given stroke segment is inside a circular brush
 *
 * \param mval     The current screen-space coordinates (midpoint) of the brush
 * \param mvalo    The previous screen-space coordinates (midpoint) of the brush (NOT CURRENTLY USED)
 * \param rad      The radius of the brush
 *
 * \param x0, y0   The screen-space x and y coordinates of the start of the stroke segment
 * \param x1, y1   The screen-space x and y coordinates of the end of the stroke segment
 */
bool gp_stroke_inside_circle(const int mval[2], const int UNUSED(mvalo[2]),
                             int rad, int x0, int y0, int x1, int y1)
{
	/* simple within-radius check for now */
	const float mval_fl[2]     = {mval[0], mval[1]};
	const float screen_co_a[2] = {x0, y0};
	const float screen_co_b[2] = {x1, y1};
	
	if (edge_inside_circle(mval_fl, rad, screen_co_a, screen_co_b)) {
		return true;
	}
	
	/* not inside */
	return false;
}

/* ******************************************************** */
/* Stroke Validity Testing */

/* Check whether given stroke can be edited given the supplied context */
// XXX: do we need additional flags for screenspace vs dataspace?
bool ED_gpencil_stroke_can_use_direct(const ScrArea *sa, const bGPDstroke *gps)
{
	/* sanity check */
	if (ELEM(NULL, sa, gps))
		return false;

	/* filter stroke types by flags + spacetype */
	if (gps->flag & GP_STROKE_3DSPACE) {
		/* 3D strokes - only in 3D view */
		return (sa->spacetype == SPACE_VIEW3D);
	}
	else if (gps->flag & GP_STROKE_2DIMAGE) {
		/* Special "image" strokes - only in Image Editor */
		return (sa->spacetype == SPACE_IMAGE);
	}
	else if (gps->flag & GP_STROKE_2DSPACE) {
		/* 2D strokes (dataspace) - for any 2D view (i.e. everything other than 3D view) */
		return (sa->spacetype != SPACE_VIEW3D);
	}
	else {
		/* view aligned - anything goes */
		return true;
	}
}

/* Check whether given stroke can be edited in the current context */
bool ED_gpencil_stroke_can_use(const bContext *C, const bGPDstroke *gps)
{
	ScrArea *sa = CTX_wm_area(C);
	return ED_gpencil_stroke_can_use_direct(sa, gps);
}

/* Check whether given stroke can be edited for the current color */
bool ED_gpencil_stroke_color_use(const bGPDlayer *gpl, const bGPDstroke *gps)
{
	/* check if the color is editable */
	PaletteColor *palcolor = gps->palcolor;
	if ((gps->palette) && (palcolor != NULL)) {
		if (palcolor->flag & PC_COLOR_HIDE)
			return false;
		if (((gpl->flag & GP_LAYER_UNLOCK_COLOR) == 0) && (palcolor->flag & PC_COLOR_LOCKED))
			return false;
	}
	
	return true;
}

/* ******************************************************** */
/* Space Conversion */

/**
 * Init settings for stroke point space conversions
 *
 * \param r_gsc: [out] The space conversion settings struct, populated with necessary params
 */
void gp_point_conversion_init(bContext *C, GP_SpaceConversion *r_gsc)
{
	ScrArea *sa = CTX_wm_area(C);
	ARegion *ar = CTX_wm_region(C);
	
	/* zero out the storage (just in case) */
	memset(r_gsc, 0, sizeof(GP_SpaceConversion));
	unit_m4(r_gsc->mat);
	
	/* store settings */
	r_gsc->sa = sa;
	r_gsc->ar = ar;
	r_gsc->v2d = &ar->v2d;
	
	/* init region-specific stuff */
	if (sa->spacetype == SPACE_VIEW3D) {
		wmWindow *win = CTX_wm_window(C);
		Scene *scene = CTX_data_scene(C);
		struct Depsgraph *graph = CTX_data_depsgraph(C);
		View3D *v3d = (View3D *)CTX_wm_space_data(C);
		RegionView3D *rv3d = ar->regiondata;
		
		/* init 3d depth buffers */
		view3d_operator_needs_opengl(C);
		
		view3d_region_operator_needs_opengl(win, ar);
		ED_view3d_autodist_init(graph, ar, v3d, 0);
		
		/* for camera view set the subrect */
		if (rv3d->persp == RV3D_CAMOB) {
			ED_view3d_calc_camera_border(scene, ar, v3d, rv3d, &r_gsc->subrect_data, true); /* no shift */
			r_gsc->subrect = &r_gsc->subrect_data;
		}
	}
}

/**
 * Convert point to parent space
 *
 * \param pt         Original point
 * \param diff_mat   Matrix with the difference between original parent matrix
 * \param[out] r_pt  Pointer to new point after apply matrix
 */
void gp_point_to_parent_space(bGPDspoint *pt, float diff_mat[4][4], bGPDspoint *r_pt) 
{
	float fpt[3];

	mul_v3_m4v3(fpt, diff_mat, &pt->x);
	copy_v3_v3(&r_pt->x, fpt);
}

<<<<<<< HEAD
/* Change position relative to parent object */
void gp_apply_parent(Object *obact, bGPdata *gpd, bGPDlayer *gpl, bGPDstroke *gps)
=======
/**
 * Change points position relative to parent object
 */
void gp_apply_parent(bGPDlayer *gpl, bGPDstroke *gps)
>>>>>>> 4ceb0067
{
	bGPDspoint *pt;
	int i;

	/* undo matrix */
	float diff_mat[4][4];
	float inverse_diff_mat[4][4];
	float fpt[3];

	ED_gpencil_parent_location(obact, gpd, gpl, diff_mat);
	invert_m4_m4(inverse_diff_mat, diff_mat);

	for (i = 0; i < gps->totpoints; i++) {
		pt = &gps->points[i];
		mul_v3_m4v3(fpt, inverse_diff_mat, &pt->x);
		copy_v3_v3(&pt->x, fpt);
	}
}

<<<<<<< HEAD
/* Change point position relative to parent object */
void gp_apply_parent_point(Object *obact, bGPdata *gpd, bGPDlayer *gpl, bGPDspoint *pt)
=======
/**
 * Change point position relative to parent object
 */
void gp_apply_parent_point(bGPDlayer *gpl, bGPDspoint *pt)
>>>>>>> 4ceb0067
{
	/* undo matrix */
	float diff_mat[4][4];
	float inverse_diff_mat[4][4];
	float fpt[3];

	ED_gpencil_parent_location(obact, gpd, gpl, diff_mat);
	invert_m4_m4(inverse_diff_mat, diff_mat);

	mul_v3_m4v3(fpt, inverse_diff_mat, &pt->x);
	copy_v3_v3(&pt->x, fpt);
}

/**
 * Convert a Grease Pencil coordinate (i.e. can be 2D or 3D) to screenspace (2D)
 *
 * \param[out] r_x  The screen-space x-coordinate of the point
 * \param[out] r_y  The screen-space y-coordinate of the point
 *
 * \warning This assumes that the caller has already checked whether the stroke in question can be drawn.
 */
void gp_point_to_xy(GP_SpaceConversion *gsc, bGPDstroke *gps, bGPDspoint *pt,
                    int *r_x, int *r_y)
{
	ARegion *ar = gsc->ar;
	View2D *v2d = gsc->v2d;
	rctf *subrect = gsc->subrect;
	int xyval[2];
	
	/* sanity checks */
	BLI_assert(!(gps->flag & GP_STROKE_3DSPACE) || (gsc->sa->spacetype == SPACE_VIEW3D));
	BLI_assert(!(gps->flag & GP_STROKE_2DSPACE) || (gsc->sa->spacetype != SPACE_VIEW3D));
	
	
	if (gps->flag & GP_STROKE_3DSPACE) {
		if (ED_view3d_project_int_global(ar, &pt->x, xyval, V3D_PROJ_TEST_NOP) == V3D_PROJ_RET_OK) {
			*r_x = xyval[0];
			*r_y = xyval[1];
		}
		else {
			*r_x = V2D_IS_CLIPPED;
			*r_y = V2D_IS_CLIPPED;
		}
	}
	else if (gps->flag & GP_STROKE_2DSPACE) {
		float vec[3] = {pt->x, pt->y, 0.0f};
		mul_m4_v3(gsc->mat, vec);
		UI_view2d_view_to_region_clip(v2d, vec[0], vec[1], r_x, r_y);
	}
	else {
		if (subrect == NULL) {
			/* normal 3D view (or view space) */
			*r_x = (int)(pt->x / 100 * ar->winx);
			*r_y = (int)(pt->y / 100 * ar->winy);
		}
		else {
			/* camera view, use subrect */
			*r_x = (int)((pt->x / 100) * BLI_rctf_size_x(subrect)) + subrect->xmin;
			*r_y = (int)((pt->y / 100) * BLI_rctf_size_y(subrect)) + subrect->ymin;
		}
	}
}

/**
 * Convert a Grease Pencil coordinate (i.e. can be 2D or 3D) to screenspace (2D)
 *
 * Just like gp_point_to_xy(), except the resulting coordinates are floats not ints.
 * Use this version to solve "stair-step" artifacts which may arise when roundtripping the calculations.
 *
 * \param r_x: [out] The screen-space x-coordinate of the point
 * \param r_y: [out] The screen-space y-coordinate of the point
 *
 * \warning This assumes that the caller has already checked whether the stroke in question can be drawn
 */
void gp_point_to_xy_fl(GP_SpaceConversion *gsc, bGPDstroke *gps, bGPDspoint *pt,
                       float *r_x, float *r_y)
{
	ARegion *ar = gsc->ar;
	View2D *v2d = gsc->v2d;
	rctf *subrect = gsc->subrect;
	float xyval[2];
	
	/* sanity checks */
	BLI_assert(!(gps->flag & GP_STROKE_3DSPACE) || (gsc->sa->spacetype == SPACE_VIEW3D));
	BLI_assert(!(gps->flag & GP_STROKE_2DSPACE) || (gsc->sa->spacetype != SPACE_VIEW3D));
	
	
	if (gps->flag & GP_STROKE_3DSPACE) {
		if (ED_view3d_project_float_global(ar, &pt->x, xyval, V3D_PROJ_TEST_NOP) == V3D_PROJ_RET_OK) {
			*r_x = xyval[0];
			*r_y = xyval[1];
		}
		else {
			*r_x = 0.0f;
			*r_y = 0.0f;
		}
	}
	else if (gps->flag & GP_STROKE_2DSPACE) {
		float vec[3] = {pt->x, pt->y, 0.0f};
		int t_x, t_y;
		
		mul_m4_v3(gsc->mat, vec);
		UI_view2d_view_to_region_clip(v2d, vec[0], vec[1], &t_x, &t_y);
		
		if ((t_x == t_y) && (t_x == V2D_IS_CLIPPED)) {
			/* XXX: Or should we just always use the values as-is? */
			*r_x = 0.0f;
			*r_y = 0.0f;
		}
		else {
			*r_x = (float)t_x;
			*r_y = (float)t_y;
		}
	}
	else {
		if (subrect == NULL) {
			/* normal 3D view (or view space) */
			*r_x = (pt->x / 100.0f * ar->winx);
			*r_y = (pt->y / 100.0f * ar->winy);
		}
		else {
			/* camera view, use subrect */
			*r_x = ((pt->x / 100.0f) * BLI_rctf_size_x(subrect)) + subrect->xmin;
			*r_y = ((pt->y / 100.0f) * BLI_rctf_size_y(subrect)) + subrect->ymin;
		}
	}
}

/**
 * Project screenspace coordinates to 3D-space
 *
 * For use with editing tools where it is easier to perform the operations in 2D,
 * and then later convert the transformed points back to 3D.
 *
 * \param screen_co: The screenspace 2D coordinates to convert to
 * \param r_out: The resulting 3D coordinates of the input point
 *
 * \note We include this as a utility function, since the standard method
 * involves quite a few steps, which are invariably always the same
 * for all GPencil operations. So, it's nicer to just centralize these.
 *
 * \warning Assumes that it is getting called in a 3D view only.
 */
bool gp_point_xy_to_3d(GP_SpaceConversion *gsc, Scene *scene, const float screen_co[2], float r_out[3])
{
	View3D *v3d = gsc->sa->spacedata.first;
	RegionView3D *rv3d = gsc->ar->regiondata;
	float *rvec = ED_view3d_cursor3d_get(scene, v3d);
	float ref[3] = {rvec[0], rvec[1], rvec[2]};
	float zfac = ED_view3d_calc_zfac(rv3d, rvec, NULL);
	
	float mval_f[2], mval_prj[2];
	float dvec[3];
	
	copy_v2_v2(mval_f, screen_co);
	
	if (ED_view3d_project_float_global(gsc->ar, ref, mval_prj, V3D_PROJ_TEST_NOP) == V3D_PROJ_RET_OK) {
		sub_v2_v2v2(mval_f, mval_prj, mval_f);
		ED_view3d_win_to_delta(gsc->ar, mval_f, dvec, zfac);
		sub_v3_v3v3(r_out, rvec, dvec);
		
		return true;
	}
	else {
		zero_v3(r_out);
		
		return false;
	}
}

/**
 * Apply smooth to stroke point
 * \param gps              Stroke to smooth
 * \param i                Point index
 * \param inf              Amount of smoothing to apply
 * \param affect_pressure  Apply smoothing to pressure values too?
 */
bool gp_smooth_stroke(bGPDstroke *gps, int i, float inf, bool affect_pressure)
{
	bGPDspoint *pt = &gps->points[i];
	float pressure = 0.0f;
	float sco[3] = {0.0f};
	
	/* Do nothing if not enough points to smooth out */
	if (gps->totpoints <= 2) {
		return false;
	}
	
	/* Only affect endpoints by a fraction of the normal strength,
	 * to prevent the stroke from shrinking too much
	 */
	if ((i == 0) || (i == gps->totpoints - 1)) {
		inf *= 0.1f;
	}
	
	/* Compute smoothed coordinate by taking the ones nearby */
	/* XXX: This is potentially slow, and suffers from accumulation error as earlier points are handled before later ones */
	{
		// XXX: this is hardcoded to look at 2 points on either side of the current one (i.e. 5 items total)
		const int   steps = 2;
		const float average_fac = 1.0f / (float)(steps * 2 + 1);
		int step;
		
		/* add the point itself */
		madd_v3_v3fl(sco, &pt->x, average_fac);
		
		if (affect_pressure) {
			pressure += pt->pressure * average_fac;
		}
		
		/* n-steps before/after current point */
		// XXX: review how the endpoints are treated by this algorithm
		// XXX: falloff measures should also introduce some weighting variations, so that further-out points get less weight
		for (step = 1; step <= steps; step++) {
			bGPDspoint *pt1, *pt2;
			int before = i - step;
			int after = i + step;
			
			CLAMP_MIN(before, 0);
			CLAMP_MAX(after, gps->totpoints - 1);
			
			pt1 = &gps->points[before];
			pt2 = &gps->points[after];
			
			/* add both these points to the average-sum (s += p[i]/n) */
			madd_v3_v3fl(sco, &pt1->x, average_fac);
			madd_v3_v3fl(sco, &pt2->x, average_fac);
			
#if 0
			/* XXX: Disabled because get weird result */
			/* do pressure too? */
			if (affect_pressure) {
				pressure += pt1->pressure * average_fac;
				pressure += pt2->pressure * average_fac;
			}
#endif
		}
	}
	
	/* Based on influence factor, blend between original and optimal smoothed coordinate */
	interp_v3_v3v3(&pt->x, &pt->x, sco, inf);
	
#if 0
	/* XXX: Disabled because get weird result */
	if (affect_pressure) {
		pt->pressure = pressure;
	}
#endif
	
	return true;
}

/**
* Apply smooth for strength to stroke point
* \param gps              Stroke to smooth
* \param i                Point index
* \param inf              Amount of smoothing to apply
*/
bool gp_smooth_stroke_strength(bGPDstroke *gps, int i, float inf)
{
	bGPDspoint *ptb = &gps->points[i];

	/* Do nothing if not enough points */
	if (gps->totpoints <= 2) {
		return false;
	}

	/* Compute theoretical optimal value using distances */
	bGPDspoint *pta, *ptc;
	int before = i - 1;
	int after = i + 1;

	CLAMP_MIN(before, 0);
	CLAMP_MAX(after, gps->totpoints - 1);

	pta = &gps->points[before];
	ptc = &gps->points[after];

	/* the optimal value is the corresponding to the interpolation of the strength
	 *  at the distance of point b
	 */
	const float fac = line_point_factor_v3(&ptb->x, &pta->x, &ptc->x);
	const float optimal = (1.0f - fac) * pta->strength + fac * ptc->strength;

	/* Based on influence factor, blend between original and optimal */
	ptb->strength = (1.0f - inf) * ptb->strength + inf * optimal;

	return true;
}

/**
* Apply smooth for thickness to stroke point (use pressure)
* \param gps              Stroke to smooth
* \param i                Point index
* \param inf              Amount of smoothing to apply
*/
bool gp_smooth_stroke_thickness(bGPDstroke *gps, int i, float inf)
{
	bGPDspoint *ptb = &gps->points[i];

	/* Do nothing if not enough points */
	if (gps->totpoints <= 2) {
		return false;
	}

	/* Compute theoretical optimal value using distances */
	bGPDspoint *pta, *ptc;
	int before = i - 1;
	int after = i + 1;

	CLAMP_MIN(before, 0);
	CLAMP_MAX(after, gps->totpoints - 1);

	pta = &gps->points[before];
	ptc = &gps->points[after];

	/* the optimal value is the corresponding to the interpolation of the pressure
	 *  at the distance of point b
	 */
	float fac = line_point_factor_v3(&ptb->x, &pta->x, &ptc->x);
	float optimal = (1.0f - fac) * pta->pressure + fac * ptc->pressure;

	/* Based on influence factor, blend between original and optimal */
	ptb->pressure = (1.0f - inf) * ptb->pressure + inf * optimal;

	return true;
}

/**
 * Subdivide a stroke once, by adding a point half way between each pair of existing points
 * \param gps           Stroke data
 * \param new_totpoints Total number of points (after subdividing)
 */
void gp_subdivide_stroke(bGPDstroke *gps, const int new_totpoints)
{
	/* Move points towards end of enlarged points array to leave space for new points */
	int y = 1;
	for (int i = gps->totpoints - 1; i > 0; i--) {
		gps->points[new_totpoints - y] = gps->points[i];
		y += 2;
	}
	
	/* Create interpolated points */
	for (int i = 0; i < new_totpoints - 1; i += 2) {
		bGPDspoint *prev  = &gps->points[i];
		bGPDspoint *pt    = &gps->points[i + 1];
		bGPDspoint *next  = &gps->points[i + 2];
		
		/* Interpolate all values */
		interp_v3_v3v3(&pt->x, &prev->x, &next->x, 0.5f);
		
		pt->pressure = interpf(prev->pressure, next->pressure, 0.5f);
		pt->strength = interpf(prev->strength, next->strength, 0.5f);
		CLAMP(pt->strength, GPENCIL_STRENGTH_MIN, 1.0f);
		pt->time = interpf(prev->time, next->time, 0.5f);
	}
	
	/* Update to new total number of points */
	gps->totpoints = new_totpoints;
}

/**
 * Add randomness to stroke
 * \param gps           Stroke data
 * \param brush         Brush data
 */
void gp_randomize_stroke(bGPDstroke *gps, bGPDbrush *brush)
{
	bGPDspoint *pt1, *pt2, *pt3;
	float v1[3];
	float v2[3];
	if (gps->totpoints < 3) {
		return;
	}

	/* get two vectors using 3 points */
	pt1 = &gps->points[0];
	pt2 = &gps->points[1];
	pt3 = &gps->points[(int)(gps->totpoints * 0.75)];

	sub_v3_v3v3(v1, &pt2->x, &pt1->x);
	sub_v3_v3v3(v2, &pt3->x, &pt2->x);
	normalize_v3(v1);
	normalize_v3(v2);

	/* get normal vector to plane created by two vectors */
	float normal[3];
	cross_v3_v3v3(normal, v1, v2);
	normalize_v3(normal);
	
	/* get orthogonal vector to plane to rotate random effect */
	float ortho[3];
	cross_v3_v3v3(ortho, v1, normal);
	normalize_v3(ortho);
	
	/* Read all points and apply shift vector (first and last point not modified) */
	for (int i = 1; i < gps->totpoints - 1; ++i) {
		bGPDspoint *pt = &gps->points[i];
		/* get vector with shift (apply a division because random is too sensitive */
		const float fac = BLI_frand() * (brush->draw_random_sub / 10.0f);
		float svec[3];
		copy_v3_v3(svec, ortho);
		if (BLI_frand() > 0.5f) {
			mul_v3_fl(svec, -fac);
		}
		else {
			mul_v3_fl(svec, fac);
		}

		/* apply shift */
		add_v3_v3(&pt->x, svec);
	}

}
/* calculate difference matrix */
void ED_gpencil_parent_location(Object *obact, bGPdata *gpd, bGPDlayer *gpl, float diff_mat[4][4])
{
	Object *obparent = gpl->parent;

	/* if not layer parented, try with object parented */
	if (obparent == NULL) {
		if (obact != NULL) {
			/* the gpd can be scene, but a gpobject can be active, so need check gpd */
			if ((obact->type == OB_GPENCIL) && (obact->gpd == gpd)) {
				copy_m4_m4(diff_mat, obact->obmat);
				return;
			}
		}
		/* not gpencil object */
		unit_m4(diff_mat);
		return;
	}
	else {
		if ((gpl->partype == PAROBJECT) || (gpl->partype == PARSKEL)) {
			mul_m4_m4m4(diff_mat, obparent->obmat, gpl->inverse);
			return;
		}
		else if (gpl->partype == PARBONE) {
			bPoseChannel *pchan = BKE_pose_channel_find_name(obparent->pose, gpl->parsubstr);
			if (pchan) {
				float tmp_mat[4][4];
				mul_m4_m4m4(tmp_mat, obparent->obmat, pchan->pose_mat);
				mul_m4_m4m4(diff_mat, tmp_mat, gpl->inverse);
			}
			else {
				mul_m4_m4m4(diff_mat, obparent->obmat, gpl->inverse); /* if bone not found use object (armature) */
			}
			return;
		}
		else {
			unit_m4(diff_mat); /* not defined type */
		}
	}
}

/* reset parent matrix for all layers */
void ED_gpencil_reset_layers_parent(Object *obact, bGPdata *gpd)
{
	bGPDspoint *pt;
	int i;
	float diff_mat[4][4];
	float cur_mat[4][4];

	for (bGPDlayer *gpl = gpd->layers.first; gpl; gpl = gpl->next) {
		if (gpl->parent != NULL) {
			/* calculate new matrix */
			if ((gpl->partype == PAROBJECT) || (gpl->partype == PARSKEL)) {
				invert_m4_m4(cur_mat, gpl->parent->obmat);
			}
			else if (gpl->partype == PARBONE) {
				bPoseChannel *pchan = BKE_pose_channel_find_name(gpl->parent->pose, gpl->parsubstr);
				if (pchan) {
					float tmp_mat[4][4];
					mul_m4_m4m4(tmp_mat, gpl->parent->obmat, pchan->pose_mat);
					invert_m4_m4(cur_mat, tmp_mat);
				}
			}

			/* only redo if any change */
			if (!equals_m4m4(gpl->inverse, cur_mat)) {
				/* first apply current transformation to all strokes */
				ED_gpencil_parent_location(obact, gpd, gpl, diff_mat);
				for (bGPDframe *gpf = gpl->frames.first; gpf; gpf = gpf->next) {
					for (bGPDstroke *gps = gpf->strokes.first; gps; gps = gps->next) {
						for (i = 0, pt = gps->points; i < gps->totpoints; i++, pt++) {
							mul_m4_v3(diff_mat, &pt->x);
						}
					}
				}
				/* set new parent matrix */
				copy_m4_m4(gpl->inverse, cur_mat);
			}
		}
	}
}
/* ******************************************************** */
bool ED_gpencil_stroke_minmax(
        const bGPDstroke *gps, const bool use_select,
        float r_min[3], float r_max[3])
{
	const bGPDspoint *pt;
	int i;
	bool changed = false;

	for (i = 0, pt = gps->points; i < gps->totpoints; i++, pt++) {
		if ((use_select == false) || (pt->flag & GP_SPOINT_SELECT)) {;
			minmax_v3v3_v3(r_min, r_max, &pt->x);
			changed = true;
		}
	}
	return changed;
}

/* Dynamic Enums of GP Brushes */
EnumPropertyItem *ED_gpencil_brushes_enum_itemf(
        bContext *C, PointerRNA *UNUSED(ptr), PropertyRNA *UNUSED(prop),
        bool *r_free)
{
	ToolSettings *ts = CTX_data_tool_settings(C);
	bGPDbrush *brush;
	EnumPropertyItem *item = NULL, item_tmp = { 0 };
	int totitem = 0;
	int i = 0;

	if (ELEM(NULL, C, ts)) {
		return DummyRNA_DEFAULT_items;
	}

	/* Existing brushes */
	for (brush = ts->gp_brushes.first; brush; brush = brush->next, i++) {
		item_tmp.identifier = brush->info;
		item_tmp.name = brush->info;
		item_tmp.value = i;

		if (brush->flag & GP_BRUSH_ACTIVE)
			item_tmp.icon = ICON_BRUSH_DATA;
		else
			item_tmp.icon = ICON_NONE;

		RNA_enum_item_add(&item, &totitem, &item_tmp);
	}

	RNA_enum_item_end(&item, &totitem);
	*r_free = true;

	return item;
}

/* Dynamic Enums of GP Palettes */
EnumPropertyItem *ED_gpencil_palettes_enum_itemf(
        bContext *C, PointerRNA *UNUSED(ptr), PropertyRNA *UNUSED(prop),
        bool *r_free)
{
	bGPdata *gpd = CTX_data_gpencil_data(C);
	bGPDpalette *palette;
	EnumPropertyItem *item = NULL, item_tmp = { 0 };
	int totitem = 0;
	int i = 0;

	if (ELEM(NULL, C, gpd)) {
		return DummyRNA_DEFAULT_items;
	}

	/* Existing palettes */
	for (palette = gpd->palettes.first; palette; palette = palette->next, i++) {
		item_tmp.identifier = palette->info;
		item_tmp.name = palette->info;
		item_tmp.value = i;

		if (palette->flag & PL_PALETTE_ACTIVE)
			item_tmp.icon = ICON_COLOR;
		else
			item_tmp.icon = ICON_NONE;

		RNA_enum_item_add(&item, &totitem, &item_tmp);
	}

	RNA_enum_item_end(&item, &totitem);
	*r_free = true;

	return item;
}
/* Helper function to create new OB_GPENCIL Object */
Object *ED_add_gpencil_object(bContext *C, Scene *scene, const float loc[3])
{
	float rot[3];
	zero_v3(rot);

	Object *ob = ED_object_add_type(C, OB_GPENCIL, NULL, loc, rot, false, scene->lay);

	/* define size */
	BKE_object_obdata_size_init(ob, GP_OBGPENCIL_DEFAULT_SIZE);
	
	return ob;
}

/* allocate memory for saving gp object to be sorted by zdepth */
tGPencilSort *ED_gpencil_allocate_cache(tGPencilSort *cache, int *gp_cache_size, int gp_cache_used)
{
	tGPencilSort *p = NULL;

	/* By default a cache is created with one block with a predefined number of free slots,
	if the size is not enough, the cache is reallocated adding a new block of free slots.
	This is done in order to keep cache small */
	if (gp_cache_used + 1 > *gp_cache_size) {
		if ((*gp_cache_size == 0) || (cache == NULL)) {
			p = MEM_callocN(sizeof(struct tGPencilSort) * GP_CACHE_BLOCK_SIZE, "tGPencilSort");
			*gp_cache_size = GP_CACHE_BLOCK_SIZE;
		}
		else {
			*gp_cache_size += GP_CACHE_BLOCK_SIZE;
			p = MEM_recallocN(cache, sizeof(struct tGPencilSort) * *gp_cache_size);
		}
		cache = p;
	}
	return cache;
}

/* add gp object to the temporary cache for sorting */
void ED_gpencil_add_to_cache(tGPencilSort *cache, RegionView3D *rv3d, Base *base, int *gp_cache_used)
{
	/* save object */
	cache[*gp_cache_used].base = base;

	/* calculate zdepth from point of view */
	float zdepth = 0.0;
	if (rv3d->is_persp) {
		zdepth = ED_view3d_calc_zfac(rv3d, base->object->loc, NULL);
	}
	else {
		zdepth = -dot_v3v3(rv3d->viewinv[2], base->object->loc);
	}
	cache[*gp_cache_used].zdepth = zdepth;

	/* increase slots used in cache */
	++*gp_cache_used;
}

/* reproject the points of the stroke to a plane locked to axis to avoid stroke offset */
void ED_gp_project_stroke_to_plane(Object *ob, RegionView3D *rv3d, bGPDstroke *gps, const float origin[3], const int axis, char type)
{
	float plane_normal[3];
	float vn[3];

	float ray[3];
	float rpoint[3];

	/* normal vector for a plane locked to axis */
	zero_v3(plane_normal);
	plane_normal[axis] = 1.0f;
	/* if object, apply object rotation */
	if (type & GP_TOOL_SOURCE_OBJECT) {
		if (ob && ob->type == OB_GPENCIL) {
			mul_mat3_m4_v3(ob->obmat, plane_normal);
		}
	}

	/* Reproject the points in the plane */
	for (int i = 0; i < gps->totpoints; i++) {
		bGPDspoint *pt = &gps->points[i];

		/* get a vector from the point with the current view direction of the viewport */
		ED_view3d_global_to_vector(rv3d, &pt->x, vn);

		/* calculate line extrem point to create a ray that cross the plane */
		mul_v3_fl(vn, -50.0f);
		add_v3_v3v3(ray, &pt->x, vn);

		/* if the line never intersect, the point is not changed */
		if (isect_line_plane_v3(rpoint, &pt->x, ray, origin, plane_normal)) {
			copy_v3_v3(&pt->x, rpoint);
		}
	}
}

/* reproject one points to a plane locked to axis to avoid stroke offset */
void ED_gp_project_point_to_plane(Object *ob, RegionView3D *rv3d, const float origin[3], const int axis, char type, bGPDspoint *pt)
{
	float plane_normal[3];
	float vn[3];

	float ray[3];
	float rpoint[3];

	/* no need reproject */
	if (axis < 0) {
		return;
	}

	/* normal vector for a plane locked to axis */
	zero_v3(plane_normal);
	plane_normal[axis] = 1.0f;
	/* if object, apply object rotation */
	if (type & GP_TOOL_SOURCE_OBJECT) {
		if (ob && ob->type == OB_GPENCIL) {
			mul_mat3_m4_v3(ob->obmat, plane_normal);
		}
	}

	/* Reproject the points in the plane */
	/* get a vector from the point with the current view direction of the viewport */
	ED_view3d_global_to_vector(rv3d, &pt->x, vn);

	/* calculate line extrem point to create a ray that cross the plane */
	mul_v3_fl(vn, -50.0f);
	add_v3_v3v3(ray, &pt->x, vn);

	/* if the line never intersect, the point is not changed */
	if (isect_line_plane_v3(rpoint, &pt->x, ray, origin, plane_normal)) {
		copy_v3_v3(&pt->x, rpoint);
	}
}

/* get drawing reference for conversion or projection of the stroke */
void ED_gp_get_drawing_reference(ToolSettings *ts, View3D *v3d, Scene *scene, Object *ob, bGPDlayer *gpl, char align_flag, float vec[3])
{
	const float *fp = ED_view3d_cursor3d_get(scene, v3d);

	/* if using a gpencil object at cursor mode, can use the location of the object */
	if ((ts->gpencil_src & GP_TOOL_SOURCE_OBJECT) && (align_flag & GP_PROJECT_VIEWSPACE)) {
		if (ob) {
			if (ob->type == OB_GPENCIL) {
				/* use last stroke position for layer */
				if (gpl && gpl->flag & GP_LAYER_USE_LOCATION) {
					if (gpl->actframe) {
						bGPDframe *gpf = gpl->actframe;
						if (gpf->strokes.last) {
							bGPDstroke *gps = gpf->strokes.last;
							if (gps->totpoints > 0) {
								copy_v3_v3(vec, &gps->points[gps->totpoints - 1].x);
								return;
							}
						}
					}
				}
				/* use cursor */
				if (ts->gpencil_flags & GP_TOOL_FLAG_USE_3DCURSOR) {
					/* use 3D-cursor */
					copy_v3_v3(vec, fp);
				}
				else {
					/* use object location */
					copy_v3_v3(vec, ob->loc);
				}
			}
		}
	}
	else
	{
		/* use 3D-cursor */
		copy_v3_v3(vec, fp);
	}
}
/* ******************************************************** */<|MERGE_RESOLUTION|>--- conflicted
+++ resolved
@@ -506,15 +506,10 @@
 	copy_v3_v3(&r_pt->x, fpt);
 }
 
-<<<<<<< HEAD
-/* Change position relative to parent object */
+/**
+ * Change position relative to parent object 
+ */
 void gp_apply_parent(Object *obact, bGPdata *gpd, bGPDlayer *gpl, bGPDstroke *gps)
-=======
-/**
- * Change points position relative to parent object
- */
-void gp_apply_parent(bGPDlayer *gpl, bGPDstroke *gps)
->>>>>>> 4ceb0067
 {
 	bGPDspoint *pt;
 	int i;
@@ -534,15 +529,10 @@
 	}
 }
 
-<<<<<<< HEAD
-/* Change point position relative to parent object */
-void gp_apply_parent_point(Object *obact, bGPdata *gpd, bGPDlayer *gpl, bGPDspoint *pt)
-=======
-/**
- * Change point position relative to parent object
+/** 
+ * Change point position relative to parent object 
  */
 void gp_apply_parent_point(bGPDlayer *gpl, bGPDspoint *pt)
->>>>>>> 4ceb0067
 {
 	/* undo matrix */
 	float diff_mat[4][4];

/* SPDX-License-Identifier: GPL-2.0-or-later
 * Copyright 2008 Blender Foundation. */

/** \file
 * \ingroup edgpencil
 * Operators for editing Grease Pencil strokes.
 */

#include <math.h>
#include <stddef.h>
#include <stdio.h>
#include <stdlib.h>
#include <string.h>

#include "MEM_guardedalloc.h"

#include "BLI_blenlib.h"
#include "BLI_ghash.h"
#include "BLI_lasso_2d.h"
#include "BLI_math.h"
#include "BLI_string.h"
#include "BLI_utildefines.h"

#include "BLT_translation.h"

#include "DNA_gpencil_legacy_types.h"
#include "DNA_gpencil_modifier_types.h"
#include "DNA_material_types.h"
#include "DNA_meshdata_types.h"
#include "DNA_object_types.h"
#include "DNA_scene_types.h"
#include "DNA_screen_types.h"
#include "DNA_space_types.h"
#include "DNA_view3d_types.h"

#include "BKE_brush.h"
#include "BKE_context.h"
#include "BKE_deform.h"
#include "BKE_global.h"
#include "BKE_gpencil_curve_legacy.h"
#include "BKE_gpencil_geom_legacy.h"
#include "BKE_gpencil_legacy.h"
#include "BKE_layer.h"
#include "BKE_lib_id.h"
#include "BKE_library.h"
#include "BKE_main.h"
#include "BKE_material.h"
#include "BKE_object.h"
#include "BKE_paint.h"
#include "BKE_report.h"
#include "BKE_scene.h"
#include "BKE_workspace.h"

#include "UI_interface.h"
#include "UI_resources.h"

#include "WM_api.h"
#include "WM_message.h"
#include "WM_toolsystem.h"
#include "WM_types.h"

#include "RNA_access.h"
#include "RNA_define.h"
#include "RNA_enum_types.h"

#include "UI_view2d.h"

#include "ED_armature.h"
#include "ED_gpencil.h"
#include "ED_keyframing.h"
#include "ED_object.h"
#include "ED_outliner.h"
#include "ED_screen.h"
#include "ED_select_utils.h"
#include "ED_space_api.h"
#include "ED_transform_snap_object_context.h"
#include "ED_view3d.h"

#include "DEG_depsgraph.h"
#include "DEG_depsgraph_build.h"
#include "DEG_depsgraph_query.h"

#include "gpencil_intern.h"

/* -------------------------------------------------------------------- */
/** \name Stroke Edit Mode Management
 * \{ */

/* poll callback for all stroke editing operators */
static bool gpencil_stroke_edit_poll(bContext *C)
{
  /* edit only supported with grease pencil objects */
  Object *ob = CTX_data_active_object(C);
  if ((ob == NULL) || (ob->type != OB_GPENCIL_LEGACY)) {
    return false;
  }

  /* NOTE: this is a bit slower, but is the most accurate... */
  return CTX_DATA_COUNT(C, editable_gpencil_strokes) != 0;
}

/* poll callback to verify edit mode in 3D view only */
static bool gpencil_strokes_edit3d_poll(bContext *C)
{
  /* edit only supported with grease pencil objects */
  Object *ob = CTX_data_active_object(C);
  if ((ob == NULL) || (ob->type != OB_GPENCIL_LEGACY)) {
    return false;
  }

  /* 2 Requirements:
   * - 1) Editable GP data
   * - 2) 3D View only
   */
  return (gpencil_stroke_edit_poll(C) && ED_operator_view3d_active(C));
}

static bool gpencil_editmode_toggle_poll(bContext *C)
{
  /* edit only supported with grease pencil objects */
  Object *ob = CTX_data_active_object(C);
  if ((ob == NULL) || (ob->type != OB_GPENCIL_LEGACY)) {
    return false;
  }

  /* if using gpencil object, use this gpd */
  if (ob->type == OB_GPENCIL_LEGACY) {
    return ob->data != NULL;
  }

  return ED_gpencil_data_get_active(C) != NULL;
}

static bool gpencil_stroke_not_in_curve_edit_mode(bContext *C)
{
  Object *ob = CTX_data_active_object(C);
  if ((ob == NULL) || (ob->type != OB_GPENCIL_LEGACY)) {
    return false;
  }
  bGPdata *gpd = (bGPdata *)ob->data;
  bGPDlayer *gpl = BKE_gpencil_layer_active_get(gpd);

  return (gpl != NULL && !GPENCIL_CURVE_EDIT_SESSIONS_ON(gpd));
}

/** \} */

/* -------------------------------------------------------------------- */
/** \name Toggle Edit Mode Operator
 * \{ */

static int gpencil_editmode_toggle_exec(bContext *C, wmOperator *op)
{
  const int back = RNA_boolean_get(op->ptr, "back");

  struct wmMsgBus *mbus = CTX_wm_message_bus(C);
  bGPdata *gpd = ED_gpencil_data_get_active(C);
  bool is_object = false;
  short mode;
  /* if using a gpencil object, use this datablock */
  Object *ob = CTX_data_active_object(C);
  if ((ob) && (ob->type == OB_GPENCIL_LEGACY)) {
    gpd = ob->data;
    is_object = true;
  }

  if (gpd == NULL) {
    BKE_report(op->reports, RPT_ERROR, "No active GP data");
    return OPERATOR_CANCELLED;
  }

  /* Just toggle editmode flag... */
  gpd->flag ^= GP_DATA_STROKE_EDITMODE;
  /* recalculate parent matrix */
  if (gpd->flag & GP_DATA_STROKE_EDITMODE) {
    Depsgraph *depsgraph = CTX_data_ensure_evaluated_depsgraph(C);
    ED_gpencil_reset_layers_parent(depsgraph, ob, gpd);
  }
  /* set mode */
  if (gpd->flag & GP_DATA_STROKE_EDITMODE) {
    mode = OB_MODE_EDIT_GPENCIL;
  }
  else {
    mode = OB_MODE_OBJECT;
  }

  if (is_object) {
    /* try to back previous mode */
    if ((ob->restore_mode) && ((gpd->flag & GP_DATA_STROKE_EDITMODE) == 0) && (back == 1)) {
      mode = ob->restore_mode;
    }
    ob->restore_mode = ob->mode;
    ob->mode = mode;
  }

  /* Recalculate editcurves for strokes where the geometry/vertex colors have changed */
  if (GPENCIL_CURVE_EDIT_SESSIONS_ON(gpd)) {
    GP_EDITABLE_CURVES_BEGIN(gps_iter, C, gpl, gps, gpc)
    {
      if (gpc->flag & GP_CURVE_NEEDS_STROKE_UPDATE) {
        BKE_gpencil_stroke_editcurve_update(gpd, gpl, gps);
        /* Update the selection from the stroke to the curve. */
        BKE_gpencil_editcurve_stroke_sync_selection(gpd, gps, gps->editcurve);

        gps->flag |= GP_STROKE_NEEDS_CURVE_UPDATE;
        BKE_gpencil_stroke_geometry_update(gpd, gps);
      }
    }
    GP_EDITABLE_CURVES_END(gps_iter);
  }

  /* setup other modes */
  ED_gpencil_setup_modes(C, gpd, mode);
  /* set cache as dirty */
  DEG_id_tag_update(&gpd->id, ID_RECALC_TRANSFORM | ID_RECALC_GEOMETRY);

  WM_event_add_notifier(C, NC_GPENCIL | ND_DATA, NULL);
  WM_event_add_notifier(C, NC_GPENCIL | ND_GPENCIL_EDITMODE, NULL);
  WM_event_add_notifier(C, NC_SCENE | ND_MODE, NULL);

  if (is_object) {
    WM_msg_publish_rna_prop(mbus, &ob->id, ob, Object, mode);
  }
  if (G.background == false) {
    WM_toolsystem_update_from_context_view3d(C);
  }

  return OPERATOR_FINISHED;
}

void GPENCIL_OT_editmode_toggle(wmOperatorType *ot)
{
  PropertyRNA *prop;

  /* identifiers */
  ot->name = "Strokes Edit Mode Toggle";
  ot->idname = "GPENCIL_OT_editmode_toggle";
  ot->description = "Enter/Exit edit mode for Grease Pencil strokes";

  /* callbacks */
  ot->exec = gpencil_editmode_toggle_exec;
  ot->poll = gpencil_editmode_toggle_poll;

  /* flags */
  ot->flag = OPTYPE_UNDO | OPTYPE_REGISTER;

  /* properties */
  prop = RNA_def_boolean(
      ot->srna, "back", 0, "Return to Previous Mode", "Return to previous mode");
  RNA_def_property_flag(prop, PROP_HIDDEN | PROP_SKIP_SAVE);
}

/** \} */

/* -------------------------------------------------------------------- */
/** \name Toggle Select Mode Operator
 * \{ */

/* set select mode */
static bool gpencil_selectmode_toggle_poll(bContext *C)
{
  /* edit only supported with grease pencil objects */
  Object *ob = CTX_data_active_object(C);
  if ((ob == NULL) || (ob->type != OB_GPENCIL_LEGACY) || (ob->mode != OB_MODE_EDIT_GPENCIL)) {
    return false;
  }

  return ED_operator_view3d_active(C);
}

static int gpencil_selectmode_toggle_exec(bContext *C, wmOperator *op)
{
  Scene *scene = CTX_data_scene(C);
  ToolSettings *ts = CTX_data_tool_settings(C);
  Object *ob = CTX_data_active_object(C);
  const int mode = RNA_int_get(op->ptr, "mode");
  bool changed = false;

  if (ts->gpencil_selectmode_edit == mode) {
    return OPERATOR_FINISHED;
  }

  /* Just set mode */
  ts->gpencil_selectmode_edit = mode;

  /* If the mode is Stroke, extend selection. */
  if ((ob) && (ts->gpencil_selectmode_edit == GP_SELECTMODE_STROKE)) {
    bGPdata *gpd = (bGPdata *)ob->data;
    /* Extend selection to all points in all selected strokes. */
    CTX_DATA_BEGIN (C, bGPDstroke *, gps, editable_gpencil_strokes) {
      if ((gps->flag & GP_STROKE_SELECT) && (gps->totpoints > 1)) {
        changed = true;
        bGPDspoint *pt;
        for (int i = 0; i < gps->totpoints; i++) {
          pt = &gps->points[i];
          pt->flag |= GP_SPOINT_SELECT;
        }
      }
    }
    CTX_DATA_END;
    if (changed) {
      DEG_id_tag_update(&gpd->id, ID_RECALC_TRANSFORM | ID_RECALC_GEOMETRY);
    }
  }

  WM_event_add_notifier(C, NC_GPENCIL | NA_SELECTED, NULL);
  WM_main_add_notifier(NC_SCENE | ND_TOOLSETTINGS, NULL);
  DEG_id_tag_update(&scene->id, ID_RECALC_COPY_ON_WRITE);

  return OPERATOR_FINISHED;
}

void GPENCIL_OT_selectmode_toggle(wmOperatorType *ot)
{
  PropertyRNA *prop;

  /* identifiers */
  ot->name = "Select Mode Toggle";
  ot->idname = "GPENCIL_OT_selectmode_toggle";
  ot->description = "Set selection mode for Grease Pencil strokes";

  /* callbacks */
  ot->exec = gpencil_selectmode_toggle_exec;
  ot->poll = gpencil_selectmode_toggle_poll;

  /* flags */
  ot->flag = OPTYPE_UNDO | OPTYPE_REGISTER;

  /* properties */
  prop = RNA_def_int(ot->srna, "mode", 0, 0, 2, "Select Mode", "Select mode", 0, 2);
  RNA_def_property_flag(prop, PROP_HIDDEN | PROP_SKIP_SAVE);
}

/** \} */

/* -------------------------------------------------------------------- */
/** \name Toggle Stroke Paint Mode Operator
 * \{ */

static bool gpencil_paintmode_toggle_poll(bContext *C)
{
  /* if using gpencil object, use this gpd */
  Object *ob = CTX_data_active_object(C);
  if ((ob) && (ob->type == OB_GPENCIL_LEGACY)) {
    return ob->data != NULL;
  }
  return ED_gpencil_data_get_active(C) != NULL;
}

static int gpencil_paintmode_toggle_exec(bContext *C, wmOperator *op)
{
  const bool back = RNA_boolean_get(op->ptr, "back");

  struct wmMsgBus *mbus = CTX_wm_message_bus(C);
  Main *bmain = CTX_data_main(C);
  bGPdata *gpd = ED_gpencil_data_get_active(C);
  ToolSettings *ts = CTX_data_tool_settings(C);

  bool is_object = false;
  short mode;
  /* if using a gpencil object, use this datablock */
  Object *ob = CTX_data_active_object(C);
  if ((ob) && (ob->type == OB_GPENCIL_LEGACY)) {
    gpd = ob->data;
    is_object = true;
  }

  if (gpd == NULL) {
    return OPERATOR_CANCELLED;
  }

  /* Just toggle paintmode flag... */
  gpd->flag ^= GP_DATA_STROKE_PAINTMODE;
  /* set mode */
  if (gpd->flag & GP_DATA_STROKE_PAINTMODE) {
    mode = OB_MODE_PAINT_GPENCIL;
  }
  else {
    mode = OB_MODE_OBJECT;
  }

  if (is_object) {
    /* try to back previous mode */
    if ((ob->restore_mode) && ((gpd->flag & GP_DATA_STROKE_PAINTMODE) == 0) && (back == 1)) {
      mode = ob->restore_mode;
    }
    ob->restore_mode = ob->mode;
    ob->mode = mode;
  }

  if (mode == OB_MODE_PAINT_GPENCIL) {
    /* Be sure we have brushes and Paint settings.
     * Need Draw and Vertex (used for Tint). */
    BKE_paint_ensure(ts, (Paint **)&ts->gp_paint);
    BKE_paint_ensure(ts, (Paint **)&ts->gp_vertexpaint);

    BKE_brush_gpencil_paint_presets(bmain, ts, false);

    /* Ensure Palette by default. */
    BKE_gpencil_palette_ensure(bmain, CTX_data_scene(C));

    Paint *paint = &ts->gp_paint->paint;
    /* if not exist, create a new one */
    if ((paint->brush == NULL) || (paint->brush->gpencil_settings == NULL)) {
      BKE_brush_gpencil_paint_presets(bmain, ts, true);
    }
    BKE_paint_toolslots_brush_validate(bmain, &ts->gp_paint->paint);
  }

  /* setup other modes */
  ED_gpencil_setup_modes(C, gpd, mode);
  /* set cache as dirty */
  DEG_id_tag_update(&gpd->id, ID_RECALC_TRANSFORM | ID_RECALC_GEOMETRY);

  WM_event_add_notifier(C, NC_GPENCIL | ND_DATA | ND_GPENCIL_EDITMODE, NULL);
  WM_event_add_notifier(C, NC_SCENE | ND_MODE, NULL);

  if (is_object) {
    WM_msg_publish_rna_prop(mbus, &ob->id, ob, Object, mode);
  }
  if (G.background == false) {
    WM_toolsystem_update_from_context_view3d(C);
  }

  return OPERATOR_FINISHED;
}

void GPENCIL_OT_paintmode_toggle(wmOperatorType *ot)
{
  PropertyRNA *prop;

  /* identifiers */
  ot->name = "Strokes Paint Mode Toggle";
  ot->idname = "GPENCIL_OT_paintmode_toggle";
  ot->description = "Enter/Exit paint mode for Grease Pencil strokes";

  /* callbacks */
  ot->exec = gpencil_paintmode_toggle_exec;
  ot->poll = gpencil_paintmode_toggle_poll;

  /* flags */
  ot->flag = OPTYPE_UNDO | OPTYPE_REGISTER;

  /* properties */
  prop = RNA_def_boolean(
      ot->srna, "back", 0, "Return to Previous Mode", "Return to previous mode");
  RNA_def_property_flag(prop, PROP_HIDDEN | PROP_SKIP_SAVE);
}

/** \} */

/* -------------------------------------------------------------------- */
/** \name Toggle Stroke Sculpt Mode Operator
 * \{ */

static bool gpencil_sculptmode_toggle_poll(bContext *C)
{
  /* if using gpencil object, use this gpd */
  Object *ob = CTX_data_active_object(C);
  if ((ob) && (ob->type == OB_GPENCIL_LEGACY)) {
    return ob->data != NULL;
  }
  return ED_gpencil_data_get_active(C) != NULL;
}

static int gpencil_sculptmode_toggle_exec(bContext *C, wmOperator *op)
{
  Main *bmain = CTX_data_main(C);
  ToolSettings *ts = CTX_data_tool_settings(C);

  const bool back = RNA_boolean_get(op->ptr, "back");

  struct wmMsgBus *mbus = CTX_wm_message_bus(C);
  bGPdata *gpd = ED_gpencil_data_get_active(C);
  bool is_object = false;
  short mode;
  /* if using a gpencil object, use this datablock */
  Object *ob = CTX_data_active_object(C);
  if ((ob) && (ob->type == OB_GPENCIL_LEGACY)) {
    gpd = ob->data;
    is_object = true;
  }

  if (gpd == NULL) {
    return OPERATOR_CANCELLED;
  }

  /* Just toggle sculptmode flag... */
  gpd->flag ^= GP_DATA_STROKE_SCULPTMODE;
  /* set mode */
  if (gpd->flag & GP_DATA_STROKE_SCULPTMODE) {
    mode = OB_MODE_SCULPT_GPENCIL;
  }
  else {
    mode = OB_MODE_OBJECT;
  }

  if (is_object) {
    /* try to back previous mode */
    if ((ob->restore_mode) && ((gpd->flag & GP_DATA_STROKE_SCULPTMODE) == 0) && (back == 1)) {
      mode = ob->restore_mode;
    }
    ob->restore_mode = ob->mode;
    ob->mode = mode;
  }

  if (mode == OB_MODE_SCULPT_GPENCIL) {
    /* Be sure we have brushes. */
    BKE_paint_ensure(ts, (Paint **)&ts->gp_sculptpaint);

    const bool reset_mode = (ts->gp_sculptpaint->paint.brush == NULL);
    BKE_brush_gpencil_sculpt_presets(bmain, ts, reset_mode);

    BKE_paint_toolslots_brush_validate(bmain, &ts->gp_sculptpaint->paint);
  }

  /* setup other modes */
  ED_gpencil_setup_modes(C, gpd, mode);
  /* set cache as dirty */
  DEG_id_tag_update(&gpd->id, ID_RECALC_TRANSFORM | ID_RECALC_GEOMETRY);

  WM_event_add_notifier(C, NC_GPENCIL | ND_DATA | ND_GPENCIL_EDITMODE, NULL);
  WM_event_add_notifier(C, NC_SCENE | ND_MODE, NULL);

  if (is_object) {
    WM_msg_publish_rna_prop(mbus, &ob->id, ob, Object, mode);
  }
  if (G.background == false) {
    WM_toolsystem_update_from_context_view3d(C);
  }

  return OPERATOR_FINISHED;
}

/** \} */

/* -------------------------------------------------------------------- */
/** \name Toggle Weight Paint Mode Operator
 * \{ */

void GPENCIL_OT_sculptmode_toggle(wmOperatorType *ot)
{
  PropertyRNA *prop;

  /* identifiers */
  ot->name = "Strokes Sculpt Mode Toggle";
  ot->idname = "GPENCIL_OT_sculptmode_toggle";
  ot->description = "Enter/Exit sculpt mode for Grease Pencil strokes";

  /* callbacks */
  ot->exec = gpencil_sculptmode_toggle_exec;
  ot->poll = gpencil_sculptmode_toggle_poll;

  /* flags */
  ot->flag = OPTYPE_UNDO | OPTYPE_REGISTER;

  /* properties */
  prop = RNA_def_boolean(
      ot->srna, "back", 0, "Return to Previous Mode", "Return to previous mode");
  RNA_def_property_flag(prop, PROP_HIDDEN | PROP_SKIP_SAVE);
}

/* Stroke Weight Paint Mode Management */

static bool gpencil_weightmode_toggle_poll(bContext *C)
{
  /* if using gpencil object, use this gpd */
  Object *ob = CTX_data_active_object(C);
  if ((ob) && (ob->type == OB_GPENCIL_LEGACY)) {
    return ob->data != NULL;
  }
  return ED_gpencil_data_get_active(C) != NULL;
}

static int gpencil_weightmode_toggle_exec(bContext *C, wmOperator *op)
{
  Main *bmain = CTX_data_main(C);
  ToolSettings *ts = CTX_data_tool_settings(C);

  const bool back = RNA_boolean_get(op->ptr, "back");

  struct wmMsgBus *mbus = CTX_wm_message_bus(C);
  bGPdata *gpd = ED_gpencil_data_get_active(C);
  bool is_object = false;
  short mode;
  /* if using a gpencil object, use this datablock */
  Object *ob = CTX_data_active_object(C);
  if ((ob) && (ob->type == OB_GPENCIL_LEGACY)) {
    gpd = ob->data;
    is_object = true;
  }
  const int mode_flag = OB_MODE_WEIGHT_GPENCIL;
  const bool is_mode_set = (ob->mode & mode_flag) != 0;

  if (gpd == NULL) {
    return OPERATOR_CANCELLED;
  }

  /* Just toggle weightmode flag... */
  gpd->flag ^= GP_DATA_STROKE_WEIGHTMODE;
  /* set mode */
  if (gpd->flag & GP_DATA_STROKE_WEIGHTMODE) {
    mode = OB_MODE_WEIGHT_GPENCIL;
  }
  else {
    mode = OB_MODE_OBJECT;
  }

  if (is_object) {
    /* try to back previous mode */
    if ((ob->restore_mode) && ((gpd->flag & GP_DATA_STROKE_WEIGHTMODE) == 0) && (back == 1)) {
      mode = ob->restore_mode;
    }
    ob->restore_mode = ob->mode;
    ob->mode = mode;

    /* Prepare armature posemode. */
    ED_object_posemode_set_for_weight_paint(C, bmain, ob, is_mode_set);
  }

  if (mode == OB_MODE_WEIGHT_GPENCIL) {
    /* Be sure we have brushes. */
    BKE_paint_ensure(ts, (Paint **)&ts->gp_weightpaint);

    const bool reset_mode = (ts->gp_weightpaint->paint.brush == NULL);
    BKE_brush_gpencil_weight_presets(bmain, ts, reset_mode);

    BKE_paint_toolslots_brush_validate(bmain, &ts->gp_weightpaint->paint);
  }

  /* setup other modes */
  ED_gpencil_setup_modes(C, gpd, mode);
  /* set cache as dirty */
  DEG_id_tag_update(&gpd->id, ID_RECALC_TRANSFORM | ID_RECALC_GEOMETRY);

  WM_event_add_notifier(C, NC_GPENCIL | ND_DATA | ND_GPENCIL_EDITMODE, NULL);
  WM_event_add_notifier(C, NC_SCENE | ND_MODE, NULL);

  if (is_object) {
    WM_msg_publish_rna_prop(mbus, &ob->id, ob, Object, mode);
  }
  if (G.background == false) {
    WM_toolsystem_update_from_context_view3d(C);
  }

  return OPERATOR_FINISHED;
}

void GPENCIL_OT_weightmode_toggle(wmOperatorType *ot)
{
  PropertyRNA *prop;

  /* identifiers */
  ot->name = "Strokes Weight Mode Toggle";
  ot->idname = "GPENCIL_OT_weightmode_toggle";
  ot->description = "Enter/Exit weight paint mode for Grease Pencil strokes";

  /* callbacks */
  ot->exec = gpencil_weightmode_toggle_exec;
  ot->poll = gpencil_weightmode_toggle_poll;

  /* flags */
  ot->flag = OPTYPE_UNDO | OPTYPE_REGISTER;

  /* properties */
  prop = RNA_def_boolean(
      ot->srna, "back", 0, "Return to Previous Mode", "Return to previous mode");
  RNA_def_property_flag(prop, PROP_HIDDEN | PROP_SKIP_SAVE);
}

/** \} */

/* -------------------------------------------------------------------- */
/** \name Toggle Vertex Paint Mode Operator
 * \{ */

static bool gpencil_vertexmode_toggle_poll(bContext *C)
{
  /* if using gpencil object, use this gpd */
  Object *ob = CTX_data_active_object(C);
  if ((ob) && (ob->type == OB_GPENCIL_LEGACY)) {
    return ob->data != NULL;
  }
  return ED_gpencil_data_get_active(C) != NULL;
}
static int gpencil_vertexmode_toggle_exec(bContext *C, wmOperator *op)
{
  const bool back = RNA_boolean_get(op->ptr, "back");

  struct wmMsgBus *mbus = CTX_wm_message_bus(C);
  Main *bmain = CTX_data_main(C);
  bGPdata *gpd = ED_gpencil_data_get_active(C);
  ToolSettings *ts = CTX_data_tool_settings(C);

  bool is_object = false;
  short mode;
  /* if using a gpencil object, use this datablock */
  Object *ob = CTX_data_active_object(C);
  if ((ob) && (ob->type == OB_GPENCIL_LEGACY)) {
    gpd = ob->data;
    is_object = true;
  }

  if (gpd == NULL) {
    return OPERATOR_CANCELLED;
  }

  /* Just toggle paintmode flag... */
  gpd->flag ^= GP_DATA_STROKE_VERTEXMODE;
  /* set mode */
  if (gpd->flag & GP_DATA_STROKE_VERTEXMODE) {
    mode = OB_MODE_VERTEX_GPENCIL;
  }
  else {
    mode = OB_MODE_OBJECT;
  }

  if (is_object) {
    /* try to back previous mode */
    if ((ob->restore_mode) && ((gpd->flag & GP_DATA_STROKE_VERTEXMODE) == 0) && (back == 1)) {
      mode = ob->restore_mode;
    }
    ob->restore_mode = ob->mode;
    ob->mode = mode;
  }

  if (mode == OB_MODE_VERTEX_GPENCIL) {
    /* Be sure we have brushes. */
    BKE_paint_ensure(ts, (Paint **)&ts->gp_vertexpaint);

    const bool reset_mode = (ts->gp_vertexpaint->paint.brush == NULL);
    BKE_brush_gpencil_vertex_presets(bmain, ts, reset_mode);

    BKE_paint_toolslots_brush_validate(bmain, &ts->gp_vertexpaint->paint);

    /* Ensure Palette by default. */
    BKE_gpencil_palette_ensure(bmain, CTX_data_scene(C));
  }

  /* setup other modes */
  ED_gpencil_setup_modes(C, gpd, mode);
  /* set cache as dirty */
  DEG_id_tag_update(&gpd->id, ID_RECALC_TRANSFORM | ID_RECALC_GEOMETRY);

  WM_event_add_notifier(C, NC_GPENCIL | ND_DATA | ND_GPENCIL_EDITMODE, NULL);
  WM_event_add_notifier(C, NC_SCENE | ND_MODE, NULL);

  if (is_object) {
    WM_msg_publish_rna_prop(mbus, &ob->id, ob, Object, mode);
  }
  if (G.background == false) {
    WM_toolsystem_update_from_context_view3d(C);
  }

  return OPERATOR_FINISHED;
}

void GPENCIL_OT_vertexmode_toggle(wmOperatorType *ot)
{
  PropertyRNA *prop;

  /* identifiers */
  ot->name = "Strokes Vertex Mode Toggle";
  ot->idname = "GPENCIL_OT_vertexmode_toggle";
  ot->description = "Enter/Exit vertex paint mode for Grease Pencil strokes";

  /* callbacks */
  ot->exec = gpencil_vertexmode_toggle_exec;
  ot->poll = gpencil_vertexmode_toggle_poll;

  /* flags */
  ot->flag = OPTYPE_UNDO | OPTYPE_REGISTER;

  /* properties */
  prop = RNA_def_boolean(
      ot->srna, "back", 0, "Return to Previous Mode", "Return to previous mode");
  RNA_def_property_flag(prop, PROP_HIDDEN | PROP_SKIP_SAVE);
}

/** \} */

/* -------------------------------------------------------------------- */
/** \name Stroke Hide Selection Toggle Operator
 * \{ */

static int gpencil_hideselect_toggle_exec(bContext *C, wmOperator *UNUSED(op))
{
  View3D *v3d = CTX_wm_view3d(C);
  if (v3d == NULL) {
    return OPERATOR_CANCELLED;
  }

  /* Just toggle alpha... */
  if (v3d->vertex_opacity > 0.0f) {
    v3d->vertex_opacity = 0.0f;
  }
  else {
    v3d->vertex_opacity = 1.0f;
  }

  WM_event_add_notifier(C, NC_GPENCIL | ND_DATA, NULL);
  WM_event_add_notifier(C, NC_GPENCIL | ND_GPENCIL_EDITMODE, NULL);
  WM_event_add_notifier(C, NC_SCENE | ND_MODE, NULL);

  return OPERATOR_FINISHED;
}

void GPENCIL_OT_selection_opacity_toggle(wmOperatorType *ot)
{
  /* identifiers */
  ot->name = "Hide Selected";
  ot->idname = "GPENCIL_OT_selection_opacity_toggle";
  ot->description = "Hide/Unhide selected points for Grease Pencil strokes setting alpha factor";

  /* callbacks */
  ot->exec = gpencil_hideselect_toggle_exec;
  ot->poll = gpencil_stroke_edit_poll;

  /* flags */
  ot->flag = OPTYPE_UNDO | OPTYPE_REGISTER;
}

/** \} */

/* -------------------------------------------------------------------- */
/** \name Duplicate Selected Strokes Operator
 * \{ */

/* Make copies of selected point segments in a selected stroke */
static void gpencil_duplicate_points(bGPdata *gpd,
                                     const bGPDstroke *gps,
                                     ListBase *new_strokes,
                                     const char *layername,
                                     const bool dup_seed)
{
  bGPDspoint *pt;
  int i;

  int start_idx = -1;

  /* Step through the original stroke's points:
   * - We accumulate selected points (from start_idx to current index)
   *   and then convert that to a new stroke
   */
  for (i = 0, pt = gps->points; i < gps->totpoints; i++, pt++) {
    /* searching for start, are waiting for end? */
    if (start_idx == -1) {
      /* is this the first selected point for a new island? */
      if (pt->flag & GP_SPOINT_SELECT) {
        start_idx = i;
      }
    }
    if ((start_idx != -1) || (start_idx == gps->totpoints - 1)) {
      size_t len = 0;

      /* is this the end of current island yet?
       * 1) Point i-1 was the last one that was selected
       * 2) Point i is the last in the array
       */
      if ((pt->flag & GP_SPOINT_SELECT) == 0) {
        len = i - start_idx;
      }
      else if (i == gps->totpoints - 1) {
        len = i - start_idx + 1;
      }

      /* make copies of the relevant data */
      if (len) {
        bGPDstroke *gpsd;

        /* make a stupid copy first of the entire stroke (to get the flags too) */
        gpsd = BKE_gpencil_stroke_duplicate((bGPDstroke *)gps, false, true, dup_seed);

        /* saves original layer name */
        BLI_strncpy(gpsd->runtime.tmp_layerinfo, layername, sizeof(gpsd->runtime.tmp_layerinfo));

        /* now, make a new points array, and copy of the relevant parts */
        gpsd->points = MEM_mallocN(sizeof(bGPDspoint) * len, "gps stroke points copy");
        memcpy(gpsd->points, gps->points + start_idx, sizeof(bGPDspoint) * len);
        gpsd->totpoints = len;

        if (gps->dvert != NULL) {
          gpsd->dvert = MEM_mallocN(sizeof(MDeformVert) * len, "gps stroke weights copy");
          memcpy(gpsd->dvert, gps->dvert + start_idx, sizeof(MDeformVert) * len);

          /* Copy weights */
          int e = start_idx;
          for (int j = 0; j < gpsd->totpoints; j++) {
            MDeformVert *dvert_dst = &gps->dvert[e];
            MDeformVert *dvert_src = &gps->dvert[j];
            dvert_dst->dw = MEM_dupallocN(dvert_src->dw);
            e++;
          }
        }

        BKE_gpencil_stroke_geometry_update(gpd, gpsd);

        /* add to temp buffer */
        gpsd->next = gpsd->prev = NULL;

        BLI_addtail(new_strokes, gpsd);

        /* cleanup + reset for next */
        start_idx = -1;
      }
    }
  }
}

static int gpencil_duplicate_exec(bContext *C, wmOperator *op)
{
  bGPdata *gpd = ED_gpencil_data_get_active(C);
  const bool is_curve_edit = (bool)GPENCIL_CURVE_EDIT_SESSIONS_ON(gpd);

  if (gpd == NULL) {
    BKE_report(op->reports, RPT_ERROR, "No Grease Pencil data");
    return OPERATOR_CANCELLED;
  }

  bool changed = false;
  if (is_curve_edit) {
    BKE_report(op->reports, RPT_ERROR, "Not implemented!");
  }
  else {
    /* for each visible (and editable) layer's selected strokes,
     * copy the strokes into a temporary buffer, then append
     * once all done
     */
    CTX_DATA_BEGIN (C, bGPDlayer *, gpl, editable_gpencil_layers) {
      ListBase new_strokes = {NULL, NULL};
      bGPDframe *gpf = gpl->actframe;
      bGPDstroke *gps;

      if (gpf == NULL) {
        continue;
      }

      /* make copies of selected strokes, and deselect these once we're done */
      for (gps = gpf->strokes.first; gps; gps = gps->next) {
        /* skip strokes that are invalid for current view */
        if (ED_gpencil_stroke_can_use(C, gps) == false) {
          continue;
        }

        if (gps->flag & GP_STROKE_SELECT) {
          if (gps->totpoints == 1) {
            /* Special Case: If there's just a single point in this stroke... */
            bGPDstroke *gpsd;

            /* make direct copies of the stroke and its points */
            gpsd = BKE_gpencil_stroke_duplicate(gps, true, true, false);

            BLI_strncpy(
                gpsd->runtime.tmp_layerinfo, gpl->info, sizeof(gpsd->runtime.tmp_layerinfo));

            /* Initialize triangle information. */
            BKE_gpencil_stroke_geometry_update(gpd, gpsd);

            /* add to temp buffer */
            gpsd->next = gpsd->prev = NULL;
            BLI_addtail(&new_strokes, gpsd);
          }
          else {
            /* delegate to a helper, as there's too much to fit in here (for copying subsets)... */
            gpencil_duplicate_points(gpd, gps, &new_strokes, gpl->info, false);
          }

          /* deselect original stroke, or else the originals get moved too
           * (when using the copy + move macro)
           */
          bGPDspoint *pt;
          int i;
          for (i = 0, pt = gps->points; i < gps->totpoints; i++, pt++) {
            pt->flag &= ~GP_SPOINT_SELECT;
          }
          gps->flag &= ~GP_STROKE_SELECT;
          BKE_gpencil_stroke_select_index_reset(gps);

          changed = true;
        }
      }

      /* add all new strokes in temp buffer to the frame (preventing double-copies) */
      BLI_movelisttolist(&gpf->strokes, &new_strokes);
      BLI_assert(new_strokes.first == NULL);
    }
    CTX_DATA_END;
  }

  if (changed) {
    /* updates */
    DEG_id_tag_update(&gpd->id, ID_RECALC_TRANSFORM | ID_RECALC_GEOMETRY);
    WM_event_add_notifier(C, NC_GPENCIL | ND_DATA | NA_EDITED, NULL);
    return OPERATOR_FINISHED;
  }

  return OPERATOR_CANCELLED;
}

void GPENCIL_OT_duplicate(wmOperatorType *ot)
{
  /* identifiers */
  ot->name = "Duplicate Strokes";
  ot->idname = "GPENCIL_OT_duplicate";
  ot->description = "Duplicate the selected Grease Pencil strokes";

  /* callbacks */
  ot->exec = gpencil_duplicate_exec;
  ot->poll = gpencil_stroke_edit_poll;

  /* flags */
  ot->flag = OPTYPE_REGISTER | OPTYPE_UNDO;
}

/** \} */

/* -------------------------------------------------------------------- */
/** \name Extrude Selected Strokes Operator
 * \{ */

/* helper to copy a point to temp area */
static void gpencil_copy_move_point(bGPDstroke *gps,
                                    bGPDspoint *temp_points,
                                    MDeformVert *temp_dverts,
                                    int from_idx,
                                    int to_idx,
                                    const bool copy)
{
  bGPDspoint *pt = &temp_points[from_idx];
  bGPDspoint *pt_final = &gps->points[to_idx];

  copy_v3_v3(&pt_final->x, &pt->x);
  pt_final->pressure = pt->pressure;
  pt_final->strength = pt->strength;
  pt_final->time = pt->time;
  pt_final->flag = pt->flag;
  pt_final->uv_fac = pt->uv_fac;
  pt_final->uv_rot = pt->uv_rot;
  copy_v4_v4(pt_final->vert_color, pt->vert_color);

  if (gps->dvert != NULL) {
    MDeformVert *dvert = &temp_dverts[from_idx];
    MDeformVert *dvert_final = &gps->dvert[to_idx];

    dvert_final->totweight = dvert->totweight;
    /* if copy, duplicate memory, otherwise move only the pointer */
    if (copy) {
      dvert_final->dw = MEM_dupallocN(dvert->dw);
    }
    else {
      dvert_final->dw = dvert->dw;
    }
  }
}

static void gpencil_add_move_points(bGPdata *gpd, bGPDframe *gpf, bGPDstroke *gps)
{
  bGPDspoint *temp_points = NULL;
  MDeformVert *temp_dverts = NULL;
  bGPDspoint *pt = NULL;
  const bGPDspoint *pt_start = &gps->points[0];
  const bGPDspoint *pt_last = &gps->points[gps->totpoints - 1];
  const bool do_first = (pt_start->flag & GP_SPOINT_SELECT);
  const bool do_last = ((pt_last->flag & GP_SPOINT_SELECT) && (pt_start != pt_last));
  const bool do_stroke = (do_first || do_last);

  /* review points in the middle of stroke to create new strokes */
  for (int i = 0; i < gps->totpoints; i++) {
    /* skip first and last point */
    if (ELEM(i, 0, gps->totpoints - 1)) {
      continue;
    }

    pt = &gps->points[i];
    if (pt->flag == GP_SPOINT_SELECT) {
      /* duplicate original stroke data */
      bGPDstroke *gps_new = BKE_gpencil_stroke_duplicate(gps, false, true, true);
      gps_new->prev = gps_new->next = NULL;

      /* add new points array */
      gps_new->totpoints = 1;
      gps_new->points = MEM_callocN(sizeof(bGPDspoint), __func__);
      gps_new->dvert = NULL;

      if (gps->dvert != NULL) {
        gps_new->dvert = MEM_callocN(sizeof(MDeformVert), __func__);
      }

      BLI_insertlinkafter(&gpf->strokes, gps, gps_new);

      /* copy selected point data to new stroke */
      gpencil_copy_move_point(gps_new, gps->points, gps->dvert, i, 0, true);

      /* Calc geometry data. */
      BKE_gpencil_stroke_geometry_update(gpd, gps);
      BKE_gpencil_stroke_geometry_update(gpd, gps_new);

      /* Deselect original point. */
      pt->flag &= ~GP_SPOINT_SELECT;
    }
  }

  /* review first and last point to reuse same stroke */
  int i2 = 0;
  int totnewpoints, oldtotpoints;
  /* if first or last, reuse stroke and resize */
  if ((do_first) || (do_last)) {
    totnewpoints = gps->totpoints;
    if (do_first) {
      totnewpoints++;
    }
    if (do_last) {
      totnewpoints++;
    }

    /* duplicate points in a temp area */
    temp_points = MEM_dupallocN(gps->points);
    oldtotpoints = gps->totpoints;
    if (gps->dvert != NULL) {
      temp_dverts = MEM_dupallocN(gps->dvert);
    }

    /* if first point, need move all one position */
    if (do_first) {
      i2 = 1;
    }

    /* resize the points arrays */
    gps->totpoints = totnewpoints;
    gps->points = MEM_recallocN(gps->points, sizeof(*gps->points) * gps->totpoints);
    if (gps->dvert != NULL) {
      gps->dvert = MEM_recallocN(gps->dvert, sizeof(*gps->dvert) * gps->totpoints);
    }

    /* move points to new position */
    for (int i = 0; i < oldtotpoints; i++) {
      gpencil_copy_move_point(gps, temp_points, temp_dverts, i, i2, false);
      i2++;
    }

    /* If first point, add new point at the beginning. */
    if (do_first) {
      gpencil_copy_move_point(gps, temp_points, temp_dverts, 0, 0, true);
      /* deselect old */
      pt = &gps->points[1];
      pt->flag &= ~GP_SPOINT_SELECT;
      /* select new */
      pt = &gps->points[0];
      pt->flag |= GP_SPOINT_SELECT;
    }

    /* if last point, add new point at the end */
    if (do_last) {
      gpencil_copy_move_point(
          gps, temp_points, temp_dverts, oldtotpoints - 1, gps->totpoints - 1, true);

      /* deselect old */
      pt = &gps->points[gps->totpoints - 2];
      pt->flag &= ~GP_SPOINT_SELECT;
      /* select new */
      pt = &gps->points[gps->totpoints - 1];
      pt->flag |= GP_SPOINT_SELECT;
    }

    /* Flip stroke if it was only one point to consider extrude point as last point. */
    if (gps->totpoints == 2) {
      BKE_gpencil_stroke_flip(gps);
    }

    /* Calc geometry data. */
    BKE_gpencil_stroke_geometry_update(gpd, gps);

    MEM_SAFE_FREE(temp_points);
    MEM_SAFE_FREE(temp_dverts);
  }

  /* if the stroke is not reused, deselect */
  if (!do_stroke) {
    gps->flag &= ~GP_STROKE_SELECT;
    BKE_gpencil_stroke_select_index_reset(gps);
  }
}

static void gpencil_curve_extrude_points(bGPdata *gpd,
                                         bGPDframe *gpf,
                                         bGPDstroke *gps,
                                         bGPDcurve *gpc)
{
  const int old_num_points = gpc->tot_curve_points;
  const bool first_select = gpc->curve_points[0].flag & GP_CURVE_POINT_SELECT;
  bool last_select = gpc->curve_points[old_num_points - 1].flag & GP_CURVE_POINT_SELECT;

  /* iterate over middle points */
  for (int i = 1; i < gpc->tot_curve_points - 1; i++) {
    bGPDcurve_point *gpc_pt = &gpc->curve_points[i];

    /* Create new stroke if selected point */
    if (gpc_pt->flag & GP_CURVE_POINT_SELECT) {
      bGPDstroke *gps_new = BKE_gpencil_stroke_duplicate(gps, false, false, true);
      gps_new->points = NULL;
      gps_new->flag &= ~GP_STROKE_CYCLIC;
      gps_new->prev = gps_new->next = NULL;

      gps_new->editcurve = BKE_gpencil_stroke_editcurve_new(2);
      bGPDcurve *new_gpc = gps_new->editcurve;
      for (int j = 0; j < new_gpc->tot_curve_points; j++) {
        bGPDcurve_point *gpc_pt_new = &new_gpc->curve_points[j];
        memcpy(gpc_pt_new, gpc_pt, sizeof(bGPDcurve_point));
        gpc_pt_new->flag &= ~GP_CURVE_POINT_SELECT;
        BEZT_DESEL_ALL(&gpc_pt_new->bezt);
      }

      /* select last point */
      bGPDcurve_point *gpc_pt_last = &new_gpc->curve_points[1];
      gpc_pt_last->flag |= GP_CURVE_POINT_SELECT;
      BEZT_SEL_IDX(&gpc_pt_last->bezt, 1);
      gps_new->editcurve->flag |= GP_CURVE_SELECT;

      BLI_insertlinkafter(&gpf->strokes, gps, gps_new);

      gps_new->flag |= GP_STROKE_NEEDS_CURVE_UPDATE;
      BKE_gpencil_stroke_geometry_update(gpd, gps_new);

      gpc_pt->flag &= ~GP_CURVE_POINT_SELECT;
      BEZT_DESEL_ALL(&gpc_pt->bezt);
    }
  }

  /* Edge-case for single curve point. */
  if (gpc->tot_curve_points == 1) {
    last_select = false;
  }

  if (first_select || last_select) {
    int new_num_points = old_num_points;

    if (first_select) {
      new_num_points++;
    }
    if (last_select) {
      new_num_points++;
    }

    /* Grow the array */
    gpc->tot_curve_points = new_num_points;
    gpc->curve_points = MEM_recallocN(gpc->curve_points, sizeof(bGPDcurve_point) * new_num_points);

    if (first_select) {
      /* shift points by one */
      memmove(
          &gpc->curve_points[1], &gpc->curve_points[0], sizeof(bGPDcurve_point) * old_num_points);

      bGPDcurve_point *old_first = &gpc->curve_points[1];

      old_first->flag &= ~GP_CURVE_POINT_SELECT;
      BEZT_DESEL_ALL(&old_first->bezt);
    }

    if (last_select) {
      bGPDcurve_point *old_last = &gpc->curve_points[gpc->tot_curve_points - 2];
      bGPDcurve_point *new_last = &gpc->curve_points[gpc->tot_curve_points - 1];
      memcpy(new_last, old_last, sizeof(bGPDcurve_point));

      old_last->flag &= ~GP_CURVE_POINT_SELECT;
      BEZT_DESEL_ALL(&old_last->bezt);
    }

    gps->flag |= GP_STROKE_NEEDS_CURVE_UPDATE;
    BKE_gpencil_stroke_geometry_update(gpd, gps);
  }
}

static int gpencil_extrude_exec(bContext *C, wmOperator *op)
{
  Object *obact = CTX_data_active_object(C);
  bGPdata *gpd = (bGPdata *)obact->data;
  const bool is_curve_edit = (bool)GPENCIL_CURVE_EDIT_SESSIONS_ON(gpd);
  const bool is_multiedit = (bool)GPENCIL_MULTIEDIT_SESSIONS_ON(gpd);
  bGPDstroke *gps = NULL;

  if (gpd == NULL) {
    BKE_report(op->reports, RPT_ERROR, "No Grease Pencil data");
    return OPERATOR_CANCELLED;
  }

  bool changed = false;
  CTX_DATA_BEGIN (C, bGPDlayer *, gpl, editable_gpencil_layers) {
    bGPDframe *init_gpf = (is_multiedit) ? gpl->frames.first : gpl->actframe;

    for (bGPDframe *gpf = init_gpf; gpf; gpf = gpf->next) {
      if ((gpf == gpl->actframe) || ((gpf->flag & GP_FRAME_SELECT) && (is_multiedit))) {
        if (gpf == NULL) {
          continue;
        }

        for (gps = gpf->strokes.first; gps; gps = gps->next) {
          /* skip strokes that are invalid for current view */
          if (ED_gpencil_stroke_can_use(C, gps) == false) {
            continue;
          }

          if (is_curve_edit) {
            if (gps->editcurve == NULL) {
              continue;
            }
            bGPDcurve *gpc = gps->editcurve;
            if (gpc->flag & GP_CURVE_SELECT) {
              gpencil_curve_extrude_points(gpd, gpf, gps, gpc);
            }
          }
          else {
            if (gps->flag & GP_STROKE_SELECT) {
              gpencil_add_move_points(gpd, gpf, gps);
            }
          }

          changed = true;
        }
        /* If not multi-edit, exit loop. */
        if (!is_multiedit) {
          break;
        }
      }
    }
  }
  CTX_DATA_END;

  if (changed) {
    /* updates */
    DEG_id_tag_update(&gpd->id,
                      ID_RECALC_TRANSFORM | ID_RECALC_GEOMETRY | ID_RECALC_COPY_ON_WRITE);
    DEG_id_tag_update(&obact->id, ID_RECALC_COPY_ON_WRITE);
    WM_event_add_notifier(C, NC_GPENCIL | ND_DATA | NA_EDITED, NULL);
  }

  return OPERATOR_FINISHED;
}

void GPENCIL_OT_extrude(wmOperatorType *ot)
{
  /* identifiers */
  ot->name = "Extrude Stroke Points";
  ot->idname = "GPENCIL_OT_extrude";
  ot->description = "Extrude the selected Grease Pencil points";

  /* callbacks */
  ot->exec = gpencil_extrude_exec;
  ot->poll = gpencil_stroke_edit_poll;

  /* flags */
  ot->flag = OPTYPE_REGISTER | OPTYPE_UNDO;
}

/** \} */

/* -------------------------------------------------------------------- */
/** \name Copy/Paste Strokes Utilities
 *
 * Grease Pencil stroke data copy/paste buffer:
 * - The copy operation collects all segments of selected strokes,
 *   dumping "ready to be copied" copies of the strokes into the buffer.
 * - The paste operation makes a copy of those elements, and adds them
 *   to the active layer. This effectively flattens down the strokes
 *   from several different layers into a single layer.
 * \{ */

ListBase gpencil_strokes_copypastebuf = {NULL, NULL};

/* Hash for hanging on to all the colors used by strokes in the buffer
 *
 * This is needed to prevent dangling and unsafe pointers when pasting across data-blocks,
 * or after a color used by a stroke in the buffer gets deleted (via user action or undo).
 */
static GHash *gpencil_strokes_copypastebuf_colors = NULL;

static GHash *gpencil_strokes_copypastebuf_colors_material_to_name_create(Main *bmain)
{
  GHash *ma_to_name = BLI_ghash_ptr_new(__func__);

  for (Material *ma = bmain->materials.first; ma != NULL; ma = ma->id.next) {
    char *name = BKE_id_to_unique_string_key(&ma->id);
    BLI_ghash_insert(ma_to_name, ma, name);
  }

  return ma_to_name;
}

static void gpencil_strokes_copypastebuf_colors_material_to_name_free(GHash *ma_to_name)
{
  BLI_ghash_free(ma_to_name, NULL, MEM_freeN);
}

static GHash *gpencil_strokes_copypastebuf_colors_name_to_material_create(Main *bmain)
{
  GHash *name_to_ma = BLI_ghash_str_new(__func__);

  for (Material *ma = bmain->materials.first; ma != NULL; ma = ma->id.next) {
    char *name = BKE_id_to_unique_string_key(&ma->id);
    BLI_ghash_insert(name_to_ma, name, ma);
  }

  return name_to_ma;
}

static void gpencil_strokes_copypastebuf_colors_name_to_material_free(GHash *name_to_ma)
{
  BLI_ghash_free(name_to_ma, MEM_freeN, NULL);
}

void ED_gpencil_strokes_copybuf_free(void)
{
  bGPDstroke *gps, *gpsn;

  /* Free the colors buffer
   * NOTE: This is done before the strokes so that the ptrs are still safe
   */
  if (gpencil_strokes_copypastebuf_colors) {
    BLI_ghash_free(gpencil_strokes_copypastebuf_colors, NULL, MEM_freeN);
    gpencil_strokes_copypastebuf_colors = NULL;
  }

  /* Free the stroke buffer */
  for (gps = gpencil_strokes_copypastebuf.first; gps; gps = gpsn) {
    gpsn = gps->next;

    if (gps->points) {
      MEM_freeN(gps->points);
    }
    if (gps->dvert) {
      BKE_gpencil_free_stroke_weights(gps);
      MEM_freeN(gps->dvert);
    }
    if (&gps->morphs) {
      BKE_gpencil_free_stroke_morphs(gps);
    }

    MEM_SAFE_FREE(gps->triangles);

    BLI_freelinkN(&gpencil_strokes_copypastebuf, gps);
  }

  gpencil_strokes_copypastebuf.first = gpencil_strokes_copypastebuf.last = NULL;
}

GHash *gpencil_copybuf_validate_colormap(bContext *C)
{
  Main *bmain = CTX_data_main(C);
  Object *ob = CTX_data_active_object(C);
  GHash *new_colors = BLI_ghash_int_new("GPencil Paste Dst Colors");
  GHashIterator gh_iter;

  /* For each color, check if exist and add if not */
  GHash *name_to_ma = gpencil_strokes_copypastebuf_colors_name_to_material_create(bmain);

  GHASH_ITER (gh_iter, gpencil_strokes_copypastebuf_colors) {
    int *key = BLI_ghashIterator_getKey(&gh_iter);
    char *ma_name = BLI_ghashIterator_getValue(&gh_iter);
    Material *ma = BLI_ghash_lookup(name_to_ma, ma_name);

    BKE_gpencil_object_material_ensure(bmain, ob, ma);

    /* Store this mapping (for use later when pasting) */
    if (!BLI_ghash_haskey(new_colors, POINTER_FROM_INT(*key))) {
      BLI_ghash_insert(new_colors, POINTER_FROM_INT(*key), ma);
    }
  }

  gpencil_strokes_copypastebuf_colors_name_to_material_free(name_to_ma);

  return new_colors;
}

/* Ensure that given stroke has a unique seed within layer frame */
static void gpencil_stroke_ensure_unique_seed(bGPDframe *gpf, bGPDstroke *gps_new)
{
  bGPDstroke *gps;
  bool check_needed = true;

  /* Rather primitive approach: we loop through all existing strokes in the frame
   * and check for duplicate seeds.
   */
  while (check_needed) {
    check_needed = false;
    for (gps = gpf->strokes.first; gps; gps = gps->next) {
      if (gps->seed == gps_new->seed) {
        /* Seed already exists: set a different one for the new stroke */
        gps_new->seed = rand() * 4096 + rand();
        check_needed = true;
        break;
      }
    }
  }
}

/** \} */

/* -------------------------------------------------------------------- */
/** \name Copy Selected Strokes Operator
 * \{ */

static int gpencil_strokes_copy_exec(bContext *C, wmOperator *op)
{
  Main *bmain = CTX_data_main(C);
  Object *ob = CTX_data_active_object(C);
  bGPdata *gpd = ED_gpencil_data_get_active(C);
  const bool is_curve_edit = (bool)GPENCIL_CURVE_EDIT_SESSIONS_ON(gpd);
  const bool is_multiedit = (bool)GPENCIL_MULTIEDIT_SESSIONS_ON(gpd);

  if (gpd == NULL) {
    BKE_report(op->reports, RPT_ERROR, "No Grease Pencil data");
    return OPERATOR_CANCELLED;
  }

  /* clear the buffer first */
  ED_gpencil_strokes_copybuf_free();

  if (is_curve_edit) {
    BKE_report(op->reports, RPT_ERROR, "Not implemented!");
  }
  else {
    /* for each visible (and editable) layer's selected strokes,
     * copy the strokes into a temporary buffer, then append
     * once all done
     */
    CTX_DATA_BEGIN (C, bGPDlayer *, gpl, editable_gpencil_layers) {
      bGPDframe *init_gpf = (is_multiedit) ? gpl->frames.first : gpl->actframe;

      for (bGPDframe *gpf = init_gpf; gpf; gpf = gpf->next) {
        if ((gpf == gpl->actframe) || ((gpf->flag & GP_FRAME_SELECT) && (is_multiedit))) {
          if (gpf == NULL) {
            continue;
          }

          /* make copies of selected strokes, and deselect these once we're done */
          for (bGPDstroke *gps = gpf->strokes.first; gps; gps = gps->next) {
            /* skip strokes that are invalid for current view */
            if (ED_gpencil_stroke_can_use(C, gps) == false) {
              continue;
            }

            if (gps->flag & GP_STROKE_SELECT) {
              if (gps->totpoints == 1) {
                /* Special Case: If there's just a single point in this stroke... */
                bGPDstroke *gpsd;

                /* make direct copies of the stroke and its points */
                gpsd = BKE_gpencil_stroke_duplicate(gps, false, true, true);

                /* saves original layer name */
                BLI_strncpy(
                    gpsd->runtime.tmp_layerinfo, gpl->info, sizeof(gpsd->runtime.tmp_layerinfo));
                gpsd->points = MEM_dupallocN(gps->points);
                if (gps->dvert != NULL) {
                  gpsd->dvert = MEM_dupallocN(gps->dvert);
                  BKE_gpencil_stroke_weights_duplicate(gps, gpsd);
                }

                /* Calc geometry data. */
                BKE_gpencil_stroke_geometry_update(gpd, gpsd);

                /* add to temp buffer */
                gpsd->next = gpsd->prev = NULL;
                BLI_addtail(&gpencil_strokes_copypastebuf, gpsd);
              }
              else {
                /* delegate to a helper, as there's too much to fit in here (for copying
                 * subsets)... */
                gpencil_duplicate_points(gpd, gps, &gpencil_strokes_copypastebuf, gpl->info, true);
              }
            }
          }
        }
      }
    }
    CTX_DATA_END;
  }

  /* Build up hash of material colors used in these strokes */
  if (gpencil_strokes_copypastebuf.first) {
    gpencil_strokes_copypastebuf_colors = BLI_ghash_int_new("GPencil CopyBuf Colors");
    GHash *ma_to_name = gpencil_strokes_copypastebuf_colors_material_to_name_create(bmain);
    LISTBASE_FOREACH (bGPDstroke *, gps, &gpencil_strokes_copypastebuf) {
      if (ED_gpencil_stroke_can_use(C, gps)) {
        Material *ma = BKE_object_material_get(ob, gps->mat_nr + 1);
        /* Avoid default material. */
        if (ma == NULL) {
          continue;
        }

        char **ma_name_val;
        if (!BLI_ghash_ensure_p(
                gpencil_strokes_copypastebuf_colors, &gps->mat_nr, (void ***)&ma_name_val)) {
          char *ma_name = BLI_ghash_lookup(ma_to_name, ma);
          *ma_name_val = MEM_dupallocN(ma_name);
        }
      }
    }
    gpencil_strokes_copypastebuf_colors_material_to_name_free(ma_to_name);
  }

  /* updates (to ensure operator buttons are refreshed, when used via hotkeys) */
  WM_event_add_notifier(C, NC_GPENCIL | ND_DATA, NULL); /* XXX? */

  /* done */
  return OPERATOR_FINISHED;
}

void GPENCIL_OT_copy(wmOperatorType *ot)
{
  /* identifiers */
  ot->name = "Copy Strokes";
  ot->idname = "GPENCIL_OT_copy";
  ot->description = "Copy selected Grease Pencil points and strokes";

  /* callbacks */
  ot->exec = gpencil_strokes_copy_exec;
  ot->poll = gpencil_stroke_edit_poll;

  /* flags */
  // ot->flag = OPTYPE_REGISTER;
}

/** \} */

/* -------------------------------------------------------------------- */
/** \name Paste Selected Strokes Operator
 * \{ */

static bool gpencil_strokes_paste_poll(bContext *C)
{
  ScrArea *area = CTX_wm_area(C);
  if (!((area != NULL) && (area->spacetype == SPACE_VIEW3D))) {
    return false;
  }
  /* 1) Must have GP datablock to paste to
   *    - We don't need to have an active layer though, as that can easily get added
   *    - If the active layer is locked, we can't paste there,
   *      but that should prompt a warning instead.
   * 2) Copy buffer must at least have something (though it may be the wrong sort...).
   */
  return (ED_gpencil_data_get_active(C) != NULL) &&
         !BLI_listbase_is_empty(&gpencil_strokes_copypastebuf);
}

typedef enum eGP_PasteMode {
  GP_COPY_BY_LAYER = -1,
  GP_COPY_TO_ACTIVE = 1,
} eGP_PasteMode;

static int gpencil_strokes_paste_exec(bContext *C, wmOperator *op)
{
  Object *ob = CTX_data_active_object(C);
  bGPdata *gpd = (bGPdata *)ob->data;
  const bool is_curve_edit = (bool)GPENCIL_CURVE_EDIT_SESSIONS_ON(gpd);
  const bool is_multiedit = (bool)GPENCIL_MULTIEDIT_SESSIONS_ON(gpd);
  bGPDlayer *gpl = BKE_gpencil_layer_active_get(gpd); /* only use active for copy merge */
  Scene *scene = CTX_data_scene(C);

  bGPDframe *init_gpf = (is_multiedit) ? gpl->frames.first : gpl->actframe;

  eGP_PasteMode type = RNA_enum_get(op->ptr, "type");
  const bool on_back = RNA_boolean_get(op->ptr, "paste_back");
  GHash *new_colors;

  /* Check for various error conditions. */

  if (BLI_listbase_is_empty(&gpencil_strokes_copypastebuf)) {
    BKE_report(op->reports,
               RPT_ERROR,
               "No strokes to paste, select and copy some points before trying again");
    return OPERATOR_CANCELLED;
  }

  if (gpl == NULL) {
    /* no active layer - let's just create one */
    gpl = BKE_gpencil_layer_addnew(gpd, DATA_("GP_Layer"), true, false);
  }
  else if ((BKE_gpencil_layer_is_editable(gpl) == false) && (type == GP_COPY_TO_ACTIVE)) {
    BKE_report(
        op->reports, RPT_ERROR, "Can not paste strokes when active layer is hidden or locked");
    return OPERATOR_CANCELLED;
  }
  else {
    /* Check that some of the strokes in the buffer can be used */
    bGPDstroke *gps;
    bool ok = false;

    for (gps = gpencil_strokes_copypastebuf.first; gps; gps = gps->next) {
      if (ED_gpencil_stroke_can_use(C, gps)) {
        ok = true;
        break;
      }
    }

    if (ok == false) {
      return OPERATOR_CANCELLED;
    }
  }

  /* Deselect all strokes first */
  CTX_DATA_BEGIN (C, bGPDstroke *, gps, editable_gpencil_strokes) {
    bGPDspoint *pt;
    int i;

    for (i = 0, pt = gps->points; i < gps->totpoints; i++, pt++) {
      pt->flag &= ~GP_SPOINT_SELECT;
    }

    gps->flag &= ~GP_STROKE_SELECT;
    BKE_gpencil_stroke_select_index_reset(gps);
  }
  CTX_DATA_END;

  /* Ensure that all the necessary colors exist */
  new_colors = gpencil_copybuf_validate_colormap(C);

  if (is_curve_edit) {
    BKE_report(op->reports, RPT_ERROR, "Not implemented!");
  }
  else {
    /* Copy over the strokes from the buffer (and adjust the colors) */
    bGPDstroke *gps_init = (!on_back) ? gpencil_strokes_copypastebuf.first :
                                        gpencil_strokes_copypastebuf.last;

    for (bGPDstroke *gps = gps_init; gps; gps = (!on_back) ? gps->next : gps->prev) {
      if (ED_gpencil_stroke_can_use(C, gps)) {
        /* Need to verify if layer exists */
        if (type != GP_COPY_TO_ACTIVE) {
          gpl = BLI_findstring(
              &gpd->layers, gps->runtime.tmp_layerinfo, offsetof(bGPDlayer, info));
          if (gpl == NULL) {
            /* no layer - use active (only if layer deleted before paste) */
            gpl = BKE_gpencil_layer_active_get(gpd);
          }
        }

        /* Ensure we have a frame to draw into.
         * NOTE: Since this is an op which creates strokes,
         *       we reuse active frame or add a new frame if one
         *       doesn't exist already depending on REC button status.
         */
        int new_seed = -1;

<<<<<<< HEAD
        for (bGPDframe *gpf = init_gpf; gpf; gpf = gpf->next) {
          /* Active frame is copied later, so don't need duplicate the stroke here. */
          if (gpl->actframe == gpf) {
            continue;
          }
          if (gpf->flag & GP_FRAME_SELECT) {
            if (gpf) {
              /* Create new stroke */
              bGPDstroke *new_stroke = BKE_gpencil_stroke_duplicate(gps, true, true, true);
              new_stroke->runtime.tmp_layerinfo[0] = '\0';
              new_stroke->next = new_stroke->prev = NULL;

              /* Calc geometry data. */
              BKE_gpencil_stroke_geometry_update(gpd, new_stroke);

              /* Ondine: ensure unique seed */
              if (new_seed != -1) {
                new_stroke->seed = new_seed;
              }
              gpencil_stroke_ensure_unique_seed(gpf, new_stroke);
              if (((new_seed != -1) && (new_stroke->seed != new_seed)) ||
                  ((new_seed == -1) && (new_stroke->seed != gps->seed))) {
                new_seed = new_stroke->seed;
              }

              if (on_back) {
                BLI_addhead(&gpf->strokes, new_stroke);
              }
              else {
                BLI_addtail(&gpf->strokes, new_stroke);
              }
=======
        /* Multiframe paste. */
        if (is_multiedit) {
          for (bGPDframe *gpf = init_gpf; gpf; gpf = gpf->next) {
            /* Active frame is copied later, so don't need duplicate the stroke here. */
            if (gpl->actframe == gpf) {
              continue;
            }
            if (gpf->flag & GP_FRAME_SELECT) {
              if (gpf) {
                /* Create new stroke */
                bGPDstroke *new_stroke = BKE_gpencil_stroke_duplicate(gps, true, true);
                new_stroke->runtime.tmp_layerinfo[0] = '\0';
                new_stroke->next = new_stroke->prev = NULL;

                /* Calc geometry data. */
                BKE_gpencil_stroke_geometry_update(gpd, new_stroke);

                if (on_back) {
                  BLI_addhead(&gpf->strokes, new_stroke);
                }
                else {
                  BLI_addtail(&gpf->strokes, new_stroke);
                }
>>>>>>> 11ba8c6a

                /* Remap material */
                Material *ma = BLI_ghash_lookup(new_colors, POINTER_FROM_INT(new_stroke->mat_nr));
                new_stroke->mat_nr = BKE_gpencil_object_material_index_get(ob, ma);
                CLAMP_MIN(new_stroke->mat_nr, 0);
              }
            }
          }
        }

        bGPDframe *gpf;
        if (IS_AUTOKEY_ON(scene) || (gpl->actframe == NULL)) {
          gpf = BKE_gpencil_layer_frame_get(gpl, scene->r.cfra, GP_GETFRAME_ADD_NEW);
        }
        else {
          gpf = BKE_gpencil_layer_frame_get(gpl, scene->r.cfra, GP_GETFRAME_USE_PREV);
        }
        if (gpf) {
          /* Create new stroke */
          bGPDstroke *new_stroke = BKE_gpencil_stroke_duplicate(gps, true, true, true);
          new_stroke->runtime.tmp_layerinfo[0] = '\0';
          new_stroke->next = new_stroke->prev = NULL;

          /* Ondine: ensure unique seed */
          if (new_seed != -1) {
            new_stroke->seed = new_seed;
          }
          gpencil_stroke_ensure_unique_seed(gpf, new_stroke);

          /* Calc geometry data. */
          BKE_gpencil_stroke_geometry_update(gpd, new_stroke);

          if (on_back) {
            BLI_addhead(&gpf->strokes, new_stroke);
          }
          else {
            BLI_addtail(&gpf->strokes, new_stroke);
          }

          /* Remap material */
          Material *ma = BLI_ghash_lookup(new_colors, POINTER_FROM_INT(new_stroke->mat_nr));
          new_stroke->mat_nr = BKE_gpencil_object_material_index_get(ob, ma);
          CLAMP_MIN(new_stroke->mat_nr, 0);
        }
      }
    }
  }

  /* free temp data */
  BLI_ghash_free(new_colors, NULL, NULL);

  /* updates */
  DEG_id_tag_update(&gpd->id, ID_RECALC_TRANSFORM | ID_RECALC_GEOMETRY);
  WM_event_add_notifier(C, NC_GPENCIL | ND_DATA | NA_EDITED, NULL);

  return OPERATOR_FINISHED;
}

void GPENCIL_OT_paste(wmOperatorType *ot)
{
  PropertyRNA *prop;

  static const EnumPropertyItem copy_type[] = {
      {GP_COPY_TO_ACTIVE, "ACTIVE", 0, "Paste to Active", ""},
      {GP_COPY_BY_LAYER, "LAYER", 0, "Paste by Layer", ""},
      {0, NULL, 0, NULL, NULL},
  };

  /* identifiers */
  ot->name = "Paste Strokes";
  ot->idname = "GPENCIL_OT_paste";
  ot->description = "Paste previously copied strokes to active layer or to original layer";

  /* callbacks */
  ot->exec = gpencil_strokes_paste_exec;
  ot->poll = gpencil_strokes_paste_poll;

  /* flags */
  ot->flag = OPTYPE_REGISTER | OPTYPE_UNDO;

  /* properties */
  ot->prop = RNA_def_enum(ot->srna, "type", copy_type, GP_COPY_TO_ACTIVE, "Type", "");

  prop = RNA_def_boolean(
      ot->srna, "paste_back", 0, "Paste on Back", "Add pasted strokes behind all strokes");
  RNA_def_property_flag(prop, PROP_SKIP_SAVE);
}

/** \} */

/* -------------------------------------------------------------------- */
/** \name Move To Layer Operator
 * \{ */

static int gpencil_move_to_layer_exec(bContext *C, wmOperator *op)
{
  Object *ob = CTX_data_active_object(C);
  bGPdata *gpd = (bGPdata *)ob->data;
  bGPDlayer *target_layer = NULL;
  ListBase strokes = {NULL, NULL};
  int layer_num = RNA_int_get(op->ptr, "layer");
  const bool use_autolock = (bool)(gpd->flag & GP_DATA_AUTOLOCK_LAYERS);
  const bool is_multiedit = (bool)GPENCIL_MULTIEDIT_SESSIONS_ON(gpd);

  /* If autolock enabled, disabled now. */
  if (use_autolock) {
    gpd->flag &= ~GP_DATA_AUTOLOCK_LAYERS;
  }

  /* Try to get layer */
  if (layer_num > -1) {
    target_layer = BLI_findlink(&gpd->layers, layer_num);
  }
  else {
    /* Create a new layer. */
    PropertyRNA *prop;
    char name[128];
    prop = RNA_struct_find_property(op->ptr, "new_layer_name");
    if (RNA_property_is_set(op->ptr, prop)) {
      RNA_property_string_get(op->ptr, prop, name);
    }
    else {
      strcpy(name, "GP_Layer");
    }
    target_layer = BKE_gpencil_layer_addnew(gpd, name, true, false);
  }

  if (target_layer == NULL) {
    /* back autolock status */
    if (use_autolock) {
      gpd->flag |= GP_DATA_AUTOLOCK_LAYERS;
    }
    BKE_reportf(op->reports, RPT_ERROR, "There is no layer number %d", layer_num);
    return OPERATOR_CANCELLED;
  }

  /* Extract all strokes to move to this layer. */
  CTX_DATA_BEGIN (C, bGPDlayer *, gpl_src, editable_gpencil_layers) {
    /* Skip if this is the layer we're moving strokes to. */
    if (gpl_src == target_layer) {
      continue;
    }
    bGPDframe *init_gpf = (is_multiedit) ? gpl_src->frames.first : gpl_src->actframe;
    for (bGPDframe *gpf_src = init_gpf; gpf_src; gpf_src = gpf_src->next) {
      if ((gpf_src == gpl_src->actframe) ||
          ((gpf_src->flag & GP_FRAME_SELECT) && (is_multiedit))) {
        if (gpf_src == NULL) {
          continue;
        }

        bGPDstroke *gpsn = NULL;
        BLI_listbase_clear(&strokes);
        for (bGPDstroke *gps = gpf_src->strokes.first; gps; gps = gpsn) {
          gpsn = gps->next;
          /* Skip strokes that are invalid for current view. */
          if (ED_gpencil_stroke_can_use(C, gps) == false) {
            continue;
          }
          /* Check if the color is editable. */
          if (ED_gpencil_stroke_material_editable(ob, gpl_src, gps) == false) {
            continue;
          }

          if (gps->flag & GP_STROKE_SELECT) {
            BLI_remlink(&gpf_src->strokes, gps);
            BLI_addtail(&strokes, gps);
          }
        }
        /* Paste them all in one go. */
        if (strokes.first) {
          bGPDframe *gpf_dst = BKE_gpencil_layer_frame_get(
              target_layer, gpf_src->framenum, GP_GETFRAME_ADD_NEW);

          /* Ondine: ensure unique seed */
          /* TODO: how to handle multi-edit? */
          for (bGPDstroke *gps = strokes.first; gps; gps = gps->next) {
            gpencil_stroke_ensure_unique_seed(gpf_dst, gps);
          }

          BLI_movelisttolist(&gpf_dst->strokes, &strokes);
          BLI_assert((strokes.first == strokes.last) && (strokes.first == NULL));
        }
      }
      /* If not multi-edit, exit loop. */
      if (!is_multiedit) {
        break;
      }
    }
    /* If new layer and autolock, lock old layer. */
    if ((layer_num == -1) && (use_autolock)) {
      gpl_src->flag |= GP_LAYER_LOCKED;
    }
  }
  CTX_DATA_END;

  /* back autolock status */
  if (use_autolock) {
    gpd->flag |= GP_DATA_AUTOLOCK_LAYERS;
  }

  /* updates */
  DEG_id_tag_update(&gpd->id, ID_RECALC_TRANSFORM | ID_RECALC_GEOMETRY);
  WM_event_add_notifier(C, NC_GPENCIL | ND_DATA | NA_EDITED, NULL);

  return OPERATOR_FINISHED;
}

static int gpencil_move_to_layer_invoke(bContext *C, wmOperator *op, const wmEvent *UNUSED(event))
{
  const int tmp = ED_gpencil_new_layer_dialog(C, op);
  if (tmp != 0) {
    return tmp;
  }
  return gpencil_move_to_layer_exec(C, op);
}

void GPENCIL_OT_move_to_layer(wmOperatorType *ot)
{
  PropertyRNA *prop;

  /* identifiers */
  ot->name = "Move Strokes to Layer";
  ot->idname = "GPENCIL_OT_move_to_layer";
  ot->description =
      "Move selected strokes to another layer"; /* XXX: allow moving individual points too? */

  /* callbacks */
  ot->exec = gpencil_move_to_layer_exec;
  ot->invoke = gpencil_move_to_layer_invoke;
  ot->poll = gpencil_stroke_edit_poll;

  /* flags */
  ot->flag = OPTYPE_REGISTER | OPTYPE_UNDO;

  /* GPencil layer to use. */
  prop = RNA_def_int(ot->srna, "layer", 0, -1, INT_MAX, "Grease Pencil Layer", "", -1, INT_MAX);
  RNA_def_property_flag(prop, PROP_HIDDEN | PROP_SKIP_SAVE);

  prop = RNA_def_string(
      ot->srna, "new_layer_name", NULL, MAX_NAME, "Name", "Name of the newly added layer");
  RNA_def_property_flag(prop, PROP_SKIP_SAVE);
  ot->prop = prop;
}

/** \} */

/* -------------------------------------------------------------------- */
/** \name Add Blank Frame Operator
 * \{ */

static int gpencil_blank_frame_add_exec(bContext *C, wmOperator *op)
{
  bGPdata *gpd = ED_gpencil_data_get_active(C);
  Scene *scene = CTX_data_scene(C);
  int cfra = scene->r.cfra;

  bGPDlayer *active_gpl = BKE_gpencil_layer_active_get(gpd);

  const bool all_layers = RNA_boolean_get(op->ptr, "all_layers");

  /* Initialize data-block and an active layer if nothing exists yet. */
  if (ELEM(NULL, gpd, active_gpl)) {
    /* Let's just be lazy, and call the "Add New Layer" operator,
     * which sets everything up as required. */
    WM_operator_name_call(C, "GPENCIL_OT_layer_add", WM_OP_EXEC_DEFAULT, NULL, NULL);
  }

  /* Go through each layer, adding a frame after the active one
   * and/or shunting all the others out of the way
   */
  CTX_DATA_BEGIN (C, bGPDlayer *, gpl, editable_gpencil_layers) {
    if ((all_layers == false) && (gpl != active_gpl)) {
      continue;
    }

    /* 1) Check for an existing frame on the current frame */
    bGPDframe *gpf = BKE_gpencil_layer_frame_find(gpl, cfra);
    if (gpf) {
      /* Shunt all frames after (and including) the existing one later by 1-frame */
      for (; gpf; gpf = gpf->next) {
        gpf->framenum += 1;
      }
    }

    /* 2) Now add a new frame, with nothing in it */
    gpl->actframe = BKE_gpencil_layer_frame_get(gpl, cfra, GP_GETFRAME_ADD_NEW);
  }
  CTX_DATA_END;

  /* notifiers */
  DEG_id_tag_update(&gpd->id, ID_RECALC_TRANSFORM | ID_RECALC_GEOMETRY);
  WM_event_add_notifier(C, NC_GPENCIL | ND_DATA | NA_EDITED, NULL);

  return OPERATOR_FINISHED;
}

void GPENCIL_OT_blank_frame_add(wmOperatorType *ot)
{
  PropertyRNA *prop;

  /* identifiers */
  ot->name = "Insert Blank Frame";
  ot->idname = "GPENCIL_OT_blank_frame_add";
  ot->description =
      "Insert a blank frame on the current frame "
      "(all subsequently existing frames, if any, are shifted right by one frame)";

  /* callbacks */
  ot->exec = gpencil_blank_frame_add_exec;
  ot->poll = gpencil_add_poll;

  ot->flag = OPTYPE_REGISTER | OPTYPE_UNDO;

  /* properties */
  prop = RNA_def_boolean(ot->srna,
                         "all_layers",
                         false,
                         "All Layers",
                         "Create blank frame in all layers, not only active");
  RNA_def_property_flag(prop, PROP_SKIP_SAVE);
}

/** \} */

/* -------------------------------------------------------------------- */
/** \name Delete Active Frame Operator
 * \{ */

static bool gpencil_actframe_delete_poll(bContext *C)
{
  bGPdata *gpd = ED_gpencil_data_get_active(C);
  bGPDlayer *gpl = BKE_gpencil_layer_active_get(gpd);

  /* only if there's an active layer with an active frame */
  return (gpl && gpl->actframe);
}

static bool annotation_actframe_delete_poll(bContext *C)
{
  bGPdata *gpd = ED_annotation_data_get_active(C);
  bGPDlayer *gpl = BKE_gpencil_layer_active_get(gpd);

  /* only if there's an active layer with an active frame */
  return (gpl && gpl->actframe);
}

/* delete active frame - wrapper around API calls */
static int gpencil_actframe_delete_exec(bContext *C, wmOperator *op)
{
  const bool is_annotation = STREQ(op->idname, "GPENCIL_OT_annotation_active_frame_delete");

  bGPdata *gpd = (!is_annotation) ? ED_gpencil_data_get_active(C) :
                                    ED_annotation_data_get_active(C);

  bGPDlayer *gpl = BKE_gpencil_layer_active_get(gpd);

  Scene *scene = CTX_data_scene(C);

  bGPDframe *gpf = BKE_gpencil_layer_frame_get(gpl, scene->r.cfra, GP_GETFRAME_USE_PREV);

  /* if there's no existing Grease-Pencil data there, add some */
  if (gpd == NULL) {
    BKE_report(op->reports, RPT_ERROR, "No grease pencil data");
    return OPERATOR_CANCELLED;
  }
  if (ELEM(NULL, gpl, gpf)) {
    BKE_report(op->reports, RPT_ERROR, "No active frame to delete");
    return OPERATOR_CANCELLED;
  }

  /* delete it... */
  BKE_gpencil_layer_frame_delete(gpl, gpf);

  /* notifiers */
  DEG_id_tag_update(&gpd->id, ID_RECALC_TRANSFORM | ID_RECALC_GEOMETRY);
  WM_event_add_notifier(C, NC_GPENCIL | ND_DATA | NA_EDITED, NULL);

  return OPERATOR_FINISHED;
}

void GPENCIL_OT_active_frame_delete(wmOperatorType *ot)
{
  /* identifiers */
  ot->name = "Delete Active Frame";
  ot->idname = "GPENCIL_OT_active_frame_delete";
  ot->description = "Delete the active frame for the active Grease Pencil Layer";

  ot->flag = OPTYPE_REGISTER | OPTYPE_UNDO;

  /* callbacks */
  ot->exec = gpencil_actframe_delete_exec;
  ot->poll = gpencil_actframe_delete_poll;
}

void GPENCIL_OT_annotation_active_frame_delete(wmOperatorType *ot)
{
  /* identifiers */
  ot->name = "Delete Active Frame";
  ot->idname = "GPENCIL_OT_annotation_active_frame_delete";
  ot->description = "Delete the active frame for the active Annotation Layer";

  ot->flag = OPTYPE_REGISTER | OPTYPE_UNDO;

  /* callbacks */
  ot->exec = gpencil_actframe_delete_exec;
  ot->poll = annotation_actframe_delete_poll;
}

/** \} */

/* -------------------------------------------------------------------- */
/** \name Delete All Active Frames
 * \{ */

static bool gpencil_actframe_delete_all_poll(bContext *C)
{
  bGPdata *gpd = ED_gpencil_data_get_active(C);

  /* 1) There must be grease pencil data
   * 2) Hopefully some of the layers have stuff we can use
   */
  return (gpd && gpd->layers.first);
}

static int gpencil_actframe_delete_all_exec(bContext *C, wmOperator *op)
{
  bGPdata *gpd = ED_gpencil_data_get_active(C);
  Scene *scene = CTX_data_scene(C);

  bool success = false;

  CTX_DATA_BEGIN (C, bGPDlayer *, gpl, editable_gpencil_layers) {
    /* try to get the "active" frame - but only if it actually occurs on this frame */
    bGPDframe *gpf = BKE_gpencil_layer_frame_get(gpl, scene->r.cfra, GP_GETFRAME_USE_PREV);

    if (gpf == NULL) {
      continue;
    }

    /* delete it... */
    BKE_gpencil_layer_frame_delete(gpl, gpf);

    /* we successfully modified something */
    success = true;
  }
  CTX_DATA_END;

  /* updates */
  if (success) {
    DEG_id_tag_update(&gpd->id, ID_RECALC_TRANSFORM | ID_RECALC_GEOMETRY);
    WM_event_add_notifier(C, NC_GPENCIL | ND_DATA | NA_EDITED, NULL);
    return OPERATOR_FINISHED;
  }
  BKE_report(op->reports, RPT_ERROR, "No active frame(s) to delete");
  return OPERATOR_CANCELLED;
}

void GPENCIL_OT_active_frames_delete_all(wmOperatorType *ot)
{
  /* identifiers */
  ot->name = "Delete All Active Frames";
  ot->idname = "GPENCIL_OT_active_frames_delete_all";
  ot->description = "Delete the active frame(s) of all editable Grease Pencil layers";

  ot->flag = OPTYPE_REGISTER | OPTYPE_UNDO;

  /* callbacks */
  ot->exec = gpencil_actframe_delete_all_exec;
  ot->poll = gpencil_actframe_delete_all_poll;
}

/** \} */

/* -------------------------------------------------------------------- */
/** \name Delete/Dissolve Utilities
 * \{ */

typedef enum eGP_DeleteMode {
  /* delete selected stroke points */
  GP_DELETEOP_POINTS = 0,
  /* delete selected strokes */
  GP_DELETEOP_STROKES = 1,
  /* delete active frame */
  GP_DELETEOP_FRAME = 2,
} eGP_DeleteMode;

typedef enum eGP_DissolveMode {
  /* dissolve all selected points */
  GP_DISSOLVE_POINTS = 0,
  /* dissolve between selected points */
  GP_DISSOLVE_BETWEEN = 1,
  /* dissolve unselected points */
  GP_DISSOLVE_UNSELECT = 2,
} eGP_DissolveMode;

/* Delete selected strokes */
static int gpencil_delete_selected_strokes(bContext *C)
{
  bGPdata *gpd = ED_gpencil_data_get_active(C);
  const bool is_multiedit = (bool)GPENCIL_MULTIEDIT_SESSIONS_ON(gpd);

  bool changed = false;
  CTX_DATA_BEGIN (C, bGPDlayer *, gpl, editable_gpencil_layers) {
    bGPDframe *init_gpf = (is_multiedit) ? gpl->frames.first : gpl->actframe;

    for (bGPDframe *gpf = init_gpf; gpf; gpf = gpf->next) {
      if ((gpf == gpl->actframe) || ((gpf->flag & GP_FRAME_SELECT) && (is_multiedit))) {

        if (gpf == NULL) {
          continue;
        }

        /* simply delete strokes which are selected */
        LISTBASE_FOREACH_MUTABLE (bGPDstroke *, gps, &gpf->strokes) {

          /* skip strokes that are invalid for current view */
          if (ED_gpencil_stroke_can_use(C, gps) == false) {
            continue;
          }

          /* free stroke if selected */
          if (gps->flag & GP_STROKE_SELECT) {
            BLI_remlink(&gpf->strokes, gps);
            /* free stroke memory arrays, then stroke itself */
            BKE_gpencil_free_stroke(gps);

            changed = true;
          }
        }
      }
    }
  }
  CTX_DATA_END;

  if (changed) {
    DEG_id_tag_update(&gpd->id, ID_RECALC_TRANSFORM | ID_RECALC_GEOMETRY);
    WM_event_add_notifier(C, NC_GPENCIL | ND_DATA | NA_EDITED, NULL);
    return OPERATOR_FINISHED;
  }
  return OPERATOR_CANCELLED;
}

/* ----------------------------------- */

static bool gpencil_dissolve_selected_curve_points(bContext *C,
                                                   bGPdata *gpd,
                                                   eGP_DissolveMode mode)
{
  bool changed = false;
  GP_EDITABLE_CURVES_BEGIN(gps_iter, C, gpl, gps, gpc)
  {
    if (gpc->flag & GP_CURVE_SELECT) {
      int first = 0, last = 0;
      int num_points_remaining = gpc->tot_curve_points;

      switch (mode) {
        case GP_DISSOLVE_POINTS:
          for (int i = 0; i < gpc->tot_curve_points; i++) {
            bGPDcurve_point *cpt = &gpc->curve_points[i];
            if (cpt->flag & GP_CURVE_POINT_SELECT) {
              num_points_remaining--;
            }
          }
          break;
        case GP_DISSOLVE_BETWEEN:
          first = -1;
          for (int i = 0; i < gpc->tot_curve_points; i++) {
            bGPDcurve_point *cpt = &gpc->curve_points[i];
            if (cpt->flag & GP_CURVE_POINT_SELECT) {
              if (first < 0) {
                first = i;
              }
              last = i;
            }
          }

          for (int i = first + 1; i < last; i++) {
            bGPDcurve_point *cpt = &gpc->curve_points[i];
            if ((cpt->flag & GP_CURVE_POINT_SELECT) == 0) {
              num_points_remaining--;
            }
          }
          break;
        case GP_DISSOLVE_UNSELECT:
          for (int i = 0; i < gpc->tot_curve_points; i++) {
            bGPDcurve_point *cpt = &gpc->curve_points[i];
            if ((cpt->flag & GP_CURVE_POINT_SELECT) == 0) {
              num_points_remaining--;
            }
          }
          break;
        default:
          return false;
          break;
      }

      if (num_points_remaining < 1) {
        /* Delete stroke */
        BLI_remlink(&gpf_->strokes, gps);
        BKE_gpencil_free_stroke(gps);
      }
      else {
        bGPDcurve_point *new_points = MEM_callocN(sizeof(bGPDcurve_point) * num_points_remaining,
                                                  __func__);

        int idx = 0;
        switch (mode) {
          case GP_DISSOLVE_POINTS:
            for (int i = 0; i < gpc->tot_curve_points; i++) {
              bGPDcurve_point *cpt = &gpc->curve_points[i];
              bGPDcurve_point *new_cpt = &new_points[idx];
              if ((cpt->flag & GP_CURVE_POINT_SELECT) == 0) {
                *new_cpt = *cpt;
                idx++;
              }
            }
            break;
          case GP_DISSOLVE_BETWEEN:
            for (int i = 0; i < first; i++) {
              bGPDcurve_point *cpt = &gpc->curve_points[i];
              bGPDcurve_point *new_cpt = &new_points[idx];

              *new_cpt = *cpt;
              idx++;
            }

            for (int i = first; i < last; i++) {
              bGPDcurve_point *cpt = &gpc->curve_points[i];
              bGPDcurve_point *new_cpt = &new_points[idx];
              if (cpt->flag & GP_CURVE_POINT_SELECT) {
                *new_cpt = *cpt;
                idx++;
              }
            }

            for (int i = last; i < gpc->tot_curve_points; i++) {
              bGPDcurve_point *cpt = &gpc->curve_points[i];
              bGPDcurve_point *new_cpt = &new_points[idx];

              *new_cpt = *cpt;
              idx++;
            }
            break;
          case GP_DISSOLVE_UNSELECT:
            for (int i = 0; i < gpc->tot_curve_points; i++) {
              bGPDcurve_point *cpt = &gpc->curve_points[i];
              bGPDcurve_point *new_cpt = &new_points[idx];
              if (cpt->flag & GP_CURVE_POINT_SELECT) {
                *new_cpt = *cpt;
                idx++;
              }
            }
            break;
          default:
            return false;
            break;
        }

        if (gpc->curve_points != NULL) {
          MEM_freeN(gpc->curve_points);
        }

        gpc->curve_points = new_points;
        gpc->tot_curve_points = num_points_remaining;

        BKE_gpencil_editcurve_recalculate_handles(gps);
        gps->flag |= GP_STROKE_NEEDS_CURVE_UPDATE;
        BKE_gpencil_stroke_geometry_update(gpd, gps);
      }

      changed = true;
    }
  }
  GP_EDITABLE_CURVES_END(gps_iter);

  return changed;
}

static bool gpencil_dissolve_selected_stroke_points(bContext *C,
                                                    bGPdata *gpd,
                                                    eGP_DissolveMode mode)
{
  bool changed = false;
  int first = 0;
  int last = 0;

  GP_EDITABLE_STROKES_BEGIN (gpstroke_iter, C, gpl, gps) {
    /* the stroke must have at least one point selected for any operator */
    if (gps->flag & GP_STROKE_SELECT) {
      bGPDspoint *pt;
      MDeformVert *dvert = NULL;
      int i;

      int tot = gps->totpoints; /* number of points in new buffer */

      /* first pass: count points to remove */
      switch (mode) {
        case GP_DISSOLVE_POINTS:
          /* Count how many points are selected (i.e. how many to remove) */
          for (i = 0, pt = gps->points; i < gps->totpoints; i++, pt++) {
            if (pt->flag & GP_SPOINT_SELECT) {
              /* selected point - one of the points to remove */
              tot--;
            }
          }
          break;
        case GP_DISSOLVE_BETWEEN:
          /* need to find first and last point selected */
          first = -1;
          last = 0;
          for (i = 0, pt = gps->points; i < gps->totpoints; i++, pt++) {
            if (pt->flag & GP_SPOINT_SELECT) {
              if (first < 0) {
                first = i;
              }
              last = i;
            }
          }
          /* count unselected points in the range */
          for (i = first, pt = gps->points + first; i < last; i++, pt++) {
            if ((pt->flag & GP_SPOINT_SELECT) == 0) {
              tot--;
            }
          }
          break;
        case GP_DISSOLVE_UNSELECT:
          /* count number of unselected points */
          for (i = 0, pt = gps->points; i < gps->totpoints; i++, pt++) {
            if ((pt->flag & GP_SPOINT_SELECT) == 0) {
              tot--;
            }
          }
          break;
        default:
          return false;
          break;
      }

      /* if no points are left, we simply delete the entire stroke */
      if (tot <= 0) {
        /* remove the entire stroke */
        BLI_remlink(&gpf_->strokes, gps);
        BKE_gpencil_free_stroke(gps);
      }
      else {
        /* just copy all points to keep into a smaller buffer */
        bGPDspoint *new_points = MEM_callocN(sizeof(bGPDspoint) * tot,
                                             "new gp stroke points copy");
        bGPDspoint *npt = new_points;

        MDeformVert *new_dvert = NULL;
        MDeformVert *ndvert = NULL;

        if (gps->dvert != NULL) {
          new_dvert = MEM_callocN(sizeof(MDeformVert) * tot, "new gp stroke weights copy");
          ndvert = new_dvert;
        }

        switch (mode) {
          case GP_DISSOLVE_POINTS:
            (gps->dvert != NULL) ? dvert = gps->dvert : NULL;
            for (i = 0, pt = gps->points; i < gps->totpoints; i++, pt++) {
              if ((pt->flag & GP_SPOINT_SELECT) == 0) {
                *npt = *pt;
                npt++;

                if (gps->dvert != NULL) {
                  *ndvert = *dvert;
                  ndvert->dw = MEM_dupallocN(dvert->dw);
                  ndvert++;
                }
              }
              if (gps->dvert != NULL) {
                dvert++;
              }
            }
            break;
          case GP_DISSOLVE_BETWEEN:
            /* copy first segment */
            (gps->dvert != NULL) ? dvert = gps->dvert : NULL;
            for (i = 0, pt = gps->points; i < first; i++, pt++) {
              *npt = *pt;
              npt++;

              if (gps->dvert != NULL) {
                *ndvert = *dvert;
                ndvert->dw = MEM_dupallocN(dvert->dw);
                ndvert++;
                dvert++;
              }
            }
            /* copy segment (selected points) */
            (gps->dvert != NULL) ? dvert = gps->dvert + first : NULL;
            for (i = first, pt = gps->points + first; i < last; i++, pt++) {
              if (pt->flag & GP_SPOINT_SELECT) {
                *npt = *pt;
                npt++;

                if (gps->dvert != NULL) {
                  *ndvert = *dvert;
                  ndvert->dw = MEM_dupallocN(dvert->dw);
                  ndvert++;
                }
              }
              if (gps->dvert != NULL) {
                dvert++;
              }
            }
            /* copy last segment */
            (gps->dvert != NULL) ? dvert = gps->dvert + last : NULL;
            for (i = last, pt = gps->points + last; i < gps->totpoints; i++, pt++) {
              *npt = *pt;
              npt++;

              if (gps->dvert != NULL) {
                *ndvert = *dvert;
                ndvert->dw = MEM_dupallocN(dvert->dw);
                ndvert++;
                dvert++;
              }
            }

            break;
          case GP_DISSOLVE_UNSELECT:
            /* copy any selected point */
            (gps->dvert != NULL) ? dvert = gps->dvert : NULL;
            for (i = 0, pt = gps->points; i < gps->totpoints; i++, pt++) {
              if (pt->flag & GP_SPOINT_SELECT) {
                *npt = *pt;
                npt++;

                if (gps->dvert != NULL) {
                  *ndvert = *dvert;
                  ndvert->dw = MEM_dupallocN(dvert->dw);
                  ndvert++;
                }
              }
              if (gps->dvert != NULL) {
                dvert++;
              }
            }
            break;
        }

        /* free the old buffer */
        if (gps->points) {
          MEM_freeN(gps->points);
        }
        if (gps->dvert) {
          BKE_gpencil_free_stroke_weights(gps);
          MEM_freeN(gps->dvert);
        }

        /* save the new buffer */
        gps->points = new_points;
        gps->dvert = new_dvert;
        gps->totpoints = tot;

        /* Calc geometry data. */
        BKE_gpencil_stroke_geometry_update(gpd, gps);

        /* deselect the stroke, since none of its selected points will still be selected */
        gps->flag &= ~GP_STROKE_SELECT;
        BKE_gpencil_stroke_select_index_reset(gps);
        for (i = 0, pt = gps->points; i < gps->totpoints; i++, pt++) {
          pt->flag &= ~GP_SPOINT_SELECT;
        }
      }

      changed = true;
    }
  }
  GP_EDITABLE_STROKES_END(gpstroke_iter);

  return changed;
}

/* Delete selected points but keep the stroke */
static int gpencil_dissolve_selected_points(bContext *C, eGP_DissolveMode mode)
{
  Object *ob = CTX_data_active_object(C);
  bGPdata *gpd = (bGPdata *)ob->data;
  const bool is_curve_edit = (bool)GPENCIL_CURVE_EDIT_SESSIONS_ON(gpd);
  bool changed = false;

  if (is_curve_edit) {
    changed = gpencil_dissolve_selected_curve_points(C, gpd, mode);
  }
  else {
    changed = gpencil_dissolve_selected_stroke_points(C, gpd, mode);
  }

  if (changed) {
    DEG_id_tag_update(&gpd->id, ID_RECALC_TRANSFORM | ID_RECALC_GEOMETRY);
    WM_event_add_notifier(C, NC_GPENCIL | ND_DATA | NA_EDITED, NULL);
    return OPERATOR_FINISHED;
  }
  return OPERATOR_CANCELLED;
}

/* ----------------------------------- */

/* Split selected strokes into segments, splitting on selected points */
static int gpencil_delete_selected_points(bContext *C)
{
  Object *ob = CTX_data_active_object(C);
  bGPdata *gpd = ED_gpencil_data_get_active(C);
  const bool is_curve_edit = (bool)GPENCIL_CURVE_EDIT_SESSIONS_ON(gpd);
  const bool is_multiedit = (bool)GPENCIL_MULTIEDIT_SESSIONS_ON(gpd);
  bool changed = false;

  CTX_DATA_BEGIN (C, bGPDlayer *, gpl, editable_gpencil_layers) {
    bGPDframe *init_gpf = (is_multiedit) ? gpl->frames.first : gpl->actframe;

    for (bGPDframe *gpf = init_gpf; gpf; gpf = gpf->next) {
      if ((gpf == gpl->actframe) || ((gpf->flag & GP_FRAME_SELECT) && (is_multiedit))) {

        if (gpf == NULL) {
          continue;
        }

        /* simply delete strokes which are selected */
        LISTBASE_FOREACH_MUTABLE (bGPDstroke *, gps, &gpf->strokes) {

          /* skip strokes that are invalid for current view */
          if (ED_gpencil_stroke_can_use(C, gps) == false) {
            continue;
          }
          /* check if the color is editable */
          if (ED_gpencil_stroke_material_editable(ob, gpl, gps) == false) {
            continue;
          }

          if (gps->flag & GP_STROKE_SELECT) {
            /* deselect old stroke, since it will be used as template for the new strokes */
            gps->flag &= ~GP_STROKE_SELECT;
            BKE_gpencil_stroke_select_index_reset(gps);

            if (is_curve_edit) {
              bGPDcurve *gpc = gps->editcurve;
              BKE_gpencil_curve_delete_tagged_points(
                  gpd, gpf, gps, gps->next, gpc, GP_CURVE_POINT_SELECT);
            }
            else {
              /* delete unwanted points by splitting stroke into several smaller ones */
              BKE_gpencil_stroke_delete_tagged_points(
                  gpd, gpf, gps, gps->next, GP_SPOINT_SELECT, false, false, 0);
            }

            changed = true;
          }
        }
      }
    }
  }
  CTX_DATA_END;

  if (changed) {
    DEG_id_tag_update(&gpd->id, ID_RECALC_TRANSFORM | ID_RECALC_GEOMETRY);
    WM_event_add_notifier(C, NC_GPENCIL | ND_DATA | NA_EDITED, NULL);
    return OPERATOR_FINISHED;
  }
  return OPERATOR_CANCELLED;
}

int gpencil_delete_selected_point_wrap(bContext *C)
{
  return gpencil_delete_selected_points(C);
}

/** \} */

/* -------------------------------------------------------------------- */
/** \name Delete Operator
 * \{ */

static int gpencil_delete_exec(bContext *C, wmOperator *op)
{
  eGP_DeleteMode mode = RNA_enum_get(op->ptr, "type");
  int result = OPERATOR_CANCELLED;

  switch (mode) {
    case GP_DELETEOP_STROKES: /* selected strokes */
      result = gpencil_delete_selected_strokes(C);
      break;

    case GP_DELETEOP_POINTS: /* selected points (breaks the stroke into segments) */
      result = gpencil_delete_selected_points(C);
      break;

    case GP_DELETEOP_FRAME: /* active frame */
      result = gpencil_actframe_delete_exec(C, op);
      break;
  }

  return result;
}

void GPENCIL_OT_delete(wmOperatorType *ot)
{
  static const EnumPropertyItem prop_gpencil_delete_types[] = {
      {GP_DELETEOP_POINTS,
       "POINTS",
       0,
       "Points",
       "Delete selected points and split strokes into segments"},
      {GP_DELETEOP_STROKES, "STROKES", 0, "Strokes", "Delete selected strokes"},
      {GP_DELETEOP_FRAME, "FRAME", 0, "Frame", "Delete active frame"},
      {0, NULL, 0, NULL, NULL},
  };

  /* identifiers */
  ot->name = "Delete";
  ot->idname = "GPENCIL_OT_delete";
  ot->description = "Delete selected Grease Pencil strokes, vertices, or frames";

  /* callbacks */
  ot->invoke = WM_menu_invoke;
  ot->exec = gpencil_delete_exec;
  ot->poll = gpencil_stroke_edit_poll;

  /* flags */
  ot->flag = OPTYPE_UNDO | OPTYPE_REGISTER;

  /* props */
  ot->prop = RNA_def_enum(ot->srna,
                          "type",
                          prop_gpencil_delete_types,
                          0,
                          "Type",
                          "Method used for deleting Grease Pencil data");
}

/** \} */

/* -------------------------------------------------------------------- */
/** \name Dissolve Operator
 * \{ */

static int gpencil_dissolve_exec(bContext *C, wmOperator *op)
{
  eGP_DissolveMode mode = RNA_enum_get(op->ptr, "type");

  return gpencil_dissolve_selected_points(C, mode);
}

void GPENCIL_OT_dissolve(wmOperatorType *ot)
{
  static EnumPropertyItem prop_gpencil_dissolve_types[] = {
      {GP_DISSOLVE_POINTS, "POINTS", 0, "Dissolve", "Dissolve selected points"},
      {GP_DISSOLVE_BETWEEN,
       "BETWEEN",
       0,
       "Dissolve Between",
       "Dissolve points between selected points"},
      {GP_DISSOLVE_UNSELECT, "UNSELECT", 0, "Dissolve Unselect", "Dissolve all unselected points"},
      {0, NULL, 0, NULL, NULL},
  };

  /* identifiers */
  ot->name = "Dissolve";
  ot->idname = "GPENCIL_OT_dissolve";
  ot->description = "Delete selected points without splitting strokes";

  /* callbacks */
  ot->invoke = WM_menu_invoke;
  ot->exec = gpencil_dissolve_exec;
  ot->poll = gpencil_stroke_edit_poll;

  /* flags */
  ot->flag = OPTYPE_UNDO | OPTYPE_REGISTER;

  /* props */
  ot->prop = RNA_def_enum(ot->srna,
                          "type",
                          prop_gpencil_dissolve_types,
                          0,
                          "Type",
                          "Method used for dissolving stroke points");
}

/** \} */

/* -------------------------------------------------------------------- */
/** \name Snapping Selection to Grid Operator
 * \{ */

/* Poll callback for snap operators */
/* NOTE: For now, we only allow these in the 3D view, as other editors do not
 *       define a cursor or grid-step which can be used.
 */
static bool gpencil_snap_poll(bContext *C)
{
  ScrArea *area = CTX_wm_area(C);
  Object *ob = CTX_data_active_object(C);

  return (ob != NULL) && (ob->type == OB_GPENCIL_LEGACY) &&
         ((area != NULL) && (area->spacetype == SPACE_VIEW3D));
}

static int gpencil_snap_to_grid(bContext *C, wmOperator *UNUSED(op))
{
  bGPdata *gpd = ED_gpencil_data_get_active(C);
  ARegion *region = CTX_wm_region(C);
  View3D *v3d = CTX_wm_view3d(C);
  Scene *scene = CTX_data_scene(C);
  Depsgraph *depsgraph = CTX_data_ensure_evaluated_depsgraph(C);
  Object *obact = CTX_data_active_object(C);
  const float gridf = ED_view3d_grid_view_scale(scene, v3d, region, NULL);
  const bool is_curve_edit = (bool)GPENCIL_CURVE_EDIT_SESSIONS_ON(gpd);

  bool changed = false;
  LISTBASE_FOREACH (bGPDlayer *, gpl, &gpd->layers) {
    /* only editable and visible layers are considered */
    if (BKE_gpencil_layer_is_editable(gpl) && (gpl->actframe != NULL)) {
      bGPDframe *gpf = gpl->actframe;
      float diff_mat[4][4];

      /* calculate difference matrix object */
      BKE_gpencil_layer_transform_matrix_get(depsgraph, obact, gpl, diff_mat);

      LISTBASE_FOREACH (bGPDstroke *, gps, &gpf->strokes) {
        /* skip strokes that are invalid for current view */
        if (ED_gpencil_stroke_can_use(C, gps) == false) {
          continue;
        }
        /* check if the color is editable */
        if (ED_gpencil_stroke_material_editable(obact, gpl, gps) == false) {
          continue;
        }

        if (is_curve_edit) {
          if (gps->editcurve == NULL) {
            continue;
          }
          float inv_diff_mat[4][4];
          invert_m4_m4_safe(inv_diff_mat, diff_mat);

          bGPDcurve *gpc = gps->editcurve;
          for (int i = 0; i < gpc->tot_curve_points; i++) {
            bGPDcurve_point *gpc_pt = &gpc->curve_points[i];
            BezTriple *bezt = &gpc_pt->bezt;
            if (gpc_pt->flag & GP_CURVE_POINT_SELECT) {
              float tmp0[3], tmp1[3], tmp2[3], offset[3];
              mul_v3_m4v3(tmp0, diff_mat, bezt->vec[0]);
              mul_v3_m4v3(tmp1, diff_mat, bezt->vec[1]);
              mul_v3_m4v3(tmp2, diff_mat, bezt->vec[2]);

              /* calculate the offset vector */
              offset[0] = gridf * floorf(0.5f + tmp1[0] / gridf) - tmp1[0];
              offset[1] = gridf * floorf(0.5f + tmp1[1] / gridf) - tmp1[1];
              offset[2] = gridf * floorf(0.5f + tmp1[2] / gridf) - tmp1[2];

              /* shift bezTriple */
              add_v3_v3(bezt->vec[0], offset);
              add_v3_v3(bezt->vec[1], offset);
              add_v3_v3(bezt->vec[2], offset);

              mul_v3_m4v3(tmp0, inv_diff_mat, bezt->vec[0]);
              mul_v3_m4v3(tmp1, inv_diff_mat, bezt->vec[1]);
              mul_v3_m4v3(tmp2, inv_diff_mat, bezt->vec[2]);
              copy_v3_v3(bezt->vec[0], tmp0);
              copy_v3_v3(bezt->vec[1], tmp1);
              copy_v3_v3(bezt->vec[2], tmp2);

              changed = true;
            }
          }

          if (changed) {
            BKE_gpencil_editcurve_recalculate_handles(gps);
            gps->flag |= GP_STROKE_NEEDS_CURVE_UPDATE;
            BKE_gpencil_stroke_geometry_update(gpd, gps);
          }
        }
        else {
          /* TODO: if entire stroke is selected, offset entire stroke by same amount? */
          for (int i = 0; i < gps->totpoints; i++) {
            bGPDspoint *pt = &gps->points[i];
            /* only if point is selected */
            if (pt->flag & GP_SPOINT_SELECT) {
              /* apply parent transformations */
              float fpt[3];
              mul_v3_m4v3(fpt, diff_mat, &pt->x);

              fpt[0] = gridf * floorf(0.5f + fpt[0] / gridf);
              fpt[1] = gridf * floorf(0.5f + fpt[1] / gridf);
              fpt[2] = gridf * floorf(0.5f + fpt[2] / gridf);

              /* return data */
              copy_v3_v3(&pt->x, fpt);
              gpencil_world_to_object_space_point(depsgraph, obact, gpl, pt);

              changed = true;
            }
          }
        }
      }
    }
  }

  if (changed) {
    DEG_id_tag_update(&gpd->id, ID_RECALC_TRANSFORM | ID_RECALC_GEOMETRY);
    DEG_id_tag_update(&obact->id, ID_RECALC_COPY_ON_WRITE);
    WM_event_add_notifier(C, NC_GPENCIL | ND_DATA | NA_EDITED, NULL);
  }

  return OPERATOR_FINISHED;
}

void GPENCIL_OT_snap_to_grid(wmOperatorType *ot)
{
  /* identifiers */
  ot->name = "Snap Selection to Grid";
  ot->idname = "GPENCIL_OT_snap_to_grid";
  ot->description = "Snap selected points to the nearest grid points";

  /* callbacks */
  ot->exec = gpencil_snap_to_grid;
  ot->poll = gpencil_snap_poll;

  /* flags */
  ot->flag = OPTYPE_REGISTER | OPTYPE_UNDO;
}

/** \} */

/* -------------------------------------------------------------------- */
/** \name Snapping Selection to Cursor Operator
 * \{ */

static int gpencil_snap_to_cursor(bContext *C, wmOperator *op)
{
  bGPdata *gpd = ED_gpencil_data_get_active(C);
  const bool is_curve_edit = (bool)GPENCIL_CURVE_EDIT_SESSIONS_ON(gpd);
  Scene *scene = CTX_data_scene(C);
  Depsgraph *depsgraph = CTX_data_ensure_evaluated_depsgraph(C);
  Object *obact = CTX_data_active_object(C);

  const bool use_offset = RNA_boolean_get(op->ptr, "use_offset");
  const float *cursor_global = scene->cursor.location;

  bool changed = false;
  if (is_curve_edit) {
    BKE_report(op->reports, RPT_ERROR, "Not implemented!");
  }
  else {
    LISTBASE_FOREACH (bGPDlayer *, gpl, &gpd->layers) {
      /* only editable and visible layers are considered */
      if (BKE_gpencil_layer_is_editable(gpl) && (gpl->actframe != NULL)) {
        bGPDframe *gpf = gpl->actframe;
        float diff_mat[4][4];

        /* calculate difference matrix */
        BKE_gpencil_layer_transform_matrix_get(depsgraph, obact, gpl, diff_mat);

        LISTBASE_FOREACH (bGPDstroke *, gps, &gpf->strokes) {
          bGPDspoint *pt;
          int i;

          /* skip strokes that are invalid for current view */
          if (ED_gpencil_stroke_can_use(C, gps) == false) {
            continue;
          }
          /* check if the color is editable */
          if (ED_gpencil_stroke_material_editable(obact, gpl, gps) == false) {
            continue;
          }
          /* only continue if this stroke is selected (editable doesn't guarantee this)... */
          if ((gps->flag & GP_STROKE_SELECT) == 0) {
            continue;
          }

          if (use_offset) {
            float offset[3];

            /* compute offset from first point of stroke to cursor */
            /* TODO: Allow using midpoint instead? */
            sub_v3_v3v3(offset, cursor_global, &gps->points->x);

            /* apply offset to all points in the stroke */
            for (i = 0, pt = gps->points; i < gps->totpoints; i++, pt++) {
              add_v3_v3(&pt->x, offset);
            }

            changed = true;
          }
          else {
            /* affect each selected point */
            for (i = 0, pt = gps->points; i < gps->totpoints; i++, pt++) {
              if (pt->flag & GP_SPOINT_SELECT) {
                copy_v3_v3(&pt->x, cursor_global);
                gpencil_world_to_object_space_point(depsgraph, obact, gpl, pt);

                changed = true;
              }
            }
          }
        }
      }
    }
  }

  if (changed) {
    DEG_id_tag_update(&gpd->id, ID_RECALC_TRANSFORM | ID_RECALC_GEOMETRY);
    DEG_id_tag_update(&obact->id, ID_RECALC_COPY_ON_WRITE);
    WM_event_add_notifier(C, NC_GPENCIL | ND_DATA | NA_EDITED, NULL);
  }

  return OPERATOR_FINISHED;
}

void GPENCIL_OT_snap_to_cursor(wmOperatorType *ot)
{
  /* identifiers */
  ot->name = "Snap Selection to Cursor";
  ot->idname = "GPENCIL_OT_snap_to_cursor";
  ot->description = "Snap selected points/strokes to the cursor";

  /* callbacks */
  ot->exec = gpencil_snap_to_cursor;
  ot->poll = gpencil_snap_poll;

  /* flags */
  ot->flag = OPTYPE_REGISTER | OPTYPE_UNDO;

  /* props */
  ot->prop = RNA_def_boolean(ot->srna,
                             "use_offset",
                             true,
                             "With Offset",
                             "Offset the entire stroke instead of selected points only");
}

/** \} */

/* -------------------------------------------------------------------- */
/** \name Snapping Cursor to Selection Operator
 * \{ */

static bool gpencil_stroke_points_centroid(Depsgraph *depsgraph,
                                           bContext *C,
                                           Object *obact,
                                           bGPdata *gpd,
                                           float r_centroid[3],
                                           float r_min[3],
                                           float r_max[3],
                                           size_t *count)
{
  bool changed = false;
  /* calculate midpoints from selected points */
  LISTBASE_FOREACH (bGPDlayer *, gpl, &gpd->layers) {
    /* only editable and visible layers are considered */
    if (BKE_gpencil_layer_is_editable(gpl) && (gpl->actframe != NULL)) {
      bGPDframe *gpf = gpl->actframe;
      float diff_mat[4][4];

      /* calculate difference matrix */
      BKE_gpencil_layer_transform_matrix_get(depsgraph, obact, gpl, diff_mat);

      LISTBASE_FOREACH (bGPDstroke *, gps, &gpf->strokes) {
        bGPDspoint *pt;
        int i;

        /* skip strokes that are invalid for current view */
        if (ED_gpencil_stroke_can_use(C, gps) == false) {
          continue;
        }
        /* check if the color is editable */
        if (ED_gpencil_stroke_material_editable(obact, gpl, gps) == false) {
          continue;
        }
        /* only continue if this stroke is selected (editable doesn't guarantee this)... */
        if ((gps->flag & GP_STROKE_SELECT) == 0) {
          continue;
        }

        for (i = 0, pt = gps->points; i < gps->totpoints; i++, pt++) {
          if (pt->flag & GP_SPOINT_SELECT) {
            /* apply parent transformations */
            float fpt[3];
            mul_v3_m4v3(fpt, diff_mat, &pt->x);

            add_v3_v3(r_centroid, fpt);
            minmax_v3v3_v3(r_min, r_max, fpt);

            (*count)++;
          }
        }

        changed = true;
      }
    }
  }

  return changed;
}

static int gpencil_snap_cursor_to_sel(bContext *C, wmOperator *op)
{
  Depsgraph *depsgraph = CTX_data_ensure_evaluated_depsgraph(C);
  Object *obact = CTX_data_active_object(C);
  bGPdata *gpd = ED_gpencil_data_get_active(C);
  const bool is_curve_edit = (bool)GPENCIL_CURVE_EDIT_SESSIONS_ON(gpd);

  Scene *scene = CTX_data_scene(C);

  float *cursor = scene->cursor.location;
  float centroid[3] = {0.0f};
  float min[3], max[3];
  size_t count = 0;

  INIT_MINMAX(min, max);

  bool changed = false;
  if (is_curve_edit) {
    BKE_report(op->reports, RPT_ERROR, "Not implemented!");
  }
  else {
    changed = gpencil_stroke_points_centroid(depsgraph, C, obact, gpd, centroid, min, max, &count);
  }

  if (changed) {
    if (scene->toolsettings->transform_pivot_point == V3D_AROUND_CENTER_BOUNDS) {
      mid_v3_v3v3(cursor, min, max);
    }
    else { /* #V3D_AROUND_CENTER_MEDIAN. */
      zero_v3(cursor);
      if (count) {
        mul_v3_fl(centroid, 1.0f / (float)count);
        copy_v3_v3(cursor, centroid);
      }
    }

    DEG_id_tag_update(&scene->id, ID_RECALC_COPY_ON_WRITE);
    WM_event_add_notifier(C, NC_SPACE | ND_SPACE_VIEW3D, NULL);
  }

  return OPERATOR_FINISHED;
}

void GPENCIL_OT_snap_cursor_to_selected(wmOperatorType *ot)
{
  /* identifiers */
  ot->name = "Snap Cursor to Selected Points";
  ot->idname = "GPENCIL_OT_snap_cursor_to_selected";
  ot->description = "Snap cursor to center of selected points";

  /* callbacks */
  ot->exec = gpencil_snap_cursor_to_sel;
  ot->poll = gpencil_snap_poll;

  /* flags */
  ot->flag = OPTYPE_REGISTER | OPTYPE_UNDO;
}

/** \} */

/* -------------------------------------------------------------------- */
/** \name Apply Layer Thickness Change to Strokes Operator
 * \{ */

static int gpencil_stroke_apply_thickness_exec(bContext *C, wmOperator *UNUSED(op))
{
  bGPdata *gpd = ED_gpencil_data_get_active(C);
  bGPDlayer *gpl = BKE_gpencil_layer_active_get(gpd);

  /* sanity checks */
  if (ELEM(NULL, gpd, gpl, gpl->frames.first)) {
    return OPERATOR_CANCELLED;
  }

  /* loop all strokes */
  LISTBASE_FOREACH (bGPDframe *, gpf, &gpl->frames) {
    LISTBASE_FOREACH (bGPDstroke *, gps, &gpf->strokes) {
      /* Apply thickness */
      if ((gps->thickness == 0) && (gpl->line_change == 0)) {
        gps->thickness = gpl->thickness;
      }
      else {
        gps->thickness = gps->thickness + gpl->line_change;
      }
    }
  }

  /* clear value */
  gpl->thickness = 0.0f;
  gpl->line_change = 0;

  /* notifiers */
  DEG_id_tag_update(&gpd->id, ID_RECALC_TRANSFORM | ID_RECALC_GEOMETRY);
  WM_event_add_notifier(C, NC_GPENCIL | ND_DATA | NA_EDITED, NULL);

  return OPERATOR_FINISHED;
}

void GPENCIL_OT_stroke_apply_thickness(wmOperatorType *ot)
{
  /* identifiers */
  ot->name = "Apply Stroke Thickness";
  ot->idname = "GPENCIL_OT_stroke_apply_thickness";
  ot->description = "Apply the thickness change of the layer to its strokes";

  /* api callbacks */
  ot->exec = gpencil_stroke_apply_thickness_exec;
  ot->poll = gpencil_active_layer_poll;
}

/** \} */

/* -------------------------------------------------------------------- */
/** \name Stroke Toggle Cyclic Operator
 * \{ */

enum {
  GP_STROKE_CYCLIC_CLOSE = 1,
  GP_STROKE_CYCLIC_OPEN = 2,
  GP_STROKE_CYCLIC_TOGGLE = 3,
};

static int gpencil_stroke_cyclical_set_exec(bContext *C, wmOperator *op)
{
  bGPdata *gpd = ED_gpencil_data_get_active(C);
  Object *ob = CTX_data_active_object(C);

  const int type = RNA_enum_get(op->ptr, "type");
  const bool geometry = RNA_boolean_get(op->ptr, "geometry");
  const bool is_multiedit = (bool)GPENCIL_MULTIEDIT_SESSIONS_ON(gpd);
  const bool is_curve_edit = (bool)GPENCIL_CURVE_EDIT_SESSIONS_ON(gpd);
  bGPDstroke *gps = NULL;

  /* sanity checks */
  if (ELEM(NULL, gpd)) {
    return OPERATOR_CANCELLED;
  }

  bool changed = false;
  /* loop all selected strokes */
  CTX_DATA_BEGIN (C, bGPDlayer *, gpl, editable_gpencil_layers) {
    bGPDframe *init_gpf = (is_multiedit) ? gpl->frames.first : gpl->actframe;

    for (bGPDframe *gpf = init_gpf; gpf; gpf = gpf->next) {
      if ((gpf == gpl->actframe) || ((gpf->flag & GP_FRAME_SELECT) && (is_multiedit))) {
        if (gpf == NULL) {
          continue;
        }

        for (gps = gpf->strokes.first; gps; gps = gps->next) {
          MaterialGPencilStyle *gp_style = BKE_gpencil_material_settings(ob, gps->mat_nr + 1);
          /* skip strokes that are not selected or invalid for current view */
          if (((gps->flag & GP_STROKE_SELECT) == 0) ||
              ED_gpencil_stroke_can_use(C, gps) == false) {
            continue;
          }
          /* skip hidden or locked colors */
          if (!gp_style || (gp_style->flag & GP_MATERIAL_HIDE) ||
              (gp_style->flag & GP_MATERIAL_LOCKED)) {
            continue;
          }

          bool before = (bool)(gps->flag & GP_STROKE_CYCLIC);
          switch (type) {
            case GP_STROKE_CYCLIC_CLOSE:
              /* Close all (enable) */
              gps->flag |= GP_STROKE_CYCLIC;
              break;
            case GP_STROKE_CYCLIC_OPEN:
              /* Open all (disable) */
              gps->flag &= ~GP_STROKE_CYCLIC;
              break;
            case GP_STROKE_CYCLIC_TOGGLE:
              /* Just toggle flag... */
              gps->flag ^= GP_STROKE_CYCLIC;
              break;
            default:
              BLI_assert(0);
              break;
          }

          if (before != (gps->flag & GP_STROKE_CYCLIC)) {
            /* Create new geometry. */
            if (is_curve_edit) {
              BKE_gpencil_editcurve_recalculate_handles(gps);
              gps->flag |= GP_STROKE_NEEDS_CURVE_UPDATE;
              BKE_gpencil_stroke_geometry_update(gpd, gps);
            }
            else if ((gps->flag & GP_STROKE_CYCLIC) && geometry) {
              BKE_gpencil_stroke_close(gps);
              BKE_gpencil_stroke_geometry_update(gpd, gps);
            }

            changed = true;
          }
        }

        /* If not multi-edit, exit loop. */
        if (!is_multiedit) {
          break;
        }
      }
    }
  }
  CTX_DATA_END;

  if (changed) {
    /* notifiers */
    DEG_id_tag_update(&gpd->id, ID_RECALC_TRANSFORM | ID_RECALC_GEOMETRY);
    WM_event_add_notifier(C, NC_GPENCIL | ND_DATA | NA_EDITED, NULL);
  }

  return OPERATOR_FINISHED;
}

static bool gpencil_cyclical_set_curve_edit_poll_property(const bContext *C,
                                                          wmOperator *UNUSED(op),
                                                          const PropertyRNA *prop)
{
  bGPdata *gpd = ED_gpencil_data_get_active(C);
  if (gpd != NULL && GPENCIL_CURVE_EDIT_SESSIONS_ON(gpd)) {
    const char *prop_id = RNA_property_identifier(prop);
    /* Only show type in curve edit mode */
    if (!STREQ(prop_id, "type")) {
      return false;
    }
  }

  return true;
}

void GPENCIL_OT_stroke_cyclical_set(wmOperatorType *ot)
{
  PropertyRNA *prop;

  static const EnumPropertyItem cyclic_type[] = {
      {GP_STROKE_CYCLIC_CLOSE, "CLOSE", 0, "Close All", ""},
      {GP_STROKE_CYCLIC_OPEN, "OPEN", 0, "Open All", ""},
      {GP_STROKE_CYCLIC_TOGGLE, "TOGGLE", 0, "Toggle", ""},
      {0, NULL, 0, NULL, NULL},
  };

  /* identifiers */
  ot->name = "Set Cyclical State";
  ot->idname = "GPENCIL_OT_stroke_cyclical_set";
  ot->description = "Close or open the selected stroke adding an edge from last to first point";

  /* api callbacks */
  ot->exec = gpencil_stroke_cyclical_set_exec;
  ot->poll = gpencil_active_layer_poll;
  ot->poll_property = gpencil_cyclical_set_curve_edit_poll_property;

  /* flags */
  ot->flag = OPTYPE_REGISTER | OPTYPE_UNDO;

  /* properties */
  ot->prop = RNA_def_enum(ot->srna, "type", cyclic_type, GP_STROKE_CYCLIC_TOGGLE, "Type", "");
  prop = RNA_def_boolean(
      ot->srna, "geometry", false, "Create Geometry", "Create new geometry for closing stroke");
  RNA_def_property_flag(prop, PROP_SKIP_SAVE);
}

/** \} */

/* -------------------------------------------------------------------- */
/** \name Stroke Toggle Flat Caps Operator
 * \{ */

enum {
  GP_STROKE_CAPS_TOGGLE_BOTH = 0,
  GP_STROKE_CAPS_TOGGLE_START = 1,
  GP_STROKE_CAPS_TOGGLE_END = 2,
  GP_STROKE_CAPS_TOGGLE_DEFAULT = 3,
};

static int gpencil_stroke_caps_set_exec(bContext *C, wmOperator *op)
{
  bGPdata *gpd = ED_gpencil_data_get_active(C);
  Object *ob = CTX_data_active_object(C);
  const int type = RNA_enum_get(op->ptr, "type");
  const bool is_multiedit = (bool)GPENCIL_MULTIEDIT_SESSIONS_ON(gpd);

  /* sanity checks */
  if (ELEM(NULL, gpd)) {
    return OPERATOR_CANCELLED;
  }

  bool changed = false;
  /* loop all selected strokes */
  CTX_DATA_BEGIN (C, bGPDlayer *, gpl, editable_gpencil_layers) {
    bGPDframe *init_gpf = (is_multiedit) ? gpl->frames.first : gpl->actframe;

    for (bGPDframe *gpf = init_gpf; gpf; gpf = gpf->next) {
      if ((gpf == gpl->actframe) || ((gpf->flag & GP_FRAME_SELECT) && (is_multiedit))) {
        if (gpf == NULL) {
          continue;
        }

        for (bGPDstroke *gps = gpf->strokes.first; gps; gps = gps->next) {
          MaterialGPencilStyle *gp_style = BKE_gpencil_material_settings(ob, gps->mat_nr + 1);

          /* skip strokes that are not selected or invalid for current view */
          if (((gps->flag & GP_STROKE_SELECT) == 0) ||
              (ED_gpencil_stroke_can_use(C, gps) == false)) {
            continue;
          }
          /* skip hidden or locked colors */
          if (!gp_style || (gp_style->flag & GP_MATERIAL_HIDE) ||
              (gp_style->flag & GP_MATERIAL_LOCKED)) {
            continue;
          }

          short prev_first = gps->caps[0];
          short prev_last = gps->caps[1];

          if (ELEM(type, GP_STROKE_CAPS_TOGGLE_BOTH, GP_STROKE_CAPS_TOGGLE_START)) {
            ++gps->caps[0];
            if (gps->caps[0] >= GP_STROKE_CAP_MAX) {
              gps->caps[0] = GP_STROKE_CAP_ROUND;
            }
          }
          if (ELEM(type, GP_STROKE_CAPS_TOGGLE_BOTH, GP_STROKE_CAPS_TOGGLE_END)) {
            ++gps->caps[1];
            if (gps->caps[1] >= GP_STROKE_CAP_MAX) {
              gps->caps[1] = GP_STROKE_CAP_ROUND;
            }
          }
          if (type == GP_STROKE_CAPS_TOGGLE_DEFAULT) {
            gps->caps[0] = GP_STROKE_CAP_ROUND;
            gps->caps[1] = GP_STROKE_CAP_ROUND;
          }

          if (prev_first != gps->caps[0] || prev_last != gps->caps[1]) {
            changed = true;
          }
        }
        /* If not multi-edit, exit loop. */
        if (!is_multiedit) {
          break;
        }
      }
    }
  }
  CTX_DATA_END;

  if (changed) {
    /* notifiers */
    DEG_id_tag_update(&gpd->id, ID_RECALC_TRANSFORM | ID_RECALC_GEOMETRY);
    WM_event_add_notifier(C, NC_GPENCIL | ND_DATA | NA_EDITED, NULL);
  }

  return OPERATOR_FINISHED;
}

void GPENCIL_OT_stroke_caps_set(wmOperatorType *ot)
{
  static const EnumPropertyItem toggle_type[] = {
      {GP_STROKE_CAPS_TOGGLE_BOTH, "TOGGLE", 0, "Both", ""},
      {GP_STROKE_CAPS_TOGGLE_START, "START", 0, "Start", ""},
      {GP_STROKE_CAPS_TOGGLE_END, "END", 0, "End", ""},
      {GP_STROKE_CAPS_TOGGLE_DEFAULT, "DEFAULT", 0, "Default", "Set as default rounded"},
      {0, NULL, 0, NULL, NULL},
  };

  /* identifiers */
  ot->name = "Set Caps Mode";
  ot->idname = "GPENCIL_OT_stroke_caps_set";
  ot->description = "Change stroke caps mode (rounded or flat)";

  /* api callbacks */
  ot->exec = gpencil_stroke_caps_set_exec;
  ot->poll = gpencil_active_layer_poll;

  /* flags */
  ot->flag = OPTYPE_REGISTER | OPTYPE_UNDO;

  /* properties */
  ot->prop = RNA_def_enum(ot->srna, "type", toggle_type, GP_STROKE_CAPS_TOGGLE_BOTH, "Type", "");
}

/** \} */

/* -------------------------------------------------------------------- */
/** \name Stroke Join Operator
 * \{ */

typedef struct tJoinStrokes {
  bGPDframe *gpf;
  bGPDstroke *gps;
  bool used;
} tJoinStrokes;

static int gpencil_get_nearest_stroke_index(tJoinStrokes *strokes_list,
                                            const bGPDstroke *gps,
                                            const int totstrokes)
{
  int index = -1;
  float min_dist = FLT_MAX;
  float dist, start_a[3], end_a[3], start_b[3], end_b[3];

  bGPDspoint *pt = &gps->points[0];
  copy_v3_v3(start_a, &pt->x);

  pt = &gps->points[gps->totpoints - 1];
  copy_v3_v3(end_a, &pt->x);

  for (int i = 0; i < totstrokes; i++) {
    tJoinStrokes *elem = &strokes_list[i];
    if (elem->used) {
      continue;
    }
    pt = &elem->gps->points[0];
    copy_v3_v3(start_b, &pt->x);

    pt = &elem->gps->points[elem->gps->totpoints - 1];
    copy_v3_v3(end_b, &pt->x);

    dist = len_squared_v3v3(start_a, start_b);
    if (dist < min_dist) {
      min_dist = dist;
      index = i;
    }
    dist = len_squared_v3v3(start_a, end_b);
    if (dist < min_dist) {
      min_dist = dist;
      index = i;
    }
    dist = len_squared_v3v3(end_a, start_b);
    if (dist < min_dist) {
      min_dist = dist;
      index = i;
    }
    dist = len_squared_v3v3(end_a, end_b);
    if (dist < min_dist) {
      min_dist = dist;
      index = i;
    }
  }

  return index;
}

static int gpencil_stroke_join_exec(bContext *C, wmOperator *op)
{
  bGPdata *gpd = ED_gpencil_data_get_active(C);
  bGPDlayer *activegpl = BKE_gpencil_layer_active_get(gpd);
  Object *ob = CTX_data_active_object(C);
  /* Limit the number of strokes to join. It makes no sense to allow an very high number of
   * strokes for CPU time and because to have a stroke with thousands of points is unpractical,
   * so limit this number avoid to joining a full frame scene in one single stroke. */
  const int max_join_strokes = 128;

  const int type = RNA_enum_get(op->ptr, "type");
  const bool leave_gaps = RNA_boolean_get(op->ptr, "leave_gaps");

  /* sanity checks */
  if (ELEM(NULL, gpd)) {
    return OPERATOR_CANCELLED;
  }

  const bool is_curve_edit = (bool)GPENCIL_CURVE_EDIT_SESSIONS_ON(gpd);
  if (is_curve_edit) {
    return OPERATOR_CANCELLED;
  }

  if (activegpl->flag & GP_LAYER_LOCKED) {
    return OPERATOR_CANCELLED;
  }

  BLI_assert(ELEM(type, GP_STROKE_JOIN, GP_STROKE_JOINCOPY));

  int tot_strokes = 0;
  /** Alloc memory. */
  tJoinStrokes *strokes_list = MEM_malloc_arrayN(max_join_strokes, sizeof(tJoinStrokes), __func__);
  tJoinStrokes *elem = NULL;
  /* Read all selected strokes to create a list. */
  CTX_DATA_BEGIN (C, bGPDlayer *, gpl, editable_gpencil_layers) {
    bGPDframe *gpf = gpl->actframe;
    if (gpf == NULL) {
      continue;
    }

    /* Add all stroke selected of the frame. */
    LISTBASE_FOREACH (bGPDstroke *, gps, &gpf->strokes) {
      if (gps->flag & GP_STROKE_SELECT) {
        /* skip strokes that are invalid for current view */
        if (ED_gpencil_stroke_can_use(C, gps) == false) {
          continue;
        }
        /* check if the color is editable. */
        if (ED_gpencil_stroke_material_editable(ob, gpl, gps) == false) {
          continue;
        }
        elem = &strokes_list[tot_strokes];
        elem->gpf = gpf;
        elem->gps = gps;
        elem->used = false;

        tot_strokes++;
        /* Limit the number of strokes. */
        if (tot_strokes == max_join_strokes) {
          BKE_reportf(op->reports,
                      RPT_WARNING,
                      "Too many strokes selected, only joined first %d strokes",
                      max_join_strokes);
          break;
        }
      }
    }
  }
  CTX_DATA_END;

  /* Nothing to join. */
  if (tot_strokes < 2) {
    MEM_SAFE_FREE(strokes_list);
    return OPERATOR_CANCELLED;
  }

  /* Take first stroke. */
  elem = &strokes_list[0];
  elem->used = true;

  /* Create a new stroke. */
  bGPDstroke *gps_new = BKE_gpencil_stroke_duplicate(elem->gps, true, true, false);
  gps_new->flag &= ~GP_STROKE_CYCLIC;
  BLI_insertlinkbefore(&elem->gpf->strokes, elem->gps, gps_new);

  /* Join all strokes until the list is completed. */
  while (true) {
    int i = gpencil_get_nearest_stroke_index(strokes_list, gps_new, tot_strokes);
    if (i < 0) {
      break;
    }
    elem = &strokes_list[i];
    /* Join new_stroke and stroke B. */
    BKE_gpencil_stroke_join(gps_new, elem->gps, leave_gaps, true, false, true);
    elem->used = true;
  }

  /* Calc geometry data for new stroke. */
  BKE_gpencil_stroke_geometry_update(gpd, gps_new);

  /* If join only, delete old strokes. */
  if (type == GP_STROKE_JOIN) {
    for (int i = 0; i < tot_strokes; i++) {
      elem = &strokes_list[i];
      BLI_remlink(&elem->gpf->strokes, elem->gps);
      BKE_gpencil_free_stroke(elem->gps);
    }
  }

  /* Free memory. */
  MEM_SAFE_FREE(strokes_list);

  /* notifiers */
  DEG_id_tag_update(&gpd->id, ID_RECALC_TRANSFORM | ID_RECALC_GEOMETRY);
  WM_event_add_notifier(C, NC_GPENCIL | ND_DATA | NA_EDITED, NULL);

  return OPERATOR_FINISHED;
}

void GPENCIL_OT_stroke_join(wmOperatorType *ot)
{
  static const EnumPropertyItem join_type[] = {
      {GP_STROKE_JOIN, "JOIN", 0, "Join", ""},
      {GP_STROKE_JOINCOPY, "JOINCOPY", 0, "Join and Copy", ""},
      {0, NULL, 0, NULL, NULL},
  };

  /* identifiers */
  ot->name = "Join Strokes";
  ot->idname = "GPENCIL_OT_stroke_join";
  ot->description = "Join selected strokes (optionally as new stroke)";

  /* api callbacks */
  ot->exec = gpencil_stroke_join_exec;
  ot->poll = gpencil_active_layer_poll;

  /* flags */
  ot->flag = OPTYPE_REGISTER | OPTYPE_UNDO;

  /* properties */
  ot->prop = RNA_def_enum(ot->srna, "type", join_type, GP_STROKE_JOIN, "Type", "");
  RNA_def_boolean(ot->srna,
                  "leave_gaps",
                  false,
                  "Leave Gaps",
                  "Leave gaps between joined strokes instead of linking them");
}

/** \} */

/* -------------------------------------------------------------------- */
/** \name Stroke Flip Operator
 * \{ */

static int gpencil_stroke_flip_exec(bContext *C, wmOperator *op)
{
  bGPdata *gpd = ED_gpencil_data_get_active(C);
  Object *ob = CTX_data_active_object(C);

  /* sanity checks */
  if (ELEM(NULL, gpd)) {
    return OPERATOR_CANCELLED;
  }

  const bool is_multiedit = (bool)GPENCIL_MULTIEDIT_SESSIONS_ON(gpd);
  const bool is_curve_edit = (bool)GPENCIL_CURVE_EDIT_SESSIONS_ON(gpd);

  bool changed = false;
  /* Read all selected strokes. */
  CTX_DATA_BEGIN (C, bGPDlayer *, gpl, editable_gpencil_layers) {
    bGPDframe *init_gpf = (is_multiedit) ? gpl->frames.first : gpl->actframe;

    for (bGPDframe *gpf = init_gpf; gpf; gpf = gpf->next) {
      if ((gpf == gpl->actframe) || ((gpf->flag & GP_FRAME_SELECT) && (is_multiedit))) {
        if (gpf == NULL) {
          continue;
        }
        LISTBASE_FOREACH (bGPDstroke *, gps, &gpf->strokes) {
          if (gps->flag & GP_STROKE_SELECT) {
            /* skip strokes that are invalid for current view */
            if (ED_gpencil_stroke_can_use(C, gps) == false) {
              continue;
            }
            /* check if the color is editable */
            if (ED_gpencil_stroke_material_editable(ob, gpl, gps) == false) {
              continue;
            }

            if (is_curve_edit) {
              BKE_report(op->reports, RPT_ERROR, "Not implemented!");
            }
            else {
              /* Flip stroke. */
              BKE_gpencil_stroke_flip(gps);
              changed = true;
            }
          }
        }
      }
      /* If not multi-edit, exit loop. */
      if (!is_multiedit) {
        break;
      }
    }
  }
  CTX_DATA_END;

  if (changed) {
    /* notifiers */
    DEG_id_tag_update(&gpd->id, ID_RECALC_TRANSFORM | ID_RECALC_GEOMETRY);
    WM_event_add_notifier(C, NC_GPENCIL | ND_DATA | NA_EDITED, NULL);
  }

  return OPERATOR_FINISHED;
}

void GPENCIL_OT_stroke_flip(wmOperatorType *ot)
{
  /* identifiers */
  ot->name = "Flip Stroke";
  ot->idname = "GPENCIL_OT_stroke_flip";
  ot->description = "Change direction of the points of the selected strokes";

  /* api callbacks */
  ot->exec = gpencil_stroke_flip_exec;
  ot->poll = gpencil_active_layer_poll;

  /* flags */
  ot->flag = OPTYPE_REGISTER | OPTYPE_UNDO;
}

/** \} */

/* -------------------------------------------------------------------- */
/** \name Stroke Start Set Operator
 * \{ */

static int gpencil_stroke_start_set_exec(bContext *C, wmOperator *op)
{
  Object *ob = CTX_data_active_object(C);
  bGPdata *gpd = ob->data;

  /* sanity checks */
  if (ELEM(NULL, ob, gpd)) {
    return OPERATOR_CANCELLED;
  }

  const bool is_multiedit = (bool)GPENCIL_MULTIEDIT_SESSIONS_ON(gpd);
  const bool is_curve_edit = (bool)GPENCIL_CURVE_EDIT_SESSIONS_ON(gpd);
  if (is_curve_edit) {
    BKE_report(op->reports, RPT_ERROR, "Curve Edit mode not supported");
    return OPERATOR_CANCELLED;
  }

  bool changed = false;
  /* Read all selected strokes. */
  CTX_DATA_BEGIN (C, bGPDlayer *, gpl, editable_gpencil_layers) {
    bGPDframe *init_gpf = (is_multiedit) ? gpl->frames.first : gpl->actframe;

    for (bGPDframe *gpf = init_gpf; gpf; gpf = gpf->next) {
      if ((gpf == gpl->actframe) || ((gpf->flag & GP_FRAME_SELECT) && (is_multiedit))) {
        if (gpf == NULL) {
          continue;
        }
        LISTBASE_FOREACH (bGPDstroke *, gps, &gpf->strokes) {
          if (gps->flag & GP_STROKE_SELECT) {
            /* skip strokes that are invalid for current view */
            if (ED_gpencil_stroke_can_use(C, gps) == false) {
              continue;
            }
            /* check if the color is editable */
            if (ED_gpencil_stroke_material_editable(ob, gpl, gps) == false) {
              continue;
            }

            /* Only cyclic strokes. */
            if ((gps->flag & GP_STROKE_CYCLIC) == 0) {
              continue;
            }

            /* Find first selected point and set start. */
            bGPDspoint *pt;
            for (int i = 0; i < gps->totpoints; i++) {
              pt = &gps->points[i];
              if (pt->flag & GP_SPOINT_SELECT) {
                if (i == gps->totpoints - 1) {
                  BKE_gpencil_stroke_flip(gps);
                }
                else {
                  BKE_gpencil_stroke_start_set(gps, i);
                }
                BKE_gpencil_stroke_geometry_update(gpd, gps);
                changed = true;
                break;
              }
            }
          }
        }
      }
      /* If not multi-edit, exit loop. */
      if (!is_multiedit) {
        break;
      }
    }
  }
  CTX_DATA_END;

  if (changed) {
    /* notifiers */
    DEG_id_tag_update(&gpd->id, ID_RECALC_TRANSFORM | ID_RECALC_GEOMETRY);
    WM_event_add_notifier(C, NC_GPENCIL | ND_DATA | NA_EDITED, NULL);
  }

  return OPERATOR_FINISHED;
}

void GPENCIL_OT_stroke_start_set(wmOperatorType *ot)
{
  /* identifiers */
  ot->name = "Set Start Point";
  ot->idname = "GPENCIL_OT_stroke_start_set";
  ot->description = "Set start point for cyclic strokes";

  /* api callbacks */
  ot->exec = gpencil_stroke_start_set_exec;
  ot->poll = gpencil_active_layer_poll;

  /* flags */
  ot->flag = OPTYPE_REGISTER | OPTYPE_UNDO;
}

/** \} */

/* -------------------------------------------------------------------- */
/** \name Stroke Re-project Operator
 * \{ */

static int gpencil_strokes_reproject_exec(bContext *C, wmOperator *op)
{
  bGPdata *gpd = ED_gpencil_data_get_active(C);
  Scene *scene = CTX_data_scene(C);
  Depsgraph *depsgraph = CTX_data_ensure_evaluated_depsgraph(C);
  int oldframe = (int)DEG_get_ctime(depsgraph);
  const eGP_ReprojectModes mode = RNA_enum_get(op->ptr, "type");
  const bool keep_original = RNA_boolean_get(op->ptr, "keep_original");
  const bool is_curve_edit = (bool)GPENCIL_CURVE_EDIT_SESSIONS_ON(gpd);
  const bool is_multiedit = (bool)GPENCIL_MULTIEDIT_SESSIONS_ON(gpd);
  const float offset = RNA_float_get(op->ptr, "offset");

  /* Init snap context for geometry projection. */
  SnapObjectContext *sctx = NULL;
  sctx = ED_transform_snap_object_context_create(scene, 0);

  bool changed = false;
  /* Init space conversion stuff. */
  GP_SpaceConversion gsc = {NULL};
  gpencil_point_conversion_init(C, &gsc);
  int cfra_prv = INT_MIN;

  /* Go through each editable + selected stroke, adjusting each of its points one by one... */
  CTX_DATA_BEGIN (C, bGPDlayer *, gpl, editable_gpencil_layers) {
    bGPDframe *init_gpf = (is_multiedit) ? gpl->frames.first : gpl->actframe;

    for (bGPDframe *gpf = init_gpf; gpf; gpf = gpf->next) {
      if ((gpf == gpl->actframe) || ((gpf->flag & GP_FRAME_SELECT) && (is_multiedit))) {
        if (gpf == NULL) {
          continue;
        }
        for (bGPDstroke *gps = gpf->strokes.first; gps; gps = gps->next) {
          /* skip strokes that are invalid for current view */
          if (ED_gpencil_stroke_can_use(C, gps) == false) {
            continue;
          }
          bool curve_select = false;
          if (is_curve_edit && gps->editcurve != NULL) {
            curve_select = gps->editcurve->flag & GP_CURVE_SELECT;
          }

          if (gps->flag & GP_STROKE_SELECT || curve_select) {

            /* update frame to get the new location of objects */
            if ((mode == GP_REPROJECT_SURFACE) && (cfra_prv != gpf->framenum)) {
              cfra_prv = gpf->framenum;
              scene->r.cfra = gpf->framenum;
              BKE_scene_graph_update_for_newframe(depsgraph);
            }

            ED_gpencil_stroke_reproject(
                depsgraph, &gsc, sctx, gpl, gpf, gps, mode, keep_original, offset);

            if (is_curve_edit && gps->editcurve != NULL) {
              BKE_gpencil_stroke_editcurve_update(gpd, gpl, gps);
              /* Update the selection from the stroke to the curve. */
              BKE_gpencil_editcurve_stroke_sync_selection(gpd, gps, gps->editcurve);

              gps->flag |= GP_STROKE_NEEDS_CURVE_UPDATE;
              BKE_gpencil_stroke_geometry_update(gpd, gps);
            }

            changed = true;
          }
        }
      }
      /* If not multi-edit, exit loop. */
      if (!is_multiedit) {
        break;
      }
    }
  }
  CTX_DATA_END;

  /* return frame state and DB to original state */
  scene->r.cfra = oldframe;
  BKE_scene_graph_update_for_newframe(depsgraph);

  if (sctx != NULL) {
    ED_transform_snap_object_context_destroy(sctx);
  }

  if (changed) {
    /* update changed data */
    DEG_id_tag_update(&gpd->id, ID_RECALC_TRANSFORM | ID_RECALC_GEOMETRY);
    WM_event_add_notifier(C, NC_GPENCIL | ND_DATA | NA_EDITED, NULL);
  }

  return OPERATOR_FINISHED;
}

static void gpencil_strokes_reproject_ui(bContext *UNUSED(C), wmOperator *op)
{
  uiLayout *layout = op->layout;
  uiLayout *row;

  const eGP_ReprojectModes type = RNA_enum_get(op->ptr, "type");

  uiLayoutSetPropSep(layout, true);
  uiLayoutSetPropDecorate(layout, false);
  row = uiLayoutRow(layout, true);
  uiItemR(row, op->ptr, "type", 0, NULL, ICON_NONE);

  if (type == GP_REPROJECT_SURFACE) {
    row = uiLayoutRow(layout, true);
    uiItemR(row, op->ptr, "offset", 0, NULL, ICON_NONE);
  }
  row = uiLayoutRow(layout, true);
  uiItemR(row, op->ptr, "keep_original", 0, NULL, ICON_NONE);
}

void GPENCIL_OT_reproject(wmOperatorType *ot)
{
  PropertyRNA *prop;
  static const EnumPropertyItem reproject_type[] = {
      {GP_REPROJECT_FRONT, "FRONT", 0, "Front", "Reproject the strokes using the X-Z plane"},
      {GP_REPROJECT_SIDE, "SIDE", 0, "Side", "Reproject the strokes using the Y-Z plane"},
      {GP_REPROJECT_TOP, "TOP", 0, "Top", "Reproject the strokes using the X-Y plane"},
      {GP_REPROJECT_VIEW,
       "VIEW",
       0,
       "View",
       "Reproject the strokes to end up on the same plane, as if drawn from the current "
       "viewpoint "
       "using 'Cursor' Stroke Placement"},
      {GP_REPROJECT_SURFACE,
       "SURFACE",
       0,
       "Surface",
       "Reproject the strokes on to the scene geometry, as if drawn using 'Surface' placement"},
      {GP_REPROJECT_CURSOR,
       "CURSOR",
       0,
       "Cursor",
       "Reproject the strokes using the orientation of 3D cursor"},
      {0, NULL, 0, NULL, NULL},
  };

  /* identifiers */
  ot->name = "Reproject Strokes";
  ot->idname = "GPENCIL_OT_reproject";
  ot->description =
      "Reproject the selected strokes from the current viewpoint as if they had been newly "
      "drawn "
      "(e.g. to fix problems from accidental 3D cursor movement or accidental viewport changes, "
      "or for matching deforming geometry)";

  /* callbacks */
  ot->invoke = WM_menu_invoke;
  ot->exec = gpencil_strokes_reproject_exec;
  ot->poll = gpencil_strokes_edit3d_poll;
  ot->ui = gpencil_strokes_reproject_ui;

  /* flags */
  ot->flag = OPTYPE_REGISTER | OPTYPE_UNDO;

  /* properties */
  ot->prop = RNA_def_enum(
      ot->srna, "type", reproject_type, GP_REPROJECT_VIEW, "Projection Type", "");

  prop = RNA_def_boolean(ot->srna,
                         "keep_original",
                         0,
                         "Keep Original",
                         "Keep original strokes and create a copy before reprojecting");
  RNA_def_property_translation_context(prop, BLT_I18NCONTEXT_ID_MOVIECLIP);

  RNA_def_float(ot->srna, "offset", 0.0f, 0.0f, 10.0f, "Surface Offset", "", 0.0f, 10.0f);
}

static int gpencil_recalc_geometry_exec(bContext *C, wmOperator *UNUSED(op))
{
  Object *ob = CTX_data_active_object(C);
  if ((ob == NULL) || (ob->type != OB_GPENCIL_LEGACY)) {
    return OPERATOR_CANCELLED;
  }

  bGPdata *gpd = (bGPdata *)ob->data;
  LISTBASE_FOREACH (bGPDlayer *, gpl, &gpd->layers) {
    LISTBASE_FOREACH (bGPDframe *, gpf, &gpl->frames) {
      LISTBASE_FOREACH (bGPDstroke *, gps, &gpf->strokes) {
        BKE_gpencil_stroke_geometry_update(gpd, gps);
      }
    }
  }

  /* update changed data */
  DEG_id_tag_update(&gpd->id, ID_RECALC_TRANSFORM | ID_RECALC_GEOMETRY);
  WM_event_add_notifier(C, NC_GPENCIL | ND_DATA | NA_EDITED, NULL);
  return OPERATOR_FINISHED;
}

/* -------------------------------------------------------------------- */
/** \name Stroke Perimeter from View Operator
 * \{ */

enum {
  GP_PERIMETER_VIEW = 0,
  GP_PERIMETER_FRONT = 1,
  GP_PERIMETER_SIDE = 2,
  GP_PERIMETER_TOP = 3,
  GP_PERIMETER_CAMERA = 4,
};

enum {
  GP_STROKE_USE_ACTIVE_MATERIAL = 0,
  GP_STROKE_USE_CURRENT_MATERIAL = 1,
  GP_STROKE_USE_NEW_MATERIAL = 2,
};

static int gpencil_stroke_outline_exec(bContext *C, wmOperator *op)
{
  Main *bmain = CTX_data_main(C);
  RegionView3D *rv3d = CTX_wm_region_view3d(C);
  Depsgraph *depsgraph = CTX_data_ensure_evaluated_depsgraph(C);
  Object *ob = CTX_data_active_object(C);
  bGPdata *gpd = (bGPdata *)ob->data;
  const int subdivisions = RNA_int_get(op->ptr, "subdivisions");
  const float length = RNA_float_get(op->ptr, "length");
  const bool keep = RNA_boolean_get(op->ptr, "keep");
  const int thickness = RNA_int_get(op->ptr, "thickness");

  const int view_mode = RNA_enum_get(op->ptr, "view_mode");
  const int material_mode = RNA_enum_get(op->ptr, "material_mode");
  const bool is_multiedit = (bool)GPENCIL_MULTIEDIT_SESSIONS_ON(gpd);

  /* sanity checks */
  if (ELEM(NULL, gpd)) {
    return OPERATOR_CANCELLED;
  }

  bool changed = false;

  float viewmat[4][4];
  copy_m4_m4(viewmat, rv3d->viewmat);

  switch (view_mode) {
    case GP_PERIMETER_FRONT:
      unit_m4(rv3d->viewmat);
      viewmat[1][1] = 0.0f;
      viewmat[1][2] = -1.0f;

      viewmat[2][1] = 1.0f;
      viewmat[2][2] = 0.0f;

      viewmat[3][2] = -10.0f;
      break;
    case GP_PERIMETER_SIDE:
      zero_m4(viewmat);
      viewmat[0][2] = 1.0f;
      viewmat[1][0] = 1.0f;
      viewmat[2][1] = 1.0f;
      viewmat[3][3] = 1.0f;
      break;
    case GP_PERIMETER_TOP:
      unit_m4(viewmat);
      break;
    case GP_PERIMETER_CAMERA: {
      Scene *scene = CTX_data_scene(C);
      Object *cam_ob = scene->camera;
      if (cam_ob != NULL) {
        invert_m4_m4(viewmat, cam_ob->object_to_world);
      }
      break;
    }
    default:
      break;
  }

  /* Untag strokes to be sure nothing is pending. */
  LISTBASE_FOREACH (bGPDlayer *, gpl, &gpd->layers) {
    LISTBASE_FOREACH (bGPDframe *, gpf, &gpl->frames) {
      LISTBASE_FOREACH (bGPDstroke *, gps, &gpf->strokes) {
        gps->flag &= ~GP_STROKE_TAG;
      }
    }
  }
  /* Create a new material. */
  int mat_idx = 0;
  if (material_mode == GP_STROKE_USE_NEW_MATERIAL) {
    Material *ma = BKE_gpencil_object_material_new(bmain, ob, "Material", NULL);
    MaterialGPencilStyle *gp_style = ma->gp_style;

    gp_style->flag |= GP_MATERIAL_FILL_SHOW;
    mat_idx = ob->totcol - 1;
  }

  /* loop all selected strokes */
  LISTBASE_FOREACH (bGPDlayer *, gpl, &gpd->layers) {
    if (gpl->flag & GP_LAYER_HIDE) {
      continue;
    }
    /* Prepare transform matrix. */
    float diff_mat[4][4];
    BKE_gpencil_layer_transform_matrix_get(depsgraph, ob, gpl, diff_mat);

    bGPDframe *init_gpf = (is_multiedit) ? gpl->frames.first : gpl->actframe;

    for (bGPDframe *gpf = init_gpf; gpf; gpf = gpf->next) {
      if ((gpf == gpl->actframe) || ((gpf->flag & GP_FRAME_SELECT) && (is_multiedit))) {
        if (gpf == NULL) {
          continue;
        }

        for (bGPDstroke *gps = gpf->strokes.first; gps; gps = gps->next) {
          if ((gps->flag & GP_STROKE_SELECT) == 0) {
            continue;
          }
          if (gps->totpoints == 0) {
            continue;
          }
          if (!ED_gpencil_stroke_material_visible(ob, gps)) {
            continue;
          }

          MaterialGPencilStyle *gp_style = BKE_gpencil_material_settings(ob, gps->mat_nr + 1);
          const bool is_stroke = ((gp_style->flag & GP_MATERIAL_STROKE_SHOW) != 0);

          if (!is_stroke) {
            continue;
          }

          /* Duplicate the stroke to apply any layer thickness change. */
          bGPDstroke *gps_duplicate = BKE_gpencil_stroke_duplicate(gps, true, false, true);

          /* Apply layer thickness change. */
          gps_duplicate->thickness += gpl->line_change;
          /* Apply object scale to thickness. */
          gps_duplicate->thickness *= mat4_to_scale(ob->object_to_world);
          CLAMP_MIN(gps_duplicate->thickness, 1.0f);

          /* Stroke. */
          const float ovr_thickness = keep ? thickness : 0.0f;
          bGPDstroke *gps_perimeter = BKE_gpencil_stroke_perimeter_from_view(
              viewmat, gpd, gpl, gps_duplicate, subdivisions, diff_mat, ovr_thickness);
          gps_perimeter->flag &= ~GP_STROKE_SELECT;
          /* Assign material. */
          switch (material_mode) {
            case GP_STROKE_USE_ACTIVE_MATERIAL: {
              if (ob->actcol - 1 < 0) {
                gps_perimeter->mat_nr = 0;
              }
              else {
                gps_perimeter->mat_nr = ob->actcol - 1;
              }
              break;
            }
            case GP_STROKE_USE_CURRENT_MATERIAL:
              gps_perimeter->mat_nr = gps->mat_nr;
              break;
            case GP_STROKE_USE_NEW_MATERIAL:
              gps_perimeter->mat_nr = mat_idx;
              break;
            default:
              break;
          }

          /* Sample stroke. */
          if (length > 0.0f) {
            BKE_gpencil_stroke_sample(gpd, gps_perimeter, length, false, 0, true);
          }
          /* Set stroke thickness. */
          gps_perimeter->thickness = thickness;

          /* Set pressure constant. */
          bGPDspoint *pt;
          for (int i = 0; i < gps_perimeter->totpoints; i++) {
            pt = &gps_perimeter->points[i];
            pt->pressure = 1.0f;
          }

          /* Add perimeter stroke to frame. */
          BLI_insertlinkafter(&gpf->strokes, gps, gps_perimeter);

          /* Tag original stroke to be removed. */
          gps->flag |= GP_STROKE_TAG;

          /* Free Temp stroke. */
          BKE_gpencil_free_stroke(gps_duplicate);
          changed = true;
        }

        /* If not multi-edit, exit loop. */
        if (!is_multiedit) {
          break;
        }
      }
    }
  }
  /* Free old strokes. */
  LISTBASE_FOREACH (bGPDlayer *, gpl, &gpd->layers) {
    LISTBASE_FOREACH (bGPDframe *, gpf, &gpl->frames) {
      LISTBASE_FOREACH_MUTABLE (bGPDstroke *, gps, &gpf->strokes) {
        if (gps->flag & GP_STROKE_TAG) {
          BLI_remlink(&gpf->strokes, gps);
          BKE_gpencil_free_stroke(gps);
        }
      }
    }
  }

  if (changed) {
    /* notifiers */
    DEG_id_tag_update(&gpd->id, ID_RECALC_TRANSFORM | ID_RECALC_GEOMETRY);
    WM_event_add_notifier(C, NC_GPENCIL | ND_DATA | NA_EDITED, NULL);
  }

  return OPERATOR_FINISHED;
}

void GPENCIL_OT_stroke_outline(wmOperatorType *ot)
{
  static const EnumPropertyItem view_mode[] = {
      {GP_PERIMETER_VIEW, "VIEW", 0, "View", ""},
      {GP_PERIMETER_FRONT, "FRONT", 0, "Front", ""},
      {GP_PERIMETER_SIDE, "SIDE", 0, "Side", ""},
      {GP_PERIMETER_TOP, "TOP", 0, "Top", ""},
      {GP_PERIMETER_CAMERA, "CAMERA", 0, "Camera", ""},
      {0, NULL, 0, NULL, NULL},
  };
  static const EnumPropertyItem material_mode[] = {
      {GP_STROKE_USE_ACTIVE_MATERIAL, "ACTIVE", 0, "Active Material", ""},
      {GP_STROKE_USE_CURRENT_MATERIAL, "KEEP", 0, "Keep Material", "Keep current stroke material"},
      {GP_STROKE_USE_NEW_MATERIAL, "NEW", 0, "New Material", ""},
      {0, NULL, 0, NULL, NULL},
  };

  /* identifiers */
  ot->name = "Convert Stroke to Outline";
  ot->idname = "GPENCIL_OT_stroke_outline";
  ot->description = "Convert stroke to perimeter";

  /* api callbacks */
  ot->exec = gpencil_stroke_outline_exec;
  ot->poll = gpencil_stroke_edit_poll;

  /* flags */
  ot->flag = OPTYPE_REGISTER | OPTYPE_UNDO;

  /* properties */
  ot->prop = RNA_def_enum(ot->srna, "view_mode", view_mode, GP_PERIMETER_VIEW, "View", "");
  RNA_def_enum(ot->srna,
               "material_mode",
               material_mode,
               GP_STROKE_USE_ACTIVE_MATERIAL,
               "Material Mode",
               "");

  RNA_def_int(ot->srna,
              "thickness",
              1,
              1,
              1000,
              "Thickness",
              "Thickness of the stroke perimeter",
              1,
              1000);
  RNA_def_boolean(ot->srna,
                  "keep",
                  true,
                  "Keep Shape",
                  "Try to keep global shape when the stroke thickness change");

  RNA_def_int(ot->srna, "subdivisions", 3, 0, 10, "Subdivisions", "", 0, 10);

  RNA_def_float(ot->srna, "length", 0.0f, 0.0f, 100.0f, "Sample Length", "", 0.0f, 100.0f);
}

/** \} */

void GPENCIL_OT_recalc_geometry(wmOperatorType *ot)
{
  /* identifiers */
  ot->name = "Recalculate internal geometry";
  ot->idname = "GPENCIL_OT_recalc_geometry";
  ot->description = "Update all internal geometry data";

  /* callbacks */
  ot->exec = gpencil_recalc_geometry_exec;
  ot->poll = gpencil_active_layer_poll;

  /* flags */
  ot->flag = OPTYPE_REGISTER | OPTYPE_UNDO;
}

/** \} */

/* -------------------------------------------------------------------- */
/** \name Stroke Subdivide Operator
 * \{ */

/* helper to smooth */
static void gpencil_smooth_stroke(bContext *C, wmOperator *op)
{
  const int repeat = RNA_int_get(op->ptr, "repeat");
  float factor = RNA_float_get(op->ptr, "factor");
  const bool only_selected = RNA_boolean_get(op->ptr, "only_selected");
  const bool smooth_position = RNA_boolean_get(op->ptr, "smooth_position");
  const bool smooth_thickness = RNA_boolean_get(op->ptr, "smooth_thickness");
  const bool smooth_strength = RNA_boolean_get(op->ptr, "smooth_strength");
  const bool smooth_uv = RNA_boolean_get(op->ptr, "smooth_uv");

  if (factor == 0.0f) {
    return;
  }

  GP_EDITABLE_STROKES_BEGIN (gpstroke_iter, C, gpl, gps) {
    if (gps->flag & GP_STROKE_SELECT) {
      /* TODO use `BKE_gpencil_stroke_smooth` when the weights are better used. */
      bGPDstroke gps_old = *gps;
      gps_old.points = (bGPDspoint *)MEM_dupallocN(gps->points);
      bool need_update = false;
      /* Here the iteration needs to be done outside the smooth functions,
       * as there are points that don't get smoothed. */
      for (int n = 0; n < repeat; n++) {
        for (int i = 0; i < gps->totpoints; i++) {
          if (only_selected && (gps->points[i].flag & GP_SPOINT_SELECT) == 0) {
            continue;
          }

          /* Perform smoothing. */
          if (smooth_position) {
            BKE_gpencil_stroke_smooth_point(&gps_old, i, factor, 1, false, false, gps);
            need_update = true;
          }
          if (smooth_strength) {
            BKE_gpencil_stroke_smooth_strength(&gps_old, i, factor, 1, gps);
          }
          if (smooth_thickness) {
            BKE_gpencil_stroke_smooth_thickness(&gps_old, i, 1.0f - factor, 1, gps);
          }
          if (smooth_uv) {
            BKE_gpencil_stroke_smooth_uv(&gps_old, i, factor, 1, gps);
            need_update = true;
          }
        }
        if (n < repeat - 1) {
          memcpy(gps_old.points, gps->points, sizeof(bGPDspoint) * gps->totpoints);
        }
      }
      MEM_freeN(gps_old.points);

      if (need_update) {
        gps->flag |= GP_STROKE_NEEDS_CURVE_UPDATE;
        BKE_gpencil_stroke_geometry_update(gpd_, gps);
      }
    }
  }
  GP_EDITABLE_STROKES_END(gpstroke_iter);
}

/* helper: Count how many points need to be inserted */
static int gpencil_count_subdivision_cuts(bGPDstroke *gps)
{
  bGPDspoint *pt;
  int i;
  int totnewpoints = 0;
  for (i = 0, pt = gps->points; i < gps->totpoints && pt; i++, pt++) {
    if (pt->flag & GP_SPOINT_SELECT) {
      if (i + 1 < gps->totpoints) {
        if (gps->points[i + 1].flag & GP_SPOINT_SELECT) {
          totnewpoints++;
        }
      }
    }
  }

  if ((gps->flag & GP_STROKE_CYCLIC) && (gps->points[0].flag & GP_SPOINT_SELECT) &&
      (gps->points[gps->totpoints - 1].flag & GP_SPOINT_SELECT)) {
    totnewpoints++;
  }

  return totnewpoints;
}

static void gpencil_stroke_subdivide(bGPDstroke *gps, const int cuts)
{
  bGPDspoint *temp_points;
  int totnewpoints, oldtotpoints;
  int i2;
  /* loop as many times as cuts */
  for (int s = 0; s < cuts; s++) {
    totnewpoints = gpencil_count_subdivision_cuts(gps);
    if (totnewpoints == 0) {
      continue;
    }
    /* duplicate points in a temp area */
    temp_points = MEM_dupallocN(gps->points);
    oldtotpoints = gps->totpoints;

    MDeformVert *temp_dverts = NULL;
    MDeformVert *dvert_final = NULL;
    MDeformVert *dvert = NULL;
    MDeformVert *dvert_next = NULL;
    if (gps->dvert != NULL) {
      temp_dverts = MEM_dupallocN(gps->dvert);
    }

    /* resize the points arrays */
    gps->totpoints += totnewpoints;
    gps->points = MEM_recallocN(gps->points, sizeof(*gps->points) * gps->totpoints);
    if (gps->dvert != NULL) {
      gps->dvert = MEM_recallocN(gps->dvert, sizeof(*gps->dvert) * gps->totpoints);
    }

    /* loop and interpolate */
    i2 = 0;
    for (int i = 0; i < oldtotpoints; i++) {
      bGPDspoint *pt = &temp_points[i];
      bGPDspoint *pt_final = &gps->points[i2];

      /* copy current point */
      copy_v3_v3(&pt_final->x, &pt->x);
      pt_final->pressure = pt->pressure;
      pt_final->strength = pt->strength;
      pt_final->time = pt->time;
      pt_final->flag = pt->flag;
      copy_v4_v4(pt_final->vert_color, pt->vert_color);

      if (gps->dvert != NULL) {
        dvert = &temp_dverts[i];
        dvert_final = &gps->dvert[i2];
        dvert_final->totweight = dvert->totweight;
        dvert_final->dw = dvert->dw;
      }
      i2++;

      /* if next point is selected add a half way point */
      if (pt->flag & GP_SPOINT_SELECT) {
        if (i + 1 < oldtotpoints) {
          if (temp_points[i + 1].flag & GP_SPOINT_SELECT) {
            pt_final = &gps->points[i2];
            if (gps->dvert != NULL) {
              dvert_final = &gps->dvert[i2];
            }
            /* Interpolate all values */
            bGPDspoint *next = &temp_points[i + 1];
            interp_v3_v3v3(&pt_final->x, &pt->x, &next->x, 0.5f);
            pt_final->pressure = interpf(pt->pressure, next->pressure, 0.5f);
            pt_final->strength = interpf(pt->strength, next->strength, 0.5f);
            CLAMP(pt_final->strength, GPENCIL_STRENGTH_MIN, 1.0f);
            interp_v4_v4v4(pt_final->vert_color, pt->vert_color, next->vert_color, 0.5f);
            pt_final->time = interpf(pt->time, next->time, 0.5f);
            pt_final->flag |= GP_SPOINT_SELECT;

            /* interpolate weights */
            if (gps->dvert != NULL) {
              dvert = &temp_dverts[i];
              dvert_next = &temp_dverts[i + 1];
              dvert_final = &gps->dvert[i2];

              dvert_final->totweight = dvert->totweight;
              dvert_final->dw = MEM_dupallocN(dvert->dw);

              /* interpolate weight values */
              for (int d = 0; d < dvert->totweight; d++) {
                MDeformWeight *dw_a = &dvert->dw[d];
                if (dvert_next->totweight > d) {
                  MDeformWeight *dw_b = &dvert_next->dw[d];
                  MDeformWeight *dw_final = &dvert_final->dw[d];
                  dw_final->weight = interpf(dw_a->weight, dw_b->weight, 0.5f);
                }
              }
            }

            i2++;
          }
        }
      }
    }

    /* Subdivide between last and first point. */
    if (gps->flag & GP_STROKE_CYCLIC) {
      bGPDspoint *pt = &temp_points[oldtotpoints - 1];
      bGPDspoint *next = &temp_points[0];
      if ((pt->flag & GP_SPOINT_SELECT) && (next->flag & GP_SPOINT_SELECT)) {
        bGPDspoint *pt_final = &gps->points[i2];
        if (gps->dvert != NULL) {
          dvert_final = &gps->dvert[i2];
        }
        /* Interpolate all values */
        interp_v3_v3v3(&pt_final->x, &pt->x, &next->x, 0.5f);
        pt_final->pressure = interpf(pt->pressure, next->pressure, 0.5f);
        pt_final->strength = interpf(pt->strength, next->strength, 0.5f);
        CLAMP(pt_final->strength, GPENCIL_STRENGTH_MIN, 1.0f);
        interp_v4_v4v4(pt_final->vert_color, pt->vert_color, next->vert_color, 0.5f);
        pt_final->time = interpf(pt->time, next->time, 0.5f);
        pt_final->flag |= GP_SPOINT_SELECT;

        /* interpolate weights */
        if (gps->dvert != NULL) {
          dvert = &temp_dverts[oldtotpoints - 1];
          dvert_next = &temp_dverts[0];
          dvert_final = &gps->dvert[i2];

          dvert_final->totweight = dvert->totweight;
          dvert_final->dw = MEM_dupallocN(dvert->dw);

          /* interpolate weight values */
          for (int d = 0; d < dvert->totweight; d++) {
            MDeformWeight *dw_a = &dvert->dw[d];
            if (dvert_next->totweight > d) {
              MDeformWeight *dw_b = &dvert_next->dw[d];
              MDeformWeight *dw_final = &dvert_final->dw[d];
              dw_final->weight = interpf(dw_a->weight, dw_b->weight, 0.5f);
            }
          }
        }
      }
    }

    /* free temp memory */
    MEM_SAFE_FREE(temp_points);
    MEM_SAFE_FREE(temp_dverts);
  }
}

static int gpencil_stroke_subdivide_exec(bContext *C, wmOperator *op)
{
  bGPdata *gpd = ED_gpencil_data_get_active(C);
  const int cuts = RNA_int_get(op->ptr, "number_cuts");

  /* sanity checks */
  if (ELEM(NULL, gpd)) {
    return OPERATOR_CANCELLED;
  }

  const bool is_curve_edit = (bool)GPENCIL_CURVE_EDIT_SESSIONS_ON(gpd);

  bool changed = false;
  if (is_curve_edit) {
    GP_EDITABLE_CURVES_BEGIN(gps_iter, C, gpl, gps, gpc)
    {
      if (gpc->flag & GP_CURVE_SELECT) {
        BKE_gpencil_editcurve_subdivide(gps, cuts);
        BKE_gpencil_editcurve_recalculate_handles(gps);
        gps->flag |= GP_STROKE_NEEDS_CURVE_UPDATE;
        BKE_gpencil_stroke_geometry_update(gpd, gps);
        changed = true;
      }
    }
    GP_EDITABLE_CURVES_END(gps_iter);
  }
  else {
    /* Go through each editable + selected stroke */
    GP_EDITABLE_STROKES_BEGIN (gpstroke_iter, C, gpl, gps) {
      if (gps->flag & GP_STROKE_SELECT) {
        gpencil_stroke_subdivide(gps, cuts);
        /* Calc geometry data. */
        BKE_gpencil_stroke_geometry_update(gpd, gps);
        changed = true;
      }
    }
    GP_EDITABLE_STROKES_END(gpstroke_iter);

    if (changed) {
      /* smooth stroke */
      gpencil_smooth_stroke(C, op);
    }
  }

  if (changed) {
    /* notifiers */
    DEG_id_tag_update(&gpd->id, ID_RECALC_TRANSFORM | ID_RECALC_GEOMETRY);
    WM_event_add_notifier(C, NC_GPENCIL | ND_DATA | NA_EDITED, NULL);
  }

  return OPERATOR_FINISHED;
}

static bool gpencil_subdivide_curve_edit_poll_property(const bContext *C,
                                                       wmOperator *UNUSED(op),
                                                       const PropertyRNA *prop)
{
  bGPdata *gpd = ED_gpencil_data_get_active(C);
  if (gpd != NULL && GPENCIL_CURVE_EDIT_SESSIONS_ON(gpd)) {
    const char *prop_id = RNA_property_identifier(prop);
    /* Only show number_cuts in curve edit mode */
    if (!STREQ(prop_id, "number_cuts")) {
      return false;
    }
  }

  return true;
}

void GPENCIL_OT_stroke_subdivide(wmOperatorType *ot)
{
  PropertyRNA *prop;

  /* identifiers */
  ot->name = "Subdivide Stroke";
  ot->idname = "GPENCIL_OT_stroke_subdivide";
  ot->description =
      "Subdivide between continuous selected points of the stroke adding a point half way "
      "between "
      "them";

  /* api callbacks */
  ot->exec = gpencil_stroke_subdivide_exec;
  ot->poll = gpencil_active_layer_poll;
  ot->poll_property = gpencil_subdivide_curve_edit_poll_property;

  /* flags */
  ot->flag = OPTYPE_REGISTER | OPTYPE_UNDO;

  /* properties */
  prop = RNA_def_int(ot->srna, "number_cuts", 1, 1, 10, "Number of Cuts", "", 1, 5);
  /* avoid re-using last var because it can cause _very_ high value and annoy users */
  RNA_def_property_flag(prop, PROP_SKIP_SAVE);

  /* Smooth parameters */
  RNA_def_float(ot->srna, "factor", 0.0f, 0.0f, 2.0f, "Smooth", "", 0.0f, 2.0f);
  prop = RNA_def_int(ot->srna, "repeat", 1, 1, 10, "Repeat", "", 1, 5);
  RNA_def_property_flag(prop, PROP_SKIP_SAVE);
  RNA_def_boolean(ot->srna,
                  "only_selected",
                  true,
                  "Selected Points",
                  "Smooth only selected points in the stroke");
  RNA_def_boolean(ot->srna, "smooth_position", true, "Position", "");
  RNA_def_boolean(ot->srna, "smooth_thickness", true, "Thickness", "");
  RNA_def_boolean(ot->srna, "smooth_strength", false, "Strength", "");
  RNA_def_boolean(ot->srna, "smooth_uv", false, "UV", "");
}

/* ** simplify stroke *** */
static int gpencil_stroke_simplify_exec(bContext *C, wmOperator *op)
{
  bGPdata *gpd = ED_gpencil_data_get_active(C);
  float factor = RNA_float_get(op->ptr, "factor");

  /* sanity checks */
  if (ELEM(NULL, gpd)) {
    return OPERATOR_CANCELLED;
  }

  const bool is_curve_edit = (bool)GPENCIL_CURVE_EDIT_SESSIONS_ON(gpd);

  bool changed = false;
  if (is_curve_edit) {
    BKE_report(op->reports, RPT_ERROR, "Not implemented!");
  }
  else {
    /* Go through each editable + selected stroke */
    GP_EDITABLE_STROKES_BEGIN (gpstroke_iter, C, gpl, gps) {
      if (gps->flag & GP_STROKE_SELECT) {
        /* simplify stroke using Ramer-Douglas-Peucker algorithm */
        BKE_gpencil_stroke_simplify_adaptive(gpd, gps, factor, true);
        changed = true;
      }
    }
    GP_EDITABLE_STROKES_END(gpstroke_iter);
  }

  if (changed) {
    /* notifiers */
    DEG_id_tag_update(&gpd->id, ID_RECALC_TRANSFORM | ID_RECALC_GEOMETRY);
    WM_event_add_notifier(C, NC_GPENCIL | ND_DATA | NA_EDITED, NULL);
  }

  return OPERATOR_FINISHED;
}

void GPENCIL_OT_stroke_simplify(wmOperatorType *ot)
{
  PropertyRNA *prop;

  /* identifiers */
  ot->name = "Simplify Stroke";
  ot->idname = "GPENCIL_OT_stroke_simplify";
  ot->description = "Simplify selected strokes, reducing number of points";

  /* api callbacks */
  ot->exec = gpencil_stroke_simplify_exec;
  ot->poll = gpencil_active_layer_poll;

  /* flags */
  ot->flag = OPTYPE_REGISTER | OPTYPE_UNDO;

  /* properties */
  prop = RNA_def_float(ot->srna, "factor", 0.0f, 0.0f, 100.0f, "Factor", "", 0.0f, 100.0f);
  /* avoid re-using last var */
  RNA_def_property_flag(prop, PROP_SKIP_SAVE);
}

/* ** simplify stroke using fixed algorithm *** */
static int gpencil_stroke_simplify_fixed_exec(bContext *C, wmOperator *op)
{
  bGPdata *gpd = ED_gpencil_data_get_active(C);
  int steps = RNA_int_get(op->ptr, "step");

  /* sanity checks */
  if (ELEM(NULL, gpd)) {
    return OPERATOR_CANCELLED;
  }

  const bool is_curve_edit = (bool)GPENCIL_CURVE_EDIT_SESSIONS_ON(gpd);

  bool changed = false;
  if (is_curve_edit) {
    BKE_report(op->reports, RPT_ERROR, "Not implemented!");
  }
  else {
    /* Go through each editable + selected stroke */
    GP_EDITABLE_STROKES_BEGIN (gpstroke_iter, C, gpl, gps) {
      if (gps->flag & GP_STROKE_SELECT) {
        changed |= true;
        for (int i = 0; i < steps; i++) {
          BKE_gpencil_stroke_simplify_fixed(gpd, gps, true);
        }
      }
    }
    GP_EDITABLE_STROKES_END(gpstroke_iter);
  }

  if (changed) {
    /* notifiers */
    DEG_id_tag_update(&gpd->id, ID_RECALC_TRANSFORM | ID_RECALC_GEOMETRY);
    WM_event_add_notifier(C, NC_GPENCIL | ND_DATA | NA_EDITED, NULL);
  }

  return OPERATOR_FINISHED;
}

void GPENCIL_OT_stroke_simplify_fixed(wmOperatorType *ot)
{
  PropertyRNA *prop;

  /* identifiers */
  ot->name = "Simplify Fixed Stroke";
  ot->idname = "GPENCIL_OT_stroke_simplify_fixed";
  ot->description = "Simplify selected strokes, reducing number of points using fixed algorithm";

  /* api callbacks */
  ot->exec = gpencil_stroke_simplify_fixed_exec;
  ot->poll = gpencil_active_layer_poll;

  /* flags */
  ot->flag = OPTYPE_REGISTER | OPTYPE_UNDO;

  /* properties */
  prop = RNA_def_int(ot->srna, "step", 1, 1, 100, "Steps", "Number of simplify steps", 1, 10);

  /* avoid re-using last var */
  RNA_def_property_flag(prop, PROP_SKIP_SAVE);
}

/* ** Resample stroke *** */
static int gpencil_stroke_sample_exec(bContext *C, wmOperator *op)
{
  bGPdata *gpd = ED_gpencil_data_get_active(C);
  const float length = RNA_float_get(op->ptr, "length");
  const float sharp_threshold = RNA_float_get(op->ptr, "sharp_threshold");

  /* sanity checks */
  if (ELEM(NULL, gpd)) {
    return OPERATOR_CANCELLED;
  }

  /* Go through each editable + selected stroke */
  GP_EDITABLE_STROKES_BEGIN (gpstroke_iter, C, gpl, gps) {
    if (gps->flag & GP_STROKE_SELECT) {
      BKE_gpencil_stroke_sample(gpd, gps, length, true, sharp_threshold, true);
    }
  }
  GP_EDITABLE_STROKES_END(gpstroke_iter);

  /* notifiers */
  DEG_id_tag_update(&gpd->id, ID_RECALC_TRANSFORM | ID_RECALC_GEOMETRY);
  WM_event_add_notifier(C, NC_GPENCIL | ND_DATA | NA_EDITED, NULL);

  return OPERATOR_FINISHED;
}

void GPENCIL_OT_stroke_sample(wmOperatorType *ot)
{
  PropertyRNA *prop;

  /* identifiers */
  ot->name = "Sample Stroke";
  ot->idname = "GPENCIL_OT_stroke_sample";
  ot->description = "Sample stroke points to predefined segment length";

  /* api callbacks */
  ot->exec = gpencil_stroke_sample_exec;
  ot->poll = gpencil_stroke_not_in_curve_edit_mode;

  /* flags */
  ot->flag = OPTYPE_REGISTER | OPTYPE_UNDO;

  /* properties */
  prop = RNA_def_float(ot->srna, "length", 0.1f, 0.0f, 100.0f, "Length", "", 0.0f, 100.0f);
  prop = RNA_def_float(
      ot->srna, "sharp_threshold", 0.1f, 0.0f, M_PI, "Sharp Threshold", "", 0.0f, M_PI);
  /* avoid re-using last var */
  RNA_def_property_flag(prop, PROP_SKIP_SAVE);
}

/** \} */

/* -------------------------------------------------------------------- */
/** \name Stroke Trim Operator
 * \{ */

static int gpencil_stroke_trim_exec(bContext *C, wmOperator *op)
{
  bGPdata *gpd = ED_gpencil_data_get_active(C);

  /* sanity checks */
  if (ELEM(NULL, gpd)) {
    return OPERATOR_CANCELLED;
  }

  /* Go through each editable + selected stroke */
  const bool is_multiedit = (bool)GPENCIL_MULTIEDIT_SESSIONS_ON(gpd);
  const bool is_curve_edit = (bool)GPENCIL_CURVE_EDIT_SESSIONS_ON(gpd);

  CTX_DATA_BEGIN (C, bGPDlayer *, gpl, editable_gpencil_layers) {
    bGPDframe *init_gpf = (is_multiedit) ? gpl->frames.first : gpl->actframe;

    for (bGPDframe *gpf = init_gpf; gpf; gpf = gpf->next) {
      if ((gpf == gpl->actframe) || ((gpf->flag & GP_FRAME_SELECT) && (is_multiedit))) {

        if (gpf == NULL) {
          continue;
        }

        LISTBASE_FOREACH_MUTABLE (bGPDstroke *, gps, &gpf->strokes) {

          /* skip strokes that are invalid for current view */
          if (ED_gpencil_stroke_can_use(C, gps) == false) {
            continue;
          }

          if (gps->flag & GP_STROKE_SELECT) {
            if (is_curve_edit) {
              BKE_report(op->reports, RPT_ERROR, "Not implemented!");
            }
            else {
              BKE_gpencil_stroke_trim(gpd, gps);
            }
          }
        }
        /* If not multi-edit, exit loop. */
        if (!is_multiedit) {
          break;
        }
      }
    }
  }
  CTX_DATA_END;

  /* notifiers */
  DEG_id_tag_update(&gpd->id, ID_RECALC_TRANSFORM | ID_RECALC_GEOMETRY);
  WM_event_add_notifier(C, NC_GPENCIL | ND_DATA | NA_EDITED, NULL);

  return OPERATOR_FINISHED;
}

void GPENCIL_OT_stroke_trim(wmOperatorType *ot)
{
  /* identifiers */
  ot->name = "Trim Stroke";
  ot->idname = "GPENCIL_OT_stroke_trim";
  ot->description = "Trim selected stroke to first loop or intersection";

  /* api callbacks */
  ot->exec = gpencil_stroke_trim_exec;
  ot->poll = gpencil_active_layer_poll;

  /* flags */
  ot->flag = OPTYPE_REGISTER | OPTYPE_UNDO;
}

/** \} */

/* -------------------------------------------------------------------- */
/** \name Stroke Separate Operator
 * \{ */

typedef enum eGP_SeparateModes {
  /* Points */
  GP_SEPARATE_POINT = 0,
  /* Selected Strokes */
  GP_SEPARATE_STROKE,
  /* Current Layer */
  GP_SEPARATE_LAYER,
} eGP_SeparateModes;

static int gpencil_stroke_separate_exec(bContext *C, wmOperator *op)
{
  Base *base_new;
  Main *bmain = CTX_data_main(C);
  Scene *scene = CTX_data_scene(C);
  ViewLayer *view_layer = CTX_data_view_layer(C);
  Base *base_prev = CTX_data_active_base(C);
  bGPdata *gpd_src = ED_gpencil_data_get_active(C);
  Object *ob = CTX_data_active_object(C);

  Object *ob_dst = NULL;
  bGPdata *gpd_dst = NULL;
  bGPDlayer *gpl_dst = NULL;
  bGPDframe *gpf_dst = NULL;
  bGPDspoint *pt;
  Material *ma = NULL;
  int i, idx;

  eGP_SeparateModes mode = RNA_enum_get(op->ptr, "mode");

  const bool is_multiedit = (bool)GPENCIL_MULTIEDIT_SESSIONS_ON(gpd_src);
  const bool is_curve_edit = (bool)GPENCIL_CURVE_EDIT_SESSIONS_ON(gpd_src);

  /* sanity checks */
  if (ELEM(NULL, gpd_src)) {
    return OPERATOR_CANCELLED;
  }

  if ((mode == GP_SEPARATE_LAYER) && BLI_listbase_is_single(&gpd_src->layers)) {
    BKE_report(op->reports, RPT_ERROR, "Cannot separate an object with one layer only");
    return OPERATOR_CANCELLED;
  }

  /* Cancel if nothing selected. */
  if (ELEM(mode, GP_SEPARATE_POINT, GP_SEPARATE_STROKE)) {
    bool has_selected = false;
    CTX_DATA_BEGIN (C, bGPDlayer *, gpl, editable_gpencil_layers) {
      if (ED_gpencil_layer_has_selected_stroke(gpl, is_multiedit)) {
        has_selected = true;
        break;
      }
    }
    CTX_DATA_END;

    if (!has_selected) {
      BKE_report(op->reports, RPT_ERROR, "Nothing selected");
      return OPERATOR_CANCELLED;
    }
  }

  /* Create a new object. */
  /* Take into account user preferences for duplicating actions. */
  const eDupli_ID_Flags dupflag = (U.dupflag & USER_DUP_ACT);

  base_new = ED_object_add_duplicate(bmain, scene, view_layer, base_prev, dupflag);
  ob_dst = base_new->object;
  ob_dst->mode = OB_MODE_OBJECT;
  /* Duplication will increment #bGPdata user-count, but since we create a new grease-pencil
   * data-block for ob_dst (which gets its own user automatically),
   * we have to decrement the user-count again. */
  gpd_dst = BKE_gpencil_data_addnew(bmain, gpd_src->id.name + 2);
  id_us_min(ob_dst->data);
  ob_dst->data = (bGPdata *)gpd_dst;

  BKE_defgroup_copy_list(&gpd_dst->vertex_group_names, &gpd_src->vertex_group_names);
  gpd_dst->vertex_group_active_index = gpd_src->vertex_group_active_index;

  /* Loop old data-block and separate parts. */
  if (ELEM(mode, GP_SEPARATE_POINT, GP_SEPARATE_STROKE)) {
    CTX_DATA_BEGIN (C, bGPDlayer *, gpl, editable_gpencil_layers) {
      gpl_dst = NULL;
      bGPDframe *init_gpf = (is_multiedit) ? gpl->frames.first : gpl->actframe;

      for (bGPDframe *gpf = init_gpf; gpf; gpf = gpf->next) {
        if ((gpf == gpl->actframe) || ((gpf->flag & GP_FRAME_SELECT) && (is_multiedit))) {

          if (gpf == NULL) {
            continue;
          }

          gpf_dst = NULL;

          LISTBASE_FOREACH_MUTABLE (bGPDstroke *, gps, &gpf->strokes) {

            /* skip strokes that are invalid for current view */
            if (ED_gpencil_stroke_can_use(C, gps) == false) {
              continue;
            }
            /* check if the color is editable */
            if (ED_gpencil_stroke_material_editable(ob, gpl, gps) == false) {
              continue;
            }
            /* Separate selected strokes. */
            if (gps->flag & GP_STROKE_SELECT) {
              /* add layer if not created before */
              if (gpl_dst == NULL) {
                gpl_dst = BKE_gpencil_layer_addnew(gpd_dst, gpl->info, false, false);
                BKE_gpencil_layer_copy_settings(gpl, gpl_dst);
                /* Copy masks. */
                BKE_gpencil_layer_mask_copy(gpl, gpl_dst);
                /* Copy morphs. */
                BKE_gpencil_layer_morph_copy(gpl, gpl_dst);
              }

              /* add frame if not created before */
              if (gpf_dst == NULL) {
                gpf_dst = BKE_gpencil_layer_frame_get(gpl_dst, gpf->framenum, GP_GETFRAME_ADD_NEW);
              }

              /* add duplicate materials */

              /* XXX same material can be in multiple slots. */
              ma = BKE_gpencil_material(ob, gps->mat_nr + 1);

              idx = BKE_gpencil_object_material_ensure(bmain, ob_dst, ma);

              /* selected points mode */
              if (mode == GP_SEPARATE_POINT) {
                if (is_curve_edit) {
                  BKE_report(op->reports, RPT_ERROR, "Not implemented!");
                }
                else {
                  /* Check if all points are selected. */
                  bool all_points_selected = true;
                  for (i = 0, pt = gps->points; i < gps->totpoints; i++, pt++) {
                    if ((pt->flag & GP_SPOINT_SELECT) == 0) {
                      all_points_selected = false;
                      break;
                    }
                  }

                  /* Separate the entire stroke. */
                  if (all_points_selected) {
                    /* deselect old stroke */
                    gps->flag &= ~GP_STROKE_SELECT;
                    BKE_gpencil_stroke_select_index_reset(gps);
                    /* unlink from source frame */
                    BLI_remlink(&gpf->strokes, gps);
                    gps->prev = gps->next = NULL;
                    /* relink to destination frame */
                    BLI_addtail(&gpf_dst->strokes, gps);
                    /* Reassign material. */
                    gps->mat_nr = idx;

                    continue;
                  }

                  /* make copy of source stroke */
                  bGPDstroke *gps_dst = BKE_gpencil_stroke_duplicate(gps, true, true, true);

                  /* Reassign material. */
                  gps_dst->mat_nr = idx;

                  /* link to destination frame */
                  BLI_addtail(&gpf_dst->strokes, gps_dst);

                  /* Invert selection status of all points in destination stroke */
                  for (i = 0, pt = gps_dst->points; i < gps_dst->totpoints; i++, pt++) {
                    pt->flag ^= GP_SPOINT_SELECT;
                  }

                  /* delete selected points from destination stroke */
                  BKE_gpencil_stroke_delete_tagged_points(
                      gpd_dst, gpf_dst, gps_dst, NULL, GP_SPOINT_SELECT, false, false, 0);

                  /* delete selected points from origin stroke */
                  BKE_gpencil_stroke_delete_tagged_points(
                      gpd_src, gpf, gps, gps->next, GP_SPOINT_SELECT, false, false, 0);
                }
              }
              /* selected strokes mode */
              else if (mode == GP_SEPARATE_STROKE) {
                /* deselect old stroke */
                gps->flag &= ~GP_STROKE_SELECT;
                BKE_gpencil_stroke_select_index_reset(gps);
                /* unlink from source frame */
                BLI_remlink(&gpf->strokes, gps);
                gps->prev = gps->next = NULL;
                /* relink to destination frame */
                BLI_addtail(&gpf_dst->strokes, gps);
                /* Reassign material. */
                gps->mat_nr = idx;
              }
            }
          }
        }

        /* If not multi-edit, exit loop. */
        if (!is_multiedit) {
          break;
        }
      }
    }
    CTX_DATA_END;
  }
  else if (mode == GP_SEPARATE_LAYER) {
    bGPDlayer *gpl = CTX_data_active_gpencil_layer(C);
    if (gpl) {
      /* try to set a new active layer in source datablock */
      if (gpl->prev) {
        BKE_gpencil_layer_active_set(gpd_src, gpl->prev);
      }
      else if (gpl->next) {
        BKE_gpencil_layer_active_set(gpd_src, gpl->next);
      }
      /* unlink from source datablock */
      BLI_remlink(&gpd_src->layers, gpl);
      gpl->prev = gpl->next = NULL;
      /* relink to destination datablock */
      BLI_addtail(&gpd_dst->layers, gpl);

      /* add duplicate materials */
      LISTBASE_FOREACH (bGPDframe *, gpf, &gpl->frames) {
        LISTBASE_FOREACH (bGPDstroke *, gps, &gpf->strokes) {
          /* skip strokes that are invalid for current view */
          if (ED_gpencil_stroke_can_use(C, gps) == false) {
            continue;
          }
          ma = BKE_gpencil_material(ob, gps->mat_nr + 1);
          gps->mat_nr = BKE_gpencil_object_material_ensure(bmain, ob_dst, ma);
        }
      }
    }
  }

  /* Ensure destination object has one active layer. */
  if (gpd_dst->layers.first != NULL) {
    if (BKE_gpencil_layer_active_get(gpd_dst) == NULL) {
      BKE_gpencil_layer_active_set(gpd_dst, gpd_dst->layers.first);
    }
  }

  /* Remove unused slots. */
  int actcol = ob_dst->actcol;
  for (int slot = 1; slot <= ob_dst->totcol; slot++) {
    while (slot <= ob_dst->totcol && !BKE_object_material_slot_used(ob_dst, slot)) {
      ob_dst->actcol = slot;
      if (!BKE_object_material_slot_remove(bmain, ob_dst)) {
        break;
      }
      if (actcol >= slot) {
        actcol--;
      }
    }
  }
  ob_dst->actcol = actcol;

  /* Remove any invalid Mask relationship. */
  BKE_gpencil_layer_mask_cleanup_all_layers(gpd_dst);

  DEG_id_tag_update(&gpd_src->id, ID_RECALC_TRANSFORM | ID_RECALC_GEOMETRY);
  DEG_id_tag_update(&gpd_dst->id, ID_RECALC_TRANSFORM | ID_RECALC_GEOMETRY);

  DEG_relations_tag_update(bmain);
  WM_event_add_notifier(C, NC_OBJECT | ND_DRAW, NULL);
  WM_event_add_notifier(C, NC_GPENCIL | ND_DATA | NA_EDITED, NULL);
  WM_event_add_notifier(C, NC_GPENCIL | ND_DATA | NA_SELECTED, NULL);
  ED_outliner_select_sync_from_object_tag(C);

  return OPERATOR_FINISHED;
}

void GPENCIL_OT_stroke_separate(wmOperatorType *ot)
{
  static const EnumPropertyItem separate_type[] = {
      {GP_SEPARATE_POINT, "POINT", 0, "Selected Points", "Separate the selected points"},
      {GP_SEPARATE_STROKE, "STROKE", 0, "Selected Strokes", "Separate the selected strokes"},
      {GP_SEPARATE_LAYER, "LAYER", 0, "Active Layer", "Separate the strokes of the current layer"},
      {0, NULL, 0, NULL, NULL},
  };

  /* identifiers */
  ot->name = "Separate Strokes";
  ot->idname = "GPENCIL_OT_stroke_separate";
  ot->description = "Separate the selected strokes or layer in a new grease pencil object";

  /* callbacks */
  ot->invoke = WM_menu_invoke;
  ot->exec = gpencil_stroke_separate_exec;
  ot->poll = gpencil_strokes_edit3d_poll;

  /* flags */
  ot->flag = OPTYPE_REGISTER | OPTYPE_UNDO;

  /* properties */
  ot->prop = RNA_def_enum(ot->srna, "mode", separate_type, GP_SEPARATE_POINT, "Mode", "");
}

/** \} */

/* -------------------------------------------------------------------- */
/** \name Stroke Split Operator
 * \{ */

static int gpencil_stroke_split_exec(bContext *C, wmOperator *op)
{
  Object *ob = CTX_data_active_object(C);
  bGPdata *gpd = ED_gpencil_data_get_active(C);
  bGPDspoint *pt;
  int i;

  /* sanity checks */
  if (ELEM(NULL, gpd)) {
    return OPERATOR_CANCELLED;
  }
  const bool is_multiedit = (bool)GPENCIL_MULTIEDIT_SESSIONS_ON(gpd);
  const bool is_curve_edit = (bool)GPENCIL_CURVE_EDIT_SESSIONS_ON(gpd);

  /* loop strokes and split parts */
  CTX_DATA_BEGIN (C, bGPDlayer *, gpl, editable_gpencil_layers) {
    bGPDframe *init_gpf = (is_multiedit) ? gpl->frames.first : gpl->actframe;

    for (bGPDframe *gpf = init_gpf; gpf; gpf = gpf->next) {
      if ((gpf == gpl->actframe) || ((gpf->flag & GP_FRAME_SELECT) && (is_multiedit))) {

        if (gpf == NULL) {
          continue;
        }

        LISTBASE_FOREACH_MUTABLE (bGPDstroke *, gps, &gpf->strokes) {

          /* skip strokes that are invalid for current view */
          if (ED_gpencil_stroke_can_use(C, gps) == false) {
            continue;
          }
          /* check if the color is editable */
          if (ED_gpencil_stroke_material_editable(ob, gpl, gps) == false) {
            continue;
          }
          /* Split selected strokes. */
          if (gps->flag & GP_STROKE_SELECT) {
            if (is_curve_edit) {
              BKE_report(op->reports, RPT_ERROR, "Not implemented!");
            }
            else {
              /* make copy of source stroke */
              bGPDstroke *gps_dst = BKE_gpencil_stroke_duplicate(gps, true, true, false);

              /* link to same frame */
              BLI_addtail(&gpf->strokes, gps_dst);

              /* invert selection status of all points in destination stroke */
              for (i = 0, pt = gps_dst->points; i < gps_dst->totpoints; i++, pt++) {
                pt->flag ^= GP_SPOINT_SELECT;
              }

              /* delete selected points from destination stroke */
              BKE_gpencil_stroke_delete_tagged_points(
                  gpd, gpf, gps_dst, NULL, GP_SPOINT_SELECT, true, false, 0);

              /* delete selected points from origin stroke */
              BKE_gpencil_stroke_delete_tagged_points(
                  gpd, gpf, gps, gps->next, GP_SPOINT_SELECT, false, false, 0);
            }
          }
        }
        /* select again tagged points */
        LISTBASE_FOREACH (bGPDstroke *, gps, &gpf->strokes) {
          bGPDspoint *ptn = gps->points;
          for (int i2 = 0; i2 < gps->totpoints; i2++, ptn++) {
            if (ptn->flag & GP_SPOINT_TAG) {
              ptn->flag |= GP_SPOINT_SELECT;
              ptn->flag &= ~GP_SPOINT_TAG;
            }
          }
        }
      }

      /* If not multi-edit, exit loop. */
      if (!is_multiedit) {
        break;
      }
    }
  }
  CTX_DATA_END;

  DEG_id_tag_update(&gpd->id, ID_RECALC_TRANSFORM | ID_RECALC_GEOMETRY);

  WM_event_add_notifier(C, NC_GPENCIL | ND_DATA | NA_EDITED, NULL);

  return OPERATOR_FINISHED;
}

void GPENCIL_OT_stroke_split(wmOperatorType *ot)
{
  /* identifiers */
  ot->name = "Split Strokes";
  ot->idname = "GPENCIL_OT_stroke_split";
  ot->description = "Split selected points as new stroke on same frame";

  /* callbacks */
  ot->exec = gpencil_stroke_split_exec;
  ot->poll = gpencil_strokes_edit3d_poll;

  /* flags */
  ot->flag = OPTYPE_REGISTER | OPTYPE_UNDO;
}

/** \} */

/* -------------------------------------------------------------------- */
/** \name Stroke Smooth Operator
 * \{ */

static int gpencil_stroke_smooth_exec(bContext *C, wmOperator *op)
{
  bGPdata *gpd = ED_gpencil_data_get_active(C);

  /* sanity checks */
  if (ELEM(NULL, gpd)) {
    return OPERATOR_CANCELLED;
  }

  gpencil_smooth_stroke(C, op);

  /* notifiers */
  DEG_id_tag_update(&gpd->id, ID_RECALC_TRANSFORM | ID_RECALC_GEOMETRY);
  WM_event_add_notifier(C, NC_GPENCIL | ND_DATA | NA_EDITED, NULL);

  return OPERATOR_FINISHED;
}

void GPENCIL_OT_stroke_smooth(wmOperatorType *ot)
{
  PropertyRNA *prop;

  /* identifiers */
  ot->name = "Smooth Stroke";
  ot->idname = "GPENCIL_OT_stroke_smooth";
  ot->description = "Smooth selected strokes";

  /* api callbacks */
  ot->exec = gpencil_stroke_smooth_exec;
  ot->poll = gpencil_stroke_not_in_curve_edit_mode;

  /* flags */
  ot->flag = OPTYPE_REGISTER | OPTYPE_UNDO;

  /* properties */
  prop = RNA_def_int(ot->srna, "repeat", 2, 1, 1000, "Repeat", "", 1, 1000);
  RNA_def_property_flag(prop, PROP_SKIP_SAVE);

  RNA_def_float(ot->srna, "factor", 1.0f, 0.0f, 2.0f, "Factor", "", 0.0f, 1.0f);
  RNA_def_boolean(ot->srna,
                  "only_selected",
                  true,
                  "Selected Points",
                  "Smooth only selected points in the stroke");
  RNA_def_boolean(ot->srna, "smooth_position", true, "Position", "");
  RNA_def_boolean(ot->srna, "smooth_thickness", true, "Thickness", "");
  RNA_def_boolean(ot->srna, "smooth_strength", false, "Strength", "");
  RNA_def_boolean(ot->srna, "smooth_uv", false, "UV", "");
}

/** \} */

/* -------------------------------------------------------------------- */
/** \name Stroke Cutter Operator
 * \{ */

/* smart stroke cutter for trimming stroke ends */
struct GP_SelectLassoUserData {
  rcti rect;
  const int (*mcoords)[2];
  int mcoords_len;
};

static bool gpencil_test_lasso(bGPDstroke *gps,
                               bGPDspoint *pt,
                               const GP_SpaceConversion *gsc,
                               const float diff_mat[4][4],
                               void *user_data)
{
  const struct GP_SelectLassoUserData *data = user_data;
  bGPDspoint pt2;
  int x0, y0;
  gpencil_point_to_world_space(pt, diff_mat, &pt2);
  gpencil_point_to_xy(gsc, gps, &pt2, &x0, &y0);
  /* test if in lasso */
  return (!ELEM(V2D_IS_CLIPPED, x0, y0) && BLI_rcti_isect_pt(&data->rect, x0, y0) &&
          BLI_lasso_is_point_inside(data->mcoords, data->mcoords_len, x0, y0, INT_MAX));
}

typedef bool (*GPencilTestFn)(bGPDstroke *gps,
                              bGPDspoint *pt,
                              const GP_SpaceConversion *gsc,
                              const float diff_mat[4][4],
                              void *user_data);

static void gpencil_cutter_dissolve(bGPdata *gpd,
                                    bGPDlayer *hit_layer,
                                    bGPDstroke *hit_stroke,
                                    const bool flat_caps)
{
  bGPDspoint *pt = NULL;
  bGPDspoint *pt1 = NULL;
  int i;

  bGPDstroke *gpsn = hit_stroke->next;

  int totselect = 0;
  for (i = 0, pt = hit_stroke->points; i < hit_stroke->totpoints; i++, pt++) {
    if (pt->flag & GP_SPOINT_SELECT) {
      totselect++;
    }
  }

  /* if all points selected delete or only 2 points and 1 selected */
  if (((totselect == 1) && (hit_stroke->totpoints == 2)) || (hit_stroke->totpoints == totselect)) {
    BLI_remlink(&hit_layer->actframe->strokes, hit_stroke);
    BKE_gpencil_free_stroke(hit_stroke);
    hit_stroke = NULL;
  }

  /* if very small distance delete */
  if ((hit_stroke) && (hit_stroke->totpoints == 2)) {
    pt = &hit_stroke->points[0];
    pt1 = &hit_stroke->points[1];
    if (len_v3v3(&pt->x, &pt1->x) < 0.001f) {
      BLI_remlink(&hit_layer->actframe->strokes, hit_stroke);
      BKE_gpencil_free_stroke(hit_stroke);
      hit_stroke = NULL;
    }
  }

  if (hit_stroke) {
    /* tag and dissolve (untag new points) */
    for (i = 0, pt = hit_stroke->points; i < hit_stroke->totpoints; i++, pt++) {
      if (pt->flag & GP_SPOINT_SELECT) {
        pt->flag &= ~GP_SPOINT_SELECT;
        pt->flag |= GP_SPOINT_TAG;
      }
      else if (pt->flag & GP_SPOINT_TAG) {
        pt->flag &= ~GP_SPOINT_TAG;
      }
    }
    /* If flat caps mode check extremes. */
    if (flat_caps) {
      if (hit_stroke->points[0].flag & GP_SPOINT_TAG) {
        hit_stroke->caps[0] = GP_STROKE_CAP_FLAT;
      }

      if (hit_stroke->points[hit_stroke->totpoints - 1].flag & GP_SPOINT_TAG) {
        hit_stroke->caps[1] = GP_STROKE_CAP_FLAT;
      }
    }

    BKE_gpencil_stroke_delete_tagged_points(
        gpd, hit_layer->actframe, hit_stroke, gpsn, GP_SPOINT_TAG, false, false, 1);
  }
}

static int gpencil_cutter_lasso_select(bContext *C,
                                       wmOperator *op,
                                       GPencilTestFn is_inside_fn,
                                       void *user_data)
{
  Depsgraph *depsgraph = CTX_data_ensure_evaluated_depsgraph(C);
  Object *obact = CTX_data_active_object(C);
  bGPdata *gpd = ED_gpencil_data_get_active(C);
  ScrArea *area = CTX_wm_area(C);
  ToolSettings *ts = CTX_data_tool_settings(C);
  const float scale = ts->gp_sculpt.isect_threshold;
  const bool flat_caps = RNA_boolean_get(op->ptr, "flat_caps");
  const bool is_multiedit = (bool)GPENCIL_MULTIEDIT_SESSIONS_ON(gpd);

  bGPDspoint *pt;
  GP_SpaceConversion gsc = {NULL};

  bool changed = false;

  /* sanity checks */
  if (area == NULL) {
    BKE_report(op->reports, RPT_ERROR, "No active area");
    return OPERATOR_CANCELLED;
  }

  /* init space conversion stuff */
  gpencil_point_conversion_init(C, &gsc);

  /* Deselect all strokes. */
  LISTBASE_FOREACH (bGPDlayer *, gpl, &gpd->layers) {
    bGPDframe *init_gpf = (is_multiedit) ? gpl->frames.first : gpl->actframe;
    for (bGPDframe *gpf = init_gpf; gpf; gpf = gpf->next) {
      LISTBASE_FOREACH (bGPDstroke *, gps, &gpf->strokes) {
        if (gps->flag & GP_STROKE_SELECT) {
          int i;
          for (i = 0, pt = gps->points; i < gps->totpoints; i++, pt++) {
            pt->flag &= ~GP_SPOINT_SELECT;
          }

          gps->flag &= ~GP_STROKE_SELECT;
          BKE_gpencil_stroke_select_index_reset(gps);
        }
      }
      /* If not multi-edit, exit loop. */
      if (!is_multiedit) {
        break;
      }
    }
  }

  /* Select points */
  LISTBASE_FOREACH (bGPDlayer *, gpl, &gpd->layers) {
    if ((gpl->flag & GP_LAYER_LOCKED) || (gpl->flag & GP_LAYER_HIDE)) {
      continue;
    }

    float diff_mat[4][4];
    BKE_gpencil_layer_transform_matrix_get(depsgraph, obact, gpl, diff_mat);

    bGPDframe *init_gpf = (is_multiedit) ? gpl->frames.first : gpl->actframe;
    for (bGPDframe *gpf = init_gpf; gpf; gpf = gpf->next) {
      if ((gpf == gpl->actframe) || ((gpf->flag & GP_FRAME_SELECT) && (is_multiedit))) {
        if (gpf == NULL) {
          continue;
        }

        LISTBASE_FOREACH (bGPDstroke *, gps, &gpf->strokes) {
          if (ED_gpencil_stroke_can_use(C, gps) == false) {
            continue;
          } /* check if the color is editable */
          if (ED_gpencil_stroke_material_editable(obact, gpl, gps) == false) {
            continue;
          }
          int tot_inside = 0;
          const int oldtot = gps->totpoints;
          for (int i = 0; i < gps->totpoints; i++) {
            pt = &gps->points[i];
            if ((pt->flag & GP_SPOINT_SELECT) || (pt->flag & GP_SPOINT_TAG)) {
              continue;
            }
            /* convert point coords to screen-space */
            const bool is_inside = is_inside_fn(gps, pt, &gsc, diff_mat, user_data);
            if (is_inside) {
              tot_inside++;
              changed = true;
              pt->flag |= GP_SPOINT_SELECT;
              gps->flag |= GP_STROKE_SELECT;
              BKE_gpencil_stroke_select_index_set(gpd, gps);
              float r_hita[3], r_hitb[3];
              if (gps->totpoints > 1) {
                ED_gpencil_select_stroke_segment(
                    gpd, gpl, gps, pt, true, true, scale, r_hita, r_hitb);
              }
              /* avoid infinite loops */
              if (gps->totpoints > oldtot) {
                break;
              }
            }
          }
          /* if mark all points inside lasso set to remove all stroke */
          if ((tot_inside == oldtot) || ((tot_inside == 1) && (oldtot == 2))) {
            for (int i = 0; i < gps->totpoints; i++) {
              pt = &gps->points[i];
              pt->flag |= GP_SPOINT_SELECT;
            }
          }
        }
        /* If not multi-edit, exit loop. */
        if (!is_multiedit) {
          break;
        }
      }
    }
  }

  /* Dissolve selected points. */
  LISTBASE_FOREACH (bGPDlayer *, gpl, &gpd->layers) {
    bGPDframe *init_gpf = (is_multiedit) ? gpl->frames.first : gpl->actframe;
    bGPDframe *gpf_act = gpl->actframe;
    for (bGPDframe *gpf = init_gpf; gpf; gpf = gpf->next) {
      gpl->actframe = gpf;
      LISTBASE_FOREACH_MUTABLE (bGPDstroke *, gps, &gpf->strokes) {
        if (gps->flag & GP_STROKE_SELECT) {
          gpencil_cutter_dissolve(gpd, gpl, gps, flat_caps);
        }
      }
      /* If not multi-edit, exit loop. */
      if (!is_multiedit) {
        break;
      }
    }
    gpl->actframe = gpf_act;
  }

  /* updates */
  if (changed) {
    DEG_id_tag_update(&gpd->id, ID_RECALC_GEOMETRY | ID_RECALC_COPY_ON_WRITE);
    WM_event_add_notifier(C, NC_GPENCIL | NA_SELECTED, NULL);
    WM_event_add_notifier(C, NC_GEOM | ND_SELECT, NULL);
  }

  return OPERATOR_FINISHED;
}

static bool gpencil_cutter_poll(bContext *C)
{
  bGPdata *gpd = ED_gpencil_data_get_active(C);

  if (GPENCIL_PAINT_MODE(gpd)) {
    if (gpd->layers.first) {
      return true;
    }
  }

  return false;
}

static int gpencil_cutter_exec(bContext *C, wmOperator *op)
{
  ScrArea *area = CTX_wm_area(C);
  /* sanity checks */
  if (area == NULL) {
    BKE_report(op->reports, RPT_ERROR, "No active area");
    return OPERATOR_CANCELLED;
  }

  struct GP_SelectLassoUserData data = {0};
  data.mcoords = WM_gesture_lasso_path_to_array(C, op, &data.mcoords_len);

  /* Sanity check. */
  if (data.mcoords == NULL) {
    return OPERATOR_PASS_THROUGH;
  }

  /* Compute boundbox of lasso (for faster testing later). */
  BLI_lasso_boundbox(&data.rect, data.mcoords, data.mcoords_len);

  gpencil_cutter_lasso_select(C, op, gpencil_test_lasso, &data);

  MEM_freeN((void *)data.mcoords);

  return OPERATOR_FINISHED;
}

void GPENCIL_OT_stroke_cutter(wmOperatorType *ot)
{
  /* identifiers */
  ot->name = "Stroke Cutter";
  ot->description = "Select section and cut";
  ot->idname = "GPENCIL_OT_stroke_cutter";

  /* callbacks */
  ot->invoke = WM_gesture_lasso_invoke;
  ot->modal = WM_gesture_lasso_modal;
  ot->exec = gpencil_cutter_exec;
  ot->poll = gpencil_cutter_poll;
  ot->cancel = WM_gesture_lasso_cancel;

  /* flag */
  ot->flag = OPTYPE_UNDO | OPTYPE_DEPENDS_ON_CURSOR;

  /* properties */
  WM_operator_properties_gesture_lasso(ot);

  RNA_def_boolean(ot->srna, "flat_caps", 0, "Flat Caps", "");
}

bool ED_object_gpencil_exit(struct Main *bmain, Object *ob)
{
  bool ok = false;
  if (ob) {
    bGPdata *gpd = (bGPdata *)ob->data;

    gpd->flag &= ~(GP_DATA_STROKE_PAINTMODE | GP_DATA_STROKE_EDITMODE | GP_DATA_STROKE_SCULPTMODE |
                   GP_DATA_STROKE_WEIGHTMODE | GP_DATA_STROKE_VERTEXMODE);

    ob->restore_mode = ob->mode;
    ob->mode &= ~(OB_MODE_PAINT_GPENCIL | OB_MODE_EDIT_GPENCIL | OB_MODE_SCULPT_GPENCIL |
                  OB_MODE_WEIGHT_GPENCIL | OB_MODE_VERTEX_GPENCIL);

    /* Inform all CoW versions that we changed the mode. */
    DEG_id_tag_update_ex(bmain, &ob->id, ID_RECALC_COPY_ON_WRITE);
    ok = true;
  }
  return ok;
}

/** \} */

/* -------------------------------------------------------------------- */
/** \name Merge By Distance Operator
 * \{ */

static bool gpencil_merge_by_distance_poll(bContext *C)
{
  Object *ob = CTX_data_active_object(C);
  if ((ob == NULL) || (ob->type != OB_GPENCIL_LEGACY)) {
    return false;
  }
  bGPdata *gpd = (bGPdata *)ob->data;
  if (gpd == NULL) {
    return false;
  }

  bGPDlayer *gpl = BKE_gpencil_layer_active_get(gpd);

  return ((gpl != NULL) && (ob->mode == OB_MODE_EDIT_GPENCIL));
}

static int gpencil_merge_by_distance_exec(bContext *C, wmOperator *op)
{
  Object *ob = CTX_data_active_object(C);
  bGPdata *gpd = (bGPdata *)ob->data;
  const float threshold = RNA_float_get(op->ptr, "threshold");
  const bool unselected = RNA_boolean_get(op->ptr, "use_unselected");

  /* sanity checks */
  if (ELEM(NULL, gpd)) {
    return OPERATOR_CANCELLED;
  }

  const bool is_curve_edit = (bool)GPENCIL_CURVE_EDIT_SESSIONS_ON(gpd);

  if (is_curve_edit) {
    /* TODO: merge curve points by distance */
  }
  else {
    /* Go through each editable selected stroke */
    GP_EDITABLE_STROKES_BEGIN (gpstroke_iter, C, gpl, gps) {
      if (gps->flag & GP_STROKE_SELECT) {
        BKE_gpencil_stroke_merge_distance(gpd, gpf_, gps, threshold, unselected, true);
      }
    }
    GP_EDITABLE_STROKES_END(gpstroke_iter);
  }

  /* notifiers */
  DEG_id_tag_update(&gpd->id, ID_RECALC_TRANSFORM | ID_RECALC_GEOMETRY);
  WM_event_add_notifier(C, NC_GPENCIL | ND_DATA | NA_EDITED, NULL);

  return OPERATOR_FINISHED;
}

void GPENCIL_OT_stroke_merge_by_distance(wmOperatorType *ot)
{
  PropertyRNA *prop;

  /* identifiers */
  ot->name = "Merge by Distance";
  ot->idname = "GPENCIL_OT_stroke_merge_by_distance";
  ot->description = "Merge points by distance";

  /* api callbacks */
  ot->exec = gpencil_merge_by_distance_exec;
  ot->poll = gpencil_merge_by_distance_poll;

  /* flags */
  ot->flag = OPTYPE_REGISTER | OPTYPE_UNDO;

  /* properties */
  prop = RNA_def_float(ot->srna, "threshold", 0.001f, 0.0f, 100.0f, "Threshold", "", 0.0f, 100.0f);
  /* avoid re-using last var */
  RNA_def_property_flag(prop, PROP_SKIP_SAVE);

  prop = RNA_def_boolean(
      ot->srna, "use_unselected", 0, "Unselected", "Use whole stroke, not only selected points");
  RNA_def_property_flag(prop, PROP_SKIP_SAVE);
}

/** \} */

/* -------------------------------------------------------------------- */
/** \name Stroke Normalize Operator
 * \{ */

typedef enum eGP_NormalizeMode {
  GP_NORMALIZE_THICKNESS = 0,
  GP_NORMALIZE_OPACITY,
} eGP_NormalizeMode;

static bool gpencil_stroke_normalize_poll(bContext *C)
{
  Object *ob = CTX_data_active_object(C);
  if ((ob == NULL) || (ob->type != OB_GPENCIL_LEGACY)) {
    return false;
  }
  bGPdata *gpd = (bGPdata *)ob->data;
  if (gpd == NULL) {
    return false;
  }

  bGPDlayer *gpl = BKE_gpencil_layer_active_get(gpd);

  return ((gpl != NULL) && (ob->mode == OB_MODE_EDIT_GPENCIL));
}

static void gpencil_stroke_normalize_ui(bContext *UNUSED(C), wmOperator *op)
{
  uiLayout *layout = op->layout;
  uiLayout *row;

  const eGP_NormalizeMode mode = RNA_enum_get(op->ptr, "mode");

  uiLayoutSetPropSep(layout, true);
  uiLayoutSetPropDecorate(layout, false);
  row = uiLayoutRow(layout, true);
  uiItemR(row, op->ptr, "mode", 0, NULL, ICON_NONE);

  if (mode == GP_NORMALIZE_THICKNESS) {
    row = uiLayoutRow(layout, true);
    uiItemR(row, op->ptr, "value", 0, NULL, ICON_NONE);
  }
  else if (mode == GP_NORMALIZE_OPACITY) {
    row = uiLayoutRow(layout, true);
    uiItemR(row, op->ptr, "factor", 0, NULL, ICON_NONE);
  }
}

static int gpencil_stroke_normalize_exec(bContext *C, wmOperator *op)
{
  bGPdata *gpd = ED_gpencil_data_get_active(C);

  /* Sanity checks. */
  if (ELEM(NULL, gpd)) {
    return OPERATOR_CANCELLED;
  }

  const eGP_NormalizeMode mode = RNA_enum_get(op->ptr, "mode");
  const int value = RNA_int_get(op->ptr, "value");
  const float factor = RNA_float_get(op->ptr, "factor");

  /* Go through each editable + selected stroke. */
  const bool is_multiedit = (bool)GPENCIL_MULTIEDIT_SESSIONS_ON(gpd);
  const bool is_curve_edit = (bool)GPENCIL_CURVE_EDIT_SESSIONS_ON(gpd);

  CTX_DATA_BEGIN (C, bGPDlayer *, gpl, editable_gpencil_layers) {
    bGPDframe *init_gpf = (is_multiedit) ? gpl->frames.first : gpl->actframe;

    for (bGPDframe *gpf = init_gpf; gpf; gpf = gpf->next) {
      if ((gpf == gpl->actframe) || ((gpf->flag & GP_FRAME_SELECT) && (is_multiedit))) {

        if (gpf == NULL) {
          continue;
        }

        LISTBASE_FOREACH (bGPDstroke *, gps, &gpf->strokes) {

          /* Skip strokes that are invalid for current view. */
          if (ED_gpencil_stroke_can_use(C, gps) == false) {
            continue;
          }
          bool is_curve_ready = (gps->editcurve != NULL);
          bool selected = (is_curve_edit && is_curve_ready) ?
                              (gps->editcurve->flag & GP_CURVE_SELECT) :
                              (gps->flag & GP_STROKE_SELECT);
          if (!selected) {
            continue;
          }

          float stroke_thickness_inv = 1.0f / max_ii(gps->thickness, 1);
          /* Fill opacity need to be managed before. */
          if (mode == GP_NORMALIZE_OPACITY) {
            gps->fill_opacity_fac = factor;
            CLAMP(gps->fill_opacity_fac, 0.0f, 1.0f);
          }

          /* Loop all Polyline points. */
          if (!is_curve_edit || !is_curve_ready) {
            for (int i = 0; i < gps->totpoints; i++) {
              bGPDspoint *pt = &gps->points[i];
              if (mode == GP_NORMALIZE_THICKNESS) {
                pt->pressure = max_ff((float)value * stroke_thickness_inv, 0.0f);
              }
              else if (mode == GP_NORMALIZE_OPACITY) {
                pt->strength = factor;
                CLAMP(pt->strength, 0.0f, 1.0f);
              }
            }
          }
          else {
            /* Loop all Bezier points. */
            for (int i = 0; i < gps->editcurve->tot_curve_points; i++) {
              bGPDcurve_point *gpc_pt = &gps->editcurve->curve_points[i];
              if (mode == GP_NORMALIZE_THICKNESS) {
                gpc_pt->pressure = max_ff((float)value * stroke_thickness_inv, 0.0f);
              }
              else if (mode == GP_NORMALIZE_OPACITY) {
                gpc_pt->strength = factor;
                CLAMP(gpc_pt->strength, 0.0f, 1.0f);
              }
            }

            gps->flag |= GP_STROKE_NEEDS_CURVE_UPDATE;
            BKE_gpencil_stroke_geometry_update(gpd, gps);
          }
        }
        /* If not multi-edit, exit loop. */
        if (!is_multiedit) {
          break;
        }
      }
    }
  }
  CTX_DATA_END;

  /* notifiers */
  DEG_id_tag_update(&gpd->id, ID_RECALC_TRANSFORM | ID_RECALC_GEOMETRY);
  WM_event_add_notifier(C, NC_GPENCIL | ND_DATA | NA_EDITED, NULL);

  return OPERATOR_FINISHED;
}

void GPENCIL_OT_stroke_normalize(wmOperatorType *ot)
{
  static const EnumPropertyItem prop_gpencil_normalize_modes[] = {
      {GP_NORMALIZE_THICKNESS,
       "THICKNESS",
       0,
       "Thickness",
       "Normalizes the stroke thickness by making all points use the same thickness value"},
      {GP_NORMALIZE_OPACITY,
       "OPACITY",
       0,
       "Opacity",
       "Normalizes the stroke opacity by making all points use the same opacity value"},
      {0, NULL, 0, NULL, NULL},
  };

  /* identifiers */
  ot->name = "Normalize Stroke";
  ot->idname = "GPENCIL_OT_stroke_normalize";
  ot->description = "Normalize stroke attributes";

  /* api callbacks */
  ot->exec = gpencil_stroke_normalize_exec;
  ot->poll = gpencil_stroke_normalize_poll;
  ot->ui = gpencil_stroke_normalize_ui;

  /* flags */
  ot->flag = OPTYPE_REGISTER | OPTYPE_UNDO;

  /* props */
  ot->prop = RNA_def_enum(
      ot->srna, "mode", prop_gpencil_normalize_modes, 0, "Mode", "Attribute to be normalized");
  RNA_def_float(ot->srna, "factor", 1.0f, 0.0f, 1.0f, "Factor", "", 0.0f, 1.0f);
  RNA_def_int(ot->srna, "value", 10, 0, 1000, "Value", "Value", 0, 1000);
}

/** \} */<|MERGE_RESOLUTION|>--- conflicted
+++ resolved
@@ -1741,39 +1741,6 @@
          */
         int new_seed = -1;
 
-<<<<<<< HEAD
-        for (bGPDframe *gpf = init_gpf; gpf; gpf = gpf->next) {
-          /* Active frame is copied later, so don't need duplicate the stroke here. */
-          if (gpl->actframe == gpf) {
-            continue;
-          }
-          if (gpf->flag & GP_FRAME_SELECT) {
-            if (gpf) {
-              /* Create new stroke */
-              bGPDstroke *new_stroke = BKE_gpencil_stroke_duplicate(gps, true, true, true);
-              new_stroke->runtime.tmp_layerinfo[0] = '\0';
-              new_stroke->next = new_stroke->prev = NULL;
-
-              /* Calc geometry data. */
-              BKE_gpencil_stroke_geometry_update(gpd, new_stroke);
-
-              /* Ondine: ensure unique seed */
-              if (new_seed != -1) {
-                new_stroke->seed = new_seed;
-              }
-              gpencil_stroke_ensure_unique_seed(gpf, new_stroke);
-              if (((new_seed != -1) && (new_stroke->seed != new_seed)) ||
-                  ((new_seed == -1) && (new_stroke->seed != gps->seed))) {
-                new_seed = new_stroke->seed;
-              }
-
-              if (on_back) {
-                BLI_addhead(&gpf->strokes, new_stroke);
-              }
-              else {
-                BLI_addtail(&gpf->strokes, new_stroke);
-              }
-=======
         /* Multiframe paste. */
         if (is_multiedit) {
           for (bGPDframe *gpf = init_gpf; gpf; gpf = gpf->next) {
@@ -1784,12 +1751,22 @@
             if (gpf->flag & GP_FRAME_SELECT) {
               if (gpf) {
                 /* Create new stroke */
-                bGPDstroke *new_stroke = BKE_gpencil_stroke_duplicate(gps, true, true);
+                bGPDstroke *new_stroke = BKE_gpencil_stroke_duplicate(gps, true, true, true);
                 new_stroke->runtime.tmp_layerinfo[0] = '\0';
                 new_stroke->next = new_stroke->prev = NULL;
 
                 /* Calc geometry data. */
                 BKE_gpencil_stroke_geometry_update(gpd, new_stroke);
+
+                /* Ondine: ensure unique seed */
+                if (new_seed != -1) {
+                  new_stroke->seed = new_seed;
+                }
+                gpencil_stroke_ensure_unique_seed(gpf, new_stroke);
+                if (((new_seed != -1) && (new_stroke->seed != new_seed)) ||
+                    ((new_seed == -1) && (new_stroke->seed != gps->seed))) {
+                  new_seed = new_stroke->seed;
+                }
 
                 if (on_back) {
                   BLI_addhead(&gpf->strokes, new_stroke);
@@ -1797,7 +1774,6 @@
                 else {
                   BLI_addtail(&gpf->strokes, new_stroke);
                 }
->>>>>>> 11ba8c6a
 
                 /* Remap material */
                 Material *ma = BLI_ghash_lookup(new_colors, POINTER_FROM_INT(new_stroke->mat_nr));

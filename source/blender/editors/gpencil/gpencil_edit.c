--- conflicted
+++ resolved
@@ -95,12 +95,7 @@
 
 /* ************************************************ */
 /* Stroke Edit Mode Management */
-<<<<<<< HEAD
-static int gpencil_editmode_toggle_poll(bContext *C)
-=======
-
 static bool gpencil_editmode_toggle_poll(bContext *C)
->>>>>>> b076b385
 {
 	/* if using gpencil object, use this gpd */
 	Object *ob = CTX_data_active_object(C);
@@ -2700,18 +2695,6 @@
 	GP_REPROJECT_SURFACE,
 } eGP_ReprojectModes;
 
-<<<<<<< HEAD
-=======
-static bool gp_strokes_reproject_poll(bContext *C)
-{
-	/* 2 Requirements:
-	 *  - 1) Editable GP data
-	 *  - 2) 3D View only (2D editors don't have projection issues)
-	 */
-	return (gp_stroke_edit_poll(C) && ED_operator_view3d_active(C));
-}
-
->>>>>>> b076b385
 static int gp_strokes_reproject_exec(bContext *C, wmOperator *op)
 {
 	bGPdata *gpd = ED_gpencil_data_get_active(C);

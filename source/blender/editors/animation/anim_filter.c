/*
 * ***** BEGIN GPL LICENSE BLOCK *****
 *
 * This program is free software; you can redistribute it and/or
 * modify it under the terms of the GNU General Public License
 * as published by the Free Software Foundation; either version 2
 * of the License, or (at your option) any later version. 
 *
 * This program is distributed in the hope that it will be useful,
 * but WITHOUT ANY WARRANTY; without even the implied warranty of
 * MERCHANTABILITY or FITNESS FOR A PARTICULAR PURPOSE.  See the
 * GNU General Public License for more details.
 *
 * You should have received a copy of the GNU General Public License
 * along with this program; if not, write to the Free Software Foundation,
 * Inc., 51 Franklin Street, Fifth Floor, Boston, MA 02110-1301, USA.
 *
 * The Original Code is Copyright (C) 2008 Blender Foundation, Joshua Leung
 * All rights reserved.
 *
 * 
 * Contributor(s): Joshua Leung (original author)
 *
 * ***** END GPL LICENSE BLOCK *****
 */

/** \file blender/editors/animation/anim_filter.c
 *  \ingroup edanimation
 */


/* This file contains a system used to provide a layer of abstraction between sources
 * of animation data and tools in Animation Editors. The method used here involves 
 * generating a list of edit structures which enable tools to naively perform the actions 
 * they require without all the boiler-plate associated with loops within loops and checking 
 * for cases to ignore. 
 *
 * While this is primarily used for the Action/Dopesheet Editor (and its accessory modes),
 * the Graph Editor also uses this for its channel list and for determining which curves
 * are being edited. Likewise, the NLA Editor also uses this for its channel list and in
 * its operators.
 *
 * Note: much of the original system this was based on was built before the creation of the RNA
 * system. In future, it would be interesting to replace some parts of this code with RNA queries,
 * however, RNA does not eliminate some of the boiler-plate reduction benefits presented by this 
 * system, so if any such work does occur, it should only be used for the internals used here...
 *
 * -- Joshua Leung, Dec 2008 (Last revision July 2009)
 */

#include <string.h>

#include "DNA_anim_types.h"
#include "DNA_armature_types.h"
#include "DNA_camera_types.h"
#include "DNA_lamp_types.h"
#include "DNA_lattice_types.h"
#ifdef WITH_FREESTYLE
#  include "DNA_linestyle_types.h"
#endif
#include "DNA_key_types.h"
#include "DNA_mask_types.h"
#include "DNA_material_types.h"
#include "DNA_mesh_types.h"
#include "DNA_meta_types.h"
#include "DNA_node_types.h"
#include "DNA_particle_types.h"
#include "DNA_space_types.h"
#include "DNA_sequence_types.h"
#include "DNA_scene_types.h"
#include "DNA_screen_types.h"
#include "DNA_speaker_types.h"
#include "DNA_world_types.h"
#include "DNA_gpencil_types.h"
#include "DNA_object_types.h"

#include "MEM_guardedalloc.h"

#include "BLI_blenlib.h"
#include "BLI_utildefines.h"
#include "BLI_ghash.h"

#include "BKE_animsys.h"
#include "BKE_action.h"
#include "BKE_fcurve.h"
#include "BKE_context.h"
#include "BKE_global.h"
#include "BKE_group.h"
#include "BKE_key.h"
#include "BKE_main.h"
#include "BKE_material.h"
#include "BKE_node.h"
#include "BKE_mask.h"
#include "BKE_sequencer.h"

#include "ED_anim_api.h"
#include "ED_markers.h"

/* ************************************************************ */
/* Blender Context <-> Animation Context mapping */

/* ----------- Private Stuff - Action Editor ------------- */

/* Get shapekey data being edited (for Action Editor -> ShapeKey mode) */
/* Note: there's a similar function in key.c (BKE_key_from_object) */
static Key *actedit_get_shapekeys(bAnimContext *ac)
{
	Scene *scene = ac->scene;
	Object *ob;
	Key *key;
	
	ob = OBACT;
	if (ob == NULL) 
		return NULL;
	
	/* XXX pinning is not available in 'ShapeKey' mode... */
	//if (saction->pin) return NULL;
	
	/* shapekey data is stored with geometry data */
	key = BKE_key_from_object(ob);
	
	if (key) {
		if (key->type == KEY_RELATIVE)
			return key;
	}
	
	return NULL;
}

/* Get data being edited in Action Editor (depending on current 'mode') */
static short actedit_get_context(bAnimContext *ac, SpaceAction *saction)
{
	/* get dopesheet */
	ac->ads = &saction->ads;
	
	/* sync settings with current view status, then return appropriate data */
	switch (saction->mode) {
		case SACTCONT_ACTION: /* 'Action Editor' */
			/* if not pinned, sync with active object */
			if (/*saction->pin == 0*/ 1) {
				if (ac->obact && ac->obact->adt)
					saction->action = ac->obact->adt->action;
				else
					saction->action = NULL;
			}
			
			ac->datatype = ANIMCONT_ACTION;
			ac->data = saction->action;
			
			ac->mode = saction->mode;
			return 1;
			
		case SACTCONT_SHAPEKEY: /* 'ShapeKey Editor' */
			ac->datatype = ANIMCONT_SHAPEKEY;
			ac->data = actedit_get_shapekeys(ac);
			
			/* if not pinned, sync with active object */
			if (/*saction->pin == 0*/ 1) {
				Key *key = (Key *)ac->data;
				
				if (key && key->adt)
					saction->action = key->adt->action;
				else
					saction->action = NULL;
			}
			
			ac->mode = saction->mode;
			return 1;
		
		case SACTCONT_GPENCIL: /* Grease Pencil */ /* XXX review how this mode is handled... */
			/* update scene-pointer (no need to check for pinning yet, as not implemented) */
			saction->ads.source = (ID *)ac->scene;
			
			ac->datatype = ANIMCONT_GPENCIL;
			ac->data = &saction->ads;
			
			ac->mode = saction->mode;
			return 1;
			
		case SACTCONT_MASK: /* Mask */ /* XXX review how this mode is handled... */
		{
			/* TODO, other methods to get the mask */
			// Sequence *seq = BKE_sequencer_active_get(ac->scene);
			//MovieClip *clip = ac->scene->clip;
//			struct Mask *mask = seq ? seq->mask : NULL;
			
			/* update scene-pointer (no need to check for pinning yet, as not implemented) */
			saction->ads.source = (ID *)ac->scene;
			
			ac->datatype = ANIMCONT_MASK;
			ac->data = &saction->ads;
			
			ac->mode = saction->mode;
			return 1;
		}
		case SACTCONT_DOPESHEET: /* DopeSheet */
			/* update scene-pointer (no need to check for pinning yet, as not implemented) */
			saction->ads.source = (ID *)ac->scene;
			
			ac->datatype = ANIMCONT_DOPESHEET;
			ac->data = &saction->ads;
			
			ac->mode = saction->mode;
			return 1;
		
		default: /* unhandled yet */
			ac->datatype = ANIMCONT_NONE;
			ac->data = NULL;
			
			ac->mode = -1;
			return 0;
	}
}

/* ----------- Private Stuff - Graph Editor ------------- */

/* Get data being edited in Graph Editor (depending on current 'mode') */
static short graphedit_get_context(bAnimContext *ac, SpaceIpo *sipo)
{
	/* init dopesheet data if non-existant (i.e. for old files) */
	if (sipo->ads == NULL) {
		sipo->ads = MEM_callocN(sizeof(bDopeSheet), "GraphEdit DopeSheet");
		sipo->ads->source = (ID *)ac->scene;
	}
	ac->ads = sipo->ads;
	
	/* set settings for Graph Editor - "Selected = Editable" */
	if (sipo->flag & SIPO_SELCUVERTSONLY)
		sipo->ads->filterflag |= ADS_FILTER_SELEDIT;
	else
		sipo->ads->filterflag &= ~ADS_FILTER_SELEDIT;
	
	/* sync settings with current view status, then return appropriate data */
	switch (sipo->mode) {
		case SIPO_MODE_ANIMATION:  /* Animation F-Curve Editor */
			/* update scene-pointer (no need to check for pinning yet, as not implemented) */
			sipo->ads->source = (ID *)ac->scene;
			sipo->ads->filterflag &= ~ADS_FILTER_ONLYDRIVERS;
			
			ac->datatype = ANIMCONT_FCURVES;
			ac->data = sipo->ads;
			
			ac->mode = sipo->mode;
			return 1;
		
		case SIPO_MODE_DRIVERS:  /* Driver F-Curve Editor */
			/* update scene-pointer (no need to check for pinning yet, as not implemented) */
			sipo->ads->source = (ID *)ac->scene;
			sipo->ads->filterflag |= ADS_FILTER_ONLYDRIVERS;
			
			ac->datatype = ANIMCONT_DRIVERS;
			ac->data = sipo->ads;
			
			ac->mode = sipo->mode;
			return 1;
		
		default: /* unhandled yet */
			ac->datatype = ANIMCONT_NONE;
			ac->data = NULL;
			
			ac->mode = -1;
			return 0;
	}
}

/* ----------- Private Stuff - NLA Editor ------------- */

/* Get data being edited in Graph Editor (depending on current 'mode') */
static short nlaedit_get_context(bAnimContext *ac, SpaceNla *snla)
{
	/* init dopesheet data if non-existant (i.e. for old files) */
	if (snla->ads == NULL)
		snla->ads = MEM_callocN(sizeof(bDopeSheet), "NlaEdit DopeSheet");
	ac->ads = snla->ads;
	
	/* sync settings with current view status, then return appropriate data */
	/* update scene-pointer (no need to check for pinning yet, as not implemented) */
	snla->ads->source = (ID *)ac->scene;
	snla->ads->filterflag |= ADS_FILTER_ONLYNLA;
	
	ac->datatype = ANIMCONT_NLA;
	ac->data = snla->ads;
	
	return 1;
}

/* ----------- Public API --------------- */

/* Obtain current anim-data context, given that context info from Blender context has already been set 
 *	- AnimContext to write to is provided as pointer to var on stack so that we don't have
 *	  allocation/freeing costs (which are not that avoidable with channels).
 */
short ANIM_animdata_context_getdata(bAnimContext *ac)
{
	SpaceLink *sl = ac->sl;
	short ok = FALSE;
	
	/* context depends on editor we are currently in */
	if (sl) {
		switch (ac->spacetype) {
			case SPACE_ACTION:
			{
				SpaceAction *saction = (SpaceAction *)sl;
				ok = actedit_get_context(ac, saction);
			}
			break;
				
			case SPACE_IPO:
			{
				SpaceIpo *sipo = (SpaceIpo *)sl;
				ok = graphedit_get_context(ac, sipo);
			}
			break;
				
			case SPACE_NLA:
			{
				SpaceNla *snla = (SpaceNla *)sl;
				ok = nlaedit_get_context(ac, snla);
			}
			break;
		}
	}
	
	/* check if there's any valid data */
	return (ok && ac->data);
}

/* Obtain current anim-data context from Blender Context info 
 *	- AnimContext to write to is provided as pointer to var on stack so that we don't have
 *	  allocation/freeing costs (which are not that avoidable with channels).
 *	- Clears data and sets the information from Blender Context which is useful
 */
short ANIM_animdata_get_context(const bContext *C, bAnimContext *ac)
{
	ScrArea *sa = CTX_wm_area(C);
	ARegion *ar = CTX_wm_region(C);
	SpaceLink *sl = CTX_wm_space_data(C);
	Scene *scene = CTX_data_scene(C);
	
	/* clear old context info */
	if (ac == NULL) return 0;
	memset(ac, 0, sizeof(bAnimContext));
	
	/* get useful default context settings from context */
	ac->scene = scene;
	if (scene) {
		ac->markers = ED_context_get_markers(C);
		ac->obact = (scene->basact) ?  scene->basact->object : NULL;
	}
	ac->sa = sa;
	ac->ar = ar;
	ac->sl = sl;
	ac->spacetype = (sa) ? sa->spacetype : 0;
	ac->regiontype = (ar) ? ar->regiontype : 0;
	
	/* get data context info */
	// XXX: if the below fails, try to grab this info from context instead... (to allow for scripting)
	return ANIM_animdata_context_getdata(ac);
}

/* ************************************************************ */
/* Blender Data <-- Filter --> Channels to be operated on */

/* macros to use before/after getting the sub-channels of some channel,
 * to abstract away some of the tricky logic involved
 *
 * cases:
 *	1) Graph Edit main area (just data) OR channels visible in Channel List
 *	2) If not showing channels, we're only interested in the data (Action Editor's editing)
 *	3) We don't care what data, we just care there is some (so that a collapsed 
 *	   channel can be kept around). No need to clear channels-flag in order to 
 *	   keep expander channels with no sub-data out, as those cases should get
 *	   dealt with by the recursive detection idiom in place.
 *
 * Implementation Note:
 *  YES the _doSubChannels variable is NOT read anywhere. BUT, this is NOT an excuse
 *  to go steamrolling the logic into a single-line expression as from experience,
 *  those are notoriously difficult to read + debug when extending later on. The code
 *  below is purposefully laid out so that each case noted above corresponds clearly to
 *  one case below.
 */
#define BEGIN_ANIMFILTER_SUBCHANNELS(expanded_check) \
	{ \
		int _filter = filter_mode; \
		short _doSubChannels = 0; \
		if (!(filter_mode & ANIMFILTER_LIST_VISIBLE) || (expanded_check)) \
			_doSubChannels = 1; \
		else if (!(filter_mode & ANIMFILTER_LIST_CHANNELS)) \
			_doSubChannels = 2; \
		else { \
			filter_mode |= ANIMFILTER_TMP_PEEK; \
		} \
		 \
		{ \
			(void) _doSubChannels; \
		}
/* ... standard sub-channel filtering can go on here now ... */
#define END_ANIMFILTER_SUBCHANNELS \
		filter_mode = _filter; \
	} (void)0

/* ............................... */

/* quick macro to test if AnimData is usable */
#define ANIMDATA_HAS_KEYS(id) ((id)->adt && (id)->adt->action)

/* quick macro to test if AnimData is usable for drivers */
#define ANIMDATA_HAS_DRIVERS(id) ((id)->adt && (id)->adt->drivers.first)

/* quick macro to test if AnimData is usable for NLA */
#define ANIMDATA_HAS_NLA(id) ((id)->adt && (id)->adt->nla_tracks.first)

/* Quick macro to test for all three above usability tests, performing the appropriate provided 
 * action for each when the AnimData context is appropriate. 
 *
 * Priority order for this goes (most important, to least): AnimData blocks, NLA, Drivers, Keyframes.
 *
 * For this to work correctly, a standard set of data needs to be available within the scope that this
 * gets called in: 
 *  - ListBase anim_data;
 *  - bDopeSheet *ads;
 *  - bAnimListElem *ale;
 *  - size_t items;
 *
 *  - id: ID block which should have an AnimData pointer following it immediately, to use
 *  - adtOk: line or block of code to execute for AnimData-blocks case (usually ANIMDATA_ADD_ANIMDATA)
 *  - nlaOk: line or block of code to execute for NLA tracks+strips case
 *  - driversOk: line or block of code to execute for Drivers case
 *  - keysOk: line or block of code for Keyframes case
 *
 * The checks for the various cases are as follows:
 *	0) top level: checks for animdata and also that all the F-Curves for the block will be visible
 *	1) animdata check: for filtering animdata blocks only
 *	2A) nla tracks: include animdata block's data as there are NLA tracks+strips there
 *	2B) actions to convert to nla: include animdata block's data as there is an action that can be 
 *		converted to a new NLA strip, and the filtering options allow this
 *	2C) allow non-animated datablocks to be included so that datablocks can be added
 *	3) drivers: include drivers from animdata block (for Drivers mode in Graph Editor)
 *	4) normal keyframes: only when there is an active action
 */
#define ANIMDATA_FILTER_CASES(id, adtOk, nlaOk, driversOk, keysOk) \
	{ \
		if ((id)->adt) { \
			if (!(filter_mode & ANIMFILTER_CURVE_VISIBLE) || !((id)->adt->flag & ADT_CURVES_NOT_VISIBLE)) { \
				if (filter_mode & ANIMFILTER_ANIMDATA) { \
					adtOk \
				} \
				else if (ads->filterflag & ADS_FILTER_ONLYNLA) { \
					if (ANIMDATA_HAS_NLA(id)) { \
						nlaOk \
					} \
					else if (!(ads->filterflag & ADS_FILTER_NLA_NOACT) && ANIMDATA_HAS_KEYS(id)) { \
						nlaOk \
					} \
				} \
				else if (ads->filterflag & ADS_FILTER_ONLYDRIVERS) { \
					if (ANIMDATA_HAS_DRIVERS(id)) { \
						driversOk \
					} \
				} \
				else { \
					if (ANIMDATA_HAS_KEYS(id)) { \
						keysOk \
					} \
				} \
			} \
		} \
	} (void)0

/* ............................... */

/* Add a new animation channel, taking into account the "peek" flag, which is used to just check 
 * whether any channels will be added (but without needing them to actually get created).
 *
 * ! This causes the calling function to return early if we're only "peeking" for channels
 */
// XXX: ale_statement stuff is really a hack for one special case. It shouldn't really be needed...
#define ANIMCHANNEL_NEW_CHANNEL_FULL(channel_data, channel_type, owner_id, ale_statement) \
	if (filter_mode & ANIMFILTER_TMP_PEEK) \
		return 1; \
	else { \
		bAnimListElem *ale = make_new_animlistelem(channel_data, channel_type, (ID *)owner_id); \
		if (ale) { \
			BLI_addtail(anim_data, ale); \
			items ++; \
			ale_statement \
		} \
	} (void)0
	
#define ANIMCHANNEL_NEW_CHANNEL(channel_data, channel_type, owner_id) \
	ANIMCHANNEL_NEW_CHANNEL_FULL(channel_data, channel_type, owner_id, {})
	
/* ............................... */
	
/* quick macro to test if an anim-channel representing an AnimData block is suitably active */
#define ANIMCHANNEL_ACTIVEOK(ale) \
	(!(filter_mode & ANIMFILTER_ACTIVE) || !(ale->adt) || (ale->adt->flag & ADT_UI_ACTIVE) )

/* quick macro to test if an anim-channel (F-Curve, Group, etc.) is selected in an acceptable way */
#define ANIMCHANNEL_SELOK(test_func) \
	(!(filter_mode & (ANIMFILTER_SEL | ANIMFILTER_UNSEL)) || \
	 ((filter_mode & ANIMFILTER_SEL) && test_func) || \
	 ((filter_mode & ANIMFILTER_UNSEL) && test_func == 0) )
		  
/* quick macro to test if an anim-channel (F-Curve) is selected ok for editing purposes 
 *	- _SELEDIT means that only selected curves will have visible+editable keyframes
 *
 * checks here work as follows:
 *	1) seledit off - don't need to consider the implications of this option
 *	2) foredit off - we're not considering editing, so channel is ok still
 *	3) test_func (i.e. selection test) - only if selected, this test will pass
 */
#define ANIMCHANNEL_SELEDITOK(test_func) \
	(!(filter_mode & ANIMFILTER_SELEDIT) || \
	 !(filter_mode & ANIMFILTER_FOREDIT) || \
	 (test_func) )

/* ----------- 'Private' Stuff --------------- */

/* this function allocates memory for a new bAnimListElem struct for the 
 * provided animation channel-data. 
 */
static bAnimListElem *make_new_animlistelem(void *data, short datatype, ID *owner_id)
{
	bAnimListElem *ale = NULL;
	
	/* only allocate memory if there is data to convert */
	if (data) {
		/* allocate and set generic data */
		ale = MEM_callocN(sizeof(bAnimListElem), "bAnimListElem");
		
		ale->data = data;
		ale->type = datatype;
		
		ale->id = owner_id;
		ale->adt = BKE_animdata_from_id(owner_id);
		
		/* do specifics */
		switch (datatype) {
			case ANIMTYPE_SUMMARY:
			{
				/* nothing to include for now... this is just a dummy wrappy around all the other channels 
				 * in the DopeSheet, and gets included at the start of the list
				 */
				ale->key_data = NULL;
				ale->datatype = ALE_ALL;
			}
			break;
			
			case ANIMTYPE_SCENE:
			{
				Scene *sce = (Scene *)data;
				
				ale->flag = sce->flag;
				
				ale->key_data = sce;
				ale->datatype = ALE_SCE;
				
				ale->adt = BKE_animdata_from_id(data);
			}
			break;
			case ANIMTYPE_OBJECT:
			{
				Base *base = (Base *)data;
				Object *ob = base->object;
				
				ale->flag = ob->flag;
				
				ale->key_data = ob;
				ale->datatype = ALE_OB;
				
				ale->adt = BKE_animdata_from_id(&ob->id);
			}
			break;
			case ANIMTYPE_FILLACTD:
			{
				bAction *act = (bAction *)data;
				
				ale->flag = act->flag;
				
				ale->key_data = act;
				ale->datatype = ALE_ACT;
			}
			break;
			case ANIMTYPE_FILLDRIVERS:
			{
				AnimData *adt = (AnimData *)data;
				
				ale->flag = adt->flag;
				
				// XXX... drivers don't show summary for now
				ale->key_data = NULL;
				ale->datatype = ALE_NONE;
			}
			break;
			
			case ANIMTYPE_DSMAT:
			{
				Material *ma = (Material *)data;
				AnimData *adt = ma->adt;
				
				ale->flag = FILTER_MAT_OBJD(ma);
				
				ale->key_data = (adt) ? adt->action : NULL;
				ale->datatype = ALE_ACT;
				
				ale->adt = BKE_animdata_from_id(data);
			}
			break;
			case ANIMTYPE_DSLAM:
			{
				Lamp *la = (Lamp *)data;
				AnimData *adt = la->adt;
				
				ale->flag = FILTER_LAM_OBJD(la);
				
				ale->key_data = (adt) ? adt->action : NULL;
				ale->datatype = ALE_ACT;
				
				ale->adt = BKE_animdata_from_id(data);
			}
			break;
			case ANIMTYPE_DSCAM:
			{
				Camera *ca = (Camera *)data;
				AnimData *adt = ca->adt;
				
				ale->flag = FILTER_CAM_OBJD(ca);
				
				ale->key_data = (adt) ? adt->action : NULL;
				ale->datatype = ALE_ACT;
				
				ale->adt = BKE_animdata_from_id(data);
			}
			break;
			case ANIMTYPE_DSCUR:
			{
				Curve *cu = (Curve *)data;
				AnimData *adt = cu->adt;
				
				ale->flag = FILTER_CUR_OBJD(cu);
				
				ale->key_data = (adt) ? adt->action : NULL;
				ale->datatype = ALE_ACT;
				
				ale->adt = BKE_animdata_from_id(data);
			}
			break;
			case ANIMTYPE_DSARM:
			{
				bArmature *arm = (bArmature *)data;
				AnimData *adt = arm->adt;
				
				ale->flag = FILTER_ARM_OBJD(arm);
				
				ale->key_data = (adt) ? adt->action : NULL;
				ale->datatype = ALE_ACT;
				
				ale->adt = BKE_animdata_from_id(data);
			}
			break;
			case ANIMTYPE_DSMESH:
			{
				Mesh *me = (Mesh *)data;
				AnimData *adt = me->adt;
				
				ale->flag = FILTER_MESH_OBJD(me);
				
				ale->key_data = (adt) ? adt->action : NULL;
				ale->datatype = ALE_ACT;
				
				ale->adt = BKE_animdata_from_id(data);
			}
			break;
			case ANIMTYPE_DSLAT:
			{
				Lattice *lt = (Lattice *)data;
				AnimData *adt = lt->adt;
				
				ale->flag = FILTER_LATTICE_OBJD(lt);
				
				ale->key_data = (adt) ? adt->action : NULL;
				ale->datatype = ALE_ACT;
				
				ale->adt = BKE_animdata_from_id(data);
			}
			break;
			case ANIMTYPE_DSSPK:
			{
				Speaker *spk = (Speaker *)data;
				AnimData *adt = spk->adt;
				
				ale->flag = FILTER_SPK_OBJD(spk);
				
				ale->key_data = (adt) ? adt->action : NULL;
				ale->datatype = ALE_ACT;
				
				ale->adt = BKE_animdata_from_id(data);
			}
			break;
			case ANIMTYPE_DSSKEY:
			{
				Key *key = (Key *)data;
				AnimData *adt = key->adt;
				
				ale->flag = FILTER_SKE_OBJD(key);
				
				ale->key_data = (adt) ? adt->action : NULL;
				ale->datatype = ALE_ACT;
				
				ale->adt = BKE_animdata_from_id(data);
			}
			break;
			case ANIMTYPE_DSWOR:
			{
				World *wo = (World *)data;
				AnimData *adt = wo->adt;
				
				ale->flag = FILTER_WOR_SCED(wo);
				
				ale->key_data = (adt) ? adt->action : NULL;
				ale->datatype = ALE_ACT;
				
				ale->adt = BKE_animdata_from_id(data);
			}
			break;
			case ANIMTYPE_DSNTREE:
			{
				bNodeTree *ntree = (bNodeTree *)data;
				AnimData *adt = ntree->adt;
				
				ale->flag = FILTER_NTREE_DATA(ntree);
				
				ale->key_data = (adt) ? adt->action : NULL;
				ale->datatype = ALE_ACT;
				
				ale->adt = BKE_animdata_from_id(data);
			}
			break;
#ifdef WITH_FREESTYLE
			case ANIMTYPE_DSLINESTYLE:
			{
				FreestyleLineStyle *linestyle = (FreestyleLineStyle *)data;
				AnimData *adt = linestyle->adt;
				
				ale->flag = FILTER_LS_SCED(linestyle); 
				
				ale->key_data = (adt) ? adt->action : NULL;
				ale->datatype = ALE_ACT;
				
				ale->adt = BKE_animdata_from_id(data);
			}
				break;
#endif
			case ANIMTYPE_DSPART:
			{
				ParticleSettings *part = (ParticleSettings *)ale->data;
				AnimData *adt = part->adt;
				
				ale->flag = FILTER_PART_OBJD(part);
				
				ale->key_data = (adt) ? adt->action : NULL;
				ale->datatype = ALE_ACT;
				
				ale->adt = BKE_animdata_from_id(data);
			}
			break;
			case ANIMTYPE_DSTEX:
			{
				Tex *tex = (Tex *)data;
				AnimData *adt = tex->adt;
				
				ale->flag = FILTER_TEX_DATA(tex);
				
				ale->key_data = (adt) ? adt->action : NULL;
				ale->datatype = ALE_ACT;
				
				ale->adt = BKE_animdata_from_id(data);
			}
			break;
				
			case ANIMTYPE_GROUP:
			{
				bActionGroup *agrp = (bActionGroup *)data;
				
				ale->flag = agrp->flag;
				
				ale->key_data = NULL;
				ale->datatype = ALE_GROUP;
			}
			break;
			case ANIMTYPE_FCURVE:
			{
				FCurve *fcu = (FCurve *)data;
				
				ale->flag = fcu->flag;
				
				ale->key_data = fcu;
				ale->datatype = ALE_FCURVE;
			}
			break;
				
			case ANIMTYPE_SHAPEKEY:
			{
				KeyBlock *kb = (KeyBlock *)data;
				Key *key = (Key *)ale->id;
				
				ale->flag = kb->flag;
				
				/* whether we have keyframes depends on whether there is a Key block to find it from */
				if (key) {
					/* index of shapekey is defined by place in key's list */
					ale->index = BLI_findindex(&key->block, kb);
					
					/* the corresponding keyframes are from the animdata */
					if (ale->adt && ale->adt->action) {
						bAction *act = ale->adt->action;
						char *rna_path = BKE_keyblock_curval_rnapath_get(key, kb);
						
						/* try to find the F-Curve which corresponds to this exactly,
						 * then free the MEM_alloc'd string
						 */
						if (rna_path) {
							ale->key_data = (void *)list_find_fcurve(&act->curves, rna_path, 0);
							MEM_freeN(rna_path);
						}
					}
					ale->datatype = (ale->key_data) ? ALE_FCURVE : ALE_NONE;
				}
			}
			break;
			
			case ANIMTYPE_GPLAYER:
			{
				bGPDlayer *gpl = (bGPDlayer *)data;
				
				ale->flag = gpl->flag;
				
				ale->key_data = NULL;
				ale->datatype = ALE_GPFRAME;
			}
			break;
			
			case ANIMTYPE_MASKLAYER:
			{
				MaskLayer *masklay = (MaskLayer *)data;
				
				ale->flag = masklay->flag;
				
				ale->key_data = NULL;
				ale->datatype = ALE_MASKLAY;
			}
			break;
			
			case ANIMTYPE_NLATRACK:
			{
				NlaTrack *nlt = (NlaTrack *)data;
				
				ale->flag = nlt->flag;
				
				ale->key_data = &nlt->strips;
				ale->datatype = ALE_NLASTRIP;
			}
			break;
			case ANIMTYPE_NLAACTION:
			{
				/* nothing to include for now... nothing editable from NLA-perspective here */
				ale->key_data = NULL;
				ale->datatype = ALE_NONE;
			}
			break;
		}
	}
	
	/* return created datatype */
	return ale;
}
 
/* ----------------------------------------- */

/* 'Only Selected' selected data and/or 'Include Hidden' filtering
 * NOTE: when this function returns true, the F-Curve is to be skipped 
 */
static short skip_fcurve_selected_data(bDopeSheet *ads, FCurve *fcu, ID *owner_id, int filter_mode)
{
	/* hidden items should be skipped if we only care about visible data, but we aren't interested in hidden stuff */
	short skip_hidden = (filter_mode & ANIMFILTER_DATA_VISIBLE) && !(ads->filterflag & ADS_FILTER_INCL_HIDDEN);
	
	if (GS(owner_id->name) == ID_OB) {
		Object *ob = (Object *)owner_id;
		
		/* only consider if F-Curve involves pose.bones */
		if ((fcu->rna_path) && strstr(fcu->rna_path, "pose.bones")) {
			bPoseChannel *pchan;
			char *bone_name;
			
			/* get bone-name, and check if this bone is selected */
			bone_name = BLI_str_quoted_substrN(fcu->rna_path, "pose.bones[");
			pchan = BKE_pose_channel_find_name(ob->pose, bone_name);
			if (bone_name) MEM_freeN(bone_name);
			
			/* check whether to continue or skip */
			if ((pchan) && (pchan->bone)) {
				/* if only visible channels, skip if bone not visible unless user wants channels from hidden data too */
				if (skip_hidden) {
					bArmature *arm = (bArmature *)ob->data;
					
					/* skipping - not visible on currently visible layers */
					if ((arm->layer & pchan->bone->layer) == 0)
						return 1;
					/* skipping - is currently hidden */
					if (pchan->bone->flag & BONE_HIDDEN_P)
						return 1;
				}
				
				/* can only add this F-Curve if it is selected */
				if (ads->filterflag & ADS_FILTER_ONLYSEL) {
					if ((pchan->bone->flag & BONE_SELECTED) == 0)
						return 1;
				}
			}
		}
	}
	else if (GS(owner_id->name) == ID_SCE) {
		Scene *scene = (Scene *)owner_id;
		
		/* only consider if F-Curve involves sequence_editor.sequences */
		if ((fcu->rna_path) && strstr(fcu->rna_path, "sequences_all")) {
			Editing *ed = BKE_sequencer_editing_get(scene, FALSE);
			Sequence *seq = NULL;
			char *seq_name;
			
			if (ed) {
				/* get strip name, and check if this strip is selected */
				seq_name = BLI_str_quoted_substrN(fcu->rna_path, "sequences_all[");
				seq = BKE_sequence_get_by_name(ed->seqbasep, seq_name, FALSE);
				if (seq_name) MEM_freeN(seq_name);
			}
			
			/* can only add this F-Curve if it is selected */
			if (ads->filterflag & ADS_FILTER_ONLYSEL) {
				if ((seq == NULL) || (seq->flag & SELECT) == 0)
					return 1;
			}
		}
	}
	else if (GS(owner_id->name) == ID_NT) {
		bNodeTree *ntree = (bNodeTree *)owner_id;
		
		/* check for selected nodes */
		if ((fcu->rna_path) && strstr(fcu->rna_path, "nodes")) {
			bNode *node;
			char *node_name;
			
			/* get strip name, and check if this strip is selected */
			node_name = BLI_str_quoted_substrN(fcu->rna_path, "nodes[");
			node = nodeFindNodebyName(ntree, node_name);
			if (node_name) MEM_freeN(node_name);
			
			/* can only add this F-Curve if it is selected */
			if (ads->filterflag & ADS_FILTER_ONLYSEL) {
				if ((node) && (node->flag & NODE_SELECT) == 0)
					return 1;
			}
		}
	}
	return 0;
}

/* (Display-)Name-based F-Curve filtering
 * NOTE: when this function returns true, the F-Curve is to be skipped 
 */
static short skip_fcurve_with_name(bDopeSheet *ads, FCurve *fcu, ID *owner_id)
{
	bAnimListElem ale_dummy = {NULL};
	bAnimChannelType *acf;
	
	/* create a dummy wrapper for the F-Curve */
	ale_dummy.type = ANIMTYPE_FCURVE;
	ale_dummy.id = owner_id;
	ale_dummy.data = fcu;
	
	/* get type info for channel */
	acf = ANIM_channel_get_typeinfo(&ale_dummy);
	if (acf && acf->name) {
		char name[256]; /* hopefully this will be enough! */
		
		/* get name */
		acf->name(&ale_dummy, name);
		
		/* check for partial match with the match string, assuming case insensitive filtering 
		 * if match, this channel shouldn't be ignored!
		 */
		return BLI_strcasestr(name, ads->searchstr) == NULL;
	}
	
	/* just let this go... */
	return 1;
}

/* Check if F-Curve has errors and/or is disabled 
 * > returns: (bool) True if F-Curve has errors/is disabled
 */
static short fcurve_has_errors(FCurve *fcu)
{
	/* F-Curve disabled - path eval error */
	if (fcu->flag & FCURVE_DISABLED) {
		return 1;
	}
	
	/* driver? */
	if (fcu->driver) {
		/* for now, just check if the entire thing got disabled... */
		if (fcu->driver->flag & DRIVER_FLAG_INVALID)
			return 1;
	}
	
	/* no errors found */
	return 0;
}

/* find the next F-Curve that is usable for inclusion */
static FCurve *animfilter_fcurve_next(bDopeSheet *ads, FCurve *first, bActionGroup *grp, int filter_mode, ID *owner_id)
{
	FCurve *fcu = NULL;
	
	/* loop over F-Curves - assume that the caller of this has already checked that these should be included 
	 * NOTE: we need to check if the F-Curves belong to the same group, as this gets called for groups too...
	 */
	for (fcu = first; ((fcu) && (fcu->grp == grp)); fcu = fcu->next) {
		/* special exception for Pose-Channel/Sequence-Strip/Node Based F-Curves:
		 *	- the 'Only Selected' and 'Include Hidden' data filters should be applied to sub-ID data which
		 *	  can be independently selected/hidden, such as Pose-Channels, Sequence Strips, and Nodes.
		 *	  Since these checks were traditionally done as first check for objects, we do the same here
		 *	- we currently use an 'approximate' method for getting these F-Curves that doesn't require
		 *	  carefully checking the entire path
		 *	- this will also affect things like Drivers, and also works for Bone Constraints
		 */
		if (ads && owner_id) {
			if ((ads->filterflag & ADS_FILTER_ONLYSEL) || (ads->filterflag & ADS_FILTER_INCL_HIDDEN) == 0) {
				if (skip_fcurve_selected_data(ads, fcu, owner_id, filter_mode))
					continue;
			}
		}
		
		/* only include if visible (Graph Editor check, not channels check) */
		if (!(filter_mode & ANIMFILTER_CURVE_VISIBLE) || (fcu->flag & FCURVE_VISIBLE)) {
			/* only work with this channel and its subchannels if it is editable */
			if (!(filter_mode & ANIMFILTER_FOREDIT) || EDITABLE_FCU(fcu)) {
				/* only include this curve if selected in a way consistent with the filtering requirements */
				if (ANIMCHANNEL_SELOK(SEL_FCU(fcu)) && ANIMCHANNEL_SELEDITOK(SEL_FCU(fcu))) {
					/* only include if this curve is active */
					if (!(filter_mode & ANIMFILTER_ACTIVE) || (fcu->flag & FCURVE_ACTIVE)) {
						/* name based filtering... */
						if ( ((ads) && (ads->filterflag & ADS_FILTER_BY_FCU_NAME)) && (owner_id) ) {
							if (skip_fcurve_with_name(ads, fcu, owner_id))
								continue;
						}
						
						/* error-based filtering... */
						if ((ads) && (ads->filterflag & ADS_FILTER_ONLY_ERRORS)) {
							/* skip if no errors... */
							if (fcurve_has_errors(fcu) == 0)
								continue;
						}
						
						/* this F-Curve can be used, so return it */
						return fcu;
					}
				}
			}
		}
	}
	
	/* no (more) F-Curves from the list are suitable... */
	return NULL;
}

static size_t animfilter_fcurves(ListBase *anim_data, bDopeSheet *ads, FCurve *first, bActionGroup *grp, int filter_mode, ID *owner_id)
{
	FCurve *fcu;
	size_t items = 0;
	
	/* loop over every F-Curve able to be included 
	 *	- this for-loop works like this: 
	 *		1) the starting F-Curve is assigned to the fcu pointer so that we have a starting point to search from
	 *		2) the first valid F-Curve to start from (which may include the one given as 'first') in the remaining 
	 *		   list of F-Curves is found, and verified to be non-null
	 *		3) the F-Curve referenced by fcu pointer is added to the list
	 *		4) the fcu pointer is set to the F-Curve after the one we just added, so that we can keep going through 
	 *		   the rest of the F-Curve list without an eternal loop. Back to step 2 :)
	 */
	for (fcu = first; ( (fcu = animfilter_fcurve_next(ads, fcu, grp, filter_mode, owner_id)) ); fcu = fcu->next) {
		ANIMCHANNEL_NEW_CHANNEL(fcu, ANIMTYPE_FCURVE, owner_id);
	}
	
	/* return the number of items added to the list */
	return items;
}

static size_t animfilter_act_group(bAnimContext *ac, ListBase *anim_data, bDopeSheet *ads, bAction *UNUSED(act), bActionGroup *agrp, int filter_mode, ID *owner_id)
{
	ListBase tmp_data = {NULL, NULL};
	size_t tmp_items = 0;
	size_t items = 0;
	//int ofilter = filter_mode;
	
	/* if we care about the selection status of the channels, 
	 * but the group isn't expanded (1)...
	 *  (1) this only matters if we actually care about the hierarchy though.
	 *		- Hierarchy matters: this hack should be applied
	 *		- Hierarchy ignored: cases like [#21276] won't work properly, unless we skip this hack
	 */
	if ( ((filter_mode & ANIMFILTER_LIST_VISIBLE) && EXPANDED_AGRP(ac, agrp) == 0) &&     /* care about hierarchy but group isn't expanded */
	     (filter_mode & (ANIMFILTER_SEL | ANIMFILTER_UNSEL)) )                          /* care about selection status */
	{
		/* if the group itself isn't selected appropriately, we shouldn't consider it's children either */
		if (ANIMCHANNEL_SELOK(SEL_AGRP(agrp)) == 0)
			return 0;
		
		/* if we're still here, then the selection status of the curves within this group should not matter,
		 * since this creates too much overhead for animators (i.e. making a slow workflow)
		 *
		 * Tools affected by this at time of coding (2010 Feb 09):
		 *	- inserting keyframes on selected channels only
		 *	- pasting keyframes
		 *	- creating ghost curves in Graph Editor
		 */
		filter_mode &= ~(ANIMFILTER_SEL | ANIMFILTER_UNSEL | ANIMFILTER_LIST_VISIBLE);
	}
	
	/* add grouped F-Curves */
	BEGIN_ANIMFILTER_SUBCHANNELS(EXPANDED_AGRP(ac, agrp))
	{
		/* special filter so that we can get just the F-Curves within the active group */
		if (!(filter_mode & ANIMFILTER_ACTGROUPED) || (agrp->flag & AGRP_ACTIVE)) {
			/* for the Graph Editor, curves may be set to not be visible in the view to lessen clutter,
			 * but to do this, we need to check that the group doesn't have it's not-visible flag set preventing 
			 * all its sub-curves to be shown
			 */
			if (!(filter_mode & ANIMFILTER_CURVE_VISIBLE) || !(agrp->flag & AGRP_NOTVISIBLE)) {
				/* group must be editable for its children to be editable (if we care about this) */
				if (!(filter_mode & ANIMFILTER_FOREDIT) || EDITABLE_AGRP(agrp)) {
					/* get first F-Curve which can be used here */
					FCurve *first_fcu = animfilter_fcurve_next(ads, agrp->channels.first, agrp, filter_mode, owner_id);
					
					/* filter list, starting from this F-Curve */
					tmp_items += animfilter_fcurves(&tmp_data, ads, first_fcu, agrp, filter_mode, owner_id);
				}
			}
		}
	}
	END_ANIMFILTER_SUBCHANNELS;
	
	/* did we find anything? */
	if (tmp_items) {
		/* add this group as a channel first */
		if (filter_mode & ANIMFILTER_LIST_CHANNELS) {
			/* restore original filter mode so that this next step works ok... */
			//filter_mode = ofilter;
			
			/* filter selection of channel specially here again, since may be open and not subject to previous test */
			if (ANIMCHANNEL_SELOK(SEL_AGRP(agrp)) ) {
				ANIMCHANNEL_NEW_CHANNEL(agrp, ANIMTYPE_GROUP, owner_id);
			}
		}
		
		/* now add the list of collected channels */
		BLI_movelisttolist(anim_data, &tmp_data);
		BLI_assert((tmp_data.first == tmp_data.last) && (tmp_data.first == NULL));
		items += tmp_items;
	}
	
	/* return the number of items added to the list */
	return items;
}

static size_t animfilter_action(bAnimContext *ac, ListBase *anim_data, bDopeSheet *ads, bAction *act, int filter_mode, ID *owner_id)
{
	bActionGroup *agrp;
	FCurve *lastchan = NULL;
	size_t items = 0;
	
	/* don't include anything from this action if it is linked in from another file,
	 * and we're getting stuff for editing...
	 */
	if ((filter_mode & ANIMFILTER_FOREDIT) && (act->id.lib))
		return 0;
		
	/* do groups */
	// TODO: do nested groups?
	for (agrp = act->groups.first; agrp; agrp = agrp->next) {
		/* store reference to last channel of group */
		if (agrp->channels.last) 
			lastchan = agrp->channels.last;
			
		/* action group's channels */
		items += animfilter_act_group(ac, anim_data, ads, act, agrp, filter_mode, owner_id);
	}
	
	/* un-grouped F-Curves (only if we're not only considering those channels in the active group) */
	if (!(filter_mode & ANIMFILTER_ACTGROUPED)) {
		FCurve *firstfcu = (lastchan) ? (lastchan->next) : (act->curves.first);
		items += animfilter_fcurves(anim_data, ads, firstfcu, NULL, filter_mode, owner_id);
	}
	
	/* return the number of items added to the list */
	return items;
}

/* Include NLA-Data for NLA-Editor:
 *	- when ANIMFILTER_LIST_CHANNELS is used, that means we should be filtering the list for display
 *	  Although the evaluation order is from the first track to the last and then apply the Action on top,
 *	  we present this in the UI as the Active Action followed by the last track to the first so that we 
 *	  get the evaluation order presented as per a stack.
 *	- for normal filtering (i.e. for editing), we only need the NLA-tracks but they can be in 'normal' evaluation
 *	  order, i.e. first to last. Otherwise, some tools may get screwed up.
 */
static size_t animfilter_nla(bAnimContext *UNUSED(ac), ListBase *anim_data, bDopeSheet *ads, AnimData *adt, int filter_mode, ID *owner_id)
{
	NlaTrack *nlt;
	NlaTrack *first = NULL, *next = NULL;
	size_t items = 0;
	
	/* if showing channels, include active action */
	if (filter_mode & ANIMFILTER_LIST_CHANNELS) {
		/* if NLA action-line filtering is off, don't show unless there are keyframes, 
		 * in order to keep things more compact for doing transforms
		 */
		if (!(ads->filterflag & ADS_FILTER_NLA_NOACT) || (adt->action)) {
			/* there isn't really anything editable here, so skip if need editable */
			if ((filter_mode & ANIMFILTER_FOREDIT) == 0) {
				/* just add the action track now (this MUST appear for drawing)
				 *	- as AnimData may not have an action, we pass a dummy pointer just to get the list elem created, then
				 *	  overwrite this with the real value - REVIEW THIS...
				 */
				ANIMCHANNEL_NEW_CHANNEL_FULL((void *)(&adt->action), ANIMTYPE_NLAACTION, owner_id, 
					{
						ale->data = adt->action ? adt->action : NULL; 
					});
			}
		}
		
		/* first track to include will be the last one if we're filtering by channels */
		first = adt->nla_tracks.last;
	}
	else {
		/* first track to include will the the first one (as per normal) */
		first = adt->nla_tracks.first;
	}
	
	/* loop over NLA Tracks - assume that the caller of this has already checked that these should be included */
	for (nlt = first; nlt; nlt = next) {
		/* 'next' NLA-Track to use depends on whether we're filtering for drawing or not */
		if (filter_mode & ANIMFILTER_LIST_CHANNELS) 
			next = nlt->prev;
		else
			next = nlt->next;
		
		/* if we're in NLA-tweakmode, don't show this track if it was disabled (due to tweaking) for now 
		 *	- active track should still get shown though (even though it has disabled flag set)
		 */
		// FIXME: the channels after should still get drawn, just 'differently', and after an active-action channel
		if ((adt->flag & ADT_NLA_EDIT_ON) && (nlt->flag & NLATRACK_DISABLED) && !(nlt->flag & NLATRACK_ACTIVE))
			continue;
		
		/* only work with this channel and its subchannels if it is editable */
		if (!(filter_mode & ANIMFILTER_FOREDIT) || EDITABLE_NLT(nlt)) {
			/* only include this track if selected in a way consistent with the filtering requirements */
			if (ANIMCHANNEL_SELOK(SEL_NLT(nlt))) {
				/* only include if this track is active */
				if (!(filter_mode & ANIMFILTER_ACTIVE) || (nlt->flag & NLATRACK_ACTIVE)) {
					ANIMCHANNEL_NEW_CHANNEL(nlt, ANIMTYPE_NLATRACK, owner_id);
				}
			}
		}
	}
	
	/* return the number of items added to the list */
	return items;
}

/* determine what animation data from AnimData block should get displayed */
static size_t animfilter_block_data(bAnimContext *ac, ListBase *anim_data, bDopeSheet *ads, ID *id, int filter_mode)
{
	AnimData *adt = BKE_animdata_from_id(id);
	size_t items = 0;
	
	/* image object datablocks have no anim-data so check for NULL */
	if (adt) {
		IdAdtTemplate *iat = (IdAdtTemplate *)id;
		
		/* NOTE: this macro is used instead of inlining the logic here, since this sort of filtering is still needed
		 * in a few places in he rest of the code still - notably for the few cases where special mode-based
		 * different types of data expanders are required.
		 */
		ANIMDATA_FILTER_CASES(iat,
			{ /* AnimData */
				/* specifically filter animdata block */
				ANIMCHANNEL_NEW_CHANNEL(adt, ANIMTYPE_ANIMDATA, id);
			},
			{ /* NLA */
				items += animfilter_nla(ac, anim_data, ads, adt, filter_mode, id);
			},
			{ /* Drivers */
				items += animfilter_fcurves(anim_data, ads, adt->drivers.first, NULL, filter_mode, id);
			},
			{ /* Keyframes */
				items += animfilter_action(ac, anim_data, ads, adt->action, filter_mode, id);
			}
		);
	}
	
	return items;
}



/* Include ShapeKey Data for ShapeKey Editor */
static size_t animdata_filter_shapekey(bAnimContext *ac, ListBase *anim_data, Key *key, int filter_mode)
{
	size_t items = 0;
	
	/* check if channels or only F-Curves */
	if (filter_mode & ANIMFILTER_LIST_CHANNELS) {
		KeyBlock *kb;
		
		/* loop through the channels adding ShapeKeys as appropriate */
		for (kb = key->block.first; kb; kb = kb->next) {
			/* skip the first one, since that's the non-animatable basis */
			if (kb == key->block.first) continue;
			
			/* only work with this channel and its subchannels if it is editable */
			if (!(filter_mode & ANIMFILTER_FOREDIT) || EDITABLE_SHAPEKEY(kb)) {
				/* only include this track if selected in a way consistent with the filtering requirements */
				if (ANIMCHANNEL_SELOK(SEL_SHAPEKEY(kb)) ) {
					// TODO: consider 'active' too?
					
					/* owner-id here must be key so that the F-Curve can be resolved... */
					ANIMCHANNEL_NEW_CHANNEL(kb, ANIMTYPE_SHAPEKEY, key);
				}
			}
		}
	}
	else {
		/* just use the action associated with the shapekey */
		// TODO: somehow manage to pass dopesheet info down here too?
		if (key->adt) {
			if (filter_mode & ANIMFILTER_ANIMDATA) {
				ANIMCHANNEL_NEW_CHANNEL(key->adt, ANIMTYPE_ANIMDATA, key);
			}
			else if (key->adt->action) {
				items = animfilter_action(ac, anim_data, NULL, key->adt->action, filter_mode, (ID *)key);
			}
		}
	}
	
	/* return the number of items added to the list */
	return items;
}

/* Helper for Grease Pencil - layers within a datablock */
static size_t animdata_filter_gpencil_data(ListBase *anim_data, bGPdata *gpd, int filter_mode)
{
	bGPDlayer *gpl;
	size_t items = 0;
	
	/* loop over layers as the conditions are acceptable */
	for (gpl = gpd->layers.first; gpl; gpl = gpl->next) {
		/* only if selected */
		if (ANIMCHANNEL_SELOK(SEL_GPL(gpl)) ) {
			/* only if editable */
			if (!(filter_mode & ANIMFILTER_FOREDIT) || EDITABLE_GPL(gpl)) {
				/* active... */
				if (!(filter_mode & ANIMFILTER_ACTIVE) || (gpl->flag & GP_LAYER_ACTIVE)) {
					/* add to list */
					ANIMCHANNEL_NEW_CHANNEL(gpl, ANIMTYPE_GPLAYER, gpd);
				}
			}
		}
	}
	
	return items;
}

/* Grab all Grease Pencil datablocks in file */
// TODO: should this be amalgamated with the dopesheet filtering code?
static size_t animdata_filter_gpencil(ListBase *anim_data, void *UNUSED(data), int filter_mode)
{
	bGPdata *gpd;
	size_t items = 0;
	
	/* for now, grab grease pencil datablocks directly from main */
	// XXX: this is not good...
	for (gpd = G.main->gpencil.first; gpd; gpd = gpd->id.next) {
		ListBase tmp_data = {NULL, NULL};
		size_t tmp_items = 0;
		
		/* only show if gpd is used by something... */
		if (ID_REAL_USERS(gpd) < 1)
			continue;
			
		/* add gpencil animation channels */
		BEGIN_ANIMFILTER_SUBCHANNELS(EXPANDED_GPD(gpd))
		{
			tmp_items += animdata_filter_gpencil_data(&tmp_data, gpd, filter_mode);
		}
		END_ANIMFILTER_SUBCHANNELS;
		
		/* did we find anything? */
		if (tmp_items) {
			/* include data-expand widget first */
			if (filter_mode & ANIMFILTER_LIST_CHANNELS) {
				/* add gpd as channel too (if for drawing, and it has layers) */
				ANIMCHANNEL_NEW_CHANNEL(gpd, ANIMTYPE_GPDATABLOCK, NULL);
			}
			
			/* now add the list of collected channels */
			BLI_movelisttolist(anim_data, &tmp_data);
			BLI_assert((tmp_data.first == tmp_data.last) && (tmp_data.first == NULL));
			items += tmp_items;
		}
	}
	
	/* return the number of items added to the list */
	return items;
}

/* Helper for Mask Editing - mask layers */
static size_t animdata_filter_mask_data(ListBase *anim_data, Mask *mask, const int filter_mode)
{
	MaskLayer *masklay_act = BKE_mask_layer_active(mask);
	MaskLayer *masklay;
	size_t items = 0;

	/* loop over layers as the conditions are acceptable */
	for (masklay = mask->masklayers.first; masklay; masklay = masklay->next) {
		/* only if selected */
		if (ANIMCHANNEL_SELOK(SEL_MASKLAY(masklay)) ) {
			/* only if editable */
			if (!(filter_mode & ANIMFILTER_FOREDIT) || EDITABLE_MASK(masklay)) {
				/* active... */
				if (!(filter_mode & ANIMFILTER_ACTIVE) || (masklay_act == masklay)) {
					/* add to list */
					ANIMCHANNEL_NEW_CHANNEL(masklay, ANIMTYPE_MASKLAYER, mask);
				}
			}
		}
	}

	return items;
}

/* Grab all mask data */
static size_t animdata_filter_mask(ListBase *anim_data, void *UNUSED(data), int filter_mode)
{
	Mask *mask;
	size_t items = 0;
	
	/* for now, grab mask datablocks directly from main */
	// XXX: this is not good...
	for (mask = G.main->mask.first; mask; mask = mask->id.next) {
		ListBase tmp_data = {NULL, NULL};
		size_t tmp_items = 0;
		
		/* only show if mask is used by something... */
		if (ID_REAL_USERS(mask) < 1)
			continue;
		
		/* add mask animation channels */
		BEGIN_ANIMFILTER_SUBCHANNELS(EXPANDED_MASK(mask))
		{
			tmp_items += animdata_filter_mask_data(&tmp_data, mask, filter_mode);
		}
		END_ANIMFILTER_SUBCHANNELS;
		
		/* did we find anything? */
		if (tmp_items) {
			/* include data-expand widget first */
			if (filter_mode & ANIMFILTER_LIST_CHANNELS) {
				/* add gpd as channel too (if for drawing, and it has layers) */
				ANIMCHANNEL_NEW_CHANNEL(mask, ANIMTYPE_MASKDATABLOCK, NULL);
			}
			
			/* now add the list of collected channels */
			BLI_movelisttolist(anim_data, &tmp_data);
			BLI_assert((tmp_data.first == tmp_data.last) && (tmp_data.first == NULL));
			items += tmp_items;
		}
	}
	
	/* return the number of items added to the list */
	return items;
}

/* NOTE: owner_id is scene, material, or texture block, which is the direct owner of the node tree in question */
// TODO: how to handle group nodes is still unclear...
static size_t animdata_filter_ds_nodetree(bAnimContext *ac, ListBase *anim_data, bDopeSheet *ads, ID *owner_id, bNodeTree *ntree, int filter_mode)
{
	ListBase tmp_data = {NULL, NULL};
	size_t tmp_items = 0;
	size_t items = 0;
	
	/* add nodetree animation channels */
	BEGIN_ANIMFILTER_SUBCHANNELS(FILTER_NTREE_DATA(ntree))
	{
		/* animation data filtering */
		tmp_items += animfilter_block_data(ac, &tmp_data, ads, (ID *)ntree, filter_mode);
	}
	END_ANIMFILTER_SUBCHANNELS;
	
	/* did we find anything? */
	if (tmp_items) {
		/* include data-expand widget first */
		if (filter_mode & ANIMFILTER_LIST_CHANNELS) {
			/* check if filtering by active status */
			if (ANIMCHANNEL_ACTIVEOK(ntree)) {
				ANIMCHANNEL_NEW_CHANNEL(ntree, ANIMTYPE_DSNTREE, owner_id);
			}
		}
		
		/* now add the list of collected channels */
		BLI_movelisttolist(anim_data, &tmp_data);
		BLI_assert((tmp_data.first == tmp_data.last) && (tmp_data.first == NULL));
		items += tmp_items;
	}
	
	/* return the number of items added to the list */
	return items;
}

#ifdef WITH_FREESTYLE
static size_t animdata_filter_ds_linestyle (bAnimContext *ac, ListBase *anim_data, bDopeSheet *ads, Scene *sce, int filter_mode)
{
	SceneRenderLayer *srl;
	size_t items = 0;

	for (srl = sce->r.layers.first; srl; srl = srl->next) {
		FreestyleLineSet *lineset;

		/* skip render layers without Freestyle enabled */
		if (!(srl->layflag & SCE_LAY_FRS))
			continue;

		/* loop over linesets defined in the render layer */
		for (lineset = srl->freestyleConfig.linesets.first; lineset; lineset = lineset->next) {
			FreestyleLineStyle *linestyle = lineset->linestyle;
			ListBase tmp_data = {NULL, NULL};
			size_t tmp_items = 0;

			/* add scene-level animation channels */
			BEGIN_ANIMFILTER_SUBCHANNELS(FILTER_LS_SCED(linestyle))
			{
				/* animation data filtering */
				tmp_items += animfilter_block_data(ac, &tmp_data, ads, (ID *)linestyle, filter_mode);
			}
			END_ANIMFILTER_SUBCHANNELS;

			/* did we find anything? */
			if (tmp_items) {
				/* include anim-expand widget first */
				if (filter_mode & ANIMFILTER_LIST_CHANNELS) {
					/* check if filtering by active status */
					if ANIMCHANNEL_ACTIVEOK(linestyle) {
						ANIMCHANNEL_NEW_CHANNEL(linestyle, ANIMTYPE_DSLINESTYLE, sce);
					}
				}
				
				/* now add the list of collected channels */
				BLI_movelisttolist(anim_data, &tmp_data);
				BLI_assert((tmp_data.first == tmp_data.last) && (tmp_data.first == NULL));
				items += tmp_items;
			}
		}
	}
	
	/* return the number of items added to the list */
	return items;
}
#endif

/* NOTE: owner_id is either material, lamp, or world block, which is the direct owner of the texture stack in question */
static size_t animdata_filter_ds_textures(bAnimContext *ac, ListBase *anim_data, bDopeSheet *ads, ID *owner_id, int filter_mode)
{
	MTex **mtex = NULL;
	size_t items = 0;
	int a = 0;
	
	/* get datatype specific data first */
	if (owner_id == NULL)
		return 0;
	
	switch (GS(owner_id->name)) {
		case ID_MA:
		{
			Material *ma = (Material *)owner_id;
			mtex = (MTex **)(&ma->mtex);
		}
		break;
		case ID_LA:
		{
			Lamp *la = (Lamp *)owner_id;
			mtex = (MTex **)(&la->mtex);
		}
		break;
		case ID_WO:
		{
			World *wo = (World *)owner_id;
			mtex = (MTex **)(&wo->mtex);
		}
		break;
		default: 
		{
			/* invalid/unsupported option */
			if (G.debug & G_DEBUG)
				printf("ERROR: unsupported owner_id (i.e. texture stack) for filter textures - %s\n", owner_id->name);
			return 0;
		}
	}
	
	/* firstly check that we actuallly have some textures, by gathering all textures in a temp list */
	for (a = 0; a < MAX_MTEX; a++) {
		Tex *tex = (mtex[a]) ? mtex[a]->tex : NULL;
		ListBase tmp_data = {NULL, NULL};
		size_t tmp_items = 0;
		
		/* for now, if no texture returned, skip (this shouldn't confuse the user I hope) */
		if (tex == NULL) 
			continue;
		
		/* add texture's animation data to temp collection */
		BEGIN_ANIMFILTER_SUBCHANNELS(FILTER_TEX_DATA(tex)) 
		{
			/* texture animdata */
			tmp_items += animfilter_block_data(ac, &tmp_data, ads, (ID *)tex, filter_mode);
			
			/* nodes */
			if ((tex->nodetree) && !(ads->filterflag & ADS_FILTER_NONTREE)) {
				/* owner_id as id instead of texture, since it'll otherwise be impossible to track the depth */
				// FIXME: perhaps as a result, textures should NOT be included under materials, but under their own section instead
				// so that free-floating textures can also be animated
				tmp_items += animdata_filter_ds_nodetree(ac, &tmp_data, ads, (ID *)tex, tex->nodetree, filter_mode);
			}
		}
		END_ANIMFILTER_SUBCHANNELS;
		
		/* did we find anything? */
		if (tmp_items) {
			/* include texture-expand widget? */
			if (filter_mode & ANIMFILTER_LIST_CHANNELS) {
				/* check if filtering by active status */
				if (ANIMCHANNEL_ACTIVEOK(tex)) {
					ANIMCHANNEL_NEW_CHANNEL(tex, ANIMTYPE_DSTEX, owner_id);
				}
			}
			
			/* now add the list of collected channels */
			BLI_movelisttolist(anim_data, &tmp_data);
			BLI_assert((tmp_data.first == tmp_data.last) && (tmp_data.first == NULL));
			items += tmp_items;
		}
	}
	
	/* return the number of items added to the list */
	return items;
}


static size_t animdata_filter_ds_material(bAnimContext *ac, ListBase *anim_data, bDopeSheet *ads, Material *ma, int filter_mode)
{
	ListBase tmp_data = {NULL, NULL};
	size_t tmp_items = 0;
	size_t items = 0;
	
	/* add material's animation data to temp collection */
	BEGIN_ANIMFILTER_SUBCHANNELS(FILTER_MAT_OBJD(ma))
	{
		/* material's animation data */
		tmp_items += animfilter_block_data(ac, &tmp_data, ads, (ID *)ma, filter_mode);
			
		/* textures */
		if (!(ads->filterflag & ADS_FILTER_NOTEX))
			tmp_items += animdata_filter_ds_textures(ac, &tmp_data, ads, (ID *)ma, filter_mode);
			
		/* nodes */
		if ((ma->nodetree) && !(ads->filterflag & ADS_FILTER_NONTREE)) 
			tmp_items += animdata_filter_ds_nodetree(ac, &tmp_data, ads, (ID *)ma, ma->nodetree, filter_mode);
	}
	END_ANIMFILTER_SUBCHANNELS;
	
	/* did we find anything? */
	if (tmp_items) {
		/* include material-expand widget first */
		if (filter_mode & ANIMFILTER_LIST_CHANNELS) {
			/* check if filtering by active status */
			if (ANIMCHANNEL_ACTIVEOK(ma)) {
				ANIMCHANNEL_NEW_CHANNEL(ma, ANIMTYPE_DSMAT, ma);
			}
		}
		
		/* now add the list of collected channels */
		BLI_movelisttolist(anim_data, &tmp_data);
		BLI_assert((tmp_data.first == tmp_data.last) && (tmp_data.first == NULL));
		items += tmp_items;
	}
	
	return items;
}

static size_t animdata_filter_ds_materials(bAnimContext *ac, ListBase *anim_data, bDopeSheet *ads, Object *ob, int filter_mode)
{
	short has_nested = 0;
	size_t items = 0;
	int a = 0;
	
	/* first pass: take the materials referenced via the Material slots of the object */
	for (a = 1; a <= ob->totcol; a++) {
		Material *ma = give_current_material(ob, a);
		
		/* if material is valid, try to add relevant contents from here */
		if (ma) {
			/* add channels */
			items += animdata_filter_ds_material(ac, anim_data, ads, ma, filter_mode);
			
			/* for optimising second pass - check if there's a nested material here to come back for */
			if (has_nested == 0)
				has_nested = give_node_material(ma) != NULL;
		}
	}
	
	/* second pass: go through a second time looking for "nested" materials (material.material references)
	 *
	 * NOTE: here we ignore the expanded status of the parent, as it could be too confusing as to why these are
	 *       disappearing/not available, since the relationships between these is not that clear
	 */
	if (has_nested) {
		for (a = 1; a <= ob->totcol; a++) {
			Material *base = give_current_material(ob, a);
			Material *ma   = give_node_material(base);
			
			/* add channels from the nested material if it exists */
			if (ma)
				items += animdata_filter_ds_material(ac, anim_data, ads, ma, filter_mode);
		}
	}
	
	/* return the number of items added to the list */
	return items;
}

static size_t animdata_filter_ds_particles(bAnimContext *ac, ListBase *anim_data, bDopeSheet *ads, Object *ob, int filter_mode)
{
	ParticleSystem *psys;
	size_t items = 0;

	for (psys = ob->particlesystem.first; psys; psys = psys->next) {
		ListBase tmp_data = {NULL, NULL};
		size_t tmp_items = 0;
		
		/* if no material returned, skip - so that we don't get weird blank entries... */
		if (ELEM(NULL, psys->part, psys->part->adt))
			continue;
		
		/* add particle-system's animation data to temp collection */
		BEGIN_ANIMFILTER_SUBCHANNELS(FILTER_PART_OBJD(psys->part))
		{
			/* material's animation data */
			tmp_items += animfilter_block_data(ac, &tmp_data, ads, (ID *)psys->part, filter_mode);
		}
		END_ANIMFILTER_SUBCHANNELS;
		
		/* did we find anything? */
		if (tmp_items) {
			/* include particle-expand widget first */
			if (filter_mode & ANIMFILTER_LIST_CHANNELS) {
				/* check if filtering by active status */
				if (ANIMCHANNEL_ACTIVEOK(psys->part)) {
					ANIMCHANNEL_NEW_CHANNEL(psys->part, ANIMTYPE_DSPART, psys->part);
				}
			}
			
			/* now add the list of collected channels */
			BLI_movelisttolist(anim_data, &tmp_data);
			BLI_assert((tmp_data.first == tmp_data.last) && (tmp_data.first == NULL));
			items += tmp_items;
		}
	}
	
	/* return the number of items added to the list */
	return items;
}

static size_t animdata_filter_ds_obdata(bAnimContext *ac, ListBase *anim_data, bDopeSheet *ads, Object *ob, int filter_mode)
{
	ListBase tmp_data = {NULL, NULL};
	size_t tmp_items = 0;
	size_t items = 0;
	
	IdAdtTemplate *iat = ob->data;
	short type = 0, expanded = 0;
	
	/* get settings based on data type */
	switch (ob->type) {
		case OB_CAMERA: /* ------- Camera ------------ */
		{
			Camera *ca = (Camera *)ob->data;
			
			if (ads->filterflag & ADS_FILTER_NOCAM)
				return 0;
			
			type = ANIMTYPE_DSCAM;
			expanded = FILTER_CAM_OBJD(ca);
		}
		break;
		case OB_LAMP: /* ---------- Lamp ----------- */
		{
			Lamp *la = (Lamp *)ob->data;
			
			if (ads->filterflag & ADS_FILTER_NOLAM)
				return 0;
			
			type = ANIMTYPE_DSLAM;
			expanded = FILTER_LAM_OBJD(la);
		}
		break;
		case OB_CURVE: /* ------- Curve ---------- */
		case OB_SURF: /* ------- Nurbs Surface ---------- */
		case OB_FONT: /* ------- Text Curve ---------- */
		{
			Curve *cu = (Curve *)ob->data;
			
			if (ads->filterflag & ADS_FILTER_NOCUR)
				return 0;
			
			type = ANIMTYPE_DSCUR;
			expanded = FILTER_CUR_OBJD(cu);
		}
		break;
		case OB_MBALL: /* ------- MetaBall ---------- */
		{
			MetaBall *mb = (MetaBall *)ob->data;
			
			if (ads->filterflag & ADS_FILTER_NOMBA)
				return 0;
			
			type = ANIMTYPE_DSMBALL;
			expanded = FILTER_MBALL_OBJD(mb);
		}
		break;
		case OB_ARMATURE: /* ------- Armature ---------- */
		{
			bArmature *arm = (bArmature *)ob->data;
			
			if (ads->filterflag & ADS_FILTER_NOARM)
				return 0;
			
			type = ANIMTYPE_DSARM;
			expanded = FILTER_ARM_OBJD(arm);
		}
		break;
		case OB_MESH: /* ------- Mesh ---------- */
		{
			Mesh *me = (Mesh *)ob->data;
			
			if (ads->filterflag & ADS_FILTER_NOMESH)
				return 0;
			
			type = ANIMTYPE_DSMESH;
			expanded = FILTER_MESH_OBJD(me);
		}
		break;
		case OB_LATTICE: /* ---- Lattice ---- */
		{
			Lattice *lt = (Lattice *)ob->data;
			
			if (ads->filterflag & ADS_FILTER_NOLAT)
				return 0;
			
			type = ANIMTYPE_DSLAT;
			expanded = FILTER_LATTICE_OBJD(lt);
		}
		break;
		case OB_SPEAKER: /* ---------- Speaker ----------- */
		{
			Speaker *spk = (Speaker *)ob->data;
			
			type = ANIMTYPE_DSSPK;
			expanded = FILTER_SPK_OBJD(spk);
		}
		break;
	}
	
	/* add object data animation channels */
	BEGIN_ANIMFILTER_SUBCHANNELS(expanded)
	{
		/* animation data filtering */
		tmp_items += animfilter_block_data(ac, &tmp_data, ads, (ID *)iat, filter_mode);
		
		/* sub-data filtering... */
		switch (ob->type) {
			case OB_LAMP:  /* lamp - textures + nodetree */
			{
				Lamp *la = ob->data;
				bNodeTree *ntree = la->nodetree;
				
				/* nodetree */
				if ((ntree) && !(ads->filterflag & ADS_FILTER_NONTREE))
					tmp_items += animdata_filter_ds_nodetree(ac, &tmp_data, ads, &la->id, ntree, filter_mode);
				
				/* textures */
				if (!(ads->filterflag & ADS_FILTER_NOTEX))
					tmp_items += animdata_filter_ds_textures(ac, &tmp_data, ads, &la->id, filter_mode);
			}
			break;
		}
	}
	END_ANIMFILTER_SUBCHANNELS;
	
	/* did we find anything? */
	if (tmp_items) {
		/* include data-expand widget first */
		if (filter_mode & ANIMFILTER_LIST_CHANNELS) {
			/* check if filtering by active status */
			if (ANIMCHANNEL_ACTIVEOK(iat)) {
				ANIMCHANNEL_NEW_CHANNEL(iat, type, iat);
			}
		}
		
		/* now add the list of collected channels */
		BLI_movelisttolist(anim_data, &tmp_data);
		BLI_assert((tmp_data.first == tmp_data.last) && (tmp_data.first == NULL));
		items += tmp_items;
	}
	
	/* return the number of items added to the list */
	return items;
}

/* shapekey-level animation */
static size_t animdata_filter_ds_keyanim(bAnimContext *ac, ListBase *anim_data, bDopeSheet *ads, Object *ob, Key *key, int filter_mode)
{
	ListBase tmp_data = {NULL, NULL};
	size_t tmp_items = 0;
	size_t items = 0;
	
	/* add shapekey-level animation channels */
	BEGIN_ANIMFILTER_SUBCHANNELS(FILTER_SKE_OBJD(key))
	{
		/* animation data filtering */
		tmp_items += animfilter_block_data(ac, &tmp_data, ads, (ID *)key, filter_mode);
	}
	END_ANIMFILTER_SUBCHANNELS;
	
	/* did we find anything? */
	if (tmp_items) {
		/* include key-expand widget first */
		if (filter_mode & ANIMFILTER_LIST_CHANNELS) {
			if (ANIMCHANNEL_ACTIVEOK(key)) {
				ANIMCHANNEL_NEW_CHANNEL(key, ANIMTYPE_DSSKEY, ob);
			}
		}
		
		/* now add the list of collected channels */
		BLI_movelisttolist(anim_data, &tmp_data);
		BLI_assert((tmp_data.first == tmp_data.last) && (tmp_data.first == NULL));
		items += tmp_items;
	}
	
	/* return the number of items added to the list */
	return items;
}

/* object-level animation */
static size_t animdata_filter_ds_obanim(bAnimContext *ac, ListBase *anim_data, bDopeSheet *ads, Object *ob, int filter_mode)
{
	ListBase tmp_data = {NULL, NULL};
	size_t tmp_items = 0;
	size_t items = 0;
	
	AnimData *adt = ob->adt;
	short type = 0, expanded = 1;
	void *cdata = NULL;

	/* determine the type of expander channels to use */
	/* this is the best way to do this for now... */
	ANIMDATA_FILTER_CASES(ob,
		{ /* AnimData - no channel, but consider data */ },
		{ /* NLA - no channel, but consider data */ },
		{ /* Drivers */
			type = ANIMTYPE_FILLDRIVERS;
			cdata = adt;
			expanded = EXPANDED_DRVD(adt);
		},
		{ /* Keyframes */
			type = ANIMTYPE_FILLACTD;
			cdata = adt->action;
			expanded = EXPANDED_ACTC(adt->action);
		});
		
	/* add object-level animation channels */
	BEGIN_ANIMFILTER_SUBCHANNELS(expanded)
	{
		/* animation data filtering */
		tmp_items += animfilter_block_data(ac, &tmp_data, ads, (ID *)ob, filter_mode);
	}
	END_ANIMFILTER_SUBCHANNELS;
	
	/* did we find anything? */
	if (tmp_items) {
		/* include anim-expand widget first */
		if (filter_mode & ANIMFILTER_LIST_CHANNELS) {
			if (type != ANIMTYPE_NONE) {
				/* NOTE: active-status (and the associated checks) don't apply here... */
				ANIMCHANNEL_NEW_CHANNEL(cdata, type, ob);
			}
		}
		
		/* now add the list of collected channels */
		BLI_movelisttolist(anim_data, &tmp_data);
		BLI_assert((tmp_data.first == tmp_data.last) && (tmp_data.first == NULL));
		items += tmp_items;
	}
	
	/* return the number of items added to the list */
	return items;
}

/* get animation channels from object2 */
static size_t animdata_filter_dopesheet_ob(bAnimContext *ac, ListBase *anim_data, bDopeSheet *ads, Base *base, int filter_mode)
{
	ListBase tmp_data = {NULL, NULL};
	Object *ob = base->object;
	size_t tmp_items = 0;
	size_t items = 0;
	
	/* filter data contained under object first */
	BEGIN_ANIMFILTER_SUBCHANNELS(EXPANDED_OBJC(ob))
	{
		Key *key = BKE_key_from_object(ob);
		
		/* object-level animation */
		if ((ob->adt) && !(ads->filterflag & ADS_FILTER_NOOBJ)) {
			tmp_items += animdata_filter_ds_obanim(ac, &tmp_data, ads, ob, filter_mode);
		}
		
		/* shape-key */
		if ((key && key->adt) && !(ads->filterflag & ADS_FILTER_NOSHAPEKEYS)) {
			tmp_items += animdata_filter_ds_keyanim(ac, &tmp_data, ads, ob, key, filter_mode);
		}
		
		/* materials */
		if ((ob->totcol) && !(ads->filterflag & ADS_FILTER_NOMAT)) {
			tmp_items += animdata_filter_ds_materials(ac, &tmp_data, ads, ob, filter_mode);
		}
		
		/* object data */
		if (ob->data) {
			tmp_items += animdata_filter_ds_obdata(ac, &tmp_data, ads, ob, filter_mode);
		}
		
		/* particles */
		if ((ob->particlesystem.first) && !(ads->filterflag & ADS_FILTER_NOPART)) {
			tmp_items += animdata_filter_ds_particles(ac, &tmp_data, ads, ob, filter_mode);
		}
	}
	END_ANIMFILTER_SUBCHANNELS;
	
	
	/* if we collected some channels, add these to the new list... */
	if (tmp_items) {
		/* firstly add object expander if required */
		if (filter_mode & ANIMFILTER_LIST_CHANNELS) {
			/* check if filtering by selection */
			// XXX: double-check on this - most of the time, a lot of tools need to filter out these channels!
			if (ANIMCHANNEL_SELOK((base->flag & SELECT))) {
				/* check if filtering by active status */
				if (ANIMCHANNEL_ACTIVEOK(ob)) {
					ANIMCHANNEL_NEW_CHANNEL(base, ANIMTYPE_OBJECT, ob);
				}
			}
		}
		
		/* now add the list of collected channels */
		BLI_movelisttolist(anim_data, &tmp_data);
		BLI_assert((tmp_data.first == tmp_data.last) && (tmp_data.first == NULL));
		items += tmp_items;
	}
	
	/* return the number of items added */
	return items;
}

static size_t animdata_filter_ds_world(bAnimContext *ac, ListBase *anim_data, bDopeSheet *ads, Scene *sce, World *wo, int filter_mode)
{
	ListBase tmp_data = {NULL, NULL};
	size_t tmp_items = 0;
	size_t items = 0;
	
	/* add world animation channels */
	BEGIN_ANIMFILTER_SUBCHANNELS(FILTER_WOR_SCED(wo))
	{
		/* animation data filtering */
		tmp_items += animfilter_block_data(ac, &tmp_data, ads, (ID *)wo, filter_mode);
		
		/* textures for world */
		if (!(ads->filterflag & ADS_FILTER_NOTEX))
			items += animdata_filter_ds_textures(ac, &tmp_data, ads, (ID *)wo, filter_mode);
			
		/* nodes */
		if ((wo->nodetree) && !(ads->filterflag & ADS_FILTER_NONTREE)) 
			tmp_items += animdata_filter_ds_nodetree(ac, &tmp_data, ads, (ID *)wo, wo->nodetree, filter_mode);
	}
	END_ANIMFILTER_SUBCHANNELS;
	
	/* did we find anything? */
	if (tmp_items) {
		/* include data-expand widget first */
		if (filter_mode & ANIMFILTER_LIST_CHANNELS) {
			/* check if filtering by active status */
			if (ANIMCHANNEL_ACTIVEOK(wo)) {
				ANIMCHANNEL_NEW_CHANNEL(wo, ANIMTYPE_DSWOR, sce);
			}
		}
		
		/* now add the list of collected channels */
		BLI_movelisttolist(anim_data, &tmp_data);
		BLI_assert((tmp_data.first == tmp_data.last) && (tmp_data.first == NULL));
		items += tmp_items;
	}
	
	/* return the number of items added to the list */
	return items;
}

static size_t animdata_filter_ds_scene(bAnimContext *ac, ListBase *anim_data, bDopeSheet *ads, Scene *sce, int filter_mode)
{
	ListBase tmp_data = {NULL, NULL};
	size_t tmp_items = 0;
	size_t items = 0;
	
	AnimData *adt = sce->adt;
	short type = 0, expanded = 1;
	void *cdata = NULL;
	
	/* determine the type of expander channels to use */
	// this is the best way to do this for now...
	ANIMDATA_FILTER_CASES(sce,
		{ /* AnimData - no channel, but consider data */},
		{ /* NLA - no channel, but consider data */},
		{ /* Drivers */
			type = ANIMTYPE_FILLDRIVERS;
			cdata = adt;
			expanded = EXPANDED_DRVD(adt);
		},
		{ /* Keyframes */
			type = ANIMTYPE_FILLACTD;
			cdata = adt->action;
			expanded = EXPANDED_ACTC(adt->action);
		});
		
	/* add scene-level animation channels */
	BEGIN_ANIMFILTER_SUBCHANNELS(expanded)
	{
		/* animation data filtering */
		tmp_items += animfilter_block_data(ac, &tmp_data, ads, (ID *)sce, filter_mode);
	}
	END_ANIMFILTER_SUBCHANNELS;
	
	/* did we find anything? */
	if (tmp_items) {
		/* include anim-expand widget first */
		if (filter_mode & ANIMFILTER_LIST_CHANNELS) {
			if (type != ANIMTYPE_NONE) {
				/* NOTE: active-status (and the associated checks) don't apply here... */
				ANIMCHANNEL_NEW_CHANNEL(cdata, type, sce);
			}
		}
		
		/* now add the list of collected channels */
		BLI_movelisttolist(anim_data, &tmp_data);
		BLI_assert((tmp_data.first == tmp_data.last) && (tmp_data.first == NULL));
		items += tmp_items;
	}
	
	/* return the number of items added to the list */
	return items;
}

static size_t animdata_filter_dopesheet_scene(bAnimContext *ac, ListBase *anim_data, bDopeSheet *ads, Scene *sce, int filter_mode)
{
	ListBase tmp_data = {NULL, NULL};
	size_t tmp_items = 0;
	size_t items = 0;
	
	/* filter data contained under object first */
	BEGIN_ANIMFILTER_SUBCHANNELS(EXPANDED_SCEC(sce))
	{
		bNodeTree *ntree = sce->nodetree;
		World *wo = sce->world;
		
		/* Action, Drivers, or NLA for Scene */
		if ((ads->filterflag & ADS_FILTER_NOSCE) == 0) {
			tmp_items += animdata_filter_ds_scene(ac, &tmp_data, ads, sce, filter_mode);
		}
		
		/* world */
		if ((wo) && !(ads->filterflag & ADS_FILTER_NOWOR)) {
			tmp_items += animdata_filter_ds_world(ac, &tmp_data, ads, sce, wo, filter_mode);
		}
		
		/* nodetree */
		if ((ntree) && !(ads->filterflag & ADS_FILTER_NONTREE)) {
			tmp_items += animdata_filter_ds_nodetree(ac, &tmp_data, ads, (ID *)sce, ntree, filter_mode);
		}
<<<<<<< HEAD

#ifdef WITH_FREESTYLE
		/* line styles */
		if ((ads->filterflag & ADS_FILTER_NOLINESTYLE) == 0) {
			tmp_items += animdata_filter_ds_linestyle(ac, &tmp_data, ads, sce, filter_mode);
		}
#endif
=======
>>>>>>> 3ca00cbf
		
		/* TODO: one day, when sequencer becomes its own datatype, perhaps it should be included here */
	}
	END_ANIMFILTER_SUBCHANNELS;

	/* if we collected some channels, add these to the new list... */
	if (tmp_items) {
		/* firstly add object expander if required */
		if (filter_mode & ANIMFILTER_LIST_CHANNELS) {
			/* check if filtering by selection */
			if (ANIMCHANNEL_SELOK((sce->flag & SCE_DS_SELECTED))) {
				/* NOTE: active-status doesn't matter for this! */
				ANIMCHANNEL_NEW_CHANNEL(sce, ANIMTYPE_SCENE, sce);
			}
		}
		
		/* now add the list of collected channels */
		BLI_movelisttolist(anim_data, &tmp_data);
		BLI_assert((tmp_data.first == tmp_data.last) && (tmp_data.first == NULL));
		items += tmp_items;
	}
	
	/* return the number of items added */
	return items;
}

// TODO: implement pinning... (if and when pinning is done, what we need to do is to provide freeing mechanisms - to protect against data that was deleted)
static size_t animdata_filter_dopesheet(bAnimContext *ac, ListBase *anim_data, bDopeSheet *ads, int filter_mode)
{
	Scene *sce = (Scene *)ads->source;
	Base *base;
	size_t items = 0;
	
	/* check that we do indeed have a scene */
	if ((ads->source == NULL) || (GS(ads->source->name) != ID_SCE)) {
		printf("DopeSheet Error: Not scene!\n");
		if (G.debug & G_DEBUG)
			printf("\tPointer = %p, Name = '%s'\n", (void *)ads->source, (ads->source) ? ads->source->name : NULL);
		return 0;
	}
	
	/* augment the filter-flags with settings based on the dopesheet filterflags 
	 * so that some temp settings can get added automagically...
	 */
	if (ads->filterflag & ADS_FILTER_SELEDIT) {
		/* only selected F-Curves should get their keyframes considered for editability */
		filter_mode |= ANIMFILTER_SELEDIT;
	}
	
	/* scene-linked animation - e.g. world, compositing nodes, scene anim (including sequencer currently) */
	items += animdata_filter_dopesheet_scene(ac, anim_data, ads, sce, filter_mode);
	
	/* loop over all bases (i.e.objects) in the scene */
	for (base = sce->base.first; base; base = base->next) {
		/* check if there's an object (all the relevant checks are done in the ob-function) */
		if (base->object) {
			Object *ob = base->object;
			
			/* firstly, check if object can be included, by the following factors:
			 *	- if only visible, must check for layer and also viewport visibility
			 *		--> while tools may demand only visible, user setting takes priority
			 *			as user option controls whether sets of channels get included while
			 *			tool-flag takes into account collapsed/open channels too
			 *	- if only selected, must check if object is selected 
			 *	- there must be animation data to edit (this is done recursively as we 
			 *	  try to add the channels)
			 */
			if ((filter_mode & ANIMFILTER_DATA_VISIBLE) && !(ads->filterflag & ADS_FILTER_INCL_HIDDEN)) {
				/* layer visibility - we check both object and base, since these may not be in sync yet */
				if ((sce->lay & (ob->lay | base->lay)) == 0) continue;
				
				/* outliner restrict-flag */
				if (ob->restrictflag & OB_RESTRICT_VIEW) continue;
			}
			
			/* if only F-Curves with visible flags set can be shown, check that 
			 * datablock hasn't been set to invisible 
			 */
			if (filter_mode & ANIMFILTER_CURVE_VISIBLE) {
				if ((ob->adt) && (ob->adt->flag & ADT_CURVES_NOT_VISIBLE))
					continue;
			}
			
			/* check selection and object type filters */
			if ( (ads->filterflag & ADS_FILTER_ONLYSEL) && !((base->flag & SELECT) /*|| (base == sce->basact)*/) ) {
				/* only selected should be shown */
				continue;
			}
			
			/* check if object belongs to the filtering group if option to filter 
			 * objects by the grouped status is on
			 *	- used to ease the process of doing multiple-character choreographies
			 */
			if (ads->filterflag & ADS_FILTER_ONLYOBGROUP) {
				if (object_in_group(ob, ads->filter_grp) == 0)
					continue;
			}
				
			/* since we're still here, this object should be usable */
			items += animdata_filter_dopesheet_ob(ac, anim_data, ads, base, filter_mode);
		}
	}
	
	/* return the number of items in the list */
	return items;
}

/* Summary track for DopeSheet/Action Editor 
 *  - return code is whether the summary lets the other channels get drawn
 */
static short animdata_filter_dopesheet_summary(bAnimContext *ac, ListBase *anim_data, int filter_mode, size_t *items)
{
	bDopeSheet *ads = NULL;
	
	/* get the DopeSheet information to use 
	 *	- we should only need to deal with the DopeSheet/Action Editor, 
	 *	  since all the other Animation Editors won't have this concept
	 *	  being applicable.
	 */
	if ((ac && ac->sl) && (ac->spacetype == SPACE_ACTION)) {
		SpaceAction *saction = (SpaceAction *)ac->sl;
		ads = &saction->ads;
	}
	else {
		/* invalid space type - skip this summary channels */
		return 1;
	}
	
	/* dopesheet summary 
	 *	- only for drawing and/or selecting keyframes in channels, but not for real editing 
	 *	- only useful for DopeSheet/Action/etc. editors where it is actually useful
	 */
	if ((filter_mode & ANIMFILTER_LIST_CHANNELS) && (ads->filterflag & ADS_FILTER_SUMMARY)) {
		bAnimListElem *ale = make_new_animlistelem(ac, ANIMTYPE_SUMMARY, NULL);
		if (ale) {
			BLI_addtail(anim_data, ale);
			(*items)++;
		}
		
		/* if summary is collapsed, don't show other channels beneath this 
		 *	- this check is put inside the summary check so that it doesn't interfere with normal operation
		 */ 
		if (ads->flag & ADS_FLAG_SUMMARY_COLLAPSED)
			return 0;
	}
	
	/* the other channels beneath this can be shown */
	return 1;
}  

/* ......................... */

/* filter data associated with a channel - usually for handling summary-channels in DopeSheet */
static size_t animdata_filter_animchan(bAnimContext *ac, ListBase *anim_data, bDopeSheet *ads, bAnimListElem *channel, int filter_mode)
{
	size_t items = 0;
	
	/* data to filter depends on channel type */
	/* NOTE: only common channel-types have been handled for now. More can be added as necessary */
	switch (channel->type) {
		case ANIMTYPE_SUMMARY:
			items += animdata_filter_dopesheet(ac, anim_data, ads, filter_mode);
			break;
			
		case ANIMTYPE_SCENE:
			items += animdata_filter_dopesheet_scene(ac, anim_data, ads, channel->data, filter_mode);
			break;
		
		case ANIMTYPE_OBJECT:
			items += animdata_filter_dopesheet_ob(ac, anim_data, ads, channel->data, filter_mode);
			break;
			
		default:
			printf("ERROR: Unsupported channel type (%d) in animdata_filter_animchan()\n", channel->type);
			break;
	}
	
	return items;
}

/* ----------- Cleanup API --------------- */

/* Remove entries with invalid types in animation channel list */
static size_t animdata_filter_remove_invalid(ListBase *anim_data)
{
	bAnimListElem *ale, *next;
	size_t items = 0;
	
	/* only keep entries with valid types */
	for (ale = anim_data->first; ale; ale = next) {
		next = ale->next;
		
		if (ale->type == ANIMTYPE_NONE)
			BLI_freelinkN(anim_data, ale);
		else
			items++;
	}
	
	return items;
}

/* Remove duplicate entries in animation channel list */
static size_t animdata_filter_remove_duplis(ListBase *anim_data)
{
	bAnimListElem *ale, *next;
	GHash *gh;
	size_t items = 0;
	
	/* build new hashtable to efficiently store and retrieve which entries have been 
	 * encountered already while searching
	 */
	gh = BLI_ghash_ptr_new("animdata_filter_duplis_remove gh");
	
	/* loop through items, removing them from the list if a similar item occurs already */
	for (ale = anim_data->first; ale; ale = next) {
		next = ale->next;
		
		/* check if hash has any record of an entry like this 
		 *	- just use ale->data for now, though it would be nicer to involve 
		 *	  ale->type in combination too to capture corner cases (where same data performs differently)
		 */
		if (BLI_ghash_haskey(gh, ale->data) == 0) {
			/* this entry is 'unique' and can be kept */
			BLI_ghash_insert(gh, ale->data, NULL);
			items++;
		}
		else {
			/* this entry isn't needed anymore */
			BLI_freelinkN(anim_data, ale);
		}
	}
	
	/* free the hash... */
	BLI_ghash_free(gh, NULL, NULL);
	
	/* return the number of items still in the list */
	return items;
}

/* ----------- Public API --------------- */

/* This function filters the active data source to leave only animation channels suitable for
 * usage by the caller. It will return the length of the list 
 * 
 *  *anim_data: is a pointer to a ListBase, to which the filtered animation channels
 *		will be placed for use.
 *	filter_mode: how should the data be filtered - bitmapping accessed flags
 */
size_t ANIM_animdata_filter(bAnimContext *ac, ListBase *anim_data, int filter_mode, void *data, short datatype)
{
	size_t items = 0;
	
	/* only filter data if there's somewhere to put it */
	if (data && anim_data) {
		
		/* firstly filter the data */
		switch (datatype) {
			case ANIMCONT_ACTION:   /* 'Action Editor' */
			{
				Object *obact = ac->obact;
				SpaceAction *saction = (SpaceAction *)ac->sl;
				bDopeSheet *ads = (saction) ? &saction->ads : NULL;
				
				/* the check for the DopeSheet summary is included here since the summary works here too */
				if (animdata_filter_dopesheet_summary(ac, anim_data, filter_mode, &items))
					items += animfilter_action(ac, anim_data, ads, data, filter_mode, (ID *)obact);
			}
			break;
			
			case ANIMCONT_SHAPEKEY: /* 'ShapeKey Editor' */
			{
				/* the check for the DopeSheet summary is included here since the summary works here too */
				if (animdata_filter_dopesheet_summary(ac, anim_data, filter_mode, &items))
					items = animdata_filter_shapekey(ac, anim_data, data, filter_mode);
			}
			break;
				
			case ANIMCONT_GPENCIL:
			{
				if (animdata_filter_dopesheet_summary(ac, anim_data, filter_mode, &items))
					items = animdata_filter_gpencil(anim_data, data, filter_mode);
			}
			break;
			
			case ANIMCONT_MASK:
			{
				if (animdata_filter_dopesheet_summary(ac, anim_data, filter_mode, &items))
					items = animdata_filter_mask(anim_data, data, filter_mode);
			}
			break;
			
			case ANIMCONT_DOPESHEET: /* 'DopeSheet Editor' */
			{
				/* the DopeSheet editor is the primary place where the DopeSheet summaries are useful */
				if (animdata_filter_dopesheet_summary(ac, anim_data, filter_mode, &items))
					items += animdata_filter_dopesheet(ac, anim_data, data, filter_mode);
			}
			break;
				
			case ANIMCONT_FCURVES: /* Graph Editor -> F-Curves/Animation Editing */
			case ANIMCONT_DRIVERS: /* Graph Editor -> Drivers Editing */
			case ANIMCONT_NLA:     /* NLA Editor */
			{
				/* all of these editors use the basic DopeSheet data for filtering options, but don't have all the same features */
				items = animdata_filter_dopesheet(ac, anim_data, data, filter_mode);
			}
			break;
			
			case ANIMCONT_CHANNEL: /* animation channel */
			{
				bDopeSheet *ads = ac->ads;
				
				/* based on the channel type, filter relevant data for this */
				items = animdata_filter_animchan(ac, anim_data, ads, data, filter_mode);
			}
			break;
		}
			
		/* remove any 'weedy' entries */
		items = animdata_filter_remove_invalid(anim_data);
		
		/* remove duplicates (if required) */
		if (filter_mode & ANIMFILTER_NODUPLIS)
			items = animdata_filter_remove_duplis(anim_data);
	}
	
	/* return the number of items in the list */
	return items;
}

/* ************************************************************ */<|MERGE_RESOLUTION|>--- conflicted
+++ resolved
@@ -2212,16 +2212,13 @@
 		if ((ntree) && !(ads->filterflag & ADS_FILTER_NONTREE)) {
 			tmp_items += animdata_filter_ds_nodetree(ac, &tmp_data, ads, (ID *)sce, ntree, filter_mode);
 		}
-<<<<<<< HEAD
-
+		
 #ifdef WITH_FREESTYLE
 		/* line styles */
 		if ((ads->filterflag & ADS_FILTER_NOLINESTYLE) == 0) {
 			tmp_items += animdata_filter_ds_linestyle(ac, &tmp_data, ads, sce, filter_mode);
 		}
 #endif
-=======
->>>>>>> 3ca00cbf
 		
 		/* TODO: one day, when sequencer becomes its own datatype, perhaps it should be included here */
 	}

--- conflicted
+++ resolved
@@ -91,13 +91,7 @@
 	GPU_matrix_scale_2f(1.0f / xscale, 1.0f);
 
 	/* get timecode string
-<<<<<<< HEAD
-	 *	- padding on str-buf passed so that it doesn't sit on the frame indicator
-=======
 	 * - padding on str-buf passed so that it doesn't sit on the frame indicator
-	 * - power = 0, gives 'standard' behavior for time
-	 *   but power = 1 is required for frames (to get integer frames)
->>>>>>> d7f55c4f
 	 */
 	if (show_time) {
 		BLI_timecode_string_from_time(&numstr[2], sizeof(numstr) - 2, 0, FRA2TIME(cfra), FPS, U.timecode_style);

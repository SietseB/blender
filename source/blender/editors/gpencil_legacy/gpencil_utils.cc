/* SPDX-FileCopyrightText: 2014 Blender Authors
 *
 * SPDX-License-Identifier: GPL-2.0-or-later */

/** \file
 * \ingroup edgpencil
 */

#include <algorithm>
#include <cmath>
#include <cstddef>
#include <cstdio>
#include <cstdlib>
#include <cstring>

#include "MEM_guardedalloc.h"

#include "BLI_blenlib.h"
#include "BLI_ghash.h"
#include "BLI_hash.h"
#include "BLI_lasso_2d.hh"
#include "BLI_math_color.h"
#include "BLI_math_matrix.h"
#include "BLI_math_vector.hh"
#include "BLI_time.h"
#include "BLI_utildefines.h"

#include "BLT_translation.hh"

#include "DNA_brush_types.h"
#include "DNA_gpencil_legacy_types.h"
#include "DNA_material_types.h"
#include "DNA_meshdata_types.h"
#include "DNA_object_types.h"
#include "DNA_scene_types.h"
#include "DNA_screen_types.h"
#include "DNA_space_types.h"
#include "DNA_view3d_types.h"

#include "BKE_action.hh"
#include "BKE_brush.hh"
#include "BKE_collection.hh"
#include "BKE_colortools.hh"
#include "BKE_context.hh"
#include "BKE_deform.hh"
#include "BKE_gpencil_curve_legacy.h"
#include "BKE_gpencil_geom_legacy.h"
#include "BKE_gpencil_legacy.h"
#include "BKE_main.hh"
#include "BKE_material.h"
#include "BKE_object.hh"
#include "BKE_paint.hh"
#include "BKE_preview_image.hh"
#include "BKE_tracking.h"

#include "WM_api.hh"
#include "WM_toolsystem.hh"
#include "WM_types.hh"

#include "RNA_access.hh"
#include "RNA_define.hh"
#include "RNA_enum_types.hh"
#include "RNA_prototypes.hh"

#include "UI_resources.hh"
#include "UI_view2d.hh"

#include "ED_clip.hh"
#include "ED_gpencil_legacy.hh"
#include "ED_object.hh"
#include "ED_select_utils.hh"
#include "ED_transform_snap_object_context.hh"
#include "ED_view3d.hh"

#include "GPU_immediate.hh"
#include "GPU_immediate_util.hh"
#include "GPU_state.hh"

#include "DEG_depsgraph.hh"
#include "DEG_depsgraph_query.hh"

#include "gpencil_intern.hh"

/* ******************************************************** */
/* Context Wrangling... */

bGPdata **ED_gpencil_data_get_pointers_direct(ScrArea *area, Object *ob, PointerRNA *r_ptr)
{
  /* if there's an active area, check if the particular editor may
   * have defined any special Grease Pencil context for editing...
   */
  if (area) {
    switch (area->spacetype) {
      case SPACE_PROPERTIES: /* properties */
      case SPACE_INFO:       /* header info */
      case SPACE_TOPBAR:     /* Top-bar */
      case SPACE_VIEW3D:     /* 3D-View */
      {
        if (ob && (ob->type == OB_GPENCIL_LEGACY)) {
          /* GP Object. */
          if (r_ptr) {
            *r_ptr = RNA_id_pointer_create(&ob->id);
          }
          return (bGPdata **)&ob->data;
        }
        return nullptr;
      }
      default: /* Unsupported space. */
        return nullptr;
    }
  }

  return nullptr;
}

bGPdata **ED_annotation_data_get_pointers_direct(ID *screen_id,
                                                 ScrArea *area,
                                                 Scene *scene,
                                                 PointerRNA *r_ptr)
{
  /* If there's an active area, check if the particular editor may
   * have defined any special Grease Pencil context for editing. */
  if (area) {
    SpaceLink *sl = static_cast<SpaceLink *>(area->spacedata.first);

    switch (area->spacetype) {
      case SPACE_INFO: /* header info */
      {
        return nullptr;
      }

      case SPACE_TOPBAR:     /* Top-bar */
      case SPACE_VIEW3D:     /* 3D-View */
      case SPACE_PROPERTIES: /* properties */
      {
        if (r_ptr) {
          *r_ptr = RNA_id_pointer_create(&scene->id);
        }
        return &scene->gpd;
      }
      case SPACE_NODE: /* Nodes Editor */
      {
        SpaceNode *snode = (SpaceNode *)sl;

        /* return the GP data for the active node block/node */
        if (snode && snode->nodetree) {
          /* for now, as long as there's an active node tree,
           * default to using that in the Nodes Editor */
          if (r_ptr) {
            *r_ptr = RNA_id_pointer_create(&snode->nodetree->id);
          }
          return &snode->nodetree->gpd;
        }

        /* Even when there is no node-tree, don't allow this to flow to scene. */
        return nullptr;
      }
      case SPACE_SEQ: /* Sequencer */
      {
        SpaceSeq *sseq = (SpaceSeq *)sl;

        /* For now, Grease Pencil data is associated with the space
         * (actually preview region only). */
        if (r_ptr) {
          *r_ptr = RNA_pointer_create(screen_id, &RNA_SpaceSequenceEditor, sseq);
        }
        return &sseq->gpd;
      }
      case SPACE_IMAGE: /* Image/UV Editor */
      {
        SpaceImage *sima = (SpaceImage *)sl;

        /* For now, Grease Pencil data is associated with the space... */
        if (r_ptr) {
          *r_ptr = RNA_pointer_create(screen_id, &RNA_SpaceImageEditor, sima);
        }
        return &sima->gpd;
      }
      case SPACE_CLIP: /* Nodes Editor */
      {
        SpaceClip *sc = (SpaceClip *)sl;
        MovieClip *clip = ED_space_clip_get_clip(sc);

        if (clip) {
          if (sc->gpencil_src == SC_GPENCIL_SRC_TRACK) {
            const MovieTrackingObject *tracking_object = BKE_tracking_object_get_active(
                &clip->tracking);
            MovieTrackingTrack *track = tracking_object->active_track;

            if (!track) {
              return nullptr;
            }

            if (r_ptr) {
              *r_ptr = RNA_pointer_create(&clip->id, &RNA_MovieTrackingTrack, track);
            }
            return &track->gpd;
          }
          if (r_ptr) {
            *r_ptr = RNA_id_pointer_create(&clip->id);
          }
          return &clip->gpd;
        }
        break;
      }
      default: /* unsupported space */
        return nullptr;
    }
  }

  return nullptr;
}

bGPdata **ED_gpencil_data_get_pointers(const bContext *C, PointerRNA *r_ptr)
{
  ScrArea *area = CTX_wm_area(C);
  Object *ob = CTX_data_active_object(C);

  return ED_gpencil_data_get_pointers_direct(area, ob, r_ptr);
}

bGPdata **ED_annotation_data_get_pointers(const bContext *C, PointerRNA *r_ptr)
{
  ID *screen_id = (ID *)CTX_wm_screen(C);
  Scene *scene = CTX_data_scene(C);
  ScrArea *area = CTX_wm_area(C);

  return ED_annotation_data_get_pointers_direct(screen_id, area, scene, r_ptr);
}
/* -------------------------------------------------------- */

bGPdata *ED_annotation_data_get_active_direct(ID *screen_id, ScrArea *area, Scene *scene)
{
  bGPdata **gpd_ptr = ED_annotation_data_get_pointers_direct(screen_id, area, scene, nullptr);
  return (gpd_ptr) ? *(gpd_ptr) : nullptr;
}

bGPdata *ED_gpencil_data_get_active(const bContext *C)
{
  Object *ob = CTX_data_active_object(C);
  if ((ob == nullptr) || (ob->type != OB_GPENCIL_LEGACY)) {
    return nullptr;
  }
  return static_cast<bGPdata *>(ob->data);
}

bGPdata *ED_annotation_data_get_active(const bContext *C)
{
  bGPdata **gpd_ptr = ED_annotation_data_get_pointers(C, nullptr);
  return (gpd_ptr) ? *(gpd_ptr) : nullptr;
}

/* -------------------------------------------------------- */

bool ED_gpencil_data_owner_is_annotation(PointerRNA *owner_ptr)
{
  /* Key Assumption: If the pointer is an object, we're dealing with a GP Object's data.
   * Otherwise, the GP data-block is being used for annotations (i.e. everywhere else). */
  return ((owner_ptr) && (owner_ptr->type != &RNA_Object));
}

/* ******************************************************** */
/* Brush Tool Core */

bool gpencil_stroke_inside_circle(const float mval[2], int rad, int x0, int y0, int x1, int y1)
{
  /* simple within-radius check for now */
  const float screen_co_a[2] = {float(x0), float(y0)};
  const float screen_co_b[2] = {float(x1), float(y1)};

  if (edge_inside_circle(mval, rad, screen_co_a, screen_co_b)) {
    return true;
  }

  /* not inside */
  return false;
}

/* ******************************************************** */
/* Stroke Validity Testing */

bool ED_gpencil_stroke_can_use_direct(const ScrArea *area, const bGPDstroke *gps)
{
  /* sanity check */
  if (ELEM(nullptr, area, gps)) {
    return false;
  }

  /* filter stroke types by flags + spacetype */
  if (gps->flag & GP_STROKE_3DSPACE) {
    /* 3D strokes - only in 3D view */
    return ELEM(area->spacetype, SPACE_VIEW3D, SPACE_PROPERTIES);
  }
  if (gps->flag & GP_STROKE_2DIMAGE) {
    /* Special "image" strokes - only in Image Editor */
    return (area->spacetype == SPACE_IMAGE);
  }
  if (gps->flag & GP_STROKE_2DSPACE) {
    /* 2D strokes (data-space) - for any 2D view (i.e. everything other than 3D view). */
    return (area->spacetype != SPACE_VIEW3D);
  }
  /* view aligned - anything goes */
  return true;
}

bool ED_gpencil_stroke_can_use(const bContext *C, const bGPDstroke *gps)
{
  ScrArea *area = CTX_wm_area(C);
  return ED_gpencil_stroke_can_use_direct(area, gps);
}

bool ED_gpencil_stroke_material_editable(Object *ob, const bGPDlayer *gpl, const bGPDstroke *gps)
{
  /* check if the color is editable */
  MaterialGPencilStyle *gp_style = BKE_gpencil_material_settings(ob, gps->mat_nr + 1);

  if (gp_style != nullptr) {
    if (gp_style->flag & GP_MATERIAL_HIDE) {
      return false;
    }
    if (((gpl->flag & GP_LAYER_UNLOCK_COLOR) == 0) && (gp_style->flag & GP_MATERIAL_LOCKED)) {
      return false;
    }
  }

  return true;
}

/* ******************************************************** */
/* Space Conversion */

void gpencil_point_to_xy(
    const GP_SpaceConversion *gsc, const bGPDstroke *gps, const bGPDspoint *pt, int *r_x, int *r_y)
{
  const ARegion *region = gsc->region;
  const View2D *v2d = gsc->v2d;
  const rctf *subrect = gsc->subrect;
  int xyval[2];

  /* sanity checks */
  BLI_assert(!(gps->flag & GP_STROKE_3DSPACE) || (gsc->area->spacetype == SPACE_VIEW3D));
  BLI_assert(!(gps->flag & GP_STROKE_2DSPACE) || (gsc->area->spacetype != SPACE_VIEW3D));

  if (gps->flag & GP_STROKE_3DSPACE) {
    if (ED_view3d_project_int_global(region, &pt->x, xyval, V3D_PROJ_TEST_NOP) == V3D_PROJ_RET_OK)
    {
      *r_x = xyval[0];
      *r_y = xyval[1];
    }
    else {
      *r_x = V2D_IS_CLIPPED;
      *r_y = V2D_IS_CLIPPED;
    }
  }
  else if (gps->flag & GP_STROKE_2DSPACE) {
    float vec[3] = {pt->x, pt->y, 0.0f};
    mul_m4_v3(gsc->mat, vec);
    UI_view2d_view_to_region_clip(v2d, vec[0], vec[1], r_x, r_y);
  }
  else {
    if (subrect == nullptr) {
      /* normal 3D view (or view space) */
      *r_x = int(pt->x / 100 * region->winx);
      *r_y = int(pt->y / 100 * region->winy);
    }
    else {
      /* camera view, use subrect */
      *r_x = int((pt->x / 100) * BLI_rctf_size_x(subrect)) + subrect->xmin;
      *r_y = int((pt->y / 100) * BLI_rctf_size_y(subrect)) + subrect->ymin;
    }
  }
}

void ED_gpencil_drawing_reference_get(const Scene *scene,
                                      const Object *ob,
                                      char align_flag,
                                      float r_vec[3])
{
  const float *fp = scene->cursor.location;

  /* if using a gpencil object at cursor mode, can use the location of the object */
  if (align_flag & GP_PROJECT_VIEWSPACE) {
    if (ob && (ob->type == OB_GPENCIL_LEGACY)) {
      /* fallback (no strokes) - use cursor or object location */
      if (align_flag & GP_PROJECT_CURSOR) {
        /* use 3D-cursor */
        copy_v3_v3(r_vec, fp);
      }
      else {
        /* use object location */
        copy_v3_v3(r_vec, ob->object_to_world().location());
        /* Apply layer offset. */
        bGPdata *gpd = static_cast<bGPdata *>(ob->data);
        bGPDlayer *gpl = BKE_gpencil_layer_active_get(gpd);
        if (gpl != nullptr) {
          add_v3_v3(r_vec, gpl->layer_mat[3]);
        }
      }
    }
  }
  else {
    /* use 3D-cursor */
    copy_v3_v3(r_vec, fp);
  }
}

/**
 * Helper to convert 2d to 3d for simple drawing buffer.
 */
static void gpencil_stroke_convertcoords(ARegion *region,
                                         const tGPspoint *point2D,
                                         const float origin[3],
                                         float out[3])
{
  float mval_prj[2];
  float rvec[3];

  copy_v3_v3(rvec, origin);

  const float zfac = ED_view3d_calc_zfac(static_cast<const RegionView3D *>(region->regiondata),
                                         rvec);

<<<<<<< HEAD
void ED_gpencil_project_stroke_to_plane(const Scene *scene,
                                        const Object *ob,
                                        const RegionView3D *rv3d,
                                        bGPDlayer *gpl,
                                        bGPDstroke *gps,
                                        const float origin[3],
                                        const int axis)
{
  const ToolSettings *ts = scene->toolsettings;
  const View3DCursor *cursor = &scene->cursor;
  float plane_normal[3];
  float vn[3];

  float ray[3];
  float rpoint[3];

  /* Recalculate layer transform matrix. */
  loc_eul_size_to_mat4(gpl->layer_mat, gpl->location, gpl->rotation, gpl->scale);
  invert_m4_m4(gpl->layer_invmat, gpl->layer_mat);

  /* normal vector for a plane locked to axis */
  zero_v3(plane_normal);
  if (axis < 0) {
    /* if the axis is not locked, need a vector to the view direction
     * in order to get the right size of the stroke.
     */
    ED_view3d_global_to_vector(rv3d, origin, plane_normal);
  }
  else if (axis < 3) {
    plane_normal[axis] = 1.0f;
    /* if object, apply object rotation */
    if (ob && (ob->type == OB_GPENCIL_LEGACY)) {
      float mat[4][4];
      copy_m4_m4(mat, ob->object_to_world().ptr());

      /* move origin to cursor */
      if ((ts->gpencil_v3d_align & GP_PROJECT_CURSOR) == 0) {
        if (gpl != nullptr) {
          add_v3_v3(mat[3], gpl->location);
        }
      }
      if (ts->gpencil_v3d_align & GP_PROJECT_CURSOR) {
        copy_v3_v3(mat[3], cursor->location);
      }

      mul_mat3_m4_v3(mat, plane_normal);
    }

    if ((gpl != nullptr) && (ts->gp_sculpt.lock_axis != GP_LOCKAXIS_CURSOR)) {
      mul_mat3_m4_v3(gpl->layer_mat, plane_normal);
    }
  }
  else {
    const float scale[3] = {1.0f, 1.0f, 1.0f};
    plane_normal[2] = 1.0f;
    float mat[4][4];
    loc_eul_size_to_mat4(mat, cursor->location, cursor->rotation_euler, scale);
    mul_mat3_m4_v3(mat, plane_normal);
  }

  /* Reproject the points in the plane */
  for (int i = 0; i < gps->totpoints; i++) {
    bGPDspoint *pt = &gps->points[i];

    /* get a vector from the point with the current view direction of the viewport */
    ED_view3d_global_to_vector(rv3d, &pt->x, vn);

    /* calculate line extreme point to create a ray that cross the plane */
    mul_v3_fl(vn, -50.0f);
    add_v3_v3v3(ray, &pt->x, vn);

    /* if the line never intersect, the point is not changed */
    if (isect_line_plane_v3(rpoint, &pt->x, ray, origin, plane_normal)) {
      copy_v3_v3(&pt->x, rpoint);
    }
  }
}

void ED_gpencil_stroke_reproject(Depsgraph *depsgraph,
                                 const GP_SpaceConversion *gsc,
                                 SnapObjectContext *sctx,
                                 bGPDlayer *gpl,
                                 bGPDframe *gpf,
                                 bGPDstroke *gps,
                                 const eGP_ReprojectModes mode,
                                 const bool keep_original,
                                 const float offset)
{
  ToolSettings *ts = gsc->scene->toolsettings;
  ARegion *region = gsc->region;
  RegionView3D *rv3d = static_cast<RegionView3D *>(region->regiondata);

  /* Recalculate layer transform matrix. */
  loc_eul_size_to_mat4(gpl->layer_mat, gpl->location, gpl->rotation, gpl->scale);
  invert_m4_m4(gpl->layer_invmat, gpl->layer_mat);

  float diff_mat[4][4], inverse_diff_mat[4][4];
  BKE_gpencil_layer_transform_matrix_get(depsgraph, gsc->ob, gpl, diff_mat);
  zero_axis_bias_m4(diff_mat);
  invert_m4_m4(inverse_diff_mat, diff_mat);

  float origin[3];
  if (mode != GP_REPROJECT_CURSOR) {
    ED_gpencil_drawing_reference_get(gsc->scene, gsc->ob, ts->gpencil_v3d_align, origin);
  }
  else {
    copy_v3_v3(origin, gsc->scene->cursor.location);
  }

  bGPDspoint *pt;
  int i;

  /* If keep original, do a copy. */
  bGPDstroke *gps_active = gps;
  /* if duplicate, deselect all points. */
  if (keep_original) {
    gps_active = BKE_gpencil_stroke_duplicate(gps, true, true, false);
    gps_active->flag &= ~GP_STROKE_SELECT;
    BKE_gpencil_stroke_select_index_reset(gps_active);
    for (i = 0, pt = gps_active->points; i < gps_active->totpoints; i++, pt++) {
      pt->flag &= ~GP_SPOINT_SELECT;
    }
    /* Add to frame. */
    BLI_addtail(&gpf->strokes, gps_active);
  }

  /* Adjust each point */
  for (i = 0, pt = gps_active->points; i < gps_active->totpoints; i++, pt++) {
    float xy[2];

    /* 3D to Screen-space */
    /* NOTE: We can't use gpencil_point_to_xy() here because that uses ints for the screen-space
     * coordinates, resulting in lost precision, which in turn causes stair-stepping
     * artifacts in the final points. */

    bGPDspoint pt2;
    gpencil_point_to_world_space(pt, diff_mat, &pt2);
    gpencil_point_to_xy_fl(gsc, gps_active, &pt2, &xy[0], &xy[1]);

    /* Project stroke in one axis */
    if (ELEM(mode, GP_REPROJECT_FRONT, GP_REPROJECT_SIDE, GP_REPROJECT_TOP, GP_REPROJECT_CURSOR)) {
      int axis = 0;
      switch (mode) {
        case GP_REPROJECT_FRONT: {
          axis = 1;
          break;
        }
        case GP_REPROJECT_SIDE: {
          axis = 0;
          break;
        }
        case GP_REPROJECT_TOP: {
          axis = 2;
          break;
        }
        case GP_REPROJECT_CURSOR: {
          axis = 3;
          break;
        }
        default: {
          axis = 1;
          break;
        }
      }

      ED_gpencil_project_point_to_plane(gsc->scene, gsc->ob, gpl, rv3d, origin, axis, &pt2);

      copy_v3_v3(&pt->x, &pt2.x);

      /* apply parent again */
      gpencil_world_to_object_space_point(depsgraph, gsc->ob, gpl, pt);
    }
    /* Project screen-space back to 3D space (from current perspective)
     * so that all points have been treated the same way. */
    else if (mode == GP_REPROJECT_VIEW) {
      /* Planar - All on same plane parallel to the view-plane. */
      gpencil_point_xy_to_3d(gsc, gsc->scene, xy, &pt->x);
    }
    else {
      /* Geometry - Snap to surfaces of visible geometry */
      float ray_start[3];
      float ray_normal[3];
      /* magic value for initial depth copied from the default
       * value of Python's Scene.ray_cast function
       */
      float depth = 1.70141e+38f;
      float location[3] = {0.0f, 0.0f, 0.0f};
      float normal[3] = {0.0f, 0.0f, 0.0f};

      BLI_assert(gps->flag & GP_STROKE_3DSPACE);
      BLI_assert(gsc->area && gsc->area->spacetype == SPACE_VIEW3D);
      const View3D *v3d = static_cast<const View3D *>(gsc->area->spacedata.first);
      ED_view3d_win_to_ray_clipped(
          depsgraph, region, v3d, xy, &ray_start[0], &ray_normal[0], true);
      SnapObjectParams params{};
      params.snap_target_select = SCE_SNAP_TARGET_ALL;
      if (ED_transform_snap_object_project_ray(sctx,
                                               depsgraph,
                                               v3d,
                                               &params,
                                               &ray_start[0],
                                               &ray_normal[0],
                                               &depth,
                                               &location[0],
                                               &normal[0]))
      {
        /* Apply offset over surface. */
        float normal_vector[3];
        sub_v3_v3v3(normal_vector, ray_start, location);
        normalize_v3(normal_vector);
        mul_v3_fl(normal_vector, offset);

        add_v3_v3v3(&pt->x, location, normal_vector);
      }
      else {
        /* Default to planar */
        gpencil_point_xy_to_3d(gsc, gsc->scene, xy, &pt->x);
      }
    }

    /* Unapply parent corrections */
    if (!ELEM(mode, GP_REPROJECT_FRONT, GP_REPROJECT_SIDE, GP_REPROJECT_TOP)) {
      mul_m4_v3(inverse_diff_mat, &pt->x);
    }
  }
}

void ED_gpencil_project_point_to_plane(const Scene *scene,
                                       const Object *ob,
                                       bGPDlayer *gpl,
                                       const RegionView3D *rv3d,
                                       const float origin[3],
                                       const int axis,
                                       bGPDspoint *pt)
{
  const ToolSettings *ts = scene->toolsettings;
  const View3DCursor *cursor = &scene->cursor;
  float plane_normal[3];
  float vn[3];

  float ray[3];
  float rpoint[3];

  /* normal vector for a plane locked to axis */
  zero_v3(plane_normal);
  if (axis < 0) {
    /* if the axis is not locked, need a vector to the view direction
     * in order to get the right size of the stroke.
     */
    ED_view3d_global_to_vector(rv3d, origin, plane_normal);
  }
  else if (axis < 3) {
    plane_normal[axis] = 1.0f;
    /* if object, apply object rotation */
    if (ob && (ob->type == OB_GPENCIL_LEGACY)) {
      float mat[4][4];
      copy_m4_m4(mat, ob->object_to_world().ptr());
      if ((ts->gpencil_v3d_align & GP_PROJECT_CURSOR) == 0) {
        if (gpl != nullptr) {
          add_v3_v3(mat[3], gpl->location);
        }
      }

      /* move origin to cursor */
      if (ts->gpencil_v3d_align & GP_PROJECT_CURSOR) {
        copy_v3_v3(mat[3], cursor->location);
      }

      mul_mat3_m4_v3(mat, plane_normal);
      /* Apply layer rotation (local transform). */
      if ((gpl != nullptr) && (ts->gp_sculpt.lock_axis != GP_LOCKAXIS_CURSOR)) {
        mul_mat3_m4_v3(gpl->layer_mat, plane_normal);
      }
    }
  }
  else {
    const float scale[3] = {1.0f, 1.0f, 1.0f};
    plane_normal[2] = 1.0f;
    float mat[4][4];
    loc_eul_size_to_mat4(mat, cursor->location, cursor->rotation_euler, scale);

    /* move origin to object */
    if ((ts->gpencil_v3d_align & GP_PROJECT_CURSOR) == 0) {
      copy_v3_v3(mat[3], ob->object_to_world().location());
    }

    mul_mat3_m4_v3(mat, plane_normal);
  }

  /* Reproject the points in the plane */
  /* get a vector from the point with the current view direction of the viewport */
  ED_view3d_global_to_vector(rv3d, &pt->x, vn);

  /* calculate line extreme point to create a ray that cross the plane */
  mul_v3_fl(vn, -50.0f);
  add_v3_v3v3(ray, &pt->x, vn);

  /* if the line never intersect, the point is not changed */
  if (isect_line_plane_v3(rpoint, &pt->x, ray, origin, plane_normal)) {
    copy_v3_v3(&pt->x, rpoint);
  }
}

/* ******************************************************** */
/* Stroke Operations */

/* XXX: Check if these functions duplicate stuff in blenkernel,
 * and/or whether we should just deduplicate. */

void gpencil_subdivide_stroke(bGPdata *gpd, bGPDstroke *gps, const int subdivide)
{
  bGPDspoint *temp_points;
  int totnewpoints, oldtotpoints;
  int i2;

  /* loop as many times as levels */
  for (int s = 0; s < subdivide; s++) {
    totnewpoints = gps->totpoints - 1;
    /* duplicate points in a temp area */
    temp_points = static_cast<bGPDspoint *>(MEM_dupallocN(gps->points));
    oldtotpoints = gps->totpoints;

    /* resize the points arrays */
    gps->totpoints += totnewpoints;
    gps->points = static_cast<bGPDspoint *>(
        MEM_recallocN(gps->points, sizeof(*gps->points) * gps->totpoints));
    if (gps->dvert != nullptr) {
      gps->dvert = static_cast<MDeformVert *>(
          MEM_recallocN(gps->dvert, sizeof(*gps->dvert) * gps->totpoints));
    }

    /* move points from last to first to new place */
    i2 = gps->totpoints - 1;
    for (int i = oldtotpoints - 1; i > 0; i--) {
      bGPDspoint *pt = &temp_points[i];
      bGPDspoint *pt_final = &gps->points[i2];

      copy_v3_v3(&pt_final->x, &pt->x);
      pt_final->pressure = pt->pressure;
      pt_final->strength = pt->strength;
      pt_final->time = pt->time;
      pt_final->flag = pt->flag;
      pt_final->uv_fac = pt->uv_fac;
      pt_final->uv_rot = pt->uv_rot;
      copy_v4_v4(pt_final->vert_color, pt->vert_color);

      if (gps->dvert != nullptr) {
        MDeformVert *dvert = &gps->dvert[i];
        MDeformVert *dvert_final = &gps->dvert[i2];

        dvert_final->totweight = dvert->totweight;
        dvert_final->dw = dvert->dw;
      }

      i2 -= 2;
    }
    /* interpolate mid points */
    i2 = 1;
    for (int i = 0; i < oldtotpoints - 1; i++) {
      bGPDspoint *pt = &temp_points[i];
      bGPDspoint *next = &temp_points[i + 1];
      bGPDspoint *pt_final = &gps->points[i2];

      /* add a half way point */
      interp_v3_v3v3(&pt_final->x, &pt->x, &next->x, 0.5f);
      pt_final->pressure = interpf(pt->pressure, next->pressure, 0.5f);
      pt_final->strength = interpf(pt->strength, next->strength, 0.5f);
      CLAMP(pt_final->strength, GPENCIL_STRENGTH_MIN, 1.0f);
      pt_final->time = interpf(pt->time, next->time, 0.5f);
      pt_final->uv_fac = interpf(pt->uv_fac, next->uv_fac, 0.5f);
      pt_final->uv_rot = interpf(pt->uv_rot, next->uv_rot, 0.5f);
      interp_v4_v4v4(pt_final->vert_color, pt->vert_color, next->vert_color, 0.5f);

      if (gps->dvert != nullptr) {
        MDeformVert *dvert_final = &gps->dvert[i2];
        dvert_final->totweight = 0;
        dvert_final->dw = nullptr;
      }

      i2 += 2;
    }

    MEM_SAFE_FREE(temp_points);

    /* move points to smooth stroke */
    /* duplicate points in a temp area with the new subdivide data */
    temp_points = static_cast<bGPDspoint *>(MEM_dupallocN(gps->points));

    /* extreme points are not changed */
    for (int i = 0; i < gps->totpoints - 2; i++) {
      bGPDspoint *pt = &temp_points[i];
      bGPDspoint *next = &temp_points[i + 1];
      bGPDspoint *pt_final = &gps->points[i + 1];

      /* move point */
      interp_v3_v3v3(&pt_final->x, &pt->x, &next->x, 0.5f);
    }
    /* free temp memory */
    MEM_SAFE_FREE(temp_points);
  }
  /* Calc geometry data. */
  BKE_gpencil_stroke_geometry_update(gpd, gps);
}

void ED_gpencil_reset_layers_parent(Depsgraph *depsgraph, Object *obact, bGPdata *gpd)
{
  bGPDspoint *pt;
  int i;
  float diff_mat[4][4];
  float cur_mat[4][4];
  float gpl_loc[3];
  zero_v3(gpl_loc);

  LISTBASE_FOREACH (bGPDlayer *, gpl, &gpd->layers) {
    if (gpl->parent != nullptr) {
      /* calculate new matrix */
      if (ELEM(gpl->partype, PAROBJECT, PARSKEL)) {
        invert_m4_m4(cur_mat, gpl->parent->object_to_world().ptr());
        copy_v3_v3(gpl_loc, obact->object_to_world().location());
      }
      else if (gpl->partype == PARBONE) {
        bPoseChannel *pchan = BKE_pose_channel_find_name(gpl->parent->pose, gpl->parsubstr);
        if (pchan) {
          float tmp_mat[4][4];
          mul_m4_m4m4(tmp_mat, gpl->parent->object_to_world().ptr(), pchan->pose_mat);
          invert_m4_m4(cur_mat, tmp_mat);
          copy_v3_v3(gpl_loc, obact->object_to_world().location());
        }
      }

      /* only redo if any change */
      if (!equals_m4m4(gpl->inverse, cur_mat)) {
        /* first apply current transformation to all strokes */
        BKE_gpencil_layer_transform_matrix_get(depsgraph, obact, gpl, diff_mat);
        /* undo local object */
        sub_v3_v3(diff_mat[3], gpl_loc);

        LISTBASE_FOREACH (bGPDframe *, gpf, &gpl->frames) {
          LISTBASE_FOREACH (bGPDstroke *, gps, &gpf->strokes) {
            for (i = 0, pt = gps->points; i < gps->totpoints; i++, pt++) {
              mul_m4_v3(diff_mat, &pt->x);
            }
          }
        }
        /* set new parent matrix */
        copy_m4_m4(gpl->inverse, cur_mat);
      }
    }
  }
}
/* ******************************************************** */
/* GP Object Stuff */

Object *ED_gpencil_add_object(bContext *C, const float loc[3], ushort local_view_bits)
{
  const float rot[3] = {0.0f};

  Object *ob = blender::ed::object::add_type(
      C, OB_GPENCIL_LEGACY, nullptr, loc, rot, false, local_view_bits);

  /* create default brushes and colors */
  ED_gpencil_add_defaults(C, ob);

  return ob;
}

void ED_gpencil_add_defaults(bContext *C, Object *ob)
{
  Main *bmain = CTX_data_main(C);
  ToolSettings *ts = CTX_data_tool_settings(C);

  BKE_paint_ensure(bmain, ts, (Paint **)&ts->gp_paint);

  /* ensure a color exists and is assigned to object */
  BKE_gpencil_object_material_ensure_from_active_input_toolsettings(bmain, ob, ts);

  /* Ensure multi-frame falloff curve. */
  if (ts->gp_sculpt.cur_falloff == nullptr) {
    ts->gp_sculpt.cur_falloff = BKE_curvemapping_add(1, 0.0f, 0.0f, 1.0f, 1.0f);
    CurveMapping *gp_falloff_curve = ts->gp_sculpt.cur_falloff;
    BKE_curvemapping_init(gp_falloff_curve);
    BKE_curvemap_reset(gp_falloff_curve->cm,
                       &gp_falloff_curve->clipr,
                       CURVE_PRESET_GAUSS,
                       CURVEMAP_SLOPE_POSITIVE);
  }
}

/* ******************************************************** */
/* Vertex Groups */

void ED_gpencil_vgroup_assign(bContext *C, Object *ob, float weight)
{
  bGPdata *gpd = (bGPdata *)ob->data;
  const bool is_multiedit = bool(GPENCIL_MULTIEDIT_SESSIONS_ON(gpd));
  const int def_nr = gpd->vertex_group_active_index - 1;
  if (!BLI_findlink(&gpd->vertex_group_names, def_nr)) {
    return;
  }

  CTX_DATA_BEGIN (C, bGPDlayer *, gpl, editable_gpencil_layers) {
    bGPDframe *init_gpf = static_cast<bGPDframe *>((is_multiedit) ? gpl->frames.first :
                                                                    gpl->actframe);
    for (bGPDframe *gpf = init_gpf; gpf; gpf = gpf->next) {
      if ((gpf == gpl->actframe) || ((gpf->flag & GP_FRAME_SELECT) && (is_multiedit))) {
        if (gpf == nullptr) {
          continue;
        }

        LISTBASE_FOREACH (bGPDstroke *, gps, &gpf->strokes) {

          /* skip strokes that are invalid for current view */
          if (ED_gpencil_stroke_can_use(C, gps) == false) {
            continue;
          }

          if (gps->flag & GP_STROKE_SELECT) {
            /* verify the weight array is created */
            BKE_gpencil_dvert_ensure(gps);

            for (int i = 0; i < gps->totpoints; i++) {
              bGPDspoint *pt = &gps->points[i];
              MDeformVert *dvert = &gps->dvert[i];
              if (pt->flag & GP_SPOINT_SELECT) {
                MDeformWeight *dw = BKE_defvert_ensure_index(dvert, def_nr);
                if (dw) {
                  dw->weight = weight;
                }
              }
            }
          }
        }
      }

      /* If not multi-edit, exit loop. */
      if (!is_multiedit) {
        break;
      }
    }
  }
  CTX_DATA_END;
}

void ED_gpencil_vgroup_remove(bContext *C, Object *ob)
{
  bGPdata *gpd = (bGPdata *)ob->data;
  const bool is_multiedit = bool(GPENCIL_MULTIEDIT_SESSIONS_ON(gpd));
  const int def_nr = gpd->vertex_group_active_index - 1;
  if (!BLI_findlink(&gpd->vertex_group_names, def_nr)) {
    return;
  }

  CTX_DATA_BEGIN (C, bGPDlayer *, gpl, editable_gpencil_layers) {
    bGPDframe *init_gpf = static_cast<bGPDframe *>((is_multiedit) ? gpl->frames.first :
                                                                    gpl->actframe);

    for (bGPDframe *gpf = init_gpf; gpf; gpf = gpf->next) {
      if ((gpf == gpl->actframe) || ((gpf->flag & GP_FRAME_SELECT) && (is_multiedit))) {
        if (gpf == nullptr) {
          continue;
        }

        LISTBASE_FOREACH (bGPDstroke *, gps, &gpf->strokes) {
          /* skip strokes that are invalid for current view */
          if (ED_gpencil_stroke_can_use(C, gps) == false) {
            continue;
          }

          for (int i = 0; i < gps->totpoints; i++) {
            bGPDspoint *pt = &gps->points[i];
            if (gps->dvert == nullptr) {
              continue;
            }
            MDeformVert *dvert = &gps->dvert[i];

            if ((pt->flag & GP_SPOINT_SELECT) && (dvert->totweight > 0)) {
              MDeformWeight *dw = BKE_defvert_find_index(dvert, def_nr);
              if (dw != nullptr) {
                BKE_defvert_remove_group(dvert, dw);
              }
            }
          }
        }
      }

      /* If not multi-edit, exit loop. */
      if (!is_multiedit) {
        break;
      }
    }
  }
  CTX_DATA_END;
}

void ED_gpencil_vgroup_select(bContext *C, Object *ob)
{
  bGPdata *gpd = (bGPdata *)ob->data;
  const bool is_multiedit = bool(GPENCIL_MULTIEDIT_SESSIONS_ON(gpd));
  const int def_nr = gpd->vertex_group_active_index - 1;
  if (!BLI_findlink(&gpd->vertex_group_names, def_nr)) {
    return;
  }

  CTX_DATA_BEGIN (C, bGPDlayer *, gpl, editable_gpencil_layers) {
    bGPDframe *init_gpf = static_cast<bGPDframe *>((is_multiedit) ? gpl->frames.first :
                                                                    gpl->actframe);
    for (bGPDframe *gpf = init_gpf; gpf; gpf = gpf->next) {
      if ((gpf == gpl->actframe) || ((gpf->flag & GP_FRAME_SELECT) && (is_multiedit))) {
        if (gpf == nullptr) {
          continue;
        }

        LISTBASE_FOREACH (bGPDstroke *, gps, &gpf->strokes) {
          /* skip strokes that are invalid for current view */
          if (ED_gpencil_stroke_can_use(C, gps) == false) {
            continue;
          }

          for (int i = 0; i < gps->totpoints; i++) {
            bGPDspoint *pt = &gps->points[i];
            if (gps->dvert == nullptr) {
              continue;
            }
            MDeformVert *dvert = &gps->dvert[i];

            if (BKE_defvert_find_index(dvert, def_nr) != nullptr) {
              pt->flag |= GP_SPOINT_SELECT;
              gps->flag |= GP_STROKE_SELECT;
            }
          }

          if (gps->flag & GP_STROKE_SELECT) {
            BKE_gpencil_stroke_select_index_set(gpd, gps);
          }
        }
      }

      /* If not multi-edit, exit loop. */
      if (!is_multiedit) {
        break;
      }
    }
  }
  CTX_DATA_END;
}

void ED_gpencil_vgroup_deselect(bContext *C, Object *ob)
{
  bGPdata *gpd = (bGPdata *)ob->data;
  const bool is_multiedit = bool(GPENCIL_MULTIEDIT_SESSIONS_ON(gpd));
  const int def_nr = gpd->vertex_group_active_index - 1;
  if (!BLI_findlink(&gpd->vertex_group_names, def_nr)) {
    return;
  }

  CTX_DATA_BEGIN (C, bGPDlayer *, gpl, editable_gpencil_layers) {
    bGPDframe *init_gpf = static_cast<bGPDframe *>((is_multiedit) ? gpl->frames.first :
                                                                    gpl->actframe);
    for (bGPDframe *gpf = init_gpf; gpf; gpf = gpf->next) {
      if ((gpf == gpl->actframe) || ((gpf->flag & GP_FRAME_SELECT) && (is_multiedit))) {
        if (gpf == nullptr) {
          continue;
        }

        LISTBASE_FOREACH (bGPDstroke *, gps, &gpf->strokes) {

          /* skip strokes that are invalid for current view */
          if (ED_gpencil_stroke_can_use(C, gps) == false) {
            continue;
          }

          for (int i = 0; i < gps->totpoints; i++) {
            bGPDspoint *pt = &gps->points[i];
            if (gps->dvert == nullptr) {
              continue;
            }
            MDeformVert *dvert = &gps->dvert[i];

            if (BKE_defvert_find_index(dvert, def_nr) != nullptr) {
              pt->flag &= ~GP_SPOINT_SELECT;
            }
          }
        }
      }

      /* If not multi-edit, exit loop. */
      if (!is_multiedit) {
        break;
      }
    }
  }
  CTX_DATA_END;
}

/* ******************************************************** */
/* Cursor drawing */

/* check if cursor is in drawing region */
static bool gpencil_check_cursor_region(bContext *C, const int mval_i[2])
{
  ARegion *region = CTX_wm_region(C);
  ScrArea *area = CTX_wm_area(C);
  Object *ob = CTX_data_active_object(C);

  if ((ob == nullptr) || ((ob->mode & OB_MODE_ALL_PAINT_GPENCIL) == 0)) {
    return false;
  }

  /* TODO: add more space-types. */
  if (!ELEM(area->spacetype, SPACE_VIEW3D)) {
    return false;
  }
  if ((region) && (region->regiontype != RGN_TYPE_WINDOW)) {
    return false;
  }
  if (region) {
    return BLI_rcti_isect_pt_v(&region->winrct, mval_i);
  }
  return false;
}

void ED_gpencil_brush_draw_eraser(Brush *brush, int x, int y)
{
  short radius = short(brush->size);

  GPUVertFormat *format = immVertexFormat();
  const uint shdr_pos = GPU_vertformat_attr_add(format, "pos", GPU_COMP_F32, 2, GPU_FETCH_FLOAT);
  immBindBuiltinProgram(GPU_SHADER_3D_UNIFORM_COLOR);

  GPU_line_smooth(true);
  GPU_blend(GPU_BLEND_ALPHA);

  immUniformColor4ub(255, 100, 100, 20);
  imm_draw_circle_fill_2d(shdr_pos, x, y, radius, 40);

  immUnbindProgram();

  immBindBuiltinProgram(GPU_SHADER_3D_LINE_DASHED_UNIFORM_COLOR);

  float viewport_size[4];
  GPU_viewport_size_get_f(viewport_size);
  immUniform2f("viewport_size", viewport_size[2], viewport_size[3]);

  immUniformColor4f(1.0f, 0.39f, 0.39f, 0.78f);
  immUniform1i("colors_len", 0); /* "simple" mode */
  immUniform1f("dash_width", 12.0f);
  immUniform1f("udash_factor", 0.5f);

  imm_draw_circle_wire_2d(shdr_pos,
                          x,
                          y,
                          radius,
                          /* XXX Dashed shader gives bad results with sets of small segments
                           * currently, temp hack around the issue. :( */
                          max_ii(8, radius / 2)); /* was fixed 40 */

  immUnbindProgram();

  GPU_blend(GPU_BLEND_NONE);
  GPU_line_smooth(false);
}

bool ED_gpencil_brush_cursor_poll(bContext *C)
{
  if (WM_toolsystem_active_tool_is_brush(C) && !WM_toolsystem_active_tool_has_custom_cursor(C)) {
    return true;
  }
  return false;
}

float ED_gpencil_cursor_radius(bContext *C, int x, int y)
{
  Scene *scene = CTX_data_scene(C);
  Object *ob = CTX_data_active_object(C);
  ARegion *region = CTX_wm_region(C);
  Brush *brush = BKE_paint_brush(&scene->toolsettings->gp_paint->paint);
  bGPdata *gpd = ED_gpencil_data_get_active(C);

  /* Show brush size. */
  tGPspoint point2D;
  float p1[3];
  float p2[3];
  float distance;
  float radius = 2.0f;

  if (ELEM(nullptr, gpd, brush)) {
    return radius;
  }

  /* Strokes in screen space or world space? */
  if ((gpd->flag & GP_DATA_STROKE_KEEPTHICKNESS) != 0) {
    /* In screen space the cursor radius matches the brush size. */
    radius = float(brush->size) * 0.5f;
  }
  else {
    /* To calculate the brush size in world space, we have to establish the zoom level.
     * For this we take two 2D screen coordinates with a fixed offset,
     * convert them to 3D coordinates and measure the offset distance in 3D.
     * A small distance means a high zoom level. */
    point2D.m_xy[0] = float(x);
    point2D.m_xy[1] = float(y);
    gpencil_stroke_convertcoords_tpoint(scene, region, ob, &point2D, nullptr, p1);
    point2D.m_xy[0] = float(x + 64);
    gpencil_stroke_convertcoords_tpoint(scene, region, ob, &point2D, nullptr, p2);
    /* Clip extreme zoom level (and avoid division by zero). */
    distance = std::max(len_v3v3(p1, p2), 0.001f);

    /* Handle layer thickness change. */
    float brush_size = float(brush->size);
    bGPDlayer *gpl = BKE_gpencil_layer_active_get(gpd);
    if (gpl != nullptr) {
      brush_size = std::max(1.0f, brush_size + gpl->line_change);
    }

    /* Convert the 3D offset distance to a brush radius. */
    radius = (1 / distance) * 2.0f * gpd->pixfactor * (brush_size / 64);
  }
  return radius;
}

float ED_gpencil_radial_control_scale(bContext *C,
                                      Brush *brush,
                                      float initial_value,
                                      const int mval[2])
{
  float scale_fac = 1.0f;
  if ((brush && brush->gpencil_settings) && (brush->ob_mode == OB_MODE_PAINT_GPENCIL_LEGACY) &&
      (brush->gpencil_brush_type == GPAINT_BRUSH_TYPE_DRAW))
  {
    float cursor_radius = ED_gpencil_cursor_radius(C, mval[0], mval[1]);
    scale_fac = max_ff(cursor_radius, 1.0f) / max_ff(initial_value, 1.0f);
  }

  return scale_fac;
}

/**
 * Helper callback for drawing the cursor itself.
 */
static void gpencil_brush_cursor_draw(bContext *C, int x, int y, void *customdata)
{
  Scene *scene = CTX_data_scene(C);
  ToolSettings *ts = scene->toolsettings;
  Object *ob = CTX_data_active_object(C);
  ARegion *region = CTX_wm_region(C);
  Paint *paint = BKE_paint_get_active_from_context(C);

  bGPdata *gpd = ED_gpencil_data_get_active(C);
  Brush *brush = nullptr;
  Material *ma = nullptr;
  MaterialGPencilStyle *gp_style = nullptr;
  float *last_mouse_position = static_cast<float *>(customdata);

  /* default radius and color */
  float color[3] = {1.0f, 1.0f, 1.0f};
  float darkcolor[3];
  float radius = 3.0f;

  const int mval_i[2] = {x, y};
  /* Check if cursor is in drawing region and has valid data-block. */
  if (!gpencil_check_cursor_region(C, mval_i) || (gpd == nullptr)) {
    return;
  }

  /* for paint use paint brush size and color */
  if (gpd->flag & GP_DATA_STROKE_PAINTMODE) {
    brush = BKE_paint_brush(&scene->toolsettings->gp_paint->paint);
    if ((brush == nullptr) || (brush->gpencil_settings == nullptr)) {
      return;
    }

    /* while drawing hide */
    if ((gpd->runtime.sbuffer_used > 0) &&
        ((brush->gpencil_settings->flag & GP_BRUSH_STABILIZE_MOUSE) == 0) &&
        ((brush->gpencil_settings->flag & GP_BRUSH_STABILIZE_MOUSE_TEMP) == 0))
    {
      return;
    }

    if ((paint->flags & PAINT_SHOW_BRUSH) == 0) {
      return;
    }

    /* eraser has special shape and use a different shader program */
    if (brush->gpencil_brush_type == GPAINT_BRUSH_TYPE_ERASE) {
      ED_gpencil_brush_draw_eraser(brush, x, y);
      return;
    }

    /* get current drawing color */
    ma = BKE_gpencil_object_material_from_brush_get(ob, brush);

    if (ma) {
      gp_style = ma->gp_style;

      /* Follow user settings for the size of the draw cursor:
       * - Fixed size, or
       * - Brush size (i.e. stroke thickness)
       */
      if ((gp_style) && GPENCIL_PAINT_MODE(gpd) &&
          ((brush->gpencil_settings->flag & GP_BRUSH_STABILIZE_MOUSE) == 0) &&
          ((brush->gpencil_settings->flag & GP_BRUSH_STABILIZE_MOUSE_TEMP) == 0) &&
          (brush->gpencil_brush_type == GPAINT_BRUSH_TYPE_DRAW))
      {

        const bool is_vertex_stroke =
            (GPENCIL_USE_VERTEX_COLOR_STROKE(ts, brush) &&
             (brush->gpencil_settings->brush_draw_mode != GP_BRUSH_MODE_MATERIAL)) ||
            (!GPENCIL_USE_VERTEX_COLOR_STROKE(ts, brush) &&
             (brush->gpencil_settings->brush_draw_mode == GP_BRUSH_MODE_VERTEXCOLOR));

        /* Strokes in screen space or world space? */
        if ((gpd->flag & GP_DATA_STROKE_KEEPTHICKNESS) != 0) {
          /* In screen space the cursor radius matches the brush size. */
          radius = float(brush->size) * 0.5f;
        }
        else {
          radius = ED_gpencil_cursor_radius(C, x, y);
        }

        copy_v3_v3(color, is_vertex_stroke ? brush->rgb : gp_style->stroke_rgba);
      }
      else {
        /* Only Tint tool must show big cursor. */
        if (brush->gpencil_brush_type == GPAINT_BRUSH_TYPE_TINT) {
          radius = brush->size;
          copy_v3_v3(color, brush->rgb);
        }
        else {
          radius = 5.0f;
          copy_v3_v3(color, brush->add_col);
        }
      }
    }
  }

  /* Sculpt use sculpt brush size */
  if (GPENCIL_SCULPT_MODE(gpd)) {
    brush = BKE_paint_brush(&scene->toolsettings->gp_sculptpaint->paint);
    if ((brush == nullptr) || (brush->gpencil_settings == nullptr)) {
      return;
    }
    if ((paint->flags & PAINT_SHOW_BRUSH) == 0) {
      return;
    }

    radius = brush->size;
    if (brush->gpencil_settings->sculpt_flag & (GP_SCULPT_FLAG_INVERT | GP_SCULPT_FLAG_TMP_INVERT))
    {
      copy_v3_v3(color, brush->sub_col);
    }
    else {
      copy_v3_v3(color, brush->add_col);
    }
  }

  /* Weight Paint */
  if (GPENCIL_WEIGHT_MODE(gpd)) {
    brush = BKE_paint_brush(&scene->toolsettings->gp_weightpaint->paint);
    if ((brush == nullptr) || (brush->gpencil_settings == nullptr)) {
      return;
    }
    if ((paint->flags & PAINT_SHOW_BRUSH) == 0) {
      return;
    }

    radius = brush->size;
    if (brush->gpencil_settings->sculpt_flag & (GP_SCULPT_FLAG_INVERT | GP_SCULPT_FLAG_TMP_INVERT))
    {
      copy_v3_v3(color, brush->sub_col);
    }
    else {
      copy_v3_v3(color, brush->add_col);
    }
  }

  /* For Vertex Paint use brush size. */
  if (GPENCIL_VERTEX_MODE(gpd)) {
    brush = BKE_paint_brush(&scene->toolsettings->gp_vertexpaint->paint);
    if ((brush == nullptr) || (brush->gpencil_settings == nullptr)) {
      return;
    }
    if ((paint->flags & PAINT_SHOW_BRUSH) == 0) {
      return;
    }

    radius = brush->size;
    copy_v3_v3(color, brush->rgb);
  }

  /* draw icon */
  GPUVertFormat *format = immVertexFormat();
  uint pos = GPU_vertformat_attr_add(format, "pos", GPU_COMP_F32, 2, GPU_FETCH_FLOAT);
  immBindBuiltinProgram(GPU_SHADER_3D_UNIFORM_COLOR);

  GPU_line_smooth(true);
  GPU_blend(GPU_BLEND_ALPHA);

  /* Inner Ring: Color from UI panel */
  immUniformColor4f(color[0], color[1], color[2], 0.8f);
  imm_draw_circle_wire_2d(pos, x, y, radius, 40);

  /* Outer Ring: Dark color for contrast on light backgrounds (e.g. gray on white) */
  mul_v3_v3fl(darkcolor, color, 0.40f);
  immUniformColor4f(darkcolor[0], darkcolor[1], darkcolor[2], 0.8f);
  imm_draw_circle_wire_2d(pos, x, y, radius + 1, 40);

  GPU_blend(GPU_BLEND_NONE);
  GPU_line_smooth(false);

  /* Draw line for lazy mouse */
  if ((last_mouse_position) && (brush->gpencil_settings->flag & GP_BRUSH_STABILIZE_MOUSE_TEMP)) {
    GPU_line_smooth(true);
    GPU_blend(GPU_BLEND_ALPHA);

    copy_v3_v3(color, brush->add_col);
    immUniformColor4f(color[0], color[1], color[2], 0.8f);

    immBegin(GPU_PRIM_LINES, 2);
    immVertex2f(pos, x, y);
    immVertex2f(pos,
                last_mouse_position[0] + region->winrct.xmin,
                last_mouse_position[1] + region->winrct.ymin);
    immEnd();

    GPU_blend(GPU_BLEND_NONE);
    GPU_line_smooth(false);
  }

  immUnbindProgram();
}

void ED_gpencil_toggle_brush_cursor(bContext *C, bool enable, void *customdata)
{
  Scene *scene = CTX_data_scene(C);
  GP_Sculpt_Settings *gset = &scene->toolsettings->gp_sculpt;
  float *lastpost = static_cast<float *>(customdata);

  if (gset->paintcursor && !enable) {
    /* clear cursor */
    WM_paint_cursor_end(static_cast<wmPaintCursor *>(gset->paintcursor));
    gset->paintcursor = nullptr;
  }
  else if (enable) {
    /* in some situations cursor could be duplicated, so it is better disable first if exist */
    if (gset->paintcursor) {
      /* clear cursor */
      WM_paint_cursor_end(static_cast<wmPaintCursor *>(gset->paintcursor));
      gset->paintcursor = nullptr;
    }
    /* enable cursor */
    gset->paintcursor = WM_paint_cursor_activate(SPACE_TYPE_ANY,
                                                 RGN_TYPE_ANY,
                                                 ED_gpencil_brush_cursor_poll,
                                                 gpencil_brush_cursor_draw,
                                                 (lastpost) ? customdata : nullptr);
  }
}

void ED_gpencil_setup_modes(bContext *C, bGPdata *gpd, int newmode)
{
  if (!gpd) {
    return;
  }

  switch (newmode) {
    case OB_MODE_EDIT_GPENCIL_LEGACY:
      gpd->flag |= GP_DATA_STROKE_EDITMODE;
      gpd->flag &= ~GP_DATA_STROKE_PAINTMODE;
      gpd->flag &= ~GP_DATA_STROKE_SCULPTMODE;
      gpd->flag &= ~GP_DATA_STROKE_WEIGHTMODE;
      gpd->flag &= ~GP_DATA_STROKE_VERTEXMODE;
      ED_gpencil_toggle_brush_cursor(C, false, nullptr);
      break;
    case OB_MODE_PAINT_GPENCIL_LEGACY:
      gpd->flag &= ~GP_DATA_STROKE_EDITMODE;
      gpd->flag |= GP_DATA_STROKE_PAINTMODE;
      gpd->flag &= ~GP_DATA_STROKE_SCULPTMODE;
      gpd->flag &= ~GP_DATA_STROKE_WEIGHTMODE;
      gpd->flag &= ~GP_DATA_STROKE_VERTEXMODE;
      ED_gpencil_toggle_brush_cursor(C, true, nullptr);
      break;
    case OB_MODE_SCULPT_GPENCIL_LEGACY:
      gpd->flag &= ~GP_DATA_STROKE_EDITMODE;
      gpd->flag &= ~GP_DATA_STROKE_PAINTMODE;
      gpd->flag |= GP_DATA_STROKE_SCULPTMODE;
      gpd->flag &= ~GP_DATA_STROKE_WEIGHTMODE;
      gpd->flag &= ~GP_DATA_STROKE_VERTEXMODE;
      ED_gpencil_toggle_brush_cursor(C, true, nullptr);
      break;
    case OB_MODE_WEIGHT_GPENCIL_LEGACY:
      gpd->flag &= ~GP_DATA_STROKE_EDITMODE;
      gpd->flag &= ~GP_DATA_STROKE_PAINTMODE;
      gpd->flag &= ~GP_DATA_STROKE_SCULPTMODE;
      gpd->flag |= GP_DATA_STROKE_WEIGHTMODE;
      gpd->flag &= ~GP_DATA_STROKE_VERTEXMODE;
      ED_gpencil_toggle_brush_cursor(C, true, nullptr);
      break;
    case OB_MODE_VERTEX_GPENCIL_LEGACY:
      gpd->flag &= ~GP_DATA_STROKE_EDITMODE;
      gpd->flag &= ~GP_DATA_STROKE_PAINTMODE;
      gpd->flag &= ~GP_DATA_STROKE_SCULPTMODE;
      gpd->flag &= ~GP_DATA_STROKE_WEIGHTMODE;
      gpd->flag |= GP_DATA_STROKE_VERTEXMODE;
      ED_gpencil_toggle_brush_cursor(C, true, nullptr);
      break;
    default:
      gpd->flag &= ~GP_DATA_STROKE_EDITMODE;
      gpd->flag &= ~GP_DATA_STROKE_PAINTMODE;
      gpd->flag &= ~GP_DATA_STROKE_SCULPTMODE;
      gpd->flag &= ~GP_DATA_STROKE_WEIGHTMODE;
      gpd->flag &= ~GP_DATA_STROKE_VERTEXMODE;
      ED_gpencil_toggle_brush_cursor(C, false, nullptr);
      break;
  }
}

/**
 * Helper to convert 2d to 3d for simple drawing buffer.
 */
static void gpencil_stroke_convertcoords(ARegion *region,
                                         const tGPspoint *point2D,
                                         const float origin[3],
                                         float out[3])
{
  float mval_prj[2];
  float rvec[3];

  copy_v3_v3(rvec, origin);

  const float zfac = ED_view3d_calc_zfac(static_cast<const RegionView3D *>(region->regiondata),
                                         rvec);

=======
>>>>>>> e9298dce
  if (ED_view3d_project_float_global(region, rvec, mval_prj, V3D_PROJ_TEST_NOP) == V3D_PROJ_RET_OK)
  {
    float dvec[3];
    float xy_delta[2];
    sub_v2_v2v2(xy_delta, mval_prj, point2D->m_xy);
    ED_view3d_win_to_delta(region, xy_delta, zfac, dvec);
    sub_v3_v3v3(out, rvec, dvec);
<<<<<<< HEAD
  }
  else {
    zero_v3(out);
  }
}

void ED_gpencil_tpoint_to_point(ARegion *region,
                                float origin[3],
                                const tGPspoint *tpt,
                                bGPDspoint *pt)
{
  float p3d[3];
  /* conversion to 3d format */
  gpencil_stroke_convertcoords(region, tpt, origin, p3d);
  copy_v3_v3(&pt->x, p3d);
  zero_v4(pt->vert_color);

  pt->pressure = tpt->pressure;
  pt->strength = tpt->strength;
  pt->uv_fac = tpt->uv_fac;
  pt->uv_rot = tpt->uv_rot;
}

void ED_gpencil_update_color_uv(Main *bmain, Material *mat)
{
  Material *gps_ma = nullptr;
  /* Read all strokes. */
  for (Object *ob = static_cast<Object *>(bmain->objects.first); ob;
       ob = static_cast<Object *>(ob->id.next))
  {
    if (ob->type == OB_GPENCIL_LEGACY) {
      bGPdata *gpd = static_cast<bGPdata *>(ob->data);
      if (gpd == nullptr) {
        continue;
      }

      LISTBASE_FOREACH (bGPDlayer *, gpl, &gpd->layers) {
        /* only editable and visible layers are considered */
        if (BKE_gpencil_layer_is_editable(gpl)) {
          LISTBASE_FOREACH (bGPDframe *, gpf, &gpl->frames) {
            LISTBASE_FOREACH (bGPDstroke *, gps, &gpf->strokes) {
              /* check if it is editable */
              if (ED_gpencil_stroke_material_editable(ob, gpl, gps) == false) {
                continue;
              }
              gps_ma = BKE_gpencil_material(ob, gps->mat_nr + 1);
              /* update */
              if ((gps_ma) && (gps_ma == mat)) {
                BKE_gpencil_stroke_uv_update(gps);
              }
            }
          }
        }
      }
      DEG_id_tag_update(&gpd->id, ID_RECALC_TRANSFORM | ID_RECALC_GEOMETRY);
    }
  }
}

static bool gpencil_check_collision(bGPDstroke *gps,
                                    bGPDstroke **gps_array,
                                    GHash *all_2d,
                                    int totstrokes,
                                    const float p2d_a1[2],
                                    const float p2d_a2[2],
                                    float r_hit[2])
{
  bool hit = false;
  /* check segment with all segments of all strokes */
  for (int s = 0; s < totstrokes; s++) {
    bGPDstroke *gps_iter = gps_array[s];
    if (gps_iter->totpoints < 2) {
      continue;
    }
    /* get stroke 2d version */
    float(*points2d)[2] = static_cast<float(*)[2]>(BLI_ghash_lookup(all_2d, gps_iter));

    for (int i2 = 0; i2 < gps_iter->totpoints - 1; i2++) {
      float p2d_b1[2], p2d_b2[2];
      copy_v2_v2(p2d_b1, points2d[i2]);
      copy_v2_v2(p2d_b2, points2d[i2 + 1]);

      /* don't self check */
      if (gps == gps_iter) {
        if (equals_v2v2(p2d_a1, p2d_b1) || equals_v2v2(p2d_a1, p2d_b2)) {
          continue;
        }
        if (equals_v2v2(p2d_a2, p2d_b1) || equals_v2v2(p2d_a2, p2d_b2)) {
          continue;
        }
      }
      /* check collision */
      int check = isect_seg_seg_v2_point(p2d_a1, p2d_a2, p2d_b1, p2d_b2, r_hit);
      if (check > 0) {
        hit = true;
        break;
      }
    }

    if (hit) {
      break;
    }
  }

  if (!hit) {
    zero_v2(r_hit);
  }

  return hit;
}

static void gpencil_copy_points(
    bGPDstroke *gps, bGPDspoint *pt, bGPDspoint *pt_final, int i, int i2)
{
  /* don't copy same point */
  if (i == i2) {
    return;
  }

  copy_v3_v3(&pt_final->x, &pt->x);
  pt_final->pressure = pt->pressure;
  pt_final->strength = pt->strength;
  pt_final->time = pt->time;
  pt_final->flag = pt->flag;
  pt_final->uv_fac = pt->uv_fac;
  pt_final->uv_rot = pt->uv_rot;
  copy_v4_v4(pt_final->vert_color, pt->vert_color);

  if (gps->dvert != nullptr) {
    MDeformVert *dvert = &gps->dvert[i];
    MDeformVert *dvert_final = &gps->dvert[i2];
    MEM_SAFE_FREE(dvert_final->dw);

    dvert_final->totweight = dvert->totweight;
    if (dvert->dw == nullptr) {
      dvert_final->dw = nullptr;
      dvert_final->totweight = 0;
    }
    else {
      dvert_final->dw = static_cast<MDeformWeight *>(MEM_dupallocN(dvert->dw));
    }
  }
}

static void gpencil_insert_point(bGPdata *gpd,
                                 bGPDstroke *gps,
                                 bGPDspoint *a_pt,
                                 bGPDspoint *b_pt,
                                 const float co_a[3],
                                 const float co_b[3])
{
  bGPDspoint *temp_points;
  int totnewpoints, oldtotpoints;

  totnewpoints = gps->totpoints;
  if (a_pt) {
    totnewpoints++;
  }
  if (b_pt) {
    totnewpoints++;
  }

  /* duplicate points in a temp area */
  temp_points = static_cast<bGPDspoint *>(MEM_dupallocN(gps->points));
  oldtotpoints = gps->totpoints;

  /* look index of base points because memory is changed when resize points array */
  int a_idx = -1;
  int b_idx = -1;
  for (int i = 0; i < oldtotpoints; i++) {
    bGPDspoint *pt = &gps->points[i];
    if (pt == a_pt) {
      a_idx = i;
    }
    if (pt == b_pt) {
      b_idx = i;
    }
  }

  /* resize the points arrays */
  gps->totpoints = totnewpoints;
  gps->points = static_cast<bGPDspoint *>(
      MEM_recallocN(gps->points, sizeof(*gps->points) * gps->totpoints));
  if (gps->dvert != nullptr) {
    gps->dvert = static_cast<MDeformVert *>(
        MEM_recallocN(gps->dvert, sizeof(*gps->dvert) * gps->totpoints));
  }

  /* copy all points */
  int i2 = 0;
  for (int i = 0; i < oldtotpoints; i++) {
    bGPDspoint *pt = &temp_points[i];
    bGPDspoint *pt_final = &gps->points[i2];
    gpencil_copy_points(gps, pt, pt_final, i, i2);

    /* create new point duplicating point and copy location */
    if (ELEM(i, a_idx, b_idx)) {
      i2++;
      pt_final = &gps->points[i2];
      gpencil_copy_points(gps, pt, pt_final, i, i2);
      copy_v3_v3(&pt_final->x, (i == a_idx) ? co_a : co_b);

      /* Un-select. */
      pt_final->flag &= ~GP_SPOINT_SELECT;
      /* tag to avoid more checking with this point */
      pt_final->flag |= GP_SPOINT_TAG;
    }

    i2++;
  }
  /* Calc geometry data. */
  BKE_gpencil_stroke_geometry_update(gpd, gps);

  MEM_SAFE_FREE(temp_points);
}

static float gpencil_calc_factor(const float p2d_a1[2],
                                 const float p2d_a2[2],
                                 const float r_hit2d[2])
{
  float dist1 = len_squared_v2v2(p2d_a1, p2d_a2);
  float dist2 = len_squared_v2v2(p2d_a1, r_hit2d);
  float f = dist1 > 0.0f ? dist2 / dist1 : 0.0f;

  /* apply a correction factor */
  float v1[2];
  interp_v2_v2v2(v1, p2d_a1, p2d_a2, f);
  float dist3 = len_squared_v2v2(p2d_a1, v1);
  float f1 = dist1 > 0.0f ? dist3 / dist1 : 0.0f;
  f = f + (f - f1);

  return f;
}

int ED_gpencil_select_stroke_segment(bGPdata *gpd,
                                     bGPDlayer *gpl,
                                     bGPDstroke *gps,
                                     bGPDspoint *pt,
                                     bool select,
                                     bool insert,
                                     const float scale,
                                     float r_hita[3],
                                     float r_hitb[3])
{
  if (gps->totpoints < 2) {
    return 0;
  }
  const float min_factor = 0.0015f;
  bGPDspoint *pta1 = nullptr;
  bGPDspoint *pta2 = nullptr;
  float f = 0.0f;
  int i2 = 0;

  bGPDlayer *gpl_orig = (gpl->runtime.gpl_orig) ? gpl->runtime.gpl_orig : gpl;
  bGPDframe *gpf = gpl_orig->actframe;
  if (gpf == nullptr) {
    return 0;
  }

  int memsize = BLI_listbase_count(&gpf->strokes);
  bGPDstroke **gps_array = static_cast<bGPDstroke **>(
      MEM_callocN(sizeof(bGPDstroke *) * memsize, __func__));

  /* save points */
  bGPDspoint *oldpoints = static_cast<bGPDspoint *>(MEM_dupallocN(gps->points));

  /* Save list of strokes to check */
  int totstrokes = 0;
  LISTBASE_FOREACH (bGPDstroke *, gps_iter, &gpf->strokes) {
    if (gps_iter->totpoints < 2) {
      continue;
    }
    gps_array[totstrokes] = gps_iter;
    totstrokes++;
  }

  if (totstrokes == 0) {
    return 0;
  }

  /* look for index of the current point */
  int cur_idx = -1;
  for (int i = 0; i < gps->totpoints; i++) {
    pta1 = &gps->points[i];
    if (pta1 == pt) {
      cur_idx = i;
      break;
    }
  }
  if (cur_idx < 0) {
    return 0;
  }

  /* Convert all gps points to 2d and save in a hash to avoid recalculation. */
  int direction = 0;
  float(*points2d)[2] = static_cast<float(*)[2]>(
      MEM_mallocN(sizeof(*points2d) * gps->totpoints, "GP Stroke temp 2d points"));
  BKE_gpencil_stroke_2d_flat_ref(
      gps->points, gps->totpoints, gps->points, gps->totpoints, points2d, scale, &direction);

  GHash *all_2d = BLI_ghash_ptr_new(__func__);

  for (int s = 0; s < totstrokes; s++) {
    bGPDstroke *gps_iter = gps_array[s];
    float(*points2d_iter)[2] = static_cast<float(*)[2]>(
        MEM_mallocN(sizeof(*points2d_iter) * gps_iter->totpoints, __func__));

    /* the extremes of the stroke are scaled to improve collision detection
     * for near lines */
    BKE_gpencil_stroke_2d_flat_ref(gps->points,
                                   gps->totpoints,
                                   gps_iter->points,
                                   gps_iter->totpoints,
                                   points2d_iter,
                                   scale,
                                   &direction);
    BLI_ghash_insert(all_2d, gps_iter, points2d_iter);
  }

  bool hit_a = false;
  bool hit_b = false;
  float p2d_a1[2] = {0.0f, 0.0f};
  float p2d_a2[2] = {0.0f, 0.0f};
  float r_hit2d[2];
  bGPDspoint *hit_pointa = nullptr;
  bGPDspoint *hit_pointb = nullptr;

  /* analyze points before current */
  if (cur_idx > 0) {
    for (int i = cur_idx; i >= 0; i--) {
      pta1 = &gps->points[i];
      copy_v2_v2(p2d_a1, points2d[i]);

      i2 = i - 1;
      CLAMP_MIN(i2, 0);
      pta2 = &gps->points[i2];
      copy_v2_v2(p2d_a2, points2d[i2]);

      hit_a = gpencil_check_collision(gps, gps_array, all_2d, totstrokes, p2d_a1, p2d_a2, r_hit2d);

      if (select) {
        pta1->flag |= GP_SPOINT_SELECT;
      }
      else {
        pta1->flag &= ~GP_SPOINT_SELECT;
      }

      if (hit_a) {
        f = gpencil_calc_factor(p2d_a1, p2d_a2, r_hit2d);
        interp_v3_v3v3(r_hita, &pta1->x, &pta2->x, f);
        if (f > min_factor) {
          hit_pointa = pta2; /* first point is second (inverted loop) */
        }
        else {
          pta1->flag &= ~GP_SPOINT_SELECT;
        }
        break;
      }
    }
  }

  /* analyze points after current */
  for (int i = cur_idx; i < gps->totpoints; i++) {
    pta1 = &gps->points[i];
    copy_v2_v2(p2d_a1, points2d[i]);

    i2 = i + 1;
    CLAMP_MAX(i2, gps->totpoints - 1);
    pta2 = &gps->points[i2];
    copy_v2_v2(p2d_a2, points2d[i2]);

    hit_b = gpencil_check_collision(gps, gps_array, all_2d, totstrokes, p2d_a1, p2d_a2, r_hit2d);

    if (select) {
      pta1->flag |= GP_SPOINT_SELECT;
    }
    else {
      pta1->flag &= ~GP_SPOINT_SELECT;
    }

    if (hit_b) {
      f = gpencil_calc_factor(p2d_a1, p2d_a2, r_hit2d);
      interp_v3_v3v3(r_hitb, &pta1->x, &pta2->x, f);
      if (f > min_factor) {
        hit_pointb = pta1;
      }
      else {
        pta1->flag &= ~GP_SPOINT_SELECT;
      }
      break;
    }
  }

  /* insert new point in the collision points */
  if (insert) {
    gpencil_insert_point(gpd, gps, hit_pointa, hit_pointb, r_hita, r_hitb);
  }

  /* free memory */
  if (all_2d) {
    GHashIterator gh_iter;
    GHASH_ITER (gh_iter, all_2d) {
      float(*p2d)[2] = static_cast<float(*)[2]>(BLI_ghashIterator_getValue(&gh_iter));
      MEM_SAFE_FREE(p2d);
    }
    BLI_ghash_free(all_2d, nullptr, nullptr);
  }

  /* if no hit, reset selection flag */
  if ((!hit_a) && (!hit_b)) {
    for (int i = 0; i < gps->totpoints; i++) {
      pta1 = &gps->points[i];
      pta2 = &oldpoints[i];
      pta1->flag = pta2->flag;
    }
  }

  MEM_SAFE_FREE(points2d);
  MEM_SAFE_FREE(gps_array);
  MEM_SAFE_FREE(oldpoints);

  /* return type of hit */
  if ((hit_a) && (hit_b)) {
    return 3;
  }
  if (hit_a) {
    return 1;
  }
  if (hit_b) {
    return 2;
  }
  return 0;
}

void ED_gpencil_select_toggle_all(bContext *C, int action)
{
  Object *ob = CTX_data_active_object(C);
  bGPdata *gpd = static_cast<bGPdata *>(ob->data);

  /* for "toggle", test for existing selected strokes */
  if (action == SEL_TOGGLE) {
    action = SEL_SELECT;

    CTX_DATA_BEGIN (C, bGPDstroke *, gps, editable_gpencil_strokes) {
      if (gps->flag & GP_STROKE_SELECT) {
        action = SEL_DESELECT;
        break; /* XXX: this only gets out of the inner loop. */
      }
    }
    CTX_DATA_END;
  }

  /* if deselecting, we need to deselect strokes across all frames
   * - Currently, an exception is only given for deselection
   *   Selecting and toggling should only affect what's visible,
   *   while deselecting helps clean up unintended/forgotten
   *   stuff on other frames
   */
  if (action == SEL_DESELECT) {
    /* deselect strokes across editable layers
     * NOTE: we limit ourselves to editable layers, since once a layer is "locked/hidden
     *       nothing should be able to touch it
     */
    /* Set selection index to 0. */
    gpd->select_last_index = 0;

    CTX_DATA_BEGIN (C, bGPDlayer *, gpl, editable_gpencil_layers) {

      /* deselect all strokes on all frames */
      LISTBASE_FOREACH (bGPDframe *, gpf, &gpl->frames) {
        LISTBASE_FOREACH (bGPDstroke *, gps, &gpf->strokes) {
          bGPDspoint *pt;
          int i;

          /* only edit strokes that are valid in this view... */
          if (ED_gpencil_stroke_can_use(C, gps)) {
            for (i = 0, pt = gps->points; i < gps->totpoints; i++, pt++) {
              pt->flag &= ~GP_SPOINT_SELECT;
            }

            gps->flag &= ~GP_STROKE_SELECT;
            BKE_gpencil_stroke_select_index_reset(gps);
          }
        }
      }
    }
    CTX_DATA_END;
=======
>>>>>>> e9298dce
  }
  else {
    zero_v3(out);
  }
}

void ED_gpencil_tpoint_to_point(ARegion *region,
                                float origin[3],
                                const tGPspoint *tpt,
                                bGPDspoint *pt)
{
  float p3d[3];
  /* conversion to 3d format */
  gpencil_stroke_convertcoords(region, tpt, origin, p3d);
  copy_v3_v3(&pt->x, p3d);
  zero_v4(pt->vert_color);

  pt->pressure = tpt->pressure;
  pt->strength = tpt->strength;
  pt->uv_fac = tpt->uv_fac;
  pt->uv_rot = tpt->uv_rot;
}

tGPspoint *ED_gpencil_sbuffer_ensure(tGPspoint *buffer_array,
                                     int *buffer_size,
                                     int *buffer_used,
                                     const bool clear)
{
  tGPspoint *p = nullptr;

  /* By default a buffer is created with one block with a predefined number of free points,
   * if the size is not enough, the cache is reallocated adding a new block of free points.
   * This is done in order to keep cache small and improve speed. */
  if (*buffer_used + 1 > *buffer_size) {
    if ((*buffer_size == 0) || (buffer_array == nullptr)) {
      p = static_cast<tGPspoint *>(
          MEM_callocN(sizeof(tGPspoint) * GP_STROKE_BUFFER_CHUNK, "GPencil Sbuffer"));
      *buffer_size = GP_STROKE_BUFFER_CHUNK;
    }
    else {
      *buffer_size += GP_STROKE_BUFFER_CHUNK;
      p = static_cast<tGPspoint *>(MEM_recallocN(buffer_array, sizeof(tGPspoint) * *buffer_size));
    }

    if (p == nullptr) {
      *buffer_size = *buffer_used = 0;
    }

    buffer_array = p;
  }

  /* clear old data */
  if (clear) {
    *buffer_used = 0;
    if (buffer_array != nullptr) {
      memset(buffer_array, 0, sizeof(tGPspoint) * *buffer_size);
    }
  }

  return buffer_array;
}<|MERGE_RESOLUTION|>--- conflicted
+++ resolved
@@ -420,1142 +420,6 @@
   const float zfac = ED_view3d_calc_zfac(static_cast<const RegionView3D *>(region->regiondata),
                                          rvec);
 
-<<<<<<< HEAD
-void ED_gpencil_project_stroke_to_plane(const Scene *scene,
-                                        const Object *ob,
-                                        const RegionView3D *rv3d,
-                                        bGPDlayer *gpl,
-                                        bGPDstroke *gps,
-                                        const float origin[3],
-                                        const int axis)
-{
-  const ToolSettings *ts = scene->toolsettings;
-  const View3DCursor *cursor = &scene->cursor;
-  float plane_normal[3];
-  float vn[3];
-
-  float ray[3];
-  float rpoint[3];
-
-  /* Recalculate layer transform matrix. */
-  loc_eul_size_to_mat4(gpl->layer_mat, gpl->location, gpl->rotation, gpl->scale);
-  invert_m4_m4(gpl->layer_invmat, gpl->layer_mat);
-
-  /* normal vector for a plane locked to axis */
-  zero_v3(plane_normal);
-  if (axis < 0) {
-    /* if the axis is not locked, need a vector to the view direction
-     * in order to get the right size of the stroke.
-     */
-    ED_view3d_global_to_vector(rv3d, origin, plane_normal);
-  }
-  else if (axis < 3) {
-    plane_normal[axis] = 1.0f;
-    /* if object, apply object rotation */
-    if (ob && (ob->type == OB_GPENCIL_LEGACY)) {
-      float mat[4][4];
-      copy_m4_m4(mat, ob->object_to_world().ptr());
-
-      /* move origin to cursor */
-      if ((ts->gpencil_v3d_align & GP_PROJECT_CURSOR) == 0) {
-        if (gpl != nullptr) {
-          add_v3_v3(mat[3], gpl->location);
-        }
-      }
-      if (ts->gpencil_v3d_align & GP_PROJECT_CURSOR) {
-        copy_v3_v3(mat[3], cursor->location);
-      }
-
-      mul_mat3_m4_v3(mat, plane_normal);
-    }
-
-    if ((gpl != nullptr) && (ts->gp_sculpt.lock_axis != GP_LOCKAXIS_CURSOR)) {
-      mul_mat3_m4_v3(gpl->layer_mat, plane_normal);
-    }
-  }
-  else {
-    const float scale[3] = {1.0f, 1.0f, 1.0f};
-    plane_normal[2] = 1.0f;
-    float mat[4][4];
-    loc_eul_size_to_mat4(mat, cursor->location, cursor->rotation_euler, scale);
-    mul_mat3_m4_v3(mat, plane_normal);
-  }
-
-  /* Reproject the points in the plane */
-  for (int i = 0; i < gps->totpoints; i++) {
-    bGPDspoint *pt = &gps->points[i];
-
-    /* get a vector from the point with the current view direction of the viewport */
-    ED_view3d_global_to_vector(rv3d, &pt->x, vn);
-
-    /* calculate line extreme point to create a ray that cross the plane */
-    mul_v3_fl(vn, -50.0f);
-    add_v3_v3v3(ray, &pt->x, vn);
-
-    /* if the line never intersect, the point is not changed */
-    if (isect_line_plane_v3(rpoint, &pt->x, ray, origin, plane_normal)) {
-      copy_v3_v3(&pt->x, rpoint);
-    }
-  }
-}
-
-void ED_gpencil_stroke_reproject(Depsgraph *depsgraph,
-                                 const GP_SpaceConversion *gsc,
-                                 SnapObjectContext *sctx,
-                                 bGPDlayer *gpl,
-                                 bGPDframe *gpf,
-                                 bGPDstroke *gps,
-                                 const eGP_ReprojectModes mode,
-                                 const bool keep_original,
-                                 const float offset)
-{
-  ToolSettings *ts = gsc->scene->toolsettings;
-  ARegion *region = gsc->region;
-  RegionView3D *rv3d = static_cast<RegionView3D *>(region->regiondata);
-
-  /* Recalculate layer transform matrix. */
-  loc_eul_size_to_mat4(gpl->layer_mat, gpl->location, gpl->rotation, gpl->scale);
-  invert_m4_m4(gpl->layer_invmat, gpl->layer_mat);
-
-  float diff_mat[4][4], inverse_diff_mat[4][4];
-  BKE_gpencil_layer_transform_matrix_get(depsgraph, gsc->ob, gpl, diff_mat);
-  zero_axis_bias_m4(diff_mat);
-  invert_m4_m4(inverse_diff_mat, diff_mat);
-
-  float origin[3];
-  if (mode != GP_REPROJECT_CURSOR) {
-    ED_gpencil_drawing_reference_get(gsc->scene, gsc->ob, ts->gpencil_v3d_align, origin);
-  }
-  else {
-    copy_v3_v3(origin, gsc->scene->cursor.location);
-  }
-
-  bGPDspoint *pt;
-  int i;
-
-  /* If keep original, do a copy. */
-  bGPDstroke *gps_active = gps;
-  /* if duplicate, deselect all points. */
-  if (keep_original) {
-    gps_active = BKE_gpencil_stroke_duplicate(gps, true, true, false);
-    gps_active->flag &= ~GP_STROKE_SELECT;
-    BKE_gpencil_stroke_select_index_reset(gps_active);
-    for (i = 0, pt = gps_active->points; i < gps_active->totpoints; i++, pt++) {
-      pt->flag &= ~GP_SPOINT_SELECT;
-    }
-    /* Add to frame. */
-    BLI_addtail(&gpf->strokes, gps_active);
-  }
-
-  /* Adjust each point */
-  for (i = 0, pt = gps_active->points; i < gps_active->totpoints; i++, pt++) {
-    float xy[2];
-
-    /* 3D to Screen-space */
-    /* NOTE: We can't use gpencil_point_to_xy() here because that uses ints for the screen-space
-     * coordinates, resulting in lost precision, which in turn causes stair-stepping
-     * artifacts in the final points. */
-
-    bGPDspoint pt2;
-    gpencil_point_to_world_space(pt, diff_mat, &pt2);
-    gpencil_point_to_xy_fl(gsc, gps_active, &pt2, &xy[0], &xy[1]);
-
-    /* Project stroke in one axis */
-    if (ELEM(mode, GP_REPROJECT_FRONT, GP_REPROJECT_SIDE, GP_REPROJECT_TOP, GP_REPROJECT_CURSOR)) {
-      int axis = 0;
-      switch (mode) {
-        case GP_REPROJECT_FRONT: {
-          axis = 1;
-          break;
-        }
-        case GP_REPROJECT_SIDE: {
-          axis = 0;
-          break;
-        }
-        case GP_REPROJECT_TOP: {
-          axis = 2;
-          break;
-        }
-        case GP_REPROJECT_CURSOR: {
-          axis = 3;
-          break;
-        }
-        default: {
-          axis = 1;
-          break;
-        }
-      }
-
-      ED_gpencil_project_point_to_plane(gsc->scene, gsc->ob, gpl, rv3d, origin, axis, &pt2);
-
-      copy_v3_v3(&pt->x, &pt2.x);
-
-      /* apply parent again */
-      gpencil_world_to_object_space_point(depsgraph, gsc->ob, gpl, pt);
-    }
-    /* Project screen-space back to 3D space (from current perspective)
-     * so that all points have been treated the same way. */
-    else if (mode == GP_REPROJECT_VIEW) {
-      /* Planar - All on same plane parallel to the view-plane. */
-      gpencil_point_xy_to_3d(gsc, gsc->scene, xy, &pt->x);
-    }
-    else {
-      /* Geometry - Snap to surfaces of visible geometry */
-      float ray_start[3];
-      float ray_normal[3];
-      /* magic value for initial depth copied from the default
-       * value of Python's Scene.ray_cast function
-       */
-      float depth = 1.70141e+38f;
-      float location[3] = {0.0f, 0.0f, 0.0f};
-      float normal[3] = {0.0f, 0.0f, 0.0f};
-
-      BLI_assert(gps->flag & GP_STROKE_3DSPACE);
-      BLI_assert(gsc->area && gsc->area->spacetype == SPACE_VIEW3D);
-      const View3D *v3d = static_cast<const View3D *>(gsc->area->spacedata.first);
-      ED_view3d_win_to_ray_clipped(
-          depsgraph, region, v3d, xy, &ray_start[0], &ray_normal[0], true);
-      SnapObjectParams params{};
-      params.snap_target_select = SCE_SNAP_TARGET_ALL;
-      if (ED_transform_snap_object_project_ray(sctx,
-                                               depsgraph,
-                                               v3d,
-                                               &params,
-                                               &ray_start[0],
-                                               &ray_normal[0],
-                                               &depth,
-                                               &location[0],
-                                               &normal[0]))
-      {
-        /* Apply offset over surface. */
-        float normal_vector[3];
-        sub_v3_v3v3(normal_vector, ray_start, location);
-        normalize_v3(normal_vector);
-        mul_v3_fl(normal_vector, offset);
-
-        add_v3_v3v3(&pt->x, location, normal_vector);
-      }
-      else {
-        /* Default to planar */
-        gpencil_point_xy_to_3d(gsc, gsc->scene, xy, &pt->x);
-      }
-    }
-
-    /* Unapply parent corrections */
-    if (!ELEM(mode, GP_REPROJECT_FRONT, GP_REPROJECT_SIDE, GP_REPROJECT_TOP)) {
-      mul_m4_v3(inverse_diff_mat, &pt->x);
-    }
-  }
-}
-
-void ED_gpencil_project_point_to_plane(const Scene *scene,
-                                       const Object *ob,
-                                       bGPDlayer *gpl,
-                                       const RegionView3D *rv3d,
-                                       const float origin[3],
-                                       const int axis,
-                                       bGPDspoint *pt)
-{
-  const ToolSettings *ts = scene->toolsettings;
-  const View3DCursor *cursor = &scene->cursor;
-  float plane_normal[3];
-  float vn[3];
-
-  float ray[3];
-  float rpoint[3];
-
-  /* normal vector for a plane locked to axis */
-  zero_v3(plane_normal);
-  if (axis < 0) {
-    /* if the axis is not locked, need a vector to the view direction
-     * in order to get the right size of the stroke.
-     */
-    ED_view3d_global_to_vector(rv3d, origin, plane_normal);
-  }
-  else if (axis < 3) {
-    plane_normal[axis] = 1.0f;
-    /* if object, apply object rotation */
-    if (ob && (ob->type == OB_GPENCIL_LEGACY)) {
-      float mat[4][4];
-      copy_m4_m4(mat, ob->object_to_world().ptr());
-      if ((ts->gpencil_v3d_align & GP_PROJECT_CURSOR) == 0) {
-        if (gpl != nullptr) {
-          add_v3_v3(mat[3], gpl->location);
-        }
-      }
-
-      /* move origin to cursor */
-      if (ts->gpencil_v3d_align & GP_PROJECT_CURSOR) {
-        copy_v3_v3(mat[3], cursor->location);
-      }
-
-      mul_mat3_m4_v3(mat, plane_normal);
-      /* Apply layer rotation (local transform). */
-      if ((gpl != nullptr) && (ts->gp_sculpt.lock_axis != GP_LOCKAXIS_CURSOR)) {
-        mul_mat3_m4_v3(gpl->layer_mat, plane_normal);
-      }
-    }
-  }
-  else {
-    const float scale[3] = {1.0f, 1.0f, 1.0f};
-    plane_normal[2] = 1.0f;
-    float mat[4][4];
-    loc_eul_size_to_mat4(mat, cursor->location, cursor->rotation_euler, scale);
-
-    /* move origin to object */
-    if ((ts->gpencil_v3d_align & GP_PROJECT_CURSOR) == 0) {
-      copy_v3_v3(mat[3], ob->object_to_world().location());
-    }
-
-    mul_mat3_m4_v3(mat, plane_normal);
-  }
-
-  /* Reproject the points in the plane */
-  /* get a vector from the point with the current view direction of the viewport */
-  ED_view3d_global_to_vector(rv3d, &pt->x, vn);
-
-  /* calculate line extreme point to create a ray that cross the plane */
-  mul_v3_fl(vn, -50.0f);
-  add_v3_v3v3(ray, &pt->x, vn);
-
-  /* if the line never intersect, the point is not changed */
-  if (isect_line_plane_v3(rpoint, &pt->x, ray, origin, plane_normal)) {
-    copy_v3_v3(&pt->x, rpoint);
-  }
-}
-
-/* ******************************************************** */
-/* Stroke Operations */
-
-/* XXX: Check if these functions duplicate stuff in blenkernel,
- * and/or whether we should just deduplicate. */
-
-void gpencil_subdivide_stroke(bGPdata *gpd, bGPDstroke *gps, const int subdivide)
-{
-  bGPDspoint *temp_points;
-  int totnewpoints, oldtotpoints;
-  int i2;
-
-  /* loop as many times as levels */
-  for (int s = 0; s < subdivide; s++) {
-    totnewpoints = gps->totpoints - 1;
-    /* duplicate points in a temp area */
-    temp_points = static_cast<bGPDspoint *>(MEM_dupallocN(gps->points));
-    oldtotpoints = gps->totpoints;
-
-    /* resize the points arrays */
-    gps->totpoints += totnewpoints;
-    gps->points = static_cast<bGPDspoint *>(
-        MEM_recallocN(gps->points, sizeof(*gps->points) * gps->totpoints));
-    if (gps->dvert != nullptr) {
-      gps->dvert = static_cast<MDeformVert *>(
-          MEM_recallocN(gps->dvert, sizeof(*gps->dvert) * gps->totpoints));
-    }
-
-    /* move points from last to first to new place */
-    i2 = gps->totpoints - 1;
-    for (int i = oldtotpoints - 1; i > 0; i--) {
-      bGPDspoint *pt = &temp_points[i];
-      bGPDspoint *pt_final = &gps->points[i2];
-
-      copy_v3_v3(&pt_final->x, &pt->x);
-      pt_final->pressure = pt->pressure;
-      pt_final->strength = pt->strength;
-      pt_final->time = pt->time;
-      pt_final->flag = pt->flag;
-      pt_final->uv_fac = pt->uv_fac;
-      pt_final->uv_rot = pt->uv_rot;
-      copy_v4_v4(pt_final->vert_color, pt->vert_color);
-
-      if (gps->dvert != nullptr) {
-        MDeformVert *dvert = &gps->dvert[i];
-        MDeformVert *dvert_final = &gps->dvert[i2];
-
-        dvert_final->totweight = dvert->totweight;
-        dvert_final->dw = dvert->dw;
-      }
-
-      i2 -= 2;
-    }
-    /* interpolate mid points */
-    i2 = 1;
-    for (int i = 0; i < oldtotpoints - 1; i++) {
-      bGPDspoint *pt = &temp_points[i];
-      bGPDspoint *next = &temp_points[i + 1];
-      bGPDspoint *pt_final = &gps->points[i2];
-
-      /* add a half way point */
-      interp_v3_v3v3(&pt_final->x, &pt->x, &next->x, 0.5f);
-      pt_final->pressure = interpf(pt->pressure, next->pressure, 0.5f);
-      pt_final->strength = interpf(pt->strength, next->strength, 0.5f);
-      CLAMP(pt_final->strength, GPENCIL_STRENGTH_MIN, 1.0f);
-      pt_final->time = interpf(pt->time, next->time, 0.5f);
-      pt_final->uv_fac = interpf(pt->uv_fac, next->uv_fac, 0.5f);
-      pt_final->uv_rot = interpf(pt->uv_rot, next->uv_rot, 0.5f);
-      interp_v4_v4v4(pt_final->vert_color, pt->vert_color, next->vert_color, 0.5f);
-
-      if (gps->dvert != nullptr) {
-        MDeformVert *dvert_final = &gps->dvert[i2];
-        dvert_final->totweight = 0;
-        dvert_final->dw = nullptr;
-      }
-
-      i2 += 2;
-    }
-
-    MEM_SAFE_FREE(temp_points);
-
-    /* move points to smooth stroke */
-    /* duplicate points in a temp area with the new subdivide data */
-    temp_points = static_cast<bGPDspoint *>(MEM_dupallocN(gps->points));
-
-    /* extreme points are not changed */
-    for (int i = 0; i < gps->totpoints - 2; i++) {
-      bGPDspoint *pt = &temp_points[i];
-      bGPDspoint *next = &temp_points[i + 1];
-      bGPDspoint *pt_final = &gps->points[i + 1];
-
-      /* move point */
-      interp_v3_v3v3(&pt_final->x, &pt->x, &next->x, 0.5f);
-    }
-    /* free temp memory */
-    MEM_SAFE_FREE(temp_points);
-  }
-  /* Calc geometry data. */
-  BKE_gpencil_stroke_geometry_update(gpd, gps);
-}
-
-void ED_gpencil_reset_layers_parent(Depsgraph *depsgraph, Object *obact, bGPdata *gpd)
-{
-  bGPDspoint *pt;
-  int i;
-  float diff_mat[4][4];
-  float cur_mat[4][4];
-  float gpl_loc[3];
-  zero_v3(gpl_loc);
-
-  LISTBASE_FOREACH (bGPDlayer *, gpl, &gpd->layers) {
-    if (gpl->parent != nullptr) {
-      /* calculate new matrix */
-      if (ELEM(gpl->partype, PAROBJECT, PARSKEL)) {
-        invert_m4_m4(cur_mat, gpl->parent->object_to_world().ptr());
-        copy_v3_v3(gpl_loc, obact->object_to_world().location());
-      }
-      else if (gpl->partype == PARBONE) {
-        bPoseChannel *pchan = BKE_pose_channel_find_name(gpl->parent->pose, gpl->parsubstr);
-        if (pchan) {
-          float tmp_mat[4][4];
-          mul_m4_m4m4(tmp_mat, gpl->parent->object_to_world().ptr(), pchan->pose_mat);
-          invert_m4_m4(cur_mat, tmp_mat);
-          copy_v3_v3(gpl_loc, obact->object_to_world().location());
-        }
-      }
-
-      /* only redo if any change */
-      if (!equals_m4m4(gpl->inverse, cur_mat)) {
-        /* first apply current transformation to all strokes */
-        BKE_gpencil_layer_transform_matrix_get(depsgraph, obact, gpl, diff_mat);
-        /* undo local object */
-        sub_v3_v3(diff_mat[3], gpl_loc);
-
-        LISTBASE_FOREACH (bGPDframe *, gpf, &gpl->frames) {
-          LISTBASE_FOREACH (bGPDstroke *, gps, &gpf->strokes) {
-            for (i = 0, pt = gps->points; i < gps->totpoints; i++, pt++) {
-              mul_m4_v3(diff_mat, &pt->x);
-            }
-          }
-        }
-        /* set new parent matrix */
-        copy_m4_m4(gpl->inverse, cur_mat);
-      }
-    }
-  }
-}
-/* ******************************************************** */
-/* GP Object Stuff */
-
-Object *ED_gpencil_add_object(bContext *C, const float loc[3], ushort local_view_bits)
-{
-  const float rot[3] = {0.0f};
-
-  Object *ob = blender::ed::object::add_type(
-      C, OB_GPENCIL_LEGACY, nullptr, loc, rot, false, local_view_bits);
-
-  /* create default brushes and colors */
-  ED_gpencil_add_defaults(C, ob);
-
-  return ob;
-}
-
-void ED_gpencil_add_defaults(bContext *C, Object *ob)
-{
-  Main *bmain = CTX_data_main(C);
-  ToolSettings *ts = CTX_data_tool_settings(C);
-
-  BKE_paint_ensure(bmain, ts, (Paint **)&ts->gp_paint);
-
-  /* ensure a color exists and is assigned to object */
-  BKE_gpencil_object_material_ensure_from_active_input_toolsettings(bmain, ob, ts);
-
-  /* Ensure multi-frame falloff curve. */
-  if (ts->gp_sculpt.cur_falloff == nullptr) {
-    ts->gp_sculpt.cur_falloff = BKE_curvemapping_add(1, 0.0f, 0.0f, 1.0f, 1.0f);
-    CurveMapping *gp_falloff_curve = ts->gp_sculpt.cur_falloff;
-    BKE_curvemapping_init(gp_falloff_curve);
-    BKE_curvemap_reset(gp_falloff_curve->cm,
-                       &gp_falloff_curve->clipr,
-                       CURVE_PRESET_GAUSS,
-                       CURVEMAP_SLOPE_POSITIVE);
-  }
-}
-
-/* ******************************************************** */
-/* Vertex Groups */
-
-void ED_gpencil_vgroup_assign(bContext *C, Object *ob, float weight)
-{
-  bGPdata *gpd = (bGPdata *)ob->data;
-  const bool is_multiedit = bool(GPENCIL_MULTIEDIT_SESSIONS_ON(gpd));
-  const int def_nr = gpd->vertex_group_active_index - 1;
-  if (!BLI_findlink(&gpd->vertex_group_names, def_nr)) {
-    return;
-  }
-
-  CTX_DATA_BEGIN (C, bGPDlayer *, gpl, editable_gpencil_layers) {
-    bGPDframe *init_gpf = static_cast<bGPDframe *>((is_multiedit) ? gpl->frames.first :
-                                                                    gpl->actframe);
-    for (bGPDframe *gpf = init_gpf; gpf; gpf = gpf->next) {
-      if ((gpf == gpl->actframe) || ((gpf->flag & GP_FRAME_SELECT) && (is_multiedit))) {
-        if (gpf == nullptr) {
-          continue;
-        }
-
-        LISTBASE_FOREACH (bGPDstroke *, gps, &gpf->strokes) {
-
-          /* skip strokes that are invalid for current view */
-          if (ED_gpencil_stroke_can_use(C, gps) == false) {
-            continue;
-          }
-
-          if (gps->flag & GP_STROKE_SELECT) {
-            /* verify the weight array is created */
-            BKE_gpencil_dvert_ensure(gps);
-
-            for (int i = 0; i < gps->totpoints; i++) {
-              bGPDspoint *pt = &gps->points[i];
-              MDeformVert *dvert = &gps->dvert[i];
-              if (pt->flag & GP_SPOINT_SELECT) {
-                MDeformWeight *dw = BKE_defvert_ensure_index(dvert, def_nr);
-                if (dw) {
-                  dw->weight = weight;
-                }
-              }
-            }
-          }
-        }
-      }
-
-      /* If not multi-edit, exit loop. */
-      if (!is_multiedit) {
-        break;
-      }
-    }
-  }
-  CTX_DATA_END;
-}
-
-void ED_gpencil_vgroup_remove(bContext *C, Object *ob)
-{
-  bGPdata *gpd = (bGPdata *)ob->data;
-  const bool is_multiedit = bool(GPENCIL_MULTIEDIT_SESSIONS_ON(gpd));
-  const int def_nr = gpd->vertex_group_active_index - 1;
-  if (!BLI_findlink(&gpd->vertex_group_names, def_nr)) {
-    return;
-  }
-
-  CTX_DATA_BEGIN (C, bGPDlayer *, gpl, editable_gpencil_layers) {
-    bGPDframe *init_gpf = static_cast<bGPDframe *>((is_multiedit) ? gpl->frames.first :
-                                                                    gpl->actframe);
-
-    for (bGPDframe *gpf = init_gpf; gpf; gpf = gpf->next) {
-      if ((gpf == gpl->actframe) || ((gpf->flag & GP_FRAME_SELECT) && (is_multiedit))) {
-        if (gpf == nullptr) {
-          continue;
-        }
-
-        LISTBASE_FOREACH (bGPDstroke *, gps, &gpf->strokes) {
-          /* skip strokes that are invalid for current view */
-          if (ED_gpencil_stroke_can_use(C, gps) == false) {
-            continue;
-          }
-
-          for (int i = 0; i < gps->totpoints; i++) {
-            bGPDspoint *pt = &gps->points[i];
-            if (gps->dvert == nullptr) {
-              continue;
-            }
-            MDeformVert *dvert = &gps->dvert[i];
-
-            if ((pt->flag & GP_SPOINT_SELECT) && (dvert->totweight > 0)) {
-              MDeformWeight *dw = BKE_defvert_find_index(dvert, def_nr);
-              if (dw != nullptr) {
-                BKE_defvert_remove_group(dvert, dw);
-              }
-            }
-          }
-        }
-      }
-
-      /* If not multi-edit, exit loop. */
-      if (!is_multiedit) {
-        break;
-      }
-    }
-  }
-  CTX_DATA_END;
-}
-
-void ED_gpencil_vgroup_select(bContext *C, Object *ob)
-{
-  bGPdata *gpd = (bGPdata *)ob->data;
-  const bool is_multiedit = bool(GPENCIL_MULTIEDIT_SESSIONS_ON(gpd));
-  const int def_nr = gpd->vertex_group_active_index - 1;
-  if (!BLI_findlink(&gpd->vertex_group_names, def_nr)) {
-    return;
-  }
-
-  CTX_DATA_BEGIN (C, bGPDlayer *, gpl, editable_gpencil_layers) {
-    bGPDframe *init_gpf = static_cast<bGPDframe *>((is_multiedit) ? gpl->frames.first :
-                                                                    gpl->actframe);
-    for (bGPDframe *gpf = init_gpf; gpf; gpf = gpf->next) {
-      if ((gpf == gpl->actframe) || ((gpf->flag & GP_FRAME_SELECT) && (is_multiedit))) {
-        if (gpf == nullptr) {
-          continue;
-        }
-
-        LISTBASE_FOREACH (bGPDstroke *, gps, &gpf->strokes) {
-          /* skip strokes that are invalid for current view */
-          if (ED_gpencil_stroke_can_use(C, gps) == false) {
-            continue;
-          }
-
-          for (int i = 0; i < gps->totpoints; i++) {
-            bGPDspoint *pt = &gps->points[i];
-            if (gps->dvert == nullptr) {
-              continue;
-            }
-            MDeformVert *dvert = &gps->dvert[i];
-
-            if (BKE_defvert_find_index(dvert, def_nr) != nullptr) {
-              pt->flag |= GP_SPOINT_SELECT;
-              gps->flag |= GP_STROKE_SELECT;
-            }
-          }
-
-          if (gps->flag & GP_STROKE_SELECT) {
-            BKE_gpencil_stroke_select_index_set(gpd, gps);
-          }
-        }
-      }
-
-      /* If not multi-edit, exit loop. */
-      if (!is_multiedit) {
-        break;
-      }
-    }
-  }
-  CTX_DATA_END;
-}
-
-void ED_gpencil_vgroup_deselect(bContext *C, Object *ob)
-{
-  bGPdata *gpd = (bGPdata *)ob->data;
-  const bool is_multiedit = bool(GPENCIL_MULTIEDIT_SESSIONS_ON(gpd));
-  const int def_nr = gpd->vertex_group_active_index - 1;
-  if (!BLI_findlink(&gpd->vertex_group_names, def_nr)) {
-    return;
-  }
-
-  CTX_DATA_BEGIN (C, bGPDlayer *, gpl, editable_gpencil_layers) {
-    bGPDframe *init_gpf = static_cast<bGPDframe *>((is_multiedit) ? gpl->frames.first :
-                                                                    gpl->actframe);
-    for (bGPDframe *gpf = init_gpf; gpf; gpf = gpf->next) {
-      if ((gpf == gpl->actframe) || ((gpf->flag & GP_FRAME_SELECT) && (is_multiedit))) {
-        if (gpf == nullptr) {
-          continue;
-        }
-
-        LISTBASE_FOREACH (bGPDstroke *, gps, &gpf->strokes) {
-
-          /* skip strokes that are invalid for current view */
-          if (ED_gpencil_stroke_can_use(C, gps) == false) {
-            continue;
-          }
-
-          for (int i = 0; i < gps->totpoints; i++) {
-            bGPDspoint *pt = &gps->points[i];
-            if (gps->dvert == nullptr) {
-              continue;
-            }
-            MDeformVert *dvert = &gps->dvert[i];
-
-            if (BKE_defvert_find_index(dvert, def_nr) != nullptr) {
-              pt->flag &= ~GP_SPOINT_SELECT;
-            }
-          }
-        }
-      }
-
-      /* If not multi-edit, exit loop. */
-      if (!is_multiedit) {
-        break;
-      }
-    }
-  }
-  CTX_DATA_END;
-}
-
-/* ******************************************************** */
-/* Cursor drawing */
-
-/* check if cursor is in drawing region */
-static bool gpencil_check_cursor_region(bContext *C, const int mval_i[2])
-{
-  ARegion *region = CTX_wm_region(C);
-  ScrArea *area = CTX_wm_area(C);
-  Object *ob = CTX_data_active_object(C);
-
-  if ((ob == nullptr) || ((ob->mode & OB_MODE_ALL_PAINT_GPENCIL) == 0)) {
-    return false;
-  }
-
-  /* TODO: add more space-types. */
-  if (!ELEM(area->spacetype, SPACE_VIEW3D)) {
-    return false;
-  }
-  if ((region) && (region->regiontype != RGN_TYPE_WINDOW)) {
-    return false;
-  }
-  if (region) {
-    return BLI_rcti_isect_pt_v(&region->winrct, mval_i);
-  }
-  return false;
-}
-
-void ED_gpencil_brush_draw_eraser(Brush *brush, int x, int y)
-{
-  short radius = short(brush->size);
-
-  GPUVertFormat *format = immVertexFormat();
-  const uint shdr_pos = GPU_vertformat_attr_add(format, "pos", GPU_COMP_F32, 2, GPU_FETCH_FLOAT);
-  immBindBuiltinProgram(GPU_SHADER_3D_UNIFORM_COLOR);
-
-  GPU_line_smooth(true);
-  GPU_blend(GPU_BLEND_ALPHA);
-
-  immUniformColor4ub(255, 100, 100, 20);
-  imm_draw_circle_fill_2d(shdr_pos, x, y, radius, 40);
-
-  immUnbindProgram();
-
-  immBindBuiltinProgram(GPU_SHADER_3D_LINE_DASHED_UNIFORM_COLOR);
-
-  float viewport_size[4];
-  GPU_viewport_size_get_f(viewport_size);
-  immUniform2f("viewport_size", viewport_size[2], viewport_size[3]);
-
-  immUniformColor4f(1.0f, 0.39f, 0.39f, 0.78f);
-  immUniform1i("colors_len", 0); /* "simple" mode */
-  immUniform1f("dash_width", 12.0f);
-  immUniform1f("udash_factor", 0.5f);
-
-  imm_draw_circle_wire_2d(shdr_pos,
-                          x,
-                          y,
-                          radius,
-                          /* XXX Dashed shader gives bad results with sets of small segments
-                           * currently, temp hack around the issue. :( */
-                          max_ii(8, radius / 2)); /* was fixed 40 */
-
-  immUnbindProgram();
-
-  GPU_blend(GPU_BLEND_NONE);
-  GPU_line_smooth(false);
-}
-
-bool ED_gpencil_brush_cursor_poll(bContext *C)
-{
-  if (WM_toolsystem_active_tool_is_brush(C) && !WM_toolsystem_active_tool_has_custom_cursor(C)) {
-    return true;
-  }
-  return false;
-}
-
-float ED_gpencil_cursor_radius(bContext *C, int x, int y)
-{
-  Scene *scene = CTX_data_scene(C);
-  Object *ob = CTX_data_active_object(C);
-  ARegion *region = CTX_wm_region(C);
-  Brush *brush = BKE_paint_brush(&scene->toolsettings->gp_paint->paint);
-  bGPdata *gpd = ED_gpencil_data_get_active(C);
-
-  /* Show brush size. */
-  tGPspoint point2D;
-  float p1[3];
-  float p2[3];
-  float distance;
-  float radius = 2.0f;
-
-  if (ELEM(nullptr, gpd, brush)) {
-    return radius;
-  }
-
-  /* Strokes in screen space or world space? */
-  if ((gpd->flag & GP_DATA_STROKE_KEEPTHICKNESS) != 0) {
-    /* In screen space the cursor radius matches the brush size. */
-    radius = float(brush->size) * 0.5f;
-  }
-  else {
-    /* To calculate the brush size in world space, we have to establish the zoom level.
-     * For this we take two 2D screen coordinates with a fixed offset,
-     * convert them to 3D coordinates and measure the offset distance in 3D.
-     * A small distance means a high zoom level. */
-    point2D.m_xy[0] = float(x);
-    point2D.m_xy[1] = float(y);
-    gpencil_stroke_convertcoords_tpoint(scene, region, ob, &point2D, nullptr, p1);
-    point2D.m_xy[0] = float(x + 64);
-    gpencil_stroke_convertcoords_tpoint(scene, region, ob, &point2D, nullptr, p2);
-    /* Clip extreme zoom level (and avoid division by zero). */
-    distance = std::max(len_v3v3(p1, p2), 0.001f);
-
-    /* Handle layer thickness change. */
-    float brush_size = float(brush->size);
-    bGPDlayer *gpl = BKE_gpencil_layer_active_get(gpd);
-    if (gpl != nullptr) {
-      brush_size = std::max(1.0f, brush_size + gpl->line_change);
-    }
-
-    /* Convert the 3D offset distance to a brush radius. */
-    radius = (1 / distance) * 2.0f * gpd->pixfactor * (brush_size / 64);
-  }
-  return radius;
-}
-
-float ED_gpencil_radial_control_scale(bContext *C,
-                                      Brush *brush,
-                                      float initial_value,
-                                      const int mval[2])
-{
-  float scale_fac = 1.0f;
-  if ((brush && brush->gpencil_settings) && (brush->ob_mode == OB_MODE_PAINT_GPENCIL_LEGACY) &&
-      (brush->gpencil_brush_type == GPAINT_BRUSH_TYPE_DRAW))
-  {
-    float cursor_radius = ED_gpencil_cursor_radius(C, mval[0], mval[1]);
-    scale_fac = max_ff(cursor_radius, 1.0f) / max_ff(initial_value, 1.0f);
-  }
-
-  return scale_fac;
-}
-
-/**
- * Helper callback for drawing the cursor itself.
- */
-static void gpencil_brush_cursor_draw(bContext *C, int x, int y, void *customdata)
-{
-  Scene *scene = CTX_data_scene(C);
-  ToolSettings *ts = scene->toolsettings;
-  Object *ob = CTX_data_active_object(C);
-  ARegion *region = CTX_wm_region(C);
-  Paint *paint = BKE_paint_get_active_from_context(C);
-
-  bGPdata *gpd = ED_gpencil_data_get_active(C);
-  Brush *brush = nullptr;
-  Material *ma = nullptr;
-  MaterialGPencilStyle *gp_style = nullptr;
-  float *last_mouse_position = static_cast<float *>(customdata);
-
-  /* default radius and color */
-  float color[3] = {1.0f, 1.0f, 1.0f};
-  float darkcolor[3];
-  float radius = 3.0f;
-
-  const int mval_i[2] = {x, y};
-  /* Check if cursor is in drawing region and has valid data-block. */
-  if (!gpencil_check_cursor_region(C, mval_i) || (gpd == nullptr)) {
-    return;
-  }
-
-  /* for paint use paint brush size and color */
-  if (gpd->flag & GP_DATA_STROKE_PAINTMODE) {
-    brush = BKE_paint_brush(&scene->toolsettings->gp_paint->paint);
-    if ((brush == nullptr) || (brush->gpencil_settings == nullptr)) {
-      return;
-    }
-
-    /* while drawing hide */
-    if ((gpd->runtime.sbuffer_used > 0) &&
-        ((brush->gpencil_settings->flag & GP_BRUSH_STABILIZE_MOUSE) == 0) &&
-        ((brush->gpencil_settings->flag & GP_BRUSH_STABILIZE_MOUSE_TEMP) == 0))
-    {
-      return;
-    }
-
-    if ((paint->flags & PAINT_SHOW_BRUSH) == 0) {
-      return;
-    }
-
-    /* eraser has special shape and use a different shader program */
-    if (brush->gpencil_brush_type == GPAINT_BRUSH_TYPE_ERASE) {
-      ED_gpencil_brush_draw_eraser(brush, x, y);
-      return;
-    }
-
-    /* get current drawing color */
-    ma = BKE_gpencil_object_material_from_brush_get(ob, brush);
-
-    if (ma) {
-      gp_style = ma->gp_style;
-
-      /* Follow user settings for the size of the draw cursor:
-       * - Fixed size, or
-       * - Brush size (i.e. stroke thickness)
-       */
-      if ((gp_style) && GPENCIL_PAINT_MODE(gpd) &&
-          ((brush->gpencil_settings->flag & GP_BRUSH_STABILIZE_MOUSE) == 0) &&
-          ((brush->gpencil_settings->flag & GP_BRUSH_STABILIZE_MOUSE_TEMP) == 0) &&
-          (brush->gpencil_brush_type == GPAINT_BRUSH_TYPE_DRAW))
-      {
-
-        const bool is_vertex_stroke =
-            (GPENCIL_USE_VERTEX_COLOR_STROKE(ts, brush) &&
-             (brush->gpencil_settings->brush_draw_mode != GP_BRUSH_MODE_MATERIAL)) ||
-            (!GPENCIL_USE_VERTEX_COLOR_STROKE(ts, brush) &&
-             (brush->gpencil_settings->brush_draw_mode == GP_BRUSH_MODE_VERTEXCOLOR));
-
-        /* Strokes in screen space or world space? */
-        if ((gpd->flag & GP_DATA_STROKE_KEEPTHICKNESS) != 0) {
-          /* In screen space the cursor radius matches the brush size. */
-          radius = float(brush->size) * 0.5f;
-        }
-        else {
-          radius = ED_gpencil_cursor_radius(C, x, y);
-        }
-
-        copy_v3_v3(color, is_vertex_stroke ? brush->rgb : gp_style->stroke_rgba);
-      }
-      else {
-        /* Only Tint tool must show big cursor. */
-        if (brush->gpencil_brush_type == GPAINT_BRUSH_TYPE_TINT) {
-          radius = brush->size;
-          copy_v3_v3(color, brush->rgb);
-        }
-        else {
-          radius = 5.0f;
-          copy_v3_v3(color, brush->add_col);
-        }
-      }
-    }
-  }
-
-  /* Sculpt use sculpt brush size */
-  if (GPENCIL_SCULPT_MODE(gpd)) {
-    brush = BKE_paint_brush(&scene->toolsettings->gp_sculptpaint->paint);
-    if ((brush == nullptr) || (brush->gpencil_settings == nullptr)) {
-      return;
-    }
-    if ((paint->flags & PAINT_SHOW_BRUSH) == 0) {
-      return;
-    }
-
-    radius = brush->size;
-    if (brush->gpencil_settings->sculpt_flag & (GP_SCULPT_FLAG_INVERT | GP_SCULPT_FLAG_TMP_INVERT))
-    {
-      copy_v3_v3(color, brush->sub_col);
-    }
-    else {
-      copy_v3_v3(color, brush->add_col);
-    }
-  }
-
-  /* Weight Paint */
-  if (GPENCIL_WEIGHT_MODE(gpd)) {
-    brush = BKE_paint_brush(&scene->toolsettings->gp_weightpaint->paint);
-    if ((brush == nullptr) || (brush->gpencil_settings == nullptr)) {
-      return;
-    }
-    if ((paint->flags & PAINT_SHOW_BRUSH) == 0) {
-      return;
-    }
-
-    radius = brush->size;
-    if (brush->gpencil_settings->sculpt_flag & (GP_SCULPT_FLAG_INVERT | GP_SCULPT_FLAG_TMP_INVERT))
-    {
-      copy_v3_v3(color, brush->sub_col);
-    }
-    else {
-      copy_v3_v3(color, brush->add_col);
-    }
-  }
-
-  /* For Vertex Paint use brush size. */
-  if (GPENCIL_VERTEX_MODE(gpd)) {
-    brush = BKE_paint_brush(&scene->toolsettings->gp_vertexpaint->paint);
-    if ((brush == nullptr) || (brush->gpencil_settings == nullptr)) {
-      return;
-    }
-    if ((paint->flags & PAINT_SHOW_BRUSH) == 0) {
-      return;
-    }
-
-    radius = brush->size;
-    copy_v3_v3(color, brush->rgb);
-  }
-
-  /* draw icon */
-  GPUVertFormat *format = immVertexFormat();
-  uint pos = GPU_vertformat_attr_add(format, "pos", GPU_COMP_F32, 2, GPU_FETCH_FLOAT);
-  immBindBuiltinProgram(GPU_SHADER_3D_UNIFORM_COLOR);
-
-  GPU_line_smooth(true);
-  GPU_blend(GPU_BLEND_ALPHA);
-
-  /* Inner Ring: Color from UI panel */
-  immUniformColor4f(color[0], color[1], color[2], 0.8f);
-  imm_draw_circle_wire_2d(pos, x, y, radius, 40);
-
-  /* Outer Ring: Dark color for contrast on light backgrounds (e.g. gray on white) */
-  mul_v3_v3fl(darkcolor, color, 0.40f);
-  immUniformColor4f(darkcolor[0], darkcolor[1], darkcolor[2], 0.8f);
-  imm_draw_circle_wire_2d(pos, x, y, radius + 1, 40);
-
-  GPU_blend(GPU_BLEND_NONE);
-  GPU_line_smooth(false);
-
-  /* Draw line for lazy mouse */
-  if ((last_mouse_position) && (brush->gpencil_settings->flag & GP_BRUSH_STABILIZE_MOUSE_TEMP)) {
-    GPU_line_smooth(true);
-    GPU_blend(GPU_BLEND_ALPHA);
-
-    copy_v3_v3(color, brush->add_col);
-    immUniformColor4f(color[0], color[1], color[2], 0.8f);
-
-    immBegin(GPU_PRIM_LINES, 2);
-    immVertex2f(pos, x, y);
-    immVertex2f(pos,
-                last_mouse_position[0] + region->winrct.xmin,
-                last_mouse_position[1] + region->winrct.ymin);
-    immEnd();
-
-    GPU_blend(GPU_BLEND_NONE);
-    GPU_line_smooth(false);
-  }
-
-  immUnbindProgram();
-}
-
-void ED_gpencil_toggle_brush_cursor(bContext *C, bool enable, void *customdata)
-{
-  Scene *scene = CTX_data_scene(C);
-  GP_Sculpt_Settings *gset = &scene->toolsettings->gp_sculpt;
-  float *lastpost = static_cast<float *>(customdata);
-
-  if (gset->paintcursor && !enable) {
-    /* clear cursor */
-    WM_paint_cursor_end(static_cast<wmPaintCursor *>(gset->paintcursor));
-    gset->paintcursor = nullptr;
-  }
-  else if (enable) {
-    /* in some situations cursor could be duplicated, so it is better disable first if exist */
-    if (gset->paintcursor) {
-      /* clear cursor */
-      WM_paint_cursor_end(static_cast<wmPaintCursor *>(gset->paintcursor));
-      gset->paintcursor = nullptr;
-    }
-    /* enable cursor */
-    gset->paintcursor = WM_paint_cursor_activate(SPACE_TYPE_ANY,
-                                                 RGN_TYPE_ANY,
-                                                 ED_gpencil_brush_cursor_poll,
-                                                 gpencil_brush_cursor_draw,
-                                                 (lastpost) ? customdata : nullptr);
-  }
-}
-
-void ED_gpencil_setup_modes(bContext *C, bGPdata *gpd, int newmode)
-{
-  if (!gpd) {
-    return;
-  }
-
-  switch (newmode) {
-    case OB_MODE_EDIT_GPENCIL_LEGACY:
-      gpd->flag |= GP_DATA_STROKE_EDITMODE;
-      gpd->flag &= ~GP_DATA_STROKE_PAINTMODE;
-      gpd->flag &= ~GP_DATA_STROKE_SCULPTMODE;
-      gpd->flag &= ~GP_DATA_STROKE_WEIGHTMODE;
-      gpd->flag &= ~GP_DATA_STROKE_VERTEXMODE;
-      ED_gpencil_toggle_brush_cursor(C, false, nullptr);
-      break;
-    case OB_MODE_PAINT_GPENCIL_LEGACY:
-      gpd->flag &= ~GP_DATA_STROKE_EDITMODE;
-      gpd->flag |= GP_DATA_STROKE_PAINTMODE;
-      gpd->flag &= ~GP_DATA_STROKE_SCULPTMODE;
-      gpd->flag &= ~GP_DATA_STROKE_WEIGHTMODE;
-      gpd->flag &= ~GP_DATA_STROKE_VERTEXMODE;
-      ED_gpencil_toggle_brush_cursor(C, true, nullptr);
-      break;
-    case OB_MODE_SCULPT_GPENCIL_LEGACY:
-      gpd->flag &= ~GP_DATA_STROKE_EDITMODE;
-      gpd->flag &= ~GP_DATA_STROKE_PAINTMODE;
-      gpd->flag |= GP_DATA_STROKE_SCULPTMODE;
-      gpd->flag &= ~GP_DATA_STROKE_WEIGHTMODE;
-      gpd->flag &= ~GP_DATA_STROKE_VERTEXMODE;
-      ED_gpencil_toggle_brush_cursor(C, true, nullptr);
-      break;
-    case OB_MODE_WEIGHT_GPENCIL_LEGACY:
-      gpd->flag &= ~GP_DATA_STROKE_EDITMODE;
-      gpd->flag &= ~GP_DATA_STROKE_PAINTMODE;
-      gpd->flag &= ~GP_DATA_STROKE_SCULPTMODE;
-      gpd->flag |= GP_DATA_STROKE_WEIGHTMODE;
-      gpd->flag &= ~GP_DATA_STROKE_VERTEXMODE;
-      ED_gpencil_toggle_brush_cursor(C, true, nullptr);
-      break;
-    case OB_MODE_VERTEX_GPENCIL_LEGACY:
-      gpd->flag &= ~GP_DATA_STROKE_EDITMODE;
-      gpd->flag &= ~GP_DATA_STROKE_PAINTMODE;
-      gpd->flag &= ~GP_DATA_STROKE_SCULPTMODE;
-      gpd->flag &= ~GP_DATA_STROKE_WEIGHTMODE;
-      gpd->flag |= GP_DATA_STROKE_VERTEXMODE;
-      ED_gpencil_toggle_brush_cursor(C, true, nullptr);
-      break;
-    default:
-      gpd->flag &= ~GP_DATA_STROKE_EDITMODE;
-      gpd->flag &= ~GP_DATA_STROKE_PAINTMODE;
-      gpd->flag &= ~GP_DATA_STROKE_SCULPTMODE;
-      gpd->flag &= ~GP_DATA_STROKE_WEIGHTMODE;
-      gpd->flag &= ~GP_DATA_STROKE_VERTEXMODE;
-      ED_gpencil_toggle_brush_cursor(C, false, nullptr);
-      break;
-  }
-}
-
-/**
- * Helper to convert 2d to 3d for simple drawing buffer.
- */
-static void gpencil_stroke_convertcoords(ARegion *region,
-                                         const tGPspoint *point2D,
-                                         const float origin[3],
-                                         float out[3])
-{
-  float mval_prj[2];
-  float rvec[3];
-
-  copy_v3_v3(rvec, origin);
-
-  const float zfac = ED_view3d_calc_zfac(static_cast<const RegionView3D *>(region->regiondata),
-                                         rvec);
-
-=======
->>>>>>> e9298dce
   if (ED_view3d_project_float_global(region, rvec, mval_prj, V3D_PROJ_TEST_NOP) == V3D_PROJ_RET_OK)
   {
     float dvec[3];
@@ -1563,496 +427,6 @@
     sub_v2_v2v2(xy_delta, mval_prj, point2D->m_xy);
     ED_view3d_win_to_delta(region, xy_delta, zfac, dvec);
     sub_v3_v3v3(out, rvec, dvec);
-<<<<<<< HEAD
-  }
-  else {
-    zero_v3(out);
-  }
-}
-
-void ED_gpencil_tpoint_to_point(ARegion *region,
-                                float origin[3],
-                                const tGPspoint *tpt,
-                                bGPDspoint *pt)
-{
-  float p3d[3];
-  /* conversion to 3d format */
-  gpencil_stroke_convertcoords(region, tpt, origin, p3d);
-  copy_v3_v3(&pt->x, p3d);
-  zero_v4(pt->vert_color);
-
-  pt->pressure = tpt->pressure;
-  pt->strength = tpt->strength;
-  pt->uv_fac = tpt->uv_fac;
-  pt->uv_rot = tpt->uv_rot;
-}
-
-void ED_gpencil_update_color_uv(Main *bmain, Material *mat)
-{
-  Material *gps_ma = nullptr;
-  /* Read all strokes. */
-  for (Object *ob = static_cast<Object *>(bmain->objects.first); ob;
-       ob = static_cast<Object *>(ob->id.next))
-  {
-    if (ob->type == OB_GPENCIL_LEGACY) {
-      bGPdata *gpd = static_cast<bGPdata *>(ob->data);
-      if (gpd == nullptr) {
-        continue;
-      }
-
-      LISTBASE_FOREACH (bGPDlayer *, gpl, &gpd->layers) {
-        /* only editable and visible layers are considered */
-        if (BKE_gpencil_layer_is_editable(gpl)) {
-          LISTBASE_FOREACH (bGPDframe *, gpf, &gpl->frames) {
-            LISTBASE_FOREACH (bGPDstroke *, gps, &gpf->strokes) {
-              /* check if it is editable */
-              if (ED_gpencil_stroke_material_editable(ob, gpl, gps) == false) {
-                continue;
-              }
-              gps_ma = BKE_gpencil_material(ob, gps->mat_nr + 1);
-              /* update */
-              if ((gps_ma) && (gps_ma == mat)) {
-                BKE_gpencil_stroke_uv_update(gps);
-              }
-            }
-          }
-        }
-      }
-      DEG_id_tag_update(&gpd->id, ID_RECALC_TRANSFORM | ID_RECALC_GEOMETRY);
-    }
-  }
-}
-
-static bool gpencil_check_collision(bGPDstroke *gps,
-                                    bGPDstroke **gps_array,
-                                    GHash *all_2d,
-                                    int totstrokes,
-                                    const float p2d_a1[2],
-                                    const float p2d_a2[2],
-                                    float r_hit[2])
-{
-  bool hit = false;
-  /* check segment with all segments of all strokes */
-  for (int s = 0; s < totstrokes; s++) {
-    bGPDstroke *gps_iter = gps_array[s];
-    if (gps_iter->totpoints < 2) {
-      continue;
-    }
-    /* get stroke 2d version */
-    float(*points2d)[2] = static_cast<float(*)[2]>(BLI_ghash_lookup(all_2d, gps_iter));
-
-    for (int i2 = 0; i2 < gps_iter->totpoints - 1; i2++) {
-      float p2d_b1[2], p2d_b2[2];
-      copy_v2_v2(p2d_b1, points2d[i2]);
-      copy_v2_v2(p2d_b2, points2d[i2 + 1]);
-
-      /* don't self check */
-      if (gps == gps_iter) {
-        if (equals_v2v2(p2d_a1, p2d_b1) || equals_v2v2(p2d_a1, p2d_b2)) {
-          continue;
-        }
-        if (equals_v2v2(p2d_a2, p2d_b1) || equals_v2v2(p2d_a2, p2d_b2)) {
-          continue;
-        }
-      }
-      /* check collision */
-      int check = isect_seg_seg_v2_point(p2d_a1, p2d_a2, p2d_b1, p2d_b2, r_hit);
-      if (check > 0) {
-        hit = true;
-        break;
-      }
-    }
-
-    if (hit) {
-      break;
-    }
-  }
-
-  if (!hit) {
-    zero_v2(r_hit);
-  }
-
-  return hit;
-}
-
-static void gpencil_copy_points(
-    bGPDstroke *gps, bGPDspoint *pt, bGPDspoint *pt_final, int i, int i2)
-{
-  /* don't copy same point */
-  if (i == i2) {
-    return;
-  }
-
-  copy_v3_v3(&pt_final->x, &pt->x);
-  pt_final->pressure = pt->pressure;
-  pt_final->strength = pt->strength;
-  pt_final->time = pt->time;
-  pt_final->flag = pt->flag;
-  pt_final->uv_fac = pt->uv_fac;
-  pt_final->uv_rot = pt->uv_rot;
-  copy_v4_v4(pt_final->vert_color, pt->vert_color);
-
-  if (gps->dvert != nullptr) {
-    MDeformVert *dvert = &gps->dvert[i];
-    MDeformVert *dvert_final = &gps->dvert[i2];
-    MEM_SAFE_FREE(dvert_final->dw);
-
-    dvert_final->totweight = dvert->totweight;
-    if (dvert->dw == nullptr) {
-      dvert_final->dw = nullptr;
-      dvert_final->totweight = 0;
-    }
-    else {
-      dvert_final->dw = static_cast<MDeformWeight *>(MEM_dupallocN(dvert->dw));
-    }
-  }
-}
-
-static void gpencil_insert_point(bGPdata *gpd,
-                                 bGPDstroke *gps,
-                                 bGPDspoint *a_pt,
-                                 bGPDspoint *b_pt,
-                                 const float co_a[3],
-                                 const float co_b[3])
-{
-  bGPDspoint *temp_points;
-  int totnewpoints, oldtotpoints;
-
-  totnewpoints = gps->totpoints;
-  if (a_pt) {
-    totnewpoints++;
-  }
-  if (b_pt) {
-    totnewpoints++;
-  }
-
-  /* duplicate points in a temp area */
-  temp_points = static_cast<bGPDspoint *>(MEM_dupallocN(gps->points));
-  oldtotpoints = gps->totpoints;
-
-  /* look index of base points because memory is changed when resize points array */
-  int a_idx = -1;
-  int b_idx = -1;
-  for (int i = 0; i < oldtotpoints; i++) {
-    bGPDspoint *pt = &gps->points[i];
-    if (pt == a_pt) {
-      a_idx = i;
-    }
-    if (pt == b_pt) {
-      b_idx = i;
-    }
-  }
-
-  /* resize the points arrays */
-  gps->totpoints = totnewpoints;
-  gps->points = static_cast<bGPDspoint *>(
-      MEM_recallocN(gps->points, sizeof(*gps->points) * gps->totpoints));
-  if (gps->dvert != nullptr) {
-    gps->dvert = static_cast<MDeformVert *>(
-        MEM_recallocN(gps->dvert, sizeof(*gps->dvert) * gps->totpoints));
-  }
-
-  /* copy all points */
-  int i2 = 0;
-  for (int i = 0; i < oldtotpoints; i++) {
-    bGPDspoint *pt = &temp_points[i];
-    bGPDspoint *pt_final = &gps->points[i2];
-    gpencil_copy_points(gps, pt, pt_final, i, i2);
-
-    /* create new point duplicating point and copy location */
-    if (ELEM(i, a_idx, b_idx)) {
-      i2++;
-      pt_final = &gps->points[i2];
-      gpencil_copy_points(gps, pt, pt_final, i, i2);
-      copy_v3_v3(&pt_final->x, (i == a_idx) ? co_a : co_b);
-
-      /* Un-select. */
-      pt_final->flag &= ~GP_SPOINT_SELECT;
-      /* tag to avoid more checking with this point */
-      pt_final->flag |= GP_SPOINT_TAG;
-    }
-
-    i2++;
-  }
-  /* Calc geometry data. */
-  BKE_gpencil_stroke_geometry_update(gpd, gps);
-
-  MEM_SAFE_FREE(temp_points);
-}
-
-static float gpencil_calc_factor(const float p2d_a1[2],
-                                 const float p2d_a2[2],
-                                 const float r_hit2d[2])
-{
-  float dist1 = len_squared_v2v2(p2d_a1, p2d_a2);
-  float dist2 = len_squared_v2v2(p2d_a1, r_hit2d);
-  float f = dist1 > 0.0f ? dist2 / dist1 : 0.0f;
-
-  /* apply a correction factor */
-  float v1[2];
-  interp_v2_v2v2(v1, p2d_a1, p2d_a2, f);
-  float dist3 = len_squared_v2v2(p2d_a1, v1);
-  float f1 = dist1 > 0.0f ? dist3 / dist1 : 0.0f;
-  f = f + (f - f1);
-
-  return f;
-}
-
-int ED_gpencil_select_stroke_segment(bGPdata *gpd,
-                                     bGPDlayer *gpl,
-                                     bGPDstroke *gps,
-                                     bGPDspoint *pt,
-                                     bool select,
-                                     bool insert,
-                                     const float scale,
-                                     float r_hita[3],
-                                     float r_hitb[3])
-{
-  if (gps->totpoints < 2) {
-    return 0;
-  }
-  const float min_factor = 0.0015f;
-  bGPDspoint *pta1 = nullptr;
-  bGPDspoint *pta2 = nullptr;
-  float f = 0.0f;
-  int i2 = 0;
-
-  bGPDlayer *gpl_orig = (gpl->runtime.gpl_orig) ? gpl->runtime.gpl_orig : gpl;
-  bGPDframe *gpf = gpl_orig->actframe;
-  if (gpf == nullptr) {
-    return 0;
-  }
-
-  int memsize = BLI_listbase_count(&gpf->strokes);
-  bGPDstroke **gps_array = static_cast<bGPDstroke **>(
-      MEM_callocN(sizeof(bGPDstroke *) * memsize, __func__));
-
-  /* save points */
-  bGPDspoint *oldpoints = static_cast<bGPDspoint *>(MEM_dupallocN(gps->points));
-
-  /* Save list of strokes to check */
-  int totstrokes = 0;
-  LISTBASE_FOREACH (bGPDstroke *, gps_iter, &gpf->strokes) {
-    if (gps_iter->totpoints < 2) {
-      continue;
-    }
-    gps_array[totstrokes] = gps_iter;
-    totstrokes++;
-  }
-
-  if (totstrokes == 0) {
-    return 0;
-  }
-
-  /* look for index of the current point */
-  int cur_idx = -1;
-  for (int i = 0; i < gps->totpoints; i++) {
-    pta1 = &gps->points[i];
-    if (pta1 == pt) {
-      cur_idx = i;
-      break;
-    }
-  }
-  if (cur_idx < 0) {
-    return 0;
-  }
-
-  /* Convert all gps points to 2d and save in a hash to avoid recalculation. */
-  int direction = 0;
-  float(*points2d)[2] = static_cast<float(*)[2]>(
-      MEM_mallocN(sizeof(*points2d) * gps->totpoints, "GP Stroke temp 2d points"));
-  BKE_gpencil_stroke_2d_flat_ref(
-      gps->points, gps->totpoints, gps->points, gps->totpoints, points2d, scale, &direction);
-
-  GHash *all_2d = BLI_ghash_ptr_new(__func__);
-
-  for (int s = 0; s < totstrokes; s++) {
-    bGPDstroke *gps_iter = gps_array[s];
-    float(*points2d_iter)[2] = static_cast<float(*)[2]>(
-        MEM_mallocN(sizeof(*points2d_iter) * gps_iter->totpoints, __func__));
-
-    /* the extremes of the stroke are scaled to improve collision detection
-     * for near lines */
-    BKE_gpencil_stroke_2d_flat_ref(gps->points,
-                                   gps->totpoints,
-                                   gps_iter->points,
-                                   gps_iter->totpoints,
-                                   points2d_iter,
-                                   scale,
-                                   &direction);
-    BLI_ghash_insert(all_2d, gps_iter, points2d_iter);
-  }
-
-  bool hit_a = false;
-  bool hit_b = false;
-  float p2d_a1[2] = {0.0f, 0.0f};
-  float p2d_a2[2] = {0.0f, 0.0f};
-  float r_hit2d[2];
-  bGPDspoint *hit_pointa = nullptr;
-  bGPDspoint *hit_pointb = nullptr;
-
-  /* analyze points before current */
-  if (cur_idx > 0) {
-    for (int i = cur_idx; i >= 0; i--) {
-      pta1 = &gps->points[i];
-      copy_v2_v2(p2d_a1, points2d[i]);
-
-      i2 = i - 1;
-      CLAMP_MIN(i2, 0);
-      pta2 = &gps->points[i2];
-      copy_v2_v2(p2d_a2, points2d[i2]);
-
-      hit_a = gpencil_check_collision(gps, gps_array, all_2d, totstrokes, p2d_a1, p2d_a2, r_hit2d);
-
-      if (select) {
-        pta1->flag |= GP_SPOINT_SELECT;
-      }
-      else {
-        pta1->flag &= ~GP_SPOINT_SELECT;
-      }
-
-      if (hit_a) {
-        f = gpencil_calc_factor(p2d_a1, p2d_a2, r_hit2d);
-        interp_v3_v3v3(r_hita, &pta1->x, &pta2->x, f);
-        if (f > min_factor) {
-          hit_pointa = pta2; /* first point is second (inverted loop) */
-        }
-        else {
-          pta1->flag &= ~GP_SPOINT_SELECT;
-        }
-        break;
-      }
-    }
-  }
-
-  /* analyze points after current */
-  for (int i = cur_idx; i < gps->totpoints; i++) {
-    pta1 = &gps->points[i];
-    copy_v2_v2(p2d_a1, points2d[i]);
-
-    i2 = i + 1;
-    CLAMP_MAX(i2, gps->totpoints - 1);
-    pta2 = &gps->points[i2];
-    copy_v2_v2(p2d_a2, points2d[i2]);
-
-    hit_b = gpencil_check_collision(gps, gps_array, all_2d, totstrokes, p2d_a1, p2d_a2, r_hit2d);
-
-    if (select) {
-      pta1->flag |= GP_SPOINT_SELECT;
-    }
-    else {
-      pta1->flag &= ~GP_SPOINT_SELECT;
-    }
-
-    if (hit_b) {
-      f = gpencil_calc_factor(p2d_a1, p2d_a2, r_hit2d);
-      interp_v3_v3v3(r_hitb, &pta1->x, &pta2->x, f);
-      if (f > min_factor) {
-        hit_pointb = pta1;
-      }
-      else {
-        pta1->flag &= ~GP_SPOINT_SELECT;
-      }
-      break;
-    }
-  }
-
-  /* insert new point in the collision points */
-  if (insert) {
-    gpencil_insert_point(gpd, gps, hit_pointa, hit_pointb, r_hita, r_hitb);
-  }
-
-  /* free memory */
-  if (all_2d) {
-    GHashIterator gh_iter;
-    GHASH_ITER (gh_iter, all_2d) {
-      float(*p2d)[2] = static_cast<float(*)[2]>(BLI_ghashIterator_getValue(&gh_iter));
-      MEM_SAFE_FREE(p2d);
-    }
-    BLI_ghash_free(all_2d, nullptr, nullptr);
-  }
-
-  /* if no hit, reset selection flag */
-  if ((!hit_a) && (!hit_b)) {
-    for (int i = 0; i < gps->totpoints; i++) {
-      pta1 = &gps->points[i];
-      pta2 = &oldpoints[i];
-      pta1->flag = pta2->flag;
-    }
-  }
-
-  MEM_SAFE_FREE(points2d);
-  MEM_SAFE_FREE(gps_array);
-  MEM_SAFE_FREE(oldpoints);
-
-  /* return type of hit */
-  if ((hit_a) && (hit_b)) {
-    return 3;
-  }
-  if (hit_a) {
-    return 1;
-  }
-  if (hit_b) {
-    return 2;
-  }
-  return 0;
-}
-
-void ED_gpencil_select_toggle_all(bContext *C, int action)
-{
-  Object *ob = CTX_data_active_object(C);
-  bGPdata *gpd = static_cast<bGPdata *>(ob->data);
-
-  /* for "toggle", test for existing selected strokes */
-  if (action == SEL_TOGGLE) {
-    action = SEL_SELECT;
-
-    CTX_DATA_BEGIN (C, bGPDstroke *, gps, editable_gpencil_strokes) {
-      if (gps->flag & GP_STROKE_SELECT) {
-        action = SEL_DESELECT;
-        break; /* XXX: this only gets out of the inner loop. */
-      }
-    }
-    CTX_DATA_END;
-  }
-
-  /* if deselecting, we need to deselect strokes across all frames
-   * - Currently, an exception is only given for deselection
-   *   Selecting and toggling should only affect what's visible,
-   *   while deselecting helps clean up unintended/forgotten
-   *   stuff on other frames
-   */
-  if (action == SEL_DESELECT) {
-    /* deselect strokes across editable layers
-     * NOTE: we limit ourselves to editable layers, since once a layer is "locked/hidden
-     *       nothing should be able to touch it
-     */
-    /* Set selection index to 0. */
-    gpd->select_last_index = 0;
-
-    CTX_DATA_BEGIN (C, bGPDlayer *, gpl, editable_gpencil_layers) {
-
-      /* deselect all strokes on all frames */
-      LISTBASE_FOREACH (bGPDframe *, gpf, &gpl->frames) {
-        LISTBASE_FOREACH (bGPDstroke *, gps, &gpf->strokes) {
-          bGPDspoint *pt;
-          int i;
-
-          /* only edit strokes that are valid in this view... */
-          if (ED_gpencil_stroke_can_use(C, gps)) {
-            for (i = 0, pt = gps->points; i < gps->totpoints; i++, pt++) {
-              pt->flag &= ~GP_SPOINT_SELECT;
-            }
-
-            gps->flag &= ~GP_STROKE_SELECT;
-            BKE_gpencil_stroke_select_index_reset(gps);
-          }
-        }
-      }
-    }
-    CTX_DATA_END;
-=======
->>>>>>> e9298dce
   }
   else {
     zero_v3(out);

/* SPDX-License-Identifier: GPL-2.0-or-later
 * Copyright 2015 Blender Foundation. */

/** \file
 * \ingroup edgpencil
 * Brush based operators for editing Grease Pencil strokes.
 */

#include "MEM_guardedalloc.h"

#include "BLI_blenlib.h"
#include "BLI_ghash.h"
#include "BLI_kdtree.h"
#include "BLI_listbase.h"
#include "BLI_math.h"

#include "BLT_translation.h"

#include "DNA_armature_types.h"
#include "DNA_brush_types.h"
#include "DNA_gpencil_legacy_types.h"
#include "DNA_gpencil_modifier_types.h"

#include "BKE_action.h"
#include "BKE_brush.h"
#include "BKE_colortools.h"
#include "BKE_context.h"
#include "BKE_deform.h"
#include "BKE_gpencil_legacy.h"
#include "BKE_main.h"
#include "BKE_modifier.h"
#include "BKE_object_deform.h"
#include "BKE_report.h"
#include "DNA_meshdata_types.h"

#include "WM_api.h"
#include "WM_types.h"

#include "RNA_access.h"
#include "RNA_define.h"
#include "RNA_prototypes.h"

#include "UI_view2d.h"

#include "ED_gpencil_legacy.h"
#include "ED_screen.h"
#include "ED_view3d.h"

#include "DEG_depsgraph.h"
#include "DEG_depsgraph_query.h"

#include "gpencil_intern.h"
#include "paint_intern.h"

/* ************************************************ */
/* General Brush Editing Context */
#define GP_SELECT_BUFFER_CHUNK 256
#define GP_FIND_NEAREST_BUFFER_CHUNK 1024
#define GP_FIND_NEAREST_EPSILON 1e-6f
#define GP_STROKE_HASH_BITSHIFT 16

/* Grid of Colors for Smear. */
typedef struct tGP_Grid {
  /** Lower right corner of rectangle of grid cell. */
  float bottom[2];
  /** Upper left corner of rectangle of grid cell. */
  float top[2];
  /** Average Color */
  float color[4];
  /** Total points included. */
  int totcol;

} tGP_Grid;

/* List of points affected by brush. */
typedef struct tGP_Selected {
  /** Referenced stroke. */
  bGPDstroke *gps;
  /** Point index in points array. */
  int pt_index;
  /** Position. */
  int pc[2];
  /** Color. */
  float color[4];
  /** Weight. */
  float weight;
} tGP_Selected;

/* Context for brush operators */
typedef struct tGP_BrushWeightpaintData {
  struct Main *bmain;
  Scene *scene;
  Object *object;

  ARegion *region;

  /* Current GPencil datablock */
  bGPdata *gpd;

  Brush *brush;

  /* Space Conversion Data */
  GP_SpaceConversion gsc;

  /* Is the brush currently painting? */
  bool is_painting;

  /* Start of new paint */
  bool first;

  /* Is multi-frame editing enabled, and are we using falloff for that? */
  bool is_multiframe;
  bool use_multiframe_falloff;

  /* Draw tool: add or subtract? */
  bool subtract;

  /* Auto-normalize weights of bone-deformed vertices? */
  bool auto_normalize;

  /* Active vertex group */
  int vrgroup;

  /* Brush Runtime Data: */
  /* - position and pressure
   * - the *_prev variants are the previous values
   */
  float mouse[2], mouse_prev[2];
  float pressure;

  /* - Brush direction. */
  float brush_dir[2];
  bool brush_dir_is_set;

  /* - Multi-frame falloff factor. */
  float mf_falloff;

  /* Brush geometry (bounding box). */
  rcti brush_rect;

  /* Temp data to save selected points */
  /** Stroke buffer. */
  tGP_Selected *pbuffer;
  /** Number of elements currently used in cache. */
  int pbuffer_used;
  /** Number of total elements available in cache. */
  int pbuffer_size;
  /** Average weight of elements in cache (used for average tool). */
  float pbuffer_avg_weight;

  /* Temp data for find-nearest-points, used by blur and smear tool. */
  bool use_find_nearest;
  /** Buffer of stroke points during one mouse swipe. */
  tGP_Selected *fn_pbuffer;
  /** Hash table of added points (to avoid duplicate entries). */
  GHash *fn_added;
  /** KDtree for finding nearest points. */
  KDTree_2d *fn_kdtree;
  /** Number of points used in find-nearest set. */
  uint fn_used;
  /** Number of points available in find-nearest set. */
  uint fn_size;
  /** Flag for balancing kdtree. */
  bool fn_do_balance;

  /* Temp data for auto-normalize weights used by deforming bones. */
  /** Boolean array of locked vertex groups. */
  bool *vgroup_locked;
  /** Boolean array of vertex groups deformed by bones. */
  bool *vgroup_bone_deformed;
  /** Number of vertex groups in object. */
  int vgroup_tot;

} tGP_BrushWeightpaintData;

/* Ensure the buffer to hold temp selected point size is enough to save all points selected. */
static void gpencil_select_buffer_ensure(tGP_BrushWeightpaintData *gso, const bool clear)
{
  /* By default a buffer is created with one block with a predefined number of free slots,
   * if the size is not enough, the cache is reallocated adding a new block of free slots.
   * This is done in order to keep cache small and improve speed. */
  if ((gso->pbuffer_used + 1) > gso->pbuffer_size) {
    if ((gso->pbuffer_size == 0) || (gso->pbuffer == NULL)) {
      gso->pbuffer = MEM_callocN(sizeof(struct tGP_Selected) * GP_SELECT_BUFFER_CHUNK, __func__);
      gso->pbuffer_size = GP_SELECT_BUFFER_CHUNK;
<<<<<<< HEAD
    }
    else {
      gso->pbuffer_size += GP_SELECT_BUFFER_CHUNK;
      gso->pbuffer = MEM_recallocN(gso->pbuffer, sizeof(struct tGP_Selected) * gso->pbuffer_size);
    }
  }

  /* Clear old data. */
  if (clear) {
    gso->pbuffer_used = 0;
    if (gso->pbuffer != NULL) {
      memset(gso->pbuffer, 0, sizeof(tGP_Selected) * gso->pbuffer_size);
    }
  }

  /* Create or enlarge buffer for find-nearest-points. */
  if (gso->use_find_nearest && ((gso->fn_used + 1) > gso->fn_size)) {
    gso->fn_size += GP_FIND_NEAREST_BUFFER_CHUNK;

    /* Stroke point buffer. */
    if (gso->fn_pbuffer == NULL) {
      gso->fn_pbuffer = MEM_callocN(sizeof(struct tGP_Selected) * gso->fn_size, __func__);
    }
    else {
      gso->fn_pbuffer = MEM_recallocN(gso->fn_pbuffer, sizeof(struct tGP_Selected) * gso->fn_size);
    }

    /* Stroke point hash table (for duplicate checking.) */
    if (gso->fn_added == NULL) {
      gso->fn_added = BLI_ghash_int_new("GP weight paint find nearest");
=======
    }
    else {
      gso->pbuffer_size += GP_SELECT_BUFFER_CHUNK;
      gso->pbuffer = MEM_recallocN(gso->pbuffer, sizeof(struct tGP_Selected) * gso->pbuffer_size);
>>>>>>> 129f79de
    }
  }

<<<<<<< HEAD
    /* KDtree of stroke points. */
    bool do_tree_rebuild = false;
    if (gso->fn_kdtree != NULL) {
      BLI_kdtree_2d_free(gso->fn_kdtree);
      do_tree_rebuild = true;
    }
    gso->fn_kdtree = BLI_kdtree_2d_new(gso->fn_size);

=======
  /* Clear old data. */
  if (clear) {
    gso->pbuffer_used = 0;
    if (gso->pbuffer != NULL) {
      memset(gso->pbuffer, 0, sizeof(tGP_Selected) * gso->pbuffer_size);
    }
  }

  /* Create or enlarge buffer for find-nearest-points. */
  if (gso->use_find_nearest && ((gso->fn_used + 1) > gso->fn_size)) {
    gso->fn_size += GP_FIND_NEAREST_BUFFER_CHUNK;

    /* Stroke point buffer. */
    if (gso->fn_pbuffer == NULL) {
      gso->fn_pbuffer = MEM_callocN(sizeof(struct tGP_Selected) * gso->fn_size, __func__);
    }
    else {
      gso->fn_pbuffer = MEM_recallocN(gso->fn_pbuffer, sizeof(struct tGP_Selected) * gso->fn_size);
    }

    /* Stroke point hash table (for duplicate checking.) */
    if (gso->fn_added == NULL) {
      gso->fn_added = BLI_ghash_int_new("GP weight paint find nearest");
    }

    /* KDtree of stroke points. */
    bool do_tree_rebuild = false;
    if (gso->fn_kdtree != NULL) {
      BLI_kdtree_2d_free(gso->fn_kdtree);
      do_tree_rebuild = true;
    }
    gso->fn_kdtree = BLI_kdtree_2d_new(gso->fn_size);

>>>>>>> 129f79de
    if (do_tree_rebuild) {
      for (int i = 0; i < gso->fn_used; i++) {
        float pc_f[2];
        copy_v2fl_v2i(pc_f, gso->fn_pbuffer[i].pc);
        BLI_kdtree_2d_insert(gso->fn_kdtree, i, pc_f);
      }
    }
  }
}

/* Ensure a vertex group for the weight paint brush. */
static void gpencil_vertex_group_ensure(tGP_BrushWeightpaintData *gso)
{
  if (gso->vrgroup >= 0) {
    return;
  }
  if (gso->object == NULL) {
    return;
  }

  DEG_relations_tag_update(gso->bmain);
  gso->vrgroup = 0;

  Object *ob_armature = BKE_modifiers_is_deformed_by_armature(gso->object);
  if (ob_armature == NULL) {
    BKE_object_defgroup_add(gso->object);
    return;
  }
  Bone *actbone = ((bArmature *)ob_armature->data)->act_bone;
  if (actbone == NULL) {
    return;
  }
  bPoseChannel *pchan = BKE_pose_channel_find_name(ob_armature->pose, actbone->name);
  if (pchan == NULL) {
    return;
  }
  bDeformGroup *dg = BKE_object_defgroup_find_name(gso->object, pchan->name);
  if (dg == NULL) {
    BKE_object_defgroup_add_name(gso->object, pchan->name);
  }
}

static void gpencil_select_buffer_avg_weight_set(tGP_BrushWeightpaintData *gso)
{
  if (gso->pbuffer_used == 0) {
    gso->pbuffer_avg_weight = 0.0f;
    return;
  }
  float sum = 0;
  for (int i = 0; i < gso->pbuffer_used; i++) {
    tGP_Selected *selected = &gso->pbuffer[i];
    sum += selected->weight;
  }
  gso->pbuffer_avg_weight = sum / gso->pbuffer_used;
  CLAMP(gso->pbuffer_avg_weight, 0.0f, 1.0f);
}

/* Get boolean array of vertex groups deformed by GP armature modifiers.
 * GP equivalent of `BKE_object_defgroup_validmap_get`.
 */
static bool *gpencil_vgroup_bone_deformed_map_get(Object *ob, const int defbase_tot)
{
  bDeformGroup *dg;
  bool *vgroup_bone_deformed;
  GHash *gh;
  int i;
  const ListBase *defbase = BKE_object_defgroup_list(ob);

  if (BLI_listbase_is_empty(defbase)) {
    return NULL;
  }

  /* Add all vertex group names to a hash table. */
  gh = BLI_ghash_str_new_ex(__func__, defbase_tot);
  for (dg = defbase->first; dg; dg = dg->next) {
    BLI_ghash_insert(gh, dg->name, NULL);
  }
  BLI_assert(BLI_ghash_len(gh) == defbase_tot);

  /* Now loop through the armature modifiers and identify deform bones. */
  LISTBASE_FOREACH (GpencilModifierData *, md, &ob->greasepencil_modifiers) {
    if (md->type != eGpencilModifierType_Armature) {
      continue;
    }

    ArmatureGpencilModifierData *amd = (ArmatureGpencilModifierData *)md;

    if (amd->object && amd->object->pose) {
      bPose *pose = amd->object->pose;
      bPoseChannel *chan;

      for (chan = pose->chanbase.first; chan; chan = chan->next) {
        void **val_p;
        if (chan->bone->flag & BONE_NO_DEFORM) {
          continue;
        }

        val_p = BLI_ghash_lookup_p(gh, chan->name);
        if (val_p) {
          *val_p = POINTER_FROM_INT(1);
        }
      }
    }
  }

  /* Mark vertex groups with reference in the bone hash table. */
  vgroup_bone_deformed = MEM_mallocN(sizeof(*vgroup_bone_deformed) * defbase_tot, __func__);
  for (dg = defbase->first, i = 0; dg; dg = dg->next, i++) {
    vgroup_bone_deformed[i] = (BLI_ghash_lookup(gh, dg->name) != NULL);
  }

  BLI_assert(i == BLI_ghash_len(gh));

  BLI_ghash_free(gh, NULL, NULL);

  return vgroup_bone_deformed;
}

/* ************************************************ */
/* Auto-normalize Operations
 * This section defines the functions for auto-normalizing the sum of weights to 1.0
 * for points in vertex groups deformed by bones.
 * The logic is copied from `editors/sculpt_paint/paint_vertex.cc`. */

/**
 * Normalize weights of a stroke point deformed by bones.
 */
static void do_weight_paint_normalize_all(MDeformVert *dvert,
                                          const int defbase_tot,
                                          const bool *vgroup_bone_deformed)
{
  float sum = 0.0f, fac;
  uint tot = 0;
  MDeformWeight *dw;

  dw = dvert->dw;
  for (int i = dvert->totweight; i != 0; i--, dw++) {
    if (dw->def_nr < defbase_tot && vgroup_bone_deformed[dw->def_nr]) {
      tot++;
      sum += dw->weight;
    }
  }

  if ((tot == 0) || (sum == 1.0f)) {
    return;
  }

  if (sum != 0.0f) {
    fac = 1.0f / sum;

    dw = dvert->dw;
    for (int i = dvert->totweight; i != 0; i--, dw++) {
      if (dw->def_nr < defbase_tot && vgroup_bone_deformed[dw->def_nr]) {
        dw->weight *= fac;
      }
    }
  }
  else {
    fac = 1.0f / tot;

    dw = dvert->dw;
    for (int i = dvert->totweight; i != 0; i--, dw++) {
      if (dw->def_nr < defbase_tot && vgroup_bone_deformed[dw->def_nr]) {
        dw->weight = fac;
      }
    }
  }
}

/**
 * A version of #do_weight_paint_normalize_all that only changes unlocked weights.
 */
static bool do_weight_paint_normalize_all_unlocked(MDeformVert *dvert,
                                                   const int defbase_tot,
                                                   const bool *vgroup_bone_deformed,
                                                   const bool *vgroup_locked,
                                                   const bool lock_active_vgroup,
                                                   const int active_vgroup)
{
  float sum = 0.0f, fac;
  float sum_unlock = 0.0f;
  float sum_lock = 0.0f;
  uint tot = 0;
  MDeformWeight *dw;

  if (vgroup_locked == NULL) {
    do_weight_paint_normalize_all(dvert, defbase_tot, vgroup_bone_deformed);
    return true;
  }

  if (dvert->totweight <= 1) {
    return true;
  }

  dw = dvert->dw;
  for (int i = dvert->totweight; i != 0; i--, dw++) {
    if (dw->def_nr < defbase_tot && vgroup_bone_deformed[dw->def_nr]) {
      sum += dw->weight;

      if (vgroup_locked[dw->def_nr] || (lock_active_vgroup && active_vgroup == dw->def_nr)) {
        sum_lock += dw->weight;
      }
      else {
        tot++;
        sum_unlock += dw->weight;
      }
    }
  }

  if (sum == 1.0f) {
    return true;
  }

  if (tot == 0) {
    return false;
  }

  if (sum_lock >= 1.0f - VERTEX_WEIGHT_LOCK_EPSILON) {
    /* Locked groups make it impossible to fully normalize,
     * zero out what we can and return false. */
    dw = dvert->dw;
    for (int i = dvert->totweight; i != 0; i--, dw++) {
      *dw = dvert->dw[i];
      if (dw->def_nr < defbase_tot && vgroup_bone_deformed[dw->def_nr]) {
        if ((vgroup_locked[dw->def_nr] == false) &&
            !(lock_active_vgroup && active_vgroup == dw->def_nr)) {
          dw->weight = 0.0f;
        }
      }
    }

    return (sum_lock == 1.0f);
  }
  if (sum_unlock != 0.0f) {
    fac = (1.0f - sum_lock) / sum_unlock;

    dw = dvert->dw;
    for (int i = dvert->totweight; i != 0; i--, dw++) {
      if (dw->def_nr < defbase_tot && vgroup_bone_deformed[dw->def_nr]) {
        if ((vgroup_locked[dw->def_nr] == false) &&
            !(lock_active_vgroup && active_vgroup == dw->def_nr)) {
          dw->weight *= fac;
          CLAMP(dw->weight, 0.0f, 1.0f);
        }
      }
    }
  }
  else {
    fac = (1.0f - sum_lock) / tot;
    CLAMP(fac, 0.0f, 1.0f);

    dw = dvert->dw;
    for (int i = dvert->totweight; i != 0; i--, dw++) {
      if (dw->def_nr < defbase_tot && vgroup_bone_deformed[dw->def_nr]) {
        if ((vgroup_locked[dw->def_nr] == false) &&
            !(lock_active_vgroup && active_vgroup == dw->def_nr)) {
          dw->weight = fac;
        }
      }
    }
  }

  return true;
}

/**
 * A version of #do_weight_paint_normalize_all that only changes unlocked weights
 * and does a second pass without the active vertex group locked when the first pass fails.
 */
static void do_weight_paint_normalize_all_try(MDeformVert *dvert, tGP_BrushWeightpaintData *gso)
{
  /* First pass with both active and explicitly locked vertex groups restricted from change. */
  bool succes = do_weight_paint_normalize_all_unlocked(
      dvert, gso->vgroup_tot, gso->vgroup_bone_deformed, gso->vgroup_locked, true, gso->vrgroup);

  if (!succes) {
    /* Second pass with active vertex group unlocked. */
    do_weight_paint_normalize_all_unlocked(
        dvert, gso->vgroup_tot, gso->vgroup_bone_deformed, gso->vgroup_locked, false, -1);
  }
}

/* Brush Operations ------------------------------- */

/* Compute strength of effect. */
static float brush_influence_calc(tGP_BrushWeightpaintData *gso, const int radius, const int co[2])
{
  Brush *brush = gso->brush;

  /* basic strength factor from brush settings */
  float influence = brush->alpha;

  /* use pressure? */
  if (brush->gpencil_settings->flag & GP_BRUSH_USE_PRESSURE) {
    influence *= gso->pressure;
  }

  /* distance fading */
  int mouse_i[2];
  round_v2i_v2fl(mouse_i, gso->mouse);
  float distance = (float)len_v2v2_int(mouse_i, co);

  /* Apply Brush curve. */
  float brush_falloff = BKE_brush_curve_strength(brush, distance, (float)radius);
  influence *= brush_falloff;

  /* apply multi-frame falloff */
  influence *= gso->mf_falloff;

  /* return influence */
  return influence;
}

/* Compute effect vector for directional brushes. */
static void brush_calc_brush_dir_2d(tGP_BrushWeightpaintData *gso)
{
  sub_v2_v2v2(gso->brush_dir, gso->mouse, gso->mouse_prev);

  /* Skip tiny changes in direction, we want the bigger movements only. */
  if (len_squared_v2(gso->brush_dir) < 9.0f) {
    return;
  }
<<<<<<< HEAD

  normalize_v2(gso->brush_dir);

=======

  normalize_v2(gso->brush_dir);

>>>>>>> 129f79de
  gso->brush_dir_is_set = true;
  copy_v2_v2(gso->mouse_prev, gso->mouse);
}

/* ************************************************ */
/* Brush Callbacks
 * This section defines the callbacks used by each brush to perform their magic.
 * These are called on each point within the brush's radius. */

/* Draw Brush */
static bool brush_draw_apply(tGP_BrushWeightpaintData *gso,
                             bGPDstroke *gps,
                             int pt_index,
                             const int radius,
                             const int co[2])
{
<<<<<<< HEAD
  MDeformVert *dvert = &gps->dvert[pt_index];

  /* Compute strength of effect. */
  float inf = brush_influence_calc(gso, radius, co);

  /* Get current weight. */
  MDeformWeight *dw = BKE_defvert_ensure_index(dvert, gso->vrgroup);
  if (dw == NULL) {
    return false;
  }

  /* Apply brush weight. */
  float bweight = (gso->subtract) ? -gso->brush->weight : gso->brush->weight;
  dw->weight = interpf(bweight, dw->weight, inf);
  CLAMP(dw->weight, 0.0f, 1.0f);

  /* Perform auto-normalize. */
  if (gso->auto_normalize) {
    do_weight_paint_normalize_all_try(dvert, gso);
  }

  return true;
}

=======
  MDeformVert *dvert = gps->dvert + pt_index;

  /* Compute strength of effect. */
  float inf = brush_influence_calc(gso, radius, co);

  /* Get current weight. */
  MDeformWeight *dw = BKE_defvert_ensure_index(dvert, gso->vrgroup);
  if (dw == NULL) {
    return false;
  }

  /* Apply brush weight. */
  float bweight = (gso->subtract) ? -gso->brush->weight : gso->brush->weight;
  dw->weight = interpf(bweight, dw->weight, inf);
  CLAMP(dw->weight, 0.0f, 1.0f);

  /* Perform auto-normalize. */
  if (gso->auto_normalize) {
    do_weight_paint_normalize_all_try(dvert, gso);
  }

  return true;
}

>>>>>>> 129f79de
/* Average Brush */
static bool brush_average_apply(tGP_BrushWeightpaintData *gso,
                                bGPDstroke *gps,
                                int pt_index,
                                const int radius,
                                const int co[2])
{
<<<<<<< HEAD
  MDeformVert *dvert = &gps->dvert[pt_index];
=======
  MDeformVert *dvert = gps->dvert + pt_index;
>>>>>>> 129f79de

  /* Compute strength of effect. */
  float inf = brush_influence_calc(gso, radius, co);

  /* Get current weight. */
  MDeformWeight *dw = BKE_defvert_ensure_index(dvert, gso->vrgroup);
  if (dw == NULL) {
    return false;
  }

  /* Blend weight with average weight under the brush. */
  dw->weight = interpf(gso->pbuffer_avg_weight, dw->weight, inf);
  CLAMP(dw->weight, 0.0f, 1.0f);

  /* Perform auto-normalize. */
  if (gso->auto_normalize) {
    do_weight_paint_normalize_all_try(dvert, gso);
  }

  return true;
}

/* Blur Brush */
static bool brush_blur_apply(tGP_BrushWeightpaintData *gso,
                             bGPDstroke *gps,
                             int pt_index,
                             const int radius,
                             const int co[2])
{
<<<<<<< HEAD
  MDeformVert *dvert = &gps->dvert[pt_index];
=======
  MDeformVert *dvert = gps->dvert + pt_index;
>>>>>>> 129f79de

  /* Compute strength of effect. */
  float inf = brush_influence_calc(gso, radius, co);

  /* Get current weight. */
  MDeformWeight *dw = BKE_defvert_ensure_index(dvert, gso->vrgroup);
  if (dw == NULL) {
    return false;
  }

  /* Find the 5 nearest points (this includes the to-be-blurred point itself). */
  KDTreeNearest_2d nearest[5];
  float pc_f[2];
  copy_v2fl_v2i(pc_f, co);
  const int tot = BLI_kdtree_2d_find_nearest_n(gso->fn_kdtree, pc_f, nearest, 5);

  /* Calculate the average (=blurred) weight. */
  float blur_weight = 0.0f, dist_sum = 0.0f;
  int count = 0;
  for (int i = 0; i < tot; i++) {
    dist_sum += nearest[i].dist;
    count++;
  }
  if (count <= 1) {
    return false;
  }
  for (int i = 0; i < tot; i++) {
    /* Weighted average, based on distance to point. */
    blur_weight += (1.0f - nearest[i].dist / dist_sum) * gso->fn_pbuffer[nearest[i].index].weight;
  }
  blur_weight /= (count - 1);

  /* Blend weight with blurred weight. */
  dw->weight = interpf(blur_weight, dw->weight, inf);
  CLAMP(dw->weight, 0.0f, 1.0f);

  /* Perform auto-normalize. */
  if (gso->auto_normalize) {
    do_weight_paint_normalize_all_try(dvert, gso);
  }

  return true;
}

/* Smear Brush */
static bool brush_smear_apply(tGP_BrushWeightpaintData *gso,
                              bGPDstroke *gps,
                              int pt_index,
                              const int radius,
                              const int co[2])
{
<<<<<<< HEAD
  MDeformVert *dvert = &gps->dvert[pt_index];
=======
  MDeformVert *dvert = gps->dvert + pt_index;
>>>>>>> 129f79de

  /* Get current weight. */
  MDeformWeight *dw = BKE_defvert_ensure_index(dvert, gso->vrgroup);
  if (dw == NULL) {
    return false;
  }

  /* Find the 8 nearest points (this includes the to-be-blurred point itself). */
  KDTreeNearest_2d nearest[8];
  float pc_f[2];
  copy_v2fl_v2i(pc_f, co);
  const int tot = BLI_kdtree_2d_find_nearest_n(gso->fn_kdtree, pc_f, nearest, 8);

  /* For smearing a weight from point A to point B, we look for a point A 'behind' the brush,
   * matching the brush angle best and with the shortest distance to B. */
  float point_dot[8] = {0};
  float point_dir[2];
  float score_max = 0.0f, dist_min = FLT_MAX, dist_max = 0.0f;
  int i_max = -1, count = 0;

  for (int i = 0; i < tot; i++) {
    /* Skip the point we are about to smear. */
    if (nearest[i].dist > GP_FIND_NEAREST_EPSILON) {
      sub_v2_v2v2(point_dir, pc_f, nearest[i].co);
      normalize_v2(point_dir);

      /* Match A-B direction with brush direction. */
      point_dot[i] = dot_v2v2(point_dir, gso->brush_dir);
      if (point_dot[i] > 0.0f) {
        count++;
        float dist = nearest[i].dist;
        if (dist < dist_min) {
          dist_min = dist;
        }
        if (dist > dist_max) {
          dist_max = dist;
        }
      }
    }
  }
  if (count == 0) {
    return false;
  }

  /* Find best match in angle and distance. */
  float dist_f = (dist_min == dist_max) ? 1.0f : 0.95f / (dist_max - dist_min);
  for (int i = 0; i < tot; i++) {
    if (point_dot[i] > 0.0f) {
      float score = point_dot[i] * (1.0f - (nearest[i].dist - dist_min) * dist_f);
      if (score > score_max) {
        score_max = score;
        i_max = i;
      }
    }
  }
  if (i_max == -1) {
    return false;
<<<<<<< HEAD
  }

  /* Compute strength of effect. */
  float inf = brush_influence_calc(gso, radius, co);

  /* Smear the weight. */
  dw->weight = interpf(gso->fn_pbuffer[nearest[i_max].index].weight, dw->weight, inf);
  CLAMP(dw->weight, 0.0f, 1.0f);

  /* Perform auto-normalize. */
  if (gso->auto_normalize) {
    do_weight_paint_normalize_all_try(dvert, gso);
  }

=======
  }

  /* Compute strength of effect. */
  float inf = brush_influence_calc(gso, radius, co);

  /* Smear the weight. */
  dw->weight = interpf(gso->fn_pbuffer[nearest[i_max].index].weight, dw->weight, inf);
  CLAMP(dw->weight, 0.0f, 1.0f);

  /* Perform auto-normalize. */
  if (gso->auto_normalize) {
    do_weight_paint_normalize_all_try(dvert, gso);
  }

>>>>>>> 129f79de
  return true;
}

/* ************************************************ */
/* Header Info */
static void gpencil_weightpaint_brush_header_set(bContext *C, tGP_BrushWeightpaintData *gso)
{
  switch (gso->brush->gpencil_weight_tool) {
    case GPWEIGHT_TOOL_DRAW:
      ED_workspace_status_text(C, TIP_("GPencil Weight Paint: LMB to paint | RMB/Escape to Exit"));
      break;
    case GPWEIGHT_TOOL_BLUR:
      ED_workspace_status_text(C, TIP_("GPencil Weight Blur: LMB to blur | RMB/Escape to Exit"));
      break;
    case GPWEIGHT_TOOL_AVERAGE:
      ED_workspace_status_text(
          C, TIP_("GPencil Weight Average: LMB to set average | RMB/Escape to Exit"));
      break;
    case GPWEIGHT_TOOL_SMEAR:
      ED_workspace_status_text(C, TIP_("GPencil Weight Smear: LMB to smear | RMB/Escape to Exit"));
      break;
  }
}

/* ************************************************ */
/* Grease Pencil Weight Paint Operator */

/* Init/Exit ----------------------------------------------- */

static bool gpencil_weightpaint_brush_init(bContext *C, wmOperator *op)
{
  Scene *scene = CTX_data_scene(C);
  ToolSettings *ts = CTX_data_tool_settings(C);
  Object *ob = CTX_data_active_object(C);
  Paint *paint = &ts->gp_weightpaint->paint;

  /* set the brush using the tool */
  tGP_BrushWeightpaintData *gso;

  /* setup operator data */
  gso = MEM_callocN(sizeof(tGP_BrushWeightpaintData), "tGP_BrushWeightpaintData");
  op->customdata = gso;

  gso->bmain = CTX_data_main(C);

  gso->brush = paint->brush;
  BKE_curvemapping_init(gso->brush->curve);

  gso->is_painting = false;
  gso->first = true;

  gso->pbuffer = NULL;
  gso->pbuffer_size = 0;
  gso->pbuffer_used = 0;

  gso->fn_pbuffer = NULL;
  gso->fn_added = NULL;
  gso->fn_kdtree = NULL;
  gso->fn_used = 0;
  gso->fn_size = 0;
  gso->use_find_nearest = ((gso->brush->gpencil_weight_tool == GPWEIGHT_TOOL_BLUR) ||
                           (gso->brush->gpencil_weight_tool == GPWEIGHT_TOOL_SMEAR));

  gso->gpd = ED_gpencil_data_get_active(C);
  gso->scene = scene;
  gso->object = ob;
  if (ob) {
    gso->vrgroup = gso->gpd->vertex_group_active_index - 1;
    if (!BLI_findlink(&gso->gpd->vertex_group_names, gso->vrgroup)) {
      gso->vrgroup = -1;
    }
  }
  else {
    gso->vrgroup = -1;
  }

  gso->region = CTX_wm_region(C);

  /* Multi-frame settings. */
  gso->is_multiframe = (bool)GPENCIL_MULTIEDIT_SESSIONS_ON(gso->gpd);
  gso->use_multiframe_falloff = (ts->gp_sculpt.flag & GP_SCULPT_SETT_FLAG_FRAME_FALLOFF) != 0;

  /* Init multi-edit falloff curve data before doing anything,
   * so we won't have to do it again later. */
  if (gso->is_multiframe) {
    BKE_curvemapping_init(ts->gp_sculpt.cur_falloff);
  }

  /* Draw tool: add or subtract weight? */
  gso->subtract = (gso->brush->gpencil_settings->sculpt_flag & BRUSH_DIR_IN);

  /* Setup auto-normalize. */
  gso->auto_normalize = (ts->auto_normalize && gso->vrgroup != -1);
  if (gso->auto_normalize) {
    gso->vgroup_tot = BLI_listbase_count(&gso->gpd->vertex_group_names);
    /* Get boolean array of vertex groups deformed by bones. */
    gso->vgroup_bone_deformed = gpencil_vgroup_bone_deformed_map_get(ob, gso->vgroup_tot);
    if (gso->vgroup_bone_deformed != NULL) {
<<<<<<< HEAD
      /* Get boolean array of locked vertext groups. */
=======
      /* Get boolean array of locked vertex groups. */
>>>>>>> 129f79de
      gso->vgroup_locked = BKE_object_defgroup_lock_flags_get(ob, gso->vgroup_tot);
      if (gso->vgroup_locked == NULL) {
        gso->vgroup_locked = (bool *)MEM_callocN(sizeof(bool) * gso->vgroup_tot, __func__);
      }
    }
    else {
      gso->auto_normalize = false;
    }
  }

  /* Setup space conversions. */
  gpencil_point_conversion_init(C, &gso->gsc);

  /* Update header. */
  gpencil_weightpaint_brush_header_set(C, gso);

  return true;
}

static void gpencil_weightpaint_brush_exit(bContext *C, wmOperator *op)
{
  tGP_BrushWeightpaintData *gso = op->customdata;

  /* Clear status bar text. */
  ED_workspace_status_text(C, NULL);

  /* Free operator data */
  MEM_SAFE_FREE(gso->vgroup_bone_deformed);
  MEM_SAFE_FREE(gso->vgroup_locked);
  if (gso->fn_kdtree != NULL) {
    BLI_kdtree_2d_free(gso->fn_kdtree);
  }
  if (gso->fn_added != NULL) {
    BLI_ghash_free(gso->fn_added, NULL, NULL);
  }
  MEM_SAFE_FREE(gso->fn_pbuffer);
  MEM_SAFE_FREE(gso->pbuffer);
  MEM_SAFE_FREE(gso);
  op->customdata = NULL;
}

/* Poll callback for stroke weight paint operator. */
static bool gpencil_weightpaint_brush_poll(bContext *C)
{
  if (!ED_operator_regionactive(C)) {
    CTX_wm_operator_poll_msg_set(C, "Active region not set");
    return false;
  }

  ScrArea *area = CTX_wm_area(C);
  if (area->spacetype != SPACE_VIEW3D) {
    return false;
  }

  bGPdata *gpd = ED_gpencil_data_get_active(C);
  if ((gpd == NULL) || (!GPENCIL_WEIGHT_MODE(gpd))) {
    return false;
  }

  ToolSettings *ts = CTX_data_scene(C)->toolsettings;
<<<<<<< HEAD
  if (!&ts->gp_weightpaint->paint.brush) {
=======
  if (!ts->gp_weightpaint->paint.brush) {
>>>>>>> 129f79de
    CTX_wm_operator_poll_msg_set(C, "Grease Pencil has no active paint tool");
    return false;
  }

  /* NOTE: this is a bit slower, but is the most accurate... */
  return CTX_DATA_COUNT(C, editable_gpencil_strokes) != 0;
}

/* Helper to save the points selected by the brush. */
static void gpencil_save_selected_point(tGP_BrushWeightpaintData *gso,
                                        bGPDstroke *gps,
                                        const int gps_index,
                                        const int index,
                                        const int pc[2],
                                        const bool within_brush)
{
  tGP_Selected *selected;
  bGPDspoint *pt = &gps->points[index];

  /* Ensure the array to save the list of selected points is big enough. */
  gpencil_select_buffer_ensure(gso, false);

  /* Copy point data. */
  if (within_brush) {
    selected = &gso->pbuffer[gso->pbuffer_used];
    selected->gps = gps;
    selected->pt_index = index;
    copy_v2_v2_int(selected->pc, pc);
    copy_v4_v4(selected->color, pt->vert_color);
    gso->pbuffer_used++;
  }

  /* Ensure vertex group and dvert. */
  gpencil_vertex_group_ensure(gso);
  BKE_gpencil_dvert_ensure(gps);

  /* Copy current weight. */
<<<<<<< HEAD
  MDeformVert *dvert = &gps->dvert[index];
=======
  MDeformVert *dvert = gps->dvert + index;
>>>>>>> 129f79de
  MDeformWeight *dw = BKE_defvert_find_index(dvert, gso->vrgroup);
  if (within_brush && (dw != NULL)) {
    selected->weight = dw->weight;
  }
<<<<<<< HEAD

  /* Store point for finding nearest points (blur, smear). */
  if (gso->use_find_nearest) {
    /* Create hash key, assuming there are no more than 65536 strokes in a frame
     * and 65536 points in a stroke. */
    const int point_hash = (gps_index << GP_STROKE_HASH_BITSHIFT) + index;

    /* Prevent duplicate points in buffer. */
    if (!BLI_ghash_haskey(gso->fn_added, POINTER_FROM_INT(point_hash))) {
      /* Add stroke point to find-nearest buffer. */
      selected = &gso->fn_pbuffer[gso->fn_used];
      copy_v2_v2_int(selected->pc, pc);
      selected->weight = (dw == NULL) ? 0.0f : dw->weight;

      BLI_ghash_insert(
          gso->fn_added, POINTER_FROM_INT(point_hash), POINTER_FROM_INT(gso->fn_used));

=======

  /* Store point for finding nearest points (blur, smear). */
  if (gso->use_find_nearest) {
    /* Create hash key, assuming there are no more than 65536 strokes in a frame
     * and 65536 points in a stroke. */
    const int point_hash = (gps_index << GP_STROKE_HASH_BITSHIFT) + index;

    /* Prevent duplicate points in buffer. */
    if (!BLI_ghash_haskey(gso->fn_added, POINTER_FROM_INT(point_hash))) {
      /* Add stroke point to find-nearest buffer. */
      selected = &gso->fn_pbuffer[gso->fn_used];
      copy_v2_v2_int(selected->pc, pc);
      selected->weight = (dw == NULL) ? 0.0f : dw->weight;

      BLI_ghash_insert(
          gso->fn_added, POINTER_FROM_INT(point_hash), POINTER_FROM_INT(gso->fn_used));

>>>>>>> 129f79de
      float pc_f[2];
      copy_v2_fl2(pc_f, (float)pc[0], (float)pc[1]);
      BLI_kdtree_2d_insert(gso->fn_kdtree, gso->fn_used, pc_f);

      gso->fn_do_balance = true;
      gso->fn_used++;
    }
    else {
      /* Update weight of point in buffer. */
      int *idx = BLI_ghash_lookup(gso->fn_added, POINTER_FROM_INT(point_hash));
      selected = &gso->fn_pbuffer[POINTER_AS_INT(idx)];
      selected->weight = (dw == NULL) ? 0.0f : dw->weight;
    }
  }
}

/* Select points in this stroke and add to an array to be used later. */
static void gpencil_weightpaint_select_stroke(tGP_BrushWeightpaintData *gso,
                                              bGPDstroke *gps,
                                              const int gps_index,
                                              const float diff_mat[4][4],
                                              const float bound_mat[4][4])
{
  GP_SpaceConversion *gsc = &gso->gsc;
  rcti *rect = &gso->brush_rect;
  Brush *brush = gso->brush;
  /* For the blur tool, look a bit wider than the brush itself,
   * because we need the weight of surrounding points to perform the blur. */
  const bool widen_brush = (gso->brush->gpencil_weight_tool == GPWEIGHT_TOOL_BLUR);
  int radius_brush = (brush->flag & GP_BRUSH_USE_PRESSURE) ? gso->brush->size * gso->pressure :
                                                             gso->brush->size;
  int radius_wide = (widen_brush) ? radius_brush * 1.3f : radius_brush;
  bool within_brush = true;

  bGPDstroke *gps_active = (gps->runtime.gps_orig) ? gps->runtime.gps_orig : gps;
  bGPDspoint *pt_active = NULL;

  bGPDspoint *pt1, *pt2;
  bGPDspoint *pt = NULL;
  int pc1[2] = {0};
  int pc2[2] = {0};
  int i;
  int index;
  bool include_last = false;

  /* Check if the stroke collides with brush. */
  if (!ED_gpencil_stroke_check_collision(gsc, gps, gso->mouse, radius_wide, bound_mat)) {
    return;
  }

  if (gps->totpoints == 1) {
    bGPDspoint pt_temp;
    pt = &gps->points[0];
    gpencil_point_to_world_space(gps->points, diff_mat, &pt_temp);
    gpencil_point_to_xy(gsc, gps, &pt_temp, &pc1[0], &pc1[1]);

    pt_active = (pt->runtime.pt_orig) ? pt->runtime.pt_orig : pt;
    /* Do bound-box check first. */
    if (!ELEM(V2D_IS_CLIPPED, pc1[0], pc1[1]) && BLI_rcti_isect_pt(rect, pc1[0], pc1[1])) {
      /* only check if point is inside */
      int mouse_i[2];
      round_v2i_v2fl(mouse_i, gso->mouse);
      int mlen = len_v2v2_int(mouse_i, pc1);
      if (mlen <= radius_wide) {
        /* apply operation to this point */
        if (pt_active != NULL) {
          if (widen_brush) {
            within_brush = (mlen <= radius_brush);
          }
          gpencil_save_selected_point(gso, gps_active, gps_index, 0, pc1, within_brush);
        }
      }
    }
  }
  else {
    /* Loop over the points in the stroke, checking for intersections
     * - an intersection means that we touched the stroke
     */
    for (i = 0; (i + 1) < gps->totpoints; i++) {
      /* Get points to work with */
      pt1 = &gps->points[i];
      pt2 = &gps->points[i + 1];

      bGPDspoint npt;
      gpencil_point_to_world_space(pt1, diff_mat, &npt);
      gpencil_point_to_xy(gsc, gps, &npt, &pc1[0], &pc1[1]);

      gpencil_point_to_world_space(pt2, diff_mat, &npt);
      gpencil_point_to_xy(gsc, gps, &npt, &pc2[0], &pc2[1]);

      /* Check that point segment of the bound-box of the selection stroke */
      if ((!ELEM(V2D_IS_CLIPPED, pc1[0], pc1[1]) && BLI_rcti_isect_pt(rect, pc1[0], pc1[1])) ||
          (!ELEM(V2D_IS_CLIPPED, pc2[0], pc2[1]) && BLI_rcti_isect_pt(rect, pc2[0], pc2[1]))) {
        /* Check if point segment of stroke had anything to do with
         * brush region  (either within stroke painted, or on its lines)
         * - this assumes that line-width is irrelevant.
         */
        if (gpencil_stroke_inside_circle(
                gso->mouse, radius_wide, pc1[0], pc1[1], pc2[0], pc2[1])) {
          if (widen_brush) {
            within_brush = (gpencil_stroke_inside_circle(
                gso->mouse, radius_brush, pc1[0], pc1[1], pc2[0], pc2[1]));
          }

          /* To each point individually... */
          pt = &gps->points[i];
          pt_active = pt->runtime.pt_orig;
          if (pt_active != NULL) {
            index = (pt->runtime.pt_orig) ? pt->runtime.idx_orig : i;
            gpencil_save_selected_point(gso, gps_active, gps_index, index, pc1, within_brush);
          }

          /* Only do the second point if this is the last segment,
           * and it is unlikely that the point will get handled
           * otherwise.
           *
           * NOTE: There is a small risk here that the second point wasn't really
           *       actually in-range. In that case, it only got in because
           *       the line linking the points was!
           */
          if (i + 1 == gps->totpoints - 1) {
            pt = &gps->points[i + 1];
            pt_active = pt->runtime.pt_orig;
            if (pt_active != NULL) {
              index = (pt->runtime.pt_orig) ? pt->runtime.idx_orig : i + 1;
              gpencil_save_selected_point(gso, gps_active, gps_index, index, pc2, within_brush);
              include_last = false;
            }
          }
          else {
            include_last = true;
          }
        }
        else if (include_last) {
          /* This case is for cases where for whatever reason the second vert (1st here)
           * doesn't get included because the whole edge isn't in bounds,
           * but it would've qualified since it did with the previous step
           * (but wasn't added then, to avoid double-ups).
           */
          pt = &gps->points[i];
          pt_active = pt->runtime.pt_orig;
          if (pt_active != NULL) {
            index = (pt->runtime.pt_orig) ? pt->runtime.idx_orig : i;
            gpencil_save_selected_point(gso, gps_active, gps_index, index, pc1, true);
            include_last = false;
          }
        }
      }
    }
  }
}

/* Apply weight paint brushes to strokes in the given frame. */
static bool gpencil_weightpaint_brush_do_frame(bContext *C,
                                               tGP_BrushWeightpaintData *gso,
                                               bGPDframe *gpf,
                                               const float diff_mat[4][4],
                                               const float bound_mat[4][4])
{
  Object *ob = CTX_data_active_object(C);
  char tool = gso->brush->gpencil_weight_tool;
  const int radius = (gso->brush->flag & GP_BRUSH_USE_PRESSURE) ?
                         gso->brush->size * gso->pressure :
                         gso->brush->size;
  tGP_Selected *selected = NULL;
  gso->fn_do_balance = false;

  /*---------------------------------------------------------------------
   * First step: select the points affected. This step is required to have
   * all selected points before apply the effect, because it could be
   * required to do some step. Now is not used, but the operator is ready.
   *--------------------------------------------------------------------- */
  int gps_index;
  LISTBASE_FOREACH_INDEX (bGPDstroke *, gps, &gpf->strokes, gps_index) {
    /* Skip strokes that are invalid for current view. */
    if (ED_gpencil_stroke_can_use(C, gps) == false) {
      continue;
    }
    /* Check if the color is visible. */
    if (ED_gpencil_stroke_material_visible(ob, gps) == false) {
      continue;
    }

    /* Check points below the brush. */
    gpencil_weightpaint_select_stroke(gso, gps, gps_index, diff_mat, bound_mat);
  }

  bDeformGroup *defgroup = BLI_findlink(&gso->gpd->vertex_group_names, gso->vrgroup);
  if ((defgroup == NULL) || (defgroup->flag & DG_LOCK_WEIGHT)) {
    return false;
  }

  /*---------------------------------------------------------------------
   * Second step: Calculations on selected points.
   *--------------------------------------------------------------------- */
  /* For average tool, get average weight of affected points. */
  if (tool == GPWEIGHT_TOOL_AVERAGE) {
    gpencil_select_buffer_avg_weight_set(gso);
  }
  /* Balance find-nearest kdtree. */
  if (gso->use_find_nearest && gso->fn_do_balance) {
    BLI_kdtree_2d_balance(gso->fn_kdtree);
  }

  /*---------------------------------------------------------------------
   * Third step: Apply effect.
   *--------------------------------------------------------------------- */
  bool changed = false;
  for (int i = 0; i < gso->pbuffer_used; i++) {
    selected = &gso->pbuffer[i];

    switch (tool) {
      case GPWEIGHT_TOOL_DRAW: {
        changed |= brush_draw_apply(gso, selected->gps, selected->pt_index, radius, selected->pc);
        break;
      }
      case GPWEIGHT_TOOL_AVERAGE: {
        changed |= brush_average_apply(
            gso, selected->gps, selected->pt_index, radius, selected->pc);
        break;
      }
      case GPWEIGHT_TOOL_BLUR: {
        changed |= brush_blur_apply(gso, selected->gps, selected->pt_index, radius, selected->pc);
        break;
      }
      case GPWEIGHT_TOOL_SMEAR: {
        changed |= brush_smear_apply(gso, selected->gps, selected->pt_index, radius, selected->pc);
        break;
      }
      default:
        printf("ERROR: Unknown type of GPencil Weight Paint brush\n");
        break;
    }
  }

  /* Clear the selected array, but keep the memory allocation. */
  gpencil_select_buffer_ensure(gso, true);

  return changed;
}

/* Apply brush effect to all layers. */
static bool gpencil_weightpaint_brush_apply_to_layers(bContext *C, tGP_BrushWeightpaintData *gso)
{
  ToolSettings *ts = CTX_data_tool_settings(C);
  Depsgraph *depsgraph = CTX_data_ensure_evaluated_depsgraph(C);
  Object *obact = gso->object;
  bool changed = false;

  Object *ob_eval = (Object *)DEG_get_evaluated_id(depsgraph, &obact->id);
  bGPdata *gpd = (bGPdata *)ob_eval->data;

  /* Find visible strokes, and perform operations on those if hit */
  LISTBASE_FOREACH (bGPDlayer *, gpl, &gpd->layers) {
    /* If locked or no active frame, don't do anything. */
    if (!BKE_gpencil_layer_is_editable(gpl) || (gpl->actframe == NULL)) {
      continue;
    }

    /* Calculate transform matrix. */
    float diff_mat[4][4], bound_mat[4][4];
    BKE_gpencil_layer_transform_matrix_get(depsgraph, obact, gpl, diff_mat);
    copy_m4_m4(bound_mat, diff_mat);
    mul_m4_m4m4(diff_mat, diff_mat, gpl->layer_invmat);

    /* Active Frame or MultiFrame? */
    if (gso->is_multiframe) {
      /* init multi-frame falloff options */
      int f_init = 0;
      int f_end = 0;

      if (gso->use_multiframe_falloff) {
        BKE_gpencil_frame_range_selected(gpl, &f_init, &f_end);
      }

      LISTBASE_FOREACH (bGPDframe *, gpf, &gpl->frames) {
        /* Always do active frame; Otherwise, only include selected frames */
        if ((gpf == gpl->actframe) || (gpf->flag & GP_FRAME_SELECT)) {
          /* Compute multi-frame falloff factor. */
          if (gso->use_multiframe_falloff) {
            /* Falloff depends on distance to active frame
             * (relative to the overall frame range). */
            gso->mf_falloff = BKE_gpencil_multiframe_falloff_calc(
                gpf, gpl->actframe->framenum, f_init, f_end, ts->gp_sculpt.cur_falloff);
          }
          else {
            /* No falloff */
            gso->mf_falloff = 1.0f;
          }

          /* affect strokes in this frame */
          changed |= gpencil_weightpaint_brush_do_frame(C, gso, gpf, diff_mat, bound_mat);
        }
      }
    }
    else {
      /* Apply to active frame's strokes */
      gso->mf_falloff = 1.0f;
      changed |= gpencil_weightpaint_brush_do_frame(C, gso, gpl->actframe, diff_mat, bound_mat);
    }
  }

  return changed;
}

/* Calculate settings for applying brush */
static void gpencil_weightpaint_brush_apply(bContext *C, wmOperator *op, PointerRNA *itemptr)
{
  tGP_BrushWeightpaintData *gso = op->customdata;
  Brush *brush = gso->brush;
  const int radius = ((brush->flag & GP_BRUSH_USE_PRESSURE) ? gso->brush->size * gso->pressure :
                                                              gso->brush->size);
  float mousef[2];
  int mouse[2];
  bool changed = false;

  /* Get latest mouse coordinates */
  RNA_float_get_array(itemptr, "mouse", mousef);
  gso->mouse[0] = mouse[0] = (int)(mousef[0]);
  gso->mouse[1] = mouse[1] = (int)(mousef[1]);

  gso->pressure = RNA_float_get(itemptr, "pressure");

  /* Store coordinates as reference, if operator just started running */
  if (gso->first) {
    gso->mouse_prev[0] = gso->mouse[0];
    gso->mouse_prev[1] = gso->mouse[1];
    gso->brush_dir_is_set = false;
  }
  gso->first = false;

  /* Update brush_rect, so that it represents the bounding rectangle of brush. */
  gso->brush_rect.xmin = mouse[0] - radius;
  gso->brush_rect.ymin = mouse[1] - radius;
  gso->brush_rect.xmax = mouse[0] + radius;
  gso->brush_rect.ymax = mouse[1] + radius;

  /* Calculate brush direction. */
  if (gso->brush->gpencil_weight_tool == GPWEIGHT_TOOL_SMEAR) {
    brush_calc_brush_dir_2d(gso);
<<<<<<< HEAD

    if (!gso->brush_dir_is_set) {
      return;
    }
  }

=======

    if (!gso->brush_dir_is_set) {
      return;
    }
  }

>>>>>>> 129f79de
  /* Apply brush to layers. */
  changed = gpencil_weightpaint_brush_apply_to_layers(C, gso);

  /* Updates. */
  if (changed) {
    DEG_id_tag_update(&gso->gpd->id, ID_RECALC_GEOMETRY);
    WM_event_add_notifier(C, NC_GPENCIL | ND_DATA | NA_EDITED, NULL);
  }
}

/* Running --------------------------------------------- */

/* helper - a record stroke, and apply paint event */
static void gpencil_weightpaint_brush_apply_event(bContext *C,
                                                  wmOperator *op,
                                                  const wmEvent *event)
{
  tGP_BrushWeightpaintData *gso = op->customdata;
  PointerRNA itemptr;
  float mouse[2];

  mouse[0] = event->mval[0] + 1;
  mouse[1] = event->mval[1] + 1;

  /* fill in stroke */
  RNA_collection_add(op->ptr, "stroke", &itemptr);

  RNA_float_set_array(&itemptr, "mouse", mouse);
  RNA_boolean_set(&itemptr, "is_start", gso->first);

  /* Handle pressure sensitivity (which is supplied by tablets). */
  float pressure = event->tablet.pressure;
  CLAMP(pressure, 0.0f, 1.0f);
  RNA_float_set(&itemptr, "pressure", pressure);

  /* apply */
  gpencil_weightpaint_brush_apply(C, op, &itemptr);
}

/* reapply */
static int gpencil_weightpaint_brush_exec(bContext *C, wmOperator *op)
{
  if (!gpencil_weightpaint_brush_init(C, op)) {
    return OPERATOR_CANCELLED;
  }

  RNA_BEGIN (op->ptr, itemptr, "stroke") {
    gpencil_weightpaint_brush_apply(C, op, &itemptr);
  }
  RNA_END;

  gpencil_weightpaint_brush_exit(C, op);

  return OPERATOR_FINISHED;
}

/* start modal painting */
static int gpencil_weightpaint_brush_invoke(bContext *C, wmOperator *op, const wmEvent *event)
{
  tGP_BrushWeightpaintData *gso = NULL;
  const bool is_modal = RNA_boolean_get(op->ptr, "wait_for_input");
  const bool is_playing = ED_screen_animation_playing(CTX_wm_manager(C)) != NULL;

  /* the operator cannot work while play animation */
  if (is_playing) {
    BKE_report(op->reports, RPT_ERROR, "Cannot Paint while play animation");

    return OPERATOR_CANCELLED;
  }

  /* init painting data */
  if (!gpencil_weightpaint_brush_init(C, op)) {
    return OPERATOR_CANCELLED;
  }

  gso = op->customdata;

  /* register modal handler */
  WM_event_add_modal_handler(C, op);

  /* start drawing immediately? */
  if (is_modal == false) {
    ARegion *region = CTX_wm_region(C);

    /* apply first dab... */
    gso->is_painting = true;
    gpencil_weightpaint_brush_apply_event(C, op, event);

    /* redraw view with feedback */
    ED_region_tag_redraw(region);
  }

  return OPERATOR_RUNNING_MODAL;
}

/* painting - handle events. */
static int gpencil_weightpaint_brush_modal(bContext *C, wmOperator *op, const wmEvent *event)
{
  tGP_BrushWeightpaintData *gso = op->customdata;
  const bool is_modal = RNA_boolean_get(op->ptr, "wait_for_input");
  bool redraw_region = false;
  bool redraw_toolsettings = false;

  /* The operator can be in 2 states: Painting and Idling. */
  if (gso->is_painting) {
    /* Painting. */
    switch (event->type) {
      /* Mouse Move: Apply somewhere else. */
      case MOUSEMOVE:
      case INBETWEEN_MOUSEMOVE:
        /* Apply brush effect at new position. */
        gpencil_weightpaint_brush_apply_event(C, op, event);

        /* Force redraw, so that the cursor will at least be valid. */
        redraw_region = true;
        break;

      /* Painting mouse-button release: Stop painting (back to idle). */
      case LEFTMOUSE:
        if (is_modal) {
          /* go back to idling... */
          gso->is_painting = false;
        }
        else {
          /* end painting, since we're not modal. */
          gso->is_painting = false;

          gpencil_weightpaint_brush_exit(C, op);
          return OPERATOR_FINISHED;
        }
        break;

      /* Abort painting if any of the usual things are tried. */
      case MIDDLEMOUSE:
      case RIGHTMOUSE:
      case EVT_ESCKEY:
        gpencil_weightpaint_brush_exit(C, op);
        return OPERATOR_FINISHED;
    }
  }
  else {
    /* Idling. */
    BLI_assert(is_modal == true);

    switch (event->type) {
      /* Painting mouse-button press = Start painting (switch to painting state). */
      case LEFTMOUSE:
        /* do initial "click" apply. */
        gso->is_painting = true;
        gso->first = true;

        gpencil_weightpaint_brush_apply_event(C, op, event);
        break;

      /* Exit modal operator, based on the "standard" ops. */
      case RIGHTMOUSE:
      case EVT_ESCKEY:
        gpencil_weightpaint_brush_exit(C, op);
        return OPERATOR_FINISHED;

      /* MMB is often used for view manipulations. */
      case MIDDLEMOUSE:
        return OPERATOR_PASS_THROUGH;

      /* Mouse movements should update the brush cursor - Just redraw the active region. */
      case MOUSEMOVE:
      case INBETWEEN_MOUSEMOVE:
        redraw_region = true;
        break;

      /* Change Frame - Allowed. */
      case EVT_LEFTARROWKEY:
      case EVT_RIGHTARROWKEY:
      case EVT_UPARROWKEY:
      case EVT_DOWNARROWKEY:
        return OPERATOR_PASS_THROUGH;

      /* Camera/View Gizmo's - Allowed. */
      /* (See rationale in gpencil_paint.c -> gpencil_draw_modal()) */
      case EVT_PAD0:
      case EVT_PAD1:
      case EVT_PAD2:
      case EVT_PAD3:
      case EVT_PAD4:
      case EVT_PAD5:
      case EVT_PAD6:
      case EVT_PAD7:
      case EVT_PAD8:
      case EVT_PAD9:
        return OPERATOR_PASS_THROUGH;

      /* Unhandled event. */
      default:
        break;
    }
  }

  /* Redraw region? */
  if (redraw_region) {
    ED_region_tag_redraw(CTX_wm_region(C));
  }

  /* Redraw toolsettings (brush settings)? */
  if (redraw_toolsettings) {
    DEG_id_tag_update(&gso->gpd->id, ID_RECALC_GEOMETRY);
    WM_event_add_notifier(C, NC_SCENE | ND_TOOLSETTINGS, NULL);
  }

  return OPERATOR_RUNNING_MODAL;
}

void GPENCIL_OT_weight_paint(wmOperatorType *ot)
{
  /* identifiers */
  ot->name = "Stroke Weight Paint";
  ot->idname = "GPENCIL_OT_weight_paint";
  ot->description = "Draw weight on stroke points";

  /* api callbacks */
  ot->exec = gpencil_weightpaint_brush_exec;
  ot->invoke = gpencil_weightpaint_brush_invoke;
  ot->modal = gpencil_weightpaint_brush_modal;
  ot->cancel = gpencil_weightpaint_brush_exit;
  ot->poll = gpencil_weightpaint_brush_poll;

  /* flags */
  ot->flag = OPTYPE_REGISTER | OPTYPE_UNDO | OPTYPE_BLOCKING;

  /* properties */
  PropertyRNA *prop;
  prop = RNA_def_collection_runtime(ot->srna, "stroke", &RNA_OperatorStrokeElement, "Stroke", "");
  RNA_def_property_flag(prop, PROP_HIDDEN | PROP_SKIP_SAVE);

  prop = RNA_def_boolean(ot->srna, "wait_for_input", true, "Wait for Input", "");
  RNA_def_property_flag(prop, PROP_HIDDEN | PROP_SKIP_SAVE);
}

/* -------------------------------------------------------------------- */
/*  Weight Toggle Add/Subtract Operator */
static int gpencil_weight_toggle_direction_invoke(bContext *C,
                                                  wmOperator *UNUSED(op),
                                                  const wmEvent *UNUSED(event))
{
  ToolSettings *ts = CTX_data_tool_settings(C);
  Paint *paint = &ts->gp_weightpaint->paint;

  /* Toggle Add/Subtract flag. */
  paint->brush->gpencil_settings->sculpt_flag ^= BRUSH_DIR_IN;

  /* Update tool settings. */
  WM_main_add_notifier(NC_BRUSH | NA_EDITED, NULL);

  return OPERATOR_FINISHED;
}

void GPENCIL_OT_weight_toggle_direction(wmOperatorType *ot)
{
  /* identifiers */
  ot->name = "Weight Paint Toggle Direction";
  ot->idname = "GPENCIL_OT_weight_toggle_direction";
  ot->description = "Toggle Add/Subtract for the weight paint draw tool";

  /* api callbacks */
  ot->invoke = gpencil_weight_toggle_direction_invoke;
  ot->poll = gpencil_weightpaint_brush_poll;

  /* flags */
  ot->flag = OPTYPE_REGISTER | OPTYPE_UNDO;
}

/* -------------------------------------------------------------------- */
/*  Weight Sample Operator */
static int gpencil_weight_sample_invoke(bContext *C, wmOperator *UNUSED(op), const wmEvent *event)
{
  /* Get mouse position. */
  int mouse[2];
  mouse[0] = event->mval[0] + 1;
  mouse[1] = event->mval[1] + 1;
  float mouse_f[2];
  copy_v2fl_v2i(mouse_f, mouse);

  /* Get active GP object. */
  Depsgraph *depsgraph = CTX_data_ensure_evaluated_depsgraph(C);
  Object *ob = CTX_data_active_object(C);
  bGPdata *gpd = ED_gpencil_data_get_active(C);

  if ((ob == NULL) || (gpd == NULL)) {
    return OPERATOR_CANCELLED;
  }

  /* Get active vertex group. */
  int vgroup = gpd->vertex_group_active_index - 1;
  bDeformGroup *defgroup = BLI_findlink(&gpd->vertex_group_names, vgroup);
  if (!defgroup) {
    return OPERATOR_CANCELLED;
  }

  /* Init space conversion. */
  GP_SpaceConversion gsc = {NULL};
  gpencil_point_conversion_init(C, &gsc);

  /* Get evaluated GP object. */
  Object *ob_eval = (Object *)DEG_get_evaluated_id(depsgraph, &ob->id);
  bGPdata *gpd_eval = (bGPdata *)ob_eval->data;

  /* Get brush radius. */
  ToolSettings *ts = CTX_data_tool_settings(C);
  Brush *brush = ts->gp_weightpaint->paint.brush;
  const int radius = brush->size;

  /* Init closest points. */
  float closest_dist[2] = {FLT_MAX, FLT_MAX};
  float closest_weight[2] = {0.0f, 0.0f};
  int closest_count = 0;
  int pc[2] = {0};

  /* Inspect all layers. */
  LISTBASE_FOREACH (bGPDlayer *, gpl, &gpd_eval->layers) {
    /* If no active frame, don't do anything. */
    if (gpl->actframe == NULL) {
      continue;
    }

    /* Calculate transform matrix. */
    float diff_mat[4][4], bound_mat[4][4];
    BKE_gpencil_layer_transform_matrix_get(depsgraph, ob, gpl, diff_mat);
    copy_m4_m4(bound_mat, diff_mat);
    mul_m4_m4m4(diff_mat, diff_mat, gpl->layer_invmat);

    /* Inspect all strokes in active frame. */
    LISTBASE_FOREACH (bGPDstroke *, gps, &gpl->actframe->strokes) {
      /* Look for strokes that collide with the brush. */
      if (!ED_gpencil_stroke_check_collision(&gsc, gps, mouse_f, radius, bound_mat)) {
        continue;
      }
      if (gps->dvert == NULL) {
        continue;
      }

      /* Look for two closest points. */
      for (int i = 0; i < gps->totpoints; i++) {
        bGPDspoint *pt = &gps->points[i];
        bGPDspoint npt;

        gpencil_point_to_world_space(pt, diff_mat, &npt);
        gpencil_point_to_xy(&gsc, gps, &npt, &pc[0], &pc[1]);

        float dist = len_v2v2_int(pc, mouse);

        if ((dist < closest_dist[0]) || (dist < closest_dist[1])) {
          /* Get weight. */
          MDeformVert *dvert = &gps->dvert[i];
          MDeformWeight *dw = BKE_defvert_find_index(dvert, vgroup);
          if (dw == NULL) {
            continue;
          }
          if (dist < closest_dist[0]) {
            closest_dist[1] = closest_dist[0];
            closest_weight[1] = closest_weight[0];
            closest_dist[0] = dist;
            closest_weight[0] = dw->weight;
            closest_count++;
          }
          else if (dist < closest_dist[1]) {
            closest_dist[1] = dist;
            closest_weight[1] = dw->weight;
            closest_count++;
          }
        }
      }
    }
  }

  /* Set brush weight, based on points found.*/
  if (closest_count > 0) {
    if (closest_count == 1) {
      brush->weight = closest_weight[0];
    }
    else {
      CLAMP_MIN(closest_dist[1], 1e-6f);
      float dist_sum = closest_dist[0] + closest_dist[1];
      brush->weight = (1.0f - closest_dist[0] / dist_sum) * closest_weight[0] +
                      (1.0f - closest_dist[1] / dist_sum) * closest_weight[1];
    }

    /* Update tool settings. */
    WM_main_add_notifier(NC_BRUSH | NA_EDITED, NULL);

    return OPERATOR_FINISHED;
  }

  return OPERATOR_CANCELLED;
}

void GPENCIL_OT_weight_sample(wmOperatorType *ot)
{
  /* identifiers */
  ot->name = "Weight Paint Sample Weight";
  ot->idname = "GPENCIL_OT_weight_sample";
  ot->description = "Use the mouse to sample a weight in the 3D view";

  /* api callbacks */
  ot->invoke = gpencil_weight_sample_invoke;
  ot->poll = gpencil_weightpaint_brush_poll;

  /* flags */
  ot->flag = OPTYPE_UNDO;
<<<<<<< HEAD
}

/* -------------------------------------------------------------------- */
/*  Weight Gradient Operator */

typedef struct tGPWeightGradient_vertex {
  bGPDstroke *gps;
  int point_index;
  int co[2];
  float weight_orig;
  float mf_falloff;
  MDeformWeight *dw;
  short flag;
} tGPWeightGradient_vertex;

typedef enum tGPWeightGradient_flag {
  GP_WEIGHT_GRADIENT_VERTEX_DW_EXISTS = (1 << 0),
  GP_WEIGHT_GRADIENT_VERTEX_IS_MODIFIED = (1 << 1),
} tGPWeightGradient_flag;

typedef struct tGPWeightGradient_data {
  /* Number of cached vertex weights. */
  int vertex_tot;
  /* Array of cached vertex weights. */
  tGPWeightGradient_vertex *vertex_cache;
  /* Vector of interactively drawn gradient line. */
  float line_segment[2];
  /* Squared length of gradient line segment. */
  float line_segment_len_sq;
  /* Radius of radial gradient line. */
  float radius;
  /* Number of vertex groups in active object. */
  int vgroup_tot;
  /* Boolean array of vertex groups deformed by bones. */
  bool *vgroup_bone_deformed;
  /* Boolean array of locked vertex groups. */
  bool *vgroup_locked;
} tGPWeightGradient_data;

static void gpencil_weight_gradient_cache_frame(bContext *C,
                                                Object *ob,
                                                bGPDframe *gpf,
                                                tGPWeightGradient_data *vertex_data,
                                                int *cache_index,
                                                GP_SpaceConversion *gsc,
                                                const int vertex_group,
                                                const float mf_falloff,
                                                const float diff_mat[4][4])
{
  int co_2d[2] = {0};

  LISTBASE_FOREACH (bGPDstroke *, gps_eval, &gpf->strokes) {
    /* Skip strokes that are invalid for current view. */
    if (ED_gpencil_stroke_can_use(C, gps_eval) == false) {
      continue;
    }
    /* Check if the color is visible. */
    if (ED_gpencil_stroke_material_visible(ob, gps_eval) == false) {
      continue;
    }

    bGPDstroke *gps = (gps_eval->runtime.gps_orig) ? gps_eval->runtime.gps_orig : gps_eval;

    /* Add all stroke points to cache. */
    for (int i = 0; i < gps->totpoints; i++) {
      if (i >= gps_eval->totpoints) {
        break;
      }
      tGPWeightGradient_vertex *cached_vertex = &vertex_data->vertex_cache[*cache_index];
      bGPDspoint pt_world;
      bGPDspoint *pt = &gps_eval->points[i];
      gpencil_point_to_world_space(pt, diff_mat, &pt_world);
      gpencil_point_to_xy(gsc, gps_eval, &pt_world, &co_2d[0], &co_2d[1]);

      copy_v2_v2_int(cached_vertex->co, co_2d);
      cached_vertex->flag = 0;
      cached_vertex->weight_orig = 0.0f;
      cached_vertex->gps = gps;
      cached_vertex->point_index = i;
      cached_vertex->mf_falloff = mf_falloff;
      cached_vertex->dw = NULL;

      if (gps->dvert != NULL) {
        MDeformVert *dvert = &gps->dvert[i];
        MDeformWeight *dw = BKE_defvert_find_index(dvert, vertex_group);
        if (dw != NULL) {
          cached_vertex->flag |= GP_WEIGHT_GRADIENT_VERTEX_DW_EXISTS;
          cached_vertex->dw = dw;
          cached_vertex->weight_orig = dw->weight;
        }
      }

      (*cache_index)++;
    }
  }
}

static int gpencil_weight_gradient_vertex_count_frame_get(bContext *C, Object *ob, bGPDframe *gpf)
{
  int vertex_tot = 0;

  LISTBASE_FOREACH (bGPDstroke *, gps_eval, &gpf->strokes) {
    /* Skip strokes that are invalid for current view. */
    if (ED_gpencil_stroke_can_use(C, gps_eval) == false) {
      continue;
    }
    /* Check if the color is visible. */
    if (ED_gpencil_stroke_material_visible(ob, gps_eval) == false) {
      continue;
    }

    bGPDstroke *gps = (gps_eval->runtime.gps_orig) ? gps_eval->runtime.gps_orig : gps_eval;
    vertex_tot += min(gps->totpoints, gps_eval->totpoints);
  }

  return vertex_tot;
}

static int gpencil_weight_gradient_vertex_count_total_get(bContext *C,
                                                          Object *ob,
                                                          bGPdata *gpd,
                                                          const bool is_multiframe)
{
  int vertex_tot = 0;

  LISTBASE_FOREACH (bGPDlayer *, gpl, &gpd->layers) {
    if (!BKE_gpencil_layer_is_editable(gpl) || (gpl->actframe == NULL)) {
      continue;
    }
    if (is_multiframe) {
      LISTBASE_FOREACH (bGPDframe *, gpf, &gpl->frames) {
        /* Always do active frame; otherwise, only include selected frames. */
        if ((gpf == gpl->actframe) || (gpf->flag & GP_FRAME_SELECT)) {
          vertex_tot += gpencil_weight_gradient_vertex_count_frame_get(C, ob, gpf);
        }
      }
    }
    else {
      vertex_tot += gpencil_weight_gradient_vertex_count_frame_get(C, ob, gpl->actframe);
    }
  }

  return vertex_tot;
}

static int gpencil_weight_gradient_exec(bContext *C, wmOperator *op)
{
  Depsgraph *depsgraph = CTX_data_ensure_evaluated_depsgraph(C);
  ToolSettings *ts = CTX_data_tool_settings(C);
  wmGesture *gesture = (wmGesture *)(op->customdata);
  tGPWeightGradient_data *tool_data = NULL;
  tGP_BrushWeightpaintData *gso = NULL;
  const bool is_interactive = (gesture != NULL);

  /* Check active GP object. */
  Object *ob_active = CTX_data_active_object(C);
  if (ob_active == NULL) {
    return OPERATOR_CANCELLED;
  }
  Object *ob_eval = (Object *)DEG_get_evaluated_id(depsgraph, &ob_active->id);
  bGPdata *gpd = (bGPdata *)ob_eval->data;
  if (gpd == NULL) {
    return OPERATOR_CANCELLED;
  }

  /* Init operator data. */
  gso = MEM_callocN(sizeof(tGP_BrushWeightpaintData), "tGP_BrushWeightpaintData");
  gso->bmain = CTX_data_main(C);
  gso->object = ob_active;
  gso->gpd = ED_gpencil_data_get_active(C);
  gpencil_point_conversion_init(C, &gso->gsc);

  Paint *paint = &ts->gp_weightpaint->paint;
  gso->brush = paint->brush;
  BKE_curvemapping_init(gso->brush->curve);

  /* Ensure active vertex group. */
  gso->vrgroup = gpd->vertex_group_active_index - 1;
  bDeformGroup *defgroup = BLI_findlink(&gso->gpd->vertex_group_names, gso->vrgroup);
  if (!defgroup) {
    gso->vrgroup = -1;
  }
  gpencil_vertex_group_ensure(gso);
  defgroup = BLI_findlink(&gso->gpd->vertex_group_names, gso->vrgroup);
  if (defgroup->flag & DG_LOCK_WEIGHT) {
    return OPERATOR_CANCELLED;
  }

  /* Get multi-frame setting. */
  gso->is_multiframe = (bool)GPENCIL_MULTIEDIT_SESSIONS_ON(gso->gpd);
  gso->use_multiframe_falloff = (ts->gp_sculpt.flag & GP_SCULPT_SETT_FLAG_FRAME_FALLOFF) != 0;
  if (gso->is_multiframe) {
    BKE_curvemapping_init(ts->gp_sculpt.cur_falloff);
  }

  /* Get auto-normalize setting. */
  gso->auto_normalize = (ts->auto_normalize && gso->vrgroup != -1);

  /* Create tool data and cache. */
  if ((!is_interactive) || (gesture->user_data.data == NULL)) {
    tool_data = MEM_mallocN(sizeof(tGPWeightGradient_data), __func__);

    /* Count total number of vertices that can be affacted by the gradient tool. */
    tool_data->vertex_tot = gpencil_weight_gradient_vertex_count_total_get(
        C, ob_active, gpd, gso->is_multiframe);

    /* Init cache. */
    tool_data->vertex_cache = (tGPWeightGradient_vertex *)MEM_malloc_arrayN(
        tool_data->vertex_tot, sizeof(tGPWeightGradient_vertex), __func__);

    if (is_interactive) {
      gesture->user_data.data = tool_data;
      gesture->user_data.use_free = false;
    }

    /* Fill cache with all vertices potentially affected by gradient. */
    int cache_index = 0;
    float diff_mat[4][4];

    LISTBASE_FOREACH (bGPDlayer *, gpl, &gpd->layers) {
      if (!BKE_gpencil_layer_is_editable(gpl) || (gpl->actframe == NULL)) {
        continue;
      }

      /* Calculate layer transform matrix. */
      BKE_gpencil_layer_transform_matrix_get(depsgraph, ob_active, gpl, diff_mat);
      mul_m4_m4m4(diff_mat, diff_mat, gpl->layer_invmat);

      if (gso->is_multiframe) {
        /* Init multi-frame falloff options. */
        float mf_falloff;
        int f_init = 0;
        int f_end = 0;
        if (gso->use_multiframe_falloff) {
          BKE_gpencil_frame_range_selected(gpl, &f_init, &f_end);
        }

        LISTBASE_FOREACH (bGPDframe *, gpf, &gpl->frames) {
          /* Get multiframe falloff. */
          mf_falloff = 1.0f;
          if (gso->use_multiframe_falloff) {
            mf_falloff = BKE_gpencil_multiframe_falloff_calc(
                gpf, gpl->actframe->framenum, f_init, f_end, ts->gp_sculpt.cur_falloff);
          }

          /* Always do active frame; otherwise, only include selected frames. */
          if ((gpf == gpl->actframe) || (gpf->flag & GP_FRAME_SELECT)) {
            gpencil_weight_gradient_cache_frame(C,
                                                ob_active,
                                                gpf,
                                                tool_data,
                                                &cache_index,
                                                &gso->gsc,
                                                gso->vrgroup,
                                                mf_falloff,
                                                diff_mat);
          }
        }
      }
      else {
        gpencil_weight_gradient_cache_frame(C,
                                            ob_active,
                                            gpl->actframe,
                                            tool_data,
                                            &cache_index,
                                            &gso->gsc,
                                            gso->vrgroup,
                                            1.0f,
                                            diff_mat);
      }
    }

    /* Setup auto-normalize. */
    tool_data->vgroup_bone_deformed = NULL;
    tool_data->vgroup_locked = NULL;
    if (gso->auto_normalize) {
      tool_data->vgroup_tot = BLI_listbase_count(&gso->gpd->vertex_group_names);
      /* Get boolean array of vertex groups deformed by bones. */
      tool_data->vgroup_bone_deformed = gpencil_vgroup_bone_deformed_map_get(
          ob_active, tool_data->vgroup_tot);
      if (tool_data->vgroup_bone_deformed != NULL) {
        /* Get boolean array of locked vertex groups. */
        tool_data->vgroup_locked = BKE_object_defgroup_lock_flags_get(ob_active,
                                                                      tool_data->vgroup_tot);
        if (tool_data->vgroup_locked == NULL) {
          tool_data->vgroup_locked = (bool *)MEM_callocN(sizeof(bool) * tool_data->vgroup_tot,
                                                         __func__);
        }
      }
      else {
        gso->auto_normalize = false;
      }
    }
  }

  /* Set interactive tool data. */
  if (is_interactive) {
    tool_data = (tGPWeightGradient_data *)gesture->user_data.data;
  }
  gso->vgroup_bone_deformed = tool_data->vgroup_bone_deformed;
  gso->vgroup_locked = tool_data->vgroup_locked;
  gso->vgroup_tot = tool_data->vgroup_tot;

  int x_start = RNA_int_get(op->ptr, "xstart");
  int y_start = RNA_int_get(op->ptr, "ystart");
  int x_end = RNA_int_get(op->ptr, "xend");
  int y_end = RNA_int_get(op->ptr, "yend");
  const float sco_start[2] = {(float)x_start, (float)y_start};
  const float sco_end[2] = {(float)x_end, (float)y_end};

  /* Strength and weight. */
  float gradient_strength = RNA_float_get(op->ptr, "strength");
  float gradient_weight = RNA_float_get(op->ptr, "weight");

  /* Gradient type (linear/radial). */
  int gradient_type = RNA_enum_get(op->ptr, "type");

  /* Get length of interactive line segment. */
  sub_v2_v2v2(tool_data->line_segment, sco_end, sco_start);
  tool_data->line_segment_len_sq = dot_v2v2(tool_data->line_segment, tool_data->line_segment);
  tool_data->radius = sqrtf(tool_data->line_segment_len_sq);
  if (tool_data->line_segment_len_sq == 0.0f) {
    goto finally;
  }

  /* Update vertex weights based on interactive gradient. */
  for (int v_index = 0; v_index < tool_data->vertex_tot; v_index++) {
    bool changed = false;
    MDeformVert *dvert;
    tGPWeightGradient_vertex *vertex = &tool_data->vertex_cache[v_index];

    /* Reset vertex weight. */
    if (vertex->dw) {
      vertex->dw->weight = vertex->weight_orig;
    }

    /* Get vector of line starting point to vertex. */
    float co[2], vec_p_to_line[2];
    copy_v2fl_v2i(co, vertex->co);
    sub_v2_v2v2(vec_p_to_line, co, sco_start);

    /* Linear gradient. */
    if (gradient_type == WPAINT_GRADIENT_TYPE_LINEAR) {
      /* Get orthogonal position of vertex relative to the gradient line segment. */
      float dist_on_line = MAX2(0.0f, dot_v2v2(vec_p_to_line, tool_data->line_segment));

      /* When vertex is within reach of the line segment, add the gradient weight. */
      if (dist_on_line <= tool_data->line_segment_len_sq) {
        if (vertex->dw == NULL) {
          BKE_gpencil_dvert_ensure(vertex->gps);
          dvert = &vertex->gps->dvert[vertex->point_index];
          vertex->dw = BKE_defvert_ensure_index(dvert, gso->vrgroup);
          if (vertex->dw == NULL) {
            continue;
          }
        }

        /* Add weight, with gradient tool weight, strength and falloff, and multi-frame falloff. */
        float distance_factor = dist_on_line / tool_data->line_segment_len_sq;
        float gradient_falloff = BKE_brush_curve_strength(
            gso->brush, distance_factor * tool_data->radius, tool_data->radius);
        float add_weight = gradient_weight * gradient_strength * gradient_falloff *
                           vertex->mf_falloff;
        vertex->dw->weight += add_weight;
        CLAMP(vertex->dw->weight, 0.0f, 1.0f);
        changed = true;
      }
    }
    /* Radial gradient. */
    else if (gradient_type == WPAINT_GRADIENT_TYPE_RADIAL) {
      /* Get distance of vertex to center of gradient. */
      float p_dist_to_center = len_v2(vec_p_to_line);

      /* When vertex is within the radius, add the gradient weight. */
      if (p_dist_to_center <= tool_data->radius) {
        if (vertex->dw == NULL) {
          BKE_gpencil_dvert_ensure(vertex->gps);
          dvert = &vertex->gps->dvert[vertex->point_index];
          vertex->dw = BKE_defvert_ensure_index(dvert, gso->vrgroup);
          if (vertex->dw == NULL) {
            continue;
          }
        }

        /* Add weight, with gradient tool weight, strength and falloff, and multi-frame falloff. */
        float gradient_falloff = BKE_brush_curve_strength(
            gso->brush, p_dist_to_center, tool_data->radius);
        float add_weight = gradient_weight * gradient_strength * gradient_falloff *
                           vertex->mf_falloff;
        vertex->dw->weight += add_weight;
        CLAMP(vertex->dw->weight, 0.0f, 1.0f);
        changed = true;
      }
    }

    /* Perform auto-normalize. */
    if (changed && gso->auto_normalize && vertex->gps->dvert != NULL) {
      dvert = &vertex->gps->dvert[vertex->point_index];
      do_weight_paint_normalize_all_try(dvert, gso);
    }
  }

  /* Update viewport. */
  DEG_id_tag_update(&gso->gpd->id, ID_RECALC_GEOMETRY);
  WM_event_add_notifier(C, NC_GPENCIL | ND_DATA | NA_EDITED, NULL);

  /* Clean up. */
finally:
  if (!is_interactive) {
    MEM_SAFE_FREE(tool_data->vertex_cache);
    MEM_SAFE_FREE(tool_data->vgroup_bone_deformed);
    MEM_SAFE_FREE(tool_data->vgroup_locked);
    MEM_SAFE_FREE(tool_data);
  }
  MEM_SAFE_FREE(gso);

  return OPERATOR_FINISHED;
}

static void gpencil_weight_gradient_finish(tGPWeightGradient_data *tool_data)
{
  if (tool_data == NULL) {
    return;
  }

  MEM_SAFE_FREE(tool_data->vertex_cache);
  MEM_SAFE_FREE(tool_data->vgroup_bone_deformed);
  MEM_SAFE_FREE(tool_data->vgroup_locked);
  MEM_SAFE_FREE(tool_data);
}

static void gpencil_weight_gradient_cancel(tGPWeightGradient_data *tool_data)
{
  if (tool_data == NULL) {
    return;
  }

  /* Reset vertex weights. */
  for (int v_index = 0; v_index < tool_data->vertex_tot; v_index++) {
    tGPWeightGradient_vertex *vertex = &tool_data->vertex_cache[v_index];
    if (vertex->dw) {
      vertex->dw->weight = vertex->weight_orig;

      if ((vertex->flag & GP_WEIGHT_GRADIENT_VERTEX_DW_EXISTS) == 0) {
        MDeformVert *dvert = &vertex->gps->dvert[vertex->point_index];
        BKE_defvert_remove_group(dvert, vertex->dw);
      }
    }
  }

  gpencil_weight_gradient_finish(tool_data);
}

static int gpencil_weight_gradient_modal(bContext *C, wmOperator *op, const wmEvent *event)
{
  wmGesture *gesture = (wmGesture *)(op->customdata);
  tGPWeightGradient_data *tool_data = (tGPWeightGradient_data *)gesture->user_data.data;

  int ret = WM_gesture_straightline_modal(C, op, event);

  /* Check for mouse release. */
  if (ret & OPERATOR_RUNNING_MODAL) {
    if (event->type == LEFTMOUSE && event->val == KM_RELEASE) {
      WM_gesture_straightline_cancel(C, op);
      ret &= ~OPERATOR_RUNNING_MODAL;
      ret |= OPERATOR_FINISHED;
    }
  }

  /* Operator canceled. */
  if (ret & OPERATOR_CANCELLED) {
    gpencil_weight_gradient_cancel(tool_data);

    /* Update viewport. */
    bGPdata *gpd = ED_gpencil_data_get_active(C);
    DEG_id_tag_update(&gpd->id, ID_RECALC_GEOMETRY);
    WM_event_add_notifier(C, NC_GPENCIL | ND_DATA | NA_EDITED, NULL);
  }
  /* Operator finished. */
  else if (ret & OPERATOR_FINISHED) {
    gpencil_weight_gradient_finish(tool_data);
  }

  return ret;
}

static int gpencil_weight_gradient_invoke(bContext *C, wmOperator *op, const wmEvent *event)
{
  /* Check active GP object and active vertex group. */
  Object *ob = CTX_data_active_object(C);
  bGPdata *gpd = ED_gpencil_data_get_active(C);
  if ((ob == NULL) || (gpd == NULL)) {
    return OPERATOR_CANCELLED;
  }

  /* Invoke interactive line drawing (representing the gradient) in viewport. */
  int ret = WM_gesture_straightline_invoke(C, op, event);

  if (ret & OPERATOR_RUNNING_MODAL) {
    ARegion *region = CTX_wm_region(C);
    if (region->regiontype == RGN_TYPE_WINDOW) {
      if (event->type == LEFTMOUSE && event->val == KM_PRESS) {
        wmGesture *gesture = (wmGesture *)(op->customdata);
        gesture->is_active = true;
      }
    }
  }

  return ret;
}

void GPENCIL_OT_weight_gradient(wmOperatorType *ot)
{
  /* Defined in DNA_space_types.h */
  static const EnumPropertyItem gradient_types[] = {
      {WPAINT_GRADIENT_TYPE_LINEAR, "LINEAR", 0, "Linear", ""},
      {WPAINT_GRADIENT_TYPE_RADIAL, "RADIAL", 0, "Radial", ""},
      {0, NULL, 0, NULL, NULL},
  };

  /* Identifiers. */
  ot->name = "Weight Gradient";
  ot->idname = "GPENCIL_OT_weight_gradient";
  ot->description = "Draw a line to apply a weight gradient to the active vertex group";

  /* Api callbacks. */
  ot->invoke = gpencil_weight_gradient_invoke;
  ot->modal = gpencil_weight_gradient_modal;
  ot->exec = gpencil_weight_gradient_exec;
  ot->poll = gpencil_weightpaint_brush_poll;
  ot->cancel = WM_gesture_straightline_cancel;

  /* Flags. */
  ot->flag = OPTYPE_REGISTER | OPTYPE_UNDO;

  /* Properties. */
  RNA_def_float_factor(ot->srna,
                       "strength",
                       1.0f,
                       0.0f,
                       1.0f,
                       "Strength",
                       "How powerful the effect of the gradient is when applied",
                       0.0f,
                       1.0f);
  RNA_def_float_factor(ot->srna,
                       "weight",
                       1.0f,
                       0.0f,
                       1.0f,
                       "Weight",
                       "Vertex weight when the gradient is applied",
                       0.0f,
                       1.0f);
  RNA_def_enum(ot->srna, "type", gradient_types, 0, "Type", "");

  WM_operator_properties_gesture_straightline(ot, WM_CURSOR_EDIT);
=======
>>>>>>> 129f79de
}<|MERGE_RESOLUTION|>--- conflicted
+++ resolved
@@ -183,7 +183,6 @@
     if ((gso->pbuffer_size == 0) || (gso->pbuffer == NULL)) {
       gso->pbuffer = MEM_callocN(sizeof(struct tGP_Selected) * GP_SELECT_BUFFER_CHUNK, __func__);
       gso->pbuffer_size = GP_SELECT_BUFFER_CHUNK;
-<<<<<<< HEAD
     }
     else {
       gso->pbuffer_size += GP_SELECT_BUFFER_CHUNK;
@@ -214,16 +213,8 @@
     /* Stroke point hash table (for duplicate checking.) */
     if (gso->fn_added == NULL) {
       gso->fn_added = BLI_ghash_int_new("GP weight paint find nearest");
-=======
-    }
-    else {
-      gso->pbuffer_size += GP_SELECT_BUFFER_CHUNK;
-      gso->pbuffer = MEM_recallocN(gso->pbuffer, sizeof(struct tGP_Selected) * gso->pbuffer_size);
->>>>>>> 129f79de
-    }
-  }
-
-<<<<<<< HEAD
+    }
+
     /* KDtree of stroke points. */
     bool do_tree_rebuild = false;
     if (gso->fn_kdtree != NULL) {
@@ -232,41 +223,6 @@
     }
     gso->fn_kdtree = BLI_kdtree_2d_new(gso->fn_size);
 
-=======
-  /* Clear old data. */
-  if (clear) {
-    gso->pbuffer_used = 0;
-    if (gso->pbuffer != NULL) {
-      memset(gso->pbuffer, 0, sizeof(tGP_Selected) * gso->pbuffer_size);
-    }
-  }
-
-  /* Create or enlarge buffer for find-nearest-points. */
-  if (gso->use_find_nearest && ((gso->fn_used + 1) > gso->fn_size)) {
-    gso->fn_size += GP_FIND_NEAREST_BUFFER_CHUNK;
-
-    /* Stroke point buffer. */
-    if (gso->fn_pbuffer == NULL) {
-      gso->fn_pbuffer = MEM_callocN(sizeof(struct tGP_Selected) * gso->fn_size, __func__);
-    }
-    else {
-      gso->fn_pbuffer = MEM_recallocN(gso->fn_pbuffer, sizeof(struct tGP_Selected) * gso->fn_size);
-    }
-
-    /* Stroke point hash table (for duplicate checking.) */
-    if (gso->fn_added == NULL) {
-      gso->fn_added = BLI_ghash_int_new("GP weight paint find nearest");
-    }
-
-    /* KDtree of stroke points. */
-    bool do_tree_rebuild = false;
-    if (gso->fn_kdtree != NULL) {
-      BLI_kdtree_2d_free(gso->fn_kdtree);
-      do_tree_rebuild = true;
-    }
-    gso->fn_kdtree = BLI_kdtree_2d_new(gso->fn_size);
-
->>>>>>> 129f79de
     if (do_tree_rebuild) {
       for (int i = 0; i < gso->fn_used; i++) {
         float pc_f[2];
@@ -589,15 +545,9 @@
   if (len_squared_v2(gso->brush_dir) < 9.0f) {
     return;
   }
-<<<<<<< HEAD
 
   normalize_v2(gso->brush_dir);
 
-=======
-
-  normalize_v2(gso->brush_dir);
-
->>>>>>> 129f79de
   gso->brush_dir_is_set = true;
   copy_v2_v2(gso->mouse_prev, gso->mouse);
 }
@@ -614,7 +564,6 @@
                              const int radius,
                              const int co[2])
 {
-<<<<<<< HEAD
   MDeformVert *dvert = &gps->dvert[pt_index];
 
   /* Compute strength of effect. */
@@ -639,32 +588,6 @@
   return true;
 }
 
-=======
-  MDeformVert *dvert = gps->dvert + pt_index;
-
-  /* Compute strength of effect. */
-  float inf = brush_influence_calc(gso, radius, co);
-
-  /* Get current weight. */
-  MDeformWeight *dw = BKE_defvert_ensure_index(dvert, gso->vrgroup);
-  if (dw == NULL) {
-    return false;
-  }
-
-  /* Apply brush weight. */
-  float bweight = (gso->subtract) ? -gso->brush->weight : gso->brush->weight;
-  dw->weight = interpf(bweight, dw->weight, inf);
-  CLAMP(dw->weight, 0.0f, 1.0f);
-
-  /* Perform auto-normalize. */
-  if (gso->auto_normalize) {
-    do_weight_paint_normalize_all_try(dvert, gso);
-  }
-
-  return true;
-}
-
->>>>>>> 129f79de
 /* Average Brush */
 static bool brush_average_apply(tGP_BrushWeightpaintData *gso,
                                 bGPDstroke *gps,
@@ -672,11 +595,7 @@
                                 const int radius,
                                 const int co[2])
 {
-<<<<<<< HEAD
   MDeformVert *dvert = &gps->dvert[pt_index];
-=======
-  MDeformVert *dvert = gps->dvert + pt_index;
->>>>>>> 129f79de
 
   /* Compute strength of effect. */
   float inf = brush_influence_calc(gso, radius, co);
@@ -706,11 +625,7 @@
                              const int radius,
                              const int co[2])
 {
-<<<<<<< HEAD
   MDeformVert *dvert = &gps->dvert[pt_index];
-=======
-  MDeformVert *dvert = gps->dvert + pt_index;
->>>>>>> 129f79de
 
   /* Compute strength of effect. */
   float inf = brush_influence_calc(gso, radius, co);
@@ -762,11 +677,7 @@
                               const int radius,
                               const int co[2])
 {
-<<<<<<< HEAD
   MDeformVert *dvert = &gps->dvert[pt_index];
-=======
-  MDeformVert *dvert = gps->dvert + pt_index;
->>>>>>> 129f79de
 
   /* Get current weight. */
   MDeformWeight *dw = BKE_defvert_ensure_index(dvert, gso->vrgroup);
@@ -824,7 +735,6 @@
   }
   if (i_max == -1) {
     return false;
-<<<<<<< HEAD
   }
 
   /* Compute strength of effect. */
@@ -839,22 +749,6 @@
     do_weight_paint_normalize_all_try(dvert, gso);
   }
 
-=======
-  }
-
-  /* Compute strength of effect. */
-  float inf = brush_influence_calc(gso, radius, co);
-
-  /* Smear the weight. */
-  dw->weight = interpf(gso->fn_pbuffer[nearest[i_max].index].weight, dw->weight, inf);
-  CLAMP(dw->weight, 0.0f, 1.0f);
-
-  /* Perform auto-normalize. */
-  if (gso->auto_normalize) {
-    do_weight_paint_normalize_all_try(dvert, gso);
-  }
-
->>>>>>> 129f79de
   return true;
 }
 
@@ -953,11 +847,7 @@
     /* Get boolean array of vertex groups deformed by bones. */
     gso->vgroup_bone_deformed = gpencil_vgroup_bone_deformed_map_get(ob, gso->vgroup_tot);
     if (gso->vgroup_bone_deformed != NULL) {
-<<<<<<< HEAD
-      /* Get boolean array of locked vertext groups. */
-=======
       /* Get boolean array of locked vertex groups. */
->>>>>>> 129f79de
       gso->vgroup_locked = BKE_object_defgroup_lock_flags_get(ob, gso->vgroup_tot);
       if (gso->vgroup_locked == NULL) {
         gso->vgroup_locked = (bool *)MEM_callocN(sizeof(bool) * gso->vgroup_tot, __func__);
@@ -1018,11 +908,7 @@
   }
 
   ToolSettings *ts = CTX_data_scene(C)->toolsettings;
-<<<<<<< HEAD
   if (!&ts->gp_weightpaint->paint.brush) {
-=======
-  if (!ts->gp_weightpaint->paint.brush) {
->>>>>>> 129f79de
     CTX_wm_operator_poll_msg_set(C, "Grease Pencil has no active paint tool");
     return false;
   }
@@ -1060,16 +946,11 @@
   BKE_gpencil_dvert_ensure(gps);
 
   /* Copy current weight. */
-<<<<<<< HEAD
   MDeformVert *dvert = &gps->dvert[index];
-=======
-  MDeformVert *dvert = gps->dvert + index;
->>>>>>> 129f79de
   MDeformWeight *dw = BKE_defvert_find_index(dvert, gso->vrgroup);
   if (within_brush && (dw != NULL)) {
     selected->weight = dw->weight;
   }
-<<<<<<< HEAD
 
   /* Store point for finding nearest points (blur, smear). */
   if (gso->use_find_nearest) {
@@ -1087,25 +968,6 @@
       BLI_ghash_insert(
           gso->fn_added, POINTER_FROM_INT(point_hash), POINTER_FROM_INT(gso->fn_used));
 
-=======
-
-  /* Store point for finding nearest points (blur, smear). */
-  if (gso->use_find_nearest) {
-    /* Create hash key, assuming there are no more than 65536 strokes in a frame
-     * and 65536 points in a stroke. */
-    const int point_hash = (gps_index << GP_STROKE_HASH_BITSHIFT) + index;
-
-    /* Prevent duplicate points in buffer. */
-    if (!BLI_ghash_haskey(gso->fn_added, POINTER_FROM_INT(point_hash))) {
-      /* Add stroke point to find-nearest buffer. */
-      selected = &gso->fn_pbuffer[gso->fn_used];
-      copy_v2_v2_int(selected->pc, pc);
-      selected->weight = (dw == NULL) ? 0.0f : dw->weight;
-
-      BLI_ghash_insert(
-          gso->fn_added, POINTER_FROM_INT(point_hash), POINTER_FROM_INT(gso->fn_used));
-
->>>>>>> 129f79de
       float pc_f[2];
       copy_v2_fl2(pc_f, (float)pc[0], (float)pc[1]);
       BLI_kdtree_2d_insert(gso->fn_kdtree, gso->fn_used, pc_f);
@@ -1446,21 +1308,12 @@
   /* Calculate brush direction. */
   if (gso->brush->gpencil_weight_tool == GPWEIGHT_TOOL_SMEAR) {
     brush_calc_brush_dir_2d(gso);
-<<<<<<< HEAD
 
     if (!gso->brush_dir_is_set) {
       return;
     }
   }
 
-=======
-
-    if (!gso->brush_dir_is_set) {
-      return;
-    }
-  }
-
->>>>>>> 129f79de
   /* Apply brush to layers. */
   changed = gpencil_weightpaint_brush_apply_to_layers(C, gso);
 
@@ -1868,7 +1721,6 @@
 
   /* flags */
   ot->flag = OPTYPE_UNDO;
-<<<<<<< HEAD
 }
 
 /* -------------------------------------------------------------------- */
@@ -2426,6 +2278,4 @@
   RNA_def_enum(ot->srna, "type", gradient_types, 0, "Type", "");
 
   WM_operator_properties_gesture_straightline(ot, WM_CURSOR_EDIT);
-=======
->>>>>>> 129f79de
 }
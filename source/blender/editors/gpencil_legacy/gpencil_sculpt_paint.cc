/* SPDX-FileCopyrightText: 2015 Blender Authors
 *
 * SPDX-License-Identifier: GPL-2.0-or-later */

/** \file
 * \ingroup edgpencil
 * Brush based operators for editing Grease Pencil strokes.
 */

#include <cmath>
#include <cstddef>
#include <cstdio>
#include <cstdlib>
#include <cstring>

#include "MEM_guardedalloc.h"

#include "BLI_blenlib.h"
#include "BLI_ghash.h"
#include "BLI_math_geom.h"
#include "BLI_math_matrix.h"
#include "BLI_math_rotation.h"
#include "BLI_math_vector.h"
#include "BLI_rand.h"
#include "BLI_utildefines.h"

#include "PIL_time.h"

#include "BLT_translation.h"

#include "DNA_gpencil_legacy_types.h"
#include "DNA_material_types.h"
#include "DNA_meshdata_types.h"
#include "DNA_object_types.h"
#include "DNA_scene_types.h"
#include "DNA_screen_types.h"
#include "DNA_space_types.h"
#include "DNA_view3d_types.h"

#include "BKE_brush.hh"
#include "BKE_colortools.h"
#include "BKE_context.h"
#include "BKE_deform.h"
#include "BKE_gpencil_geom_legacy.h"
#include "BKE_gpencil_legacy.h"
#include "BKE_gpencil_modifier_legacy.h"
#include "BKE_gpencil_update_cache_legacy.h"
#include "BKE_main.h"
#include "BKE_material.h"
#include "BKE_object_deform.h"
#include "BKE_report.h"

#include "UI_interface.hh"

#include "WM_api.hh"
#include "WM_types.hh"

#include "RNA_access.hh"
#include "RNA_define.hh"
#include "RNA_enum_types.hh"
#include "RNA_prototypes.h"

#include "UI_view2d.hh"

#include "ED_gpencil_legacy.hh"
#include "ED_screen.hh"
#include "ED_view3d.hh"

#include "ANIM_keyframing.hh"

#include "DEG_depsgraph.hh"
#include "DEG_depsgraph_query.hh"

#include "gpencil_intern.h"

#define SEARCH_RADIUS_PIXEL 20

/* ************************************************ */
/* General Brush Editing Context */

/* Context for brush operators */
struct tGP_BrushEditData {
  /* Current editor/region/etc. */
  Depsgraph *depsgraph;
  Main *bmain;
  Scene *scene;
  Object *object;
  Object *ob_eval;

  ScrArea *area;
  ARegion *region;

  /* Current GPencil datablock */
  bGPdata *gpd;

  /* Brush Settings */
  GP_Sculpt_Settings *settings;
  Brush *brush;
  Brush *brush_prev;

  eGP_Sculpt_Flag flag;
  eGP_Sculpt_SelectMaskFlag mask;

  /* Space Conversion Data */
  GP_SpaceConversion gsc;

  /* Is the brush currently painting? */
  bool is_painting;
  bool is_transformed;

  /* Start of new sculpt stroke */
  bool first;

  /* Is multiframe editing enabled, and are we using falloff for that? */
  bool is_multiframe;
  bool use_multiframe_falloff;

  /* Current frame */
  int cfra;

  /* Brush Runtime Data: */
  /* - position and pressure
   * - the *_prev variants are the previous values
   */
  float mval[2], mval_prev[2];
  float pressure, pressure_prev;

  /* - effect vector (e.g. 2D/3D translation for grab brush) */
  float dvec[3];

  /* rotation for evaluated data */
  float rot_eval;

  /* - multiframe falloff factor */
  float mf_falloff;

  /* active vertex group */
  int vrgroup;

  /* brush geometry (bounding box) */
  rcti brush_rect;

  /* Custom data for certain brushes */
  /* - map from bGPDstroke's to structs containing custom data about those strokes */
  GHash *stroke_customdata;
  /* - general customdata */
  void *customdata;

  /* Timer for in-place accumulation of brush effect */
  wmTimer *timer;
  bool timerTick; /* is this event from a timer */

  /* Object invert matrix */
  float inv_mat[4][4];

  RNG *rng;
  /* Auto-masking strokes. */
  GHash *automasking_strokes;
  bool automasking_ready;
};

/* Callback for performing some brush operation on a single point */
typedef bool (*GP_BrushApplyCb)(tGP_BrushEditData *gso,
                                bGPDstroke *gps,
                                float rotation,
                                int pt_index,
                                const int radius,
                                const int co[2]);
/* Callback for performing some brush operation on an entire stroke */
typedef bool (*GP_BrushApplyStrokeCb)(
    tGP_BrushEditData *gso, bGPDstroke *gps, float rotation, const int radius, const int co[2]);

/* ************************************************ */
/* Utility Functions */

/* apply lock axis reset */
static void gpencil_sculpt_compute_lock_axis(tGP_BrushEditData *gso,
                                             bGPDspoint *pt,
                                             const float save_pt[3])
{
  const ToolSettings *ts = gso->scene->toolsettings;
  const View3DCursor *cursor = &gso->scene->cursor;
  const int axis = ts->gp_sculpt.lock_axis;

  /* lock axis control */
  switch (axis) {
    case GP_LOCKAXIS_X: {
      pt->x = save_pt[0];
      break;
    }
    case GP_LOCKAXIS_Y: {
      pt->y = save_pt[1];
      break;
    }
    case GP_LOCKAXIS_Z: {
      pt->z = save_pt[2];
      break;
    }
    case GP_LOCKAXIS_CURSOR: {
      /* Compute a plane with cursor normal and position of the point before do the sculpt. */
      const float scale[3] = {1.0f, 1.0f, 1.0f};
      float plane_normal[3] = {0.0f, 0.0f, 1.0f};
      float plane[4];
      float mat[4][4];
      float r_close[3];

      loc_eul_size_to_mat4(mat, cursor->location, cursor->rotation_euler, scale);

      mul_mat3_m4_v3(mat, plane_normal);
      plane_from_point_normal_v3(plane, save_pt, plane_normal);

      /* find closest point to the plane with the new position */
      closest_to_plane_v3(r_close, plane, &pt->x);
      copy_v3_v3(&pt->x, r_close);
      break;
    }
    default: {
      break;
    }
  }
}

/* Context ---------------------------------------- */

/* Get the sculpting settings */
static GP_Sculpt_Settings *gpencil_sculpt_get_settings(Scene *scene)
{
  return &scene->toolsettings->gp_sculpt;
}

/* Brush Operations ------------------------------- */

/* Invert behavior of brush? */
static bool gpencil_brush_invert_check(tGP_BrushEditData *gso)
{
  /* The basic setting is the brush's setting (from the panel) */
  bool invert = ((gso->brush->gpencil_settings->sculpt_flag & GP_SCULPT_FLAG_INVERT) != 0) ||
                (gso->brush->gpencil_settings->sculpt_flag & BRUSH_DIR_IN);
  /* During runtime, the user can hold down the Ctrl key to invert the basic behavior */
  if (gso->flag & GP_SCULPT_FLAG_INVERT) {
    invert ^= true;
  }

  /* set temporary status */
  if (invert) {
    gso->brush->gpencil_settings->sculpt_flag |= GP_SCULPT_FLAG_TMP_INVERT;
  }
  else {
    gso->brush->gpencil_settings->sculpt_flag &= ~GP_SCULPT_FLAG_TMP_INVERT;
  }

  return invert;
}

/* Compute strength of effect */
static float gpencil_brush_influence_calc(tGP_BrushEditData *gso,
                                          const int radius,
                                          const int co[2],
                                          const bool stroke_mode)
{
  Brush *brush = gso->brush;

  /* basic strength factor from brush settings */
  float influence = brush->alpha;

  /* use pressure? */
  if (brush->gpencil_settings->flag & GP_BRUSH_USE_PRESSURE) {
    influence *= gso->pressure;
  }

  /* distance fading */
  if (!stroke_mode) {
    int mval_i[2];
    round_v2i_v2fl(mval_i, gso->mval);
    float distance = float(len_v2v2_int(mval_i, co));

    /* Apply Brush curve. */
    float brush_falloff = BKE_brush_curve_strength(brush, distance, float(radius));
    influence *= brush_falloff;
  }

  /* apply multiframe falloff */
  influence *= gso->mf_falloff;

  /* lower influence for stroke mode */
  if (stroke_mode) {
    influence *= 0.2f;
  }

  /* return influence */
  return influence;
}

/* Tag stroke to be recalculated. */
static void gpencil_recalc_geometry_tag(bGPDstroke *gps)
{
  bGPDstroke *gps_active = (gps->runtime.gps_orig) ? gps->runtime.gps_orig : gps;
  gps_active->flag |= GP_STROKE_TAG;
}

/* Recalc any stroke tagged. */
static void gpencil_update_geometry(bGPdata *gpd)
{
  if (gpd == nullptr) {
    return;
  }

  bool changed = false;

  LISTBASE_FOREACH (bGPDlayer *, gpl, &gpd->layers) {
    LISTBASE_FOREACH (bGPDframe *, gpf, &gpl->frames) {
      if ((gpl->actframe != gpf) && ((gpf->flag & GP_FRAME_SELECT) == 0)) {
        continue;
      }

      LISTBASE_FOREACH (bGPDstroke *, gps, &gpf->strokes) {
        if (gps->flag & GP_STROKE_TAG) {
          BKE_gpencil_stroke_geometry_update(gpd, gps);
          BKE_gpencil_tag_full_update(gpd, gpl, gpf, gps);
          gps->flag &= ~GP_STROKE_TAG;
          changed = true;
        }
      }
    }
  }
  if (changed) {
    DEG_id_tag_update(&gpd->id, ID_RECALC_GEOMETRY);
    WM_main_add_notifier(NC_GPENCIL | ND_DATA | NA_EDITED, nullptr);
  }
}

/* ************************************************ */
/* Brush Callbacks */
/* This section defines the callbacks used by each brush to perform their magic.
 * These are called on each point within the brush's radius.
 */

/* ----------------------------------------------- */
/* Smooth Brush */

/* A simple (but slower + inaccurate)
 * smooth-brush implementation to test the algorithm for stroke smoothing. */
static bool gpencil_brush_smooth_apply(tGP_BrushEditData *gso,
                                       bGPDstroke *gps,
                                       float /*rot_eval*/,
                                       int pt_index,
                                       const int radius,
                                       const int co[2])
{
  float inf = gpencil_brush_influence_calc(gso, radius, co, false);

  /* perform smoothing */
  if (gso->brush->gpencil_settings->sculpt_mode_flag & GP_SCULPT_FLAGMODE_APPLY_POSITION) {
    BKE_gpencil_stroke_smooth_point(gps, pt_index, inf, 2, false, false, gps);
  }
  if (gso->brush->gpencil_settings->sculpt_mode_flag & GP_SCULPT_FLAGMODE_APPLY_STRENGTH) {
    BKE_gpencil_stroke_smooth_strength(gps, pt_index, inf, 2, gps);
  }
  if (gso->brush->gpencil_settings->sculpt_mode_flag & GP_SCULPT_FLAGMODE_APPLY_THICKNESS) {
    BKE_gpencil_stroke_smooth_thickness(gps, pt_index, inf, 2, gps);
  }
  if (gso->brush->gpencil_settings->sculpt_mode_flag & GP_SCULPT_FLAGMODE_APPLY_UV) {
    BKE_gpencil_stroke_smooth_uv(gps, pt_index, inf, 2, gps);
  }

  return true;
}

/* ----------------------------------------------- */
/* Line Thickness Brush */

/* Make lines thicker or thinner by the specified amounts */
static bool gpencil_brush_thickness_apply(tGP_BrushEditData *gso,
                                          bGPDstroke *gps,
                                          float /*rot_eval*/,
                                          int pt_index,
                                          const int radius,
                                          const int co[2])
{
  bGPDspoint *pt = gps->points + pt_index;
  float inf;

  /* Compute strength of effect
   * - We divide the strength by 10, so that users can set "sane" values.
   *   Otherwise, good default values are in the range of 0.093
   */
  inf = gpencil_brush_influence_calc(gso, radius, co, false) / 10.0f;

  /* apply */
  /* XXX: this is much too strong,
   * and it should probably do some smoothing with the surrounding stuff. */
  if (gpencil_brush_invert_check(gso)) {
    /* make line thinner - reduce stroke pressure */
    pt->pressure -= inf;
  }
  else {
    /* make line thicker - increase stroke pressure */
    pt->pressure += inf;
  }

  /* Pressure should stay within [0.0, 1.0]
   * However, it is nice for volumetric strokes to be able to exceed
   * the upper end of this range. Therefore, we don't actually clamp
   * down on the upper end.
   */
  if (pt->pressure < 0.0f) {
    pt->pressure = 0.0f;
  }

  return true;
}

/* Make strokes thicker or thinner by the specified amounts */
static bool gpencil_brush_thickness_stroke_apply(
    tGP_BrushEditData *gso, bGPDstroke *gps, float /*rot_eval*/, const int radius, const int co[2])
{
  bGPDspoint *pt;
  float inf;
  int i;

  /* Compute strength of effect
   * - We divide the strength by 10, so that users can set "sane" values.
   *   Otherwise, good default values are in the range of 0.093
   */
  inf = gpencil_brush_influence_calc(gso, radius, co, true) / 10.0f;

  /* Invert effect. */
  if (gpencil_brush_invert_check(gso)) {
    inf *= -1.0f;
  }

  /* Iterate all points of stroke */
  for (i = 0; i < gps->totpoints; i++) {
    pt = gps->points + i;

    /* apply */
    /* XXX: this is much too strong,
     * and it should probably do some smoothing with the surrounding stuff. */
    pt->pressure += inf;

    /* Pressure should stay within [0.0, 1.0]
     * However, it is nice for volumetric strokes to be able to exceed
     * the upper end of this range. Therefore, we don't actually clamp
     * down on the upper end.
     */
    if (pt->pressure < 0.0f) {
      pt->pressure = 0.0f;
    }
  }

  return true;
}

/* ----------------------------------------------- */
/* Color Strength Brush */

/* Make color more or less transparent by the specified amounts */
static bool gpencil_brush_strength_apply(tGP_BrushEditData *gso,
                                         bGPDstroke *gps,
                                         float /*rot_eval*/,
                                         int pt_index,
                                         const int radius,
                                         const int co[2])
{
  bGPDspoint *pt = gps->points + pt_index;
  float inf;

  /* Compute strength of effect */
  inf = gpencil_brush_influence_calc(gso, radius, co, false) * 0.125f;

  /* Invert effect. */
  if (gpencil_brush_invert_check(gso)) {
    inf *= -1.0f;
  }

  pt->strength = clamp_f(pt->strength + inf, 0.0f, 1.0f);

  return true;
}

/* Make color of entire stroke more or less transparent by the specified amounts */
static bool gpencil_brush_strength_stroke_apply(
    tGP_BrushEditData *gso, bGPDstroke *gps, float /*rot_eval*/, const int radius, const int co[2])
{
  bGPDspoint *pt;
  float inf;
  int i;

  /* Compute strength of effect */
  inf = gpencil_brush_influence_calc(gso, radius, co, true) * 0.125f;

  /* Invert effect. */
  if (gpencil_brush_invert_check(gso)) {
    inf *= -1.0f;
  }

  /* Iterate all points of stroke */
  for (i = 0; i < gps->totpoints; i++) {
    pt = gps->points + i;

    pt->strength = clamp_f(pt->strength + inf, 0.0f, 1.0f);
  }

  return true;
}

/* ----------------------------------------------- */
/* Grab Brush */

/* Custom data per stroke for the Grab Brush
 *
 * This basically defines the strength of the effect for each
 * affected stroke point that was within the initial range of
 * the brush region.
 */
struct tGPSB_Grab_StrokeData {
  /* array of indices to corresponding points in the stroke */
  int *points;
  /* array of influence weights for each of the included points */
  float *weights;
  /* angles to calc transformation */
  float *rot_eval;

  /* capacity of the arrays */
  int capacity;
  /* actual number of items currently stored */
  int size;
};

/**
 * Initialize custom data for handling this stroke.
 */
static void gpencil_brush_grab_stroke_init(tGP_BrushEditData *gso, bGPDstroke *gps)
{
  tGPSB_Grab_StrokeData *data = nullptr;

  BLI_assert(gps->totpoints > 0);

  /* Check if there are buffers already (from a prior run) */
  if (BLI_ghash_haskey(gso->stroke_customdata, gps)) {
    /* Ensure that the caches are empty
     * - Since we reuse these between different strokes, we don't
     *   want the previous invocation's data polluting the arrays
     */
    data = static_cast<tGPSB_Grab_StrokeData *>(BLI_ghash_lookup(gso->stroke_customdata, gps));
    BLI_assert(data != nullptr);

    data->size = 0; /* minimum requirement - so that we can repopulate again */

    memset(data->points, 0, sizeof(int) * data->capacity);
    memset(data->weights, 0, sizeof(float) * data->capacity);
    memset(data->rot_eval, 0, sizeof(float) * data->capacity);
  }
  else {
    /* Create new instance */
    data = static_cast<tGPSB_Grab_StrokeData *>(
        MEM_callocN(sizeof(tGPSB_Grab_StrokeData), "GP Stroke Grab Data"));

    data->capacity = gps->totpoints;
    data->size = 0;

    data->points = static_cast<int *>(
        MEM_callocN(sizeof(int) * data->capacity, "GP Stroke Grab Indices"));
    data->weights = static_cast<float *>(
        MEM_callocN(sizeof(float) * data->capacity, "GP Stroke Grab Weights"));
    data->rot_eval = static_cast<float *>(
        MEM_callocN(sizeof(float) * data->capacity, "GP Stroke Grab Rotations"));

    /* hook up to the cache */
    BLI_ghash_insert(gso->stroke_customdata, gps, data);
  }
}

/* store references to stroke points in the initial stage */
static bool gpencil_brush_grab_store_points(tGP_BrushEditData *gso,
                                            bGPDstroke *gps,
                                            float rot_eval,
                                            int pt_index,
                                            const int radius,
                                            const int co[2])
{
  tGPSB_Grab_StrokeData *data = static_cast<tGPSB_Grab_StrokeData *>(
      BLI_ghash_lookup(gso->stroke_customdata, gps));
  float inf = gpencil_brush_influence_calc(gso, radius, co, false);

  BLI_assert(data != nullptr);
  BLI_assert(data->size < data->capacity);

  /* insert this point into the set of affected points */
  data->points[data->size] = pt_index;
  data->weights[data->size] = inf;
  data->rot_eval[data->size] = rot_eval;
  data->size++;

  /* done */
  return true;
}

/* Compute effect vector for grab brush */
static void gpencil_brush_grab_calc_dvec(tGP_BrushEditData *gso)
{
  /* Convert mouse-movements to movement vector */
  RegionView3D *rv3d = static_cast<RegionView3D *>(gso->region->regiondata);
  float *rvec = gso->object->loc;
  const float zfac = ED_view3d_calc_zfac(rv3d, rvec);

  float mval_f[2];

  /* Convert from 2D screen-space to 3D. */
  mval_f[0] = float(gso->mval[0] - gso->mval_prev[0]);
  mval_f[1] = float(gso->mval[1] - gso->mval_prev[1]);

  /* apply evaluated data transformation */
  if (gso->rot_eval != 0.0f) {
    const float cval = cos(gso->rot_eval);
    const float sval = sin(gso->rot_eval);
    float r[2];
    r[0] = (mval_f[0] * cval) - (mval_f[1] * sval);
    r[1] = (mval_f[0] * sval) + (mval_f[1] * cval);
    copy_v2_v2(mval_f, r);
  }

  ED_view3d_win_to_delta(gso->region, mval_f, zfac, gso->dvec);
}

/* Apply grab transform to all relevant points of the affected strokes */
static void gpencil_brush_grab_apply_cached(tGP_BrushEditData *gso,
                                            bGPDstroke *gps,
                                            const float diff_mat[4][4])
{
  tGPSB_Grab_StrokeData *data = static_cast<tGPSB_Grab_StrokeData *>(
      BLI_ghash_lookup(gso->stroke_customdata, gps));
  /* If a new frame is created, could be impossible find the stroke. */
  if (data == nullptr) {
    return;
  }

  float matrix[4][4], inverse_diff_mat[4][4];
  copy_m4_m4(matrix, diff_mat);
  zero_axis_bias_m4(matrix);
  invert_m4_m4(inverse_diff_mat, matrix);

  /* Apply dvec to all of the stored points */
  for (int i = 0; i < data->size; i++) {
    bGPDspoint *pt = &gps->points[data->points[i]];
    float delta[3] = {0.0f};

    /* get evaluated transformation */
    gso->rot_eval = data->rot_eval[i];
    gpencil_brush_grab_calc_dvec(gso);

    /* adjust the amount of displacement to apply */
    mul_v3_v3fl(delta, gso->dvec, data->weights[i]);

    float fpt[3];
    float save_pt[3];
    copy_v3_v3(save_pt, &pt->x);
    /* apply transformation */
    mul_v3_m4v3(fpt, diff_mat, &pt->x);
    /* apply */
    add_v3_v3v3(&pt->x, fpt, delta);
    /* undo transformation to the init parent position */
    mul_m4_v3(inverse_diff_mat, &pt->x);

    /* compute lock axis */
    gpencil_sculpt_compute_lock_axis(gso, pt, save_pt);
  }
}

/* free customdata used for handling this stroke */
static void gpencil_brush_grab_stroke_free(void *ptr)
{
  tGPSB_Grab_StrokeData *data = (tGPSB_Grab_StrokeData *)ptr;

  /* free arrays */
  MEM_SAFE_FREE(data->points);
  MEM_SAFE_FREE(data->weights);
  MEM_SAFE_FREE(data->rot_eval);

  /* ... and this item itself, since it was also allocated */
  MEM_freeN(data);
}

/* ----------------------------------------------- */
/* Push Brush */
/* NOTE: Depends on gpencil_brush_grab_calc_dvec() */
static bool gpencil_brush_push_apply(tGP_BrushEditData *gso,
                                     bGPDstroke *gps,
                                     float /*rot_eval*/,
                                     int pt_index,
                                     const int radius,
                                     const int co[2])
{
  bGPDspoint *pt = gps->points + pt_index;
  float save_pt[3];
  copy_v3_v3(save_pt, &pt->x);

  float inf = gpencil_brush_influence_calc(gso, radius, co, false);
  float delta[3] = {0.0f};

  /* adjust the amount of displacement to apply */
  mul_v3_v3fl(delta, gso->dvec, inf);

  /* apply */
  mul_mat3_m4_v3(gso->inv_mat, delta); /* only rotation component */
  add_v3_v3(&pt->x, delta);

  /* compute lock axis */
  gpencil_sculpt_compute_lock_axis(gso, pt, save_pt);

  /* done */
  return true;
}

/* ----------------------------------------------- */
/* Pinch Brush */
/* Compute reference midpoint for the brush - this is what we'll be moving towards */
static void gpencil_brush_calc_midpoint(tGP_BrushEditData *gso)
{
  /* Convert mouse position to 3D space
   * See: `gpencil_paint.cc`, #gpencil_stroke_convertcoords(). */
  RegionView3D *rv3d = static_cast<RegionView3D *>(gso->region->regiondata);
  const float *rvec = gso->object->loc;
  const float zfac = ED_view3d_calc_zfac(rv3d, rvec);

  float mval_prj[2];

  if (ED_view3d_project_float_global(gso->region, rvec, mval_prj, V3D_PROJ_TEST_NOP) ==
      V3D_PROJ_RET_OK)
  {
    float dvec[3];
    float xy_delta[2];
    sub_v2_v2v2(xy_delta, mval_prj, gso->mval);
    ED_view3d_win_to_delta(gso->region, xy_delta, zfac, dvec);
    sub_v3_v3v3(gso->dvec, rvec, dvec);
  }
  else {
    zero_v3(gso->dvec);
  }
}

/* Shrink distance between midpoint and this point... */
static bool gpencil_brush_pinch_apply(tGP_BrushEditData *gso,
                                      bGPDstroke *gps,
                                      float /*rot_eval*/,
                                      int pt_index,
                                      const int radius,
                                      const int co[2])
{
  bGPDspoint *pt = gps->points + pt_index;
  float fac, inf;
  float vec[3];
  float save_pt[3];
  copy_v3_v3(save_pt, &pt->x);

  /* Scale down standard influence value to get it more manageable...
   * - No damping = Unmanageable at > 0.5 strength
   * - Div 10     = Not enough effect
   * - Div 5      = Happy medium... (by trial and error)
   */
  inf = gpencil_brush_influence_calc(gso, radius, co, false) / 5.0f;

  /* 1) Make this point relative to the cursor/midpoint (dvec) */
  float fpt[3];
  mul_v3_m4v3(fpt, gso->object->object_to_world, &pt->x);
  sub_v3_v3v3(vec, fpt, gso->dvec);

  /* 2) Shrink the distance by pulling the point towards the midpoint
   *    (0.0 = at midpoint, 1 = at edge of brush region)
   *                         OR
   *    Increase the distance (if inverting the brush action!)
   */
  if (gpencil_brush_invert_check(gso)) {
    /* Inflate (inverse) */
    fac = 1.0f + (inf * inf); /* squared to temper the effect... */
  }
  else {
    /* Shrink (default) */
    fac = 1.0f - (inf * inf); /* squared to temper the effect... */
  }
  mul_v3_fl(vec, fac);

  /* 3) Translate back to original space, with the shrinkage applied */
  add_v3_v3v3(fpt, gso->dvec, vec);
  mul_v3_m4v3(&pt->x, gso->object->world_to_object, fpt);

  /* compute lock axis */
  gpencil_sculpt_compute_lock_axis(gso, pt, save_pt);

  /* done */
  return true;
}

/* ----------------------------------------------- */
/* Twist Brush - Rotate Around midpoint */
/* Take the screen-space coordinates of the point, rotate this around the brush midpoint,
 * convert the rotated point and convert it into "data" space.
 */

static bool gpencil_brush_twist_apply(tGP_BrushEditData *gso,
                                      bGPDstroke *gps,
                                      float /*rot_eval*/,
                                      int pt_index,
                                      const int radius,
                                      const int co[2])
{
  bGPDspoint *pt = gps->points + pt_index;
  float angle, inf;
  float save_pt[3];
  copy_v3_v3(save_pt, &pt->x);

  /* Angle to rotate by */
  inf = gpencil_brush_influence_calc(gso, radius, co, false);
  angle = DEG2RADF(1.0f) * inf;

  if (gpencil_brush_invert_check(gso)) {
    /* invert angle that we rotate by */
    angle *= -1;
  }

  /* Rotate in 2D or 3D space? */
  if (gps->flag & GP_STROKE_3DSPACE) {
    /* Perform rotation in 3D space... */
    RegionView3D *rv3d = static_cast<RegionView3D *>(gso->region->regiondata);
    float rmat[3][3];
    float axis[3];
    float vec[3];

    /* Compute rotation matrix - rotate around view vector by angle */
    negate_v3_v3(axis, rv3d->persinv[2]);
    normalize_v3(axis);

    axis_angle_normalized_to_mat3(rmat, axis, angle);

    /* Rotate point */
    float fpt[3];
    mul_v3_m4v3(fpt, gso->object->object_to_world, &pt->x);
    sub_v3_v3v3(vec, fpt, gso->dvec); /* make relative to center
                                       * (center is stored in dvec) */
    mul_m3_v3(rmat, vec);
    add_v3_v3v3(fpt, vec, gso->dvec); /* restore */
    mul_v3_m4v3(&pt->x, gso->object->world_to_object, fpt);

    /* compute lock axis */
    gpencil_sculpt_compute_lock_axis(gso, pt, save_pt);
  }
  else {
    const float axis[3] = {0.0f, 0.0f, 1.0f};
    float vec[3] = {0.0f};
    float rmat[3][3];

    /* Express position of point relative to cursor, ready to rotate */
    /* XXX: There is still some offset here, but it's close to working as expected. */
    vec[0] = float(co[0] - gso->mval[0]);
    vec[1] = float(co[1] - gso->mval[1]);

    /* rotate point */
    axis_angle_normalized_to_mat3(rmat, axis, angle);
    mul_m3_v3(rmat, vec);

    /* Convert back to screen-coordinates */
    vec[0] += float(gso->mval[0]);
    vec[1] += float(gso->mval[1]);

    /* Map from screen-coordinates to final coordinate space */
    if (gps->flag & GP_STROKE_2DSPACE) {
      View2D *v2d = gso->gsc.v2d;
      UI_view2d_region_to_view(v2d, vec[0], vec[1], &pt->x, &pt->y);
    }
    else {
      /* XXX */
      copy_v2_v2(&pt->x, vec);
    }
  }

  /* done */
  return true;
}

/* ----------------------------------------------- */
/* Randomize Brush */
/* Apply some random jitter to the point */
static bool gpencil_brush_randomize_apply(tGP_BrushEditData *gso,
                                          bGPDstroke *gps,
                                          float /*rot_eval*/,
                                          int pt_index,
                                          const int radius,
                                          const int co[2])
{
  bGPDspoint *pt = gps->points + pt_index;
  float save_pt[3];
  copy_v3_v3(save_pt, &pt->x);

  /* Amount of jitter to apply depends on the distance of the point to the cursor,
   * as well as the strength of the brush
   */
  const float inf = gpencil_brush_influence_calc(gso, radius, co, false) / 2.0f;
  const float fac = BLI_rng_get_float(gso->rng) * inf;

  /* apply random to position */
  if (gso->brush->gpencil_settings->sculpt_mode_flag & GP_SCULPT_FLAGMODE_APPLY_POSITION) {
    /* Jitter is applied perpendicular to the mouse movement vector
     * - We compute all effects in screen-space (since it's easier)
     *   and then project these to get the points/distances in
     *   view-space as needed.
     */
    float mvec[2], svec[2];

    /* mouse movement in ints -> floats */
    mvec[0] = float(gso->mval[0] - gso->mval_prev[0]);
    mvec[1] = float(gso->mval[1] - gso->mval_prev[1]);

    /* rotate mvec by 90 degrees... */
    svec[0] = -mvec[1];
    svec[1] = mvec[0];

    /* scale the displacement by the random displacement, and apply */
    if (BLI_rng_get_float(gso->rng) > 0.5f) {
      mul_v2_fl(svec, -fac);
    }
    else {
      mul_v2_fl(svec, fac);
    }

    /* Convert to data-space. */
    if (gps->flag & GP_STROKE_3DSPACE) {
      /* 3D: Project to 3D space */
      bool flip;
      RegionView3D *rv3d = static_cast<RegionView3D *>(gso->region->regiondata);
      const float zfac = ED_view3d_calc_zfac_ex(rv3d, &pt->x, &flip);
      if (flip == false) {
        float dvec[3];
        ED_view3d_win_to_delta(gso->gsc.region, svec, zfac, dvec);
        add_v3_v3(&pt->x, dvec);
        /* compute lock axis */
        gpencil_sculpt_compute_lock_axis(gso, pt, save_pt);
      }
    }
  }
  /* apply random to strength */
  if (gso->brush->gpencil_settings->sculpt_mode_flag & GP_SCULPT_FLAGMODE_APPLY_STRENGTH) {
    if (BLI_rng_get_float(gso->rng) > 0.5f) {
      pt->strength += fac;
    }
    else {
      pt->strength -= fac;
    }
    CLAMP_MIN(pt->strength, 0.0f);
    CLAMP_MAX(pt->strength, 1.0f);
  }
  /* apply random to thickness (use pressure) */
  if (gso->brush->gpencil_settings->sculpt_mode_flag & GP_SCULPT_FLAGMODE_APPLY_THICKNESS) {
    if (BLI_rng_get_float(gso->rng) > 0.5f) {
      pt->pressure += fac;
    }
    else {
      pt->pressure -= fac;
    }
    /* only limit lower value */
    CLAMP_MIN(pt->pressure, 0.0f);
  }
  /* apply random to UV (use pressure) */
  if (gso->brush->gpencil_settings->sculpt_mode_flag & GP_SCULPT_FLAGMODE_APPLY_UV) {
    if (BLI_rng_get_float(gso->rng) > 0.5f) {
      pt->uv_rot += fac;
    }
    else {
      pt->uv_rot -= fac;
    }
    CLAMP(pt->uv_rot, -M_PI_2, M_PI_2);
  }

  /* done */
  return true;
}

/* ************************************************ */
/* Non Callback-Based Brushes */
/* Clone Brush ------------------------------------- */
/* How this brush currently works:
 * - If this is start of the brush stroke, paste immediately under the cursor
 *   by placing the midpoint of the buffer strokes under the cursor now
 *
 * - Otherwise, in:
 *   "Stamp Mode" - Move the newly pasted strokes so that their center follows the cursor
 *   "Continuous" - Repeatedly just paste new copies for where the brush is now
 */

/* Custom state data for clone brush */
struct tGPSB_CloneBrushData {
  /* midpoint of the strokes on the clipboard */
  float buffer_midpoint[3];

  /* number of strokes in the paste buffer (and/or to be created each time) */
  size_t totitems;

  /* for "stamp" mode, the currently pasted brushes */
  bGPDstroke **new_strokes;

  /** Mapping from colors referenced per stroke, to the new colors in the "pasted" strokes. */
  GHash *new_colors;
};

/* Initialize "clone" brush data. */
static void gpencil_brush_clone_init(bContext *C, tGP_BrushEditData *gso)
{
  tGPSB_CloneBrushData *data;

  /* Initialize custom-data. */
  gso->customdata = data = static_cast<tGPSB_CloneBrushData *>(
      MEM_callocN(sizeof(tGPSB_CloneBrushData), "CloneBrushData"));

  /* compute midpoint of strokes on clipboard */
  LISTBASE_FOREACH (bGPDstroke *, gps, &gpencil_strokes_copypastebuf) {
    if (ED_gpencil_stroke_can_use(C, gps)) {
      const float dfac = 1.0f / float(gps->totpoints);
      float mid[3] = {0.0f};

      bGPDspoint *pt;
      int i;

      /* compute midpoint of this stroke */
      for (i = 0, pt = gps->points; i < gps->totpoints; i++, pt++) {
        float co[3];

        mul_v3_v3fl(co, &pt->x, dfac);
        add_v3_v3(mid, co);
      }

      /* combine this stroke's data with the main data */
      add_v3_v3(data->buffer_midpoint, mid);
      data->totitems++;
    }
  }

  /* Divide the midpoint by the number of strokes, to finish averaging it */
  if (data->totitems > 1) {
    mul_v3_fl(data->buffer_midpoint, 1.0f / float(data->totitems));
  }

  /* Create a buffer for storing the current strokes */
  if (true /*gso->brush->mode == GP_EDITBRUSH_CLONE_MODE_STAMP*/) {
    data->new_strokes = static_cast<bGPDstroke **>(
        MEM_callocN(sizeof(bGPDstroke *) * data->totitems, "cloned strokes ptr array"));
  }

  /* Init colormap for mapping between the pasted stroke's source color (names)
   * and the final colors that will be used here instead.
   */
  data->new_colors = gpencil_copybuf_validate_colormap(C);
}

/* Free custom data used for "clone" brush */
static void gpencil_brush_clone_free(tGP_BrushEditData *gso)
{
  tGPSB_CloneBrushData *data = static_cast<tGPSB_CloneBrushData *>(gso->customdata);

  /* free strokes array */
  MEM_SAFE_FREE(data->new_strokes);

  /* free copybuf colormap */
  if (data->new_colors) {
    BLI_ghash_free(data->new_colors, nullptr, nullptr);
    data->new_colors = nullptr;
  }

  /* free the customdata itself */
  MEM_freeN(data);
  gso->customdata = nullptr;
}

/* Create new copies of the strokes on the clipboard */
static void gpencil_brush_clone_add(bContext *C, tGP_BrushEditData *gso)
{
  tGPSB_CloneBrushData *data = static_cast<tGPSB_CloneBrushData *>(gso->customdata);

  Object *ob = gso->object;
  bGPdata *gpd = (bGPdata *)ob->data;
  Scene *scene = gso->scene;

  float delta[3];
  size_t strokes_added = 0;

  /* Compute amount to offset the points by. */
  /* NOTE: This assumes that screen-space strokes are NOT used in the 3D view. */

  gpencil_brush_calc_midpoint(gso); /* this puts the cursor location into gso->dvec */
  sub_v3_v3v3(delta, gso->dvec, data->buffer_midpoint);

  /* Copy each stroke into the layer */
  LISTBASE_FOREACH (bGPDstroke *, gps, &gpencil_strokes_copypastebuf) {
    if (ED_gpencil_stroke_can_use(C, gps)) {
      bGPDstroke *new_stroke;
      bGPDspoint *pt;
      int i;

      bGPDlayer *gpl = nullptr;
      /* Try to use original layer. */
      if (gps->runtime.tmp_layerinfo[0] != '\0') {
        gpl = BKE_gpencil_layer_named_get(gpd, gps->runtime.tmp_layerinfo);
      }

      /* if not available, use active layer. */
      if (gpl == nullptr) {
        gpl = CTX_data_active_gpencil_layer(C);
      }
      bGPDframe *gpf = BKE_gpencil_layer_frame_get(
          gpl,
          scene->r.cfra,
          blender::animrig::is_autokey_on(scene) ? GP_GETFRAME_ADD_NEW : GP_GETFRAME_USE_PREV);
      if (gpf == nullptr) {
        continue;
      }

      /* Make a new stroke */
      new_stroke = BKE_gpencil_stroke_duplicate(gps, true, true, true);

      new_stroke->next = new_stroke->prev = nullptr;
      BLI_addtail(&gpf->strokes, new_stroke);

      /* Fix color references */
      Material *ma = static_cast<Material *>(
          BLI_ghash_lookup(data->new_colors, POINTER_FROM_INT(new_stroke->mat_nr)));
      new_stroke->mat_nr = BKE_gpencil_object_material_index_get(ob, ma);
      if (!ma || new_stroke->mat_nr < 0) {
        new_stroke->mat_nr = 0;
      }
      /* Adjust all the stroke's points, so that the strokes
       * get pasted relative to where the cursor is now
       */
      for (i = 0, pt = new_stroke->points; i < new_stroke->totpoints; i++, pt++) {
        /* Rotate around center new position */
        mul_mat3_m4_v3(gso->object->object_to_world, &pt->x); /* only rotation component */

        /* assume that the delta can just be applied, and then everything works */
        add_v3_v3(&pt->x, delta);
        mul_m4_v3(gso->object->world_to_object, &pt->x);
      }

      /* Store ref for later */
      if ((data->new_strokes) && (strokes_added < data->totitems)) {
        data->new_strokes[strokes_added] = new_stroke;
        strokes_added++;
      }
    }
  }
}

/* Move newly-added strokes around - "Stamp" mode of the Clone brush */
static void gpencil_brush_clone_adjust(tGP_BrushEditData *gso)
{
  tGPSB_CloneBrushData *data = static_cast<tGPSB_CloneBrushData *>(gso->customdata);
  size_t snum;

  /* Compute the amount of movement to apply (overwrites dvec) */
  gso->rot_eval = 0.0f;
  gpencil_brush_grab_calc_dvec(gso);

  /* For each of the stored strokes, apply the offset to each point */
  /* NOTE: Again this assumes that in the 3D view,
   * we only have 3d space and not screen-space strokes. */
  for (snum = 0; snum < data->totitems; snum++) {
    bGPDstroke *gps = data->new_strokes[snum];
    bGPDspoint *pt;
    int i;

    for (i = 0, pt = gps->points; i < gps->totpoints; i++, pt++) {
      /* "Smudge" Effect falloff */
      float delta[3] = {0.0f};
      int sco[2] = {0};
      float influence;

      /* compute influence on point */
      gpencil_point_to_xy(&gso->gsc, gps, pt, &sco[0], &sco[1]);
      influence = gpencil_brush_influence_calc(gso, gso->brush->size, sco, false);

      /* adjust the amount of displacement to apply */
      mul_v3_v3fl(delta, gso->dvec, influence);

      /* apply */
      add_v3_v3(&pt->x, delta);
    }
  }
}

/* Entry-point for applying "clone" brush. */
static bool gpencil_sculpt_brush_apply_clone(bContext *C, tGP_BrushEditData *gso)
{
  /* Which "mode" are we operating in? */
  if (gso->first) {
    /* Create initial clones */
    gpencil_brush_clone_add(C, gso);
  }
  else {
    /* Stamp or Continuous Mode */
    if (true /*gso->brush->mode == GP_EDITBRUSH_CLONE_MODE_STAMP*/) {
      /* Stamp - Proceed to translate the newly added strokes */
      gpencil_brush_clone_adjust(gso);
    }
    else {
      /* Continuous - Just keep pasting every time we move. */
      /* TODO: The spacing of repeat should be controlled using a
       * "stepsize" or similar property? */
      gpencil_brush_clone_add(C, gso);
    }
  }

  return true;
}

/* ************************************************ */
/* Header Info for GPencil Sculpt */

static void gpencil_sculpt_brush_header_set(bContext *C, tGP_BrushEditData *gso)
{
  Brush *brush = gso->brush;
  char str[UI_MAX_DRAW_STR] = "";

  SNPRINTF(str,
           TIP_("GPencil Sculpt: %s Stroke  | LMB to paint | RMB/Escape to Exit"
                " | Ctrl to Invert Action | Wheel Up/Down for Size "
                " | Shift-Wheel Up/Down for Strength"),
           brush->id.name + 2);

  ED_workspace_status_text(C, str);
}

/* ************************************************ */
/* Grease Pencil Sculpting Operator */

/* Init/Exit ----------------------------------------------- */

static bool gpencil_sculpt_brush_init(bContext *C, wmOperator *op)
{
  Scene *scene = CTX_data_scene(C);
  ToolSettings *ts = scene->toolsettings;
  Object *ob = CTX_data_active_object(C);

  /* set the brush using the tool */
  tGP_BrushEditData *gso;

  /* setup operator data */
  gso = static_cast<tGP_BrushEditData *>(
      MEM_callocN(sizeof(tGP_BrushEditData), "tGP_BrushEditData"));
  op->customdata = gso;

  gso->depsgraph = CTX_data_ensure_evaluated_depsgraph(C);
  gso->bmain = CTX_data_main(C);
  /* store state */
  gso->settings = gpencil_sculpt_get_settings(scene);

  /* Random generator, only init once. */
  uint rng_seed = uint(PIL_check_seconds_timer_i() & UINT_MAX);
  rng_seed ^= POINTER_AS_UINT(gso);
  gso->rng = BLI_rng_new(rng_seed);

  gso->is_painting = false;
  gso->first = true;
  gso->mval_prev[0] = -1.0f;

  gso->gpd = ED_gpencil_data_get_active(C);
  gso->cfra = INT_MAX; /* NOTE: So that first stroke will get handled in init_stroke() */

  gso->scene = scene;
  gso->object = ob;
  if (ob) {
    float matrix[4][4];
    copy_m4_m4(matrix, ob->object_to_world);
    zero_axis_bias_m4(matrix);
    invert_m4_m4(gso->inv_mat, matrix);
    gso->vrgroup = gso->gpd->vertex_group_active_index - 1;
    if (!BLI_findlink(&gso->gpd->vertex_group_names, gso->vrgroup)) {
      gso->vrgroup = -1;
    }
    /* Check if some modifier can transform the stroke. */
    gso->is_transformed = BKE_gpencil_has_transform_modifiers(ob);

    gso->ob_eval = (Object *)DEG_get_evaluated_id(gso->depsgraph, &ob->id);
  }
  else {
    unit_m4(gso->inv_mat);
    gso->vrgroup = -1;
    gso->is_transformed = false;
  }

  gso->area = CTX_wm_area(C);
  gso->region = CTX_wm_region(C);

  Paint *paint = &ts->gp_sculptpaint->paint;
  Brush *brush = paint->brush;
  gso->brush = brush;
  BKE_curvemapping_init(gso->brush->curve);

  const bool is_automasking = (ts->gp_sculpt.flag &
                               (GP_SCULPT_SETT_FLAG_AUTOMASK_STROKE |
                                GP_SCULPT_SETT_FLAG_AUTOMASK_LAYER_STROKE |
                                GP_SCULPT_SETT_FLAG_AUTOMASK_MATERIAL_STROKE |
                                GP_SCULPT_SETT_FLAG_AUTOMASK_LAYER_ACTIVE |
                                GP_SCULPT_SETT_FLAG_AUTOMASK_MATERIAL_ACTIVE)) != 0;
  if (is_automasking) {
    gso->automasking_strokes = BLI_ghash_ptr_new(__func__);
  }
  else {
    if (gso->automasking_strokes != nullptr) {
      BLI_ghash_free(gso->automasking_strokes, nullptr, nullptr);
    }
    gso->automasking_strokes = nullptr;
  }
  /* save mask */
  gso->mask = eGP_Sculpt_SelectMaskFlag(ts->gpencil_selectmode_sculpt);

  /* multiframe settings */
  gso->is_multiframe = bool(GPENCIL_MULTIEDIT_SESSIONS_ON(gso->gpd));
  gso->use_multiframe_falloff = (ts->gp_sculpt.flag & GP_SCULPT_SETT_FLAG_FRAME_FALLOFF) != 0;

  /* Init multi-edit falloff curve data before doing anything,
   * so we won't have to do it again later. */
  if (gso->is_multiframe) {
    BKE_curvemapping_init(ts->gp_sculpt.cur_falloff);
  }

  /* Initialize custom data for brushes. */
  char tool = gso->brush->gpencil_sculpt_tool;
  switch (tool) {
    case GPSCULPT_TOOL_CLONE: {
      bool found = false;

      /* check that there are some usable strokes in the buffer */
      LISTBASE_FOREACH (bGPDstroke *, gps, &gpencil_strokes_copypastebuf) {
        if (ED_gpencil_stroke_can_use(C, gps)) {
          found = true;
          break;
        }
      }

      if (found == false) {
        /* STOP HERE! Nothing to paste! */
        BKE_report(op->reports,
                   RPT_ERROR,
                   "Copy some strokes to the clipboard before using the Clone brush to paste "
                   "copies of them");

        MEM_freeN(gso);
        op->customdata = nullptr;
        return false;
      }
      /* Initialize custom-data. */
      gpencil_brush_clone_init(C, gso);
      break;
    }

    case GPSCULPT_TOOL_GRAB: {
      /* Initialize the cache needed for this brush. */
      gso->stroke_customdata = BLI_ghash_ptr_new("GP Grab Brush - Strokes Hash");
      break;
    }

    /* Others - No customdata needed */
    default:
      break;
  }

  /* setup space conversions */
  gpencil_point_conversion_init(C, &gso->gsc);

  /* update header */
  gpencil_sculpt_brush_header_set(C, gso);

  return true;
}

static void gpencil_sculpt_brush_exit(bContext *C, wmOperator *op)
{
  tGP_BrushEditData *gso = static_cast<tGP_BrushEditData *>(op->customdata);
  wmWindow *win = CTX_wm_window(C);
  char tool = gso->brush->gpencil_sculpt_tool;

  /* free brush-specific data */
  switch (tool) {
    case GPSCULPT_TOOL_GRAB: {
      /* Free per-stroke customdata
       * - Keys don't need to be freed, as those are the strokes
       * - Values assigned to those keys do, as they are custom structs
       */
      BLI_ghash_free(gso->stroke_customdata, nullptr, gpencil_brush_grab_stroke_free);
      break;
    }

    case GPSCULPT_TOOL_CLONE: {
      /* Free customdata */
      gpencil_brush_clone_free(gso);
      break;
    }

    default:
      if (gso->stroke_customdata != nullptr) {
        BLI_ghash_free(gso->stroke_customdata, nullptr, nullptr);
        gso->stroke_customdata = nullptr;
      }
      break;
  }

  /* unregister timer (only used for realtime) */
  if (gso->timer) {
    WM_event_timer_remove(CTX_wm_manager(C), win, gso->timer);
  }

  if (gso->rng != nullptr) {
    BLI_rng_free(gso->rng);
  }

  if (gso->automasking_strokes != nullptr) {
    BLI_ghash_free(gso->automasking_strokes, nullptr, nullptr);
  }

  /* Clear status-bar text. */
  ED_workspace_status_text(C, nullptr);

  /* disable temp invert flag */
  gso->brush->gpencil_settings->sculpt_flag &= ~GP_SCULPT_FLAG_TMP_INVERT;

  /* Update geometry data for tagged strokes. */
  gpencil_update_geometry(gso->gpd);

  /* free operator data */
  MEM_freeN(gso);
  op->customdata = nullptr;
}

/* poll callback for stroke sculpting operator(s) */
static bool gpencil_sculpt_brush_poll(bContext *C)
{
  ScrArea *area = CTX_wm_area(C);
  if (area && area->spacetype != SPACE_VIEW3D) {
    return false;
  }

  /* NOTE: this is a bit slower, but is the most accurate... */
  return CTX_DATA_COUNT(C, editable_gpencil_strokes) != 0;
}

/* Init Sculpt Stroke ---------------------------------- */

static void gpencil_sculpt_brush_init_stroke(bContext *C, tGP_BrushEditData *gso)
{
  bGPdata *gpd = gso->gpd;

  Scene *scene = gso->scene;
  int cfra = scene->r.cfra;

  /* only try to add a new frame if this is the first stroke, or the frame has changed */
  if ((gpd == nullptr) || (cfra == gso->cfra)) {
    return;
  }

  /* go through each layer, and ensure that we've got a valid frame to use */
  LISTBASE_FOREACH (bGPDlayer *, gpl, &gpd->layers) {
    if (!blender::animrig::is_autokey_on(scene) && (gpl->actframe == nullptr)) {
      continue;
    }

    /* only editable and visible layers are considered */
    if (BKE_gpencil_layer_is_editable(gpl) && (gpl->actframe != nullptr)) {
      bGPDframe *gpf = gpl->actframe;

      /* Make a new frame to work on if the layer's frame
       * and the current scene frame don't match up:
       * - This is useful when animating as it saves that "uh-oh" moment when you realize you've
       *   spent too much time editing the wrong frame.
       */
      if (blender::animrig::is_autokey_on(scene) && (gpf->framenum != cfra)) {
        BKE_gpencil_frame_addcopy(gpl, cfra);
        BKE_gpencil_tag_full_update(gpd, gpl, nullptr, nullptr);
        /* Need tag to recalculate evaluated data to avoid crashes. */
        DEG_id_tag_update(&gso->gpd->id, ID_RECALC_GEOMETRY);
        WM_event_add_notifier(C, NC_GPENCIL | ND_DATA | NA_EDITED, nullptr);
      }
    }
  }

  /* save off new current frame, so that next update works fine */
  gso->cfra = cfra;
}

/* Apply ----------------------------------------------- */

/* Get angle of the segment relative to the original segment before any transformation
 * For strokes with one point only this is impossible to calculate because there isn't a
 * valid reference point.
 */
static float gpencil_sculpt_rotation_eval_get(tGP_BrushEditData *gso,
                                              bGPDstroke *gps_eval,
                                              bGPDspoint *pt_eval,
                                              int idx_eval)
{
  /* If multiframe or no modifiers, return 0. */
  if (GPENCIL_MULTIEDIT_SESSIONS_ON(gso->gpd) || (!gso->is_transformed)) {
    return 0.0f;
  }

  const GP_SpaceConversion *gsc = &gso->gsc;
  bGPDstroke *gps_orig = (gps_eval->runtime.gps_orig) ? gps_eval->runtime.gps_orig : gps_eval;
  bGPDspoint *pt_orig = (pt_eval->runtime.pt_orig) ? &gps_orig->points[pt_eval->runtime.idx_orig] :
                                                     pt_eval;
  bGPDspoint *pt_prev_eval = nullptr;
  bGPDspoint *pt_orig_prev = nullptr;
  if (idx_eval != 0) {
    pt_prev_eval = &gps_eval->points[idx_eval - 1];
  }
  else {
    if (gps_eval->totpoints > 1) {
      pt_prev_eval = &gps_eval->points[idx_eval + 1];
    }
    else {
      return 0.0f;
    }
  }

  if (pt_eval->runtime.pt_orig == nullptr) {
    pt_orig_prev = pt_prev_eval;
  }
  else {
    if (pt_eval->runtime.idx_orig != 0) {
      pt_orig_prev = &gps_orig->points[pt_eval->runtime.idx_orig - 1];
    }
    else {
      if (gps_orig->totpoints > 1) {
        pt_orig_prev = &gps_orig->points[pt_eval->runtime.idx_orig + 1];
      }
      else {
        return 0.0f;
      }
    }
  }

  /* create 2D vectors of the stroke segments */
  float v_orig_a[2], v_orig_b[2], v_eval_a[2], v_eval_b[2];

  gpencil_point_3d_to_xy(gsc, GP_STROKE_3DSPACE, &pt_orig->x, v_orig_a);
  gpencil_point_3d_to_xy(gsc, GP_STROKE_3DSPACE, &pt_orig_prev->x, v_orig_b);
  sub_v2_v2(v_orig_a, v_orig_b);

  gpencil_point_3d_to_xy(gsc, GP_STROKE_3DSPACE, &pt_eval->x, v_eval_a);
  gpencil_point_3d_to_xy(gsc, GP_STROKE_3DSPACE, &pt_prev_eval->x, v_eval_b);
  sub_v2_v2(v_eval_a, v_eval_b);

  return angle_v2v2(v_orig_a, v_eval_a);
}

/* Apply brush operation to points in this stroke */
static bool gpencil_sculpt_brush_do_stroke(tGP_BrushEditData *gso,
                                           bGPDstroke *gps,
                                           const float diff_mat[4][4],
                                           GP_BrushApplyCb apply,
                                           const bool stroke_mode,
                                           GP_BrushApplyStrokeCb apply_stroke)
{
  GP_SpaceConversion *gsc = &gso->gsc;
  rcti *rect = &gso->brush_rect;
  Brush *brush = gso->brush;
  const int radius = (brush->flag & GP_BRUSH_USE_PRESSURE) ? gso->brush->size * gso->pressure :
                                                             gso->brush->size;
  const bool is_masking = GPENCIL_ANY_SCULPT_MASK(gso->mask);

  bGPDstroke *gps_active = (gps->runtime.gps_orig) ? gps->runtime.gps_orig : gps;
  bGPDspoint *pt_active = nullptr;

  bGPDspoint *pt1, *pt2;
  bGPDspoint *pt = nullptr;
  int pc1[2] = {0};
  int pc2[2] = {0};
  int i;
  int index;
  bool include_last = false;
  bool changed = false;
  float rot_eval = 0.0f;

  if (gps->totpoints == 1) {
    bGPDspoint pt_temp;
    pt = &gps->points[0];
    if ((is_masking && (pt->flag & GP_SPOINT_SELECT) != 0) || (!is_masking)) {
      gpencil_point_to_world_space(gps->points, diff_mat, &pt_temp);
      gpencil_point_to_xy(gsc, gps, &pt_temp, &pc1[0], &pc1[1]);

      pt_active = (pt->runtime.pt_orig) ? pt->runtime.pt_orig : pt;
      /* Do bound-box check first. */
      if (!ELEM(V2D_IS_CLIPPED, pc1[0], pc1[1]) && BLI_rcti_isect_pt(rect, pc1[0], pc1[1])) {
        /* only check if point is inside */
        int mval_i[2];
        round_v2i_v2fl(mval_i, gso->mval);
        if (len_v2v2_int(mval_i, pc1) <= radius) {
          /* apply operation to this point */
          if (pt_active != nullptr) {
            rot_eval = gpencil_sculpt_rotation_eval_get(gso, gps, pt, 0);
            changed = apply(gso, gps_active, rot_eval, 0, radius, pc1);
          }
        }
      }
    }
  }
  else {
    /* Loop over the points in the stroke, checking for intersections
     * - an intersection means that we touched the stroke
     */
    for (i = 0; (i + 1) < gps->totpoints; i++) {
      /* Get points to work with */
      pt1 = gps->points + i;
      pt2 = gps->points + i + 1;

      /* Skip if neither one is selected
       * (and we are only allowed to edit/consider selected points) */
      if (GPENCIL_ANY_SCULPT_MASK(gso->mask)) {
        if (!(pt1->flag & GP_SPOINT_SELECT) && !(pt2->flag & GP_SPOINT_SELECT)) {
          include_last = false;
          continue;
        }
      }
      bGPDspoint npt;
      gpencil_point_to_world_space(pt1, diff_mat, &npt);
      gpencil_point_to_xy(gsc, gps, &npt, &pc1[0], &pc1[1]);

      gpencil_point_to_world_space(pt2, diff_mat, &npt);
      gpencil_point_to_xy(gsc, gps, &npt, &pc2[0], &pc2[1]);

      /* Check that point segment of the bound-box of the selection stroke. */
      if ((!ELEM(V2D_IS_CLIPPED, pc1[0], pc1[1]) && BLI_rcti_isect_pt(rect, pc1[0], pc1[1])) ||
          (!ELEM(V2D_IS_CLIPPED, pc2[0], pc2[1]) && BLI_rcti_isect_pt(rect, pc2[0], pc2[1])))
      {
        /* Check if point segment of stroke had anything to do with
         * brush region  (either within stroke painted, or on its lines)
         * - this assumes that line-width is irrelevant.
         */
        if (gpencil_stroke_inside_circle(gso->mval, radius, pc1[0], pc1[1], pc2[0], pc2[1])) {
          /* Apply operation to these points */
          bool ok = false;

          /* To each point individually... */
          pt = &gps->points[i];
          if ((i != gps->totpoints - 2) && (pt->runtime.pt_orig == nullptr)) {
            continue;
          }
          pt_active = (pt->runtime.pt_orig) ? pt->runtime.pt_orig : pt;
          /* If masked and the point is not selected, skip it. */
          if (GPENCIL_ANY_SCULPT_MASK(gso->mask) && ((pt_active->flag & GP_SPOINT_SELECT) == 0)) {
            continue;
          }
          index = (pt->runtime.pt_orig) ? pt->runtime.idx_orig : i;
          if ((pt_active != nullptr) && (index < gps_active->totpoints)) {
            rot_eval = gpencil_sculpt_rotation_eval_get(gso, gps, pt, i);
            /* Apply to the entire stroke when the scope is 'stroke', not 'point' */
            if (stroke_mode) {
              ok = apply_stroke(gso, gps_active, rot_eval, radius, pc1);
              return true;
            }
            ok = apply(gso, gps_active, rot_eval, index, radius, pc1);
          }

          /* Only do the second point if this is the last segment,
           * and it is unlikely that the point will get handled
           * otherwise.
           *
           * NOTE: There is a small risk here that the second point wasn't really
           *       actually in-range. In that case, it only got in because
           *       the line linking the points was!
           */
          if (i + 1 == gps->totpoints - 1) {
            pt = &gps->points[i + 1];
            pt_active = (pt->runtime.pt_orig) ? pt->runtime.pt_orig : pt;
            index = (pt->runtime.pt_orig) ? pt->runtime.idx_orig : i + 1;
            if ((pt_active != nullptr) && (index < gps_active->totpoints)) {
              rot_eval = gpencil_sculpt_rotation_eval_get(gso, gps, pt, i + 1);
              ok |= apply(gso, gps_active, rot_eval, index, radius, pc2);
              include_last = false;
            }
          }
          else {
            include_last = true;
          }

          changed |= ok;
        }
        else if (include_last) {
          /* This case is for cases where for whatever reason the second vert (1st here)
           * doesn't get included because the whole edge isn't in bounds,
           * but it would've qualified since it did with the previous step
           * (but wasn't added then, to avoid double-ups).
           */
          pt = &gps->points[i];
          pt_active = (pt->runtime.pt_orig) ? pt->runtime.pt_orig : pt;
          index = (pt->runtime.pt_orig) ? pt->runtime.idx_orig : i;
          if ((pt_active != nullptr) && (index < gps_active->totpoints)) {
            rot_eval = gpencil_sculpt_rotation_eval_get(gso, gps, pt, i);
            changed |= apply(gso, gps_active, rot_eval, index, radius, pc1);
            include_last = false;
          }
        }
      }
    }
  }

  return changed;
}

/* Apply sculpt brushes to strokes in the given frame */
static bool gpencil_sculpt_brush_do_frame(bContext *C,
                                          tGP_BrushEditData *gso,
                                          bGPDlayer *gpl,
                                          bGPDframe *gpf,
                                          const float diff_mat[4][4])
{
  bool changed = false;
  bool redo_geom = false;
  Object *ob = gso->object;
  bGPdata *gpd = static_cast<bGPdata *>(ob->data);
  const char tool = gso->brush->gpencil_sculpt_tool;
  GP_SpaceConversion *gsc = &gso->gsc;
  ToolSettings *ts = gso->scene->toolsettings;
  Brush *brush = gso->brush;
  const int radius = (brush->flag & GP_BRUSH_USE_PRESSURE) ? gso->brush->size * gso->pressure :
                                                             gso->brush->size;
  const bool is_automasking = (ts->gp_sculpt.flag &
                               (GP_SCULPT_SETT_FLAG_AUTOMASK_STROKE |
                                GP_SCULPT_SETT_FLAG_AUTOMASK_LAYER_STROKE |
                                GP_SCULPT_SETT_FLAG_AUTOMASK_MATERIAL_STROKE |
                                GP_SCULPT_SETT_FLAG_AUTOMASK_LAYER_ACTIVE |
                                GP_SCULPT_SETT_FLAG_AUTOMASK_MATERIAL_ACTIVE)) != 0;
<<<<<<< HEAD
  const bool stroke_mode = brush->gpencil_settings->scope_mode == GP_BRUSH_SCOPE_STROKE;
  /* Calc bound box matrix. */
  float bound_mat[4][4];
  BKE_gpencil_layer_transform_matrix_get(gso->depsgraph, gso->object, gpl, bound_mat);
=======
>>>>>>> a404a356

  LISTBASE_FOREACH (bGPDstroke *, gps, &gpf->strokes) {
    /* skip strokes that are invalid for current view */
    if (ED_gpencil_stroke_can_use(C, gps) == false) {
      continue;
    }
    /* check if the color is editable */
    if (ED_gpencil_stroke_material_editable(ob, gpl, gps) == false) {
      continue;
    }

    {
      bGPDstroke *gps_active = (gps->runtime.gps_orig) ? gps->runtime.gps_orig : gps;
      if ((is_automasking) && !BLI_ghash_haskey(gso->automasking_strokes, gps_active)) {
        continue;
      }
    }

    /* Check if the stroke collide with brush. */
    if ((gps->totpoints > 1) &&
        !ED_gpencil_stroke_check_collision(gsc, gps, gso->mval, radius, diff_mat))
    {
      continue;
    }

    switch (tool) {
      case GPSCULPT_TOOL_SMOOTH: /* Smooth strokes */
      {
        changed |= gpencil_sculpt_brush_do_stroke(
            gso, gps, diff_mat, gpencil_brush_smooth_apply, false, nullptr);
        redo_geom |= changed;
        break;
      }

      case GPSCULPT_TOOL_THICKNESS: /* Adjust stroke thickness */
      {
        changed |= gpencil_sculpt_brush_do_stroke(gso,
                                                  gps,
                                                  diff_mat,
                                                  gpencil_brush_thickness_apply,
                                                  stroke_mode,
                                                  gpencil_brush_thickness_stroke_apply);
        break;
      }

      case GPSCULPT_TOOL_STRENGTH: /* Adjust stroke color strength */
      {
        changed |= gpencil_sculpt_brush_do_stroke(gso,
                                                  gps,
                                                  diff_mat,
                                                  gpencil_brush_strength_apply,
                                                  stroke_mode,
                                                  gpencil_brush_strength_stroke_apply);
        break;
      }

      case GPSCULPT_TOOL_GRAB: /* Grab points */
      {
        bGPDstroke *gps_active = (gps->runtime.gps_orig) ? gps->runtime.gps_orig : gps;
        if (gps_active != nullptr) {
          if (gso->first) {
            /* First time this brush stroke is being applied:
             * 1) Prepare data buffers (init/clear) for this stroke
             * 2) Use the points now under the cursor
             */
            gpencil_brush_grab_stroke_init(gso, gps_active);
            changed |= gpencil_sculpt_brush_do_stroke(
<<<<<<< HEAD
                gso, gps, bound_mat, gpencil_brush_grab_store_points, false, nullptr);
=======
                gso, gps, diff_mat, gpencil_brush_grab_store_points);
>>>>>>> a404a356
          }
          else {
            /* Apply effect to the stored points */
            gpencil_brush_grab_apply_cached(gso, gps_active, diff_mat);
            changed |= true;
          }
        }
        redo_geom |= changed;
        break;
      }

      case GPSCULPT_TOOL_PUSH: /* Push points */
      {
        changed |= gpencil_sculpt_brush_do_stroke(
            gso, gps, diff_mat, gpencil_brush_push_apply, false, nullptr);
        redo_geom |= changed;
        break;
      }

      case GPSCULPT_TOOL_PINCH: /* Pinch points */
      {
        changed |= gpencil_sculpt_brush_do_stroke(
            gso, gps, diff_mat, gpencil_brush_pinch_apply, false, nullptr);
        redo_geom |= changed;
        break;
      }

      case GPSCULPT_TOOL_TWIST: /* Twist points around midpoint */
      {
        changed |= gpencil_sculpt_brush_do_stroke(
            gso, gps, diff_mat, gpencil_brush_twist_apply, false, nullptr);
        redo_geom |= changed;
        break;
      }

      case GPSCULPT_TOOL_RANDOMIZE: /* Apply jitter */
      {
        changed |= gpencil_sculpt_brush_do_stroke(
            gso, gps, diff_mat, gpencil_brush_randomize_apply, false, nullptr);
        redo_geom |= changed;
        break;
      }

      default:
        printf("ERROR: Unknown type of GPencil Sculpt brush \n");
        break;
    }

    /* Triangulation must be calculated. */
    if (redo_geom) {
      bGPDstroke *gps_active = (gps->runtime.gps_orig) ? gps->runtime.gps_orig : gps;
      if (gpl->actframe == gpf) {
        MaterialGPencilStyle *gp_style = BKE_gpencil_material_settings(ob, gps->mat_nr + 1);
        /* Update active frame now, only if material has fill. */
        if (gp_style->flag & GP_MATERIAL_FILL_SHOW) {
          BKE_gpencil_stroke_geometry_update(gpd, gps_active);
        }
        else {
          gpencil_recalc_geometry_tag(gps_active);
        }
      }
      else {
        /* Delay a full recalculation for other frames. */
        gpencil_recalc_geometry_tag(gps_active);
      }
      bGPDlayer *gpl_active = (gpl->runtime.gpl_orig) ? gpl->runtime.gpl_orig : gpl;
      bGPDframe *gpf_active = (gpf->runtime.gpf_orig) ? gpf->runtime.gpf_orig : gpf;
      BKE_gpencil_tag_full_update(gpd, gpl_active, gpf_active, gps_active);
    }
  }

  return changed;
}

/* Find the stroke nearer to the brush. */
static void get_nearest_stroke_to_brush(tGP_BrushEditData *gso,
                                        int mval_i[2],
                                        bGPDlayer **r_gpl,
                                        bGPDstroke **r_gps)
{
  const int radius = SEARCH_RADIUS_PIXEL;

  Object *ob_eval = gso->ob_eval;
  bGPdata *gpd = (bGPdata *)ob_eval->data;
  GP_SpaceConversion *gsc = &gso->gsc;
  const bool is_multiedit = bool(GPENCIL_MULTIEDIT_SESSIONS_ON(gpd));
  float dist = FLT_MAX;

  LISTBASE_FOREACH (bGPDlayer *, gpl, &gpd->layers) {
    if (!BKE_gpencil_layer_is_editable(gpl) || (gpl->actframe == nullptr)) {
      continue;
    }
    /* Calculate bound box matrix. */
    float bound_mat[4][4];
    BKE_gpencil_layer_transform_matrix_get(gso->depsgraph, gso->object, gpl, bound_mat);

    bGPDframe *init_gpf = static_cast<bGPDframe *>((is_multiedit) ? gpl->frames.first :
                                                                    gpl->actframe);
    for (bGPDframe *gpf = init_gpf; gpf; gpf = gpf->next) {
      LISTBASE_FOREACH (bGPDstroke *, gps, &gpf->strokes) {
        bGPDstroke *gps_active = (gps->runtime.gps_orig) ? gps->runtime.gps_orig : gps;
        if (gps->totpoints == 0) {
          continue;
        }
        /* Check if the color is editable. */
        if (ED_gpencil_stroke_material_editable(gso->object, gpl, gps) == false) {
          continue;
        }

        /* Check if the stroke collide with brush. */
        if (!ED_gpencil_stroke_check_collision(gsc, gps, gso->mval, radius, bound_mat)) {
          continue;
        }

        bGPDspoint *pt;
        int pc2D[2] = {0};
        bGPDspoint npt;

        for (int i = 0; i < gps->totpoints; i++) {
          pt = gps->points + i;
          gpencil_point_to_world_space(pt, bound_mat, &npt);
          gpencil_point_to_xy(gsc, gps, &npt, &pc2D[0], &pc2D[1]);
          float d = len_v2v2_int(mval_i, pc2D);
          if (d < dist) {
            dist = d;
            *r_gpl = gpl;
            *r_gps = gps_active;
          }
        }
      }
      /* If not multi-edit, exit loop. */
      if (!is_multiedit) {
        break;
      }
    }
  }
}

/* Get list of Auto-Masking strokes. */
static bool get_automasking_strokes_list(tGP_BrushEditData *gso)
{
  Object *ob_eval = gso->ob_eval;
  bGPdata *gpd = (bGPdata *)ob_eval->data;
  GP_SpaceConversion *gsc = &gso->gsc;
  ToolSettings *ts = gso->scene->toolsettings;
  Object *ob = gso->object;
  const eGP_Sculpt_SettingsFlag flag = eGP_Sculpt_SettingsFlag(ts->gp_sculpt.flag);
  const bool is_multiedit = bool(GPENCIL_MULTIEDIT_SESSIONS_ON(gpd));
  const bool is_masking_stroke = (flag & GP_SCULPT_SETT_FLAG_AUTOMASK_STROKE) != 0;
  const bool is_masking_layer_stroke = (flag & GP_SCULPT_SETT_FLAG_AUTOMASK_LAYER_STROKE) != 0;
  const bool is_masking_material_stroke = (flag & GP_SCULPT_SETT_FLAG_AUTOMASK_MATERIAL_STROKE) !=
                                          0;
  const bool is_masking_layer_active = (flag & GP_SCULPT_SETT_FLAG_AUTOMASK_LAYER_ACTIVE) != 0;
  const bool is_masking_material_active = (flag & GP_SCULPT_SETT_FLAG_AUTOMASK_MATERIAL_ACTIVE) !=
                                          0;
  int mval_i[2];
  round_v2i_v2fl(mval_i, gso->mval);

  /* Define a fix number of pixel as cursor radius. */
  const int radius = SEARCH_RADIUS_PIXEL;
  bGPDlayer *gpl_active = BKE_gpencil_layer_active_get(gpd);
  Material *mat_active = BKE_gpencil_material(ob, ob->actcol);

  /* By default use active values. */
  bGPDlayer *gpl_active_stroke = gpl_active;
  Material *mat_active_stroke = mat_active;
  /* Find nearest stroke to find the layer and material. */
  if (is_masking_layer_stroke || is_masking_material_stroke) {
    bGPDlayer *gpl_near = nullptr;
    bGPDstroke *gps_near = nullptr;
    get_nearest_stroke_to_brush(gso, mval_i, &gpl_near, &gps_near);
    if (gps_near != nullptr) {
      if (is_masking_layer_stroke) {
        gpl_active_stroke = gpl_near;
      }
      if (is_masking_material_stroke) {
        mat_active_stroke = BKE_object_material_get(ob, gps_near->mat_nr + 1);
      }
    }
  }

  LISTBASE_FOREACH (bGPDlayer *, gpl, &gpd->layers) {
    /* Only editable and visible layers are considered. */
    if (!BKE_gpencil_layer_is_editable(gpl) || (gpl->actframe == nullptr)) {
      continue;
    }
    /* Calculate bound box matrix. */
    float bound_mat[4][4];
    BKE_gpencil_layer_transform_matrix_get(gso->depsgraph, gso->object, gpl, bound_mat);

    bGPDframe *init_gpf = static_cast<bGPDframe *>((is_multiedit) ? gpl->frames.first :
                                                                    gpl->actframe);
    for (bGPDframe *gpf = init_gpf; gpf; gpf = gpf->next) {
      LISTBASE_FOREACH (bGPDstroke *, gps, &gpf->strokes) {
        bGPDstroke *gps_active = (gps->runtime.gps_orig) ? gps->runtime.gps_orig : gps;
        bool pick_stroke = false;
        bool pick_layer_stroke = false;
        bool pick_material_stroke = false;
        bool pick_layer_active = false;
        bool pick_material_active = false;

        if (gps->totpoints == 0) {
          continue;
        }
        /* Check if the material is editable. */
        if (ED_gpencil_stroke_material_editable(gso->object, gpl, gps) == false) {
          continue;
        }

        /* Stroke Layer Auto-Masking. */
        if (is_masking_layer_stroke && (gpl == gpl_active_stroke)) {
          pick_layer_stroke = true;
        }
        /* Active Layer Auto-Masking. */
        if (is_masking_layer_active && (gpl == gpl_active)) {
          pick_layer_active = true;
        }
        /* Stroke Material Auto-Masking. */
        if (is_masking_material_stroke) {
          Material *mat = BKE_object_material_get(ob, gps->mat_nr + 1);
          if (mat == mat_active_stroke) {
            pick_material_stroke = true;
          }
        }
        /* Active Material Auto-Masking. */
        if (is_masking_material_active) {
          Material *mat = BKE_object_material_get(ob, gps->mat_nr + 1);
          if (mat == mat_active) {
            pick_material_active = true;
          }
        }

        /* Check if the stroke collide with brush. */
        if ((is_masking_stroke) &&
            ED_gpencil_stroke_check_collision(gsc, gps, gso->mval, radius, bound_mat))
        {

          bGPDspoint *pt1, *pt2;
          int pc1[2] = {0};
          int pc2[2] = {0};
          bGPDspoint npt;

          if (gps->totpoints == 1) {
            gpencil_point_to_world_space(gps->points, bound_mat, &npt);
            gpencil_point_to_xy(gsc, gps, &npt, &pc1[0], &pc1[1]);

            /* Only check if point is inside. */
            if (len_v2v2_int(mval_i, pc1) <= radius) {
              pick_stroke = true;
            }
          }
          else {
            /* Loop over the points in the stroke, checking for intersections
             * - an intersection means that we touched the stroke.
             */
            for (int i = 0; (i + 1) < gps->totpoints && !pick_stroke; i++) {
              /* Get points to work with. */
              pt1 = gps->points + i;
              pt2 = gps->points + i + 1;

              /* Check first point. */
              gpencil_point_to_world_space(pt1, bound_mat, &npt);
              gpencil_point_to_xy(gsc, gps, &npt, &pc1[0], &pc1[1]);
              if (len_v2v2_int(mval_i, pc1) <= radius) {
                pick_stroke = true;
                i = gps->totpoints;
              }

              /* Check second point. */
              gpencil_point_to_world_space(pt2, bound_mat, &npt);
              gpencil_point_to_xy(gsc, gps, &npt, &pc2[0], &pc2[1]);
              if (len_v2v2_int(mval_i, pc2) <= radius) {
                pick_stroke = true;
                i = gps->totpoints;
              }

              /* Check segment. */
              if (!pick_stroke &&
                  gpencil_stroke_inside_circle(gso->mval, radius, pc1[0], pc1[1], pc2[0], pc2[1]))
              {
                pick_stroke = true;
                i = gps->totpoints;
              }
            }
          }
        }
        /* if the stroke meets all the masking conditions, add to the hash table. */
        if (is_masking_stroke && !pick_stroke) {
          continue;
        }
        if (is_masking_layer_stroke && !pick_layer_stroke) {
          continue;
        }
        if (is_masking_material_stroke && !pick_material_stroke) {
          continue;
        }
        if (is_masking_layer_active && !pick_layer_active) {
          continue;
        }
        if (is_masking_material_active && !pick_material_active) {
          continue;
        }
        BLI_ghash_insert(gso->automasking_strokes, gps_active, gps_active);
      }
      /* If not multi-edit, exit loop. */
      if (!is_multiedit) {
        break;
      }
    }
  }

  return true;
}

/* Perform two-pass brushes which modify the existing strokes */
static bool gpencil_sculpt_brush_apply_standard(bContext *C, tGP_BrushEditData *gso)
{
  ToolSettings *ts = gso->scene->toolsettings;
  Depsgraph *depsgraph = gso->depsgraph;
  Object *obact = gso->object;
  bool changed = false;

  Object *ob_eval = gso->ob_eval;
  bGPdata *gpd = (bGPdata *)ob_eval->data;

  /* Calculate brush-specific data which applies equally to all points */
  char tool = gso->brush->gpencil_sculpt_tool;
  switch (tool) {
    case GPSCULPT_TOOL_GRAB: /* Grab points */
    case GPSCULPT_TOOL_PUSH: /* Push points */
    {
      /* calculate amount of displacement to apply */
      gso->rot_eval = 0.0f;
      gpencil_brush_grab_calc_dvec(gso);
      break;
    }

    case GPSCULPT_TOOL_PINCH: /* Pinch points */
    case GPSCULPT_TOOL_TWIST: /* Twist points around midpoint */
    {
      /* calculate midpoint of the brush (in data space) */
      gpencil_brush_calc_midpoint(gso);
      break;
    }

    case GPSCULPT_TOOL_RANDOMIZE: /* Random jitter */
    {
      /* compute the displacement vector for the cursor (in data space) */
      gso->rot_eval = 0.0f;
      gpencil_brush_grab_calc_dvec(gso);
      break;
    }

    default:
      break;
  }

  /* Find visible strokes, and perform operations on those if hit */
  LISTBASE_FOREACH (bGPDlayer *, gpl, &gpd->layers) {
    /* If no active frame, don't do anything... */
    if (!BKE_gpencil_layer_is_editable(gpl) || (gpl->actframe == nullptr)) {
      continue;
    }

    /* calculate difference matrix */
    float diff_mat[4][4];
    BKE_gpencil_layer_transform_matrix_get(depsgraph, obact, gpl, diff_mat);
    mul_m4_m4m4(diff_mat, diff_mat, gpl->layer_invmat);

    /* Active Frame or MultiFrame? */
    if (gso->is_multiframe) {
      /* init multiframe falloff options */
      int f_init = 0;
      int f_end = 0;

      if (gso->use_multiframe_falloff) {
        BKE_gpencil_frame_range_selected(gpl, &f_init, &f_end);
      }

      LISTBASE_FOREACH (bGPDframe *, gpf, &gpl->frames) {
        /* Always do active frame; Otherwise, only include selected frames */
        if ((gpf == gpl->actframe) || (gpf->flag & GP_FRAME_SELECT)) {
          /* compute multiframe falloff factor */
          if (gso->use_multiframe_falloff) {
            /* Falloff depends on distance to active frame
             * (relative to the overall frame range). */
            gso->mf_falloff = BKE_gpencil_multiframe_falloff_calc(
                gpf, gpl->actframe->framenum, f_init, f_end, ts->gp_sculpt.cur_falloff);
          }
          else {
            /* No falloff */
            gso->mf_falloff = 1.0f;
          }

          /* affect strokes in this frame */
          changed |= gpencil_sculpt_brush_do_frame(C, gso, gpl, gpf, diff_mat);
        }
      }
    }
    else {
      if (gpl->actframe != nullptr) {
        /* Apply to active frame's strokes */
        gso->mf_falloff = 1.0f;
        changed |= gpencil_sculpt_brush_do_frame(C, gso, gpl, gpl->actframe, diff_mat);
      }
    }
  }

  return changed;
}

/* Calculate settings for applying brush */
static void gpencil_sculpt_brush_apply(bContext *C, wmOperator *op, PointerRNA *itemptr)
{
  tGP_BrushEditData *gso = static_cast<tGP_BrushEditData *>(op->customdata);
  Brush *brush = gso->brush;
  ToolSettings *ts = gso->scene->toolsettings;
  const int radius = (brush->flag & GP_BRUSH_USE_PRESSURE) ? gso->brush->size * gso->pressure :
                                                             gso->brush->size;
  float mousef[2];
  int mouse[2];
  bool changed = false;

  /* Get latest mouse coordinates */
  RNA_float_get_array(itemptr, "mouse", mousef);
  gso->mval[0] = mouse[0] = int(mousef[0]);
  gso->mval[1] = mouse[1] = int(mousef[1]);

  /* If the mouse/pen has not moved, no reason to continue. This also avoid a small
   * drift due precision accumulation errors. */
  if ((gso->mval[0] == gso->mval_prev[0]) && (gso->mval[1] == gso->mval_prev[1])) {
    return;
  }

  gso->pressure = RNA_float_get(itemptr, "pressure");

  if (RNA_boolean_get(itemptr, "pen_flip")) {
    gso->flag |= GP_SCULPT_FLAG_INVERT;
  }
  else {
    gso->flag &= ~GP_SCULPT_FLAG_INVERT;
  }

  /* Store coordinates as reference, if operator just started running */
  if (gso->mval_prev[0] == -1.0f) {
    gso->mval_prev[0] = gso->mval[0];
    gso->mval_prev[1] = gso->mval[1];
    gso->pressure_prev = gso->pressure;
  }

  /* Update brush_rect, so that it represents the bounding rectangle of brush */
  gso->brush_rect.xmin = mouse[0] - radius;
  gso->brush_rect.ymin = mouse[1] - radius;
  gso->brush_rect.xmax = mouse[0] + radius;
  gso->brush_rect.ymax = mouse[1] + radius;

  /* Get list of Auto-Masking strokes. */
  if ((!gso->automasking_ready) &&
      (ts->gp_sculpt.flag &
       (GP_SCULPT_SETT_FLAG_AUTOMASK_STROKE | GP_SCULPT_SETT_FLAG_AUTOMASK_LAYER_STROKE |
        GP_SCULPT_SETT_FLAG_AUTOMASK_MATERIAL_STROKE | GP_SCULPT_SETT_FLAG_AUTOMASK_LAYER_ACTIVE |
        GP_SCULPT_SETT_FLAG_AUTOMASK_MATERIAL_ACTIVE)))
  {
    gso->automasking_ready = get_automasking_strokes_list(gso);
  }

  /* Apply brush */
  char tool = gso->brush->gpencil_sculpt_tool;
  if (tool == GPSCULPT_TOOL_CLONE) {
    changed = gpencil_sculpt_brush_apply_clone(C, gso);
  }
  else {
    changed = gpencil_sculpt_brush_apply_standard(C, gso);
  }

  /* Updates */
  if (changed) {
    DEG_id_tag_update(&gso->gpd->id, ID_RECALC_GEOMETRY);
    WM_event_add_notifier(C, NC_GPENCIL | ND_DATA | NA_EDITED, nullptr);
  }

  /* Store values for next step */
  gso->mval_prev[0] = gso->mval[0];
  gso->mval_prev[1] = gso->mval[1];
  gso->pressure_prev = gso->pressure;
  gso->first = false;
}

/* Running --------------------------------------------- */
static Brush *gpencil_sculpt_get_smooth_brush(tGP_BrushEditData *gso)
{
  Main *bmain = gso->bmain;
  Brush *brush = static_cast<Brush *>(
      BLI_findstring(&bmain->brushes, "Smooth Stroke", offsetof(ID, name) + 2));

  return brush;
}

/* helper - a record stroke, and apply paint event */
static void gpencil_sculpt_brush_apply_event(bContext *C, wmOperator *op, const wmEvent *event)
{
  tGP_BrushEditData *gso = static_cast<tGP_BrushEditData *>(op->customdata);
  PointerRNA itemptr;
  float mouse[2];

  mouse[0] = event->mval[0] + 1;
  mouse[1] = event->mval[1] + 1;

  /* fill in stroke */
  RNA_collection_add(op->ptr, "stroke", &itemptr);

  RNA_float_set_array(&itemptr, "mouse", mouse);
  RNA_boolean_set(&itemptr, "pen_flip", (event->modifier & KM_CTRL) != 0);
  RNA_boolean_set(&itemptr, "is_start", gso->first);

  /* handle pressure sensitivity (which is supplied by tablets and otherwise 1.0) */
  float pressure = event->tablet.pressure;
  /* special exception here for too high pressure values on first touch in
   * windows for some tablets: clamp the values to be sane */
  if (pressure >= 0.99f) {
    pressure = 1.0f;
  }
  RNA_float_set(&itemptr, "pressure", pressure);

  if (event->modifier & KM_SHIFT) {
    gso->brush_prev = gso->brush;

    gso->brush = gpencil_sculpt_get_smooth_brush(gso);
    if (gso->brush == nullptr) {
      gso->brush = gso->brush_prev;
    }
  }
  else {
    if (gso->brush_prev != nullptr) {
      gso->brush = gso->brush_prev;
    }
  }

  /* apply */
  gpencil_sculpt_brush_apply(C, op, &itemptr);
}

/* reapply */
static int gpencil_sculpt_brush_exec(bContext *C, wmOperator *op)
{
  if (!gpencil_sculpt_brush_init(C, op)) {
    return OPERATOR_CANCELLED;
  }

  RNA_BEGIN (op->ptr, itemptr, "stroke") {
    gpencil_sculpt_brush_apply(C, op, &itemptr);
  }
  RNA_END;

  gpencil_sculpt_brush_exit(C, op);

  return OPERATOR_FINISHED;
}

/* start modal painting */
static int gpencil_sculpt_brush_invoke(bContext *C, wmOperator *op, const wmEvent *event)
{
  tGP_BrushEditData *gso = nullptr;
  const bool is_modal = RNA_boolean_get(op->ptr, "wait_for_input");
  const bool is_playing = ED_screen_animation_playing(CTX_wm_manager(C)) != nullptr;
  bool needs_timer = false;
  float brush_rate = 0.0f;

  /* the operator cannot work while play animation */
  if (is_playing) {
    BKE_report(op->reports, RPT_ERROR, "Cannot sculpt while animation is playing");

    return OPERATOR_CANCELLED;
  }

  /* init painting data */
  if (!gpencil_sculpt_brush_init(C, op)) {
    return OPERATOR_CANCELLED;
  }

  gso = static_cast<tGP_BrushEditData *>(op->customdata);

  /* Initialize type-specific data (used for the entire session). */
  char tool = gso->brush->gpencil_sculpt_tool;
  switch (tool) {
    /* Brushes requiring timer... */
    case GPSCULPT_TOOL_THICKNESS:
      brush_rate = 0.01f;
      needs_timer = true;
      break;

    case GPSCULPT_TOOL_STRENGTH:
      brush_rate = 0.01f;
      needs_timer = true;
      break;

    case GPSCULPT_TOOL_PINCH:
      brush_rate = 0.001f;
      needs_timer = true;
      break;

    case GPSCULPT_TOOL_TWIST:
      brush_rate = 0.01f;
      needs_timer = true;
      break;

    default:
      break;
  }

  /* register timer for increasing influence by hovering over an area */
  if (needs_timer) {
    gso->timer = WM_event_timer_add(CTX_wm_manager(C), CTX_wm_window(C), TIMER, brush_rate);
  }

  /* register modal handler */
  WM_event_add_modal_handler(C, op);

  /* start drawing immediately? */
  if (is_modal == false) {
    ARegion *region = CTX_wm_region(C);

    /* ensure that we'll have a new frame to draw on */
    gpencil_sculpt_brush_init_stroke(C, gso);

    /* apply first dab... */
    gso->is_painting = true;
    gpencil_sculpt_brush_apply_event(C, op, event);

    /* redraw view with feedback */
    ED_region_tag_redraw(region);
  }

  return OPERATOR_RUNNING_MODAL;
}

/* painting - handle events */
static int gpencil_sculpt_brush_modal(bContext *C, wmOperator *op, const wmEvent *event)
{
  tGP_BrushEditData *gso = static_cast<tGP_BrushEditData *>(op->customdata);
  const bool is_modal = RNA_boolean_get(op->ptr, "wait_for_input");
  bool redraw_region = false;
  bool redraw_toolsettings = false;

  /* The operator can be in 2 states: Painting and Idling. */
  if (gso->is_painting) {
    /* Painting. */
    switch (event->type) {
      /* Mouse Move: Apply somewhere else. */
      case MOUSEMOVE:
      case INBETWEEN_MOUSEMOVE:
        /* apply brush effect at new position. */
        gpencil_sculpt_brush_apply_event(C, op, event);

        /* force redraw, so that the cursor will at least be valid. */
        redraw_region = true;
        break;

      /* Timer Tick - Only if this was our own timer. */
      case TIMER:
        if (event->customdata == gso->timer) {
          gso->timerTick = true;
          gpencil_sculpt_brush_apply_event(C, op, event);
          gso->timerTick = false;
        }
        break;

      /* Painting mouse-button release: Stop painting (back to idle). */
      case LEFTMOUSE:
        // BLI_assert(event->val == KM_RELEASE);
        if (is_modal) {
          /* go back to idling... */
          gso->is_painting = false;
        }
        else {
          /* end sculpt session, since we're not modal. */
          gso->is_painting = false;

          gpencil_sculpt_brush_exit(C, op);
          return OPERATOR_FINISHED;
        }
        break;

      /* Abort painting if any of the usual things are tried. */
      case MIDDLEMOUSE:
      case RIGHTMOUSE:
      case EVT_ESCKEY:
        gpencil_sculpt_brush_exit(C, op);
        return OPERATOR_FINISHED;
    }
  }
  else {
    /* Idling. */
    BLI_assert(is_modal == true);

    switch (event->type) {
      /* Painting mouse-button press: Start painting (switch to painting state). */
      case LEFTMOUSE:
        /* do initial "click" apply. */
        gso->is_painting = true;
        gso->first = true;

        gpencil_sculpt_brush_init_stroke(C, gso);
        gpencil_sculpt_brush_apply_event(C, op, event);
        break;

      /* Exit modal operator, based on the "standard" ops. */
      case RIGHTMOUSE:
      case EVT_ESCKEY:
        gpencil_sculpt_brush_exit(C, op);
        return OPERATOR_FINISHED;

      /* MMB is often used for view manipulations. */
      case MIDDLEMOUSE:
        return OPERATOR_PASS_THROUGH;

      /* Mouse movements should update the brush cursor - Just redraw the active region. */
      case MOUSEMOVE:
      case INBETWEEN_MOUSEMOVE:
        redraw_region = true;
        break;

      /* Change Frame - Allowed. */
      case EVT_LEFTARROWKEY:
      case EVT_RIGHTARROWKEY:
      case EVT_UPARROWKEY:
      case EVT_DOWNARROWKEY:
        return OPERATOR_PASS_THROUGH;

      /* Camera/View Gizmo's - Allowed. */
      /* See rationale in `gpencil_paint.cc`, #gpencil_draw_modal(). */
      case EVT_PAD0:
      case EVT_PAD1:
      case EVT_PAD2:
      case EVT_PAD3:
      case EVT_PAD4:
      case EVT_PAD5:
      case EVT_PAD6:
      case EVT_PAD7:
      case EVT_PAD8:
      case EVT_PAD9:
        return OPERATOR_PASS_THROUGH;

      /* Unhandled event. */
      default:
        break;
    }
  }

  /* Redraw region? */
  if (redraw_region) {
    ARegion *region = CTX_wm_region(C);
    ED_region_tag_redraw(region);
  }

  /* Redraw toolsettings (brush settings)? */
  if (redraw_toolsettings) {
    DEG_id_tag_update(&gso->gpd->id, ID_RECALC_GEOMETRY);
    WM_event_add_notifier(C, NC_SCENE | ND_TOOLSETTINGS, nullptr);
  }

  return OPERATOR_RUNNING_MODAL;
}

void GPENCIL_OT_sculpt_paint(wmOperatorType *ot)
{
  /* identifiers */
  ot->name = "Stroke Sculpt";
  ot->idname = "GPENCIL_OT_sculpt_paint";
  ot->description = "Apply tweaks to strokes by painting over the strokes"; /* XXX */

  /* api callbacks */
  ot->exec = gpencil_sculpt_brush_exec;
  ot->invoke = gpencil_sculpt_brush_invoke;
  ot->modal = gpencil_sculpt_brush_modal;
  ot->cancel = gpencil_sculpt_brush_exit;
  ot->poll = gpencil_sculpt_brush_poll;

  /* flags */
  ot->flag = OPTYPE_REGISTER | OPTYPE_UNDO | OPTYPE_BLOCKING;

  /* properties */
  PropertyRNA *prop;
  prop = RNA_def_collection_runtime(ot->srna, "stroke", &RNA_OperatorStrokeElement, "Stroke", "");
  RNA_def_property_flag(prop, PROP_HIDDEN | PROP_SKIP_SAVE);

  prop = RNA_def_boolean(
      ot->srna,
      "wait_for_input",
      true,
      "Wait for Input",
      "Enter a mini 'sculpt-mode' if enabled, otherwise, exit after drawing a single stroke");
  RNA_def_property_flag(prop, PROP_HIDDEN | PROP_SKIP_SAVE);
}<|MERGE_RESOLUTION|>--- conflicted
+++ resolved
@@ -1724,13 +1724,7 @@
                                 GP_SCULPT_SETT_FLAG_AUTOMASK_MATERIAL_STROKE |
                                 GP_SCULPT_SETT_FLAG_AUTOMASK_LAYER_ACTIVE |
                                 GP_SCULPT_SETT_FLAG_AUTOMASK_MATERIAL_ACTIVE)) != 0;
-<<<<<<< HEAD
   const bool stroke_mode = brush->gpencil_settings->scope_mode == GP_BRUSH_SCOPE_STROKE;
-  /* Calc bound box matrix. */
-  float bound_mat[4][4];
-  BKE_gpencil_layer_transform_matrix_get(gso->depsgraph, gso->object, gpl, bound_mat);
-=======
->>>>>>> a404a356
 
   LISTBASE_FOREACH (bGPDstroke *, gps, &gpf->strokes) {
     /* skip strokes that are invalid for current view */
@@ -1798,11 +1792,7 @@
              */
             gpencil_brush_grab_stroke_init(gso, gps_active);
             changed |= gpencil_sculpt_brush_do_stroke(
-<<<<<<< HEAD
-                gso, gps, bound_mat, gpencil_brush_grab_store_points, false, nullptr);
-=======
-                gso, gps, diff_mat, gpencil_brush_grab_store_points);
->>>>>>> a404a356
+                gso, gps, diff_mat, gpencil_brush_grab_store_points, false, nullptr);
           }
           else {
             /* Apply effect to the stored points */

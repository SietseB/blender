--- conflicted
+++ resolved
@@ -1970,286 +1970,6 @@
   ot->flag = OPTYPE_REGISTER | OPTYPE_UNDO;
 }
 
-<<<<<<< HEAD
-/* ************************************************ */
-/* Drawing Brushes Operators */
-
-/* ******************* Brush resets ************************** */
-static int gpencil_brush_reset_exec(bContext *C, wmOperator * /*op*/)
-{
-  Main *bmain = CTX_data_main(C);
-  ToolSettings *ts = CTX_data_tool_settings(C);
-  const enum eContextObjectMode mode = CTX_data_mode_enum(C);
-
-  switch (mode) {
-    case CTX_MODE_PAINT_GPENCIL_LEGACY: {
-      Paint *paint = &ts->gp_paint->paint;
-      Brush *brush = BKE_paint_brush(paint);
-      if (brush && brush->gpencil_settings) {
-        BKE_gpencil_brush_preset_set(bmain, brush, brush->gpencil_settings->preset_type);
-      }
-      break;
-    }
-    case CTX_MODE_SCULPT_GPENCIL_LEGACY: {
-      Paint *paint = &ts->gp_sculptpaint->paint;
-      Brush *brush = BKE_paint_brush(paint);
-      if (brush && brush->gpencil_settings) {
-        BKE_gpencil_brush_preset_set(bmain, brush, brush->gpencil_settings->preset_type);
-      }
-      break;
-    }
-    case CTX_MODE_WEIGHT_GPENCIL_LEGACY: {
-      Paint *paint = &ts->gp_weightpaint->paint;
-      Brush *brush = BKE_paint_brush(paint);
-      if (brush && brush->gpencil_settings) {
-        BKE_gpencil_brush_preset_set(bmain, brush, brush->gpencil_settings->preset_type);
-      }
-      break;
-    }
-    case CTX_MODE_VERTEX_GPENCIL_LEGACY: {
-      Paint *paint = &ts->gp_vertexpaint->paint;
-      Brush *brush = BKE_paint_brush(paint);
-      if (brush && brush->gpencil_settings) {
-        BKE_gpencil_brush_preset_set(bmain, brush, brush->gpencil_settings->preset_type);
-      }
-      break;
-    }
-    default:
-      break;
-  }
-
-  /* notifiers */
-  WM_main_add_notifier(NC_BRUSH | NA_EDITED, nullptr);
-
-  return OPERATOR_FINISHED;
-}
-
-void GPENCIL_OT_brush_reset(wmOperatorType *ot)
-{
-  /* identifiers */
-  ot->name = "Reset Brush";
-  ot->idname = "GPENCIL_OT_brush_reset";
-  ot->description = "Reset brush to default parameters";
-
-  /* api callbacks */
-  ot->exec = gpencil_brush_reset_exec;
-
-  /* flags */
-  ot->flag = OPTYPE_REGISTER | OPTYPE_UNDO;
-}
-
-static Brush *gpencil_brush_get_first_by_mode(Main *bmain,
-                                              Paint * /*paint*/,
-                                              const enum eContextObjectMode mode,
-                                              char tool)
-{
-  Brush *brush_next = nullptr;
-  for (Brush *brush = static_cast<Brush *>(bmain->brushes.first); brush; brush = brush_next) {
-    brush_next = static_cast<Brush *>(brush->id.next);
-
-    if (brush->gpencil_settings == nullptr) {
-      continue;
-    }
-
-    if ((mode == CTX_MODE_PAINT_GPENCIL_LEGACY) && (brush->gpencil_tool == tool)) {
-      return brush;
-    }
-
-    if ((mode == CTX_MODE_SCULPT_GPENCIL_LEGACY) && (brush->gpencil_sculpt_tool == tool)) {
-      return brush;
-    }
-
-    if ((mode == CTX_MODE_WEIGHT_GPENCIL_LEGACY) && (brush->gpencil_weight_tool == tool)) {
-      return brush;
-    }
-
-    if ((mode == CTX_MODE_VERTEX_GPENCIL_LEGACY) && (brush->gpencil_vertex_tool == tool)) {
-      return brush;
-    }
-  }
-
-  return nullptr;
-}
-
-static void gpencil_brush_delete_mode_brushes(Main *bmain,
-                                              Paint *paint,
-                                              const enum eContextObjectMode mode)
-{
-  Brush *brush_active = BKE_paint_brush(paint);
-  Brush *brush_next = nullptr;
-  for (Brush *brush = static_cast<Brush *>(bmain->brushes.first); brush; brush = brush_next) {
-    brush_next = static_cast<Brush *>(brush->id.next);
-
-    if ((brush->gpencil_settings == nullptr) && (brush->ob_mode != OB_MODE_PAINT_GPENCIL_LEGACY)) {
-      continue;
-    }
-
-    short preset = (brush->gpencil_settings) ? brush->gpencil_settings->preset_type :
-                                               short(GP_BRUSH_PRESET_UNKNOWN);
-
-    if (preset != GP_BRUSH_PRESET_UNKNOWN) {
-      /* Verify to delete only the brushes of the current mode. */
-      if (mode == CTX_MODE_PAINT_GPENCIL_LEGACY) {
-        if ((preset < GP_BRUSH_PRESET_AIRBRUSH) || (preset > GP_BRUSH_PRESET_TINT)) {
-          continue;
-        }
-        if ((brush_active) && (brush_active->gpencil_tool != brush->gpencil_tool)) {
-          continue;
-        }
-      }
-
-      if (mode == CTX_MODE_SCULPT_GPENCIL_LEGACY) {
-        if ((preset < GP_BRUSH_PRESET_SMOOTH_STROKE) || (preset > GP_BRUSH_PRESET_CLONE_STROKE)) {
-          continue;
-        }
-        if ((brush_active) && (brush_active->gpencil_sculpt_tool != brush->gpencil_sculpt_tool)) {
-          continue;
-        }
-      }
-
-      if (mode == CTX_MODE_WEIGHT_GPENCIL_LEGACY) {
-        if ((preset < GP_BRUSH_PRESET_WEIGHT_DRAW) || (preset > GP_BRUSH_PRESET_WEIGHT_GRADIENT)) {
-          continue;
-        }
-        if ((brush_active) && (brush_active->gpencil_weight_tool != brush->gpencil_weight_tool)) {
-          continue;
-        }
-      }
-
-      if (mode == CTX_MODE_VERTEX_GPENCIL_LEGACY) {
-        if ((preset < GP_BRUSH_PRESET_VERTEX_DRAW) || (preset > GP_BRUSH_PRESET_VERTEX_REPLACE)) {
-          continue;
-        }
-        if ((brush_active) && (brush_active->gpencil_vertex_tool != brush->gpencil_vertex_tool)) {
-          continue;
-        }
-      }
-    }
-
-    /* Before delete, un-pin any material of the brush. */
-    if ((brush->gpencil_settings) && (brush->gpencil_settings->material != nullptr)) {
-      brush->gpencil_settings->material = nullptr;
-      brush->gpencil_settings->flag &= ~GP_BRUSH_MATERIAL_PINNED;
-    }
-
-    BKE_brush_delete(bmain, brush);
-    if (brush == brush_active) {
-      brush_active = nullptr;
-    }
-  }
-}
-
-static int gpencil_brush_reset_all_exec(bContext *C, wmOperator * /*op*/)
-{
-  Main *bmain = CTX_data_main(C);
-  ToolSettings *ts = CTX_data_tool_settings(C);
-  const enum eContextObjectMode mode = CTX_data_mode_enum(C);
-  Paint *paint = nullptr;
-
-  switch (mode) {
-    case CTX_MODE_PAINT_GPENCIL_LEGACY: {
-      paint = &ts->gp_paint->paint;
-      break;
-    }
-    case CTX_MODE_SCULPT_GPENCIL_LEGACY: {
-      paint = &ts->gp_sculptpaint->paint;
-      break;
-    }
-    case CTX_MODE_WEIGHT_GPENCIL_LEGACY: {
-      paint = &ts->gp_weightpaint->paint;
-      break;
-    }
-    case CTX_MODE_VERTEX_GPENCIL_LEGACY: {
-      paint = &ts->gp_vertexpaint->paint;
-      break;
-    }
-    default:
-      break;
-  }
-
-  char tool = '0';
-  if (paint) {
-    Brush *brush_active = BKE_paint_brush(paint);
-    if (brush_active) {
-      switch (mode) {
-        case CTX_MODE_PAINT_GPENCIL_LEGACY: {
-          tool = brush_active->gpencil_tool;
-          break;
-        }
-        case CTX_MODE_SCULPT_GPENCIL_LEGACY: {
-          tool = brush_active->gpencil_sculpt_tool;
-          break;
-        }
-        case CTX_MODE_WEIGHT_GPENCIL_LEGACY: {
-          tool = brush_active->gpencil_weight_tool;
-          break;
-        }
-        case CTX_MODE_VERTEX_GPENCIL_LEGACY: {
-          tool = brush_active->gpencil_vertex_tool;
-          break;
-        }
-        default: {
-          tool = brush_active->gpencil_tool;
-          break;
-        }
-      }
-    }
-
-    gpencil_brush_delete_mode_brushes(bmain, paint, mode);
-
-    switch (mode) {
-      case CTX_MODE_PAINT_GPENCIL_LEGACY: {
-        BKE_brush_gpencil_paint_presets(bmain, ts, true);
-        break;
-      }
-      case CTX_MODE_SCULPT_GPENCIL_LEGACY: {
-        BKE_brush_gpencil_sculpt_presets(bmain, ts, true);
-        break;
-      }
-      case CTX_MODE_WEIGHT_GPENCIL_LEGACY: {
-        BKE_brush_gpencil_weight_presets(bmain, ts, true);
-        break;
-      }
-      case CTX_MODE_VERTEX_GPENCIL_LEGACY: {
-        BKE_brush_gpencil_vertex_presets(bmain, ts, true);
-        break;
-      }
-      default: {
-        break;
-      }
-    }
-
-    BKE_paint_brush_validate(bmain, paint);
-
-    /* Set Again the first brush of the mode. */
-    Brush *deft_brush = gpencil_brush_get_first_by_mode(bmain, paint, mode, tool);
-    if (deft_brush) {
-      BKE_paint_brush_set(paint, deft_brush);
-    }
-    /* notifiers */
-    DEG_relations_tag_update(bmain);
-    WM_main_add_notifier(NC_BRUSH | NA_EDITED, nullptr);
-  }
-
-  return OPERATOR_FINISHED;
-}
-
-void GPENCIL_OT_brush_reset_all(wmOperatorType *ot)
-{
-  /* identifiers */
-  ot->name = "Reset All Brushes";
-  ot->idname = "GPENCIL_OT_brush_reset_all";
-  ot->description = "Delete all mode brushes and recreate a default set";
-
-  /* api callbacks */
-  ot->exec = gpencil_brush_reset_all_exec;
-
-  /* flags */
-  ot->flag = OPTYPE_REGISTER | OPTYPE_UNDO;
-}
-
-=======
->>>>>>> a3f0d81a
 /*********************** Vertex Groups ***********************************/
 
 static bool gpencil_vertex_group_poll(bContext *C)

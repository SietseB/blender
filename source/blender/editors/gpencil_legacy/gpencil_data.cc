/* SPDX-FileCopyrightText: 2008 Blender Authors
 *
 * SPDX-License-Identifier: GPL-2.0-or-later */

/** \file
 * \ingroup edgpencil
 *
 * Operators for dealing with GP data-blocks and layers.
 */

#include <algorithm>
#include <cmath>
#include <cstddef>
#include <cstdio>
#include <cstdlib>
#include <cstring>

#include "MEM_guardedalloc.h"

#include "BLI_blenlib.h"
#include "BLI_ghash.h"
#include "BLI_math_geom.h"
#include "BLI_math_matrix.h"
#include "BLI_math_vector.h"
#include "BLI_string_utils.hh"
#include "BLI_utildefines.h"

#include "BLT_translation.hh"

#include "DNA_anim_types.h"
#include "DNA_brush_types.h"
#include "DNA_gpencil_legacy_types.h"
#include "DNA_material_types.h"
#include "DNA_meshdata_types.h"
#include "DNA_object_types.h"
#include "DNA_scene_types.h"
#include "DNA_screen_types.h"
#include "DNA_view3d_types.h"

#include "BKE_anim_data.hh"
#include "BKE_animsys.h"
#include "BKE_brush.hh"
#include "BKE_context.hh"
#include "BKE_deform.hh"
#include "BKE_fcurve_driver.h"
#include "BKE_gpencil_legacy.h"
#include "BKE_lib_id.hh"
#include "BKE_main.hh"
#include "BKE_material.h"
#include "BKE_paint.hh"
#include "BKE_report.hh"

#include "UI_interface.hh"
#include "UI_resources.hh"

#include "WM_api.hh"
#include "WM_types.hh"

#include "RNA_access.hh"
#include "RNA_define.hh"
#include "RNA_enum_types.hh"

#include "ED_gpencil_legacy.hh"
#include "ED_object.hh"

#include "DEG_depsgraph.hh"
#include "DEG_depsgraph_build.hh"

#include "gpencil_intern.hh"

/* ************************************************ */
/* Datablock Operators */

/* ******************* Add New Data ************************ */
static bool gpencil_data_add_poll(bContext *C)
{

  /* the base line we have is that we have somewhere to add Grease Pencil data */
  return ED_annotation_data_get_pointers(C, nullptr) != nullptr;
}

/* add new datablock - wrapper around API */
static int gpencil_data_add_exec(bContext *C, wmOperator *op)
{
  PointerRNA gpd_owner = {nullptr};
  bGPdata **gpd_ptr = ED_annotation_data_get_pointers(C, &gpd_owner);

  if (gpd_ptr == nullptr) {
    BKE_report(op->reports, RPT_ERROR, "Nowhere for grease pencil data to go");
    return OPERATOR_CANCELLED;
  }

  /* decrement user count and add new datablock */
  /* TODO: if a datablock exists,
   * we should make a copy of it instead of starting fresh (as in other areas) */
  Main *bmain = CTX_data_main(C);

  /* decrement user count of old GP datablock */
  if (*gpd_ptr) {
    bGPdata *gpd = (*gpd_ptr);
    id_us_min(&gpd->id);
  }

  /* Add new datablock, with a single layer ready to use
   * (so users don't have to perform an extra step). */
  bGPdata *gpd = BKE_gpencil_data_addnew(bmain, DATA_("Annotations"));
  *gpd_ptr = gpd;

  /* tag for annotations */
  gpd->flag |= GP_DATA_ANNOTATIONS;

  /* add new layer (i.e. a "note") */
  BKE_gpencil_layer_addnew(*gpd_ptr, DATA_("Note"), true, false);

  /* notifiers */
  WM_event_add_notifier(C, NC_GPENCIL | ND_DATA | NA_EDITED, nullptr);

  return OPERATOR_FINISHED;
}

void GPENCIL_OT_annotation_add(wmOperatorType *ot)
{
  /* identifiers */
  ot->name = "Annotation Add New";
  ot->idname = "GPENCIL_OT_annotation_add";
  ot->description = "Add new Annotation data-block";
  ot->flag = OPTYPE_REGISTER | OPTYPE_UNDO;

  /* callbacks */
  ot->exec = gpencil_data_add_exec;
  ot->poll = gpencil_data_add_poll;
}

/* ******************* Unlink Data ************************ */

/* poll callback for adding data/layers - special */
static bool gpencil_data_unlink_poll(bContext *C)
{
  bGPdata **gpd_ptr = ED_annotation_data_get_pointers(C, nullptr);

  /* only unlink annotation datablocks */
  if ((gpd_ptr != nullptr) && (*gpd_ptr != nullptr)) {
    bGPdata *gpd = (*gpd_ptr);
    if ((gpd->flag & GP_DATA_ANNOTATIONS) == 0) {
      return false;
    }
  }
  /* if we have access to some active data, make sure there's a datablock before enabling this */
  return (gpd_ptr && *gpd_ptr);
}

/* unlink datablock - wrapper around API */
static int gpencil_data_unlink_exec(bContext *C, wmOperator *op)
{
  bGPdata **gpd_ptr = ED_annotation_data_get_pointers(C, nullptr);

  if (gpd_ptr == nullptr) {
    BKE_report(op->reports, RPT_ERROR, "Nowhere for grease pencil data to go");
    return OPERATOR_CANCELLED;
  }
  /* just unlink datablock now, decreasing its user count */
  bGPdata *gpd = (*gpd_ptr);

  id_us_min(&gpd->id);
  *gpd_ptr = nullptr;

  /* notifiers */
  WM_event_add_notifier(C, NC_GPENCIL | ND_DATA | NA_EDITED, nullptr);

  return OPERATOR_FINISHED;
}

void GPENCIL_OT_data_unlink(wmOperatorType *ot)
{
  /* identifiers */
  ot->name = "Annotation Unlink";
  ot->idname = "GPENCIL_OT_data_unlink";
  ot->description = "Unlink active Annotation data-block";
  ot->flag = OPTYPE_REGISTER | OPTYPE_UNDO;

  /* callbacks */
  ot->exec = gpencil_data_unlink_exec;
  ot->poll = gpencil_data_unlink_poll;
}

/* ************************************************ */
/* Layer Operators */

/* ******************* Add New Layer ************************ */

/* add new layer - wrapper around API */
static int gpencil_layer_add_exec(bContext *C, wmOperator *op)
{
  const bool is_annotation = STREQ(op->idname, "GPENCIL_OT_layer_annotation_add");

  PointerRNA gpd_owner = {nullptr};
  Main *bmain = CTX_data_main(C);
  Scene *scene = CTX_data_scene(C);
  bGPdata *gpd = nullptr;

  if (is_annotation) {
    bGPdata **gpd_ptr = ED_annotation_data_get_pointers(C, &gpd_owner);
    /* if there's no existing Grease-Pencil data there, add some */
    if (gpd_ptr == nullptr) {
      BKE_report(op->reports, RPT_ERROR, "Nowhere for grease pencil data to go");
      return OPERATOR_CANCELLED;
    }
    /* Annotations */
    if (*gpd_ptr == nullptr) {
      *gpd_ptr = BKE_gpencil_data_addnew(bmain, DATA_("Annotations"));
    }

    /* mark as annotation */
    (*gpd_ptr)->flag |= GP_DATA_ANNOTATIONS;
    BKE_gpencil_layer_addnew(*gpd_ptr, DATA_("Note"), true, false);
    gpd = *gpd_ptr;
  }
  else {
    /* GP Object */
    Object *ob = CTX_data_active_object(C);
    if ((ob != nullptr) && (ob->type == OB_GPENCIL_LEGACY)) {
      gpd = (bGPdata *)ob->data;
      PropertyRNA *prop;
      char name[128];
      prop = RNA_struct_find_property(op->ptr, "new_layer_name");
      if (RNA_property_is_set(op->ptr, prop)) {
        RNA_property_string_get(op->ptr, prop, name);
      }
      else {
        STRNCPY(name, "GP_Layer");
      }
      bGPDlayer *gpl = BKE_gpencil_layer_addnew(gpd, name, true, false);

      /* Add a new frame to make it visible in Dopesheet. */
      if (gpl != nullptr) {
        gpl->actframe = BKE_gpencil_layer_frame_get(gpl, scene->r.cfra, GP_GETFRAME_ADD_NEW);
      }
    }
  }

  /* notifiers */
  if (gpd) {
    DEG_id_tag_update(&gpd->id, ID_RECALC_TRANSFORM | ID_RECALC_GEOMETRY | ID_RECALC_SYNC_TO_EVAL);
  }
  WM_event_add_notifier(C, NC_GPENCIL | ND_DATA | NA_EDITED, nullptr);
  WM_event_add_notifier(C, NC_GPENCIL | ND_DATA | NA_SELECTED, nullptr);

  return OPERATOR_FINISHED;
}
static int gpencil_layer_add_invoke(bContext *C, wmOperator *op, const wmEvent * /*event*/)
{
  const int tmp = ED_gpencil_new_layer_dialog(C, op);
  if (tmp != 0) {
    return tmp;
  }
  return gpencil_layer_add_exec(C, op);
}
void GPENCIL_OT_layer_add(wmOperatorType *ot)
{
  PropertyRNA *prop;
  /* identifiers */
  ot->name = "Add New Layer";
  ot->idname = "GPENCIL_OT_layer_add";
  ot->description = "Add new layer or note for the active data-block";

  /* callbacks */
  ot->exec = gpencil_layer_add_exec;
  ot->invoke = gpencil_layer_add_invoke;
  ot->poll = gpencil_add_poll;

  ot->flag = OPTYPE_REGISTER | OPTYPE_UNDO;
  prop = RNA_def_int(ot->srna, "layer", 0, -1, INT_MAX, "Grease Pencil Layer", "", -1, INT_MAX);
  RNA_def_property_flag(prop, PROP_HIDDEN | PROP_SKIP_SAVE);

  prop = RNA_def_string(
      ot->srna, "new_layer_name", nullptr, MAX_NAME, "Name", "Name of the newly added layer");
  RNA_def_property_flag(prop, PROP_SKIP_SAVE);
  ot->prop = prop;
}

static bool gpencil_add_annotation_poll(bContext *C)
{
  return ED_annotation_data_get_pointers(C, nullptr) != nullptr;
}

void GPENCIL_OT_layer_annotation_add(wmOperatorType *ot)
{
  /* identifiers */
  ot->name = "Add New Annotation Layer";
  ot->idname = "GPENCIL_OT_layer_annotation_add";
  ot->description = "Add new Annotation layer or note for the active data-block";

  ot->flag = OPTYPE_REGISTER | OPTYPE_UNDO;

  /* callbacks */
  ot->exec = gpencil_layer_add_exec;
  ot->poll = gpencil_add_annotation_poll;
}
/* ******************* Remove Active Layer ************************* */

static int gpencil_layer_remove_exec(bContext *C, wmOperator *op)
{
  const bool is_annotation = STREQ(op->idname, "GPENCIL_OT_layer_annotation_remove");

  bGPdata *gpd = (!is_annotation) ? ED_gpencil_data_get_active(C) :
                                    ED_annotation_data_get_active(C);
  bGPDlayer *gpl = BKE_gpencil_layer_active_get(gpd);

  /* sanity checks */
  if (ELEM(nullptr, gpd, gpl)) {
    return OPERATOR_CANCELLED;
  }

  if (gpl->flag & GP_LAYER_LOCKED) {
    BKE_report(op->reports, RPT_ERROR, "Cannot delete locked layers");
    return OPERATOR_CANCELLED;
  }

  /* make the layer before this the new active layer
   * - use the one after if this is the first
   * - if this is the only layer, this naturally becomes nullptr
   */
  if (gpl->prev) {
    BKE_gpencil_layer_active_set(gpd, gpl->prev);
  }
  else {
    BKE_gpencil_layer_active_set(gpd, gpl->next);
  }

  /* delete the layer now... */
  BKE_gpencil_layer_delete(gpd, gpl);

  /* Reorder masking. */
  BKE_gpencil_layer_mask_sort_all(gpd);

  /* notifiers */
  DEG_id_tag_update(&gpd->id, ID_RECALC_TRANSFORM | ID_RECALC_GEOMETRY);
  WM_event_add_notifier(C, NC_GPENCIL | ND_DATA | NA_EDITED, nullptr);
  WM_event_add_notifier(C, NC_GPENCIL | ND_DATA | NA_SELECTED, nullptr);

  /* Free Grease Pencil data block when last annotation layer is removed, see: #112683. */
  if (is_annotation && gpd->layers.first == nullptr) {
    BKE_gpencil_free_data(gpd, true);

    bGPdata **gpd_ptr = ED_annotation_data_get_pointers(C, nullptr);
    *gpd_ptr = nullptr;

    Main *bmain = CTX_data_main(C);
    BKE_id_free_us(bmain, gpd);
  }

  return OPERATOR_FINISHED;
}

void GPENCIL_OT_layer_remove(wmOperatorType *ot)
{
  /* identifiers */
  ot->name = "Remove Layer";
  ot->idname = "GPENCIL_OT_layer_remove";
  ot->description = "Remove active Grease Pencil layer";

  ot->flag = OPTYPE_REGISTER | OPTYPE_UNDO;

  /* callbacks */
  ot->exec = gpencil_layer_remove_exec;
  ot->poll = gpencil_active_layer_poll;
}

static bool gpencil_active_layer_annotation_poll(bContext *C)
{
  bGPdata *gpd = ED_annotation_data_get_active(C);
  bGPDlayer *gpl = BKE_gpencil_layer_active_get(gpd);

  return (gpl != nullptr);
}

void GPENCIL_OT_layer_annotation_remove(wmOperatorType *ot)
{
  /* identifiers */
  ot->name = "Remove Annotation Layer";
  ot->idname = "GPENCIL_OT_layer_annotation_remove";
  ot->description = "Remove active Annotation layer";

  ot->flag = OPTYPE_REGISTER | OPTYPE_UNDO;

  /* callbacks */
  ot->exec = gpencil_layer_remove_exec;
  ot->poll = gpencil_active_layer_annotation_poll;
}
/* ******************* Move Layer Up/Down ************************** */

enum {
  GP_LAYER_MOVE_UP = -1,
  GP_LAYER_MOVE_DOWN = 1,
};

static int gpencil_layer_move_exec(bContext *C, wmOperator *op)
{
  const bool is_annotation = STREQ(op->idname, "GPENCIL_OT_layer_annotation_move");

  bGPdata *gpd = (!is_annotation) ? ED_gpencil_data_get_active(C) :
                                    ED_annotation_data_get_active(C);
  bGPDlayer *gpl = BKE_gpencil_layer_active_get(gpd);

  const int direction = RNA_enum_get(op->ptr, "type") * -1;

  /* sanity checks */
  if (ELEM(nullptr, gpd, gpl)) {
    return OPERATOR_CANCELLED;
  }

  BLI_assert(ELEM(direction, -1, 0, 1)); /* we use value below */
  if (BLI_listbase_link_move(&gpd->layers, gpl, direction)) {
    /* Reorder masking. */
    BKE_gpencil_layer_mask_sort_all(gpd);

    DEG_id_tag_update(&gpd->id, ID_RECALC_TRANSFORM | ID_RECALC_GEOMETRY);
    WM_event_add_notifier(C, NC_GPENCIL | ND_DATA | NA_EDITED, nullptr);
  }

  return OPERATOR_FINISHED;
}

void GPENCIL_OT_layer_move(wmOperatorType *ot)
{
  static const EnumPropertyItem slot_move[] = {
      {GP_LAYER_MOVE_UP, "UP", 0, "Up", ""},
      {GP_LAYER_MOVE_DOWN, "DOWN", 0, "Down", ""},
      {0, nullptr, 0, nullptr, nullptr},
  };

  /* identifiers */
  ot->name = "Move Grease Pencil Layer";
  ot->idname = "GPENCIL_OT_layer_move";
  ot->description = "Move the active Grease Pencil layer up/down in the list";

  /* api callbacks */
  ot->exec = gpencil_layer_move_exec;
  ot->poll = gpencil_active_layer_poll;

  /* flags */
  ot->flag = OPTYPE_REGISTER | OPTYPE_UNDO;

  ot->prop = RNA_def_enum(ot->srna, "type", slot_move, 0, "Type", "");
}

void GPENCIL_OT_layer_annotation_move(wmOperatorType *ot)
{
  static const EnumPropertyItem slot_move[] = {
      {GP_LAYER_MOVE_UP, "UP", 0, "Up", ""},
      {GP_LAYER_MOVE_DOWN, "DOWN", 0, "Down", ""},
      {0, nullptr, 0, nullptr, nullptr},
  };

  /* identifiers */
  ot->name = "Move Annotation Layer";
  ot->idname = "GPENCIL_OT_layer_annotation_move";
  ot->description = "Move the active Annotation layer up/down in the list";

  /* api callbacks */
  ot->exec = gpencil_layer_move_exec;
  ot->poll = gpencil_active_layer_annotation_poll;

  /* flags */
  ot->flag = OPTYPE_REGISTER | OPTYPE_UNDO;

  ot->prop = RNA_def_enum(ot->srna, "type", slot_move, 0, "Type", "");
}
/* ********************* Duplicate Layer ************************** */
enum {
  GP_LAYER_DUPLICATE_ALL = 0,
  GP_LAYER_DUPLICATE_EMPTY = 1,
};

static int gpencil_layer_copy_exec(bContext *C, wmOperator *op)
{
  bGPdata *gpd = ED_gpencil_data_get_active(C);
  bGPDlayer *gpl = BKE_gpencil_layer_active_get(gpd);
  bGPDlayer *new_layer;
  const int mode = RNA_enum_get(op->ptr, "mode");
  const bool dup_strokes = bool(mode == GP_LAYER_DUPLICATE_ALL);
  /* sanity checks */
  if (ELEM(nullptr, gpd, gpl)) {
    return OPERATOR_CANCELLED;
  }

  /* Make copy of layer, and add it immediately after or before the existing layer. */
  new_layer = BKE_gpencil_layer_duplicate(gpl, true, dup_strokes);
  if (dup_strokes) {
    BLI_insertlinkafter(&gpd->layers, gpl, new_layer);
  }
  else {
    /* For empty strokes is better add below. */
    BLI_insertlinkbefore(&gpd->layers, gpl, new_layer);
  }

  /* ensure new layer has a unique name, and is now the active layer */
  BLI_uniquename(&gpd->layers,
                 new_layer,
                 DATA_("GP_Layer"),
                 '.',
                 offsetof(bGPDlayer, info),
                 sizeof(new_layer->info));
  BKE_gpencil_layer_active_set(gpd, new_layer);

  /* notifiers */
  DEG_id_tag_update(&gpd->id, ID_RECALC_TRANSFORM | ID_RECALC_GEOMETRY);
  WM_event_add_notifier(C, NC_GPENCIL | ND_DATA | NA_EDITED, nullptr);
  WM_event_add_notifier(C, NC_GPENCIL | ND_DATA | NA_SELECTED, nullptr);

  return OPERATOR_FINISHED;
}

void GPENCIL_OT_layer_duplicate(wmOperatorType *ot)
{
  static const EnumPropertyItem copy_mode[] = {
      {GP_LAYER_DUPLICATE_ALL, "ALL", 0, "All Data", ""},
      {GP_LAYER_DUPLICATE_EMPTY, "EMPTY", 0, "Empty Keyframes", ""},
      {0, nullptr, 0, nullptr, nullptr},
  };

  /* identifiers */
  ot->name = "Duplicate Layer";
  ot->idname = "GPENCIL_OT_layer_duplicate";
  ot->description = "Make a copy of the active Grease Pencil layer";

  /* callbacks */
  ot->exec = gpencil_layer_copy_exec;
  ot->poll = gpencil_active_layer_poll;

  /* flags */
  ot->flag = OPTYPE_REGISTER | OPTYPE_UNDO;

  RNA_def_enum(ot->srna, "mode", copy_mode, GP_LAYER_DUPLICATE_ALL, "Mode", "");
}

/* ********************* Duplicate Layer in a new object ************************** */
enum {
  GP_LAYER_COPY_OBJECT_ALL_FRAME = 0,
  GP_LAYER_COPY_OBJECT_ACT_FRAME = 1,
};

static bool gpencil_layer_duplicate_object_poll(bContext *C)
{
  Object *ob = CTX_data_active_object(C);
  if ((ob == nullptr) || (ob->type != OB_GPENCIL_LEGACY)) {
    return false;
  }

  bGPdata *gpd = (bGPdata *)ob->data;
  bGPDlayer *gpl = BKE_gpencil_layer_active_get(gpd);

  if (gpl == nullptr) {
    return false;
  }

  return true;
}

static int gpencil_layer_duplicate_object_exec(bContext *C, wmOperator *op)
{
  Main *bmain = CTX_data_main(C);
  const bool only_active = RNA_boolean_get(op->ptr, "only_active");
  const int mode = RNA_enum_get(op->ptr, "mode");

  Object *ob_src = CTX_data_active_object(C);
  bGPdata *gpd_src = (bGPdata *)ob_src->data;
  bGPDlayer *gpl_active = BKE_gpencil_layer_active_get(gpd_src);

  CTX_DATA_BEGIN (C, Object *, ob, selected_objects) {
    if ((ob == ob_src) || (ob->type != OB_GPENCIL_LEGACY)) {
      continue;
    }
    bGPdata *gpd_dst = (bGPdata *)ob->data;
    LISTBASE_FOREACH_BACKWARD (bGPDlayer *, gpl_src, &gpd_src->layers) {
      if ((only_active) && (gpl_src != gpl_active)) {
        continue;
      }
      /* Create new layer (adding at head of the list). */
      bGPDlayer *gpl_dst = BKE_gpencil_layer_addnew(gpd_dst, gpl_src->info, true, true);
      /* Need to copy some variables (not all). */
      gpl_dst->onion_flag = gpl_src->onion_flag;
      gpl_dst->thickness = gpl_src->thickness;
      gpl_dst->line_change = gpl_src->line_change;
      copy_v4_v4(gpl_dst->tintcolor, gpl_src->tintcolor);
      gpl_dst->opacity = gpl_src->opacity;

      /* Ondine additions */
      gpl_dst->ondine_flag = gpl_src->ondine_flag;
      gpl_dst->stroke_wetness = gpl_src->stroke_wetness;
      gpl_dst->stroke_dryness = gpl_src->stroke_dryness;
      gpl_dst->stroke_darkened_edge_width = gpl_src->stroke_darkened_edge_width;
      gpl_dst->layer_darkened_edge_width = gpl_src->layer_darkened_edge_width;
      gpl_dst->darkened_edge_width_var = gpl_src->darkened_edge_width_var;
      gpl_dst->darkened_edge_intensity = gpl_src->darkened_edge_intensity;
      gpl_dst->brush_jitter = gpl_src->brush_jitter;
      gpl_dst->watercolor_alpha_variation = gpl_src->watercolor_alpha_variation;
      gpl_dst->watercolor_color_variation = gpl_src->watercolor_color_variation;

      /* Create all frames. */
      LISTBASE_FOREACH (bGPDframe *, gpf_src, &gpl_src->frames) {

        if ((mode == GP_LAYER_COPY_OBJECT_ACT_FRAME) && (gpf_src != gpl_src->actframe)) {
          continue;
        }

        /* Create new frame. */
        bGPDframe *gpf_dst = BKE_gpencil_frame_addnew(gpl_dst, gpf_src->framenum);

        /* Copy strokes. */
        LISTBASE_FOREACH (bGPDstroke *, gps_src, &gpf_src->strokes) {

          /* Make copy of source stroke. */
          bGPDstroke *gps_dst = BKE_gpencil_stroke_duplicate(gps_src, true, true, true);

          /* Check if material is in destination object,
           * otherwise add the slot with the material. */
          Material *ma_src = BKE_object_material_get(ob_src, gps_src->mat_nr + 1);
          if (ma_src != nullptr) {
            int idx = BKE_gpencil_object_material_ensure(bmain, ob, ma_src);

            /* Reassign the stroke material to the right slot in destination object. */
            gps_dst->mat_nr = idx;
          }

          /* Add new stroke to frame. */
          BLI_addtail(&gpf_dst->strokes, gps_dst);
        }
      }
    }
    /* notifiers */
    DEG_id_tag_update(&gpd_dst->id,
                      ID_RECALC_TRANSFORM | ID_RECALC_GEOMETRY | ID_RECALC_SYNC_TO_EVAL);
    DEG_id_tag_update(&ob->id, ID_RECALC_SYNC_TO_EVAL);
  }
  CTX_DATA_END;

  WM_event_add_notifier(C, NC_GPENCIL | ND_DATA | NA_EDITED, nullptr);

  return OPERATOR_FINISHED;
}

void GPENCIL_OT_layer_duplicate_object(wmOperatorType *ot)
{
  PropertyRNA *prop;

  static const EnumPropertyItem copy_mode[] = {
      {GP_LAYER_COPY_OBJECT_ALL_FRAME, "ALL", 0, "All Frames", ""},
      {GP_LAYER_COPY_OBJECT_ACT_FRAME, "ACTIVE", 0, "Active Frame", ""},
      {0, nullptr, 0, nullptr, nullptr},
  };

  /* identifiers */
  ot->name = "Duplicate Layer to New Object";
  ot->idname = "GPENCIL_OT_layer_duplicate_object";
  ot->description = "Make a copy of the active Grease Pencil layer to selected object";

  /* callbacks */
  ot->exec = gpencil_layer_duplicate_object_exec;
  ot->poll = gpencil_layer_duplicate_object_poll;

  /* flags */
  ot->flag = OPTYPE_REGISTER | OPTYPE_UNDO;

  ot->prop = RNA_def_enum(ot->srna, "mode", copy_mode, GP_LAYER_COPY_OBJECT_ALL_FRAME, "Mode", "");

  prop = RNA_def_boolean(ot->srna,
                         "only_active",
                         true,
                         "Only Active",
                         "Copy only active Layer, uncheck to append all layers");
  RNA_def_property_translation_context(prop, BLT_I18NCONTEXT_ID_GPENCIL);
  RNA_def_property_flag(prop, PROP_HIDDEN | PROP_SKIP_SAVE);
}

/* ********************* Duplicate Frame ************************** */
enum {
  GP_FRAME_DUP_ACTIVE = 0,
  GP_FRAME_DUP_ALL = 1,
};

static int gpencil_frame_duplicate_exec(bContext *C, wmOperator *op)
{
  bGPdata *gpd = ED_gpencil_data_get_active(C);
  bGPDlayer *gpl_active = BKE_gpencil_layer_active_get(gpd);
  Scene *scene = CTX_data_scene(C);

  int mode = RNA_enum_get(op->ptr, "mode");

  /* sanity checks */
  if (ELEM(nullptr, gpd, gpl_active)) {
    return OPERATOR_CANCELLED;
  }

  if (mode == 0) {
    BKE_gpencil_frame_addcopy(gpl_active, scene->r.cfra);
  }
  else {
    LISTBASE_FOREACH (bGPDlayer *, gpl, &gpd->layers) {
      if ((gpl->flag & GP_LAYER_LOCKED) == 0) {
        BKE_gpencil_frame_addcopy(gpl, scene->r.cfra);
      }
    }
  }
  /* notifiers */
  DEG_id_tag_update(&gpd->id, ID_RECALC_TRANSFORM | ID_RECALC_GEOMETRY);
  WM_event_add_notifier(C, NC_GPENCIL | ND_DATA | NA_EDITED, nullptr);

  return OPERATOR_FINISHED;
}

void GPENCIL_OT_frame_duplicate(wmOperatorType *ot)
{
  static const EnumPropertyItem duplicate_mode[] = {
      {GP_FRAME_DUP_ACTIVE, "ACTIVE", 0, "Active", "Duplicate frame in active layer only"},
      {GP_FRAME_DUP_ALL, "ALL", 0, "All", "Duplicate active frames in all layers"},
      {0, nullptr, 0, nullptr, nullptr},
  };

  /* identifiers */
  ot->name = "Duplicate Frame";
  ot->idname = "GPENCIL_OT_frame_duplicate";
  ot->description = "Make a copy of the active Grease Pencil Frame";

  /* callbacks */
  ot->exec = gpencil_frame_duplicate_exec;
  ot->poll = gpencil_active_layer_poll;

  /* flags */
  ot->flag = OPTYPE_REGISTER | OPTYPE_UNDO;

  ot->prop = RNA_def_enum(ot->srna, "mode", duplicate_mode, GP_FRAME_DUP_ACTIVE, "Mode", "");
}

/* ********************* Clean Fill Boundaries on Frame ************************** */
enum {
  GP_FRAME_CLEAN_FILL_ACTIVE = 0,
  GP_FRAME_CLEAN_FILL_ALL = 1,
};

static int gpencil_frame_clean_fill_exec(bContext *C, wmOperator *op)
{
  bool changed = false;
  bGPdata *gpd = ED_gpencil_data_get_active(C);
  int mode = RNA_enum_get(op->ptr, "mode");

  CTX_DATA_BEGIN (C, bGPDlayer *, gpl, editable_gpencil_layers) {
    bGPDframe *init_gpf = gpl->actframe;
    if (mode == GP_FRAME_CLEAN_FILL_ALL) {
      init_gpf = static_cast<bGPDframe *>(gpl->frames.first);
    }

    for (bGPDframe *gpf = init_gpf; gpf; gpf = gpf->next) {
      if ((gpf == gpl->actframe) || (mode == GP_FRAME_CLEAN_FILL_ALL)) {

        if (gpf == nullptr) {
          continue;
        }

        /* simply delete strokes which are no fill */
        LISTBASE_FOREACH_MUTABLE (bGPDstroke *, gps, &gpf->strokes) {
          /* skip strokes that are invalid for current view */
          if (ED_gpencil_stroke_can_use(C, gps) == false) {
            continue;
          }

          /* free stroke */
          if (gps->flag & GP_STROKE_NOFILL) {
            /* free stroke memory arrays, then stroke itself */
            if (gps->points) {
              MEM_freeN(gps->points);
            }
            if (gps->dvert) {
              BKE_gpencil_free_stroke_weights(gps);
              MEM_freeN(gps->dvert);
            }
            if (&gps->morphs) {
              BKE_gpencil_free_stroke_morphs(gps);
            }
            MEM_SAFE_FREE(gps->triangles);
            BLI_freelinkN(&gpf->strokes, gps);

            changed = true;
          }
        }
      }
    }
  }
  CTX_DATA_END;

  /* notifiers */
  if (changed) {
    DEG_id_tag_update(&gpd->id, ID_RECALC_TRANSFORM | ID_RECALC_GEOMETRY);
    WM_event_add_notifier(C, NC_GPENCIL | ND_DATA | NA_EDITED, nullptr);
  }

  return OPERATOR_FINISHED;
}

void GPENCIL_OT_frame_clean_fill(wmOperatorType *ot)
{
  static const EnumPropertyItem duplicate_mode[] = {
      {GP_FRAME_CLEAN_FILL_ACTIVE, "ACTIVE", 0, "Active Frame Only", "Clean active frame only"},
      {GP_FRAME_CLEAN_FILL_ALL, "ALL", 0, "All Frames", "Clean all frames in all layers"},
      {0, nullptr, 0, nullptr, nullptr},
  };

  /* identifiers */
  ot->name = "Clean Fill Boundaries";
  ot->idname = "GPENCIL_OT_frame_clean_fill";
  ot->description = "Remove 'no fill' boundary strokes";

  /* callbacks */
  ot->exec = gpencil_frame_clean_fill_exec;
  ot->poll = gpencil_active_layer_poll;

  /* flags */
  ot->flag = OPTYPE_REGISTER | OPTYPE_UNDO;

  ot->prop = RNA_def_enum(ot->srna, "mode", duplicate_mode, GP_FRAME_DUP_ACTIVE, "Mode", "");
}

/* ********************* Clean Loose Boundaries on Frame ************************** */
static int gpencil_frame_clean_loose_exec(bContext *C, wmOperator *op)
{
  bool changed = false;
  bGPdata *gpd = ED_gpencil_data_get_active(C);
  int limit = RNA_int_get(op->ptr, "limit");
  const bool is_multiedit = bool(GPENCIL_MULTIEDIT_SESSIONS_ON(gpd));

  CTX_DATA_BEGIN (C, bGPDlayer *, gpl, editable_gpencil_layers) {
    bGPDframe *init_gpf = static_cast<bGPDframe *>((is_multiedit) ? gpl->frames.first :
                                                                    gpl->actframe);

    for (bGPDframe *gpf = init_gpf; gpf; gpf = gpf->next) {
      if ((gpf == gpl->actframe) || ((gpf->flag & GP_FRAME_SELECT) && (is_multiedit))) {
        if (gpf == nullptr) {
          continue;
        }

        /* simply delete strokes which are no loose */
        LISTBASE_FOREACH_MUTABLE (bGPDstroke *, gps, &gpf->strokes) {
          /* skip strokes that are invalid for current view */
          if (ED_gpencil_stroke_can_use(C, gps) == false) {
            continue;
          }

          /* free stroke */
          if (gps->totpoints <= limit) {
            /* free stroke memory arrays, then stroke itself */
            if (gps->points) {
              MEM_freeN(gps->points);
            }
            if (gps->dvert) {
              BKE_gpencil_free_stroke_weights(gps);
              MEM_freeN(gps->dvert);
            }
            if (&gps->morphs) {
              BKE_gpencil_free_stroke_morphs(gps);
            }
            MEM_SAFE_FREE(gps->triangles);
            BLI_freelinkN(&gpf->strokes, gps);

            changed = true;
          }
        }
      }

      /* If not multi-edit, exit loop. */
      if (!is_multiedit) {
        break;
      }
    }
  }
  CTX_DATA_END;

  /* notifiers */
  if (changed) {
    DEG_id_tag_update(&gpd->id, ID_RECALC_TRANSFORM | ID_RECALC_GEOMETRY);
    WM_event_add_notifier(C, NC_GPENCIL | ND_DATA | NA_EDITED, nullptr);
  }

  return OPERATOR_FINISHED;
}

void GPENCIL_OT_frame_clean_loose(wmOperatorType *ot)
{
  /* identifiers */
  ot->name = "Clean Loose Points";
  ot->idname = "GPENCIL_OT_frame_clean_loose";
  ot->description = "Remove loose points";

  /* callbacks */
  ot->exec = gpencil_frame_clean_loose_exec;
  ot->poll = gpencil_active_layer_poll;

  /* flags */
  ot->flag = OPTYPE_REGISTER | OPTYPE_UNDO;

  RNA_def_int(ot->srna,
              "limit",
              1,
              1,
              INT_MAX,
              "Limit",
              "Number of points to consider stroke as loose",
              1,
              INT_MAX);
}

/* ********************* Clean Duplicate Frames ************************** */
static bool gpencil_frame_is_equal(const bGPDframe *gpf_a, const bGPDframe *gpf_b)
{
  if ((gpf_a == nullptr) || (gpf_b == nullptr)) {
    return false;
  }
  /* If the number of strokes is different, cannot be equal. */
  const int totstrokes_a = BLI_listbase_count(&gpf_a->strokes);
  const int totstrokes_b = BLI_listbase_count(&gpf_b->strokes);
  if ((totstrokes_a == 0) || (totstrokes_b == 0) || (totstrokes_a != totstrokes_b)) {
    return false;
  }
  /* Loop all strokes and check. */
  const bGPDstroke *gps_a = static_cast<const bGPDstroke *>(gpf_a->strokes.first);
  const bGPDstroke *gps_b = static_cast<const bGPDstroke *>(gpf_b->strokes.first);
  for (int i = 0; i < totstrokes_a; i++) {
    /* If the number of points is different, cannot be equal. */
    if (gps_a->totpoints != gps_b->totpoints) {
      return false;
    }
    /* Check other variables. */
    if (!equals_v4v4(gps_a->vert_color_fill, gps_b->vert_color_fill)) {
      return false;
    }
    if (gps_a->thickness != gps_b->thickness) {
      return false;
    }
    if (gps_a->mat_nr != gps_b->mat_nr) {
      return false;
    }
    if (gps_a->caps[0] != gps_b->caps[0]) {
      return false;
    }
    if (gps_a->caps[1] != gps_b->caps[1]) {
      return false;
    }
    if (gps_a->hardness != gps_b->hardness) {
      return false;
    }
    if (!equals_v2v2(gps_a->aspect_ratio, gps_b->aspect_ratio)) {
      return false;
    }
    if (gps_a->uv_rotation != gps_b->uv_rotation) {
      return false;
    }
    if (!equals_v2v2(gps_a->uv_translation, gps_b->uv_translation)) {
      return false;
    }
    if (gps_a->uv_scale != gps_b->uv_scale) {
      return false;
    }

    /* Loop points and check if equals or not. */
    for (int p = 0; p < gps_a->totpoints; p++) {
      const bGPDspoint *pt_a = &gps_a->points[p];
      const bGPDspoint *pt_b = &gps_b->points[p];
      if (!equals_v3v3(&pt_a->x, &pt_b->x)) {
        return false;
      }
      if (pt_a->pressure != pt_b->pressure) {
        return false;
      }
      if (pt_a->strength != pt_b->strength) {
        return false;
      }
      if (pt_a->uv_fac != pt_b->uv_fac) {
        return false;
      }
      if (pt_a->uv_rot != pt_b->uv_rot) {
        return false;
      }
      if (!equals_v4v4(pt_a->vert_color, pt_b->vert_color)) {
        return false;
      }
    }

    /* Look at next pair of strokes. */
    gps_a = gps_a->next;
    gps_b = gps_b->next;
  }

  return true;
}

static int gpencil_frame_clean_duplicate_exec(bContext *C, wmOperator *op)
{
#define SELECTED 1

  bool changed = false;
  Object *ob = CTX_data_active_object(C);
  bGPdata *gpd = (bGPdata *)ob->data;
  const int type = RNA_enum_get(op->ptr, "type");

  LISTBASE_FOREACH (bGPDlayer *, gpl, &gpd->layers) {
    /* Only editable and visible layers are considered. */
    if (BKE_gpencil_layer_is_editable(gpl) && (gpl->frames.first != nullptr)) {
      bGPDframe *gpf = static_cast<bGPDframe *>(gpl->frames.first);

      if ((type == SELECTED) && ((gpf->flag & GP_FRAME_SELECT) == 0)) {
        continue;
      }

      while (gpf != nullptr) {
        if (gpencil_frame_is_equal(gpf, gpf->next)) {
          /* Remove frame. */
          BKE_gpencil_layer_frame_delete(gpl, gpf->next);
          /* Tag for recalc. */
          changed = true;
        }
        else {
          gpf = gpf->next;
        }
      }
    }
  }

  /* notifiers */
  if (changed) {
    DEG_id_tag_update(&gpd->id, ID_RECALC_TRANSFORM | ID_RECALC_GEOMETRY);
    WM_event_add_notifier(C, NC_GPENCIL | ND_DATA | NA_EDITED, nullptr);
  }

  return OPERATOR_FINISHED;
}

void GPENCIL_OT_frame_clean_duplicate(wmOperatorType *ot)
{
  static const EnumPropertyItem clean_type[] = {
      {0, "ALL", 0, "All Frames", ""},
      {1, "SELECTED", 0, "Selected Frames", ""},
      {0, nullptr, 0, nullptr, nullptr},
  };

  /* identifiers */
  ot->name = "Clean Duplicate Frames";
  ot->idname = "GPENCIL_OT_frame_clean_duplicate";
  ot->description = "Remove duplicate keyframes";

  /* callbacks */
  ot->exec = gpencil_frame_clean_duplicate_exec;
  ot->poll = gpencil_active_layer_poll;

  /* flags */
  ot->flag = OPTYPE_REGISTER | OPTYPE_UNDO;

  ot->prop = RNA_def_enum(ot->srna, "type", clean_type, 0, "Type", "");
}

/* *********************** Hide Layers ******************************** */

static int gpencil_hide_exec(bContext *C, wmOperator *op)
{
  bGPdata *gpd = ED_gpencil_data_get_active(C);
  bGPDlayer *layer = BKE_gpencil_layer_active_get(gpd);
  bool unselected = RNA_boolean_get(op->ptr, "unselected");

  /* sanity checks */
  if (ELEM(nullptr, gpd, layer)) {
    return OPERATOR_CANCELLED;
  }

  if (unselected) {
    /* hide unselected */
    LISTBASE_FOREACH (bGPDlayer *, gpl, &gpd->layers) {
      if (gpl != layer) {
        gpl->flag |= GP_LAYER_HIDE;
      }
      else {
        /* Be sure the active layer is unhidden. */
        gpl->flag &= ~GP_LAYER_HIDE;
      }
    }
  }
  else {
    /* hide selected/active */
    layer->flag |= GP_LAYER_HIDE;
  }

  /* notifiers */
  DEG_id_tag_update(&gpd->id, ID_RECALC_TRANSFORM | ID_RECALC_GEOMETRY);
  WM_event_add_notifier(C, NC_GPENCIL | ND_DATA | NA_EDITED, nullptr);

  return OPERATOR_FINISHED;
}

void GPENCIL_OT_hide(wmOperatorType *ot)
{
  /* identifiers */
  ot->name = "Hide Layer(s)";
  ot->idname = "GPENCIL_OT_hide";
  ot->description = "Hide selected/unselected Grease Pencil layers";

  /* callbacks */
  ot->exec = gpencil_hide_exec;
  ot->poll = gpencil_active_layer_poll; /* NOTE: we need an active layer to play with */

  /* flags */
  ot->flag = OPTYPE_REGISTER | OPTYPE_UNDO;

  /* props */
  RNA_def_boolean(
      ot->srna, "unselected", false, "Unselected", "Hide unselected rather than selected layers");
}

/* ********************** Show All Layers ***************************** */

/* poll callback for showing layers */
static bool gpencil_reveal_poll(bContext *C)
{
  return ED_gpencil_data_get_active(C) != nullptr;
}

static void gpencil_reveal_select_frame(bContext *C, bGPDframe *frame, bool select)
{
  LISTBASE_FOREACH (bGPDstroke *, gps, &frame->strokes) {

    /* only deselect strokes that are valid in this view */
    if (ED_gpencil_stroke_can_use(C, gps)) {

      /* (de)select points */
      int i;
      bGPDspoint *pt;
      for (i = 0, pt = gps->points; i < gps->totpoints; i++, pt++) {
        SET_FLAG_FROM_TEST(pt->flag, select, GP_SPOINT_SELECT);
      }

      /* (de)select stroke */
      SET_FLAG_FROM_TEST(gps->flag, select, GP_STROKE_SELECT);
    }
  }
}

static int gpencil_reveal_exec(bContext *C, wmOperator *op)
{
  bGPdata *gpd = ED_gpencil_data_get_active(C);
  const bool select = RNA_boolean_get(op->ptr, "select");

  /* sanity checks */
  if (gpd == nullptr) {
    return OPERATOR_CANCELLED;
  }

  LISTBASE_FOREACH (bGPDlayer *, gpl, &gpd->layers) {
    if (gpl->flag & GP_LAYER_HIDE) {
      gpl->flag &= ~GP_LAYER_HIDE;

      /* select or deselect if requested, only on hidden layers */
      if (gpd->flag & GP_DATA_STROKE_EDITMODE) {
        if (select) {
          /* select all strokes on active frame only (same as select all operator) */
          if (gpl->actframe) {
            gpencil_reveal_select_frame(C, gpl->actframe, true);
          }
        }
        else {
          /* deselect strokes on all frames (same as deselect all operator) */
          LISTBASE_FOREACH (bGPDframe *, gpf, &gpl->frames) {
            gpencil_reveal_select_frame(C, gpf, false);
          }
        }
      }
    }
  }

  /* notifiers */
  DEG_id_tag_update(&gpd->id, ID_RECALC_TRANSFORM | ID_RECALC_GEOMETRY);
  WM_event_add_notifier(C, NC_GPENCIL | ND_DATA | NA_EDITED, nullptr);

  return OPERATOR_FINISHED;
}

void GPENCIL_OT_reveal(wmOperatorType *ot)
{
  /* identifiers */
  ot->name = "Show All Layers";
  ot->idname = "GPENCIL_OT_reveal";
  ot->description = "Show all Grease Pencil layers";

  /* callbacks */
  ot->exec = gpencil_reveal_exec;
  ot->poll = gpencil_reveal_poll;

  /* flags */
  ot->flag = OPTYPE_REGISTER | OPTYPE_UNDO;

  /* props */
  RNA_def_boolean(ot->srna, "select", true, "Select", "");
}

/* ***************** Lock/Unlock All Layers ************************ */

static int gpencil_lock_all_exec(bContext *C, wmOperator * /*op*/)
{
  bGPdata *gpd = ED_gpencil_data_get_active(C);

  /* sanity checks */
  if (gpd == nullptr) {
    return OPERATOR_CANCELLED;
  }

  /* make all layers non-editable */
  LISTBASE_FOREACH (bGPDlayer *, gpl, &gpd->layers) {
    gpl->flag |= GP_LAYER_LOCKED;
  }

  /* notifiers */
  DEG_id_tag_update(&gpd->id, ID_RECALC_TRANSFORM | ID_RECALC_GEOMETRY);
  WM_event_add_notifier(C, NC_GPENCIL | ND_DATA | NA_EDITED, nullptr);

  return OPERATOR_FINISHED;
}

void GPENCIL_OT_lock_all(wmOperatorType *ot)
{
  /* identifiers */
  ot->name = "Lock All Layers";
  ot->idname = "GPENCIL_OT_lock_all";
  ot->description =
      "Lock all Grease Pencil layers to prevent them from being accidentally modified";

  /* callbacks */
  ot->exec = gpencil_lock_all_exec;
  ot->poll = gpencil_reveal_poll;

  /* flags */
  ot->flag = OPTYPE_REGISTER | OPTYPE_UNDO;
}

/* -------------------------- */

static int gpencil_unlock_all_exec(bContext *C, wmOperator * /*op*/)
{
  bGPdata *gpd = ED_gpencil_data_get_active(C);

  /* sanity checks */
  if (gpd == nullptr) {
    return OPERATOR_CANCELLED;
  }

  /* make all layers editable again */
  LISTBASE_FOREACH (bGPDlayer *, gpl, &gpd->layers) {
    gpl->flag &= ~GP_LAYER_LOCKED;
  }

  /* notifiers */
  DEG_id_tag_update(&gpd->id, ID_RECALC_TRANSFORM | ID_RECALC_GEOMETRY);
  WM_event_add_notifier(C, NC_GPENCIL | ND_DATA | NA_EDITED, nullptr);

  return OPERATOR_FINISHED;
}

void GPENCIL_OT_unlock_all(wmOperatorType *ot)
{
  /* identifiers */
  ot->name = "Unlock All Layers";
  ot->idname = "GPENCIL_OT_unlock_all";
  ot->description = "Unlock all Grease Pencil layers so that they can be edited";

  /* callbacks */
  ot->exec = gpencil_unlock_all_exec;
  ot->poll = gpencil_reveal_poll;

  /* flags */
  ot->flag = OPTYPE_REGISTER | OPTYPE_UNDO;
}

/* ********************** Isolate Layer **************************** */

static int gpencil_isolate_layer_exec(bContext *C, wmOperator *op)
{
  bGPdata *gpd = ED_gpencil_data_get_active(C);
  bGPDlayer *layer = BKE_gpencil_layer_active_get(gpd);
  int flags = GP_LAYER_LOCKED;
  bool isolate = false;

  if (RNA_boolean_get(op->ptr, "affect_visibility")) {
    flags |= GP_LAYER_HIDE;
  }

  if (ELEM(nullptr, gpd, layer)) {
    BKE_report(op->reports, RPT_ERROR, "No active layer to isolate");
    return OPERATOR_CANCELLED;
  }

  /* Test whether to isolate or clear all flags */
  LISTBASE_FOREACH (bGPDlayer *, gpl, &gpd->layers) {
    /* Skip if this is the active layer */
    if (gpl == layer) {
      continue;
    }

    /* If the flags aren't set, that means that the layer is
     * not alone, so we have some layers to isolate still
     */
    if ((gpl->flag & flags) == 0) {
      isolate = true;
      break;
    }
  }

  /* Set/Clear flags as appropriate */
  /* TODO: Include onion-skinning on this list? */
  if (isolate) {
    /* Set flags on all "other" layers */
    LISTBASE_FOREACH (bGPDlayer *, gpl, &gpd->layers) {
      if (gpl == layer) {
        continue;
      }
      gpl->flag |= flags;
    }
  }
  else {
    /* Clear flags - Restore everything else */
    LISTBASE_FOREACH (bGPDlayer *, gpl, &gpd->layers) {
      gpl->flag &= ~flags;
    }
  }

  /* notifiers */
  DEG_id_tag_update(&gpd->id, ID_RECALC_TRANSFORM | ID_RECALC_GEOMETRY);
  WM_event_add_notifier(C, NC_GPENCIL | ND_DATA | NA_EDITED, nullptr);

  return OPERATOR_FINISHED;
}

void GPENCIL_OT_layer_isolate(wmOperatorType *ot)
{
  /* identifiers */
  ot->name = "Isolate Layer";
  ot->idname = "GPENCIL_OT_layer_isolate";
  ot->description =
      "Toggle whether the active layer is the only one that can be edited and/or visible";

  /* callbacks */
  ot->exec = gpencil_isolate_layer_exec;
  ot->poll = gpencil_active_layer_poll;

  /* flags */
  ot->flag = OPTYPE_REGISTER | OPTYPE_UNDO;

  /* properties */
  RNA_def_boolean(ot->srna,
                  "affect_visibility",
                  false,
                  "Affect Visibility",
                  "In addition to toggling the editability, also affect the visibility");
}

/* ********************** Merge Layer with the next layer **************************** */
enum {
  GP_LAYER_MERGE_ACTIVE = 0,
  GP_LAYER_MERGE_ALL = 1,
};

static void apply_layer_settings(bGPDlayer *gpl)
{
  /* Apply layer attributes. */
  LISTBASE_FOREACH (bGPDframe *, gpf, &gpl->frames) {
    LISTBASE_FOREACH (bGPDstroke *, gps, &gpf->strokes) {
      gps->fill_opacity_fac *= gpl->opacity;
      gps->vert_color_fill[3] *= gpl->opacity;
      for (int p = 0; p < gps->totpoints; p++) {
        bGPDspoint *pt = &gps->points[p];
        float factor = ((float(gps->thickness) * pt->pressure) + float(gpl->line_change)) /
                       (float(gps->thickness) * pt->pressure);
        pt->pressure *= factor;
        pt->strength *= gpl->opacity;

        /* Layer transformation. */
        mul_v3_m4v3(&pt->x, gpl->layer_mat, &pt->x);
        zero_v3(gpl->location);
        zero_v3(gpl->rotation);
        copy_v3_fl(gpl->scale, 1.0f);
      }
    }
  }

  gpl->line_change = 0;
  gpl->opacity = 1.0f;
  unit_m4(gpl->layer_mat);
  invert_m4_m4(gpl->layer_invmat, gpl->layer_mat);
}

static int gpencil_merge_layer_exec(bContext *C, wmOperator *op)
{
  bGPdata *gpd = ED_gpencil_data_get_active(C);
  bGPDlayer *gpl_active = BKE_gpencil_layer_active_get(gpd);
  bGPDlayer *gpl_dst = gpl_active->prev;
  const int mode = RNA_enum_get(op->ptr, "mode");

  if (mode == GP_LAYER_MERGE_ACTIVE) {
    if (ELEM(nullptr, gpd, gpl_dst, gpl_active)) {
      BKE_report(op->reports, RPT_ERROR, "No layers to merge");
      return OPERATOR_CANCELLED;
    }
  }
  else {
    if (ELEM(nullptr, gpd, gpl_active)) {
      BKE_report(op->reports, RPT_ERROR, "No layers to flatten");
      return OPERATOR_CANCELLED;
    }
  }

  if (mode == GP_LAYER_MERGE_ACTIVE) {
    /* Apply destination layer attributes. */
    apply_layer_settings(gpl_active);
    ED_gpencil_layer_merge(gpd, gpl_active, gpl_dst, false);
  }
  else if (mode == GP_LAYER_MERGE_ALL) {
    /* Apply layer attributes to all layers. */
    LISTBASE_FOREACH (bGPDlayer *, gpl, &gpd->layers) {
      apply_layer_settings(gpl);
    }
    gpl_dst = gpl_active;
    /* Merge layers on top of active layer. */
    if (gpd->layers.last != gpl_dst) {
      LISTBASE_FOREACH_BACKWARD_MUTABLE (bGPDlayer *, gpl, &gpd->layers) {
        if (gpl == gpl_dst) {
          break;
        }
        ED_gpencil_layer_merge(gpd, gpl, gpl->prev, false);
      }
    }
    /* Merge layers below active layer. */
    LISTBASE_FOREACH_BACKWARD_MUTABLE (bGPDlayer *, gpl, &gpd->layers) {
      if (gpl == gpl_dst) {
        continue;
      }
      ED_gpencil_layer_merge(gpd, gpl, gpl_dst, true);
    }
    /* Set general layers settings to default values. */
    gpl_active->blend_mode = eGplBlendMode_Regular;
    gpl_active->flag &= ~GP_LAYER_LOCKED;
    gpl_active->flag &= ~GP_LAYER_HIDE;
    gpl_active->flag |= GP_LAYER_USE_LIGHTS;
    gpl_active->onion_flag |= GP_LAYER_ONIONSKIN;
  }
  else {
    return OPERATOR_CANCELLED;
  }

  /* Clear any invalid mask. Some other layer could be using the merged layer. */
  LISTBASE_FOREACH (bGPDlayer *, gpl, &gpd->layers) {
    BKE_gpencil_layer_mask_cleanup(gpd, gpl);
  }

  /* notifiers */
  DEG_id_tag_update(&gpd->id, ID_RECALC_TRANSFORM | ID_RECALC_GEOMETRY);
  WM_event_add_notifier(C, NC_GPENCIL | ND_DATA | NA_EDITED, nullptr);
  WM_event_add_notifier(C, NC_GPENCIL | ND_DATA | NA_SELECTED, nullptr);

  return OPERATOR_FINISHED;
}

void GPENCIL_OT_layer_merge(wmOperatorType *ot)
{
  static const EnumPropertyItem merge_modes[] = {
      {GP_LAYER_MERGE_ACTIVE, "ACTIVE", 0, "Active", "Combine active layer into the layer below"},
      {GP_LAYER_MERGE_ALL, "ALL", 0, "All", "Combine all layers into the active layer"},
      {0, nullptr, 0, nullptr, nullptr},
  };

  /* identifiers */
  ot->name = "Merge Down";
  ot->idname = "GPENCIL_OT_layer_merge";
  ot->description = "Combine Layers";

  /* callbacks */
  ot->exec = gpencil_merge_layer_exec;
  ot->poll = gpencil_active_layer_poll;

  /* flags */
  ot->flag = OPTYPE_REGISTER | OPTYPE_UNDO;

  ot->prop = RNA_def_enum(ot->srna, "mode", merge_modes, GP_LAYER_MERGE_ACTIVE, "Mode", "");
}

/* ********************** Change Layer ***************************** */

static int gpencil_layer_change_invoke(bContext *C, wmOperator *op, const wmEvent * /*event*/)
{
  uiPopupMenu *pup;
  uiLayout *layout;

  /* call the menu, which will call this operator again, hence the canceled */
  pup = UI_popup_menu_begin(C, op->type->name, ICON_NONE);
  layout = UI_popup_menu_layout(pup);
  uiItemsEnumO(layout, "GPENCIL_OT_layer_change", "layer");
  UI_popup_menu_end(C, pup);

  return OPERATOR_INTERFACE;
}

static int gpencil_layer_change_exec(bContext *C, wmOperator *op)
{
  bGPdata *gpd = CTX_data_gpencil_data(C);
  if (gpd == nullptr) {
    return OPERATOR_CANCELLED;
  }

  bGPDlayer *gpl = nullptr;
  int layer_num = RNA_enum_get(op->ptr, "layer");

  /* Get layer or create new one */
  if (layer_num == -1) {
    /* Create layer */
    gpl = BKE_gpencil_layer_addnew(gpd, DATA_("GP_Layer"), true, false);
  }
  else {
    /* Try to get layer */
    gpl = static_cast<bGPDlayer *>(BLI_findlink(&gpd->layers, layer_num));

    if (gpl == nullptr) {
      BKE_reportf(
          op->reports, RPT_ERROR, "Cannot change to non-existent layer (index = %d)", layer_num);
      return OPERATOR_CANCELLED;
    }
  }

  /* Set active layer */
  BKE_gpencil_layer_active_set(gpd, gpl);

  /* updates */
  DEG_id_tag_update(&gpd->id, ID_RECALC_TRANSFORM | ID_RECALC_GEOMETRY);
  WM_event_add_notifier(C, NC_GPENCIL | ND_DATA | NA_EDITED, nullptr);
  WM_event_add_notifier(C, NC_GPENCIL | ND_DATA | NA_SELECTED, nullptr);

  return OPERATOR_FINISHED;
}

void GPENCIL_OT_layer_change(wmOperatorType *ot)
{
  /* identifiers */
  ot->name = "Change Layer";
  ot->idname = "GPENCIL_OT_layer_change";
  ot->description = "Change active Grease Pencil layer";

  /* callbacks */
  ot->invoke = gpencil_layer_change_invoke;
  ot->exec = gpencil_layer_change_exec;
  ot->poll = gpencil_active_layer_poll;

  /* flags */
  ot->flag = OPTYPE_REGISTER | OPTYPE_UNDO;

  /* gp layer to use (dynamic enum) */
  ot->prop = RNA_def_enum(
      ot->srna, "layer", rna_enum_dummy_DEFAULT_items, 0, "Grease Pencil Layer", "");
  RNA_def_enum_funcs(ot->prop, ED_gpencil_layers_with_new_enum_itemf);
}

static int gpencil_layer_active_exec(bContext *C, wmOperator *op)
{
  Object *ob = CTX_data_active_object(C);
  bGPdata *gpd = (bGPdata *)ob->data;
  int layer_num = RNA_int_get(op->ptr, "layer");

  /* Try to get layer */
  bGPDlayer *gpl = static_cast<bGPDlayer *>(BLI_findlink(&gpd->layers, layer_num));

  if (gpl == nullptr) {
    BKE_reportf(
        op->reports, RPT_ERROR, "Cannot change to non-existent layer (index = %d)", layer_num);
    return OPERATOR_CANCELLED;
  }

  /* Set active layer */
  BKE_gpencil_layer_active_set(gpd, gpl);

  /* updates */
  DEG_id_tag_update(&gpd->id, ID_RECALC_TRANSFORM | ID_RECALC_GEOMETRY);
  WM_event_add_notifier(C, NC_GPENCIL | ND_DATA | NA_EDITED, nullptr);
  WM_event_add_notifier(C, NC_GPENCIL | ND_DATA | NA_SELECTED, nullptr);

  return OPERATOR_FINISHED;
}

void GPENCIL_OT_layer_active(wmOperatorType *ot)
{
  /* identifiers */
  ot->name = "Active Layer";
  ot->idname = "GPENCIL_OT_layer_active";
  ot->description = "Active Grease Pencil layer";

  /* callbacks */
  ot->exec = gpencil_layer_active_exec;
  ot->poll = gpencil_active_layer_poll;

  /* flags */
  ot->flag = OPTYPE_REGISTER | OPTYPE_UNDO;

  /* GPencil layer to use. */
  ot->prop = RNA_def_int(ot->srna, "layer", 0, 0, INT_MAX, "Grease Pencil Layer", "", 0, INT_MAX);
  RNA_def_property_flag(ot->prop, PROP_HIDDEN | PROP_SKIP_SAVE);
}
/* ************************************************ */

/* ******************* Arrange Stroke Up/Down in drawing order ************************** */

enum {
  GP_STROKE_MOVE_UP = -1,
  GP_STROKE_MOVE_DOWN = 1,
  GP_STROKE_MOVE_TOP = 2,
  GP_STROKE_MOVE_BOTTOM = 3,
};

static int gpencil_stroke_arrange_exec(bContext *C, wmOperator *op)
{
  Object *ob = CTX_data_active_object(C);
  bGPdata *gpd = ED_gpencil_data_get_active(C);
  bGPDlayer *gpl_act = BKE_gpencil_layer_active_get(gpd);

  /* sanity checks */
  if (ELEM(nullptr, gpd, gpl_act, gpl_act->actframe)) {
    return OPERATOR_CANCELLED;
  }

  const int direction = RNA_enum_get(op->ptr, "direction");
  const bool is_multiedit = bool(GPENCIL_MULTIEDIT_SESSIONS_ON(gpd));
  bGPDstroke *gps_target = nullptr;

  bool changed = false;
  CTX_DATA_BEGIN (C, bGPDlayer *, gpl, editable_gpencil_layers) {
    /* temp listbase to store selected strokes */
    ListBase selected = {nullptr};

    bGPDframe *init_gpf = static_cast<bGPDframe *>((is_multiedit) ? gpl->frames.first :
                                                                    gpl->actframe);
    bGPDstroke *gps = nullptr;

    for (bGPDframe *gpf = init_gpf; gpf; gpf = gpf->next) {
      if ((gpf == gpl->actframe) || ((gpf->flag & GP_FRAME_SELECT) && (is_multiedit))) {
        if (gpf == nullptr) {
          continue;
        }
        /* verify if any selected stroke is in the extreme of the stack and select to move */
        LISTBASE_FOREACH (bGPDstroke *, gps, &gpf->strokes) {
          /* only if selected */
          if (gps->flag & GP_STROKE_SELECT) {
            /* skip strokes that are invalid for current view */
            if (ED_gpencil_stroke_can_use(C, gps) == false) {
              continue;
            }
            /* check if the color is editable */
            if (ED_gpencil_stroke_material_editable(ob, gpl, gps) == false) {
              continue;
            }
            bool gpf_lock = false;
            /* Some stroke is already at front. */
            if (ELEM(direction, GP_STROKE_MOVE_TOP, GP_STROKE_MOVE_UP)) {
              if (gps == gpf->strokes.last) {
                gpf_lock = true;
                gps_target = gps;
              }
            }
            /* Some stroke is already at bottom. */
            if (ELEM(direction, GP_STROKE_MOVE_BOTTOM, GP_STROKE_MOVE_DOWN)) {
              if (gps == gpf->strokes.first) {
                gpf_lock = true;
                gps_target = gps;
              }
            }
            /* add to list (if not locked) */
            if (!gpf_lock) {
              BLI_addtail(&selected, BLI_genericNodeN(gps));
            }
          }
        }

        const int target_index = (gps_target) ? BLI_findindex(&gpf->strokes, gps_target) : -1;
        int prev_index = target_index;
        /* Now do the movement of the stroke */
        switch (direction) {
          /* Bring to Front */
          case GP_STROKE_MOVE_TOP:
            LISTBASE_FOREACH (LinkData *, link, &selected) {
              gps = static_cast<bGPDstroke *>(link->data);
              BLI_remlink(&gpf->strokes, gps);
              if (gps_target) {
                BLI_insertlinkbefore(&gpf->strokes, gps_target, gps);
              }
              else {
                BLI_addtail(&gpf->strokes, gps);
              }
              changed = true;
            }
            break;
          /* Bring Forward */
          case GP_STROKE_MOVE_UP:
            LISTBASE_FOREACH_BACKWARD (LinkData *, link, &selected) {
              gps = static_cast<bGPDstroke *>(link->data);
              if (gps_target) {
                int gps_index = BLI_findindex(&gpf->strokes, gps);
                if (gps_index + 1 >= prev_index) {
                  prev_index = gps_index;
                  continue;
                }
                prev_index = gps_index;
              }
              BLI_listbase_link_move(&gpf->strokes, gps, 1);
              changed = true;
            }
            break;
          /* Send Backward */
          case GP_STROKE_MOVE_DOWN:
            LISTBASE_FOREACH (LinkData *, link, &selected) {
              gps = static_cast<bGPDstroke *>(link->data);
              if (gps_target) {
                int gps_index = BLI_findindex(&gpf->strokes, gps);
                if (gps_index - 1 <= prev_index) {
                  prev_index = gps_index;
                  continue;
                }
                prev_index = gps_index;
              }
              BLI_listbase_link_move(&gpf->strokes, gps, -1);
              changed = true;
            }
            break;
          /* Send to Back */
          case GP_STROKE_MOVE_BOTTOM:
            LISTBASE_FOREACH_BACKWARD (LinkData *, link, &selected) {
              gps = static_cast<bGPDstroke *>(link->data);
              BLI_remlink(&gpf->strokes, gps);
              if (gps_target) {
                BLI_insertlinkafter(&gpf->strokes, gps_target, gps);
              }
              else {
                BLI_addhead(&gpf->strokes, gps);
              }
              changed = true;
            }
            break;
          default:
            BLI_assert(0);
            break;
        }
        BLI_freelistN(&selected);
      }

      /* If not multi-edit, exit loop. */
      if (!is_multiedit) {
        break;
      }
    }
  }
  CTX_DATA_END;

  if (changed) {
    /* notifiers */
    DEG_id_tag_update(&gpd->id, ID_RECALC_TRANSFORM | ID_RECALC_GEOMETRY);
    WM_event_add_notifier(C, NC_GPENCIL | ND_DATA | NA_EDITED, nullptr);
  }

  return OPERATOR_FINISHED;
}

void GPENCIL_OT_stroke_arrange(wmOperatorType *ot)
{
  static const EnumPropertyItem slot_move[] = {
      {GP_STROKE_MOVE_TOP, "TOP", 0, "Bring to Front", ""},
      {GP_STROKE_MOVE_UP, "UP", 0, "Bring Forward", ""},
      {GP_STROKE_MOVE_DOWN, "DOWN", 0, "Send Backward", ""},
      {GP_STROKE_MOVE_BOTTOM, "BOTTOM", 0, "Send to Back", ""},
      {0, nullptr, 0, nullptr, nullptr}};

  /* identifiers */
  ot->name = "Arrange Stroke";
  ot->idname = "GPENCIL_OT_stroke_arrange";
  ot->description = "Arrange selected strokes up/down in the display order of the active layer";

  /* callbacks */
  ot->exec = gpencil_stroke_arrange_exec;
  ot->poll = gpencil_active_layer_poll;

  /* flags */
  ot->flag = OPTYPE_REGISTER | OPTYPE_UNDO;

  /* properties */
  ot->prop = RNA_def_enum(ot->srna, "direction", slot_move, GP_STROKE_MOVE_UP, "Direction", "");
}

/* ******************* Move Stroke to new color ************************** */

static int gpencil_stroke_change_color_exec(bContext *C, wmOperator *op)
{
  Main *bmain = CTX_data_main(C);
  Material *ma = nullptr;
  char name[MAX_ID_NAME - 2];
  RNA_string_get(op->ptr, "material", name);

  bGPdata *gpd = ED_gpencil_data_get_active(C);
  Object *ob = CTX_data_active_object(C);
  if (name[0] == '\0') {
    ma = BKE_gpencil_material(ob, ob->actcol);
  }
  else {
    ma = (Material *)BKE_libblock_find_name(bmain, ID_MA, name);
    if (ma == nullptr) {
      return OPERATOR_CANCELLED;
    }
  }
  /* try to find slot */
  int idx = BKE_gpencil_object_material_index_get(ob, ma);
  if (idx < 0) {
    return OPERATOR_CANCELLED;
  }

  /* sanity checks */
  if (ELEM(nullptr, gpd)) {
    return OPERATOR_CANCELLED;
  }

  const bool is_multiedit = bool(GPENCIL_MULTIEDIT_SESSIONS_ON(gpd));
  if (ELEM(nullptr, ma)) {
    return OPERATOR_CANCELLED;
  }

  bool changed = false;
  /* loop all strokes */
  CTX_DATA_BEGIN (C, bGPDlayer *, gpl, editable_gpencil_layers) {
    bGPDframe *init_gpf = static_cast<bGPDframe *>((is_multiedit) ? gpl->frames.first :
                                                                    gpl->actframe);

    for (bGPDframe *gpf = init_gpf; gpf; gpf = gpf->next) {
      if ((gpf == gpl->actframe) || ((gpf->flag & GP_FRAME_SELECT) && (is_multiedit))) {
        if (gpf == nullptr) {
          continue;
        }

        LISTBASE_FOREACH (bGPDstroke *, gps, &gpf->strokes) {
          /* only if selected */
          if (gps->flag & GP_STROKE_SELECT) {
            /* skip strokes that are invalid for current view */
            if (ED_gpencil_stroke_can_use(C, gps) == false) {
              continue;
            }
            /* check if the color is editable */
            if (ED_gpencil_stroke_material_editable(ob, gpl, gps) == false) {
              continue;
            }

            /* assign new color */
            gps->mat_nr = idx;

            changed = true;
          }
        }
      }
      /* If not multi-edit, exit loop. */
      if (!is_multiedit) {
        break;
      }
    }
  }
  CTX_DATA_END;

  if (changed) {
    /* notifiers */
    DEG_id_tag_update(&gpd->id, ID_RECALC_TRANSFORM | ID_RECALC_GEOMETRY);
    WM_event_add_notifier(C, NC_GPENCIL | ND_DATA | NA_EDITED, nullptr);
  }

  return OPERATOR_FINISHED;
}

void GPENCIL_OT_stroke_change_color(wmOperatorType *ot)
{
  /* identifiers */
  ot->name = "Change Stroke Color";
  ot->idname = "GPENCIL_OT_stroke_change_color";
  ot->description = "Move selected strokes to active material";

  /* callbacks */
  ot->exec = gpencil_stroke_change_color_exec;
  ot->poll = gpencil_active_layer_poll;

  /* flags */
  ot->flag = OPTYPE_REGISTER | OPTYPE_UNDO;

  RNA_def_string(
      ot->srna, "material", nullptr, MAX_ID_NAME - 2, "Material", "Name of the material");
}

/* ******************* Lock color of non selected Strokes colors ************************** */

static int gpencil_material_lock_unsused_exec(bContext *C, wmOperator * /*op*/)
{
  bGPdata *gpd = ED_gpencil_data_get_active(C);
  Object *ob = CTX_data_active_object(C);
  short *totcol = BKE_object_material_len_p(ob);

  /* sanity checks */
  if (ELEM(nullptr, gpd)) {
    return OPERATOR_CANCELLED;
  }

  /* first lock all colors */
  for (short i = 0; i < *totcol; i++) {
    Material *tmp_ma = BKE_object_material_get(ob, i + 1);
    if (tmp_ma) {
      tmp_ma->gp_style->flag |= GP_MATERIAL_LOCKED;
      DEG_id_tag_update(&tmp_ma->id, ID_RECALC_SYNC_TO_EVAL);
    }
  }

  bool changed = false;
  /* loop all selected strokes and unlock any color */
  LISTBASE_FOREACH (bGPDlayer *, gpl, &gpd->layers) {
    /* only editable and visible layers are considered */
    if (BKE_gpencil_layer_is_editable(gpl) && (gpl->actframe != nullptr)) {
      LISTBASE_FOREACH_BACKWARD (bGPDstroke *, gps, &gpl->actframe->strokes) {
        /* only if selected */
        if (gps->flag & GP_STROKE_SELECT) {
          /* skip strokes that are invalid for current view */
          if (ED_gpencil_stroke_can_use(C, gps) == false) {
            continue;
          }
          /* unlock color */
          Material *tmp_ma = BKE_object_material_get(ob, gps->mat_nr + 1);
          if (tmp_ma) {
            tmp_ma->gp_style->flag &= ~GP_MATERIAL_LOCKED;
            DEG_id_tag_update(&tmp_ma->id, ID_RECALC_SYNC_TO_EVAL);
          }

          changed = true;
        }
      }
    }
  }

  if (changed) {
    /* updates */
    DEG_id_tag_update(&gpd->id, ID_RECALC_GEOMETRY);

    /* Copy-on-eval tag is needed, or else no refresh happens */
    DEG_id_tag_update(&gpd->id, ID_RECALC_SYNC_TO_EVAL);

    /* notifiers */
    DEG_id_tag_update(&gpd->id, ID_RECALC_TRANSFORM | ID_RECALC_GEOMETRY);
    WM_event_add_notifier(C, NC_GPENCIL | ND_DATA | NA_EDITED, nullptr);
  }

  return OPERATOR_FINISHED;
}

void GPENCIL_OT_material_lock_unused(wmOperatorType *ot)
{
  /* identifiers */
  ot->name = "Lock Unused Materials";
  ot->idname = "GPENCIL_OT_material_lock_unused";
  ot->description = "Lock any material not used in any selected stroke";

  /* api callbacks */
  ot->exec = gpencil_material_lock_unsused_exec;
  ot->poll = gpencil_active_layer_poll;

  /* flags */
  ot->flag = OPTYPE_REGISTER | OPTYPE_UNDO;
}

/*********************** Vertex Groups ***********************************/

static bool gpencil_vertex_group_poll(bContext *C)
{
  Object *ob = CTX_data_active_object(C);

  if ((ob) && (ob->type == OB_GPENCIL_LEGACY)) {
    Main *bmain = CTX_data_main(C);
    const bGPdata *gpd = (const bGPdata *)ob->data;
    if (BKE_id_is_editable(bmain, &ob->id) &&
        BKE_id_is_editable(bmain, static_cast<const ID *>(ob->data)) &&
        !BLI_listbase_is_empty(&gpd->vertex_group_names))
    {
      if (ELEM(ob->mode, OB_MODE_EDIT_GPENCIL_LEGACY, OB_MODE_SCULPT_GPENCIL_LEGACY)) {
        return true;
      }
    }
  }

  return false;
}

static bool gpencil_vertex_group_weight_poll(bContext *C)
{
  Object *ob = CTX_data_active_object(C);

  if ((ob) && (ob->type == OB_GPENCIL_LEGACY)) {
    Main *bmain = CTX_data_main(C);
    const bGPdata *gpd = (const bGPdata *)ob->data;
    if (BKE_id_is_editable(bmain, &ob->id) &&
        BKE_id_is_editable(bmain, static_cast<const ID *>(ob->data)) &&
        !BLI_listbase_is_empty(&gpd->vertex_group_names))
    {
      if (ob->mode == OB_MODE_WEIGHT_GPENCIL_LEGACY) {
        return true;
      }
    }
  }

  return false;
}

static int gpencil_vertex_group_assign_exec(bContext *C, wmOperator * /*op*/)
{
  ToolSettings *ts = CTX_data_tool_settings(C);
  Object *ob = CTX_data_active_object(C);

  /* sanity checks */
  if (ELEM(nullptr, ts, ob, ob->data)) {
    return OPERATOR_CANCELLED;
  }

  ED_gpencil_vgroup_assign(C, ob, ts->vgroup_weight);

  /* notifiers */
  bGPdata *gpd = static_cast<bGPdata *>(ob->data);
  DEG_id_tag_update(&gpd->id, ID_RECALC_TRANSFORM | ID_RECALC_GEOMETRY);
  WM_event_add_notifier(C, NC_GPENCIL | ND_DATA | NA_EDITED | ND_SPACE_PROPERTIES, nullptr);

  return OPERATOR_FINISHED;
}

void GPENCIL_OT_vertex_group_assign(wmOperatorType *ot)
{
  /* identifiers */
  ot->name = "Assign to Vertex Group";
  ot->idname = "GPENCIL_OT_vertex_group_assign";
  ot->description = "Assign the selected vertices to the active vertex group";

  /* api callbacks */
  ot->poll = gpencil_vertex_group_poll;
  ot->exec = gpencil_vertex_group_assign_exec;

  /* flags */
  ot->flag = OPTYPE_REGISTER | OPTYPE_UNDO;
}

/* remove point from vertex group */
static int gpencil_vertex_group_remove_from_exec(bContext *C, wmOperator * /*op*/)
{
  Object *ob = CTX_data_active_object(C);

  /* sanity checks */
  if (ELEM(nullptr, ob, ob->data)) {
    return OPERATOR_CANCELLED;
  }

  ED_gpencil_vgroup_remove(C, ob);

  /* notifiers */
  bGPdata *gpd = static_cast<bGPdata *>(ob->data);
  DEG_id_tag_update(&gpd->id, ID_RECALC_TRANSFORM | ID_RECALC_GEOMETRY);
  WM_event_add_notifier(C, NC_GPENCIL | ND_DATA | NA_EDITED | ND_SPACE_PROPERTIES, nullptr);

  return OPERATOR_FINISHED;
}

void GPENCIL_OT_vertex_group_remove_from(wmOperatorType *ot)
{
  /* identifiers */
  ot->name = "Remove from Vertex Group";
  ot->idname = "GPENCIL_OT_vertex_group_remove_from";
  ot->description = "Remove the selected vertices from active or all vertex group(s)";

  /* api callbacks */
  ot->poll = gpencil_vertex_group_poll;
  ot->exec = gpencil_vertex_group_remove_from_exec;

  /* flags */
  ot->flag = OPTYPE_REGISTER | OPTYPE_UNDO;
}

static int gpencil_vertex_group_select_exec(bContext *C, wmOperator * /*op*/)
{
  Object *ob = CTX_data_active_object(C);

  /* sanity checks */
  if (ELEM(nullptr, ob, ob->data)) {
    return OPERATOR_CANCELLED;
  }

  ED_gpencil_vgroup_select(C, ob);

  /* notifiers */
  bGPdata *gpd = static_cast<bGPdata *>(ob->data);
  DEG_id_tag_update(&gpd->id, ID_RECALC_TRANSFORM | ID_RECALC_GEOMETRY);
  WM_event_add_notifier(C, NC_GPENCIL | ND_DATA | NA_EDITED | ND_SPACE_PROPERTIES, nullptr);

  return OPERATOR_FINISHED;
}

void GPENCIL_OT_vertex_group_select(wmOperatorType *ot)
{
  /* identifiers */
  ot->name = "Select Vertex Group";
  ot->idname = "GPENCIL_OT_vertex_group_select";
  ot->description = "Select all the vertices assigned to the active vertex group";

  /* api callbacks */
  ot->poll = gpencil_vertex_group_poll;
  ot->exec = gpencil_vertex_group_select_exec;

  /* flags */
  ot->flag = OPTYPE_REGISTER | OPTYPE_UNDO;
}

static int gpencil_vertex_group_deselect_exec(bContext *C, wmOperator * /*op*/)
{
  Object *ob = CTX_data_active_object(C);

  /* sanity checks */
  if (ELEM(nullptr, ob, ob->data)) {
    return OPERATOR_CANCELLED;
  }

  ED_gpencil_vgroup_deselect(C, ob);

  /* notifiers */
  bGPdata *gpd = static_cast<bGPdata *>(ob->data);
  DEG_id_tag_update(&gpd->id, ID_RECALC_TRANSFORM | ID_RECALC_GEOMETRY);
  WM_event_add_notifier(C, NC_GPENCIL | ND_DATA | NA_EDITED | ND_SPACE_PROPERTIES, nullptr);

  return OPERATOR_FINISHED;
}

void GPENCIL_OT_vertex_group_deselect(wmOperatorType *ot)
{
  /* identifiers */
  ot->name = "Deselect Vertex Group";
  ot->idname = "GPENCIL_OT_vertex_group_deselect";
  ot->description = "Deselect all selected vertices assigned to the active vertex group";

  /* api callbacks */
  ot->poll = gpencil_vertex_group_poll;
  ot->exec = gpencil_vertex_group_deselect_exec;

  /* flags */
  ot->flag = OPTYPE_REGISTER | OPTYPE_UNDO;
}

/* invert */
static int gpencil_vertex_group_invert_exec(bContext *C, wmOperator *op)
{
  ToolSettings *ts = CTX_data_tool_settings(C);
  Object *ob = CTX_data_active_object(C);
  bGPdata *gpd = static_cast<bGPdata *>(ob->data);

  /* sanity checks */
  if (ELEM(nullptr, ts, ob, ob->data)) {
    return OPERATOR_CANCELLED;
  }

  MDeformVert *dvert;
  const int def_nr = gpd->vertex_group_active_index - 1;

  bDeformGroup *defgroup = static_cast<bDeformGroup *>(
      BLI_findlink(&gpd->vertex_group_names, def_nr));
  if (defgroup == nullptr) {
    return OPERATOR_CANCELLED;
  }
  if (defgroup->flag & DG_LOCK_WEIGHT) {
    BKE_report(op->reports, RPT_ERROR, "Current Vertex Group is locked");
    return OPERATOR_CANCELLED;
  }

  CTX_DATA_BEGIN (C, bGPDstroke *, gps, editable_gpencil_strokes) {
    /* Verify the strokes has something to change. */
    if ((gps->totpoints == 0) || (gps->dvert == nullptr)) {
      continue;
    }

    for (int i = 0; i < gps->totpoints; i++) {
      dvert = &gps->dvert[i];
      MDeformWeight *dw = BKE_defvert_find_index(dvert, def_nr);
      if (dw == nullptr) {
        BKE_defvert_add_index_notest(dvert, def_nr, 1.0f);
      }
      else if (dw->weight == 1.0f) {
        BKE_defvert_remove_group(dvert, dw);
      }
      else {
        dw->weight = 1.0f - dw->weight;
      }
    }
  }
  CTX_DATA_END;

  /* notifiers */
  DEG_id_tag_update(&gpd->id, ID_RECALC_TRANSFORM | ID_RECALC_GEOMETRY);
  WM_event_add_notifier(C, NC_GPENCIL | ND_DATA | NA_EDITED | ND_SPACE_PROPERTIES, nullptr);

  return OPERATOR_FINISHED;
}

void GPENCIL_OT_vertex_group_invert(wmOperatorType *ot)
{
  /* identifiers */
  ot->name = "Invert Vertex Group";
  ot->idname = "GPENCIL_OT_vertex_group_invert";
  ot->description = "Invert weights to the active vertex group";

  /* api callbacks */
  ot->poll = gpencil_vertex_group_weight_poll;
  ot->exec = gpencil_vertex_group_invert_exec;

  /* flags */
  ot->flag = OPTYPE_REGISTER | OPTYPE_UNDO;
}

/* smooth */
static int gpencil_vertex_group_smooth_exec(bContext *C, wmOperator *op)
{
  const float fac = RNA_float_get(op->ptr, "factor");
  const int repeat = RNA_int_get(op->ptr, "repeat");

  ToolSettings *ts = CTX_data_tool_settings(C);
  Object *ob = CTX_data_active_object(C);
  bGPdata *gpd = static_cast<bGPdata *>(ob->data);

  /* sanity checks */
  if (ELEM(nullptr, ts, ob, ob->data)) {
    return OPERATOR_CANCELLED;
  }

  const int def_nr = gpd->vertex_group_active_index - 1;
  bDeformGroup *defgroup = static_cast<bDeformGroup *>(
      BLI_findlink(&gpd->vertex_group_names, def_nr));
  if (defgroup == nullptr) {
    return OPERATOR_CANCELLED;
  }
  if (defgroup->flag & DG_LOCK_WEIGHT) {
    BKE_report(op->reports, RPT_ERROR, "Current Vertex Group is locked");
    return OPERATOR_CANCELLED;
  }

  bGPDspoint *pta, *ptb, *ptc;
  MDeformVert *dverta, *dvertb;

  CTX_DATA_BEGIN (C, bGPDstroke *, gps, editable_gpencil_strokes) {
    /* Verify the strokes has something to change. */
    if ((gps->totpoints == 0) || (gps->dvert == nullptr)) {
      continue;
    }

    for (int s = 0; s < repeat; s++) {
      for (int i = 0; i < gps->totpoints; i++) {
        /* previous point */
        if (i > 0) {
          pta = &gps->points[i - 1];
          dverta = &gps->dvert[i - 1];
        }
        else {
          pta = &gps->points[i];
          dverta = &gps->dvert[i];
        }
        /* current */
        ptb = &gps->points[i];
        dvertb = &gps->dvert[i];
        /* next point */
        if (i + 1 < gps->totpoints) {
          ptc = &gps->points[i + 1];
        }
        else {
          ptc = &gps->points[i];
        }

        float wa = BKE_defvert_find_weight(dverta, def_nr);
        float wb = BKE_defvert_find_weight(dvertb, def_nr);

        /* the optimal value is the corresponding to the interpolation of the weight
         * at the distance of point b
         */
        const float opfac = line_point_factor_v3(&ptb->x, &pta->x, &ptc->x);
        const float optimal = interpf(wa, wb, opfac);
        /* Based on influence factor, blend between original and optimal */
        MDeformWeight *dw = BKE_defvert_ensure_index(dvertb, def_nr);
        if (dw) {
          dw->weight = interpf(wb, optimal, fac);
          CLAMP(dw->weight, 0.0, 1.0f);
        }
      }
    }
  }
  CTX_DATA_END;

  /* notifiers */
  DEG_id_tag_update(&gpd->id, ID_RECALC_TRANSFORM | ID_RECALC_GEOMETRY);
  WM_event_add_notifier(C, NC_GPENCIL | ND_DATA | NA_EDITED | ND_SPACE_PROPERTIES, nullptr);

  return OPERATOR_FINISHED;
}

void GPENCIL_OT_vertex_group_smooth(wmOperatorType *ot)
{
  /* identifiers */
  ot->name = "Smooth Vertex Group";
  ot->idname = "GPENCIL_OT_vertex_group_smooth";
  ot->description = "Smooth weights to the active vertex group";

  /* api callbacks */
  ot->poll = gpencil_vertex_group_weight_poll;
  ot->exec = gpencil_vertex_group_smooth_exec;

  /* flags */
  ot->flag = OPTYPE_REGISTER | OPTYPE_UNDO;

  RNA_def_float(ot->srna, "factor", 0.5f, 0.0f, 1.0, "Factor", "", 0.0f, 1.0f);
  RNA_def_int(ot->srna, "repeat", 1, 1, 10000, "Iterations", "", 1, 200);
}

/* normalize */
static int gpencil_vertex_group_normalize_exec(bContext *C, wmOperator *op)
{
  ToolSettings *ts = CTX_data_tool_settings(C);
  Object *ob = CTX_data_active_object(C);
  bGPdata *gpd = static_cast<bGPdata *>(ob->data);

  /* sanity checks */
  if (ELEM(nullptr, ts, ob, ob->data)) {
    return OPERATOR_CANCELLED;
  }

  MDeformVert *dvert = nullptr;
  MDeformWeight *dw = nullptr;
  const int def_nr = gpd->vertex_group_active_index - 1;
  bDeformGroup *defgroup = static_cast<bDeformGroup *>(
      BLI_findlink(&gpd->vertex_group_names, def_nr));
  if (defgroup == nullptr) {
    return OPERATOR_CANCELLED;
  }
  if (defgroup->flag & DG_LOCK_WEIGHT) {
    BKE_report(op->reports, RPT_ERROR, "Current Vertex Group is locked");
    return OPERATOR_CANCELLED;
  }

  CTX_DATA_BEGIN (C, bGPDstroke *, gps, editable_gpencil_strokes) {
    /* Verify the strokes has something to change. */
    if ((gps->totpoints == 0) || (gps->dvert == nullptr)) {
      continue;
    }

    /* look for max value */
    float maxvalue = 0.0f;
    for (int i = 0; i < gps->totpoints; i++) {
      dvert = &gps->dvert[i];
      dw = BKE_defvert_find_index(dvert, def_nr);
      if ((dw != nullptr) && (dw->weight > maxvalue)) {
        maxvalue = dw->weight;
      }
    }

    /* normalize weights */
    if (maxvalue > 0.0f) {
      for (int i = 0; i < gps->totpoints; i++) {
        dvert = &gps->dvert[i];
        dw = BKE_defvert_find_index(dvert, def_nr);
        if (dw != nullptr) {
          dw->weight = dw->weight / maxvalue;
        }
      }
    }
  }
  CTX_DATA_END;

  /* notifiers */
  DEG_id_tag_update(&gpd->id, ID_RECALC_TRANSFORM | ID_RECALC_GEOMETRY);
  WM_event_add_notifier(C, NC_GPENCIL | ND_DATA | NA_EDITED | ND_SPACE_PROPERTIES, nullptr);

  return OPERATOR_FINISHED;
}

void GPENCIL_OT_vertex_group_normalize(wmOperatorType *ot)
{
  /* identifiers */
  ot->name = "Normalize Vertex Group";
  ot->idname = "GPENCIL_OT_vertex_group_normalize";
  ot->description = "Normalize weights to the active vertex group";

  /* api callbacks */
  ot->poll = gpencil_vertex_group_weight_poll;
  ot->exec = gpencil_vertex_group_normalize_exec;

  /* flags */
  ot->flag = OPTYPE_REGISTER | OPTYPE_UNDO;
}

/* normalize all */
static int gpencil_vertex_group_normalize_all_exec(bContext *C, wmOperator *op)
{
  ToolSettings *ts = CTX_data_tool_settings(C);
  Object *ob = CTX_data_active_object(C);
  bool lock_active = RNA_boolean_get(op->ptr, "lock_active");
  bGPdata *gpd = static_cast<bGPdata *>(ob->data);

  /* sanity checks */
  if (ELEM(nullptr, ts, ob, ob->data)) {
    return OPERATOR_CANCELLED;
  }

  bDeformGroup *defgroup = nullptr;
  MDeformVert *dvert = nullptr;
  MDeformWeight *dw = nullptr;
  const int def_nr = gpd->vertex_group_active_index - 1;
  const int defbase_tot = BLI_listbase_count(&gpd->vertex_group_names);
  if (defbase_tot == 0) {
    return OPERATOR_CANCELLED;
  }

  CTX_DATA_BEGIN (C, bGPDstroke *, gps, editable_gpencil_strokes) {
    /* Verify the strokes has something to change. */
    if ((gps->totpoints == 0) || (gps->dvert == nullptr)) {
      continue;
    }

    /* Loop all points in stroke. */
    for (int i = 0; i < gps->totpoints; i++) {
      int v;
      float sum = 0.0f;
      float sum_lock = 0.0f;
      float sum_unlock = 0.0f;

      /* Get vertex groups and weights. */
      dvert = &gps->dvert[i];

      /* Sum weights. */
      for (v = 0; v < defbase_tot; v++) {
        /* Get vertex group. */
        defgroup = static_cast<bDeformGroup *>(BLI_findlink(&gpd->vertex_group_names, v));
        if (defgroup == nullptr) {
          continue;
        }

        /* Get weight in vertex group. */
        dw = BKE_defvert_find_index(dvert, v);
        if (dw == nullptr) {
          continue;
        }
        sum += dw->weight;

        /* Vertex group locked or unlocked? */
        if ((defgroup->flag & DG_LOCK_WEIGHT) || ((lock_active) && (v == def_nr))) {
          sum_lock += dw->weight;
        }
        else {
          sum_unlock += dw->weight;
        }
      }

      if ((sum == 1.0f) || (sum_unlock == 0.0f)) {
        continue;
      }

      /* Normalize weights. */
      float fac = std::max(0.0f, (1.0f - sum_lock) / sum_unlock);

      for (v = 0; v < defbase_tot; v++) {
        /* Get vertex group. */
        defgroup = static_cast<bDeformGroup *>(BLI_findlink(&gpd->vertex_group_names, v));
        if (defgroup == nullptr) {
          continue;
        }

        /* Get weight in vertex group. */
        dw = BKE_defvert_find_index(dvert, v);
        if (dw == nullptr) {
          continue;
        }

        /* Normalize in unlocked vertex groups only. */
        if (!((defgroup->flag & DG_LOCK_WEIGHT) || ((lock_active) && (v == def_nr)))) {
          dw->weight *= fac;
          CLAMP(dw->weight, 0.0f, 1.0f);
        }
      }
    }
  }
  CTX_DATA_END;

  /* notifiers */
  DEG_id_tag_update(&gpd->id, ID_RECALC_TRANSFORM | ID_RECALC_GEOMETRY);
  WM_event_add_notifier(C, NC_GPENCIL | ND_DATA | NA_EDITED | ND_SPACE_PROPERTIES, nullptr);

  return OPERATOR_FINISHED;
}

void GPENCIL_OT_vertex_group_normalize_all(wmOperatorType *ot)
{
  /* identifiers */
  ot->name = "Normalize All Vertex Group";
  ot->idname = "GPENCIL_OT_vertex_group_normalize_all";
  ot->description =
      "Normalize all weights of all vertex groups, "
      "so that for each vertex, the sum of all weights is 1.0";

  /* api callbacks */
  ot->poll = gpencil_vertex_group_weight_poll;
  ot->exec = gpencil_vertex_group_normalize_all_exec;

  /* flags */
  ot->flag = OPTYPE_REGISTER | OPTYPE_UNDO;

  /* props */
  RNA_def_boolean(ot->srna,
                  "lock_active",
                  true,
                  "Lock Active",
                  "Keep the values of the active group while normalizing others");
}

/****************************** Join ***********************************/

/** User-data for #gpencil_joined_fix_animdata_cb(). */
struct tJoinGPencil_AdtFixData {
  bGPdata *src_gpd;
  bGPdata *tar_gpd;

  GHash *names_map;
};

/**
 * Callback to pass to #BKE_fcurves_main_cb()
 * for RNA Paths attached to each F-Curve used in the #AnimData.
 */
static void gpencil_joined_fix_animdata_cb(ID *id, FCurve *fcu, void *user_data)
{
  tJoinGPencil_AdtFixData *afd = (tJoinGPencil_AdtFixData *)user_data;
  ID *src_id = &afd->src_gpd->id;
  ID *dst_id = &afd->tar_gpd->id;

  GHashIterator gh_iter;

  /* Fix paths - If this is the target datablock, it will have some "dirty" paths */
  if ((id == src_id) && fcu->rna_path && strstr(fcu->rna_path, "layers[")) {
    GHASH_ITER (gh_iter, afd->names_map) {
      const char *old_name = static_cast<const char *>(BLI_ghashIterator_getKey(&gh_iter));
      const char *new_name = static_cast<const char *>(BLI_ghashIterator_getValue(&gh_iter));

      /* only remap if changed;
       * this still means there will be some waste if there aren't many drivers/keys */
      if (!STREQ(old_name, new_name) && strstr(fcu->rna_path, old_name)) {
        fcu->rna_path = BKE_animsys_fix_rna_path_rename(
            id, fcu->rna_path, "layers", old_name, new_name, 0, 0, false);

        /* We don't want to apply a second remapping on this F-Curve now,
         * so stop trying to fix names. */
        break;
      }
    }
  }

  /* Fix driver targets */
  if (fcu->driver) {
    /* Fix driver references to invalid ID's */
    LISTBASE_FOREACH (DriverVar *, dvar, &fcu->driver->variables) {
      /* Only change the used targets, since the others will need fixing manually anyway. */
      DRIVER_TARGETS_USED_LOOPER_BEGIN (dvar) {
        /* Change the ID's used. */
        if (dtar->id == src_id) {
          dtar->id = dst_id;

          /* Also check on the sub-target.
           * We duplicate the logic from #drivers_path_rename_fix() here, with our own
           * little twists so that we know that it isn't going to clobber the wrong data
           */
          if (dtar->rna_path && strstr(dtar->rna_path, "layers[")) {
            GHASH_ITER (gh_iter, afd->names_map) {
              const char *old_name = static_cast<const char *>(BLI_ghashIterator_getKey(&gh_iter));
              const char *new_name = static_cast<const char *>(
                  BLI_ghashIterator_getValue(&gh_iter));

              /* Only remap if changed. */
              if (!STREQ(old_name, new_name)) {
                if ((dtar->rna_path) && strstr(dtar->rna_path, old_name)) {
                  /* Fix up path */
                  dtar->rna_path = BKE_animsys_fix_rna_path_rename(
                      id, dtar->rna_path, "layers", old_name, new_name, 0, 0, false);
                  break; /* no need to try any more names for layer path */
                }
              }
            }
          }
        }
      }
      DRIVER_TARGETS_LOOPER_END;
    }
  }
}

int ED_gpencil_join_objects_exec(bContext *C, wmOperator *op)
{
  Main *bmain = CTX_data_main(C);
  Scene *scene = CTX_data_scene(C);
  Depsgraph *depsgraph = CTX_data_ensure_evaluated_depsgraph(C);
  Object *ob_active = CTX_data_active_object(C);
  bool ok = false;

  /* Ensure we're in right mode and that the active object is correct */
  if (!ob_active || ob_active->type != OB_GPENCIL_LEGACY) {
    return OPERATOR_CANCELLED;
  }

  bGPdata *gpd = (bGPdata *)ob_active->data;
  if ((!gpd) || GPENCIL_ANY_MODE(gpd)) {
    return OPERATOR_CANCELLED;
  }

  /* Ensure all rotations are applied before */
  CTX_DATA_BEGIN (C, Object *, ob_iter, selected_editable_objects) {
    if (ob_iter->type == OB_GPENCIL_LEGACY) {
      if ((ob_iter->rot[0] != 0) || (ob_iter->rot[1] != 0) || (ob_iter->rot[2] != 0)) {
        BKE_report(op->reports, RPT_ERROR, "Apply all rotations before join objects");
        return OPERATOR_CANCELLED;
      }
    }
  }
  CTX_DATA_END;

  CTX_DATA_BEGIN (C, Object *, ob_iter, selected_editable_objects) {
    if (ob_iter == ob_active) {
      ok = true;
      break;
    }
  }
  CTX_DATA_END;

  /* that way the active object is always selected */
  if (ok == false) {
    BKE_report(op->reports, RPT_WARNING, "Active object is not a selected grease pencil");
    return OPERATOR_CANCELLED;
  }

  bGPdata *gpd_dst = static_cast<bGPdata *>(ob_active->data);
  Object *ob_dst = ob_active;

  /* loop and join all data */
  CTX_DATA_BEGIN (C, Object *, ob_iter, selected_editable_objects) {
    if ((ob_iter->type == OB_GPENCIL_LEGACY) && (ob_iter != ob_active)) {
      /* we assume that each datablock is not already used in active object */
      if (ob_active->data != ob_iter->data) {
        Object *ob_src = ob_iter;
        bGPdata *gpd_src = static_cast<bGPdata *>(ob_iter->data);

<<<<<<< HEAD
        /* Apply all GP modifiers before */
        BKE_gpencil_stroke_init_update_geometry(depsgraph, scene, ob_src, true);
        LISTBASE_FOREACH (GpencilModifierData *, md, &ob_iter->greasepencil_modifiers) {
          const GpencilModifierTypeInfo *mti = BKE_gpencil_modifier_get_info(
              GpencilModifierType(md->type));
          if (mti->bake_modifier) {
            mti->bake_modifier(bmain, depsgraph, md, ob_iter);
          }
        }
        BKE_gpencil_stroke_update_geometry_of_modifiers(depsgraph, scene, ob_src, true);

=======
>>>>>>> fae21955
        /* copy vertex groups to the base one's */
        int old_idx = 0;
        LISTBASE_FOREACH (bDeformGroup *, dg, &gpd_src->vertex_group_names) {
          bDeformGroup *vgroup = static_cast<bDeformGroup *>(MEM_dupallocN(dg));
          int idx = BLI_listbase_count(&gpd_dst->vertex_group_names);
          BKE_object_defgroup_unique_name(vgroup, ob_active);
          BLI_addtail(&gpd_dst->vertex_group_names, vgroup);
          /* update vertex groups in strokes in original data */
          LISTBASE_FOREACH (bGPDlayer *, gpl_src, &gpd->layers) {
            LISTBASE_FOREACH (bGPDframe *, gpf, &gpl_src->frames) {
              LISTBASE_FOREACH (bGPDstroke *, gps, &gpf->strokes) {
                MDeformVert *dvert;
                int i;
                if (gps->dvert == nullptr) {
                  continue;
                }
                for (i = 0, dvert = gps->dvert; i < gps->totpoints; i++, dvert++) {
                  if ((dvert->dw != nullptr) && (dvert->dw->def_nr == old_idx)) {
                    dvert->dw->def_nr = idx;
                  }
                }
              }
            }
          }
          old_idx++;
        }
        if (!BLI_listbase_is_empty(&gpd_dst->vertex_group_names) &&
            gpd_dst->vertex_group_active_index == 0)
        {
          gpd_dst->vertex_group_active_index = 1;
        }

        /* add missing materials reading source materials and checking in destination object */
        short *totcol = BKE_object_material_len_p(ob_src);

        for (short i = 0; i < *totcol; i++) {
          Material *tmp_ma = BKE_gpencil_material(ob_src, i + 1);
          BKE_gpencil_object_material_ensure(bmain, ob_dst, tmp_ma);
        }

        /* Duplicate #bGPDlayers. */
        tJoinGPencil_AdtFixData afd = {nullptr};
        afd.src_gpd = gpd_src;
        afd.tar_gpd = gpd_dst;
        afd.names_map = BLI_ghash_str_new("joined_gp_layers_map");

        float imat[3][3], bmat[3][3];
        float offset_global[3];
        float offset_local[3];

        sub_v3_v3v3(offset_global, ob_active->loc, ob_iter->object_to_world().location());
        copy_m3_m4(bmat, ob_active->object_to_world().ptr());

        /* Inverse transform for all selected curves in this object,
         * See #object_join_exec for detailed comment on why the safe version is used. */
        invert_m3_m3_safe_ortho(imat, bmat);
        mul_m3_v3(imat, offset_global);
        mul_v3_m3v3(offset_local, imat, offset_global);

        LISTBASE_FOREACH (bGPDlayer *, gpl_src, &gpd_src->layers) {
          bGPDlayer *gpl_new = BKE_gpencil_layer_duplicate(gpl_src, true, true);
          float diff_mat[4][4];
          float inverse_diff_mat[4][4];

          /* recalculate all stroke points */
          BKE_gpencil_layer_transform_matrix_get(depsgraph, ob_iter, gpl_src, diff_mat);
          invert_m4_m4_safe_ortho(inverse_diff_mat, diff_mat);

          Material *ma_src = nullptr;
          LISTBASE_FOREACH (bGPDframe *, gpf, &gpl_new->frames) {
            LISTBASE_FOREACH (bGPDstroke *, gps, &gpf->strokes) {

              /* Reassign material. Look old material and try to find in destination. */
              ma_src = BKE_gpencil_material(ob_src, gps->mat_nr + 1);
              gps->mat_nr = BKE_gpencil_object_material_ensure(bmain, ob_dst, ma_src);

              bGPDspoint *pt;
              int i;
              for (i = 0, pt = gps->points; i < gps->totpoints; i++, pt++) {
                float mpt[3];
                mul_v3_m4v3(mpt, inverse_diff_mat, &pt->x);
                sub_v3_v3(mpt, offset_local);
                mul_v3_m4v3(&pt->x, diff_mat, mpt);
              }
            }
          }

          /* be sure name is unique in new object */
          BLI_uniquename(&gpd_dst->layers,
                         gpl_new,
                         DATA_("GP_Layer"),
                         '.',
                         offsetof(bGPDlayer, info),
                         sizeof(gpl_new->info));
          BLI_ghash_insert(afd.names_map, BLI_strdup(gpl_src->info), gpl_new->info);

          /* add to destination datablock */
          BLI_addtail(&gpd_dst->layers, gpl_new);
        }

        /* Fix all the animation data */
        BKE_fcurves_main_cb(bmain, gpencil_joined_fix_animdata_cb, &afd);
        BLI_ghash_free(afd.names_map, MEM_freeN, nullptr);

        /* Only copy over animdata now, after all the remapping has been done,
         * so that we don't have to worry about ambiguities re which datablock
         * a layer came from!
         */
        if (ob_iter->adt) {
          if (ob_active->adt == nullptr) {
            /* no animdata, so just use a copy of the whole thing */
            ob_active->adt = BKE_animdata_copy(bmain, ob_iter->adt, 0);
          }
          else {
            /* merge in data - we'll fix the drivers manually */
            BKE_animdata_merge_copy(
                bmain, &ob_active->id, &ob_iter->id, ADT_MERGECOPY_KEEP_DST, false);
          }
        }

        if (gpd_src->adt) {
          if (gpd_dst->adt == nullptr) {
            /* no animdata, so just use a copy of the whole thing */
            gpd_dst->adt = BKE_animdata_copy(bmain, gpd_src->adt, 0);
          }
          else {
            /* merge in data - we'll fix the drivers manually */
            BKE_animdata_merge_copy(
                bmain, &gpd_dst->id, &gpd_src->id, ADT_MERGECOPY_KEEP_DST, false);
          }
        }
        DEG_id_tag_update(&gpd_src->id,
                          ID_RECALC_TRANSFORM | ID_RECALC_GEOMETRY | ID_RECALC_SYNC_TO_EVAL);
      }

      /* Free the old object */
      blender::ed::object::base_free_and_unlink(bmain, scene, ob_iter);
    }
  }
  CTX_DATA_END;

  DEG_id_tag_update(&gpd_dst->id,
                    ID_RECALC_TRANSFORM | ID_RECALC_GEOMETRY | ID_RECALC_SYNC_TO_EVAL);
  DEG_relations_tag_update(bmain); /* because we removed object(s) */

  WM_event_add_notifier(C, NC_SCENE | ND_OB_ACTIVE, scene);
  WM_event_add_notifier(C, NC_SCENE | ND_LAYER_CONTENT, scene);

  return OPERATOR_FINISHED;
}

/* Color Handle operator */
static bool gpencil_active_material_poll(bContext *C)
{
  Object *ob = CTX_data_active_object(C);
  if (ob && ob->data && (ob->type == OB_GPENCIL_LEGACY)) {
    short *totcolp = BKE_object_material_len_p(ob);
    return *totcolp > 0;
  }
  return false;
}

/* **************** Lock and hide any color non used in current layer **************************
 */
static int gpencil_lock_layer_exec(bContext *C, wmOperator * /*op*/)
{
  bGPdata *gpd = ED_gpencil_data_get_active(C);
  Object *ob = CTX_data_active_object(C);
  MaterialGPencilStyle *gp_style = nullptr;

  /* sanity checks */
  if (ELEM(nullptr, gpd)) {
    return OPERATOR_CANCELLED;
  }

  /* first lock and hide all colors */
  Material *ma = nullptr;
  short *totcol = BKE_object_material_len_p(ob);
  if (totcol == nullptr) {
    return OPERATOR_CANCELLED;
  }

  for (short i = 0; i < *totcol; i++) {
    ma = BKE_gpencil_material(ob, i + 1);
    if (ma) {
      gp_style = ma->gp_style;
      gp_style->flag |= GP_MATERIAL_LOCKED;
      gp_style->flag |= GP_MATERIAL_HIDE;
      DEG_id_tag_update(&ma->id, ID_RECALC_SYNC_TO_EVAL);
    }
  }

  /* loop all selected strokes and unlock any color used in active layer */
  LISTBASE_FOREACH (bGPDlayer *, gpl, &gpd->layers) {
    /* only editable and visible layers are considered */
    if (BKE_gpencil_layer_is_editable(gpl) && (gpl->actframe != nullptr) &&
        (gpl->flag & GP_LAYER_ACTIVE))
    {
      LISTBASE_FOREACH_BACKWARD (bGPDstroke *, gps, &gpl->actframe->strokes) {
        /* skip strokes that are invalid for current view */
        if (ED_gpencil_stroke_can_use(C, gps) == false) {
          continue;
        }

        ma = BKE_gpencil_material(ob, gps->mat_nr + 1);
        DEG_id_tag_update(&ma->id, ID_RECALC_SYNC_TO_EVAL);

        gp_style = ma->gp_style;
        /* unlock/unhide color if not unlocked before */
        if (gp_style != nullptr) {
          gp_style->flag &= ~GP_MATERIAL_LOCKED;
          gp_style->flag &= ~GP_MATERIAL_HIDE;
        }
      }
    }
  }
  /* updates */
  DEG_id_tag_update(&gpd->id, ID_RECALC_GEOMETRY);

  /* Copy-on-eval tag is needed, or else no refresh happens */
  DEG_id_tag_update(&gpd->id, ID_RECALC_SYNC_TO_EVAL);

  /* notifiers */
  DEG_id_tag_update(&gpd->id, ID_RECALC_TRANSFORM | ID_RECALC_GEOMETRY);
  WM_event_add_notifier(C, NC_GPENCIL | ND_DATA | NA_EDITED, nullptr);

  return OPERATOR_FINISHED;
}

void GPENCIL_OT_lock_layer(wmOperatorType *ot)
{
  /* identifiers */
  ot->name = "Disable Unused Layer Colors";
  ot->idname = "GPENCIL_OT_lock_layer";
  ot->description = "Lock and hide any color not used in any layer";

  /* api callbacks */
  ot->exec = gpencil_lock_layer_exec;
  ot->poll = gpencil_active_layer_poll;
}

/* ********************** Isolate gpencil_ color **************************** */

static int gpencil_material_isolate_exec(bContext *C, wmOperator *op)
{
  bGPdata *gpd = ED_gpencil_data_get_active(C);
  Object *ob = CTX_data_active_object(C);
  Material *active_ma = BKE_gpencil_material(ob, ob->actcol);
  MaterialGPencilStyle *active_color = BKE_gpencil_material_settings(ob, ob->actcol);
  MaterialGPencilStyle *gp_style;

  int flags = GP_MATERIAL_LOCKED;
  bool isolate = false;

  if (RNA_boolean_get(op->ptr, "affect_visibility")) {
    flags |= GP_MATERIAL_HIDE;
  }

  if (ELEM(nullptr, gpd, active_color)) {
    BKE_report(op->reports, RPT_ERROR, "No active color to isolate");
    return OPERATOR_CANCELLED;
  }

  /* Test whether to isolate or clear all flags */
  Material *ma = nullptr;
  short *totcol = BKE_object_material_len_p(ob);
  for (short i = 0; i < *totcol; i++) {
    ma = BKE_gpencil_material(ob, i + 1);
    /* Skip if this is the active one */
    if (ELEM(ma, nullptr, active_ma)) {
      continue;
    }

    /* If the flags aren't set, that means that the color is
     * not alone, so we have some colors to isolate still
     */
    gp_style = ma->gp_style;
    if ((gp_style->flag & flags) == 0) {
      isolate = true;
      break;
    }
  }

  /* Set/Clear flags as appropriate */
  if (isolate) {
    /* Set flags on all "other" colors */
    for (short i = 0; i < *totcol; i++) {
      ma = BKE_gpencil_material(ob, i + 1);
      if (ma == nullptr) {
        continue;
      }
      gp_style = ma->gp_style;
      if (gp_style == active_color) {
        continue;
      }
      gp_style->flag |= flags;
      DEG_id_tag_update(&ma->id, ID_RECALC_SYNC_TO_EVAL);
    }
  }
  else {
    /* Clear flags - Restore everything else */
    for (short i = 0; i < *totcol; i++) {
      ma = BKE_gpencil_material(ob, i + 1);
      if (ma == nullptr) {
        continue;
      }
      gp_style = ma->gp_style;
      gp_style->flag &= ~flags;
      DEG_id_tag_update(&ma->id, ID_RECALC_SYNC_TO_EVAL);
    }
  }

  /* notifiers */
  DEG_id_tag_update(&gpd->id, ID_RECALC_GEOMETRY);

  /* Copy-on-eval tag is needed, or else no refresh happens */
  DEG_id_tag_update(&gpd->id, ID_RECALC_SYNC_TO_EVAL);

  WM_event_add_notifier(C, NC_GPENCIL | ND_DATA | NA_EDITED, nullptr);

  return OPERATOR_FINISHED;
}

void GPENCIL_OT_material_isolate(wmOperatorType *ot)
{
  /* identifiers */
  ot->name = "Isolate Material";
  ot->idname = "GPENCIL_OT_material_isolate";
  ot->description =
      "Toggle whether the active material is the only one that is editable and/or visible";

  /* callbacks */
  ot->exec = gpencil_material_isolate_exec;
  ot->poll = gpencil_active_material_poll;

  /* flags */
  ot->flag = OPTYPE_REGISTER | OPTYPE_UNDO;

  /* properties */
  RNA_def_boolean(ot->srna,
                  "affect_visibility",
                  false,
                  "Affect Visibility",
                  "In addition to toggling "
                  "the editability, also affect the visibility");
}

/* *********************** Hide colors ******************************** */

static int gpencil_material_hide_exec(bContext *C, wmOperator *op)
{
  Object *ob = CTX_data_active_object(C);
  bGPdata *gpd = (bGPdata *)ob->data;
  MaterialGPencilStyle *active_color = BKE_gpencil_material_settings(ob, ob->actcol);

  bool unselected = RNA_boolean_get(op->ptr, "unselected");

  Material *ma = nullptr;
  short *totcol = BKE_object_material_len_p(ob);
  if (totcol == nullptr) {
    return OPERATOR_CANCELLED;
  }

  if (unselected) {
    /* hide unselected */
    MaterialGPencilStyle *color = nullptr;
    for (short i = 0; i < *totcol; i++) {
      ma = BKE_gpencil_material(ob, i + 1);
      if (ma) {
        color = ma->gp_style;
        if (active_color != color) {
          color->flag |= GP_MATERIAL_HIDE;
          DEG_id_tag_update(&ma->id, ID_RECALC_SYNC_TO_EVAL);
        }
      }
    }
  }
  else {
    /* hide selected/active */
    active_color->flag |= GP_MATERIAL_HIDE;
  }

  /* updates */
  DEG_id_tag_update(&gpd->id, ID_RECALC_TRANSFORM | ID_RECALC_GEOMETRY);

  /* Copy-on-eval tag is needed, or else no refresh happens */
  DEG_id_tag_update(&gpd->id, ID_RECALC_SYNC_TO_EVAL);

  /* notifiers */
  WM_event_add_notifier(C, NC_GPENCIL | ND_DATA | NA_EDITED, nullptr);

  return OPERATOR_FINISHED;
}

void GPENCIL_OT_material_hide(wmOperatorType *ot)
{
  /* identifiers */
  ot->name = "Hide Material(s)";
  ot->idname = "GPENCIL_OT_material_hide";
  ot->description = "Hide selected/unselected Grease Pencil materials";

  /* callbacks */
  ot->exec = gpencil_material_hide_exec;
  ot->poll = gpencil_active_material_poll; /* NOTE: we need an active color to play with */

  /* flags */
  ot->flag = OPTYPE_REGISTER | OPTYPE_UNDO;

  /* props */
  RNA_def_boolean(
      ot->srna, "unselected", false, "Unselected", "Hide unselected rather than selected colors");
}

/* ********************** Show All Colors ***************************** */

static int gpencil_material_reveal_exec(bContext *C, wmOperator * /*op*/)
{
  Object *ob = CTX_data_active_object(C);
  bGPdata *gpd = (bGPdata *)ob->data;
  Material *ma = nullptr;
  short *totcol = BKE_object_material_len_p(ob);

  if (totcol == nullptr) {
    return OPERATOR_CANCELLED;
  }

  /* make all colors visible */
  MaterialGPencilStyle *gp_style = nullptr;

  for (short i = 0; i < *totcol; i++) {
    ma = BKE_gpencil_material(ob, i + 1);
    if (ma) {
      gp_style = ma->gp_style;
      gp_style->flag &= ~GP_MATERIAL_HIDE;
      DEG_id_tag_update(&ma->id, ID_RECALC_SYNC_TO_EVAL);
    }
  }

  /* updates */
  DEG_id_tag_update(&gpd->id, ID_RECALC_GEOMETRY);

  /* Copy-on-eval tag is needed, or else no refresh happens */
  DEG_id_tag_update(&gpd->id, ID_RECALC_SYNC_TO_EVAL);

  /* notifiers */
  WM_event_add_notifier(C, NC_GPENCIL | ND_DATA | NA_EDITED, nullptr);

  return OPERATOR_FINISHED;
}

void GPENCIL_OT_material_reveal(wmOperatorType *ot)
{
  /* identifiers */
  ot->name = "Show All Materials";
  ot->idname = "GPENCIL_OT_material_reveal";
  ot->description = "Unhide all hidden Grease Pencil materials";

  /* callbacks */
  ot->exec = gpencil_material_reveal_exec;
  ot->poll = gpencil_active_material_poll;

  /* flags */
  ot->flag = OPTYPE_REGISTER | OPTYPE_UNDO;
}

/* ***************** Lock/Unlock All colors ************************ */

static int gpencil_material_lock_all_exec(bContext *C, wmOperator * /*op*/)
{

  Object *ob = CTX_data_active_object(C);
  bGPdata *gpd = (bGPdata *)ob->data;
  Material *ma = nullptr;
  short *totcol = BKE_object_material_len_p(ob);

  if (totcol == nullptr) {
    return OPERATOR_CANCELLED;
  }

  /* make all layers non-editable */
  MaterialGPencilStyle *gp_style = nullptr;

  for (short i = 0; i < *totcol; i++) {
    ma = BKE_gpencil_material(ob, i + 1);
    if (ma) {
      gp_style = ma->gp_style;
      gp_style->flag |= GP_MATERIAL_LOCKED;
      DEG_id_tag_update(&ma->id, ID_RECALC_SYNC_TO_EVAL);
    }
  }

  /* updates */
  DEG_id_tag_update(&gpd->id, ID_RECALC_GEOMETRY);

  /* Copy-on-eval tag is needed, or else no refresh happens */
  DEG_id_tag_update(&gpd->id, ID_RECALC_SYNC_TO_EVAL);

  /* notifiers */
  WM_event_add_notifier(C, NC_GPENCIL | ND_DATA | NA_EDITED, nullptr);

  return OPERATOR_FINISHED;
}

void GPENCIL_OT_material_lock_all(wmOperatorType *ot)
{
  /* identifiers */
  ot->name = "Lock All Materials";
  ot->idname = "GPENCIL_OT_material_lock_all";
  ot->description =
      "Lock all Grease Pencil materials to prevent them from being accidentally modified";

  /* callbacks */
  ot->exec = gpencil_material_lock_all_exec;
  ot->poll = gpencil_active_material_poll;

  /* flags */
  ot->flag = OPTYPE_REGISTER | OPTYPE_UNDO;
}

/* -------------------------- */

static int gpencil_material_unlock_all_exec(bContext *C, wmOperator * /*op*/)
{
  Object *ob = CTX_data_active_object(C);
  bGPdata *gpd = (bGPdata *)ob->data;
  Material *ma = nullptr;
  short *totcol = BKE_object_material_len_p(ob);

  if (totcol == nullptr) {
    return OPERATOR_CANCELLED;
  }

  /* Make all layers editable again. */
  MaterialGPencilStyle *gp_style = nullptr;

  for (short i = 0; i < *totcol; i++) {
    ma = BKE_gpencil_material(ob, i + 1);
    if (ma) {
      gp_style = ma->gp_style;
      gp_style->flag &= ~GP_MATERIAL_LOCKED;
      DEG_id_tag_update(&ma->id, ID_RECALC_SYNC_TO_EVAL);
    }
  }

  /* updates */
  DEG_id_tag_update(&gpd->id, ID_RECALC_GEOMETRY);

  /* Copy-on-eval tag is needed, or else no refresh happens */
  DEG_id_tag_update(&gpd->id, ID_RECALC_SYNC_TO_EVAL);

  /* notifiers */
  WM_event_add_notifier(C, NC_GPENCIL | ND_DATA | NA_EDITED, nullptr);

  return OPERATOR_FINISHED;
}

void GPENCIL_OT_material_unlock_all(wmOperatorType *ot)
{
  /* identifiers */
  ot->name = "Unlock All Materials";
  ot->idname = "GPENCIL_OT_material_unlock_all";
  ot->description = "Unlock all Grease Pencil materials so that they can be edited";

  /* callbacks */
  ot->exec = gpencil_material_unlock_all_exec;
  ot->poll = gpencil_active_material_poll;

  /* flags */
  ot->flag = OPTYPE_REGISTER | OPTYPE_UNDO;
}

/* ***************** Select all strokes using color ************************ */

static int gpencil_material_select_exec(bContext *C, wmOperator *op)
{
  bGPdata *gpd = ED_gpencil_data_get_active(C);
  Object *ob = CTX_data_active_object(C);
  MaterialGPencilStyle *gp_style = BKE_gpencil_material_settings(ob, ob->actcol);
  const bool is_multiedit = bool(GPENCIL_MULTIEDIT_SESSIONS_ON(gpd));
  const bool deselected = RNA_boolean_get(op->ptr, "deselect");

  /* sanity checks */
  if (ELEM(nullptr, gpd, gp_style)) {
    return OPERATOR_CANCELLED;
  }

  /* Read all strokes and select. */
  CTX_DATA_BEGIN (C, bGPDlayer *, gpl, editable_gpencil_layers) {
    bGPDframe *init_gpf = static_cast<bGPDframe *>((is_multiedit) ? gpl->frames.first :
                                                                    gpl->actframe);

    for (bGPDframe *gpf = init_gpf; gpf; gpf = gpf->next) {
      if ((gpf == gpl->actframe) || ((gpf->flag & GP_FRAME_SELECT) && (is_multiedit))) {

        /* verify something to do */
        LISTBASE_FOREACH (bGPDstroke *, gps, &gpf->strokes) {
          /* skip strokes that are invalid for current view */
          if (ED_gpencil_stroke_can_use(C, gps) == false) {
            continue;
          }
          /* check if the color is editable */
          if (ED_gpencil_stroke_material_editable(ob, gpl, gps) == false) {
            continue;
          }

          /* select */
          if (ob->actcol == gps->mat_nr + 1) {
            bGPDspoint *pt;
            int i;

            if (!deselected) {
              gps->flag |= GP_STROKE_SELECT;
              BKE_gpencil_stroke_select_index_set(gpd, gps);
            }
            else {
              gps->flag &= ~GP_STROKE_SELECT;
              BKE_gpencil_stroke_select_index_reset(gps);
            }
            for (i = 0, pt = gps->points; i < gps->totpoints; i++, pt++) {
              if (!deselected) {
                pt->flag |= GP_SPOINT_SELECT;
              }
              else {
                pt->flag &= ~GP_SPOINT_SELECT;
              }
            }
          }
        }
      }
      /* If not multi-edit, exit loop. */
      if (!is_multiedit) {
        break;
      }
    }
  }
  CTX_DATA_END;

  /* Copy-on-eval tag is needed, or else no refresh happens */
  DEG_id_tag_update(&gpd->id, ID_RECALC_GEOMETRY | ID_RECALC_SYNC_TO_EVAL);

  /* notifiers */
  WM_event_add_notifier(C, NC_GPENCIL | ND_DATA | NA_EDITED, nullptr);

  return OPERATOR_FINISHED;
}

void GPENCIL_OT_material_select(wmOperatorType *ot)
{
  /* identifiers */
  ot->name = "Select Material";
  ot->idname = "GPENCIL_OT_material_select";
  ot->description = "Select/Deselect all Grease Pencil strokes using current material";

  /* callbacks */
  ot->exec = gpencil_material_select_exec;
  ot->poll = gpencil_active_material_poll;

  /* flags */
  ot->flag = OPTYPE_REGISTER | OPTYPE_UNDO;

  /* props */
  ot->prop = RNA_def_boolean(ot->srna, "deselect", false, "Deselect", "Unselect strokes");
  RNA_def_property_flag(ot->prop, PROP_HIDDEN | PROP_SKIP_SAVE);
}

/* ***************** Set active material ************************* */
static int gpencil_material_set_exec(bContext *C, wmOperator *op)
{
  Object *ob = CTX_data_active_object(C);
  int slot = RNA_enum_get(op->ptr, "slot");

  /* Try to get material */
  if ((slot < 1) || (slot > ob->totcol)) {
    BKE_reportf(
        op->reports, RPT_ERROR, "Cannot change to non-existent material (index = %d)", slot);
    return OPERATOR_CANCELLED;
  }

  /* Set active material. */
  ob->actcol = slot;

  /* updates */
  WM_event_add_notifier(C, NC_GPENCIL | ND_DATA | NA_EDITED, nullptr);
  WM_event_add_notifier(C, NC_GPENCIL | ND_DATA | NA_SELECTED, nullptr);

  return OPERATOR_FINISHED;
}

void GPENCIL_OT_material_set(wmOperatorType *ot)
{
  /* identifiers */
  ot->name = "Set Material";
  ot->idname = "GPENCIL_OT_material_set";
  ot->description = "Set active material";

  /* callbacks */
  ot->exec = gpencil_material_set_exec;
  ot->poll = gpencil_active_material_poll;

  /* flags */
  ot->flag = OPTYPE_REGISTER | OPTYPE_UNDO;

  /* Material to use (dynamic enum) */
  ot->prop = RNA_def_enum(ot->srna, "slot", rna_enum_dummy_DEFAULT_items, 0, "Material Slot", "");
  RNA_def_enum_funcs(ot->prop, ED_gpencil_material_enum_itemf);
}

/* ***************** Set selected stroke material the active material ************************ */

static int gpencil_set_active_material_exec(bContext *C, wmOperator *op)
{
  Object *ob = CTX_data_active_object(C);
  bGPdata *gpd = ED_gpencil_data_get_active(C);

  /* Sanity checks. */
  if (gpd == nullptr) {
    BKE_report(op->reports, RPT_ERROR, "No Grease Pencil data");
    return OPERATOR_CANCELLED;
  }

  bool changed = false;
  /* Loop all selected strokes. */
  GP_EDITABLE_STROKES_BEGIN (gpstroke_iter, C, gpl, gps) {
    if (gps->flag & GP_STROKE_SELECT) {
      /* Change Active material. */
      ob->actcol = gps->mat_nr + 1;
      changed = true;
      break;
    }
  }
  GP_EDITABLE_STROKES_END(gpstroke_iter);

  /* notifiers */
  if (changed) {
    WM_event_add_notifier(C, NC_GPENCIL | ND_DATA | NA_EDITED, nullptr);
  }

  return OPERATOR_FINISHED;
}

void GPENCIL_OT_set_active_material(wmOperatorType *ot)
{
  /* identifiers */
  ot->name = "Set active material";
  ot->idname = "GPENCIL_OT_set_active_material";
  ot->description = "Set the selected stroke material as the active material";

  /* callbacks */
  ot->exec = gpencil_set_active_material_exec;
  ot->poll = gpencil_active_material_poll;

  /* flags */
  ot->flag = OPTYPE_REGISTER | OPTYPE_UNDO;
}

/* ********************* Append Materials in a new object ************************** */
static bool gpencil_materials_copy_to_object_poll(bContext *C)
{
  Object *ob = CTX_data_active_object(C);
  if ((ob == nullptr) || (ob->type != OB_GPENCIL_LEGACY)) {
    return false;
  }
  short *totcolp = BKE_object_material_len_p(ob);
  if (*totcolp == 0) {
    return false;
  }

  return true;
}

static int gpencil_materials_copy_to_object_exec(bContext *C, wmOperator *op)
{
  Main *bmain = CTX_data_main(C);
  const bool only_active = RNA_boolean_get(op->ptr, "only_active");
  Object *ob_src = CTX_data_active_object(C);
  Material *ma_active = BKE_gpencil_material(ob_src, ob_src->actcol);

  CTX_DATA_BEGIN (C, Object *, ob, selected_objects) {
    if ((ob == ob_src) || (ob->type != OB_GPENCIL_LEGACY)) {
      continue;
    }
    /* Duplicate materials. */
    for (int i = 0; i < ob_src->totcol; i++) {
      Material *ma_src = BKE_object_material_get(ob_src, i + 1);
      if (only_active && ma_src != ma_active) {
        continue;
      }

      if (ma_src != nullptr) {
        BKE_gpencil_object_material_ensure(bmain, ob, ma_src);
      }
    }

    /* notifiers */
    DEG_id_tag_update(&ob->id, ID_RECALC_SYNC_TO_EVAL);
  }
  CTX_DATA_END;

  /* notifiers */
  WM_event_add_notifier(C, NC_GPENCIL | ND_DATA | NA_EDITED, nullptr);

  return OPERATOR_FINISHED;
}

void GPENCIL_OT_materials_copy_to_object(wmOperatorType *ot)
{
  PropertyRNA *prop;

  /* identifiers */
  ot->name = "Copy Materials to Selected Object";
  ot->idname = "GPENCIL_OT_materials_copy_to_object";
  ot->description = "Append Materials of the active Grease Pencil to other object";

  /* callbacks */
  ot->exec = gpencil_materials_copy_to_object_exec;
  ot->poll = gpencil_materials_copy_to_object_poll;

  /* flags */
  ot->flag = OPTYPE_REGISTER | OPTYPE_UNDO;

  prop = RNA_def_boolean(ot->srna,
                         "only_active",
                         true,
                         "Only Active",
                         "Append only active material, uncheck to append all materials");
  RNA_def_property_translation_context(prop, BLT_I18NCONTEXT_ID_GPENCIL);
  RNA_def_property_flag(prop, PROP_HIDDEN | PROP_SKIP_SAVE);
}

/* Masking operators */
static int gpencil_layer_mask_add_exec(bContext *C, wmOperator *op)
{
  Object *ob = CTX_data_active_object(C);
  if ((ob == nullptr) || (ob->type != OB_GPENCIL_LEGACY)) {
    return OPERATOR_CANCELLED;
  }

  bGPdata *gpd = (bGPdata *)ob->data;
  bGPDlayer *gpl_active = BKE_gpencil_layer_active_get(gpd);
  if (gpl_active == nullptr) {
    return OPERATOR_CANCELLED;
  }
  char name[128];
  RNA_string_get(op->ptr, "name", name);
  bGPDlayer *gpl = BKE_gpencil_layer_named_get(gpd, name);

  if (gpl == nullptr) {
    BKE_report(op->reports, RPT_ERROR, "Unable to find layer to add");
    return OPERATOR_CANCELLED;
  }

  if (gpl == gpl_active) {
    BKE_report(op->reports, RPT_ERROR, "Cannot add active layer as mask");
    return OPERATOR_CANCELLED;
  }

  if (BKE_gpencil_layer_mask_named_get(gpl_active, name)) {
    BKE_report(op->reports, RPT_ERROR, "Layer already added");
    return OPERATOR_CANCELLED;
  }

  if (gpl_active->act_mask == 256) {
    BKE_report(op->reports, RPT_ERROR, "Maximum number of masking layers reached");
    return OPERATOR_CANCELLED;
  }

  BKE_gpencil_layer_mask_add(gpl_active, name);

  /* Reorder masking. */
  BKE_gpencil_layer_mask_sort(gpd, gpl_active);

  /* notifiers */
  if (gpd) {
    DEG_id_tag_update(&gpd->id, ID_RECALC_TRANSFORM | ID_RECALC_GEOMETRY | ID_RECALC_SYNC_TO_EVAL);
  }
  WM_event_add_notifier(C, NC_GPENCIL | ND_DATA | NA_EDITED, nullptr);

  return OPERATOR_FINISHED;
}

void GPENCIL_OT_layer_mask_add(wmOperatorType *ot)
{
  /* identifiers */
  ot->name = "Add New Mask Layer";
  ot->idname = "GPENCIL_OT_layer_mask_add";
  ot->description = "Add new layer as masking";

  ot->flag = OPTYPE_REGISTER | OPTYPE_UNDO;

  /* callbacks */
  ot->exec = gpencil_layer_mask_add_exec;
  ot->poll = gpencil_add_poll;

  /* properties */
  RNA_def_string(ot->srna, "name", nullptr, 128, "Layer", "Name of the layer");
}

static int gpencil_layer_mask_remove_exec(bContext *C, wmOperator * /*op*/)
{
  Object *ob = CTX_data_active_object(C);
  if ((ob == nullptr) || (ob->type != OB_GPENCIL_LEGACY)) {
    return OPERATOR_CANCELLED;
  }

  bGPdata *gpd = (bGPdata *)ob->data;
  bGPDlayer *gpl = BKE_gpencil_layer_active_get(gpd);
  if (gpl == nullptr) {
    return OPERATOR_CANCELLED;
  }
  if (gpl->act_mask > 0) {
    bGPDlayer_Mask *mask = static_cast<bGPDlayer_Mask *>(
        BLI_findlink(&gpl->mask_layers, gpl->act_mask - 1));
    if (mask != nullptr) {
      BKE_gpencil_layer_mask_remove(gpl, mask);
      if ((gpl->mask_layers.first != nullptr) && (gpl->act_mask == 0)) {
        gpl->act_mask = 1;
      }
    }
  }

  /* Reorder masking. */
  BKE_gpencil_layer_mask_sort(gpd, gpl);

  /* notifiers */
  DEG_id_tag_update(&gpd->id, ID_RECALC_TRANSFORM | ID_RECALC_GEOMETRY);
  WM_event_add_notifier(C, NC_GPENCIL | ND_DATA | NA_EDITED, nullptr);

  return OPERATOR_FINISHED;
}

void GPENCIL_OT_layer_mask_remove(wmOperatorType *ot)
{
  /* identifiers */
  ot->name = "Remove Mask Layer";
  ot->idname = "GPENCIL_OT_layer_mask_remove";
  ot->description = "Remove Layer Mask";

  ot->flag = OPTYPE_REGISTER | OPTYPE_UNDO;

  /* callbacks */
  ot->exec = gpencil_layer_mask_remove_exec;
  ot->poll = gpencil_active_layer_poll;
}

static int gpencil_layer_mask_move_exec(bContext *C, wmOperator *op)
{
  bGPdata *gpd = ED_gpencil_data_get_active(C);
  bGPDlayer *gpl = BKE_gpencil_layer_active_get(gpd);
  const int direction = RNA_enum_get(op->ptr, "type");

  /* sanity checks */
  if (ELEM(nullptr, gpd, gpl)) {
    return OPERATOR_CANCELLED;
  }
  if (gpl->act_mask > 0) {
    bGPDlayer_Mask *mask = static_cast<bGPDlayer_Mask *>(
        BLI_findlink(&gpl->mask_layers, gpl->act_mask - 1));
    if (mask != nullptr) {
      BLI_assert(ELEM(direction, -1, 0, 1)); /* we use value below */
      if (BLI_listbase_link_move(&gpl->mask_layers, mask, direction)) {
        gpl->act_mask += direction;
        DEG_id_tag_update(&gpd->id, ID_RECALC_TRANSFORM | ID_RECALC_GEOMETRY);
        WM_event_add_notifier(C, NC_GPENCIL | ND_DATA | NA_EDITED, nullptr);
      }
    }
  }

  return OPERATOR_FINISHED;
}

void GPENCIL_OT_layer_mask_move(wmOperatorType *ot)
{
  static const EnumPropertyItem slot_move[] = {
      {GP_LAYER_MOVE_UP, "UP", 0, "Up", ""},
      {GP_LAYER_MOVE_DOWN, "DOWN", 0, "Down", ""},
      {0, nullptr, 0, nullptr, nullptr},
  };

  /* identifiers */
  ot->name = "Move Grease Pencil Layer Mask";
  ot->idname = "GPENCIL_OT_layer_mask_move";
  ot->description = "Move the active Grease Pencil mask layer up/down in the list";

  /* api callbacks */
  ot->exec = gpencil_layer_mask_move_exec;
  ot->poll = gpencil_active_layer_poll;

  /* flags */
  ot->flag = OPTYPE_REGISTER | OPTYPE_UNDO;

  ot->prop = RNA_def_enum(ot->srna, "type", slot_move, 0, "Type", "");
}<|MERGE_RESOLUTION|>--- conflicted
+++ resolved
@@ -2651,20 +2651,6 @@
         Object *ob_src = ob_iter;
         bGPdata *gpd_src = static_cast<bGPdata *>(ob_iter->data);
 
-<<<<<<< HEAD
-        /* Apply all GP modifiers before */
-        BKE_gpencil_stroke_init_update_geometry(depsgraph, scene, ob_src, true);
-        LISTBASE_FOREACH (GpencilModifierData *, md, &ob_iter->greasepencil_modifiers) {
-          const GpencilModifierTypeInfo *mti = BKE_gpencil_modifier_get_info(
-              GpencilModifierType(md->type));
-          if (mti->bake_modifier) {
-            mti->bake_modifier(bmain, depsgraph, md, ob_iter);
-          }
-        }
-        BKE_gpencil_stroke_update_geometry_of_modifiers(depsgraph, scene, ob_src, true);
-
-=======
->>>>>>> fae21955
         /* copy vertex groups to the base one's */
         int old_idx = 0;
         LISTBASE_FOREACH (bDeformGroup *, dg, &gpd_src->vertex_group_names) {

# SPDX-FileCopyrightText: 2023 Blender Authors
#
# SPDX-License-Identifier: GPL-2.0-or-later

set(INC
  ../include
<<<<<<< HEAD
  ../sculpt_paint
  ../../blenkernel
=======
>>>>>>> d7dd2199
  ../../blentranslation
  ../../imbuf
  ../../makesrna
  ../../windowmanager
  # RNA_prototypes.hh
  ${CMAKE_BINARY_DIR}/source/blender/makesrna
)

set(INC_SYS
)

set(SRC
  annotate_draw.cc
  annotate_paint.cc
  editaction_gpencil.cc
  gpencil_data.cc
  gpencil_edit.cc
  gpencil_ops.cc
  gpencil_undo.cc
  gpencil_utils.cc

  gpencil_intern.hh
)

set(LIB
  PRIVATE bf::animrig
  PRIVATE bf::blenfont
  PRIVATE bf::blenkernel
  PRIVATE bf::blenlib
  PRIVATE bf::bmesh
  PRIVATE bf::depsgraph
  PRIVATE bf::dna
  PRIVATE bf::gpu
  PRIVATE bf::intern::guardedalloc
)

if(WITH_ONDINE)
  list(APPEND INC
    ../../ondine
  )
  list(APPEND LIB
    bf_ondine
  )
  add_definitions(-DWITH_ONDINE)
endif()


blender_add_lib(bf_editor_gpencil_legacy "${SRC}" "${INC}" "${INC_SYS}" "${LIB}")

# RNA_prototypes.hh
add_dependencies(bf_editor_gpencil_legacy bf_rna)<|MERGE_RESOLUTION|>--- conflicted
+++ resolved
@@ -4,12 +4,10 @@
 
 set(INC
   ../include
-<<<<<<< HEAD
-  ../sculpt_paint
   ../../blenkernel
-=======
->>>>>>> d7dd2199
   ../../blentranslation
+  ../../bmesh
+  ../../gpu
   ../../imbuf
   ../../makesrna
   ../../windowmanager

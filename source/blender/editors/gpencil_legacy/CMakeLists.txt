--- conflicted
+++ resolved
@@ -4,14 +4,6 @@
 
 set(INC
   ../include
-<<<<<<< HEAD
-  ../../blenkernel
-  ../../blentranslation
-  ../../bmesh
-  ../../gpu
-  ../../imbuf
-=======
->>>>>>> 2720bd52
   ../../makesrna
   # RNA_prototypes.hh
   ${CMAKE_BINARY_DIR}/source/blender/makesrna

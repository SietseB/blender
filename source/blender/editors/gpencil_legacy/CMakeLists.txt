# SPDX-FileCopyrightText: 2023 Blender Authors
#
# SPDX-License-Identifier: GPL-2.0-or-later

set(INC
  ../include
  ../sculpt_paint
  ../../blenkernel
  ../../blentranslation
  ../../bmesh
  ../../gpu
  ../../imbuf
  ../../makesrna
  ../../windowmanager
  # RNA_prototypes.h
  ${CMAKE_BINARY_DIR}/source/blender/makesrna
)

set(INC_SYS
)

set(SRC
  annotate_draw.cc
  annotate_paint.cc
  drawgpencil.cc
  editaction_gpencil.cc
  gpencil_add_blank.cc
  gpencil_add_lineart.cc
  gpencil_add_monkey.cc
  gpencil_add_stroke.cc
  gpencil_armature.cc
  gpencil_bake_animation.cc
  gpencil_convert.cc
  gpencil_data.cc
  gpencil_edit.cc
  gpencil_edit_curve.cc
  gpencil_fill.cc
  gpencil_interpolate.cc
  gpencil_merge.cc
  gpencil_mesh.cc
  gpencil_morph_targets.cc
  gpencil_ondine.cc
  gpencil_ops.cc
  gpencil_ops_versioning.cc
  gpencil_paint.cc
  gpencil_primitive.cc
  gpencil_sculpt_paint.cc
  gpencil_select.cc
  gpencil_undo.cc
  gpencil_utils.cc
  gpencil_uv.cc
  gpencil_vertex_ops.cc
  gpencil_vertex_paint.cc
  gpencil_weight_paint.cc

<<<<<<< HEAD
  gpencil_intern.h
  gpencil_ondine.hh
=======
  gpencil_intern.hh
>>>>>>> 68d948ef
  gpencil_trace.h
)

set(LIB
  PRIVATE bf::animrig
  PRIVATE bf::blenfont
  bf_blenkernel
  PRIVATE bf::blenlib
  PRIVATE bf::depsgraph
  PRIVATE bf::dna
  PRIVATE bf::intern::guardedalloc
)

if(WITH_ONDINE)
  list(APPEND INC
    ../../ondine
  )
  list(APPEND LIB
    bf_ondine
  )
  add_definitions(-DWITH_ONDINE)
endif()

if(WITH_POTRACE)
  list(APPEND SRC
    gpencil_trace_ops.cc
    gpencil_trace_utils.cc
  )
  list(APPEND INC
    ${POTRACE_INCLUDE_DIRS}
  )
  list(APPEND LIB
    ${POTRACE_LIBRARIES}
  )
  add_definitions(-DWITH_POTRACE)
endif()


blender_add_lib(bf_editor_gpencil_legacy "${SRC}" "${INC}" "${INC_SYS}" "${LIB}")

# RNA_prototypes.h
add_dependencies(bf_editor_gpencil_legacy bf_rna)<|MERGE_RESOLUTION|>--- conflicted
+++ resolved
@@ -53,12 +53,7 @@
   gpencil_vertex_paint.cc
   gpencil_weight_paint.cc
 
-<<<<<<< HEAD
-  gpencil_intern.h
-  gpencil_ondine.hh
-=======
   gpencil_intern.hh
->>>>>>> 68d948ef
   gpencil_trace.h
 )
 

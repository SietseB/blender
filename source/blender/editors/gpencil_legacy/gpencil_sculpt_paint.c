/* SPDX-License-Identifier: GPL-2.0-or-later
 * Copyright 2015 Blender Foundation. */

/** \file
 * \ingroup edgpencil
 * Brush based operators for editing Grease Pencil strokes.
 */

#include <math.h>
#include <stddef.h>
#include <stdio.h>
#include <stdlib.h>
#include <string.h>

#include "MEM_guardedalloc.h"

#include "BLI_blenlib.h"
#include "BLI_ghash.h"
#include "BLI_math.h"
#include "BLI_rand.h"
#include "BLI_utildefines.h"

#include "PIL_time.h"

#include "BLT_translation.h"

#include "DNA_gpencil_legacy_types.h"
#include "DNA_material_types.h"
#include "DNA_meshdata_types.h"
#include "DNA_object_types.h"
#include "DNA_scene_types.h"
#include "DNA_screen_types.h"
#include "DNA_space_types.h"
#include "DNA_view3d_types.h"

#include "BKE_brush.h"
#include "BKE_colortools.h"
#include "BKE_context.h"
#include "BKE_deform.h"
#include "BKE_gpencil_geom_legacy.h"
#include "BKE_gpencil_legacy.h"
#include "BKE_gpencil_modifier_legacy.h"
#include "BKE_gpencil_update_cache_legacy.h"
#include "BKE_main.h"
#include "BKE_material.h"
#include "BKE_object_deform.h"
#include "BKE_report.h"

#include "UI_interface.h"

#include "WM_api.h"
#include "WM_types.h"

#include "RNA_access.h"
#include "RNA_define.h"
#include "RNA_enum_types.h"
#include "RNA_prototypes.h"

#include "UI_view2d.h"

#include "ED_gpencil_legacy.h"
#include "ED_keyframing.h"
#include "ED_screen.h"
#include "ED_view3d.h"

#include "DEG_depsgraph.h"
#include "DEG_depsgraph_query.h"

#include "gpencil_intern.h"

#define SEARCH_RADIUS_PIXEL 20

/* ************************************************ */
/* General Brush Editing Context */

/* Context for brush operators */
typedef struct tGP_BrushEditData {
  /* Current editor/region/etc. */
  Depsgraph *depsgraph;
  Main *bmain;
  Scene *scene;
  Object *object;
  Object *ob_eval;

  ScrArea *area;
  ARegion *region;

  /* Current GPencil datablock */
  bGPdata *gpd;

  /* Brush Settings */
  GP_Sculpt_Settings *settings;
  Brush *brush;
  Brush *brush_prev;

  eGP_Sculpt_Flag flag;
  eGP_Sculpt_SelectMaskFlag mask;

  /* Space Conversion Data */
  GP_SpaceConversion gsc;

  /* Is the brush currently painting? */
  bool is_painting;
  bool is_transformed;

  /* Start of new sculpt stroke */
  bool first;

  /* Is multiframe editing enabled, and are we using falloff for that? */
  bool is_multiframe;
  bool use_multiframe_falloff;

  /* Current frame */
  int cfra;

  /* Brush Runtime Data: */
  /* - position and pressure
   * - the *_prev variants are the previous values
   */
  float mval[2], mval_prev[2];
  float pressure, pressure_prev;

  /* - effect vector (e.g. 2D/3D translation for grab brush) */
  float dvec[3];

  /* rotation for evaluated data */
  float rot_eval;

  /* - multiframe falloff factor */
  float mf_falloff;

  /* active vertex group */
  int vrgroup;

  /* brush geometry (bounding box) */
  rcti brush_rect;

  /* Custom data for certain brushes */
  /* - map from bGPDstroke's to structs containing custom data about those strokes */
  GHash *stroke_customdata;
  /* - general customdata */
  void *customdata;

  /* Timer for in-place accumulation of brush effect */
  wmTimer *timer;
  bool timerTick; /* is this event from a timer */

  /* Object invert matrix */
  float inv_mat[4][4];

  RNG *rng;
  /* Auto-masking strokes. */
  struct GHash *automasking_strokes;
  bool automasking_ready;

} tGP_BrushEditData;

/* Callback for performing some brush operation on a single point */
typedef bool (*GP_BrushApplyCb)(tGP_BrushEditData *gso,
                                bGPDstroke *gps,
                                float rotation,
                                int pt_index,
                                const int radius,
                                const int co[2]);
/* Callback for performing some brush operation on an entire stroke */
typedef bool (*GP_BrushApplyStrokeCb)(
    tGP_BrushEditData *gso, bGPDstroke *gps, float rotation, const int radius, const int co[2]);

/* ************************************************ */
/* Utility Functions */

/* apply lock axis reset */
static void gpencil_sculpt_compute_lock_axis(tGP_BrushEditData *gso,
                                             bGPDspoint *pt,
                                             const float save_pt[3])
{
  const ToolSettings *ts = gso->scene->toolsettings;
  const View3DCursor *cursor = &gso->scene->cursor;
  const int axis = ts->gp_sculpt.lock_axis;

  /* lock axis control */
  switch (axis) {
    case GP_LOCKAXIS_X: {
      pt->x = save_pt[0];
      break;
    }
    case GP_LOCKAXIS_Y: {
      pt->y = save_pt[1];
      break;
    }
    case GP_LOCKAXIS_Z: {
      pt->z = save_pt[2];
      break;
    }
    case GP_LOCKAXIS_CURSOR: {
      /* Compute a plane with cursor normal and position of the point before do the sculpt. */
      const float scale[3] = {1.0f, 1.0f, 1.0f};
      float plane_normal[3] = {0.0f, 0.0f, 1.0f};
      float plane[4];
      float mat[4][4];
      float r_close[3];

      loc_eul_size_to_mat4(mat, cursor->location, cursor->rotation_euler, scale);

      mul_mat3_m4_v3(mat, plane_normal);
      plane_from_point_normal_v3(plane, save_pt, plane_normal);

      /* find closest point to the plane with the new position */
      closest_to_plane_v3(r_close, plane, &pt->x);
      copy_v3_v3(&pt->x, r_close);
      break;
    }
    default: {
      break;
    }
  }
}

/* Context ---------------------------------------- */

/* Get the sculpting settings */
static GP_Sculpt_Settings *gpencil_sculpt_get_settings(Scene *scene)
{
  return &scene->toolsettings->gp_sculpt;
}

/* Brush Operations ------------------------------- */

/* Invert behavior of brush? */
static bool gpencil_brush_invert_check(tGP_BrushEditData *gso)
{
  /* The basic setting is the brush's setting (from the panel) */
  bool invert = ((gso->brush->gpencil_settings->sculpt_flag & GP_SCULPT_FLAG_INVERT) != 0) ||
                (gso->brush->gpencil_settings->sculpt_flag & BRUSH_DIR_IN);
  /* During runtime, the user can hold down the Ctrl key to invert the basic behavior */
  if (gso->flag & GP_SCULPT_FLAG_INVERT) {
    invert ^= true;
  }

  /* set temporary status */
  if (invert) {
    gso->brush->gpencil_settings->sculpt_flag |= GP_SCULPT_FLAG_TMP_INVERT;
  }
  else {
    gso->brush->gpencil_settings->sculpt_flag &= ~GP_SCULPT_FLAG_TMP_INVERT;
  }

  return invert;
}

/* Compute strength of effect */
static float gpencil_brush_influence_calc(tGP_BrushEditData *gso,
                                          const int radius,
                                          const int co[2],
                                          const bool stroke_mode)
{
  Brush *brush = gso->brush;

  /* basic strength factor from brush settings */
  float influence = brush->alpha;

  /* use pressure? */
  if (brush->gpencil_settings->flag & GP_BRUSH_USE_PRESSURE) {
    influence *= gso->pressure;
  }

  /* distance fading */
  if (!stroke_mode) {
    int mval_i[2];
    round_v2i_v2fl(mval_i, gso->mval);
    float distance = (float)len_v2v2_int(mval_i, co);

    /* Apply Brush curve. */
    float brush_falloff = BKE_brush_curve_strength(brush, distance, (float)radius);
    influence *= brush_falloff;
  }

  /* apply multiframe falloff */
  influence *= gso->mf_falloff;

  /* lower influence for stroke mode */
  if (stroke_mode) {
    influence *= 0.2f;
  }

  /* return influence */
  return influence;
}

/* Tag stroke to be recalculated. */
static void gpencil_recalc_geometry_tag(bGPDstroke *gps)
{
  bGPDstroke *gps_active = (gps->runtime.gps_orig) ? gps->runtime.gps_orig : gps;
  gps_active->flag |= GP_STROKE_TAG;
}

/* Recalc any stroke tagged. */
static void gpencil_update_geometry(bGPdata *gpd)
{
  if (gpd == NULL) {
    return;
  }

  bool changed = false;

  LISTBASE_FOREACH (bGPDlayer *, gpl, &gpd->layers) {
    LISTBASE_FOREACH (bGPDframe *, gpf, &gpl->frames) {
      if ((gpl->actframe != gpf) && ((gpf->flag & GP_FRAME_SELECT) == 0)) {
        continue;
      }

      LISTBASE_FOREACH (bGPDstroke *, gps, &gpf->strokes) {
        if (gps->flag & GP_STROKE_TAG) {
          BKE_gpencil_stroke_geometry_update(gpd, gps);
          BKE_gpencil_tag_full_update(gpd, gpl, gpf, gps);
          gps->flag &= ~GP_STROKE_TAG;
          changed = true;
        }
      }
    }
  }
  if (changed) {
    DEG_id_tag_update(&gpd->id, ID_RECALC_GEOMETRY);
    WM_main_add_notifier(NC_GPENCIL | ND_DATA | NA_EDITED, NULL);
  }
}

/* ************************************************ */
/* Brush Callbacks */
/* This section defines the callbacks used by each brush to perform their magic.
 * These are called on each point within the brush's radius.
 */

/* ----------------------------------------------- */
/* Smooth Brush */

/* A simple (but slower + inaccurate)
 * smooth-brush implementation to test the algorithm for stroke smoothing. */
static bool gpencil_brush_smooth_apply(tGP_BrushEditData *gso,
                                       bGPDstroke *gps,
                                       float UNUSED(rot_eval),
                                       int pt_index,
                                       const int radius,
                                       const int co[2])
{
  float inf = gpencil_brush_influence_calc(gso, radius, co, false);

  /* perform smoothing */
  if (gso->brush->gpencil_settings->sculpt_mode_flag & GP_SCULPT_FLAGMODE_APPLY_POSITION) {
    BKE_gpencil_stroke_smooth_point(gps, pt_index, inf, 2, false, false, gps);
  }
  if (gso->brush->gpencil_settings->sculpt_mode_flag & GP_SCULPT_FLAGMODE_APPLY_STRENGTH) {
    BKE_gpencil_stroke_smooth_strength(gps, pt_index, inf, 2, gps);
  }
  if (gso->brush->gpencil_settings->sculpt_mode_flag & GP_SCULPT_FLAGMODE_APPLY_THICKNESS) {
    BKE_gpencil_stroke_smooth_thickness(gps, pt_index, inf, 2, gps);
  }
  if (gso->brush->gpencil_settings->sculpt_mode_flag & GP_SCULPT_FLAGMODE_APPLY_UV) {
    BKE_gpencil_stroke_smooth_uv(gps, pt_index, inf, 2, gps);
  }

  return true;
}

/* ----------------------------------------------- */
/* Line Thickness Brush */

/* Make lines thicker or thinner by the specified amounts */
static bool gpencil_brush_thickness_apply(tGP_BrushEditData *gso,
                                          bGPDstroke *gps,
                                          float UNUSED(rot_eval),
                                          int pt_index,
                                          const int radius,
                                          const int co[2])
{
  bGPDspoint *pt = gps->points + pt_index;
  float inf;

  /* Compute strength of effect
   * - We divide the strength by 10, so that users can set "sane" values.
   *   Otherwise, good default values are in the range of 0.093
   */
  inf = gpencil_brush_influence_calc(gso, radius, co, false) / 10.0f;

  /* apply */
  /* XXX: this is much too strong,
   * and it should probably do some smoothing with the surrounding stuff. */
  if (gpencil_brush_invert_check(gso)) {
    /* make line thinner - reduce stroke pressure */
    pt->pressure -= inf;
  }
  else {
    /* make line thicker - increase stroke pressure */
    pt->pressure += inf;
  }

  /* Pressure should stay within [0.0, 1.0]
   * However, it is nice for volumetric strokes to be able to exceed
   * the upper end of this range. Therefore, we don't actually clamp
   * down on the upper end.
   */
  if (pt->pressure < 0.0f) {
    pt->pressure = 0.0f;
  }

  return true;
}

/* Make strokes thicker or thinner by the specified amounts */
static bool gpencil_brush_thickness_stroke_apply(tGP_BrushEditData *gso,
                                                 bGPDstroke *gps,
                                                 float UNUSED(rot_eval),
                                                 const int radius,
                                                 const int co[2])
{
  bGPDspoint *pt;
  float inf;
  int i;

  /* Compute strength of effect
   * - We divide the strength by 10, so that users can set "sane" values.
   *   Otherwise, good default values are in the range of 0.093
   */
  inf = gpencil_brush_influence_calc(gso, radius, co, true) / 10.0f;

  /* Invert effect. */
  if (gpencil_brush_invert_check(gso)) {
    inf *= -1.0f;
  }

  /* Iterate all points of stroke */
  for (i = 0; i < gps->totpoints; i++) {
    pt = gps->points + i;

    /* apply */
    /* XXX: this is much too strong,
     * and it should probably do some smoothing with the surrounding stuff. */
    pt->pressure += inf;

    /* Pressure should stay within [0.0, 1.0]
     * However, it is nice for volumetric strokes to be able to exceed
     * the upper end of this range. Therefore, we don't actually clamp
     * down on the upper end.
     */
    if (pt->pressure < 0.0f) {
      pt->pressure = 0.0f;
    }
  }

  return true;
}

/* ----------------------------------------------- */
/* Color Strength Brush */

/* Make color more or less transparent by the specified amounts */
static bool gpencil_brush_strength_apply(tGP_BrushEditData *gso,
                                         bGPDstroke *gps,
                                         float UNUSED(rot_eval),
                                         int pt_index,
                                         const int radius,
                                         const int co[2])
{
  bGPDspoint *pt = gps->points + pt_index;
  float inf;

  /* Compute strength of effect */
  inf = gpencil_brush_influence_calc(gso, radius, co, false) * 0.125f;

  /* Invert effect. */
  if (gpencil_brush_invert_check(gso)) {
    inf *= -1.0f;
  }

  pt->strength = clamp_f(pt->strength + inf, 0.0f, 1.0f);

  return true;
}

/* Make color of entire stroke more or less transparent by the specified amounts */
static bool gpencil_brush_strength_stroke_apply(tGP_BrushEditData *gso,
                                                bGPDstroke *gps,
                                                float UNUSED(rot_eval),
                                                const int radius,
                                                const int co[2])
{
  bGPDspoint *pt;
  float inf;
  int i;

  /* Compute strength of effect */
  inf = gpencil_brush_influence_calc(gso, radius, co, true) * 0.125f;

  /* Invert effect. */
  if (gpencil_brush_invert_check(gso)) {
    inf *= -1.0f;
  }

  /* Iterate all points of stroke */
  for (i = 0; i < gps->totpoints; i++) {
    pt = gps->points + i;

    pt->strength = clamp_f(pt->strength + inf, 0.0f, 1.0f);
  }

  return true;
}

/* ----------------------------------------------- */
/* Grab Brush */

/* Custom data per stroke for the Grab Brush
 *
 * This basically defines the strength of the effect for each
 * affected stroke point that was within the initial range of
 * the brush region.
 */
typedef struct tGPSB_Grab_StrokeData {
  /* array of indices to corresponding points in the stroke */
  int *points;
  /* array of influence weights for each of the included points */
  float *weights;
  /* angles to calc transformation */
  float *rot_eval;

  /* capacity of the arrays */
  int capacity;
  /* actual number of items currently stored */
  int size;
} tGPSB_Grab_StrokeData;

/**
 * Initialize custom data for handling this stroke.
 */
static void gpencil_brush_grab_stroke_init(tGP_BrushEditData *gso, bGPDstroke *gps)
{
  tGPSB_Grab_StrokeData *data = NULL;

  BLI_assert(gps->totpoints > 0);

  /* Check if there are buffers already (from a prior run) */
  if (BLI_ghash_haskey(gso->stroke_customdata, gps)) {
    /* Ensure that the caches are empty
     * - Since we reuse these between different strokes, we don't
     *   want the previous invocation's data polluting the arrays
     */
    data = BLI_ghash_lookup(gso->stroke_customdata, gps);
    BLI_assert(data != NULL);

    data->size = 0; /* minimum requirement - so that we can repopulate again */

    memset(data->points, 0, sizeof(int) * data->capacity);
    memset(data->weights, 0, sizeof(float) * data->capacity);
    memset(data->rot_eval, 0, sizeof(float) * data->capacity);
  }
  else {
    /* Create new instance */
    data = MEM_callocN(sizeof(tGPSB_Grab_StrokeData), "GP Stroke Grab Data");

    data->capacity = gps->totpoints;
    data->size = 0;

    data->points = MEM_callocN(sizeof(int) * data->capacity, "GP Stroke Grab Indices");
    data->weights = MEM_callocN(sizeof(float) * data->capacity, "GP Stroke Grab Weights");
    data->rot_eval = MEM_callocN(sizeof(float) * data->capacity, "GP Stroke Grab Rotations");

    /* hook up to the cache */
    BLI_ghash_insert(gso->stroke_customdata, gps, data);
  }
}

/* store references to stroke points in the initial stage */
static bool gpencil_brush_grab_store_points(tGP_BrushEditData *gso,
                                            bGPDstroke *gps,
                                            float rot_eval,
                                            int pt_index,
                                            const int radius,
                                            const int co[2])
{
  tGPSB_Grab_StrokeData *data = BLI_ghash_lookup(gso->stroke_customdata, gps);
  float inf = gpencil_brush_influence_calc(gso, radius, co, false);

  BLI_assert(data != NULL);
  BLI_assert(data->size < data->capacity);

  /* insert this point into the set of affected points */
  data->points[data->size] = pt_index;
  data->weights[data->size] = inf;
  data->rot_eval[data->size] = rot_eval;
  data->size++;

  /* done */
  return true;
}

/* Compute effect vector for grab brush */
static void gpencil_brush_grab_calc_dvec(tGP_BrushEditData *gso)
{
  /* Convert mouse-movements to movement vector */
  RegionView3D *rv3d = gso->region->regiondata;
  float *rvec = gso->object->loc;
  const float zfac = ED_view3d_calc_zfac(rv3d, rvec);

  float mval_f[2];

  /* Convert from 2D screen-space to 3D. */
  mval_f[0] = (float)(gso->mval[0] - gso->mval_prev[0]);
  mval_f[1] = (float)(gso->mval[1] - gso->mval_prev[1]);

  /* apply evaluated data transformation */
  if (gso->rot_eval != 0.0f) {
    const float cval = cos(gso->rot_eval);
    const float sval = sin(gso->rot_eval);
    float r[2];
    r[0] = (mval_f[0] * cval) - (mval_f[1] * sval);
    r[1] = (mval_f[0] * sval) + (mval_f[1] * cval);
    copy_v2_v2(mval_f, r);
  }

  ED_view3d_win_to_delta(gso->region, mval_f, zfac, gso->dvec);
}

/* Apply grab transform to all relevant points of the affected strokes */
static void gpencil_brush_grab_apply_cached(tGP_BrushEditData *gso,
                                            bGPDstroke *gps,
                                            const float diff_mat[4][4])
{
  tGPSB_Grab_StrokeData *data = BLI_ghash_lookup(gso->stroke_customdata, gps);
  /* If a new frame is created, could be impossible find the stroke. */
  if (data == NULL) {
    return;
  }

  float matrix[4][4], inverse_diff_mat[4][4];
  copy_m4_m4(matrix, diff_mat);
  zero_axis_bias_m4(matrix);
  invert_m4_m4(inverse_diff_mat, matrix);

  /* Apply dvec to all of the stored points */
  for (int i = 0; i < data->size; i++) {
    bGPDspoint *pt = &gps->points[data->points[i]];
    float delta[3] = {0.0f};

    /* get evaluated transformation */
    gso->rot_eval = data->rot_eval[i];
    gpencil_brush_grab_calc_dvec(gso);

    /* adjust the amount of displacement to apply */
    mul_v3_v3fl(delta, gso->dvec, data->weights[i]);

    float fpt[3];
    float save_pt[3];
    copy_v3_v3(save_pt, &pt->x);
    /* apply transformation */
    mul_v3_m4v3(fpt, diff_mat, &pt->x);
    /* apply */
    add_v3_v3v3(&pt->x, fpt, delta);
    /* undo transformation to the init parent position */
    mul_m4_v3(inverse_diff_mat, &pt->x);

    /* compute lock axis */
    gpencil_sculpt_compute_lock_axis(gso, pt, save_pt);
  }
}

/* free customdata used for handling this stroke */
static void gpencil_brush_grab_stroke_free(void *ptr)
{
  tGPSB_Grab_StrokeData *data = (tGPSB_Grab_StrokeData *)ptr;

  /* free arrays */
  MEM_SAFE_FREE(data->points);
  MEM_SAFE_FREE(data->weights);
  MEM_SAFE_FREE(data->rot_eval);

  /* ... and this item itself, since it was also allocated */
  MEM_freeN(data);
}

/* ----------------------------------------------- */
/* Push Brush */
/* NOTE: Depends on gpencil_brush_grab_calc_dvec() */
static bool gpencil_brush_push_apply(tGP_BrushEditData *gso,
                                     bGPDstroke *gps,
                                     float UNUSED(rot_eval),
                                     int pt_index,
                                     const int radius,
                                     const int co[2])
{
  bGPDspoint *pt = gps->points + pt_index;
  float save_pt[3];
  copy_v3_v3(save_pt, &pt->x);

  float inf = gpencil_brush_influence_calc(gso, radius, co, false);
  float delta[3] = {0.0f};

  /* adjust the amount of displacement to apply */
  mul_v3_v3fl(delta, gso->dvec, inf);

  /* apply */
  mul_mat3_m4_v3(gso->inv_mat, delta); /* only rotation component */
  add_v3_v3(&pt->x, delta);

  /* compute lock axis */
  gpencil_sculpt_compute_lock_axis(gso, pt, save_pt);

  /* done */
  return true;
}

/* ----------------------------------------------- */
/* Pinch Brush */
/* Compute reference midpoint for the brush - this is what we'll be moving towards */
static void gpencil_brush_calc_midpoint(tGP_BrushEditData *gso)
{
  /* Convert mouse position to 3D space
   * See: gpencil_paint.c :: gpencil_stroke_convertcoords()
   */
  RegionView3D *rv3d = gso->region->regiondata;
  const float *rvec = gso->object->loc;
  const float zfac = ED_view3d_calc_zfac(rv3d, rvec);

  float mval_prj[2];

  if (ED_view3d_project_float_global(gso->region, rvec, mval_prj, V3D_PROJ_TEST_NOP) ==
      V3D_PROJ_RET_OK)
  {
    float dvec[3];
    float xy_delta[2];
    sub_v2_v2v2(xy_delta, mval_prj, gso->mval);
    ED_view3d_win_to_delta(gso->region, xy_delta, zfac, dvec);
    sub_v3_v3v3(gso->dvec, rvec, dvec);
  }
  else {
    zero_v3(gso->dvec);
  }
}

/* Shrink distance between midpoint and this point... */
static bool gpencil_brush_pinch_apply(tGP_BrushEditData *gso,
                                      bGPDstroke *gps,
                                      float UNUSED(rot_eval),
                                      int pt_index,
                                      const int radius,
                                      const int co[2])
{
  bGPDspoint *pt = gps->points + pt_index;
  float fac, inf;
  float vec[3];
  float save_pt[3];
  copy_v3_v3(save_pt, &pt->x);

  /* Scale down standard influence value to get it more manageable...
   * - No damping = Unmanageable at > 0.5 strength
   * - Div 10     = Not enough effect
   * - Div 5      = Happy medium... (by trial and error)
   */
  inf = gpencil_brush_influence_calc(gso, radius, co, false) / 5.0f;

  /* 1) Make this point relative to the cursor/midpoint (dvec) */
  float fpt[3];
  mul_v3_m4v3(fpt, gso->object->object_to_world, &pt->x);
  sub_v3_v3v3(vec, fpt, gso->dvec);

  /* 2) Shrink the distance by pulling the point towards the midpoint
   *    (0.0 = at midpoint, 1 = at edge of brush region)
   *                         OR
   *    Increase the distance (if inverting the brush action!)
   */
  if (gpencil_brush_invert_check(gso)) {
    /* Inflate (inverse) */
    fac = 1.0f + (inf * inf); /* squared to temper the effect... */
  }
  else {
    /* Shrink (default) */
    fac = 1.0f - (inf * inf); /* squared to temper the effect... */
  }
  mul_v3_fl(vec, fac);

  /* 3) Translate back to original space, with the shrinkage applied */
  add_v3_v3v3(fpt, gso->dvec, vec);
  mul_v3_m4v3(&pt->x, gso->object->world_to_object, fpt);

  /* compute lock axis */
  gpencil_sculpt_compute_lock_axis(gso, pt, save_pt);

  /* done */
  return true;
}

/* ----------------------------------------------- */
/* Twist Brush - Rotate Around midpoint */
/* Take the screen-space coordinates of the point, rotate this around the brush midpoint,
 * convert the rotated point and convert it into "data" space.
 */

static bool gpencil_brush_twist_apply(tGP_BrushEditData *gso,
                                      bGPDstroke *gps,
                                      float UNUSED(rot_eval),
                                      int pt_index,
                                      const int radius,
                                      const int co[2])
{
  bGPDspoint *pt = gps->points + pt_index;
  float angle, inf;
  float save_pt[3];
  copy_v3_v3(save_pt, &pt->x);

  /* Angle to rotate by */
  inf = gpencil_brush_influence_calc(gso, radius, co, false);
  angle = DEG2RADF(1.0f) * inf;

  if (gpencil_brush_invert_check(gso)) {
    /* invert angle that we rotate by */
    angle *= -1;
  }

  /* Rotate in 2D or 3D space? */
  if (gps->flag & GP_STROKE_3DSPACE) {
    /* Perform rotation in 3D space... */
    RegionView3D *rv3d = gso->region->regiondata;
    float rmat[3][3];
    float axis[3];
    float vec[3];

    /* Compute rotation matrix - rotate around view vector by angle */
    negate_v3_v3(axis, rv3d->persinv[2]);
    normalize_v3(axis);

    axis_angle_normalized_to_mat3(rmat, axis, angle);

    /* Rotate point */
    float fpt[3];
    mul_v3_m4v3(fpt, gso->object->object_to_world, &pt->x);
    sub_v3_v3v3(vec, fpt, gso->dvec); /* make relative to center
                                       * (center is stored in dvec) */
    mul_m3_v3(rmat, vec);
    add_v3_v3v3(fpt, vec, gso->dvec); /* restore */
    mul_v3_m4v3(&pt->x, gso->object->world_to_object, fpt);

    /* compute lock axis */
    gpencil_sculpt_compute_lock_axis(gso, pt, save_pt);
  }
  else {
    const float axis[3] = {0.0f, 0.0f, 1.0f};
    float vec[3] = {0.0f};
    float rmat[3][3];

    /* Express position of point relative to cursor, ready to rotate */
    /* XXX: There is still some offset here, but it's close to working as expected. */
    vec[0] = (float)(co[0] - gso->mval[0]);
    vec[1] = (float)(co[1] - gso->mval[1]);

    /* rotate point */
    axis_angle_normalized_to_mat3(rmat, axis, angle);
    mul_m3_v3(rmat, vec);

    /* Convert back to screen-coordinates */
    vec[0] += (float)gso->mval[0];
    vec[1] += (float)gso->mval[1];

    /* Map from screen-coordinates to final coordinate space */
    if (gps->flag & GP_STROKE_2DSPACE) {
      View2D *v2d = gso->gsc.v2d;
      UI_view2d_region_to_view(v2d, vec[0], vec[1], &pt->x, &pt->y);
    }
    else {
      /* XXX */
      copy_v2_v2(&pt->x, vec);
    }
  }

  /* done */
  return true;
}

/* ----------------------------------------------- */
/* Randomize Brush */
/* Apply some random jitter to the point */
static bool gpencil_brush_randomize_apply(tGP_BrushEditData *gso,
                                          bGPDstroke *gps,
                                          float UNUSED(rot_eval),
                                          int pt_index,
                                          const int radius,
                                          const int co[2])
{
  bGPDspoint *pt = gps->points + pt_index;
  float save_pt[3];
  copy_v3_v3(save_pt, &pt->x);

  /* Amount of jitter to apply depends on the distance of the point to the cursor,
   * as well as the strength of the brush
   */
  const float inf = gpencil_brush_influence_calc(gso, radius, co, false) / 2.0f;
  const float fac = BLI_rng_get_float(gso->rng) * inf;

  /* apply random to position */
  if (gso->brush->gpencil_settings->sculpt_mode_flag & GP_SCULPT_FLAGMODE_APPLY_POSITION) {
    /* Jitter is applied perpendicular to the mouse movement vector
     * - We compute all effects in screen-space (since it's easier)
     *   and then project these to get the points/distances in
     *   view-space as needed.
     */
    float mvec[2], svec[2];

    /* mouse movement in ints -> floats */
    mvec[0] = (float)(gso->mval[0] - gso->mval_prev[0]);
    mvec[1] = (float)(gso->mval[1] - gso->mval_prev[1]);

    /* rotate mvec by 90 degrees... */
    svec[0] = -mvec[1];
    svec[1] = mvec[0];

    /* scale the displacement by the random displacement, and apply */
    if (BLI_rng_get_float(gso->rng) > 0.5f) {
      mul_v2_fl(svec, -fac);
    }
    else {
      mul_v2_fl(svec, fac);
    }

    /* Convert to data-space. */
    if (gps->flag & GP_STROKE_3DSPACE) {
      /* 3D: Project to 3D space */
      bool flip;
      RegionView3D *rv3d = gso->region->regiondata;
      const float zfac = ED_view3d_calc_zfac_ex(rv3d, &pt->x, &flip);
      if (flip == false) {
        float dvec[3];
        ED_view3d_win_to_delta(gso->gsc.region, svec, zfac, dvec);
        add_v3_v3(&pt->x, dvec);
        /* compute lock axis */
        gpencil_sculpt_compute_lock_axis(gso, pt, save_pt);
      }
    }
  }
  /* apply random to strength */
  if (gso->brush->gpencil_settings->sculpt_mode_flag & GP_SCULPT_FLAGMODE_APPLY_STRENGTH) {
    if (BLI_rng_get_float(gso->rng) > 0.5f) {
      pt->strength += fac;
    }
    else {
      pt->strength -= fac;
    }
    CLAMP_MIN(pt->strength, 0.0f);
    CLAMP_MAX(pt->strength, 1.0f);
  }
  /* apply random to thickness (use pressure) */
  if (gso->brush->gpencil_settings->sculpt_mode_flag & GP_SCULPT_FLAGMODE_APPLY_THICKNESS) {
    if (BLI_rng_get_float(gso->rng) > 0.5f) {
      pt->pressure += fac;
    }
    else {
      pt->pressure -= fac;
    }
    /* only limit lower value */
    CLAMP_MIN(pt->pressure, 0.0f);
  }
  /* apply random to UV (use pressure) */
  if (gso->brush->gpencil_settings->sculpt_mode_flag & GP_SCULPT_FLAGMODE_APPLY_UV) {
    if (BLI_rng_get_float(gso->rng) > 0.5f) {
      pt->uv_rot += fac;
    }
    else {
      pt->uv_rot -= fac;
    }
    CLAMP(pt->uv_rot, -M_PI_2, M_PI_2);
  }

  /* done */
  return true;
}

/* ************************************************ */
/* Non Callback-Based Brushes */
/* Clone Brush ------------------------------------- */
/* How this brush currently works:
 * - If this is start of the brush stroke, paste immediately under the cursor
 *   by placing the midpoint of the buffer strokes under the cursor now
 *
 * - Otherwise, in:
 *   "Stamp Mode" - Move the newly pasted strokes so that their center follows the cursor
 *   "Continuous" - Repeatedly just paste new copies for where the brush is now
 */

/* Custom state data for clone brush */
typedef struct tGPSB_CloneBrushData {
  /* midpoint of the strokes on the clipboard */
  float buffer_midpoint[3];

  /* number of strokes in the paste buffer (and/or to be created each time) */
  size_t totitems;

  /* for "stamp" mode, the currently pasted brushes */
  bGPDstroke **new_strokes;

  /** Mapping from colors referenced per stroke, to the new colors in the "pasted" strokes. */
  GHash *new_colors;
} tGPSB_CloneBrushData;

/* Initialize "clone" brush data. */
static void gpencil_brush_clone_init(bContext *C, tGP_BrushEditData *gso)
{
  tGPSB_CloneBrushData *data;
  bGPDstroke *gps;

  /* Initialize custom-data. */
  gso->customdata = data = MEM_callocN(sizeof(tGPSB_CloneBrushData), "CloneBrushData");

  /* compute midpoint of strokes on clipboard */
  for (gps = gpencil_strokes_copypastebuf.first; gps; gps = gps->next) {
    if (ED_gpencil_stroke_can_use(C, gps)) {
      const float dfac = 1.0f / ((float)gps->totpoints);
      float mid[3] = {0.0f};

      bGPDspoint *pt;
      int i;

      /* compute midpoint of this stroke */
      for (i = 0, pt = gps->points; i < gps->totpoints; i++, pt++) {
        float co[3];

        mul_v3_v3fl(co, &pt->x, dfac);
        add_v3_v3(mid, co);
      }

      /* combine this stroke's data with the main data */
      add_v3_v3(data->buffer_midpoint, mid);
      data->totitems++;
    }
  }

  /* Divide the midpoint by the number of strokes, to finish averaging it */
  if (data->totitems > 1) {
    mul_v3_fl(data->buffer_midpoint, 1.0f / (float)data->totitems);
  }

  /* Create a buffer for storing the current strokes */
  if (1 /*gso->brush->mode == GP_EDITBRUSH_CLONE_MODE_STAMP*/) {
    data->new_strokes = MEM_callocN(sizeof(bGPDstroke *) * data->totitems,
                                    "cloned strokes ptr array");
  }

  /* Init colormap for mapping between the pasted stroke's source color (names)
   * and the final colors that will be used here instead.
   */
  data->new_colors = gpencil_copybuf_validate_colormap(C);
}

/* Free custom data used for "clone" brush */
static void gpencil_brush_clone_free(tGP_BrushEditData *gso)
{
  tGPSB_CloneBrushData *data = gso->customdata;

  /* free strokes array */
  MEM_SAFE_FREE(data->new_strokes);

  /* free copybuf colormap */
  if (data->new_colors) {
    BLI_ghash_free(data->new_colors, NULL, NULL);
    data->new_colors = NULL;
  }

  /* free the customdata itself */
  MEM_freeN(data);
  gso->customdata = NULL;
}

/* Create new copies of the strokes on the clipboard */
static void gpencil_brush_clone_add(bContext *C, tGP_BrushEditData *gso)
{
  tGPSB_CloneBrushData *data = gso->customdata;

  Object *ob = gso->object;
  bGPdata *gpd = (bGPdata *)ob->data;
  Scene *scene = gso->scene;
  bGPDstroke *gps;

  float delta[3];
  size_t strokes_added = 0;

  /* Compute amount to offset the points by. */
  /* NOTE: This assumes that screen-space strokes are NOT used in the 3D view. */

  gpencil_brush_calc_midpoint(gso); /* this puts the cursor location into gso->dvec */
  sub_v3_v3v3(delta, gso->dvec, data->buffer_midpoint);

  /* Copy each stroke into the layer */
  for (gps = gpencil_strokes_copypastebuf.first; gps; gps = gps->next) {
    if (ED_gpencil_stroke_can_use(C, gps)) {
      bGPDstroke *new_stroke;
      bGPDspoint *pt;
      int i;

      bGPDlayer *gpl = NULL;
      /* Try to use original layer. */
      if (gps->runtime.tmp_layerinfo[0] != '\0') {
        gpl = BKE_gpencil_layer_named_get(gpd, gps->runtime.tmp_layerinfo);
      }

      /* if not available, use active layer. */
      if (gpl == NULL) {
        gpl = CTX_data_active_gpencil_layer(C);
      }
      bGPDframe *gpf = BKE_gpencil_layer_frame_get(
          gpl, scene->r.cfra, IS_AUTOKEY_ON(scene) ? GP_GETFRAME_ADD_NEW : GP_GETFRAME_USE_PREV);
      if (gpf == NULL) {
        continue;
      }

      /* Make a new stroke */
      new_stroke = BKE_gpencil_stroke_duplicate(gps, true, true, true);

      new_stroke->next = new_stroke->prev = NULL;
      BLI_addtail(&gpf->strokes, new_stroke);

      /* Fix color references */
      Material *ma = BLI_ghash_lookup(data->new_colors, POINTER_FROM_INT(new_stroke->mat_nr));
      new_stroke->mat_nr = BKE_gpencil_object_material_index_get(ob, ma);
      if (!ma || new_stroke->mat_nr < 0) {
        new_stroke->mat_nr = 0;
      }
      /* Adjust all the stroke's points, so that the strokes
       * get pasted relative to where the cursor is now
       */
      for (i = 0, pt = new_stroke->points; i < new_stroke->totpoints; i++, pt++) {
        /* Rotate around center new position */
        mul_mat3_m4_v3(gso->object->object_to_world, &pt->x); /* only rotation component */

        /* assume that the delta can just be applied, and then everything works */
        add_v3_v3(&pt->x, delta);
        mul_m4_v3(gso->object->world_to_object, &pt->x);
      }

      /* Store ref for later */
      if ((data->new_strokes) && (strokes_added < data->totitems)) {
        data->new_strokes[strokes_added] = new_stroke;
        strokes_added++;
      }
    }
  }
}

/* Move newly-added strokes around - "Stamp" mode of the Clone brush */
static void gpencil_brush_clone_adjust(tGP_BrushEditData *gso)
{
  tGPSB_CloneBrushData *data = gso->customdata;
  size_t snum;

  /* Compute the amount of movement to apply (overwrites dvec) */
  gso->rot_eval = 0.0f;
  gpencil_brush_grab_calc_dvec(gso);

  /* For each of the stored strokes, apply the offset to each point */
  /* NOTE: Again this assumes that in the 3D view,
   * we only have 3d space and not screen-space strokes. */
  for (snum = 0; snum < data->totitems; snum++) {
    bGPDstroke *gps = data->new_strokes[snum];
    bGPDspoint *pt;
    int i;

    for (i = 0, pt = gps->points; i < gps->totpoints; i++, pt++) {
      /* "Smudge" Effect falloff */
      float delta[3] = {0.0f};
      int sco[2] = {0};
      float influence;

      /* compute influence on point */
      gpencil_point_to_xy(&gso->gsc, gps, pt, &sco[0], &sco[1]);
      influence = gpencil_brush_influence_calc(gso, gso->brush->size, sco, false);

      /* adjust the amount of displacement to apply */
      mul_v3_v3fl(delta, gso->dvec, influence);

      /* apply */
      add_v3_v3(&pt->x, delta);
    }
  }
}

/* Entry-point for applying "clone" brush. */
static bool gpencil_sculpt_brush_apply_clone(bContext *C, tGP_BrushEditData *gso)
{
  /* Which "mode" are we operating in? */
  if (gso->first) {
    /* Create initial clones */
    gpencil_brush_clone_add(C, gso);
  }
  else {
    /* Stamp or Continuous Mode */
    if (1 /*gso->brush->mode == GP_EDITBRUSH_CLONE_MODE_STAMP*/) {
      /* Stamp - Proceed to translate the newly added strokes */
      gpencil_brush_clone_adjust(gso);
    }
    else {
      /* Continuous - Just keep pasting every time we move. */
      /* TODO: The spacing of repeat should be controlled using a
       * "stepsize" or similar property? */
      gpencil_brush_clone_add(C, gso);
    }
  }

  return true;
}

/* ************************************************ */
/* Header Info for GPencil Sculpt */

static void gpencil_sculpt_brush_header_set(bContext *C, tGP_BrushEditData *gso)
{
  Brush *brush = gso->brush;
  char str[UI_MAX_DRAW_STR] = "";

  BLI_snprintf(str,
               sizeof(str),
               TIP_("GPencil Sculpt: %s Stroke  | LMB to paint | RMB/Escape to Exit"
                    " | Ctrl to Invert Action | Wheel Up/Down for Size "
                    " | Shift-Wheel Up/Down for Strength"),
               brush->id.name + 2);

  ED_workspace_status_text(C, str);
}

/* ************************************************ */
/* Grease Pencil Sculpting Operator */

/* Init/Exit ----------------------------------------------- */

static bool gpencil_sculpt_brush_init(bContext *C, wmOperator *op)
{
  Scene *scene = CTX_data_scene(C);
  ToolSettings *ts = scene->toolsettings;
  Object *ob = CTX_data_active_object(C);

  /* set the brush using the tool */
  tGP_BrushEditData *gso;

  /* setup operator data */
  gso = MEM_callocN(sizeof(tGP_BrushEditData), "tGP_BrushEditData");
  op->customdata = gso;

  gso->depsgraph = CTX_data_ensure_evaluated_depsgraph(C);
  gso->bmain = CTX_data_main(C);
  /* store state */
  gso->settings = gpencil_sculpt_get_settings(scene);

  /* Random generator, only init once. */
  uint rng_seed = (uint)(PIL_check_seconds_timer_i() & UINT_MAX);
  rng_seed ^= POINTER_AS_UINT(gso);
  gso->rng = BLI_rng_new(rng_seed);

  gso->is_painting = false;
  gso->first = true;
  gso->mval_prev[0] = -1.0f;

  gso->gpd = ED_gpencil_data_get_active(C);
  gso->cfra = INT_MAX; /* NOTE: So that first stroke will get handled in init_stroke() */

  gso->scene = scene;
  gso->object = ob;
  if (ob) {
    float matrix[4][4];
    copy_m4_m4(matrix, ob->object_to_world);
    zero_axis_bias_m4(matrix);
    invert_m4_m4(gso->inv_mat, matrix);
    gso->vrgroup = gso->gpd->vertex_group_active_index - 1;
    if (!BLI_findlink(&gso->gpd->vertex_group_names, gso->vrgroup)) {
      gso->vrgroup = -1;
    }
    /* Check if some modifier can transform the stroke. */
    gso->is_transformed = BKE_gpencil_has_transform_modifiers(ob);

    gso->ob_eval = (Object *)DEG_get_evaluated_id(gso->depsgraph, &ob->id);
  }
  else {
    unit_m4(gso->inv_mat);
    gso->vrgroup = -1;
    gso->is_transformed = false;
  }

  gso->area = CTX_wm_area(C);
  gso->region = CTX_wm_region(C);

  Paint *paint = &ts->gp_sculptpaint->paint;
  Brush *brush = paint->brush;
  gso->brush = brush;
  BKE_curvemapping_init(gso->brush->curve);

  const bool is_automasking = (ts->gp_sculpt.flag &
                               (GP_SCULPT_SETT_FLAG_AUTOMASK_STROKE |
                                GP_SCULPT_SETT_FLAG_AUTOMASK_LAYER_STROKE |
                                GP_SCULPT_SETT_FLAG_AUTOMASK_MATERIAL_STROKE |
                                GP_SCULPT_SETT_FLAG_AUTOMASK_LAYER_ACTIVE |
                                GP_SCULPT_SETT_FLAG_AUTOMASK_MATERIAL_ACTIVE)) != 0;
  if (is_automasking) {
    gso->automasking_strokes = BLI_ghash_ptr_new(__func__);
  }
  else {
    if (gso->automasking_strokes != NULL) {
      BLI_ghash_free(gso->automasking_strokes, NULL, NULL);
    }
    gso->automasking_strokes = NULL;
  }
  /* save mask */
  gso->mask = ts->gpencil_selectmode_sculpt;

  /* multiframe settings */
  gso->is_multiframe = (bool)GPENCIL_MULTIEDIT_SESSIONS_ON(gso->gpd);
  gso->use_multiframe_falloff = (ts->gp_sculpt.flag & GP_SCULPT_SETT_FLAG_FRAME_FALLOFF) != 0;

  /* Init multi-edit falloff curve data before doing anything,
   * so we won't have to do it again later. */
  if (gso->is_multiframe) {
    BKE_curvemapping_init(ts->gp_sculpt.cur_falloff);
  }

  /* Initialize custom data for brushes. */
  char tool = gso->brush->gpencil_sculpt_tool;
  switch (tool) {
    case GPSCULPT_TOOL_CLONE: {
      bGPDstroke *gps;
      bool found = false;

      /* check that there are some usable strokes in the buffer */
      for (gps = gpencil_strokes_copypastebuf.first; gps; gps = gps->next) {
        if (ED_gpencil_stroke_can_use(C, gps)) {
          found = true;
          break;
        }
      }

      if (found == false) {
        /* STOP HERE! Nothing to paste! */
        BKE_report(op->reports,
                   RPT_ERROR,
                   "Copy some strokes to the clipboard before using the Clone brush to paste "
                   "copies of them");

        MEM_freeN(gso);
        op->customdata = NULL;
        return false;
      }
      /* Initialize custom-data. */
      gpencil_brush_clone_init(C, gso);
      break;
    }

    case GPSCULPT_TOOL_GRAB: {
      /* Initialize the cache needed for this brush. */
      gso->stroke_customdata = BLI_ghash_ptr_new("GP Grab Brush - Strokes Hash");
      break;
    }

    /* Others - No customdata needed */
    default:
      break;
  }

  /* setup space conversions */
  gpencil_point_conversion_init(C, &gso->gsc);

  /* update header */
  gpencil_sculpt_brush_header_set(C, gso);

  return true;
}

static void gpencil_sculpt_brush_exit(bContext *C, wmOperator *op)
{
  tGP_BrushEditData *gso = op->customdata;
  wmWindow *win = CTX_wm_window(C);
  char tool = gso->brush->gpencil_sculpt_tool;

  /* free brush-specific data */
  switch (tool) {
    case GPSCULPT_TOOL_GRAB: {
      /* Free per-stroke customdata
       * - Keys don't need to be freed, as those are the strokes
       * - Values assigned to those keys do, as they are custom structs
       */
      BLI_ghash_free(gso->stroke_customdata, NULL, gpencil_brush_grab_stroke_free);
      break;
    }

    case GPSCULPT_TOOL_CLONE: {
      /* Free customdata */
      gpencil_brush_clone_free(gso);
      break;
    }

    default:
      if (gso->stroke_customdata != NULL) {
        BLI_ghash_free(gso->stroke_customdata, NULL, NULL);
        gso->stroke_customdata = NULL;
      }
      break;
  }

  /* unregister timer (only used for realtime) */
  if (gso->timer) {
    WM_event_remove_timer(CTX_wm_manager(C), win, gso->timer);
  }

  if (gso->rng != NULL) {
    BLI_rng_free(gso->rng);
  }

  if (gso->automasking_strokes != NULL) {
    BLI_ghash_free(gso->automasking_strokes, NULL, NULL);
  }

  /* Clear status-bar text. */
  ED_workspace_status_text(C, NULL);

  /* disable temp invert flag */
  gso->brush->gpencil_settings->sculpt_flag &= ~GP_SCULPT_FLAG_TMP_INVERT;

  /* Update geometry data for tagged strokes. */
  gpencil_update_geometry(gso->gpd);

  /* free operator data */
  MEM_freeN(gso);
  op->customdata = NULL;
}

/* poll callback for stroke sculpting operator(s) */
static bool gpencil_sculpt_brush_poll(bContext *C)
{
  ScrArea *area = CTX_wm_area(C);
  if (area && area->spacetype != SPACE_VIEW3D) {
    return false;
  }

  /* NOTE: this is a bit slower, but is the most accurate... */
  return CTX_DATA_COUNT(C, editable_gpencil_strokes) != 0;
}

/* Init Sculpt Stroke ---------------------------------- */

static void gpencil_sculpt_brush_init_stroke(bContext *C, tGP_BrushEditData *gso)
{
  bGPdata *gpd = gso->gpd;

  Scene *scene = gso->scene;
  int cfra = scene->r.cfra;

  /* only try to add a new frame if this is the first stroke, or the frame has changed */
  if ((gpd == NULL) || (cfra == gso->cfra)) {
    return;
  }

  /* go through each layer, and ensure that we've got a valid frame to use */
  LISTBASE_FOREACH (bGPDlayer *, gpl, &gpd->layers) {
    if (!IS_AUTOKEY_ON(scene) && (gpl->actframe == NULL)) {
      continue;
    }

    /* only editable and visible layers are considered */
    if (BKE_gpencil_layer_is_editable(gpl) && (gpl->actframe != NULL)) {
      bGPDframe *gpf = gpl->actframe;

      /* Make a new frame to work on if the layer's frame
       * and the current scene frame don't match up:
       * - This is useful when animating as it saves that "uh-oh" moment when you realize you've
       *   spent too much time editing the wrong frame.
       */
      if (IS_AUTOKEY_ON(scene) && (gpf->framenum != cfra)) {
        BKE_gpencil_frame_addcopy(gpl, cfra);
        BKE_gpencil_tag_full_update(gpd, gpl, NULL, NULL);
        /* Need tag to recalculate evaluated data to avoid crashes. */
        DEG_id_tag_update(&gso->gpd->id, ID_RECALC_GEOMETRY);
        WM_event_add_notifier(C, NC_GPENCIL | ND_DATA | NA_EDITED, NULL);
      }
    }
  }

  /* save off new current frame, so that next update works fine */
  gso->cfra = cfra;
}

/* Apply ----------------------------------------------- */

/* Get angle of the segment relative to the original segment before any transformation
 * For strokes with one point only this is impossible to calculate because there isn't a
 * valid reference point.
 */
static float gpencil_sculpt_rotation_eval_get(tGP_BrushEditData *gso,
                                              bGPDstroke *gps_eval,
                                              bGPDspoint *pt_eval,
                                              int idx_eval)
{
  /* If multiframe or no modifiers, return 0. */
  if (GPENCIL_MULTIEDIT_SESSIONS_ON(gso->gpd) || (!gso->is_transformed)) {
    return 0.0f;
  }

  const GP_SpaceConversion *gsc = &gso->gsc;
  bGPDstroke *gps_orig = (gps_eval->runtime.gps_orig) ? gps_eval->runtime.gps_orig : gps_eval;
  bGPDspoint *pt_orig = (pt_eval->runtime.pt_orig) ? &gps_orig->points[pt_eval->runtime.idx_orig] :
                                                     pt_eval;
  bGPDspoint *pt_prev_eval = NULL;
  bGPDspoint *pt_orig_prev = NULL;
  if (idx_eval != 0) {
    pt_prev_eval = &gps_eval->points[idx_eval - 1];
  }
  else {
    if (gps_eval->totpoints > 1) {
      pt_prev_eval = &gps_eval->points[idx_eval + 1];
    }
    else {
      return 0.0f;
    }
  }

  if (pt_eval->runtime.idx_orig != 0) {
    pt_orig_prev = &gps_orig->points[pt_eval->runtime.idx_orig - 1];
  }
  else {
    if (gps_orig->totpoints > 1) {
      pt_orig_prev = &gps_orig->points[pt_eval->runtime.idx_orig + 1];
    }
    else {
      return 0.0f;
    }
  }

  /* create 2D vectors of the stroke segments */
  float v_orig_a[2], v_orig_b[2], v_eval_a[2], v_eval_b[2];

  gpencil_point_3d_to_xy(gsc, GP_STROKE_3DSPACE, &pt_orig->x, v_orig_a);
  gpencil_point_3d_to_xy(gsc, GP_STROKE_3DSPACE, &pt_orig_prev->x, v_orig_b);
  sub_v2_v2(v_orig_a, v_orig_b);

  gpencil_point_3d_to_xy(gsc, GP_STROKE_3DSPACE, &pt_eval->x, v_eval_a);
  gpencil_point_3d_to_xy(gsc, GP_STROKE_3DSPACE, &pt_prev_eval->x, v_eval_b);
  sub_v2_v2(v_eval_a, v_eval_b);

  return angle_v2v2(v_orig_a, v_eval_a);
}

/* Apply brush operation to points in this stroke */
static bool gpencil_sculpt_brush_do_stroke(tGP_BrushEditData *gso,
                                           bGPDstroke *gps,
                                           const float diff_mat[4][4],
                                           GP_BrushApplyCb apply,
                                           const bool stroke_mode,
                                           GP_BrushApplyStrokeCb apply_stroke)
{
  GP_SpaceConversion *gsc = &gso->gsc;
  rcti *rect = &gso->brush_rect;
  Brush *brush = gso->brush;
  char tool = gso->brush->gpencil_sculpt_tool;
  const int radius = (brush->flag & GP_BRUSH_USE_PRESSURE) ? gso->brush->size * gso->pressure :
                                                             gso->brush->size;
  const bool is_masking = GPENCIL_ANY_SCULPT_MASK(gso->mask);

  bGPDstroke *gps_active = (gps->runtime.gps_orig) ? gps->runtime.gps_orig : gps;
  bGPDspoint *pt_active = NULL;

  bGPDspoint *pt1, *pt2;
  bGPDspoint *pt = NULL;
  int pc1[2] = {0};
  int pc2[2] = {0};
  int i;
  int index;
  bool include_last = false;
  bool changed = false;
  float rot_eval = 0.0f;

  if (gps->totpoints == 1) {
    bGPDspoint pt_temp;
    pt = &gps->points[0];
    if ((is_masking && (pt->flag & GP_SPOINT_SELECT) != 0) || (!is_masking)) {
      gpencil_point_to_world_space(gps->points, diff_mat, &pt_temp);
      gpencil_point_to_xy(gsc, gps, &pt_temp, &pc1[0], &pc1[1]);

      pt_active = (pt->runtime.pt_orig) ? pt->runtime.pt_orig : pt;
      /* Do bound-box check first. */
      if (!ELEM(V2D_IS_CLIPPED, pc1[0], pc1[1]) && BLI_rcti_isect_pt(rect, pc1[0], pc1[1])) {
        /* only check if point is inside */
        int mval_i[2];
        round_v2i_v2fl(mval_i, gso->mval);
        if (len_v2v2_int(mval_i, pc1) <= radius) {
          /* apply operation to this point */
          if (pt_active != NULL) {
            rot_eval = gpencil_sculpt_rotation_eval_get(gso, gps, pt, 0);
            changed = apply(gso, gps_active, rot_eval, 0, radius, pc1);
          }
        }
      }
    }
  }
  else {
    /* Loop over the points in the stroke, checking for intersections
     * - an intersection means that we touched the stroke
     */
    for (i = 0; (i + 1) < gps->totpoints; i++) {
      /* Get points to work with */
      pt1 = gps->points + i;
      pt2 = gps->points + i + 1;

      /* Skip if neither one is selected
       * (and we are only allowed to edit/consider selected points) */
      if (GPENCIL_ANY_SCULPT_MASK(gso->mask)) {
        if (!(pt1->flag & GP_SPOINT_SELECT) && !(pt2->flag & GP_SPOINT_SELECT)) {
          include_last = false;
          continue;
        }
      }
      bGPDspoint npt;
      gpencil_point_to_world_space(pt1, diff_mat, &npt);
      gpencil_point_to_xy(gsc, gps, &npt, &pc1[0], &pc1[1]);

      gpencil_point_to_world_space(pt2, diff_mat, &npt);
      gpencil_point_to_xy(gsc, gps, &npt, &pc2[0], &pc2[1]);

      /* Check that point segment of the bound-box of the selection stroke. */
      if ((!ELEM(V2D_IS_CLIPPED, pc1[0], pc1[1]) && BLI_rcti_isect_pt(rect, pc1[0], pc1[1])) ||
          (!ELEM(V2D_IS_CLIPPED, pc2[0], pc2[1]) && BLI_rcti_isect_pt(rect, pc2[0], pc2[1])))
      {
        /* Check if point segment of stroke had anything to do with
         * brush region  (either within stroke painted, or on its lines)
         * - this assumes that line-width is irrelevant.
         */
        if (gpencil_stroke_inside_circle(gso->mval, radius, pc1[0], pc1[1], pc2[0], pc2[1])) {
          /* Apply operation to these points */
          bool ok = false;

          /* To each point individually... */
          pt = &gps->points[i];
          if ((i != gps->totpoints - 2) && (pt->runtime.pt_orig == NULL) &&
              (tool != GPSCULPT_TOOL_GRAB)) {
            continue;
          }
          pt_active = (pt->runtime.pt_orig) ? pt->runtime.pt_orig : pt;
          /* If masked and the point is not selected, skip it. */
          if (GPENCIL_ANY_SCULPT_MASK(gso->mask) && ((pt_active->flag & GP_SPOINT_SELECT) == 0)) {
            continue;
          }
          index = (pt->runtime.pt_orig) ? pt->runtime.idx_orig : i;
          if ((pt_active != NULL) && (index < gps_active->totpoints)) {
            rot_eval = gpencil_sculpt_rotation_eval_get(gso, gps, pt, i);
            /* Apply to the entire stroke when the scope is 'stroke', not 'point' */
            if (stroke_mode) {
              ok = apply_stroke(gso, gps_active, rot_eval, radius, pc1);
              return true;
            }
            ok = apply(gso, gps_active, rot_eval, index, radius, pc1);
          }

          /* Only do the second point if this is the last segment,
           * and it is unlikely that the point will get handled
           * otherwise.
           *
           * NOTE: There is a small risk here that the second point wasn't really
           *       actually in-range. In that case, it only got in because
           *       the line linking the points was!
           */
          if (i + 1 == gps->totpoints - 1) {
            pt = &gps->points[i + 1];
            pt_active = (pt->runtime.pt_orig) ? pt->runtime.pt_orig : pt;
            index = (pt->runtime.pt_orig) ? pt->runtime.idx_orig : i + 1;
            if ((pt_active != NULL) && (index < gps_active->totpoints)) {
              rot_eval = gpencil_sculpt_rotation_eval_get(gso, gps, pt, i + 1);
              ok |= apply(gso, gps_active, rot_eval, index, radius, pc2);
              include_last = false;
            }
          }
          else {
            include_last = true;
          }

          changed |= ok;
        }
        else if (include_last) {
          /* This case is for cases where for whatever reason the second vert (1st here)
           * doesn't get included because the whole edge isn't in bounds,
           * but it would've qualified since it did with the previous step
           * (but wasn't added then, to avoid double-ups).
           */
          pt = &gps->points[i];
          pt_active = (pt->runtime.pt_orig) ? pt->runtime.pt_orig : pt;
          index = (pt->runtime.pt_orig) ? pt->runtime.idx_orig : i;
          if ((pt_active != NULL) && (index < gps_active->totpoints)) {
            rot_eval = gpencil_sculpt_rotation_eval_get(gso, gps, pt, i);
            changed |= apply(gso, gps_active, rot_eval, index, radius, pc1);
            include_last = false;
          }
        }
      }
    }
  }

  return changed;
}

/* Apply sculpt brushes to strokes in the given frame */
static bool gpencil_sculpt_brush_do_frame(bContext *C,
                                          tGP_BrushEditData *gso,
                                          bGPDlayer *gpl,
                                          bGPDframe *gpf,
                                          const float diff_mat[4][4])
{
  bool changed = false;
  bool redo_geom = false;
  Object *ob = gso->object;
  bGPdata *gpd = ob->data;
  const char tool = gso->brush->gpencil_sculpt_tool;
  GP_SpaceConversion *gsc = &gso->gsc;
  ToolSettings *ts = gso->scene->toolsettings;
  Brush *brush = gso->brush;
  const int radius = (brush->flag & GP_BRUSH_USE_PRESSURE) ? gso->brush->size * gso->pressure :
                                                             gso->brush->size;
  const bool is_automasking = (ts->gp_sculpt.flag &
                               (GP_SCULPT_SETT_FLAG_AUTOMASK_STROKE |
                                GP_SCULPT_SETT_FLAG_AUTOMASK_LAYER_STROKE |
                                GP_SCULPT_SETT_FLAG_AUTOMASK_MATERIAL_STROKE |
                                GP_SCULPT_SETT_FLAG_AUTOMASK_LAYER_ACTIVE |
                                GP_SCULPT_SETT_FLAG_AUTOMASK_MATERIAL_ACTIVE)) != 0;
  const bool stroke_mode = brush->gpencil_settings->scope_mode == GP_BRUSH_SCOPE_STROKE;
  /* Calc bound box matrix. */
  float bound_mat[4][4];
  BKE_gpencil_layer_transform_matrix_get(gso->depsgraph, gso->object, gpl, bound_mat);

  LISTBASE_FOREACH (bGPDstroke *, gps, &gpf->strokes) {
    /* skip strokes that are invalid for current view */
    if (ED_gpencil_stroke_can_use(C, gps) == false) {
      continue;
    }
    /* check if the color is editable */
    if (ED_gpencil_stroke_material_editable(ob, gpl, gps) == false) {
      continue;
    }

    {
      bGPDstroke *gps_active = (gps->runtime.gps_orig) ? gps->runtime.gps_orig : gps;
      if ((is_automasking) && !BLI_ghash_haskey(gso->automasking_strokes, gps_active)) {
        continue;
      }
    }

    /* Check if the stroke collide with brush. */
    if ((gps->totpoints > 1) &&
        !ED_gpencil_stroke_check_collision(gsc, gps, gso->mval, radius, bound_mat))
    {
      continue;
    }

    switch (tool) {
      case GPSCULPT_TOOL_SMOOTH: /* Smooth strokes */
      {
        changed |= gpencil_sculpt_brush_do_stroke(
            gso, gps, diff_mat, gpencil_brush_smooth_apply, false, NULL);
        redo_geom |= changed;
        break;
      }

      case GPSCULPT_TOOL_THICKNESS: /* Adjust stroke thickness */
      {
        changed |= gpencil_sculpt_brush_do_stroke(gso,
                                                  gps,
                                                  diff_mat,
                                                  gpencil_brush_thickness_apply,
                                                  stroke_mode,
                                                  gpencil_brush_thickness_stroke_apply);
        break;
      }

      case GPSCULPT_TOOL_STRENGTH: /* Adjust stroke color strength */
      {
        changed |= gpencil_sculpt_brush_do_stroke(gso,
                                                  gps,
                                                  diff_mat,
                                                  gpencil_brush_strength_apply,
                                                  stroke_mode,
                                                  gpencil_brush_strength_stroke_apply);
        break;
      }

      case GPSCULPT_TOOL_GRAB: /* Grab points */
      {
        bGPDstroke *gps_active = (gps->runtime.gps_orig) ? gps->runtime.gps_orig : gps;
        if (gps_active != NULL) {
          if (gso->first) {
            /* First time this brush stroke is being applied:
             * 1) Prepare data buffers (init/clear) for this stroke
             * 2) Use the points now under the cursor
             */
            gpencil_brush_grab_stroke_init(gso, gps_active);
            changed |= gpencil_sculpt_brush_do_stroke(
<<<<<<< HEAD
                gso, gps, bound_mat, gpencil_brush_grab_store_points, false, NULL);
=======
                gso, gps, bound_mat, gpencil_brush_grab_store_points);
>>>>>>> a7d652e4
          }
          else {
            /* Apply effect to the stored points */
            gpencil_brush_grab_apply_cached(gso, gps_active, diff_mat);
            changed |= true;
          }
        }
        redo_geom |= changed;
        break;
      }

      case GPSCULPT_TOOL_PUSH: /* Push points */
      {
        changed |= gpencil_sculpt_brush_do_stroke(
            gso, gps, diff_mat, gpencil_brush_push_apply, false, NULL);
        redo_geom |= changed;
        break;
      }

      case GPSCULPT_TOOL_PINCH: /* Pinch points */
      {
        changed |= gpencil_sculpt_brush_do_stroke(
            gso, gps, diff_mat, gpencil_brush_pinch_apply, false, NULL);
        redo_geom |= changed;
        break;
      }

      case GPSCULPT_TOOL_TWIST: /* Twist points around midpoint */
      {
        changed |= gpencil_sculpt_brush_do_stroke(
            gso, gps, diff_mat, gpencil_brush_twist_apply, false, NULL);
        redo_geom |= changed;
        break;
      }

      case GPSCULPT_TOOL_RANDOMIZE: /* Apply jitter */
      {
        changed |= gpencil_sculpt_brush_do_stroke(
            gso, gps, diff_mat, gpencil_brush_randomize_apply, false, NULL);
        redo_geom |= changed;
        break;
      }

      default:
        printf("ERROR: Unknown type of GPencil Sculpt brush \n");
        break;
    }

    /* Triangulation must be calculated. */
    if (redo_geom) {
      bGPDstroke *gps_active = (gps->runtime.gps_orig) ? gps->runtime.gps_orig : gps;
      if (gpl->actframe == gpf) {
        MaterialGPencilStyle *gp_style = BKE_gpencil_material_settings(ob, gps->mat_nr + 1);
        /* Update active frame now, only if material has fill. */
        if (gp_style->flag & GP_MATERIAL_FILL_SHOW) {
          BKE_gpencil_stroke_geometry_update(gpd, gps_active);
        }
        else {
          gpencil_recalc_geometry_tag(gps_active);
        }
      }
      else {
        /* Delay a full recalculation for other frames. */
        gpencil_recalc_geometry_tag(gps_active);
      }
      bGPDlayer *gpl_active = (gpl->runtime.gpl_orig) ? gpl->runtime.gpl_orig : gpl;
      bGPDframe *gpf_active = (gpf->runtime.gpf_orig) ? gpf->runtime.gpf_orig : gpf;
      BKE_gpencil_tag_full_update(gpd, gpl_active, gpf_active, gps_active);
    }
  }

  return changed;
}

/* Find the stroke nearer to the brush. */
static void get_nearest_stroke_to_brush(tGP_BrushEditData *gso,
                                        int mval_i[2],
                                        bGPDlayer **r_gpl,
                                        bGPDstroke **r_gps)
{
  const int radius = SEARCH_RADIUS_PIXEL;

  Object *ob_eval = gso->ob_eval;
  bGPdata *gpd = (bGPdata *)ob_eval->data;
  GP_SpaceConversion *gsc = &gso->gsc;
  const bool is_multiedit = (bool)GPENCIL_MULTIEDIT_SESSIONS_ON(gpd);
  float dist = FLT_MAX;

  LISTBASE_FOREACH (bGPDlayer *, gpl, &gpd->layers) {
    if (!BKE_gpencil_layer_is_editable(gpl) || (gpl->actframe == NULL)) {
      continue;
    }
    /* Calculate bound box matrix. */
    float bound_mat[4][4];
    BKE_gpencil_layer_transform_matrix_get(gso->depsgraph, gso->object, gpl, bound_mat);

    bGPDframe *init_gpf = (is_multiedit) ? gpl->frames.first : gpl->actframe;
    for (bGPDframe *gpf = init_gpf; gpf; gpf = gpf->next) {
      LISTBASE_FOREACH (bGPDstroke *, gps, &gpf->strokes) {
        bGPDstroke *gps_active = (gps->runtime.gps_orig) ? gps->runtime.gps_orig : gps;
        if (gps->totpoints == 0) {
          continue;
        }
        /* Check if the color is editable. */
        if (ED_gpencil_stroke_material_editable(gso->object, gpl, gps) == false) {
          continue;
        }

        /* Check if the stroke collide with brush. */
        if (!ED_gpencil_stroke_check_collision(gsc, gps, gso->mval, radius, bound_mat)) {
          continue;
        }

        bGPDspoint *pt;
        int pc2D[2] = {0};
        bGPDspoint npt;

        for (int i = 0; i < gps->totpoints; i++) {
          pt = gps->points + i;
          gpencil_point_to_world_space(pt, bound_mat, &npt);
          gpencil_point_to_xy(gsc, gps, &npt, &pc2D[0], &pc2D[1]);
          float d = len_v2v2_int(mval_i, pc2D);
          if (d < dist) {
            dist = d;
            *r_gpl = gpl;
            *r_gps = gps_active;
          }
        }
      }
      /* If not multi-edit, exit loop. */
      if (!is_multiedit) {
        break;
      }
    }
  }
}

/* Get list of Auto-Masking strokes. */
static bool get_automasking_strokes_list(tGP_BrushEditData *gso)
{
  Object *ob_eval = gso->ob_eval;
  bGPdata *gpd = (bGPdata *)ob_eval->data;
  GP_SpaceConversion *gsc = &gso->gsc;
  ToolSettings *ts = gso->scene->toolsettings;
  Object *ob = gso->object;
  const eGP_Sculpt_SettingsFlag flag = ts->gp_sculpt.flag;
  const bool is_multiedit = (bool)GPENCIL_MULTIEDIT_SESSIONS_ON(gpd);
  const bool is_masking_stroke = (flag & GP_SCULPT_SETT_FLAG_AUTOMASK_STROKE) != 0;
  const bool is_masking_layer_stroke = (flag & GP_SCULPT_SETT_FLAG_AUTOMASK_LAYER_STROKE) != 0;
  const bool is_masking_material_stroke = (flag & GP_SCULPT_SETT_FLAG_AUTOMASK_MATERIAL_STROKE) !=
                                          0;
  const bool is_masking_layer_active = (flag & GP_SCULPT_SETT_FLAG_AUTOMASK_LAYER_ACTIVE) != 0;
  const bool is_masking_material_active = (flag & GP_SCULPT_SETT_FLAG_AUTOMASK_MATERIAL_ACTIVE) !=
                                          0;
  int mval_i[2];
  round_v2i_v2fl(mval_i, gso->mval);

  /* Define a fix number of pixel as cursor radius. */
  const int radius = SEARCH_RADIUS_PIXEL;
  bGPDlayer *gpl_active = BKE_gpencil_layer_active_get(gpd);
  Material *mat_active = BKE_gpencil_material(ob, ob->actcol);

  /* By default use active values. */
  bGPDlayer *gpl_active_stroke = gpl_active;
  Material *mat_active_stroke = mat_active;
  /* Find nearest stroke to find the layer and material. */
  if (is_masking_layer_stroke || is_masking_material_stroke) {
    bGPDlayer *gpl_near = NULL;
    bGPDstroke *gps_near = NULL;
    get_nearest_stroke_to_brush(gso, mval_i, &gpl_near, &gps_near);
    if (gps_near != NULL) {
      if (is_masking_layer_stroke) {
        gpl_active_stroke = gpl_near;
      }
      if (is_masking_material_stroke) {
        mat_active_stroke = BKE_object_material_get(ob, gps_near->mat_nr + 1);
      }
    }
  }

  LISTBASE_FOREACH (bGPDlayer *, gpl, &gpd->layers) {
    /* Only editable and visible layers are considered. */
    if (!BKE_gpencil_layer_is_editable(gpl) || (gpl->actframe == NULL)) {
      continue;
    }
    /* Calculate bound box matrix. */
    float bound_mat[4][4];
    BKE_gpencil_layer_transform_matrix_get(gso->depsgraph, gso->object, gpl, bound_mat);

    bGPDframe *init_gpf = (is_multiedit) ? gpl->frames.first : gpl->actframe;
    for (bGPDframe *gpf = init_gpf; gpf; gpf = gpf->next) {
      LISTBASE_FOREACH (bGPDstroke *, gps, &gpf->strokes) {
        bGPDstroke *gps_active = (gps->runtime.gps_orig) ? gps->runtime.gps_orig : gps;
        bool pick_stroke = false;
        bool pick_layer_stroke = false;
        bool pick_material_stroke = false;
        bool pick_layer_active = false;
        bool pick_material_active = false;

        if (gps->totpoints == 0) {
          continue;
        }
        /* Check if the material is editable. */
        if (ED_gpencil_stroke_material_editable(gso->object, gpl, gps) == false) {
          continue;
        }

        /* Stroke Layer Auto-Masking. */
        if (is_masking_layer_stroke && (gpl == gpl_active_stroke)) {
          pick_layer_stroke = true;
        }
        /* Active Layer Auto-Masking. */
        if (is_masking_layer_active && (gpl == gpl_active)) {
          pick_layer_active = true;
        }
        /* Stroke Material Auto-Masking. */
        if (is_masking_material_stroke) {
          Material *mat = BKE_object_material_get(ob, gps->mat_nr + 1);
          if (mat == mat_active_stroke) {
            pick_material_stroke = true;
          }
        }
        /* Active Material Auto-Masking. */
        if (is_masking_material_active) {
          Material *mat = BKE_object_material_get(ob, gps->mat_nr + 1);
          if (mat == mat_active) {
            pick_material_active = true;
          }
        }

        /* Check if the stroke collide with brush. */
        if ((is_masking_stroke) &&
            ED_gpencil_stroke_check_collision(gsc, gps, gso->mval, radius, bound_mat))
        {

          bGPDspoint *pt1, *pt2;
          int pc1[2] = {0};
          int pc2[2] = {0};
          bGPDspoint npt;

          if (gps->totpoints == 1) {
            gpencil_point_to_world_space(gps->points, bound_mat, &npt);
            gpencil_point_to_xy(gsc, gps, &npt, &pc1[0], &pc1[1]);

            /* Only check if point is inside. */
            if (len_v2v2_int(mval_i, pc1) <= radius) {
              pick_stroke = true;
            }
          }
          else {
            /* Loop over the points in the stroke, checking for intersections
             * - an intersection means that we touched the stroke.
             */
            for (int i = 0; (i + 1) < gps->totpoints && !pick_stroke; i++) {
              /* Get points to work with. */
              pt1 = gps->points + i;
              pt2 = gps->points + i + 1;

              /* Check first point. */
              gpencil_point_to_world_space(pt1, bound_mat, &npt);
              gpencil_point_to_xy(gsc, gps, &npt, &pc1[0], &pc1[1]);
              if (len_v2v2_int(mval_i, pc1) <= radius) {
                pick_stroke = true;
                i = gps->totpoints;
              }

              /* Check second point. */
              gpencil_point_to_world_space(pt2, bound_mat, &npt);
              gpencil_point_to_xy(gsc, gps, &npt, &pc2[0], &pc2[1]);
              if (len_v2v2_int(mval_i, pc2) <= radius) {
                pick_stroke = true;
                i = gps->totpoints;
              }

              /* Check segment. */
              if (!pick_stroke &&
                  gpencil_stroke_inside_circle(gso->mval, radius, pc1[0], pc1[1], pc2[0], pc2[1]))
              {
                pick_stroke = true;
                i = gps->totpoints;
              }
            }
          }
        }
        /* if the stroke meets all the masking conditions, add to the hash table. */
        if (is_masking_stroke && !pick_stroke) {
          continue;
        }
        if (is_masking_layer_stroke && !pick_layer_stroke) {
          continue;
        }
        if (is_masking_material_stroke && !pick_material_stroke) {
          continue;
        }
        if (is_masking_layer_active && !pick_layer_active) {
          continue;
        }
        if (is_masking_material_active && !pick_material_active) {
          continue;
        }
        BLI_ghash_insert(gso->automasking_strokes, gps_active, gps_active);
      }
      /* If not multi-edit, exit loop. */
      if (!is_multiedit) {
        break;
      }
    }
  }

  return true;
}

/* Perform two-pass brushes which modify the existing strokes */
static bool gpencil_sculpt_brush_apply_standard(bContext *C, tGP_BrushEditData *gso)
{
  ToolSettings *ts = gso->scene->toolsettings;
  Depsgraph *depsgraph = gso->depsgraph;
  Object *obact = gso->object;
  bool changed = false;

  Object *ob_eval = gso->ob_eval;
  bGPdata *gpd = (bGPdata *)ob_eval->data;

  /* Calculate brush-specific data which applies equally to all points */
  char tool = gso->brush->gpencil_sculpt_tool;
  switch (tool) {
    case GPSCULPT_TOOL_GRAB: /* Grab points */
    case GPSCULPT_TOOL_PUSH: /* Push points */
    {
      /* calculate amount of displacement to apply */
      gso->rot_eval = 0.0f;
      gpencil_brush_grab_calc_dvec(gso);
      break;
    }

    case GPSCULPT_TOOL_PINCH: /* Pinch points */
    case GPSCULPT_TOOL_TWIST: /* Twist points around midpoint */
    {
      /* calculate midpoint of the brush (in data space) */
      gpencil_brush_calc_midpoint(gso);
      break;
    }

    case GPSCULPT_TOOL_RANDOMIZE: /* Random jitter */
    {
      /* compute the displacement vector for the cursor (in data space) */
      gso->rot_eval = 0.0f;
      gpencil_brush_grab_calc_dvec(gso);
      break;
    }

    default:
      break;
  }

  /* Find visible strokes, and perform operations on those if hit */
  LISTBASE_FOREACH (bGPDlayer *, gpl, &gpd->layers) {
    /* If no active frame, don't do anything... */
    if (!BKE_gpencil_layer_is_editable(gpl) || (gpl->actframe == NULL)) {
      continue;
    }

    /* calculate difference matrix */
    float diff_mat[4][4];
    BKE_gpencil_layer_transform_matrix_get(depsgraph, obact, gpl, diff_mat);
    mul_m4_m4m4(diff_mat, diff_mat, gpl->layer_invmat);

    /* Active Frame or MultiFrame? */
    if (gso->is_multiframe) {
      /* init multiframe falloff options */
      int f_init = 0;
      int f_end = 0;

      if (gso->use_multiframe_falloff) {
        BKE_gpencil_frame_range_selected(gpl, &f_init, &f_end);
      }

      LISTBASE_FOREACH (bGPDframe *, gpf, &gpl->frames) {
        /* Always do active frame; Otherwise, only include selected frames */
        if ((gpf == gpl->actframe) || (gpf->flag & GP_FRAME_SELECT)) {
          /* compute multiframe falloff factor */
          if (gso->use_multiframe_falloff) {
            /* Falloff depends on distance to active frame
             * (relative to the overall frame range). */
            gso->mf_falloff = BKE_gpencil_multiframe_falloff_calc(
                gpf, gpl->actframe->framenum, f_init, f_end, ts->gp_sculpt.cur_falloff);
          }
          else {
            /* No falloff */
            gso->mf_falloff = 1.0f;
          }

          /* affect strokes in this frame */
          changed |= gpencil_sculpt_brush_do_frame(C, gso, gpl, gpf, diff_mat);
        }
      }
    }
    else {
      if (gpl->actframe != NULL) {
        /* Apply to active frame's strokes */
        gso->mf_falloff = 1.0f;
        changed |= gpencil_sculpt_brush_do_frame(C, gso, gpl, gpl->actframe, diff_mat);
      }
    }
  }

  return changed;
}

/* Calculate settings for applying brush */
static void gpencil_sculpt_brush_apply(bContext *C, wmOperator *op, PointerRNA *itemptr)
{
  tGP_BrushEditData *gso = op->customdata;
  Brush *brush = gso->brush;
  ToolSettings *ts = gso->scene->toolsettings;
  const int radius = (brush->flag & GP_BRUSH_USE_PRESSURE) ? gso->brush->size * gso->pressure :
                                                             gso->brush->size;
  float mousef[2];
  int mouse[2];
  bool changed = false;

  /* Get latest mouse coordinates */
  RNA_float_get_array(itemptr, "mouse", mousef);
  gso->mval[0] = mouse[0] = (int)(mousef[0]);
  gso->mval[1] = mouse[1] = (int)(mousef[1]);

  /* If the mouse/pen has not moved, no reason to continue. This also avoid a small
   * drift due precision accumulation errors. */
  if ((gso->mval[0] == gso->mval_prev[0]) && (gso->mval[1] == gso->mval_prev[1])) {
    return;
  }

  gso->pressure = RNA_float_get(itemptr, "pressure");

  if (RNA_boolean_get(itemptr, "pen_flip")) {
    gso->flag |= GP_SCULPT_FLAG_INVERT;
  }
  else {
    gso->flag &= ~GP_SCULPT_FLAG_INVERT;
  }

  /* Store coordinates as reference, if operator just started running */
  if (gso->mval_prev[0] == -1.0f) {
    gso->mval_prev[0] = gso->mval[0];
    gso->mval_prev[1] = gso->mval[1];
    gso->pressure_prev = gso->pressure;
  }

  /* Update brush_rect, so that it represents the bounding rectangle of brush */
  gso->brush_rect.xmin = mouse[0] - radius;
  gso->brush_rect.ymin = mouse[1] - radius;
  gso->brush_rect.xmax = mouse[0] + radius;
  gso->brush_rect.ymax = mouse[1] + radius;

  /* Get list of Auto-Masking strokes. */
  if ((!gso->automasking_ready) &&
      (ts->gp_sculpt.flag &
       (GP_SCULPT_SETT_FLAG_AUTOMASK_STROKE | GP_SCULPT_SETT_FLAG_AUTOMASK_LAYER_STROKE |
        GP_SCULPT_SETT_FLAG_AUTOMASK_MATERIAL_STROKE | GP_SCULPT_SETT_FLAG_AUTOMASK_LAYER_ACTIVE |
        GP_SCULPT_SETT_FLAG_AUTOMASK_MATERIAL_ACTIVE)))
  {
    gso->automasking_ready = get_automasking_strokes_list(gso);
  }

  /* Apply brush */
  char tool = gso->brush->gpencil_sculpt_tool;
  if (tool == GPSCULPT_TOOL_CLONE) {
    changed = gpencil_sculpt_brush_apply_clone(C, gso);
  }
  else {
    changed = gpencil_sculpt_brush_apply_standard(C, gso);
  }

  /* Updates */
  if (changed) {
    DEG_id_tag_update(&gso->gpd->id, ID_RECALC_GEOMETRY);
    WM_event_add_notifier(C, NC_GPENCIL | ND_DATA | NA_EDITED, NULL);
  }

  /* Store values for next step */
  gso->mval_prev[0] = gso->mval[0];
  gso->mval_prev[1] = gso->mval[1];
  gso->pressure_prev = gso->pressure;
  gso->first = false;
}

/* Running --------------------------------------------- */
static Brush *gpencil_sculpt_get_smooth_brush(tGP_BrushEditData *gso)
{
  Main *bmain = gso->bmain;
  Brush *brush = BLI_findstring(&bmain->brushes, "Smooth Stroke", offsetof(ID, name) + 2);

  return brush;
}

/* helper - a record stroke, and apply paint event */
static void gpencil_sculpt_brush_apply_event(bContext *C, wmOperator *op, const wmEvent *event)
{
  tGP_BrushEditData *gso = op->customdata;
  PointerRNA itemptr;
  float mouse[2];

  mouse[0] = event->mval[0] + 1;
  mouse[1] = event->mval[1] + 1;

  /* fill in stroke */
  RNA_collection_add(op->ptr, "stroke", &itemptr);

  RNA_float_set_array(&itemptr, "mouse", mouse);
  RNA_boolean_set(&itemptr, "pen_flip", (event->modifier & KM_CTRL) != 0);
  RNA_boolean_set(&itemptr, "is_start", gso->first);

  /* handle pressure sensitivity (which is supplied by tablets and otherwise 1.0) */
  float pressure = event->tablet.pressure;
  /* special exception here for too high pressure values on first touch in
   * windows for some tablets: clamp the values to be sane */
  if (pressure >= 0.99f) {
    pressure = 1.0f;
  }
  RNA_float_set(&itemptr, "pressure", pressure);

  if (event->modifier & KM_SHIFT) {
    gso->brush_prev = gso->brush;

    gso->brush = gpencil_sculpt_get_smooth_brush(gso);
    if (gso->brush == NULL) {
      gso->brush = gso->brush_prev;
    }
  }
  else {
    if (gso->brush_prev != NULL) {
      gso->brush = gso->brush_prev;
    }
  }

  /* apply */
  gpencil_sculpt_brush_apply(C, op, &itemptr);
}

/* reapply */
static int gpencil_sculpt_brush_exec(bContext *C, wmOperator *op)
{
  if (!gpencil_sculpt_brush_init(C, op)) {
    return OPERATOR_CANCELLED;
  }

  RNA_BEGIN (op->ptr, itemptr, "stroke") {
    gpencil_sculpt_brush_apply(C, op, &itemptr);
  }
  RNA_END;

  gpencil_sculpt_brush_exit(C, op);

  return OPERATOR_FINISHED;
}

/* start modal painting */
static int gpencil_sculpt_brush_invoke(bContext *C, wmOperator *op, const wmEvent *event)
{
  tGP_BrushEditData *gso = NULL;
  const bool is_modal = RNA_boolean_get(op->ptr, "wait_for_input");
  const bool is_playing = ED_screen_animation_playing(CTX_wm_manager(C)) != NULL;
  bool needs_timer = false;
  float brush_rate = 0.0f;

  /* the operator cannot work while play animation */
  if (is_playing) {
    BKE_report(op->reports, RPT_ERROR, "Cannot sculpt while animation is playing");

    return OPERATOR_CANCELLED;
  }

  /* init painting data */
  if (!gpencil_sculpt_brush_init(C, op)) {
    return OPERATOR_CANCELLED;
  }

  gso = op->customdata;

  /* Initialize type-specific data (used for the entire session). */
  char tool = gso->brush->gpencil_sculpt_tool;
  switch (tool) {
    /* Brushes requiring timer... */
    case GPSCULPT_TOOL_THICKNESS:
      brush_rate = 0.01f;
      needs_timer = true;
      break;

    case GPSCULPT_TOOL_STRENGTH:
      brush_rate = 0.01f;
      needs_timer = true;
      break;

    case GPSCULPT_TOOL_PINCH:
      brush_rate = 0.001f;
      needs_timer = true;
      break;

    case GPSCULPT_TOOL_TWIST:
      brush_rate = 0.01f;
      needs_timer = true;
      break;

    default:
      break;
  }

  /* register timer for increasing influence by hovering over an area */
  if (needs_timer) {
    gso->timer = WM_event_add_timer(CTX_wm_manager(C), CTX_wm_window(C), TIMER, brush_rate);
  }

  /* register modal handler */
  WM_event_add_modal_handler(C, op);

  /* start drawing immediately? */
  if (is_modal == false) {
    ARegion *region = CTX_wm_region(C);

    /* ensure that we'll have a new frame to draw on */
    gpencil_sculpt_brush_init_stroke(C, gso);

    /* apply first dab... */
    gso->is_painting = true;
    gpencil_sculpt_brush_apply_event(C, op, event);

    /* redraw view with feedback */
    ED_region_tag_redraw(region);
  }

  return OPERATOR_RUNNING_MODAL;
}

/* painting - handle events */
static int gpencil_sculpt_brush_modal(bContext *C, wmOperator *op, const wmEvent *event)
{
  tGP_BrushEditData *gso = op->customdata;
  const bool is_modal = RNA_boolean_get(op->ptr, "wait_for_input");
  bool redraw_region = false;
  bool redraw_toolsettings = false;

  /* The operator can be in 2 states: Painting and Idling. */
  if (gso->is_painting) {
    /* Painting. */
    switch (event->type) {
      /* Mouse Move: Apply somewhere else. */
      case MOUSEMOVE:
      case INBETWEEN_MOUSEMOVE:
        /* apply brush effect at new position. */
        gpencil_sculpt_brush_apply_event(C, op, event);

        /* force redraw, so that the cursor will at least be valid. */
        redraw_region = true;
        break;

      /* Timer Tick - Only if this was our own timer. */
      case TIMER:
        if (event->customdata == gso->timer) {
          gso->timerTick = true;
          gpencil_sculpt_brush_apply_event(C, op, event);
          gso->timerTick = false;
        }
        break;

      /* Painting mouse-button release: Stop painting (back to idle). */
      case LEFTMOUSE:
        // BLI_assert(event->val == KM_RELEASE);
        if (is_modal) {
          /* go back to idling... */
          gso->is_painting = false;
        }
        else {
          /* end sculpt session, since we're not modal. */
          gso->is_painting = false;

          gpencil_sculpt_brush_exit(C, op);
          return OPERATOR_FINISHED;
        }
        break;

      /* Abort painting if any of the usual things are tried. */
      case MIDDLEMOUSE:
      case RIGHTMOUSE:
      case EVT_ESCKEY:
        gpencil_sculpt_brush_exit(C, op);
        return OPERATOR_FINISHED;
    }
  }
  else {
    /* Idling. */
    BLI_assert(is_modal == true);

    switch (event->type) {
      /* Painting mouse-button press: Start painting (switch to painting state). */
      case LEFTMOUSE:
        /* do initial "click" apply. */
        gso->is_painting = true;
        gso->first = true;

        gpencil_sculpt_brush_init_stroke(C, gso);
        gpencil_sculpt_brush_apply_event(C, op, event);
        break;

      /* Exit modal operator, based on the "standard" ops. */
      case RIGHTMOUSE:
      case EVT_ESCKEY:
        gpencil_sculpt_brush_exit(C, op);
        return OPERATOR_FINISHED;

      /* MMB is often used for view manipulations. */
      case MIDDLEMOUSE:
        return OPERATOR_PASS_THROUGH;

      /* Mouse movements should update the brush cursor - Just redraw the active region. */
      case MOUSEMOVE:
      case INBETWEEN_MOUSEMOVE:
        redraw_region = true;
        break;

        /* Change Frame - Allowed. */
      case EVT_LEFTARROWKEY:
      case EVT_RIGHTARROWKEY:
      case EVT_UPARROWKEY:
      case EVT_DOWNARROWKEY:
        return OPERATOR_PASS_THROUGH;

      /* Camera/View Gizmo's - Allowed. */
      /* (See rationale in gpencil_paint.c -> gpencil_draw_modal()) */
      case EVT_PAD0:
      case EVT_PAD1:
      case EVT_PAD2:
      case EVT_PAD3:
      case EVT_PAD4:
      case EVT_PAD5:
      case EVT_PAD6:
      case EVT_PAD7:
      case EVT_PAD8:
      case EVT_PAD9:
        return OPERATOR_PASS_THROUGH;

      /* Unhandled event. */
      default:
        break;
    }
  }

  /* Redraw region? */
  if (redraw_region) {
    ARegion *region = CTX_wm_region(C);
    ED_region_tag_redraw(region);
  }

  /* Redraw toolsettings (brush settings)? */
  if (redraw_toolsettings) {
    DEG_id_tag_update(&gso->gpd->id, ID_RECALC_GEOMETRY);
    WM_event_add_notifier(C, NC_SCENE | ND_TOOLSETTINGS, NULL);
  }

  return OPERATOR_RUNNING_MODAL;
}

void GPENCIL_OT_sculpt_paint(wmOperatorType *ot)
{
  /* identifiers */
  ot->name = "Stroke Sculpt";
  ot->idname = "GPENCIL_OT_sculpt_paint";
  ot->description = "Apply tweaks to strokes by painting over the strokes"; /* XXX */

  /* api callbacks */
  ot->exec = gpencil_sculpt_brush_exec;
  ot->invoke = gpencil_sculpt_brush_invoke;
  ot->modal = gpencil_sculpt_brush_modal;
  ot->cancel = gpencil_sculpt_brush_exit;
  ot->poll = gpencil_sculpt_brush_poll;

  /* flags */
  ot->flag = OPTYPE_REGISTER | OPTYPE_UNDO | OPTYPE_BLOCKING;

  /* properties */
  PropertyRNA *prop;
  prop = RNA_def_collection_runtime(ot->srna, "stroke", &RNA_OperatorStrokeElement, "Stroke", "");
  RNA_def_property_flag(prop, PROP_HIDDEN | PROP_SKIP_SAVE);

  prop = RNA_def_boolean(
      ot->srna,
      "wait_for_input",
      true,
      "Wait for Input",
      "Enter a mini 'sculpt-mode' if enabled, otherwise, exit after drawing a single stroke");
  RNA_def_property_flag(prop, PROP_HIDDEN | PROP_SKIP_SAVE);
}<|MERGE_RESOLUTION|>--- conflicted
+++ resolved
@@ -1629,7 +1629,8 @@
           /* To each point individually... */
           pt = &gps->points[i];
           if ((i != gps->totpoints - 2) && (pt->runtime.pt_orig == NULL) &&
-              (tool != GPSCULPT_TOOL_GRAB)) {
+              (tool != GPSCULPT_TOOL_GRAB))
+          {
             continue;
           }
           pt_active = (pt->runtime.pt_orig) ? pt->runtime.pt_orig : pt;
@@ -1788,11 +1789,7 @@
              */
             gpencil_brush_grab_stroke_init(gso, gps_active);
             changed |= gpencil_sculpt_brush_do_stroke(
-<<<<<<< HEAD
                 gso, gps, bound_mat, gpencil_brush_grab_store_points, false, NULL);
-=======
-                gso, gps, bound_mat, gpencil_brush_grab_store_points);
->>>>>>> a7d652e4
           }
           else {
             /* Apply effect to the stored points */

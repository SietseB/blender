--- conflicted
+++ resolved
@@ -988,31 +988,11 @@
 
 /* ********** Main ********** */
 
-<<<<<<< HEAD
-static void filelist_checkdir_dir(struct FileList *filelist, char *r_dir)
+static bool filelist_checkdir_dir(struct FileList *filelist, char *r_dir, const bool do_change)
 {
 	if (filelist->ae && filelist->ae->type->check_dir) {
-		filelist->ae->type->check_dir(filelist->ae, r_dir);
-	}
-	else {
-		BLI_make_exist(r_dir);
-	}
-}
-
-static void filelist_checkdir_lib(struct FileList *filelist, char *r_dir)
-{
-	if (filelist->ae && filelist->ae->type->check_dir) {
-		filelist->ae->type->check_dir(filelist->ae, r_dir);
-	}
-	else {
-		char dir[FILE_MAX_LIBEXTRA];
-		if (!BLO_library_path_explode(r_dir, dir, NULL, NULL)) {
-			/* if not a valid library, we need it to be a valid directory! */
-			BLI_make_exist(r_dir);
-		}
-=======
-static bool filelist_checkdir_dir(struct FileList *UNUSED(filelist), char *r_dir, const bool do_change)
-{
+		return filelist->ae->type->check_dir(filelist->ae, r_dir, do_change);
+	}
 	if (do_change) {
 		BLI_make_exist(r_dir);
 		return true;
@@ -1022,8 +1002,12 @@
 	}
 }
 
-static bool filelist_checkdir_lib(struct FileList *UNUSED(filelist), char *r_dir, const bool do_change)
-{
+static bool filelist_checkdir_lib(struct FileList *filelist, char *r_dir, const bool do_change)
+{
+	if (filelist->ae && filelist->ae->type->check_dir) {
+		return filelist->ae->type->check_dir(filelist->ae, r_dir, do_change);
+	}
+
 	char tdir[FILE_MAX_LIBEXTRA];
 	char *name;
 
@@ -1034,7 +1018,6 @@
 		/* if not a valid library, we need it to be a valid directory! */
 		BLI_make_exist(r_dir);
 		return true;
->>>>>>> 2090ed16
 	}
 	return is_valid;
 }

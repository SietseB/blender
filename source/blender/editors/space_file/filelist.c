--- conflicted
+++ resolved
@@ -812,14 +812,10 @@
 	else if (typeflag & FILE_TYPE_BLENDER) {
 		ibuf = gSpecialFileImages[SPECIAL_IMG_BLENDFILE];
 	}
-<<<<<<< HEAD
 	else if (typeflag & FILE_TYPE_BLENDERLIB) {
 		ibuf = gSpecialFileImages[SPECIAL_IMG_UNKNOWNFILE];
 	}
-	else if (typeflag & (FILE_TYPE_MOVIE | FILE_TYPE_MOVIE_ICON)) {
-=======
-	else if (file->flags & FILE_TYPE_MOVIE) {
->>>>>>> 3b440dbf
+	else if (typeflag & (FILE_TYPE_MOVIE)) {
 		ibuf = gSpecialFileImages[SPECIAL_IMG_MOVIEFILE];
 	}
 	else if (typeflag & FILE_TYPE_SOUND) {
@@ -1129,24 +1125,24 @@
 
 	/* Note we wait on queue here. */
 	while (!BLI_task_pool_canceled(pool) && (preview = BLI_thread_queue_pop(cache->previews_todo))) {
+		ThumbSource source = 0;
+
 //		printf("%s: %d - %s - %p\n", __func__, preview->index, preview->path, preview->img);
+		BLI_assert(preview->flags & (FILE_TYPE_IMAGE | FILE_TYPE_MOVIE | FILE_TYPE_FTFONT |
+		                             FILE_TYPE_BLENDER | FILE_TYPE_BLENDER_BACKUP | FILE_TYPE_BLENDERLIB));
 		if (preview->flags & FILE_TYPE_IMAGE) {
-			preview->img = IMB_thumb_manage(preview->path, THB_NORMAL, THB_SOURCE_IMAGE);
+			source = THB_SOURCE_IMAGE;
 		}
 		else if (preview->flags & (FILE_TYPE_BLENDER | FILE_TYPE_BLENDER_BACKUP | FILE_TYPE_BLENDERLIB)) {
-			preview->img = IMB_thumb_manage(preview->path, THB_NORMAL, THB_SOURCE_BLEND);
+			source = THB_SOURCE_BLEND;
 		}
 		else if (preview->flags & FILE_TYPE_MOVIE) {
-			preview->img = IMB_thumb_manage(preview->path, THB_NORMAL, THB_SOURCE_MOVIE);
-			if (!preview->img) {
-				/* remember that file can't be loaded via IMB_open_anim */
-				preview->flags &= ~FILE_TYPE_MOVIE;
-				preview->flags |= FILE_TYPE_MOVIE_ICON;
-			}
+			source = THB_SOURCE_MOVIE;
 		}
 		else if (preview->flags & FILE_TYPE_FTFONT) {
-			preview->img = IMB_thumb_manage(preview->path, THB_NORMAL, THB_SOURCE_FONT);
-		}
+			source = THB_SOURCE_FONT;
+		}
+		preview->img = IMB_thumb_manage(preview->path, THB_NORMAL, source);
 		BLI_thread_queue_push(cache->previews_done, preview);
 	}
 
@@ -1794,11 +1790,6 @@
 			 * entry->image may already be set at this point. */
 			if (entry && !entry->image) {
 				entry->image = preview->img;
-				/* update flag for movie files where thumbnail can't be created */
-				if (preview->flags & FILE_TYPE_MOVIE_ICON) {
-					entry->typeflag &= ~FILE_TYPE_MOVIE;
-					entry->typeflag |= FILE_TYPE_MOVIE_ICON;
-				}
 				changed = true;
 			}
 			else {
@@ -2357,7 +2348,6 @@
 		recursion_level = td_dir->level;
 		skip_currpar = (recursion_level > 1);
 
-<<<<<<< HEAD
 		BLI_stack_discard(todo_dirs);
 
 		if (do_lib) {
@@ -2415,26 +2405,6 @@
 
 		nbr_done_dirs++;
 		*progress = (float)nbr_done_dirs / (float)nbr_todo_dirs;
-=======
-	while ((*stop == 0) && (limg)) {
-		ThumbSource source = 0;
-
-		BLI_assert(limg->flags & (FILE_TYPE_IMAGE | FILE_TYPE_MOVIE | FILE_TYPE_FTFONT |
-		                          FILE_TYPE_BLENDER | FILE_TYPE_BLENDER_BACKUP));
-		if (limg->flags & FILE_TYPE_IMAGE) {
-			source = THB_SOURCE_IMAGE;
-		}
-		else if (limg->flags & (FILE_TYPE_BLENDER | FILE_TYPE_BLENDER_BACKUP)) {
-			source = THB_SOURCE_BLEND;
-		}
-		else if (limg->flags & FILE_TYPE_MOVIE) {
-			source = THB_SOURCE_MOVIE;
-		}
-		else if (limg->flags & FILE_TYPE_FTFONT) {
-			source = THB_SOURCE_FONT;
-		}
-		limg->img = IMB_thumb_manage(limg->path, THB_NORMAL, source);
->>>>>>> 3b440dbf
 		*do_update = true;
 		MEM_freeN(subdir);
 	}
@@ -2454,7 +2424,6 @@
 	filelist_readjob_do(false, filelist, main_name, stop, do_update, progress, lock);
 }
 
-<<<<<<< HEAD
 static void filelist_readjob_lib(
         FileList *filelist, const char *main_name, short *stop, short *do_update, float *progress, ThreadMutex *lock)
 {
@@ -2501,20 +2470,6 @@
 	flrj->tmp_filelist->selection_state = NULL;
 
 	flrj->tmp_filelist->read_jobf(flrj->tmp_filelist, flrj->main_name, stop, do_update, progress, &flrj->lock);
-=======
-	if (tj->filelist && tj->filelist->filelist) {
-		FileImage *limg = tj->loadimages.first;
-		while (limg) {
-			if (!limg->done && limg->img) {
-				tj->filelist->filelist[limg->index].image = IMB_dupImBuf(limg->img);
-				limg->done = true;
-				IMB_freeImBuf(limg->img);
-				limg->img = NULL;
-			}
-			limg = limg->next;
-		}
-	}
->>>>>>> 3b440dbf
 }
 
 static void filelist_readjob_update(void *flrjv)

--- conflicted
+++ resolved
@@ -680,7 +680,9 @@
   }
 }
 
-void ED_fileselect_params_to_userdef(SpaceFile *sfile)
+void ED_fileselect_params_to_userdef(SpaceFile *sfile,
+                                     const int temp_win_size[2],
+                                     const bool is_maximized)
 {
   FileSelectParams *params = ED_fileselect_get_active_params(sfile);
   UserDef_FileSpaceData *sfile_udata_new = &U.file_space_data;
@@ -704,16 +706,12 @@
                             (params->flag & FILE_SORT_INVERT);
   }
 
-<<<<<<< HEAD
-  /* Tag prefs as dirty if something has changed. */
-=======
   if (temp_win_size && !is_maximized) {
     sfile_udata_new->temp_win_sizex = temp_win_size[0];
     sfile_udata_new->temp_win_sizey = temp_win_size[1];
   }
 
   /* Tag preferences as dirty if something has changed. */
->>>>>>> 4b98c0aa
   if (memcmp(sfile_udata_new, &sfile_udata_old, sizeof(sfile_udata_old)) != 0) {
     U.runtime.is_dirty = true;
   }
@@ -1296,7 +1294,20 @@
     return;
   }
   if (sfile->op) {
-    ED_fileselect_params_to_userdef(sfile);
+    wmWindow *temp_win = (wm->winactive && WM_window_is_temp_screen(wm->winactive)) ?
+                             wm->winactive :
+                             nullptr;
+    if (temp_win) {
+      int win_size[2];
+      bool is_maximized;
+
+      ED_fileselect_window_params_get(temp_win, win_size, &is_maximized);
+      ED_fileselect_params_to_userdef(sfile, win_size, is_maximized);
+    }
+    else {
+      ED_fileselect_params_to_userdef(sfile, nullptr, false);
+    }
+
     WM_event_fileselect_event(wm, sfile->op, EVT_FILESELECT_EXTERNAL_CANCEL);
     sfile->op = nullptr;
   }

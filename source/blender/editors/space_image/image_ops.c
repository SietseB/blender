--- conflicted
+++ resolved
@@ -1208,17 +1208,13 @@
 	ot->flag= OPTYPE_REGISTER|OPTYPE_UNDO;
 
 	/* properties */
-<<<<<<< HEAD
-	RNA_def_enum(ot->srna, "file_type", image_file_type_items, R_PNG, _("File Type"), _("File type to save image as."));
-=======
 
 	/* format options */
-	RNA_def_enum(ot->srna, "file_format", image_file_type_items, R_PNG, "File Type", "File type to save image as.");
-	RNA_def_enum(ot->srna, "color_mode", image_color_mode_items, R_PLANES24, "Channels", "Image channels to save");
-	prop= RNA_def_int(ot->srna, "file_quality", 90, 0, 100, "Quality", "", 0, 100);
+	RNA_def_enum(ot->srna, "file_format", image_file_type_items, R_PNG, _("File Type"), _("File type to save image as."));
+	RNA_def_enum(ot->srna, "color_mode", image_color_mode_items, R_PLANES24, _("Channels"), _("Image channels to save"));
+	prop= RNA_def_int(ot->srna, "file_quality", 90, 0, 100, _("Quality"), "", 0, 100);
 	RNA_def_property_subtype(prop, PROP_PERCENTAGE);
 
->>>>>>> 2365c640
 	WM_operator_properties_filesel(ot, FOLDERFILE|IMAGEFILE|MOVIEFILE, FILE_SPECIAL, FILE_SAVE, WM_FILESEL_FILEPATH|WM_FILESEL_RELPATH);
 
 	RNA_def_boolean(ot->srna, "copy", 0, _("Copy"), _("Create a new image file without modifying the current image in blender"));

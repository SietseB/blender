--- conflicted
+++ resolved
@@ -147,7 +147,7 @@
 
 	feather_points = fp = BKE_mask_spline_feather_points(spline, &tot_feather_point);
 
-	gpuImmediateFormat_C4_V3();
+	gpuImmediateFormat_C4_V2();
 	gpuBegin(GL_POINTS);
 
 	for (i = 0; i < spline->tot_point; i++) {
@@ -207,35 +207,19 @@
 			/* this could be split into its own loop */
 			if (draw_type == MASK_DT_OUTLINE) {
 				glLineWidth(3);
-<<<<<<< HEAD
 				gpuCurrentGray3f(0.376f);
 				gpuBegin(GL_LINES);
-				gpuVertex3fv(vert);
-				gpuVertex3fv(handle);
+				gpuVertex2fv(vert);
+				gpuVertex2fv(handle);
 				gpuEnd();
 				glLineWidth(1);
 			}
 
 			gpuCurrentColor3ubv(rgb_spline);
 			gpuBegin(GL_LINES);
-			gpuVertex3fv(vert);
-			gpuVertex3fv(handle);
+			gpuVertex2fv(vert);
+			gpuVertex2fv(handle);
 			gpuEnd();
-=======
-				glColor4ubv(rgb_gray);
-				glBegin(GL_LINES);
-				glVertex2fv(vert);
-				glVertex2fv(handle);
-				glEnd();
-				glLineWidth(1);
-			}
-
-			glColor3ubv(rgb_spline);
-			glBegin(GL_LINES);
-			glVertex2fv(vert);
-			glVertex2fv(handle);
-			glEnd();
->>>>>>> 7748133b
 		}
 
 		gpuBegin(GL_POINTS);
@@ -251,13 +235,7 @@
 			gpuColor3f(0.5f, 0.5f, 0.0f);
 		}
 
-<<<<<<< HEAD
-		gpuVertex3fv(vert);
-=======
-		glBegin(GL_POINTS);
-		glVertex2fv(vert);
-		glEnd();
->>>>>>> 7748133b
+		gpuVertex2fv(vert);
 
 		/* draw handle points */
 		if (has_handle) {
@@ -271,13 +249,7 @@
 				gpuColor3f(0.5f, 0.5f, 0.0f);
 			}
 
-<<<<<<< HEAD
-			gpuVertex3fv(handle);
-=======
-			glBegin(GL_POINTS);
-			glVertex2fv(handle);
-			glEnd();
->>>>>>> 7748133b
+			gpuVertex2fv(handle);
 		}
 
 		gpuEnd();

/*
 * ***** BEGIN GPL LICENSE BLOCK *****
 *
 * This program is free software; you can redistribute it and/or
 * modify it under the terms of the GNU General Public License
 * as published by the Free Software Foundation; either version 2
 * of the License, or (at your option) any later version. 
 *
 * This program is distributed in the hope that it will be useful,
 * but WITHOUT ANY WARRANTY; without even the implied warranty of
 * MERCHANTABILITY or FITNESS FOR A PARTICULAR PURPOSE.  See the
 * GNU General Public License for more details.
 *
 * You should have received a copy of the GNU General Public License
 * along with this program; if not, write to the Free Software Foundation,
 * Inc., 51 Franklin Street, Fifth Floor, Boston, MA 02110-1301, USA.
 *
 * The Original Code is Copyright (C) 2008 Blender Foundation.
 * All rights reserved.
 *
 * 
 * Contributor(s): Blender Foundation
 *
 * ***** END GPL LICENSE BLOCK *****
 */

/** \file blender/editors/space_view3d/view3d_intern.h
 *  \ingroup spview3d
 */

#ifndef __VIEW3D_INTERN_H__
#define __VIEW3D_INTERN_H__

#include "ED_view3d.h"

/* internal exports only */

struct ARegion;
struct ARegionType;
struct BoundBox;
struct DerivedMesh;
struct Object;
struct SmokeDomainSettings;
struct bAnimVizSettings;
struct bContext;
struct bMotionPath;
struct bPoseChannel;
struct Mesh;
<<<<<<< HEAD
struct Strands;
struct StrandData;
=======
struct BMEditStrands;
>>>>>>> 4e956177
struct wmNDOFMotionData;
struct wmOperatorType;
struct wmWindowManager;
struct wmKeyConfig;

/* drawing flags: */
enum {
	DRAW_PICKING     = (1 << 0),
	DRAW_CONSTCOLOR  = (1 << 1),
	DRAW_SCENESET    = (1 << 2)
};

/* draw_mesh_fancy/draw_mesh_textured draw_flags */
enum {
	DRAW_MODIFIERS_PREVIEW  = (1 << 0),
	DRAW_FACE_SELECT        = (1 << 1)
};

/* view3d_header.c */
void VIEW3D_OT_layers(struct wmOperatorType *ot);

/* view3d_ops.c */
void view3d_operatortypes(void);

/* view3d_edit.c */
void VIEW3D_OT_zoom(struct wmOperatorType *ot);
void VIEW3D_OT_dolly(struct wmOperatorType *ot);
void VIEW3D_OT_zoom_camera_1_to_1(struct wmOperatorType *ot);
void VIEW3D_OT_move(struct wmOperatorType *ot);
void VIEW3D_OT_rotate(struct wmOperatorType *ot);
void VIEW3D_OT_ndof_orbit(struct wmOperatorType *ot);
void VIEW3D_OT_ndof_orbit_zoom(struct wmOperatorType *ot);
void VIEW3D_OT_ndof_pan(struct wmOperatorType *ot);
void VIEW3D_OT_ndof_all(struct wmOperatorType *ot);
void VIEW3D_OT_view_all(struct wmOperatorType *ot);
void VIEW3D_OT_viewnumpad(struct wmOperatorType *ot);
void VIEW3D_OT_view_selected(struct wmOperatorType *ot);
void VIEW3D_OT_view_lock_clear(struct wmOperatorType *ot);
void VIEW3D_OT_view_lock_to_active(struct wmOperatorType *ot);
void VIEW3D_OT_view_center_cursor(struct wmOperatorType *ot);
void VIEW3D_OT_view_center_pick(struct wmOperatorType *ot);
void VIEW3D_OT_view_center_camera(struct wmOperatorType *ot);
void VIEW3D_OT_view_center_lock(struct wmOperatorType *ot);
void VIEW3D_OT_view_pan(struct wmOperatorType *ot);
void VIEW3D_OT_view_persportho(struct wmOperatorType *ot);
void VIEW3D_OT_navigate(struct wmOperatorType *ot);
void VIEW3D_OT_background_image_add(struct wmOperatorType *ot);
void VIEW3D_OT_background_image_remove(struct wmOperatorType *ot);
void VIEW3D_OT_view_orbit(struct wmOperatorType *ot);
void VIEW3D_OT_view_roll(struct wmOperatorType *ot);
void VIEW3D_OT_clip_border(struct wmOperatorType *ot);
void VIEW3D_OT_cursor3d(struct wmOperatorType *ot);
void VIEW3D_OT_manipulator(struct wmOperatorType *ot);
void VIEW3D_OT_enable_manipulator(struct wmOperatorType *ot);
void VIEW3D_OT_render_border(struct wmOperatorType *ot);
void VIEW3D_OT_clear_render_border(struct wmOperatorType *ot);
void VIEW3D_OT_zoom_border(struct wmOperatorType *ot);
void VIEW3D_OT_toggle_render(struct wmOperatorType *ot);

void view3d_boxview_copy(ScrArea *sa, ARegion *ar);

void view3d_orbit_apply_dyn_ofs(
        float r_ofs[3], const float ofs_old[3], const float viewquat_old[4],
        const float viewquat_new[4], const float dyn_ofs[3]);

void view3d_ndof_fly(
        const struct wmNDOFMotionData *ndof,
        struct View3D *v3d, struct RegionView3D *rv3d,
        const bool use_precision, const short protectflag,
        bool *r_has_translate, bool *r_has_rotate);

/* view3d_fly.c */
void view3d_keymap(struct wmKeyConfig *keyconf);
void VIEW3D_OT_fly(struct wmOperatorType *ot);

/* view3d_walk.c */
void VIEW3D_OT_walk(struct wmOperatorType *ot);

/* view3d_ruler.c */
void VIEW3D_OT_ruler(struct wmOperatorType *ot);

/* drawanim.c */
void draw_motion_paths_init(View3D *v3d, struct ARegion *ar);
void draw_motion_path_instance(Scene *scene,
                               struct Object *ob, struct bPoseChannel *pchan,
                               struct bAnimVizSettings *avs, struct bMotionPath *mpath);
void draw_motion_paths_cleanup(View3D *v3d);



/* drawobject.c */
void draw_object(Scene *scene, struct ARegion *ar, View3D *v3d, Base *base, const short dflag);
bool draw_glsl_material(Scene *scene, struct Object *ob, View3D *v3d, const char dt);
void draw_object_instance(Scene *scene, View3D *v3d, RegionView3D *rv3d, struct Object *ob, const char dt, int outline);
void draw_object_backbufsel(Scene *scene, View3D *v3d, RegionView3D *rv3d, struct Object *ob);
void drawaxes(const float viewmat_local[4][4], float size, char drawtype);

void view3d_cached_text_draw_begin(void);
void view3d_cached_text_draw_add(const float co[3],
                                 const char *str, const size_t str_len,
                                 short xoffs, short flag, const unsigned char col[4]);
void view3d_cached_text_draw_end(View3D *v3d, ARegion *ar, bool depth_write, float mat[4][4]);

bool check_object_draw_texture(struct Scene *scene, struct View3D *v3d, const char drawtype);

enum {
	V3D_CACHE_TEXT_ZBUF         = (1 << 0),
	V3D_CACHE_TEXT_WORLDSPACE   = (1 << 1),
	V3D_CACHE_TEXT_ASCII        = (1 << 2),
	V3D_CACHE_TEXT_GLOBALSPACE  = (1 << 3),
	V3D_CACHE_TEXT_LOCALCLIP    = (1 << 4)
};

int view3d_effective_drawtype(const struct View3D *v3d);

/* drawarmature.c */
bool draw_armature(Scene *scene, View3D *v3d, ARegion *ar, Base *base,
                   const short dt, const short dflag, const unsigned char ob_wire_col[4],
                   const bool is_outline);

/* drawmesh.c */
void draw_mesh_textured(Scene *scene, View3D *v3d, RegionView3D *rv3d,
                        struct Object *ob, struct DerivedMesh *dm, const int draw_flags);
void draw_mesh_face_select(
        struct RegionView3D *rv3d, struct Mesh *me, struct DerivedMesh *dm,
        bool draw_select_edges);
void draw_mesh_paint_weight_faces(struct DerivedMesh *dm, const bool do_light,
                                  void *facemask_cb, void *user_data);
void draw_mesh_paint_vcolor_faces(struct DerivedMesh *dm, const bool use_light,
                                  void *facemask_cb, void *user_data,
                                  const struct Mesh *me);
void draw_mesh_paint_weight_edges(RegionView3D *rv3d, struct DerivedMesh *dm,
                                  const bool use_depth, const bool use_alpha,
                                  void *edgemask_cb, void *user_data);
void draw_mesh_paint(View3D *v3d, RegionView3D *rv3d,
                     struct Object *ob, struct DerivedMesh *dm, const int draw_flags);

/* drawsimdebug.c */
void draw_sim_debug_data(Scene *scene, View3D *v3d, ARegion *ar);

/* drawstrands.c */
void draw_strands_edit_hair(Scene *scene, View3D *v3d, ARegion *ar, struct BMEditStrands *edit);

/* view3d_draw.c */
void view3d_main_region_draw(const struct bContext *C, struct ARegion *ar);
void ED_view3d_draw_depth(Scene *scene, struct ARegion *ar, View3D *v3d, bool alphaoverride);
void ED_view3d_draw_depth_gpencil(Scene *scene, ARegion *ar, View3D *v3d);
void ED_view3d_after_add(ListBase *lb, Base *base, const short dflag);

void circf(float x, float y, float rad);
void circ(float x, float y, float rad);
void view3d_update_depths_rect(struct ARegion *ar, struct ViewDepths *d, struct rcti *rect);
float view3d_depth_near(struct ViewDepths *d);

/* view3d_select.c */
void VIEW3D_OT_select(struct wmOperatorType *ot);
void VIEW3D_OT_select_circle(struct wmOperatorType *ot);
void VIEW3D_OT_select_border(struct wmOperatorType *ot);
void VIEW3D_OT_select_lasso(struct wmOperatorType *ot);
void VIEW3D_OT_select_menu(struct wmOperatorType *ot);

void VIEW3D_OT_smoothview(struct wmOperatorType *ot);
void VIEW3D_OT_camera_to_view(struct wmOperatorType *ot);
void VIEW3D_OT_camera_to_view_selected(struct wmOperatorType *ot);
void VIEW3D_OT_object_as_camera(struct wmOperatorType *ot);
void VIEW3D_OT_localview(struct wmOperatorType *ot);
void VIEW3D_OT_game_start(struct wmOperatorType *ot);


bool ED_view3d_boundbox_clip_ex(const RegionView3D *rv3d, const struct BoundBox *bb, float obmat[4][4]);
bool ED_view3d_boundbox_clip(RegionView3D *rv3d, const struct BoundBox *bb);

typedef struct V3D_SmoothParams {
	struct Object *camera_old, *camera;
	const float *ofs, *quat, *dist, *lens;
	/* alternate rotation center (ofs = must be NULL) */
	const float *dyn_ofs;
} V3D_SmoothParams;

void ED_view3d_smooth_view_ex(
        struct wmWindowManager *wm, struct wmWindow *win, struct ScrArea *sa,
        struct View3D *v3d, struct ARegion *ar, const int smooth_viewtx,
        const V3D_SmoothParams *sview);

void ED_view3d_smooth_view(
        struct bContext *C,
        struct View3D *v3d, struct ARegion *ar, const int smooth_viewtx,
        const V3D_SmoothParams *sview);

void ED_view3d_smooth_view_force_finish(
        struct bContext *C,
        struct View3D *v3d, struct ARegion *ar);

void view3d_winmatrix_set(ARegion *ar, const View3D *v3d, const rctf *rect);
void view3d_viewmatrix_set(Scene *scene, const View3D *v3d, RegionView3D *rv3d);

void fly_modal_keymap(struct wmKeyConfig *keyconf);
void walk_modal_keymap(struct wmKeyConfig *keyconf);
void viewrotate_modal_keymap(struct wmKeyConfig *keyconf);
void viewmove_modal_keymap(struct wmKeyConfig *keyconf);
void viewzoom_modal_keymap(struct wmKeyConfig *keyconf);
void viewdolly_modal_keymap(struct wmKeyConfig *keyconf);

/* view3d_buttons.c */
void VIEW3D_OT_properties(struct wmOperatorType *ot);
void view3d_buttons_register(struct ARegionType *art);

/* view3d_camera_control.c */
struct View3DCameraControl *ED_view3d_cameracontrol_acquire(
        Scene *scene, View3D *v3d, RegionView3D *rv3d,
        const bool use_parent_root);
void ED_view3d_cameracontrol_update(
        struct View3DCameraControl *vctrl,
        const bool use_autokey,
        struct bContext *C, const bool do_rotate, const bool do_translate);
void ED_view3d_cameracontrol_release(
        struct View3DCameraControl *vctrl,
        const bool restore);
Object *ED_view3d_cameracontrol_object_get(
        struct View3DCameraControl *vctrl);

/* view3d_toolbar.c */
void VIEW3D_OT_toolshelf(struct wmOperatorType *ot);
void view3d_toolshelf_register(struct ARegionType *art);
void view3d_tool_props_register(struct ARegionType *art);

/* view3d_snap.c */
bool ED_view3d_minmax_verts(struct Object *obedit, float min[3], float max[3]);

void VIEW3D_OT_snap_selected_to_grid(struct wmOperatorType *ot);
void VIEW3D_OT_snap_selected_to_cursor(struct wmOperatorType *ot);
void VIEW3D_OT_snap_cursor_to_grid(struct wmOperatorType *ot);
void VIEW3D_OT_snap_cursor_to_center(struct wmOperatorType *ot);
void VIEW3D_OT_snap_cursor_to_selected(struct wmOperatorType *ot);
void VIEW3D_OT_snap_cursor_to_active(struct wmOperatorType *ot);

/* space_view3d.c */
ARegion *view3d_has_buttons_region(ScrArea *sa);
ARegion *view3d_has_tools_region(ScrArea *sa);

extern const char *view3d_context_dir[]; /* doc access */

/* drawstrands.c */
void draw_strands(struct Strands *strands, struct StrandData *data, struct Object *ob, struct RegionView3D *rv3d,
                  bool show_controls, bool show_strands);

/* drawvolume.c */
void draw_smoke_volume(struct SmokeDomainSettings *sds, struct Object *ob,
                       const float min[3], const float max[3],
                       const float viewnormal[3]);

//#define SMOKE_DEBUG_VELOCITY
//#define SMOKE_DEBUG_HEAT

#ifdef SMOKE_DEBUG_VELOCITY
void draw_smoke_velocity(struct SmokeDomainSettings *domain, struct Object *ob);
#endif
#ifdef SMOKE_DEBUG_HEAT
void draw_smoke_heat(struct SmokeDomainSettings *domain, struct Object *ob);
#endif

/* workaround for trivial but noticeable camera bug caused by imprecision
 * between view border calculation in 2D/3D space, workaround for bug [#28037].
 * without this define we get the old behavior which is to try and align them
 * both which _mostly_ works fine, but when the camera moves beyond ~1000 in
 * any direction it starts to fail */
#define VIEW3D_CAMERA_BORDER_HACK
#ifdef VIEW3D_CAMERA_BORDER_HACK
extern unsigned char view3d_camera_border_hack_col[3];
extern bool view3d_camera_border_hack_test;
#endif

#endif /* __VIEW3D_INTERN_H__ */
<|MERGE_RESOLUTION|>--- conflicted
+++ resolved
@@ -46,12 +46,9 @@
 struct bMotionPath;
 struct bPoseChannel;
 struct Mesh;
-<<<<<<< HEAD
 struct Strands;
 struct StrandData;
-=======
 struct BMEditStrands;
->>>>>>> 4e956177
 struct wmNDOFMotionData;
 struct wmOperatorType;
 struct wmWindowManager;
@@ -192,9 +189,6 @@
 /* drawsimdebug.c */
 void draw_sim_debug_data(Scene *scene, View3D *v3d, ARegion *ar);
 
-/* drawstrands.c */
-void draw_strands_edit_hair(Scene *scene, View3D *v3d, ARegion *ar, struct BMEditStrands *edit);
-
 /* view3d_draw.c */
 void view3d_main_region_draw(const struct bContext *C, struct ARegion *ar);
 void ED_view3d_draw_depth(Scene *scene, struct ARegion *ar, View3D *v3d, bool alphaoverride);
@@ -298,6 +292,8 @@
 void draw_strands(struct Strands *strands, struct StrandData *data, struct Object *ob, struct RegionView3D *rv3d,
                   bool show_controls, bool show_strands);
 
+void draw_strands_edit_hair(Scene *scene, View3D *v3d, ARegion *ar, struct BMEditStrands *edit);
+
 /* drawvolume.c */
 void draw_smoke_volume(struct SmokeDomainSettings *sds, struct Object *ob,
                        const float min[3], const float max[3],

# ***** BEGIN GPL LICENSE BLOCK *****
#
# This program is free software; you can redistribute it and/or
# modify it under the terms of the GNU General Public License
# as published by the Free Software Foundation; either version 2
# of the License, or (at your option) any later version.
#
# This program is distributed in the hope that it will be useful,
# but WITHOUT ANY WARRANTY; without even the implied warranty of
# MERCHANTABILITY or FITNESS FOR A PARTICULAR PURPOSE.  See the
# GNU General Public License for more details.
#
# You should have received a copy of the GNU General Public License
# along with this program; if not, write to the Free Software Foundation,
# Inc., 51 Franklin Street, Fifth Floor, Boston, MA 02110-1301, USA.
# ***** END GPL LICENSE BLOCK *****

set(INC
  ../include
  ../../blenfont
  ../../blenkernel
  ../../blenlib
  ../../blentranslation
  ../../bmesh
  ../../draw
  ../../gpu
  ../../imbuf
  ../../makesdna
  ../../makesrna
  ../../render/extern/include
  ../../depsgraph
  ../../windowmanager
  ../../../../intern/glew-mx
  ../../../../intern/guardedalloc
<<<<<<< HEAD
  ../../../../intern/mantaflow/extern
=======
  ../../../../intern/smoke/extern

  # dna_type_offsets.h
  ${CMAKE_CURRENT_BINARY_DIR}/../../makesdna/intern
>>>>>>> 900a9a4b
)

set(INC_SYS
  ${GLEW_INCLUDE_PATH}
)

set(SRC
  drawobject.c
  space_view3d.c
  view3d_buttons.c
  view3d_camera_control.c
  view3d_draw.c
  view3d_draw_legacy.c
  view3d_edit.c
  view3d_fly.c
  view3d_gizmo_armature.c
  view3d_gizmo_camera.c
  view3d_gizmo_empty.c
  view3d_gizmo_forcefield.c
  view3d_gizmo_light.c
  view3d_gizmo_navigate.c
  view3d_gizmo_navigate_type.c
  view3d_gizmo_preselect.c
  view3d_gizmo_preselect_type.c
  view3d_gizmo_ruler.c
  view3d_header.c
  view3d_iterators.c
  view3d_ops.c
  view3d_project.c
  view3d_select.c
  view3d_snap.c
  view3d_utils.c
  view3d_view.c
  view3d_walk.c

  view3d_intern.h
)

set(LIB
  bf_editor_lattice
  bf_editor_mesh
)

if(WITH_PYTHON)
  blender_include_dirs(../../python)
  add_definitions(-DWITH_PYTHON)
endif()

add_definitions(${GL_DEFINITIONS})

if(WITH_INTERNATIONAL)
  add_definitions(-DWITH_INTERNATIONAL)
endif()

if(WITH_FREESTYLE)
  add_definitions(-DWITH_FREESTYLE)
endif()

if(WITH_MOD_MANTA)
  add_definitions(-DWITH_MANTA)
endif()

blender_add_lib(bf_editor_space_view3d "${SRC}" "${INC}" "${INC_SYS}" "${LIB}")

# Needed so we can use dna_type_offsets.h for defaults initialization.
add_dependencies(bf_editor_space_view3d bf_dna)<|MERGE_RESOLUTION|>--- conflicted
+++ resolved
@@ -32,14 +32,10 @@
   ../../windowmanager
   ../../../../intern/glew-mx
   ../../../../intern/guardedalloc
-<<<<<<< HEAD
   ../../../../intern/mantaflow/extern
-=======
-  ../../../../intern/smoke/extern
 
   # dna_type_offsets.h
   ${CMAKE_CURRENT_BINARY_DIR}/../../makesdna/intern
->>>>>>> 900a9a4b
 )
 
 set(INC_SYS

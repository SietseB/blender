--- conflicted
+++ resolved
@@ -16,26 +16,6 @@
 # ***** END GPL LICENSE BLOCK *****
 
 set(INC
-<<<<<<< HEAD
-	../include
-	../../blenfont
-	../../blenkernel
-	../../blenlib
-	../../blentranslation
-	../../bmesh
-	../../draw
-	../../gpu
-	../../imbuf
-	../../makesdna
-	../../makesrna
-	../../render/extern/include
-	../../windowmanager
-	../../depsgraph
-	../../../../intern/guardedalloc
-	../../../../intern/glew-mx
-	../../../../intern/smoke/extern
-	../../../../intern/mantaflow/extern
-=======
   ../include
   ../../blenfont
   ../../blenkernel
@@ -53,7 +33,7 @@
   ../../../../intern/guardedalloc
   ../../../../intern/glew-mx
   ../../../../intern/smoke/extern
->>>>>>> 3076d95b
+  ../../../../intern/mantaflow/extern
 )
 
 set(INC_SYS
@@ -113,13 +93,8 @@
   add_definitions(-DWITH_FREESTYLE)
 endif()
 
-<<<<<<< HEAD
 if(WITH_MOD_MANTA)
-	add_definitions(-DWITH_MANTA)
-=======
-if(WITH_MOD_SMOKE)
-  add_definitions(-DWITH_SMOKE)
->>>>>>> 3076d95b
+  add_definitions(-DWITH_MANTA)
 endif()
 
 blender_add_lib(bf_editor_space_view3d "${SRC}" "${INC}" "${INC_SYS}" "${LIB}")
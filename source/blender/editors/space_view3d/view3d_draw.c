--- conflicted
+++ resolved
@@ -268,28 +268,28 @@
 		data = (Camera *)v3d->camera->data;
 		shiftx = data->shiftx;
 
-		BLI_lock_thread(LOCK_VIEW3D);
+		BLI_thread_lock(LOCK_VIEW3D);
 		data->shiftx = BKE_camera_multiview_shift_x(&scene->r, v3d->camera, viewname);
 
 		BKE_camera_multiview_view_matrix(&scene->r, v3d->camera, is_left, viewmat);
 		view3d_main_region_setup_view(eval_ctx, scene, v3d, ar, viewmat, NULL, rect);
 
 		data->shiftx = shiftx;
-		BLI_unlock_thread(LOCK_VIEW3D);
+		BLI_thread_unlock(LOCK_VIEW3D);
 	}
 	else { /* SCE_VIEWS_FORMAT_MULTIVIEW */
 		float viewmat[4][4];
 		Object *view_ob = v3d->camera;
 		Object *camera = BKE_camera_multiview_render(scene, v3d->camera, viewname);
 
-		BLI_lock_thread(LOCK_VIEW3D);
+		BLI_thread_lock(LOCK_VIEW3D);
 		v3d->camera = camera;
 
 		BKE_camera_multiview_view_matrix(&scene->r, camera, false, viewmat);
 		view3d_main_region_setup_view(eval_ctx, scene, v3d, ar, viewmat, NULL, rect);
 
 		v3d->camera = view_ob;
-		BLI_unlock_thread(LOCK_VIEW3D);
+		BLI_thread_unlock(LOCK_VIEW3D);
 	}
 }
 
@@ -2132,7 +2132,6 @@
 
 	const bool own_ofs = (ofs == NULL);
 
-<<<<<<< HEAD
 	if (own_ofs) {
 		/* bind */
 		ofs = GPU_offscreen_create(sizex, sizey, use_full_sample ? 0 : samples, true, false, err_out);
@@ -2140,37 +2139,19 @@
 			return NULL;
 		}
 	}
-=======
-		BLI_thread_lock(LOCK_VIEW3D);
-		data->shiftx = BKE_camera_multiview_shift_x(&scene->r, v3d->camera, viewname);
->>>>>>> 2aef87bf
 
 	ED_view3d_draw_offscreen_init(eval_ctx, scene, view_layer, v3d);
 
-<<<<<<< HEAD
 	GPU_offscreen_bind(ofs, true);
 
 	/* read in pixels & stamp */
 	ImBuf *ibuf = IMB_allocImBuf(sizex, sizey, 32, flag);
-=======
-		data->shiftx = shiftx;
-		BLI_thread_unlock(LOCK_VIEW3D);
-	}
-	else { /* SCE_VIEWS_FORMAT_MULTIVIEW */
-		float viewmat[4][4];
-		Object *view_ob = v3d->camera;
-		Object *camera = BKE_camera_multiview_render(scene, v3d->camera, viewname);
-
-		BLI_thread_lock(LOCK_VIEW3D);
-		v3d->camera = camera;
->>>>>>> 2aef87bf
 
 	/* render 3d view */
 	if (rv3d->persp == RV3D_CAMOB && v3d->camera) {
 		CameraParams params;
 		Object *camera = BKE_camera_multiview_render(scene, v3d->camera, viewname);
 
-<<<<<<< HEAD
 		BKE_camera_params_init(&params);
 		/* fallback for non camera objects */
 		params.clipsta = v3d->near;
@@ -2179,12 +2160,6 @@
 		BKE_camera_multiview_params(&scene->r, &params, camera, viewname);
 		BKE_camera_params_compute_viewplane(&params, sizex, sizey, scene->r.xasp, scene->r.yasp);
 		BKE_camera_params_compute_matrix(&params);
-=======
-		v3d->camera = view_ob;
-		BLI_thread_unlock(LOCK_VIEW3D);
-	}
-}
->>>>>>> 2aef87bf
 
 		BKE_camera_to_gpu_dof(camera, &fx_settings);
 

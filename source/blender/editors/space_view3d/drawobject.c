/*
 * $Id$
 *
 * ***** BEGIN GPL LICENSE BLOCK *****
 *
 * This program is free software; you can redistribute it and/or
 * modify it under the terms of the GNU General Public License
 * as published by the Free Software Foundation; either version 2
 * of the License, or (at your option) any later version.
 *
 * This program is distributed in the hope that it will be useful,
 * but WITHOUT ANY WARRANTY; without even the implied warranty of
 * MERCHANTABILITY or FITNESS FOR A PARTICULAR PURPOSE.  See the
 * GNU General Public License for more details.
 *
 * You should have received a copy of the GNU General Public License
 * along with this program; if not, write to the Free Software Foundation,
 * Inc., 51 Franklin Street, Fifth Floor, Boston, MA 02110-1301, USA.
 *
 * The Original Code is Copyright (C) 2001-2002 by NaN Holding BV.
 * All rights reserved.
 *
 * Contributor(s): Blender Foundation, full recode and added functions
 *
 * ***** END GPL LICENSE BLOCK *****
 */

/** \file blender/editors/space_view3d/drawobject.c
 *  \ingroup spview3d
 */


#include <string.h>
#include <math.h>

#include "MEM_guardedalloc.h"

#include "DNA_camera_types.h"
#include "DNA_curve_types.h"
#include "DNA_constraint_types.h" // for drawing constraint
#include "DNA_lamp_types.h"
#include "DNA_lattice_types.h"
#include "DNA_material_types.h"
#include "DNA_meshdata_types.h"
#include "DNA_meta_types.h"
#include "DNA_scene_types.h"
#include "DNA_smoke_types.h"
#include "DNA_speaker_types.h"
#include "DNA_world_types.h"
#include "DNA_armature_types.h"

#include "BLI_utildefines.h"
#include "BLI_blenlib.h"
#include "BLI_math.h"
#include "BLI_editVert.h"
#include "BLI_edgehash.h"
#include "BLI_rand.h"
#include "BLI_utildefines.h"

#include "BKE_anim.h"			//for the where_on_path function
#include "BKE_constraint.h" // for the get_constraint_target function
#include "BKE_curve.h"
#include "BKE_DerivedMesh.h"
#include "BKE_deform.h"
#include "BKE_displist.h"
#include "BKE_font.h"
#include "BKE_global.h"
#include "BKE_image.h"
#include "BKE_key.h"
#include "BKE_lattice.h"
#include "BKE_mesh.h"
#include "BKE_material.h"
#include "BKE_mball.h"
#include "BKE_modifier.h"
#include "BKE_object.h"
#include "BKE_paint.h"
#include "BKE_particle.h"
#include "BKE_pointcache.h"
#include "BKE_unit.h"

#include "BKE_tessmesh.h"

#include "smoke_API.h"

#include "IMB_imbuf.h"
#include "IMB_imbuf_types.h"

#include "BIF_gl.h"
#include "BIF_glutil.h"

#include "GPU_draw.h"
#include "GPU_extensions.h"

#include "ED_mesh.h"
#include "ED_particle.h"
#include "ED_screen.h"
#include "ED_sculpt.h"
#include "ED_types.h"
#include "ED_curve.h" /* for curve_editnurbs */

#include "UI_resources.h"

#include "WM_api.h"
#include "wm_subwindow.h"
#include "BLF_api.h"

#include "view3d_intern.h"	// own include


/* this condition has been made more complex since editmode can draw textures */
#define CHECK_OB_DRAWTEXTURE(vd, dt) \
((vd->drawtype==OB_TEXTURE && dt>OB_SOLID) || \
	(vd->drawtype==OB_SOLID && vd->flag2 & V3D_SOLID_TEX))

static void draw_bounding_volume(Scene *scene, Object *ob);

static void drawcube_size(float size);
static void drawcircle_size(float size);
static void draw_empty_sphere(float size);
static void draw_empty_cone(float size);

static int check_ob_drawface_dot(Scene *sce, View3D *vd, char dt)
{
	if((sce->toolsettings->selectmode & SCE_SELECT_FACE) == 0)
		return 0;

	if(G.f & G_BACKBUFSEL)
		return 0;

	if((vd->flag & V3D_ZBUF_SELECT) == 0)
		return 1;

	/* if its drawing textures with zbuf sel, then dont draw dots */
	if(dt==OB_TEXTURE && vd->drawtype==OB_TEXTURE)
		return 0;

	if(vd->drawtype>=OB_SOLID && vd->flag2 & V3D_SOLID_TEX)
		return 0;

	return 1;
}

/* ************* only use while object drawing **************
 * or after running ED_view3d_init_mats_rv3d
 * */
static void view3d_project_short_clip(ARegion *ar, const float vec[3], short *adr, int local)
{
	RegionView3D *rv3d= ar->regiondata;
	float fx, fy, vec4[4];
	
	adr[0]= IS_CLIPPED;
	
	/* clipplanes in eye space */
	if(rv3d->rflag & RV3D_CLIPPING) {
		if(ED_view3d_test_clipping(rv3d, vec, local))
			return;
	}
	
	copy_v3_v3(vec4, vec);
	vec4[3]= 1.0;
	
	mul_m4_v4(rv3d->persmatob, vec4);
	
	/* clipplanes in window space */
	if( vec4[3] > (float)BL_NEAR_CLIP ) {	/* is the NEAR clipping cutoff for picking */
		fx= (ar->winx/2)*(1 + vec4[0]/vec4[3]);
		
		if( fx>0 && fx<ar->winx) {
			
			fy= (ar->winy/2)*(1 + vec4[1]/vec4[3]);
			
			if(fy > 0.0f && fy < (float)ar->winy) {
				adr[0]= (short)floorf(fx);
				adr[1]= (short)floorf(fy);
			}
		}
	}
}

/* only use while object drawing */
static void view3d_project_short_noclip(ARegion *ar, const float vec[3], short *adr)
{
	RegionView3D *rv3d= ar->regiondata;
	float fx, fy, vec4[4];
	
	adr[0]= IS_CLIPPED;
	
	copy_v3_v3(vec4, vec);
	vec4[3]= 1.0;
	
	mul_m4_v4(rv3d->persmatob, vec4);
	
	if( vec4[3] > (float)BL_NEAR_CLIP ) {	/* is the NEAR clipping cutoff for picking */
		fx= (ar->winx/2)*(1 + vec4[0]/vec4[3]);
		
		if( fx>-32700 && fx<32700) {
			
			fy= (ar->winy/2)*(1 + vec4[1]/vec4[3]);
			
			if(fy > -32700.0f && fy < 32700.0f) {
				adr[0]= (short)floorf(fx);
				adr[1]= (short)floorf(fy);
			}
		}
	}
}

/* ************************ */

/* check for glsl drawing */

int draw_glsl_material(Scene *scene, Object *ob, View3D *v3d, int dt)
{
	if(!GPU_glsl_support())
		return 0;
	if(G.f & G_PICKSEL)
		return 0;
	if(!CHECK_OB_DRAWTEXTURE(v3d, dt))
		return 0;
	if(ob==OBACT && (ob && ob->mode & OB_MODE_WEIGHT_PAINT))
		return 0;
	
	return (scene->gm.matmode == GAME_MAT_GLSL) && (dt > OB_SOLID);
}

static int check_material_alpha(Base *base, int glsl)
{
	if(base->flag & OB_FROMDUPLI)
		return 0;

	if(G.f & G_PICKSEL)
		return 0;
<<<<<<< HEAD
			
	if(me->edit_btmesh)
		return 0;
=======
>>>>>>> b263aefb
	
	return (glsl || (base->object->dtx & OB_DRAWTRANSP));
}

	/***/
static unsigned int colortab[24]=
	{0x0,		0xFF88FF, 0xFFBBFF, 
	 0x403000,	0xFFFF88, 0xFFFFBB, 
	 0x104040,	0x66CCCC, 0x77CCCC, 
	 0x104010,	0x55BB55, 0x66FF66, 
	 0xFFFFFF
};


static float cube[8][3] = {
	{-1.0, -1.0, -1.0},
	{-1.0, -1.0,  1.0},
	{-1.0,  1.0,  1.0},
	{-1.0,  1.0, -1.0},
	{ 1.0, -1.0, -1.0},
	{ 1.0, -1.0,  1.0},
	{ 1.0,  1.0,  1.0},
	{ 1.0,  1.0, -1.0},
};

/* ----------------- OpenGL Circle Drawing - Tables for Optimised Drawing Speed ------------------ */
/* 32 values of sin function (still same result!) */
#define CIRCLE_RESOL 32

static const float sinval[CIRCLE_RESOL] = {
	0.00000000,
	0.20129852,
	0.39435585,
	0.57126821,
	0.72479278,
	0.84864425,
	0.93775213,
	0.98846832,
	0.99871650,
	0.96807711,
	0.89780453,
	0.79077573,
	0.65137248,
	0.48530196,
	0.29936312,
	0.10116832,
	-0.10116832,
	-0.29936312,
	-0.48530196,
	-0.65137248,
	-0.79077573,
	-0.89780453,
	-0.96807711,
	-0.99871650,
	-0.98846832,
	-0.93775213,
	-0.84864425,
	-0.72479278,
	-0.57126821,
	-0.39435585,
	-0.20129852,
	0.00000000
};

/* 32 values of cos function (still same result!) */
static const float cosval[CIRCLE_RESOL] = {
	1.00000000,
	0.97952994,
	0.91895781,
	0.82076344,
	0.68896691,
	0.52896401,
	0.34730525,
	0.15142777,
	-0.05064916,
	-0.25065253,
	-0.44039415,
	-0.61210598,
	-0.75875812,
	-0.87434661,
	-0.95413925,
	-0.99486932,
	-0.99486932,
	-0.95413925,
	-0.87434661,
	-0.75875812,
	-0.61210598,
	-0.44039415,
	-0.25065253,
	-0.05064916,
	0.15142777,
	0.34730525,
	0.52896401,
	0.68896691,
	0.82076344,
	0.91895781,
	0.97952994,
	1.00000000
};

static void draw_xyz_wire(const float c[3], float size, int axis)
{
	float v1[3]= {0.f, 0.f, 0.f}, v2[3] = {0.f, 0.f, 0.f};
	float dim = size * 0.1f;
	float dx[3], dy[3], dz[3];

	dx[0]=dim; dx[1]=0.f; dx[2]=0.f;
	dy[0]=0.f; dy[1]=dim; dy[2]=0.f;
	dz[0]=0.f; dz[1]=0.f; dz[2]=dim;

	switch(axis) {
		case 0:		/* x axis */
			glBegin(GL_LINES);
			
			/* bottom left to top right */
			sub_v3_v3v3(v1, c, dx);
			sub_v3_v3(v1, dy);
			add_v3_v3v3(v2, c, dx);
			add_v3_v3(v2, dy);
			
			glVertex3fv(v1);
			glVertex3fv(v2);
			
			/* top left to bottom right */
			mul_v3_fl(dy, 2.f);
			add_v3_v3(v1, dy);
			sub_v3_v3(v2, dy);
			
			glVertex3fv(v1);
			glVertex3fv(v2);
			
			glEnd();
			break;
		case 1:		/* y axis */
			glBegin(GL_LINES);
			
			/* bottom left to top right */
			mul_v3_fl(dx, 0.75f);
			sub_v3_v3v3(v1, c, dx);
			sub_v3_v3(v1, dy);
			add_v3_v3v3(v2, c, dx);
			add_v3_v3(v2, dy);
			
			glVertex3fv(v1);
			glVertex3fv(v2);
			
			/* top left to center */
			mul_v3_fl(dy, 2.f);
			add_v3_v3(v1, dy);
			copy_v3_v3(v2, c);
			
			glVertex3fv(v1);
			glVertex3fv(v2);
			
			glEnd();
			break;
		case 2:		/* z axis */
			glBegin(GL_LINE_STRIP);
			
			/* start at top left */
			sub_v3_v3v3(v1, c, dx);
			add_v3_v3v3(v1, c, dz);
			
			glVertex3fv(v1);
			
			mul_v3_fl(dx, 2.f);
			add_v3_v3(v1, dx);

			glVertex3fv(v1);
			
			mul_v3_fl(dz, 2.f);
			sub_v3_v3(v1, dx);
			sub_v3_v3(v1, dz);
			
			glVertex3fv(v1);
			
			add_v3_v3(v1, dx);
		
			glVertex3fv(v1);
			
			glEnd();
			break;
	}
	
}

void drawaxes(float size, char drawtype)
{
	int axis;
	float v1[3]= {0.0, 0.0, 0.0};
	float v2[3]= {0.0, 0.0, 0.0};
	float v3[3]= {0.0, 0.0, 0.0};
	
	switch(drawtype) {
	
	case OB_PLAINAXES:
		for (axis=0; axis<3; axis++) {
			glBegin(GL_LINES);
			
			v1[axis]= size;
			v2[axis]= -size;
			glVertex3fv(v1);
			glVertex3fv(v2);

			/* reset v1 & v2 to zero */
			v1[axis]= v2[axis]= 0.0f;

			glEnd();
		}
		break;
	case OB_SINGLE_ARROW:
	
		glBegin(GL_LINES);
		/* in positive z direction only */
		v1[2]= size;
		glVertex3fv(v1);
		glVertex3fv(v2);
		glEnd();
		
		/* square pyramid */
		glBegin(GL_TRIANGLES);
		
		v2[0]= size * 0.035f; v2[1] = size * 0.035f;
		v3[0]= size * -0.035f; v3[1] = size * 0.035f;
		v2[2]= v3[2]= size * 0.75f;
		
		for (axis=0; axis<4; axis++) {
			if (axis % 2 == 1) {
				v2[0] = -v2[0];
				v3[1] = -v3[1];
			} else {
				v2[1] = -v2[1];
				v3[0] = -v3[0];
			}
			
			glVertex3fv(v1);
			glVertex3fv(v2);
			glVertex3fv(v3);
			
		}
		glEnd();
		
		break;
	case OB_CUBE:
		drawcube_size(size);
		break;
		
	case OB_CIRCLE:
		drawcircle_size(size);
		break;
	
	case OB_EMPTY_SPHERE:
		draw_empty_sphere(size);
		break;

	case OB_EMPTY_CONE:
		draw_empty_cone(size);
		break;

	case OB_ARROWS:
	default:
		for (axis=0; axis<3; axis++) {
			const int arrow_axis= (axis==0) ? 1:0;

			glBegin(GL_LINES);
			
			v2[axis]= size;
			glVertex3fv(v1);
			glVertex3fv(v2);
				
			v1[axis]= size*0.85f;
			v1[arrow_axis]= -size*0.08f;
			glVertex3fv(v1);
			glVertex3fv(v2);
				
			v1[arrow_axis]= size*0.08f;
			glVertex3fv(v1);
			glVertex3fv(v2);
			
			glEnd();
				
			v2[axis]+= size*0.125f;
			
			draw_xyz_wire(v2, size, axis);
			
			
			/* reset v1 & v2 to zero */
			v1[arrow_axis]= v1[axis]= v2[axis]= 0.0f;
		}
		break;
	}
}


/* Function to draw an Image on a empty Object */
static void draw_empty_image(Object *ob)
{
	Image *ima = (Image*)ob->data;
	ImBuf *ibuf = ima ? BKE_image_get_ibuf(ima, NULL) : NULL;

	float scale, ofs_x, ofs_y, sca_x, sca_y;
	int ima_x, ima_y;

	if(ibuf && (ibuf->rect == NULL) && (ibuf->rect_float != NULL)) {
		IMB_rect_from_float(ibuf);
	}

	/* Get the buffer dimensions so we can fallback to fake ones */
	if(ibuf && ibuf->rect) {
		ima_x= ibuf->x;
		ima_y= ibuf->y;
	}
	else {
		ima_x= 1;
		ima_y= 1;
	}

	/* Get the image aspect even if the buffer is invalid */
	if(ima) {
		if(ima->aspx > ima->aspy) {
			sca_x= 1.0f;
			sca_y= ima->aspy / ima->aspx;
		}
		else if(ima->aspx < ima->aspy) {
			sca_x= ima->aspx / ima->aspy;
			sca_y= 1.0f;
		}
		else {
			sca_x= 1.0f;
			sca_y= 1.0f;
		}
	}
	else {
		sca_x= 1.0f;
		sca_y= 1.0f;
	}

	/* Calculate the scale center based on objects origin */
	ofs_x= ob->ima_ofs[0] * ima_x;
	ofs_y= ob->ima_ofs[1] * ima_y;

	glMatrixMode(GL_MODELVIEW);
	glPushMatrix();

	/* Make sure we are drawing at the origin */
	glTranslatef(0.0f,  0.0f,  0.0f);

	/* Calculate Image scale */
	scale= (ob->empty_drawsize / (float)MAX2(ima_x * sca_x, ima_y * sca_y));

	/* Set the object scale */
	glScalef(scale * sca_x, scale * sca_y, 1.0f);

	if(ibuf && ibuf->rect) {
		/* Setup GL params */
		glEnable(GL_BLEND);
		glBlendFunc(GL_SRC_ALPHA,  GL_ONE_MINUS_SRC_ALPHA);

		/* Use the object color and alpha */
		glColor4fv(ob->col);

		/* Draw the Image on the screen */
		glaDrawPixelsTex(ofs_x, ofs_y, ima_x, ima_y, GL_UNSIGNED_BYTE, ibuf->rect);
		glPixelTransferf(GL_ALPHA_SCALE, 1.0f);

		glDisable(GL_BLEND);
	}

	UI_ThemeColor((ob->flag & SELECT) ? TH_SELECT : TH_WIRE);

	/* Calculate the outline vertex positions */
	glBegin(GL_LINE_LOOP);
	glVertex2f(ofs_x, ofs_y);
	glVertex2f(ofs_x + ima_x, ofs_y);
	glVertex2f(ofs_x + ima_x, ofs_y + ima_y);
	glVertex2f(ofs_x, ofs_y + ima_y);
	glEnd();

	/* Reset GL settings */
	glMatrixMode(GL_MODELVIEW);
	glPopMatrix();
}

static void circball_array_fill(float verts[CIRCLE_RESOL][3], const float cent[3], float rad, float tmat[][4])
{
	float vx[3], vy[3];
	float *viter= (float *)verts;
	unsigned int a;

	mul_v3_v3fl(vx, tmat[0], rad);
	mul_v3_v3fl(vy, tmat[1], rad);

	for (a=0; a < CIRCLE_RESOL; a++, viter += 3) {
		viter[0]= cent[0] + sinval[a] * vx[0] + cosval[a] * vy[0];
		viter[1]= cent[1] + sinval[a] * vx[1] + cosval[a] * vy[1];
		viter[2]= cent[2] + sinval[a] * vx[2] + cosval[a] * vy[2];
	}
}

void drawcircball(int mode, const float cent[3], float rad, float tmat[][4])
{
	float verts[CIRCLE_RESOL][3];

	circball_array_fill(verts, cent, rad, tmat);

	glEnableClientState(GL_VERTEX_ARRAY);
	glVertexPointer(3, GL_FLOAT, 0, verts);
	glDrawArrays(mode, 0, CIRCLE_RESOL);
	glDisableClientState(GL_VERTEX_ARRAY);
}

/* circle for object centers, special_color is for library or ob users */
static void drawcentercircle(View3D *v3d, RegionView3D *rv3d, const float co[3], int selstate, int special_color)
{
	const float size= ED_view3d_pixel_size(rv3d, co) * (float)U.obcenter_dia * 0.5f;
	float verts[CIRCLE_RESOL][3];

	/* using gldepthfunc guarantees that it does write z values, but not checks for it, so centers remain visible independt order of drawing */
	if(v3d->zbuf)  glDepthFunc(GL_ALWAYS);
	glEnable(GL_BLEND);
	
	if(special_color) {
		if (selstate==ACTIVE || selstate==SELECT) glColor4ub(0x88, 0xFF, 0xFF, 155);

		else glColor4ub(0x55, 0xCC, 0xCC, 155);
	}
	else {
		if (selstate == ACTIVE) UI_ThemeColorShadeAlpha(TH_ACTIVE, 0, -80);
		else if (selstate == SELECT) UI_ThemeColorShadeAlpha(TH_SELECT, 0, -80);
		else if (selstate == DESELECT) UI_ThemeColorShadeAlpha(TH_TRANSFORM, 0, -80);
	}

	circball_array_fill(verts, co, size, rv3d->viewinv);

	/* enable vertex array */
	glEnableClientState(GL_VERTEX_ARRAY);
	glVertexPointer(3, GL_FLOAT, 0, verts);

	/* 1. draw filled, blended polygon */
	glDrawArrays(GL_POLYGON, 0, CIRCLE_RESOL);

	/* 2. draw outline */
	UI_ThemeColorShadeAlpha(TH_WIRE, 0, -30);
	glDrawArrays(GL_LINE_LOOP, 0, CIRCLE_RESOL);

	/* finishe up */
	glDisableClientState(GL_VERTEX_ARRAY);

	glDisable(GL_BLEND);

	if(v3d->zbuf)  glDepthFunc(GL_LEQUAL);
}

/* *********** text drawing for object/particles/armature ************* */
static ListBase CachedText[3];
static int CachedTextLevel= 0;

typedef struct ViewCachedString {
	struct ViewCachedString *next, *prev;
	float vec[3];
	union {
		unsigned char ub[4];
		int pack;
	} col;
	short sco[2];
	short xoffs;
	short flag;
	int str_len, pad;
	/* str is allocated past the end */
} ViewCachedString;

void view3d_cached_text_draw_begin(void)
{
	ListBase *strings= &CachedText[CachedTextLevel];
	strings->first= strings->last= NULL;
	CachedTextLevel++;
}

void view3d_cached_text_draw_add(const float co[3], const char *str, short xoffs, short flag, const unsigned char col[4])
{
	int alloc_len= strlen(str) + 1;
	ListBase *strings= &CachedText[CachedTextLevel-1];
	ViewCachedString *vos= MEM_callocN(sizeof(ViewCachedString) + alloc_len, "ViewCachedString");

	BLI_addtail(strings, vos);
	copy_v3_v3(vos->vec, co);
	vos->col.pack= *((int *)col);
	vos->xoffs= xoffs;
	vos->flag= flag;
	vos->str_len= alloc_len-1;

	/* allocate past the end */
	memcpy(++vos, str, alloc_len);
}

void view3d_cached_text_draw_end(View3D *v3d, ARegion *ar, int depth_write, float mat[][4])
{
	RegionView3D *rv3d= ar->regiondata;
	ListBase *strings= &CachedText[CachedTextLevel-1];
	ViewCachedString *vos;
	int a, tot= 0;
	
	/* project first and test */
	for(vos= strings->first; vos; vos= vos->next) {
		if(mat && !(vos->flag & V3D_CACHE_TEXT_WORLDSPACE))
			mul_m4_v3(mat, vos->vec);
		view3d_project_short_clip(ar, vos->vec, vos->sco, 0);
		if(vos->sco[0]!=IS_CLIPPED)
			tot++;
	}

	if(tot) {
		int col_pack_prev= 0;

#if 0
		bglMats mats; /* ZBuffer depth vars */
		double ux, uy, uz;
		float depth;

		if(v3d->zbuf)
			bgl_get_mats(&mats);
#endif
		if(rv3d->rflag & RV3D_CLIPPING)
			for(a=0; a<6; a++)
				glDisable(GL_CLIP_PLANE0+a);
		
		glMatrixMode(GL_PROJECTION);
		glPushMatrix();
		glMatrixMode(GL_MODELVIEW);
		glPushMatrix();
		ED_region_pixelspace(ar);
		
		if(depth_write) {
			if(v3d->zbuf) glDisable(GL_DEPTH_TEST);
		}
		else glDepthMask(0);
		
		for(vos= strings->first; vos; vos= vos->next) {
#if 0       // too slow, reading opengl info while drawing is very bad, better to see if we cn use the zbuffer while in pixel space - campbell
			if(v3d->zbuf && (vos->flag & V3D_CACHE_TEXT_ZBUF)) {
				gluProject(vos->vec[0], vos->vec[1], vos->vec[2], mats.modelview, mats.projection, (GLint *)mats.viewport, &ux, &uy, &uz);
				glReadPixels(ar->winrct.xmin+vos->mval[0]+vos->xoffs, ar->winrct.ymin+vos->mval[1], 1, 1, GL_DEPTH_COMPONENT, GL_FLOAT, &depth);

				if(uz > depth)
					continue;
			}
#endif
			if(vos->sco[0]!=IS_CLIPPED) {
				const char *str= (char *)(vos+1);

				if(col_pack_prev != vos->col.pack) {
					glColor3ubv(vos->col.ub);
					col_pack_prev= vos->col.pack;
				}
				if(vos->flag & V3D_CACHE_TEXT_ASCII) {
					BLF_draw_default_ascii((float)vos->sco[0]+vos->xoffs, (float)vos->sco[1], (depth_write)? 0.0f: 2.0f, str, vos->str_len);
				}
				else {
					BLF_draw_default((float)vos->sco[0]+vos->xoffs, (float)vos->sco[1], (depth_write)? 0.0f: 2.0f, str, vos->str_len);
				}
			}
		}
		
		if(depth_write) {
			if(v3d->zbuf) glEnable(GL_DEPTH_TEST);
		}
		else glDepthMask(1);
		
		glMatrixMode(GL_PROJECTION);
		glPopMatrix();
		glMatrixMode(GL_MODELVIEW);
		glPopMatrix();

		if(rv3d->rflag & RV3D_CLIPPING)
			for(a=0; a<6; a++)
				glEnable(GL_CLIP_PLANE0+a);
	}
	
	if(strings->first) 
		BLI_freelistN(strings);
	
	CachedTextLevel--;
}

/* ******************** primitive drawing ******************* */

static void drawcube(void)
{

	glBegin(GL_LINE_STRIP);
		glVertex3fv(cube[0]); glVertex3fv(cube[1]);glVertex3fv(cube[2]); glVertex3fv(cube[3]);
		glVertex3fv(cube[0]); glVertex3fv(cube[4]);glVertex3fv(cube[5]); glVertex3fv(cube[6]);
		glVertex3fv(cube[7]); glVertex3fv(cube[4]);
	glEnd();

	glBegin(GL_LINE_STRIP);
		glVertex3fv(cube[1]); glVertex3fv(cube[5]);
	glEnd();

	glBegin(GL_LINE_STRIP);
		glVertex3fv(cube[2]); glVertex3fv(cube[6]);
	glEnd();

	glBegin(GL_LINE_STRIP);
		glVertex3fv(cube[3]); glVertex3fv(cube[7]);
	glEnd();
}

/* draws a cube on given the scaling of the cube, assuming that 
 * all required matrices have been set (used for drawing empties)
 */
static void drawcube_size(float size)
{
	glBegin(GL_LINE_STRIP);
		glVertex3f(-size,-size,-size); glVertex3f(-size,-size,size);glVertex3f(-size,size,size); glVertex3f(-size,size,-size);
		glVertex3f(-size,-size,-size); glVertex3f(size,-size,-size);glVertex3f(size,-size,size); glVertex3f(size,size,size);
		glVertex3f(size,size,-size); glVertex3f(size,-size,-size);
	glEnd();

	glBegin(GL_LINE_STRIP);
		glVertex3f(-size,-size,size); glVertex3f(size,-size,size);
	glEnd();

	glBegin(GL_LINE_STRIP);
		glVertex3f(-size,size,size); glVertex3f(size,size,size);
	glEnd();

	glBegin(GL_LINE_STRIP);
		glVertex3f(-size,size,-size); glVertex3f(size,size,-size);
	glEnd();
}

/* this is an unused (old) cube-drawing function based on a given size */
#if 0
static void drawcube_size(const float size[3])
{

	glPushMatrix();
	glScalef(size[0],  size[1],  size[2]);
	

	glBegin(GL_LINE_STRIP);
		glVertex3fv(cube[0]); glVertex3fv(cube[1]);glVertex3fv(cube[2]); glVertex3fv(cube[3]);
		glVertex3fv(cube[0]); glVertex3fv(cube[4]);glVertex3fv(cube[5]); glVertex3fv(cube[6]);
		glVertex3fv(cube[7]); glVertex3fv(cube[4]);
	glEnd();

	glBegin(GL_LINE_STRIP);
		glVertex3fv(cube[1]); glVertex3fv(cube[5]);
	glEnd();

	glBegin(GL_LINE_STRIP);
		glVertex3fv(cube[2]); glVertex3fv(cube[6]);
	glEnd();

	glBegin(GL_LINE_STRIP);
		glVertex3fv(cube[3]); glVertex3fv(cube[7]);
	glEnd();
	
	glPopMatrix();
}
#endif

static void drawshadbuflimits(Lamp *la, float mat[][4])
{
	float sta[3], end[3], lavec[3];

	negate_v3_v3(lavec, mat[2]);
	normalize_v3(lavec);

	madd_v3_v3v3fl(sta, mat[3], lavec, la->clipsta);
	madd_v3_v3v3fl(end, mat[3], lavec, la->clipend);

	glBegin(GL_LINE_STRIP);
		glVertex3fv(sta);
		glVertex3fv(end);
	glEnd();

	glPointSize(3.0);
	bglBegin(GL_POINTS);
	bglVertex3fv(sta);
	bglVertex3fv(end);
	bglEnd();
	glPointSize(1.0);
}



static void spotvolume(float lvec[3], float vvec[3], const float inp)
{
	/* camera is at 0,0,0 */
	float temp[3],plane[3],mat1[3][3],mat2[3][3],mat3[3][3],mat4[3][3],q[4],co,si,angle;

	normalize_v3(lvec);
	normalize_v3(vvec);				/* is this the correct vector ? */

	cross_v3_v3v3(temp,vvec,lvec);		/* equation for a plane through vvec en lvec */
	cross_v3_v3v3(plane,lvec,temp);		/* a plane perpendicular to this, parrallel with lvec */

	/* vectors are exactly aligned, use the X axis, this is arbitrary */
	if(normalize_v3(plane) == 0.0f)
		plane[1]= 1.0f;

	/* now we've got two equations: one of a cone and one of a plane, but we have
	three unknowns. We remove one unkown by rotating the plane to z=0 (the plane normal) */

	/* rotate around cross product vector of (0,0,1) and plane normal, dot product degrees */
	/* according definition, we derive cross product is (plane[1],-plane[0],0), en cos = plane[2]);*/

	/* translating this comment to english didnt really help me understanding the math! :-) (ton) */
	
	q[1] = plane[1] ; 
	q[2] = -plane[0] ; 
	q[3] = 0 ;
	normalize_v3(&q[1]);

	angle = saacos(plane[2])/2.0f;
	co = cosf(angle);
	si = sqrtf(1-co*co);

	q[0] =  co;
	q[1] *= si;
	q[2] *= si;
	q[3] =  0;

	quat_to_mat3(mat1,q);

	/* rotate lamp vector now over acos(inp) degrees */
	copy_v3_v3(vvec, lvec);

	unit_m3(mat2);
	co = inp;
	si = sqrtf(1.0f-inp*inp);

	mat2[0][0] =  co;
	mat2[1][0] = -si;
	mat2[0][1] =  si;
	mat2[1][1] =  co;
	mul_m3_m3m3(mat3,mat2,mat1);

	mat2[1][0] =  si;
	mat2[0][1] = -si;
	mul_m3_m3m3(mat4,mat2,mat1);
	transpose_m3(mat1);

	mul_m3_m3m3(mat2,mat1,mat3);
	mul_m3_v3(mat2,lvec);
	mul_m3_m3m3(mat2,mat1,mat4);
	mul_m3_v3(mat2,vvec);

	return;
}

static void draw_spot_cone(Lamp *la, float x, float z)
{
	z= fabs(z);

	glBegin(GL_TRIANGLE_FAN);
	glVertex3f(0.0f, 0.0f, -x);

	if(la->mode & LA_SQUARE) {
		glVertex3f(z, z, 0);
		glVertex3f(-z, z, 0);
		glVertex3f(-z, -z, 0);
		glVertex3f(z, -z, 0);
		glVertex3f(z, z, 0);
	}
	else {
		float angle;
		int a;

		for(a=0; a<33; a++) {
			angle= a*M_PI*2/(33-1);
			glVertex3f(z*cosf(angle), z*sinf(angle), 0);
		}
	}

	glEnd();
}

static void draw_transp_spot_volume(Lamp *la, float x, float z)
{
	glEnable(GL_CULL_FACE);
	glEnable(GL_BLEND);
	glDepthMask(0);

	/* draw backside darkening */
	glCullFace(GL_FRONT);

	glBlendFunc(GL_ZERO, GL_SRC_ALPHA);
	glColor4f(0.0f, 0.0f, 0.0f, 0.4f);

	draw_spot_cone(la, x, z);

	/* draw front side lighting */
	glCullFace(GL_BACK);

	glBlendFunc(GL_ONE,  GL_ONE); 
	glColor4f(0.2f, 0.2f, 0.2f, 1.0f);

	draw_spot_cone(la, x, z);

	/* restore state */
	glBlendFunc(GL_SRC_ALPHA, GL_ONE_MINUS_SRC_ALPHA);
	glDisable(GL_BLEND);
	glDepthMask(1);
	glDisable(GL_CULL_FACE);
	glCullFace(GL_BACK);
}

static void drawlamp(Scene *scene, View3D *v3d, RegionView3D *rv3d, Base *base, int dt, int flag)
{
	Object *ob= base->object;
	const float pixsize= ED_view3d_pixel_size(rv3d, ob->obmat[3]);
	Lamp *la= ob->data;
	float vec[3], lvec[3], vvec[3], circrad, x,y,z;
	float lampsize;
	float imat[4][4], curcol[4];
	unsigned char col[4];
	/* cone can't be drawn for duplicated lamps, because duplilist would be freed to */
	/* the moment of view3d_draw_transp() call */
	const short is_view= (rv3d->persp==RV3D_CAMOB && v3d->camera == base->object);
	const short drawcone= (dt>OB_WIRE && !(G.f & G_PICKSEL) && (la->type == LA_SPOT) && (la->mode & LA_SHOW_CONE) && !(base->flag & OB_FROMDUPLI) && !is_view);

	if(drawcone && !v3d->transp) {
		/* in this case we need to draw delayed */
		add_view3d_after(&v3d->afterdraw_transp, base, flag);
		return;
	}
	
	/* we first draw only the screen aligned & fixed scale stuff */
	glPushMatrix();
	glLoadMatrixf(rv3d->viewmat);

	/* lets calculate the scale: */
	lampsize= pixsize*((float)U.obcenter_dia*0.5f);

	/* and view aligned matrix: */
	copy_m4_m4(imat, rv3d->viewinv);
	normalize_v3(imat[0]);
	normalize_v3(imat[1]);

	/* lamp center */
	copy_v3_v3(vec, ob->obmat[3]);
	
	/* for AA effects */
	glGetFloatv(GL_CURRENT_COLOR, curcol);
	curcol[3]= 0.6;
	glColor4fv(curcol);
	
	if(lampsize > 0.0f) {

		if(ob->id.us>1) {
			if (ob==OBACT || (ob->flag & SELECT)) glColor4ub(0x88, 0xFF, 0xFF, 155);
			else glColor4ub(0x77, 0xCC, 0xCC, 155);
		}
		
		/* Inner Circle */
		glEnable(GL_BLEND);
		drawcircball(GL_LINE_LOOP, vec, lampsize, imat);
		glDisable(GL_BLEND);
		drawcircball(GL_POLYGON, vec, lampsize, imat);
		
		/* restore */
		if(ob->id.us>1)
			glColor4fv(curcol);
			
		/* Outer circle */
		circrad = 3.0f*lampsize;
		setlinestyle(3);

		drawcircball(GL_LINE_LOOP, vec, circrad, imat);

		/* draw dashed outer circle if shadow is on. remember some lamps can't have certain shadows! */
		if(la->type!=LA_HEMI) {
			if(	(la->mode & LA_SHAD_RAY) ||
				((la->mode & LA_SHAD_BUF) && (la->type==LA_SPOT))
			) {
				drawcircball(GL_LINE_LOOP, vec, circrad + 3.0f*pixsize, imat);
			}
		}
	}
	else {
		setlinestyle(3);
		circrad = 0.0f;
	}
	
	/* draw the pretty sun rays */
	if(la->type==LA_SUN) {
		float v1[3], v2[3], mat[3][3];
		short axis;
		
		/* setup a 45 degree rotation matrix */
		vec_rot_to_mat3(mat, imat[2], (float)M_PI/4.0f);
		
		/* vectors */
		mul_v3_v3fl(v1, imat[0], circrad * 1.2f);
		mul_v3_v3fl(v2, imat[0], circrad * 2.5f);
		
		/* center */
		glTranslatef(vec[0], vec[1], vec[2]);
		
		setlinestyle(3);
		
		glBegin(GL_LINES);
		for (axis=0; axis<8; axis++) {
			glVertex3fv(v1);
			glVertex3fv(v2);
			mul_m3_v3(mat, v1);
			mul_m3_v3(mat, v2);
		}
		glEnd();
		
		glTranslatef(-vec[0], -vec[1], -vec[2]);

	}		
	
	if (la->type==LA_LOCAL) {
		if(la->mode & LA_SPHERE) {
			drawcircball(GL_LINE_LOOP, vec, la->dist, imat);
		}
		/* yafray: for photonlight also draw lightcone as for spot */
	}
	
	glPopMatrix();	/* back in object space */
	zero_v3(vec);
	
	if(is_view) {
		/* skip drawing extra info */
	}
	else if ((la->type==LA_SPOT) || (la->type==LA_YF_PHOTON)) {
		lvec[0]=lvec[1]= 0.0; 
		lvec[2] = 1.0;
		x = rv3d->persmat[0][2];
		y = rv3d->persmat[1][2];
		z = rv3d->persmat[2][2];
		vvec[0]= x*ob->obmat[0][0] + y*ob->obmat[0][1] + z*ob->obmat[0][2];
		vvec[1]= x*ob->obmat[1][0] + y*ob->obmat[1][1] + z*ob->obmat[1][2];
		vvec[2]= x*ob->obmat[2][0] + y*ob->obmat[2][1] + z*ob->obmat[2][2];

		y = cosf(la->spotsize*(float)(M_PI/360.0));
		spotvolume(lvec, vvec, y);
		x = -la->dist;
		mul_v3_fl(lvec, x);
		mul_v3_fl(vvec, x);

		/* draw the angled sides of the cone */
		glBegin(GL_LINE_STRIP);
			glVertex3fv(vvec);
			glVertex3fv(vec);
			glVertex3fv(lvec);
		glEnd();
		
		z = x*sqrtf(1.0f - y*y);
		x *= y;

		/* draw the circle/square at the end of the cone */
		glTranslatef(0.0, 0.0 ,  x);
		if(la->mode & LA_SQUARE) {
			float tvec[3];
			float z_abs= fabs(z);

			tvec[0]= tvec[1]= z_abs;
			tvec[2]= 0.0;

			glBegin(GL_LINE_LOOP);
				glVertex3fv(tvec);
				tvec[1]= -z_abs; /* neg */
				glVertex3fv(tvec);
				tvec[0]= -z_abs; /* neg */
				glVertex3fv(tvec);
				tvec[1]= z_abs; /* pos */
				glVertex3fv(tvec);
			glEnd();
		}
		else circ(0.0, 0.0, fabsf(z));
		
		/* draw the circle/square representing spotbl */
		if(la->type==LA_SPOT) {
			float spotblcirc = fabs(z)*(1 - pow(la->spotblend, 2));
			/* hide line if it is zero size or overlaps with outer border,
			   previously it adjusted to always to show it but that seems
			   confusing because it doesn't show the actual blend size */
			if (spotblcirc != 0 && spotblcirc != fabsf(z))
				circ(0.0, 0.0, spotblcirc);
		}

		if(drawcone)
			draw_transp_spot_volume(la, x, z);

		/* draw clip start, useful for wide cones where its not obvious where the start is */
		glTranslatef(0.0, 0.0 , -x); /* reverse translation above */
		if(la->type==LA_SPOT && (la->mode & LA_SHAD_BUF) ) {
			float lvec_clip[3];
			float vvec_clip[3];
			float clipsta_fac= la->clipsta / -x;

			interp_v3_v3v3(lvec_clip, vec, lvec, clipsta_fac);
			interp_v3_v3v3(vvec_clip, vec, vvec, clipsta_fac);

			glBegin(GL_LINE_STRIP);
				glVertex3fv(lvec_clip);
				glVertex3fv(vvec_clip);
			glEnd();
		}
	}
	else if ELEM(la->type, LA_HEMI, LA_SUN) {
		
		/* draw the line from the circle along the dist */
		glBegin(GL_LINE_STRIP);
			vec[2] = -circrad;
			glVertex3fv(vec); 
			vec[2]= -la->dist; 
			glVertex3fv(vec);
		glEnd();
		
		if(la->type==LA_HEMI) {
			/* draw the hemisphere curves */
			short axis, steps, dir;
			float outdist, zdist, mul;
			zero_v3(vec);
			outdist = 0.14; mul = 1.4; dir = 1;
			
			setlinestyle(4);
			/* loop over the 4 compass points, and draw each arc as a LINE_STRIP */
			for (axis=0; axis<4; axis++) {
				float v[3]= {0.0, 0.0, 0.0};
				zdist = 0.02;
				
				glBegin(GL_LINE_STRIP);
				
				for (steps=0; steps<6; steps++) {
					if (axis == 0 || axis == 1) { 		/* x axis up, x axis down */	
						/* make the arcs start at the edge of the energy circle */
						if (steps == 0) v[0] = dir*circrad;
						else v[0] = v[0] + dir*(steps*outdist);
					} else if (axis == 2 || axis == 3) { 		/* y axis up, y axis down */
						/* make the arcs start at the edge of the energy circle */
						if (steps == 0) v[1] = dir*circrad;
						else v[1] = v[1] + dir*(steps*outdist); 
					}
		
					v[2] = v[2] - steps*zdist;
					
					glVertex3fv(v);
					
					zdist = zdist * mul;
				}
				
				glEnd();
				/* flip the direction */
				dir = -dir;
			}
		}
	} else if(la->type==LA_AREA) {
		setlinestyle(3);
		if(la->area_shape==LA_AREA_SQUARE) 
			fdrawbox(-la->area_size*0.5f, -la->area_size*0.5f, la->area_size*0.5f, la->area_size*0.5f);
		else if(la->area_shape==LA_AREA_RECT) 
			fdrawbox(-la->area_size*0.5f, -la->area_sizey*0.5f, la->area_size*0.5f, la->area_sizey*0.5f);

		glBegin(GL_LINE_STRIP); 
		glVertex3f(0.0,0.0,-circrad);
		glVertex3f(0.0,0.0,-la->dist);
		glEnd();
	}
	
	/* and back to viewspace */
	glLoadMatrixf(rv3d->viewmat);
	copy_v3_v3(vec, ob->obmat[3]);

	setlinestyle(0);
	
	if((la->type == LA_SPOT) && (la->mode & LA_SHAD_BUF) && (is_view == FALSE)) {
		drawshadbuflimits(la, ob->obmat);
	}
	
	UI_GetThemeColor4ubv(TH_LAMP, col);
	glColor4ubv(col);
	 
	glEnable(GL_BLEND);
	
	if (vec[2]>0) vec[2] -= circrad;
	else vec[2] += circrad;
	
	glBegin(GL_LINE_STRIP);
		glVertex3fv(vec); 
		vec[2]= 0; 
		glVertex3fv(vec);
	glEnd();
	
	glPointSize(2.0);
	glBegin(GL_POINTS);
		glVertex3fv(vec);
	glEnd();
	glPointSize(1.0);
	
	glDisable(GL_BLEND);
	
	/* restore for drawing extra stuff */
	glColor3fv(curcol);

}

static void draw_limit_line(float sta, float end, unsigned int col)
{
	glBegin(GL_LINES);
	glVertex3f(0.0, 0.0, -sta);
	glVertex3f(0.0, 0.0, -end);
	glEnd();

	glPointSize(3.0);
	glBegin(GL_POINTS);
	cpack(col);
	glVertex3f(0.0, 0.0, -sta);
	glVertex3f(0.0, 0.0, -end);
	glEnd();
	glPointSize(1.0);
}		


/* yafray: draw camera focus point (cross, similar to aqsis code in tuhopuu) */
/* qdn: now also enabled for Blender to set focus point for defocus composit node */
static void draw_focus_cross(float dist, float size)
{
	glBegin(GL_LINES);
	glVertex3f(-size, 0.f, -dist);
	glVertex3f(size, 0.f, -dist);
	glVertex3f(0.f, -size, -dist);
	glVertex3f(0.f, size, -dist);
	glEnd();
}

#ifdef VIEW3D_CAMERA_BORDER_HACK
float view3d_camera_border_hack_col[4];
short view3d_camera_border_hack_test= FALSE;
#endif

/* flag similar to draw_object() */
static void drawcamera(Scene *scene, View3D *v3d, RegionView3D *rv3d, Object *ob, int flag)
{
	/* a standing up pyramid with (0,0,0) as top */
	Camera *cam;
	float vec[8][4], facx, facy, depth, aspx, aspy, caspx, caspy, shx, shy;
	int i;
	float drawsize;
	const short is_view= (rv3d->persp==RV3D_CAMOB && ob==v3d->camera);

	const float scax= 1.0f / len_v3(ob->obmat[0]);
	const float scay= 1.0f / len_v3(ob->obmat[1]);
	const float scaz= 1.0f / len_v3(ob->obmat[2]);

#ifdef VIEW3D_CAMERA_BORDER_HACK
	if(is_view && !(G.f & G_PICKSEL)) {
		glGetFloatv(GL_CURRENT_COLOR, view3d_camera_border_hack_col);
		view3d_camera_border_hack_test= TRUE;
		return;
	}
#endif

	cam= ob->data;
	aspx= (float) scene->r.xsch*scene->r.xasp;
	aspy= (float) scene->r.ysch*scene->r.yasp;

	if(aspx < aspy) {
		caspx= aspx / aspy;
		caspy= 1.0;
	}
	else {
		caspx= 1.0;
		caspy= aspy / aspx;
	}
	
	glDisable(GL_LIGHTING);
	glDisable(GL_CULL_FACE);
	
	if(cam->type==CAM_ORTHO) {
		facx= 0.5f * cam->ortho_scale * caspx * scax;
		facy= 0.5f * cam->ortho_scale * caspy * scay;
		shx= cam->shiftx * cam->ortho_scale * scax;
		shy= cam->shifty * cam->ortho_scale * scay;
		depth= is_view ? -((cam->clipsta * scaz) + 0.1f) : - cam->drawsize * cam->ortho_scale * scaz;
		
		drawsize= 0.5f * cam->ortho_scale;
	}
	else {
		/* that way it's always visible - clipsta+0.1 */
		float fac;
		drawsize= cam->drawsize / ((scax + scay + scaz) / 3.0f);

		if(is_view) {
			/* fixed depth, variable size (avoids exceeding clipping range) */
			depth = -(cam->clipsta + 0.1f);
			fac = depth / (cam->lens/-16.0f * scaz);
		}
		else {
			/* fixed size, variable depth (stays a reasonable size in the 3D view) */
			depth= drawsize * cam->lens/-16.0f * scaz;
			fac= drawsize;
		}

		facx= fac * caspx * scax;
		facy= fac * caspy * scay;
		shx= cam->shiftx*fac*2 * scax;
		shy= cam->shifty*fac*2 * scay;
	}
	
	vec[0][0]= 0.0; vec[0][1]= 0.0; vec[0][2]= 0.0;
	vec[1][0]= shx + facx; vec[1][1]= shy + facy; vec[1][2]= depth;
	vec[2][0]= shx + facx; vec[2][1]= shy - facy; vec[2][2]= depth;
	vec[3][0]= shx - facx; vec[3][1]= shy - facy; vec[3][2]= depth;
	vec[4][0]= shx - facx; vec[4][1]= shy + facy; vec[4][2]= depth;

	/* camera frame */
	glBegin(GL_LINE_LOOP);
		glVertex3fv(vec[1]); 
		glVertex3fv(vec[2]); 
		glVertex3fv(vec[3]); 
		glVertex3fv(vec[4]);
	glEnd();

	if(is_view)
		return;

	/* center point to camera frame */
	glBegin(GL_LINE_STRIP);
		glVertex3fv(vec[2]); 
		glVertex3fv(vec[0]);
		glVertex3fv(vec[1]);
		glVertex3fv(vec[4]);
		glVertex3fv(vec[0]);
		glVertex3fv(vec[3]); 
	glEnd();


	/* arrow on top */
	vec[0][2]= depth;


	/* draw an outline arrow for inactive cameras and filled
	 * for active cameras. We actually draw both outline+filled
	 * for active cameras so the wire can be seen side-on */	
	for (i=0;i<2;i++) {
		if (i==0) glBegin(GL_LINE_LOOP);
		else if (i==1 && (ob == v3d->camera)) glBegin(GL_TRIANGLES);
		else break;

		vec[0][0]= shx + ((-0.7f * drawsize) * scax);
		vec[0][1]= shy + ((drawsize * (caspy + 0.1f)) * scay);
		glVertex3fv(vec[0]); /* left */
		
		vec[0][0]= shx + ((0.7f * drawsize) * scax);
		glVertex3fv(vec[0]); /* right */
		
		vec[0][0]= shx;
		vec[0][1]= shy + ((1.1f * drawsize * (caspy + 0.7f)) * scay);
		glVertex3fv(vec[0]); /* top */
	
		glEnd();
	}

	if(flag==0) {
		if(cam->flag & (CAM_SHOWLIMITS+CAM_SHOWMIST)) {
			float nobmat[4][4];
			World *wrld;
	
			/* draw in normalized object matrix space */
			copy_m4_m4(nobmat, ob->obmat);
			normalize_m4(nobmat);

			glPushMatrix();
			glLoadMatrixf(rv3d->viewmat);
			glMultMatrixf(nobmat);

			if(cam->flag & CAM_SHOWLIMITS) {
				draw_limit_line(cam->clipsta, cam->clipend, 0x77FFFF);
				/* qdn: was yafray only, now also enabled for Blender to be used with defocus composit node */
				draw_focus_cross(dof_camera(ob), cam->drawsize);
			}

			wrld= scene->world;
			if(cam->flag & CAM_SHOWMIST) 
				if(wrld) draw_limit_line(wrld->miststa, wrld->miststa+wrld->mistdist, 0xFFFFFF);
				
			glPopMatrix();
		}
	}
}

/* flag similar to draw_object() */
static void drawspeaker(Scene *UNUSED(scene), View3D *UNUSED(v3d), RegionView3D *UNUSED(rv3d), Object *UNUSED(ob), int UNUSED(flag))
{
	//Speaker *spk = ob->data;

	float vec[3];
	int i, j;

	glEnable(GL_BLEND);

	for(j = 0; j < 3; j++) {
		vec[2] = 0.25f * j -0.125f;

		glBegin(GL_LINE_LOOP);
		for(i = 0; i < 16; i++) {
			vec[0] = cosf(M_PI * i / 8.0f) * (j == 0 ? 0.5f : 0.25f);
			vec[1] = sinf(M_PI * i / 8.0f) * (j == 0 ? 0.5f : 0.25f);
			glVertex3fv(vec);
		}
		glEnd();
	}

	for(j = 0; j < 4; j++) {
		vec[0] = (((j + 1) % 2) * (j - 1)) * 0.5f;
		vec[1] = ((j % 2) * (j - 2)) * 0.5f;
		glBegin(GL_LINE_STRIP);
		for(i = 0; i < 3; i++) {
			if(i == 1) {
				vec[0] *= 0.5f;
				vec[1] *= 0.5f;
			}

			vec[2] = 0.25f * i -0.125f;
			glVertex3fv(vec);
		}
		glEnd();
	}

	glDisable(GL_BLEND);
}

static void lattice_draw_verts(Lattice *lt, DispList *dl, short sel)
{
	BPoint *bp = lt->def;
	float *co = dl?dl->verts:NULL;
	int u, v, w;

	UI_ThemeColor(sel?TH_VERTEX_SELECT:TH_VERTEX);
	glPointSize(UI_GetThemeValuef(TH_VERTEX_SIZE));
	bglBegin(GL_POINTS);

	for(w=0; w<lt->pntsw; w++) {
		int wxt = (w==0 || w==lt->pntsw-1);
		for(v=0; v<lt->pntsv; v++) {
			int vxt = (v==0 || v==lt->pntsv-1);
			for(u=0; u<lt->pntsu; u++, bp++, co+=3) {
				int uxt = (u==0 || u==lt->pntsu-1);
				if(!(lt->flag & LT_OUTSIDE) || uxt || vxt || wxt) {
					if(bp->hide==0) {
						if((bp->f1 & SELECT)==sel) {
							bglVertex3fv(dl?co:bp->vec);
						}
					}
				}
			}
		}
	}
	
	glPointSize(1.0);
	bglEnd();	
}

void lattice_foreachScreenVert(ViewContext *vc, void (*func)(void *userData, BPoint *bp, int x, int y), void *userData)
{
	Object *obedit= vc->obedit;
	Lattice *lt= obedit->data;
	BPoint *bp = lt->editlatt->latt->def;
	DispList *dl = find_displist(&obedit->disp, DL_VERTS);
	float *co = dl?dl->verts:NULL;
	int i, N = lt->editlatt->latt->pntsu*lt->editlatt->latt->pntsv*lt->editlatt->latt->pntsw;
	short s[2] = {IS_CLIPPED, 0};

	ED_view3d_local_clipping(vc->rv3d, obedit->obmat); /* for local clipping lookups */

	for (i=0; i<N; i++, bp++, co+=3) {
		if (bp->hide==0) {
			view3d_project_short_clip(vc->ar, dl?co:bp->vec, s, 1);
			if (s[0] != IS_CLIPPED)
				func(userData, bp, s[0], s[1]);
		}
	}
}

static void drawlattice__point(Lattice *lt, DispList *dl, int u, int v, int w, int use_wcol)
{
	int index = ((w*lt->pntsv + v)*lt->pntsu) + u;

	if(use_wcol) {
		float col[3];
		MDeformWeight *mdw= defvert_find_index (lt->dvert+index, use_wcol-1);
		
		weight_to_rgb(mdw?mdw->weight:0.0f, col, col+1, col+2);
		glColor3fv(col);

	}
	
	if (dl) {
		glVertex3fv(&dl->verts[index*3]);
	} else {
		glVertex3fv(lt->def[index].vec);
	}
}

/* lattice color is hardcoded, now also shows weightgroup values in edit mode */
static void drawlattice(Scene *scene, View3D *v3d, Object *ob)
{
	Lattice *lt= ob->data;
	DispList *dl;
	int u, v, w;
	int use_wcol= 0, is_edit= (lt->editlatt != NULL);

	/* now we default make displist, this will modifiers work for non animated case */
	if(ob->disp.first==NULL)
		lattice_calc_modifiers(scene, ob);
	dl= find_displist(&ob->disp, DL_VERTS);
	
	if(is_edit) {
		lt= lt->editlatt->latt;

		cpack(0x004000);
		
		if(ob->defbase.first && lt->dvert) {
			use_wcol= ob->actdef;
			glShadeModel(GL_SMOOTH);
		}
	}
	
	glBegin(GL_LINES);
	for(w=0; w<lt->pntsw; w++) {
		int wxt = (w==0 || w==lt->pntsw-1);
		for(v=0; v<lt->pntsv; v++) {
			int vxt = (v==0 || v==lt->pntsv-1);
			for(u=0; u<lt->pntsu; u++) {
				int uxt = (u==0 || u==lt->pntsu-1);

				if(w && ((uxt || vxt) || !(lt->flag & LT_OUTSIDE))) {
					drawlattice__point(lt, dl, u, v, w-1, use_wcol);
					drawlattice__point(lt, dl, u, v, w, use_wcol);
				}
				if(v && ((uxt || wxt) || !(lt->flag & LT_OUTSIDE))) {
					drawlattice__point(lt, dl, u, v-1, w, use_wcol);
					drawlattice__point(lt, dl, u, v, w, use_wcol);
				}
				if(u && ((vxt || wxt) || !(lt->flag & LT_OUTSIDE))) {
					drawlattice__point(lt, dl, u-1, v, w, use_wcol);
					drawlattice__point(lt, dl, u, v, w, use_wcol);
				}
			}
		}
	}		
	glEnd();
	
	/* restoration for weight colors */
	if(use_wcol)
		glShadeModel(GL_FLAT);

	if(is_edit) {
		if(v3d->zbuf) glDisable(GL_DEPTH_TEST);
		
		lattice_draw_verts(lt, dl, 0);
		lattice_draw_verts(lt, dl, 1);
		
		if(v3d->zbuf) glEnable(GL_DEPTH_TEST); 
	}
}

/* ***************** ******************** */

/* Note! - foreach funcs should be called while drawing or directly after
 * if not, ED_view3d_init_mats_rv3d() can be used for selection tools
 * but would not give correct results with dupli's for eg. which dont
 * use the object matrix in the useual way */
static void mesh_foreachScreenVert__mapFunc(void *userData, int index, float *co, float *UNUSED(no_f), short *UNUSED(no_s))
{
	struct { void (*func)(void *userData, BMVert *eve, int x, int y, int index); void *userData; ViewContext vc; int clipVerts; float pmat[4][4], vmat[4][4]; } *data = userData;
	BMVert *eve = EDBM_get_vert_for_index(data->vc.em, index);

	if (!BM_TestHFlag(eve, BM_HIDDEN)) {
		short s[2]= {IS_CLIPPED, 0};

		if (data->clipVerts) {
			view3d_project_short_clip(data->vc.ar, co, s, 1);
		} else {
			float co2[2];
			mul_v3_m4v3(co2, data->vc.obedit->obmat, co);
			project_short_noclip(data->vc.ar, co2, s);
		}

		if (s[0]!=IS_CLIPPED)
			data->func(data->userData, eve, s[0], s[1], index);
	}
}

void mesh_foreachScreenVert(ViewContext *vc, void (*func)(void *userData, BMVert *eve, int x, int y, int index), void *userData, int clipVerts)
{
	struct { void (*func)(void *userData, BMVert *eve, int x, int y, int index); void *userData; ViewContext vc; int clipVerts; float pmat[4][4], vmat[4][4]; } data;
	DerivedMesh *dm = editbmesh_get_derived_cage(vc->scene, vc->obedit, vc->em, CD_MASK_BAREMESH);
	
	data.vc= *vc;
	data.func = func;
	data.userData = userData;
	data.clipVerts = clipVerts;

	EDBM_init_index_arrays(vc->em, 1, 0, 0);
	if(clipVerts)
		ED_view3d_local_clipping(vc->rv3d, vc->obedit->obmat); /* for local clipping lookups */

	dm->foreachMappedVert(dm, mesh_foreachScreenVert__mapFunc, &data);
	EDBM_free_index_arrays(vc->em);

	dm->release(dm);
}

/*  draw callback */
static void drawSelectedVertices__mapFunc(void *userData, int index, float *co, float *UNUSED(no_f), short *UNUSED(no_s))
{
	MVert *mv = &((MVert *)userData)[index];

	if(!(mv->flag & ME_HIDE)) {
		const char sel= mv->flag & SELECT;

		// TODO define selected color
		if(sel) {
			glColor3f(1.0f, 1.0f, 0.0f);
		}
		else {
			glColor3f(0.0f, 0.0f, 0.0f);
		}

		glVertex3fv(co);
	}
}

static void drawSelectedVertices(DerivedMesh *dm, Mesh *me) {
	glBegin(GL_POINTS);
	dm->foreachMappedVert(dm, drawSelectedVertices__mapFunc, me->mvert);
	glEnd();
}
static void mesh_foreachScreenEdge__mapFunc(void *userData, int index, float *v0co, float *v1co)
{
	struct { void (*func)(void *userData, BMEdge *eed, int x0, int y0, int x1, int y1, int index); void *userData; ViewContext vc; int clipVerts; float pmat[4][4], vmat[4][4]; } *data = userData;
	BMEdge *eed = EDBM_get_edge_for_index(data->vc.em, index);

	if (!BM_TestHFlag(eed, BM_HIDDEN)) {
		short s[2][2];

		if (data->clipVerts==1) {
			view3d_project_short_clip(data->vc.ar, v0co, s[0], 1);
			view3d_project_short_clip(data->vc.ar, v1co, s[1], 1);
		} else {
			float v1_co[3], v2_co[3];

			mul_v3_m4v3(v1_co, data->vc.obedit->obmat, v0co);
			mul_v3_m4v3(v2_co, data->vc.obedit->obmat, v1co);

			project_short_noclip(data->vc.ar, v1_co, s[0]);
			project_short_noclip(data->vc.ar, v2_co, s[1]);

			if (data->clipVerts==2) {
				if (!(s[0][0]>=0 && s[0][1]>= 0 && s[0][0]<data->vc.ar->winx && s[0][1]<data->vc.ar->winy))
					if (!(s[1][0]>=0 && s[1][1]>= 0 && s[1][0]<data->vc.ar->winx && s[1][1]<data->vc.ar->winy)) 
						return;
			}
		}

		data->func(data->userData, eed, s[0][0], s[0][1], s[1][0], s[1][1], index);
	}
}

void mesh_foreachScreenEdge(ViewContext *vc, void (*func)(void *userData, BMEdge *eed, int x0, int y0, int x1, int y1, int index), void *userData, int clipVerts)
{
	struct { void (*func)(void *userData, BMEdge *eed, int x0, int y0, int x1, int y1, int index); void *userData; ViewContext vc; int clipVerts; float pmat[4][4], vmat[4][4]; } data;
	DerivedMesh *dm = editbmesh_get_derived_cage(vc->scene, vc->obedit, vc->em, CD_MASK_BAREMESH);

	data.vc= *vc;
	data.func = func;
	data.userData = userData;
	data.clipVerts = clipVerts;

	EDBM_init_index_arrays(vc->em, 0, 1, 0);
	if(clipVerts)
		ED_view3d_local_clipping(vc->rv3d, vc->obedit->obmat); /* for local clipping lookups */

	dm->foreachMappedEdge(dm, mesh_foreachScreenEdge__mapFunc, &data);
	EDBM_free_index_arrays(vc->em);

	dm->release(dm);
}

static void mesh_foreachScreenFace__mapFunc(void *userData, int index, float *cent, float *UNUSED(no))
{
	struct { void (*func)(void *userData, BMFace *efa, int x, int y, int index); void *userData; ViewContext vc; float pmat[4][4], vmat[4][4]; } *data = userData;
	BMFace *efa = EDBM_get_face_for_index(data->vc.em, index);

	if (efa && !BM_TestHFlag(efa, BM_HIDDEN)) {
		float cent2[3];
		short s[2];

		mul_v3_m4v3(cent2, data->vc.obedit->obmat, cent);
		project_short(data->vc.ar, cent2, s);

		if (s[0] != IS_CLIPPED) {
			data->func(data->userData, efa, s[0], s[1], index);
		}
	}
}

void mesh_foreachScreenFace(ViewContext *vc, void (*func)(void *userData, BMFace *efa, int x, int y, int index), void *userData)
{
	struct { void (*func)(void *userData, BMFace *efa, int x, int y, int index); void *userData; ViewContext vc; float pmat[4][4], vmat[4][4]; } data;
	DerivedMesh *dm = editbmesh_get_derived_cage(vc->scene, vc->obedit, vc->em, CD_MASK_BAREMESH);

	data.vc= *vc;
	data.func = func;
	data.userData = userData;

	EDBM_init_index_arrays(vc->em, 0, 0, 1);
	//if(clipVerts)
	ED_view3d_local_clipping(vc->rv3d, vc->obedit->obmat); /* for local clipping lookups */

	dm->foreachMappedFaceCenter(dm, mesh_foreachScreenFace__mapFunc, &data);
	EDBM_free_index_arrays(vc->em);

	dm->release(dm);
}

void nurbs_foreachScreenVert(ViewContext *vc, void (*func)(void *userData, Nurb *nu, BPoint *bp, BezTriple *bezt, int beztindex, int x, int y), void *userData)
{
	Curve *cu= vc->obedit->data;
	short s[2] = {IS_CLIPPED, 0};
	Nurb *nu;
	int i;
	ListBase *nurbs= curve_editnurbs(cu);

	ED_view3d_local_clipping(vc->rv3d, vc->obedit->obmat); /* for local clipping lookups */

	for (nu= nurbs->first; nu; nu=nu->next) {
		if(nu->type == CU_BEZIER) {
			for (i=0; i<nu->pntsu; i++) {
				BezTriple *bezt = &nu->bezt[i];

				if(bezt->hide==0) {
					
					if(cu->drawflag & CU_HIDE_HANDLES) {
						view3d_project_short_clip(vc->ar, bezt->vec[1], s, 1);
						if (s[0] != IS_CLIPPED)
							func(userData, nu, NULL, bezt, 1, s[0], s[1]);
					} else {
						view3d_project_short_clip(vc->ar, bezt->vec[0], s, 1);
						if (s[0] != IS_CLIPPED)
							func(userData, nu, NULL, bezt, 0, s[0], s[1]);
						view3d_project_short_clip(vc->ar, bezt->vec[1], s, 1);
						if (s[0] != IS_CLIPPED)
							func(userData, nu, NULL, bezt, 1, s[0], s[1]);
						view3d_project_short_clip(vc->ar, bezt->vec[2], s, 1);
						if (s[0] != IS_CLIPPED)
							func(userData, nu, NULL, bezt, 2, s[0], s[1]);
					}
				}
			}
		}
		else {
			for (i=0; i<nu->pntsu*nu->pntsv; i++) {
				BPoint *bp = &nu->bp[i];

				if(bp->hide==0) {
					view3d_project_short_clip(vc->ar, bp->vec, s, 1);
					if (s[0] != IS_CLIPPED)
						func(userData, nu, bp, NULL, -1, s[0], s[1]);
				}
			}
		}
	}
}

/* ************** DRAW MESH ****************** */

/* First section is all the "simple" draw routines, 
 * ones that just pass some sort of primitive to GL,
 * with perhaps various options to control lighting,
 * color, etc.
 *
 * These routines should not have user interface related
 * logic!!!
 */

static void draw_dm_face_normals__mapFunc(void *userData, int index, float *cent, float *no)
{
	Scene *scene= ((void **)userData)[0];
	BMEditMesh *em = ((void **)userData)[1];
	BMFace *efa = EDBM_get_face_for_index(em, index);
	ToolSettings *ts= scene->toolsettings;

	if (!BM_TestHFlag(efa, BM_HIDDEN)) {
		glVertex3fv(cent);
		glVertex3f(	cent[0] + no[0]*ts->normalsize,
					cent[1] + no[1]*ts->normalsize,
					cent[2] + no[2]*ts->normalsize);
	}
}
static void draw_dm_face_normals(BMEditMesh *em, Scene *scene, DerivedMesh *dm) 
{
	void *ptrs[2] = {scene, em};

	glBegin(GL_LINES);
	dm->foreachMappedFaceCenter(dm, draw_dm_face_normals__mapFunc, ptrs);
	glEnd();
}

static void draw_dm_face_centers__mapFunc(void *userData, int index, float *cent, float *UNUSED(no))
{
	BMFace *efa = EDBM_get_face_for_index(((void **)userData)[0], index);
	int sel = *(((int **)userData)[1]);
	
	if (efa && !BM_TestHFlag(efa, BM_HIDDEN) && BM_TestHFlag(efa, BM_SELECT)==sel) {
		bglVertex3fv(cent);
	}
}
static void draw_dm_face_centers(BMEditMesh *em, DerivedMesh *dm, int sel)
{
	void *ptrs[2] = {em, &sel};

	bglBegin(GL_POINTS);
	dm->foreachMappedFaceCenter(dm, draw_dm_face_centers__mapFunc, ptrs);
	bglEnd();
}

static void draw_dm_vert_normals__mapFunc(void *userData, int index, float *co, float *no_f, short *no_s)
{
	Scene *scene= ((void **)userData)[0];
	ToolSettings *ts= scene->toolsettings;
	BMEditMesh *em = ((void **)userData)[1];
	BMVert *eve = EDBM_get_vert_for_index(em, index);

	if (!BM_TestHFlag(eve, BM_HIDDEN)) {
		glVertex3fv(co);

		if (no_f) {
			glVertex3f(	co[0] + no_f[0]*ts->normalsize,
						co[1] + no_f[1]*ts->normalsize,
						co[2] + no_f[2]*ts->normalsize);
		} else {
			glVertex3f(	co[0] + no_s[0]*ts->normalsize/32767.0f,
						co[1] + no_s[1]*ts->normalsize/32767.0f,
						co[2] + no_s[2]*ts->normalsize/32767.0f);
		}
	}
}
static void draw_dm_vert_normals(BMEditMesh *em, Scene *scene, DerivedMesh *dm) 
{
	void *ptrs[2] = {scene, em};

	glBegin(GL_LINES);
	dm->foreachMappedVert(dm, draw_dm_vert_normals__mapFunc, ptrs);
	glEnd();
}

/* Draw verts with color set based on selection */
static void draw_dm_verts__mapFunc(void *userData, int index, float *co, float *UNUSED(no_f), short *UNUSED(no_s))
{
	struct { BMEditMesh *em; int sel; BMVert *eve_act; } *data = userData;
	BMVert *eve = EDBM_get_vert_for_index(data->em, index);

	if (!BM_TestHFlag(eve, BM_HIDDEN) && BM_TestHFlag(eve, BM_SELECT)==data->sel) {
		/* draw active larger - need to stop/start point drawing for this :/ */
		if (eve==data->eve_act) {
			float size = UI_GetThemeValuef(TH_VERTEX_SIZE);
			UI_ThemeColor4(TH_EDITMESH_ACTIVE);
			
			bglEnd();
			
			glPointSize(size);
			bglBegin(GL_POINTS);
			bglVertex3fv(co);
			bglEnd();
			
			UI_ThemeColor4(data->sel?TH_VERTEX_SELECT:TH_VERTEX);
			glPointSize(size);
			bglBegin(GL_POINTS);
		} else {
			bglVertex3fv(co);
		}
	}
}

static void draw_dm_verts(BMEditMesh *em, DerivedMesh *dm, int sel, BMVert *eve_act)
{
	struct { BMEditMesh *em; int sel; BMVert *eve_act; } data;
	data.sel = sel;
	data.eve_act = eve_act;
	data.em = em;
	
	bglBegin(GL_POINTS);
	dm->foreachMappedVert(dm, draw_dm_verts__mapFunc, &data);
	bglEnd();

	bglBegin(GL_POINTS);
	dm->foreachMappedVert(dm, draw_dm_verts__mapFunc, &data);
	bglEnd();
}

	/* Draw edges with color set based on selection */
static int draw_dm_edges_sel__setDrawOptions(void *userData, int index)
{
	BMEdge *eed;
	//unsigned char **cols = userData, *col;
	struct { BMEditMesh *em; unsigned char *baseCol, *selCol, *actCol; BMEdge *eed_act; } * data = userData;
	unsigned char *col;

	eed = EDBM_get_edge_for_index(data->em, index);

	if (!BM_TestHFlag(eed, BM_HIDDEN)) {
		if (eed==data->eed_act) {
			glColor4ubv(data->actCol);
		} else {
			if (BM_TestHFlag(eed, BM_SELECT)) {
				col = data->selCol;
			} else {
				col = data->baseCol;
			}
			/* no alpha, this is used so a transparent color can disable drawing unselected edges in editmode  */
			if (col[3]==0) return 0;
			
			glColor4ubv(col);
		}
		return 1;
	} else {
		return 0;
	}
}
static void draw_dm_edges_sel(BMEditMesh *em, DerivedMesh *dm, unsigned char *baseCol, 
			      unsigned char *selCol, unsigned char *actCol, BMEdge *eed_act) 
{
	struct { BMEditMesh *em; unsigned char *baseCol, *selCol, *actCol; BMEdge *eed_act; } data;
	
	data.baseCol = baseCol;
	data.selCol = selCol;
	data.actCol = actCol;
	data.em = em;
	data.eed_act = eed_act;
	dm->drawMappedEdges(dm, draw_dm_edges_sel__setDrawOptions, &data);
}

	/* Draw edges */
static int draw_dm_edges__setDrawOptions(void *userData, int index)
{
	return !BM_TestHFlag(EDBM_get_edge_for_index(userData, index), BM_HIDDEN);
}
static void draw_dm_edges(BMEditMesh *em, DerivedMesh *dm) 
{
	dm->drawMappedEdges(dm, draw_dm_edges__setDrawOptions, em);
}

	/* Draw edges with color interpolated based on selection */
static int draw_dm_edges_sel_interp__setDrawOptions(void *userData, int index)
{
	return !BM_TestHFlag(EDBM_get_edge_for_index(((void**)userData)[0], index), BM_HIDDEN);
}
static void draw_dm_edges_sel_interp__setDrawInterpOptions(void *userData, int index, float t)
{
	BMEdge *eed = EDBM_get_edge_for_index(((void**)userData)[0], index);
	unsigned char **cols = userData;
	unsigned char *col0 = cols[(BM_TestHFlag(eed->v1, BM_SELECT))?2:1];
	unsigned char *col1 = cols[(BM_TestHFlag(eed->v2, BM_SELECT))?2:1];

	glColor4ub(	col0[0] + (col1[0]-col0[0])*t,
				col0[1] + (col1[1]-col0[1])*t,
				col0[2] + (col1[2]-col0[2])*t,
				col0[3] + (col1[3]-col0[3])*t);
}

static void draw_dm_edges_sel_interp(BMEditMesh *em, DerivedMesh *dm, unsigned char *baseCol, unsigned char *selCol)
{
	void *cols[3] = {em, baseCol, selCol};

	dm->drawMappedEdgesInterp(dm, draw_dm_edges_sel_interp__setDrawOptions, draw_dm_edges_sel_interp__setDrawInterpOptions, cols);
}

	/* Draw only seam edges */
static int draw_dm_edges_seams__setDrawOptions(void *userData, int index)
{
	BMEdge *eed = EDBM_get_edge_for_index(userData, index);

	return !BM_TestHFlag(eed, BM_HIDDEN) && BM_TestHFlag(eed, BM_SEAM);
}

static void draw_dm_edges_seams(BMEditMesh *em, DerivedMesh *dm)
{
	dm->drawMappedEdges(dm, draw_dm_edges_seams__setDrawOptions, em);
}

	/* Draw only sharp edges */
static int draw_dm_edges_sharp__setDrawOptions(void *userData, int index)
{
	BMEdge *eed = EDBM_get_edge_for_index(userData, index);

	return !BM_TestHFlag(eed, BM_HIDDEN) && BM_TestHFlag(eed, BM_SHARP);
}
static void draw_dm_edges_sharp(BMEditMesh *em, DerivedMesh *dm)
{
	dm->drawMappedEdges(dm, draw_dm_edges_sharp__setDrawOptions, em);
}


	/* Draw faces with color set based on selection
	 * return 2 for the active face so it renders with stipple enabled */
static int draw_dm_faces_sel__setDrawOptions(void *userData, int index, int *UNUSED(drawSmooth_r))
{
	struct { unsigned char *cols[3]; BMEditMesh *em; BMFace *efa_act; Mesh *me;} *data = userData;
	BMFace *efa = EDBM_get_face_for_index(data->em, index);
	unsigned char *col;
	
	if (!efa)
		return 0;
	
	if (!BM_TestHFlag(efa, BM_HIDDEN)) {
		if (efa == data->efa_act) {
			glColor4ubv(data->cols[2]);

			return 2; /* stipple */
		} else {
			col = data->cols[BM_TestHFlag(efa, BM_SELECT)?1:0];
			if (col[3]==0) return 0;

			glColor4ubv(col);

			return 1;
		}
	}
	return 0;
}

static int draw_dm_faces_sel__compareDrawOptions(void *userData, int index, int next_index)
{
	struct { unsigned char *cols[3]; BMEditMesh *em; BMFace *efa_act; Mesh *me;} * data = userData;
	BMFace *efa = EDBM_get_face_for_index(data->em, index);
	BMFace *next_efa = EDBM_get_face_for_index(data->em, next_index);
	unsigned char *col, *next_col;

	if(efa == next_efa)
		return 1;

	if(efa == data->efa_act || next_efa == data->efa_act)
		return 0;

	col = data->cols[BM_TestHFlag(efa, BM_SELECT)?1:0];
	next_col = data->cols[BM_TestHFlag(next_efa, BM_SELECT)?1:0];

	if(col[3]==0 || next_col[3]==0)
		return 0;

	return col == next_col;
}

/* also draws the active face */
static void draw_dm_faces_sel(BMEditMesh *em, DerivedMesh *dm, unsigned char *baseCol, 
			      unsigned char *selCol, unsigned char *actCol, BMFace *efa_act, Mesh *me) 
{
	struct { unsigned char *cols[3]; BMEditMesh *em; BMFace *efa_act; Mesh *me;} data;

	data.cols[0] = baseCol;
	data.em = em;
	data.cols[1] = selCol;
	data.cols[2] = actCol;
	data.efa_act = efa_act;
	data.me = me;

	dm->drawMappedFaces(dm, draw_dm_faces_sel__setDrawOptions, &data, 0, GPU_enable_material, draw_dm_faces_sel__compareDrawOptions);
}

static int draw_dm_creases__setDrawOptions(void *userData, int index)
{
	BMEditMesh *em = userData;
	BMEdge *eed = EDBM_get_edge_for_index(userData, index);
	float *crease = eed ? bm_get_cd_float(&em->bm->edata, eed->head.data, CD_CREASE) : NULL;
	
	if (!crease)
		return 0;
	
	if (!BM_TestHFlag(eed, BM_HIDDEN) && *crease!=0.0f) {
		UI_ThemeColorBlend(TH_WIRE, TH_EDGE_CREASE, *crease);
		return 1;
	} else {
		return 0;
	}
}
static void draw_dm_creases(BMEditMesh *em, DerivedMesh *dm)
{
	glLineWidth(3.0);
	dm->drawMappedEdges(dm, draw_dm_creases__setDrawOptions, em);
	glLineWidth(1.0);
}

static int draw_dm_bweights__setDrawOptions(void *userData, int index)
{
	BMEditMesh *em = userData;
	BMEdge *eed = EDBM_get_edge_for_index(userData, index);
	float *bweight = bm_get_cd_float(&em->bm->edata, eed->head.data, CD_BWEIGHT);

	if (!bweight)
		return 0;
	
	if (!BM_TestHFlag(eed, BM_HIDDEN) && *bweight!=0.0f) {
		UI_ThemeColorBlend(TH_WIRE, TH_EDGE_SELECT, *bweight);
		return 1;
	} else {
		return 0;
	}
}
static void draw_dm_bweights__mapFunc(void *userData, int index, float *co, float *UNUSED(no_f), short *UNUSED(no_s))
{
	BMEditMesh *em = userData;
	BMVert *eve = EDBM_get_vert_for_index(userData, index);
	float *bweight = bm_get_cd_float(&em->bm->vdata, eve->head.data, CD_BWEIGHT);
	
	if (!bweight)
		return;
	
	if (!BM_TestHFlag(eve, BM_HIDDEN) && *bweight!=0.0f) {
		UI_ThemeColorBlend(TH_VERTEX, TH_VERTEX_SELECT, *bweight);
		bglVertex3fv(co);
	}
}
static void draw_dm_bweights(BMEditMesh *em, Scene *scene, DerivedMesh *dm)
{
	ToolSettings *ts= scene->toolsettings;

	if (ts->selectmode & SCE_SELECT_VERTEX) {
		glPointSize(UI_GetThemeValuef(TH_VERTEX_SIZE) + 2);
		bglBegin(GL_POINTS);
		dm->foreachMappedVert(dm, draw_dm_bweights__mapFunc, em);
		bglEnd();
	}
	else {
		glLineWidth(3.0);
		dm->drawMappedEdges(dm, draw_dm_bweights__setDrawOptions, em);
		glLineWidth(1.0);
	}
}

/* Second section of routines: Combine first sets to form fancy
 * drawing routines (for example rendering twice to get overlays).
 *
 * Also includes routines that are basic drawing but are too
 * specialized to be split out (like drawing creases or measurements).
 */

/* EditMesh drawing routines*/

static void draw_em_fancy_verts(Scene *scene, View3D *v3d, Object *obedit, 
				BMEditMesh *em, DerivedMesh *cageDM, BMVert *eve_act)
{
	ToolSettings *ts= scene->toolsettings;
	int sel;

	if(v3d->zbuf) glDepthMask(0);		// disable write in zbuffer, zbuf select

	for (sel=0; sel<2; sel++) {
		unsigned char col[4], fcol[4];
		int pass;

		UI_GetThemeColor3ubv(sel?TH_VERTEX_SELECT:TH_VERTEX, col);
		UI_GetThemeColor3ubv(sel?TH_FACE_DOT:TH_WIRE, fcol);

		for (pass=0; pass<2; pass++) {
			float size = UI_GetThemeValuef(TH_VERTEX_SIZE);
			float fsize = UI_GetThemeValuef(TH_FACEDOT_SIZE);

			if (pass==0) {
				if(v3d->zbuf && !(v3d->flag&V3D_ZBUF_SELECT)) {
					glDisable(GL_DEPTH_TEST);
						
					glEnable(GL_BLEND);
				} else {
					continue;
				}

				size = (size > 2.1f ? size/2.0f:size);
				fsize = (fsize > 2.1f ? fsize/2.0f:fsize);
				col[3] = fcol[3] = 100;
			} else {
				col[3] = fcol[3] = 255;
			}
				
			if(ts->selectmode & SCE_SELECT_VERTEX) {
				glPointSize(size);
				glColor4ubv(col);
				draw_dm_verts(em, cageDM, sel, eve_act);
			}
			
			if(check_ob_drawface_dot(scene, v3d, obedit->dt)) {
				glPointSize(fsize);
				glColor4ubv(fcol);
				draw_dm_face_centers(em, cageDM, sel);
			}
			
			if (pass==0) {
				glDisable(GL_BLEND);
				glEnable(GL_DEPTH_TEST);
			}
		}
	}

	if(v3d->zbuf) glDepthMask(1);
	glPointSize(1.0);
}

static void draw_em_fancy_edges(BMEditMesh *em, Scene *scene, View3D *v3d, 
				Mesh *me, DerivedMesh *cageDM, short sel_only, 
				BMEdge *eed_act)
{
	ToolSettings *ts= scene->toolsettings;
	int pass;
	unsigned char wireCol[4], selCol[4], actCol[4];

	/* since this function does transparant... */
	UI_GetThemeColor4ubv(TH_EDGE_SELECT, selCol);
	UI_GetThemeColor4ubv(TH_WIRE, wireCol);
	UI_GetThemeColor4ubv(TH_EDITMESH_ACTIVE, actCol);
	
	/* when sel only is used, dont render wire, only selected, this is used for
	 * textured draw mode when the 'edges' option is disabled */
	if (sel_only)
		wireCol[3] = 0;

	for (pass=0; pass<2; pass++) {
			/* show wires in transparant when no zbuf clipping for select */
		if (pass==0) {
			if (v3d->zbuf && (v3d->flag & V3D_ZBUF_SELECT)==0) {
				glEnable(GL_BLEND);
				glDisable(GL_DEPTH_TEST);
				selCol[3] = 85;
				if (!sel_only) wireCol[3] = 85;
			} else {
				continue;
			}
		} else {
			selCol[3] = 255;
			if (!sel_only) wireCol[3] = 255;
		}

		if(ts->selectmode == SCE_SELECT_FACE) {
			draw_dm_edges_sel(em, cageDM, wireCol, selCol, actCol, eed_act);
		}	
		else if( (me->drawflag & ME_DRAWEDGES) || (ts->selectmode & SCE_SELECT_EDGE) ) {	
			if(cageDM->drawMappedEdgesInterp && (ts->selectmode & SCE_SELECT_VERTEX)) {
				glShadeModel(GL_SMOOTH);
				draw_dm_edges_sel_interp(em, cageDM, wireCol, selCol);
				glShadeModel(GL_FLAT);
			} else {
				draw_dm_edges_sel(em, cageDM, wireCol, selCol, actCol, eed_act);
			}
		}
		else {
			if (!sel_only) {
				glColor4ubv(wireCol);
				draw_dm_edges(em, cageDM);
			}
		}

		if (pass==0) {
			glDisable(GL_BLEND);
			glEnable(GL_DEPTH_TEST);
		}
	}
}	

static void draw_em_measure_stats(View3D *v3d, RegionView3D *rv3d, 
				  Object *ob, BMEditMesh *em, UnitSettings *unit)
{
	Mesh *me= ob->data;
	float v1[3], v2[3], v3[3], vmid[3], fvec[3];
	char val[32]; /* Stores the measurement display text here */
	const char *conv_float; /* Use a float conversion matching the grid size */
	unsigned char col[4]= {0, 0, 0, 255}; /* color of the text to draw */
	float area; /* area of the face */
	float grid= unit->system ? unit->scale_length : v3d->grid;
	const int do_split= unit->flag & USER_UNIT_OPT_SPLIT;
	const int do_global= v3d->flag & V3D_GLOBAL_STATS;
	const int do_moving= G.moving;

	BMIter iter;
	int i;

	/* make the precision of the pronted value proportionate to the gridsize */

	if (grid < 0.01f)		conv_float= "%.6g";
	else if (grid < 0.1f)	conv_float= "%.5g";
	else if (grid < 1.0f)	conv_float= "%.4g";
	else if (grid < 10.0f)	conv_float= "%.3g";
	else					conv_float= "%.2g";

	if(v3d->zbuf && (v3d->flag & V3D_ZBUF_SELECT)==0)
		glDisable(GL_DEPTH_TEST);

	if(v3d->zbuf) bglPolygonOffset(rv3d->dist, 5.0f);
	
	if(me->drawflag & ME_DRAWEXTRA_EDGELEN) {
		BMEdge *eed;

		UI_GetThemeColor3ubv(TH_DRAWEXTRA_EDGELEN, col);

		eed = BMIter_New(&iter, em->bm, BM_EDGES_OF_MESH, NULL);
		for(; eed; eed=BMIter_Step(&iter)) {
			/* draw selected edges, or edges next to selected verts while draging */
			if(BM_TestHFlag(eed, BM_SELECT) ||
			        (do_moving && (BM_TestHFlag(eed->v1, BM_SELECT) || BM_TestHFlag(eed->v2, BM_SELECT) ))) {

				copy_v3_v3(v1, eed->v1->co);
				copy_v3_v3(v2, eed->v2->co);

				interp_v3_v3v3(vmid, v1, v2, 0.5f);

				if(do_global) {
					mul_mat3_m4_v3(ob->obmat, v1);
					mul_mat3_m4_v3(ob->obmat, v2);
				}
				if(unit->system)
					bUnit_AsString(val, sizeof(val), len_v3v3(v1, v2)*unit->scale_length, 3, unit->system, B_UNIT_LENGTH, do_split, FALSE);
				else
					sprintf(val, conv_float, len_v3v3(v1, v2));

				view3d_cached_text_draw_add(vmid, val, 0, V3D_CACHE_TEXT_ASCII, col);
			}
		}
	}

	if(me->drawflag & ME_DRAWEXTRA_FACEAREA) {
		/* would be nice to use BM_face_area, but that is for 2d faces
		so instead add up tessalation triangle areas */
		BMFace *f;
		int n;

#define DRAW_EM_MEASURE_STATS_FACEAREA(void)\
		if (BM_TestHFlag(f, BM_SELECT)) {\
			mul_v3_fl(vmid, 1.0/n);\
			if(unit->system)\
				bUnit_AsString(val, sizeof(val), area*unit->scale_length,\
					3, unit->system, B_UNIT_LENGTH, do_split, FALSE);\
			else\
				sprintf(val, conv_float, area);\
			view3d_cached_text_draw_add(vmid, val, 0, V3D_CACHE_TEXT_ASCII, col);\
		}

		UI_GetThemeColor3ubv(TH_DRAWEXTRA_FACEAREA, col);
		
		f = NULL;
		area = 0.0;
		zero_v3(vmid);
		n = 0;
		for(i = 0; i < em->tottri; i++) {
			BMLoop **l = em->looptris[i];
			if(f && l[0]->f != f) {
				DRAW_EM_MEASURE_STATS_FACEAREA();
				zero_v3(vmid);
				area = 0.0;
				n = 0;
			}

			f = l[0]->f;
			copy_v3_v3(v1, l[0]->v->co);
			copy_v3_v3(v2, l[1]->v->co);
			copy_v3_v3(v3, l[2]->v->co);
			if(do_global) {
				mul_mat3_m4_v3(ob->obmat, v1);
				mul_mat3_m4_v3(ob->obmat, v2);
				mul_mat3_m4_v3(ob->obmat, v3);
			}
			area += area_tri_v3(v1, v2, v3);
			add_v3_v3(vmid, v1);
			add_v3_v3(vmid, v2);
			add_v3_v3(vmid, v3);
			n += 3;
		}

		if(f){
			DRAW_EM_MEASURE_STATS_FACEAREA();
		}
#undef DRAW_EM_MEASURE_STATS_FACEAREA
	}

	if(me->drawflag & ME_DRAWEXTRA_FACEANG) {
		BMFace *efa;

		UI_GetThemeColor3ubv(TH_DRAWEXTRA_FACEANG, col);


		for(efa = BMIter_New(&iter, em->bm, BM_FACES_OF_MESH, NULL);
		    efa; efa=BMIter_Step(&iter)) {
			BMIter liter;
			BMLoop *loop;

			BM_Compute_Face_Center(em->bm, efa, vmid);

			for(loop = BMIter_New(&liter, em->bm, BM_LOOPS_OF_FACE, efa);
			    loop; loop = BMIter_Step(&liter)) {

				float v1[3], v2[3], v3[3];

				copy_v3_v3(v1, loop->prev->v->co);
				copy_v3_v3(v2, loop->v->co);
				copy_v3_v3(v3, loop->next->v->co);

				if(do_global){
					mul_mat3_m4_v3(ob->obmat, v1);
					mul_mat3_m4_v3(ob->obmat, v2);
					mul_mat3_m4_v3(ob->obmat, v3);
				}

				if(BM_TestHFlag(efa, BM_SELECT) ||
				        (do_moving && BM_TestHFlag(loop->v, BM_SELECT))){
					sprintf(val,"%.3g", RAD2DEGF(angle_v3v3v3(v1, v2, v3)));
					interp_v3_v3v3(fvec, vmid, v2, 0.8f);
					view3d_cached_text_draw_add(fvec, val, 0, V3D_CACHE_TEXT_ASCII, col);
				}
			}
		}
	}

	/* useful for debugging index vs shape key index */
#if 0
	{
		BMIter iter;
		BMVert *eve;
		int j=0;

		UI_GetThemeColor3ubv(TH_DRAWEXTRA_FACEANG, col);

		if(CustomData_has_layer(&em->bm->vdata, CD_SHAPE_KEYINDEX)) {
			int *keyi;
			BM_ITER(eve, &iter, em->bm, BM_VERTS_OF_MESH, NULL) {
				keyi = CustomData_bmesh_get(&em->bm->vdata, eve->head.data, CD_SHAPE_KEYINDEX);
				if(keyi && *keyi != ORIGINDEX_NONE) {
					sprintf(val, "%d:%d", j, *keyi);
				}
				else {
					sprintf(val, "%d", j);
				}
				view3d_cached_text_draw_add(eve->co, val, 0, V3D_CACHE_TEXT_ASCII, col);
				i++;
			}
		}
		else {
			BM_ITER(eve, &iter, em->bm, BM_VERTS_OF_MESH, NULL) {
				sprintf(val, "%d", j);
				view3d_cached_text_draw_add(eve->co, val, 0, V3D_CACHE_TEXT_ASCII, col);
				j++;
			}
		}
	}
#endif

	if(v3d->zbuf) {
		glEnable(GL_DEPTH_TEST);
		bglPolygonOffset(rv3d->dist, 0.0f);
	}
}

static int draw_em_fancy__setFaceOpts(void *userData, int index, int *UNUSED(drawSmooth_r))
{
	BMFace *efa = EDBM_get_face_for_index(userData, index);

	if (efa && !BM_TestHFlag(efa, BM_HIDDEN)) {
		GPU_enable_material(efa->mat_nr+1, NULL);
		return 1;
	}
	else
		return 0;
}

static int draw_em_fancy__setGLSLFaceOpts(void *userData, int index)
{
	BMFace *efa = EDBM_get_face_for_index(userData, index);

	return !BM_TestHFlag(efa, BM_HIDDEN);
}

static void draw_em_fancy(Scene *scene, View3D *v3d, RegionView3D *rv3d, Object *ob,
			  BMEditMesh *em, DerivedMesh *cageDM, DerivedMesh *finalDM, int dt)

{
	Mesh *me = ob->data;
	BMFace *efa_act = BM_get_actFace(em->bm, 0); /* annoying but active faces is stored differently */
	BMEdge *eed_act = NULL;
	BMVert *eve_act = NULL;
	
	if (em->bm->selected.last) {
		BMEditSelection *ese = em->bm->selected.last;
		/* face is handeled above */
		/*if (ese->type == BM_FACE ) {
			efa_act = (BMFace *)ese->data;
		} else */ if ( ese->type == BM_EDGE ) {
			eed_act = (BMEdge *)ese->data;
		} else if ( ese->type == BM_VERT ) {
			eve_act = (BMVert *)ese->data;
		}
	}
	
	EDBM_init_index_arrays(em, 1, 1, 1);

	if(dt>OB_WIRE) {
		if(CHECK_OB_DRAWTEXTURE(v3d, dt)) {
			if(draw_glsl_material(scene, ob, v3d, dt)) {
				glFrontFace((ob->transflag&OB_NEG_SCALE)?GL_CW:GL_CCW);

				finalDM->drawMappedFacesGLSL(finalDM, GPU_enable_material,
					draw_em_fancy__setGLSLFaceOpts, em);
				GPU_disable_material();

				glFrontFace(GL_CCW);
			}
			else {
				draw_mesh_textured(scene, v3d, rv3d, ob, finalDM, 0);
			}
		}
		else {
			/* 3 floats for position, 3 for normal and times two because the faces may actually be quads instead of triangles */
			glLightModeli(GL_LIGHT_MODEL_TWO_SIDE, me->flag & ME_TWOSIDED);

			glEnable(GL_LIGHTING);
			glFrontFace((ob->transflag&OB_NEG_SCALE)?GL_CW:GL_CCW);
			finalDM->drawMappedFaces(finalDM, draw_em_fancy__setFaceOpts, me->edit_btmesh, 0, GPU_enable_material, NULL);

			glFrontFace(GL_CCW);
			glDisable(GL_LIGHTING);
		}
			
		// Setup for drawing wire over, disable zbuffer
		// write to show selected edge wires better
		UI_ThemeColor(TH_WIRE);

		bglPolygonOffset(rv3d->dist, 1.0);
		glDepthMask(0);
	} 
	else {
		if (cageDM!=finalDM) {
			UI_ThemeColorBlend(TH_WIRE, TH_BACK, 0.7);
			finalDM->drawEdges(finalDM, 1, 0);
		}
	}
	
	if(me->drawflag & ME_DRAWFACES) {	/* transp faces */
		unsigned char col1[4], col2[4], col3[4];
			
		UI_GetThemeColor4ubv(TH_FACE, col1);
		UI_GetThemeColor4ubv(TH_FACE_SELECT, col2);
		UI_GetThemeColor4ubv(TH_EDITMESH_ACTIVE, col3);
		
		glEnable(GL_BLEND);
		glDepthMask(0);		// disable write in zbuffer, needed for nice transp
		
		/* dont draw unselected faces, only selected, this is MUCH nicer when texturing */
		if CHECK_OB_DRAWTEXTURE(v3d, dt)
			col1[3] = 0;
		
		draw_dm_faces_sel(em, cageDM, col1, col2, col3, efa_act, me);

		glDisable(GL_BLEND);
		glDepthMask(1);		// restore write in zbuffer
	} else if (efa_act) {
		/* even if draw faces is off it would be nice to draw the stipple face
		 * Make all other faces zero alpha except for the active
		 * */
		unsigned char col1[4], col2[4], col3[4];
		col1[3] = col2[3] = 0; /* dont draw */
		UI_GetThemeColor4ubv(TH_EDITMESH_ACTIVE, col3);
		
		glEnable(GL_BLEND);
		glDepthMask(0);		// disable write in zbuffer, needed for nice transp
		
		draw_dm_faces_sel(em, cageDM, col1, col2, col3, efa_act, me);

		glDisable(GL_BLEND);
		glDepthMask(1);		// restore write in zbuffer
		
	}

	/* here starts all fancy draw-extra over */
	if((me->drawflag & ME_DRAWEDGES)==0 && CHECK_OB_DRAWTEXTURE(v3d, dt)) {
		/* we are drawing textures and 'ME_DRAWEDGES' is disabled, dont draw any edges */
		
		/* only draw selected edges otherwise there is no way of telling if a face is selected */
		draw_em_fancy_edges(em, scene, v3d, me, cageDM, 1, eed_act);
		
	} else {
		if(me->drawflag & ME_DRAWSEAMS) {
			UI_ThemeColor(TH_EDGE_SEAM);
			glLineWidth(2);
	
			draw_dm_edges_seams(em, cageDM);
	
			glColor3ub(0,0,0);
			glLineWidth(1);
		}
		
		if(me->drawflag & ME_DRAWSHARP) {
			UI_ThemeColor(TH_EDGE_SHARP);
			glLineWidth(2);
	
			draw_dm_edges_sharp(em, cageDM);
	
			glColor3ub(0,0,0);
			glLineWidth(1);
		}
	
		if(me->drawflag & ME_DRAWCREASES && CustomData_has_layer(&em->bm->edata, CD_CREASE)) {
			draw_dm_creases(em, cageDM);
		}
		if(me->drawflag & ME_DRAWBWEIGHTS) {
			draw_dm_bweights(em, scene, cageDM);
		}

		draw_em_fancy_edges(em, scene, v3d, me, cageDM, 0, eed_act);
	}
	if(em) {
// XXX		retopo_matrix_update(v3d);

		draw_em_fancy_verts(scene, v3d, ob, em, cageDM, eve_act);

		if(me->drawflag & ME_DRAWNORMALS) {
			UI_ThemeColor(TH_NORMAL);
			draw_dm_face_normals(em, scene, cageDM);
		}
		if(me->drawflag & ME_DRAW_VNORMALS) {
			UI_ThemeColor(TH_VNORMAL);
			draw_dm_vert_normals(em, scene, cageDM);
		}

		if(me->drawflag & (ME_DRAWEXTRA_EDGELEN|ME_DRAWEXTRA_FACEAREA|ME_DRAWEXTRA_FACEANG) && !((v3d->flag2 & V3D_RENDER_OVERRIDE)))
			draw_em_measure_stats(v3d, rv3d, ob, em, &scene->unit);
	}

	if(dt>OB_WIRE) {
		glDepthMask(1);
		bglPolygonOffset(rv3d->dist, 0.0);
		GPU_disable_material();
	}

	EDBM_free_index_arrays(em);
}

/* Mesh drawing routines */

static void draw_mesh_object_outline(View3D *v3d, Object *ob, DerivedMesh *dm)
{
	
	if(v3d->transp==0) {	// not when we draw the transparent pass
		glLineWidth(UI_GetThemeValuef(TH_OUTLINE_WIDTH) * 2.0f);
		glDepthMask(0);
		
		/* if transparent, we cannot draw the edges for solid select... edges have no material info.
		   drawFacesSolid() doesn't draw the transparent faces */
		if(ob->dtx & OB_DRAWTRANSP) {
			glPolygonMode(GL_FRONT_AND_BACK, GL_LINE); 
			dm->drawFacesSolid(dm, NULL, 0, GPU_enable_material);
			glPolygonMode(GL_FRONT_AND_BACK, GL_FILL);
			GPU_disable_material();
		}
		else {
			dm->drawEdges(dm, 0, 1);
		}
					
		glLineWidth(1.0);
		glDepthMask(1);
	}
}

static int wpaint__setSolidDrawOptions(void *UNUSED(userData), int UNUSED(index), int *drawSmooth_r)
{
	*drawSmooth_r = 1;
	return 1;
}

static void draw_mesh_fancy(Scene *scene, ARegion *ar, View3D *v3d, RegionView3D *rv3d, Base *base, int dt, int flag)
{
	Object *ob= base->object;
	Mesh *me = ob->data;
	Material *ma= give_current_material(ob, 1);
	const short hasHaloMat = (ma && (ma->material_type == MA_TYPE_HALO));
	const short is_paint_sel= (ob==OBACT && paint_facesel_test(ob));
	int draw_wire = 0;
	int /* totvert,*/ totedge, totface;
	DerivedMesh *dm= mesh_get_derived_final(scene, ob, scene->customdata_mask);

	if(!dm)
		return;
	
	if (ob->dtx&OB_DRAWWIRE) {
		draw_wire = 2; /* draw wire after solid using zoffset and depth buffer adjusment */
	}
	
	/* totvert = dm->getNumVerts(dm); */ /*UNUSED*/
	totedge = dm->getNumEdges(dm);
	totface = dm->getNumTessFaces(dm);
	
	/* vertexpaint, faceselect wants this, but it doesnt work for shaded? */
	if(dt!=OB_SHADED)
		glFrontFace((ob->transflag&OB_NEG_SCALE)?GL_CW:GL_CCW);

		// Unwanted combination.
	if (is_paint_sel) draw_wire = 0;

	if(dt==OB_BOUNDBOX) {
		if((v3d->flag2 & V3D_RENDER_OVERRIDE && v3d->drawtype >= OB_WIRE)==0)
			draw_bounding_volume(scene, ob);
	}
	else if(hasHaloMat || (totface==0 && totedge==0)) {
		glPointSize(1.5);
		dm->drawVerts(dm);
		glPointSize(1.0);
	}
	else if(dt==OB_WIRE || totface==0) {
		draw_wire = 1; /* draw wire only, no depth buffer stuff  */
	}
	else if(	(is_paint_sel || (ob==OBACT && ob->mode & OB_MODE_TEXTURE_PAINT)) ||
				CHECK_OB_DRAWTEXTURE(v3d, dt))
	{
		if ((v3d->flag&V3D_SELECT_OUTLINE) && ((v3d->flag2 & V3D_RENDER_OVERRIDE)==0) && (base->flag&SELECT) && !(G.f&G_PICKSEL || is_paint_sel) && !draw_wire) {
			draw_mesh_object_outline(v3d, ob, dm);
		}

		if(draw_glsl_material(scene, ob, v3d, dt)) {
			glFrontFace((ob->transflag&OB_NEG_SCALE)?GL_CW:GL_CCW);

			dm->drawFacesGLSL(dm, GPU_enable_material);
//			if(get_ob_property(ob, "Text"))
// XXX				draw_mesh_text(ob, 1);
			GPU_disable_material();

			glFrontFace(GL_CCW);
		}
		else {
			draw_mesh_textured(scene, v3d, rv3d, ob, dm, is_paint_sel);
		}

		if(!is_paint_sel) {
			if(base->flag & SELECT)
				UI_ThemeColor((ob==OBACT)?TH_ACTIVE:TH_SELECT);
			else
				UI_ThemeColor(TH_WIRE);

			if((v3d->flag2 & V3D_RENDER_OVERRIDE)==0)
				dm->drawLooseEdges(dm);
		}
	}
	else if(dt==OB_SOLID) {
		if(ob==OBACT && ob && ob->mode & OB_MODE_WEIGHT_PAINT) {
			/* weight paint in solid mode, special case. focus on making the weights clear
			 * rather than the shading, this is also forced in wire view */
			GPU_enable_material(0, NULL);
			dm->drawMappedFaces(dm, wpaint__setSolidDrawOptions, me->mface, 1, GPU_enable_material, NULL);
		
			bglPolygonOffset(rv3d->dist, 1.0);
			glDepthMask(0);	// disable write in zbuffer, selected edge wires show better

			glEnable(GL_BLEND);
			glColor4ub(255, 255, 255, 96);
			glEnable(GL_LINE_STIPPLE);
			glLineStipple(1, 0xAAAA);

			dm->drawEdges(dm, 1, 1);

			bglPolygonOffset(rv3d->dist, 0.0);
			glDepthMask(1);
			glDisable(GL_LINE_STIPPLE);

			GPU_disable_material();
			
			/* since we already draw wire as wp guide, dont draw over the top */
			draw_wire= 0;
		}
		else {
			Paint *p;

			if((v3d->flag&V3D_SELECT_OUTLINE) && ((v3d->flag2 & V3D_RENDER_OVERRIDE)==0) && (base->flag&SELECT) && !draw_wire && !ob->sculpt)
				draw_mesh_object_outline(v3d, ob, dm);

			glLightModeli(GL_LIGHT_MODEL_TWO_SIDE, me->flag & ME_TWOSIDED );

			glEnable(GL_LIGHTING);
			glFrontFace((ob->transflag&OB_NEG_SCALE)?GL_CW:GL_CCW);

			if(ob->sculpt && (p=paint_get_active(scene))) {
				float planes[4][4];
				float (*fpl)[4] = NULL;
				int fast= (p->flags & PAINT_FAST_NAVIGATE) && (rv3d->rflag & RV3D_NAVIGATING);

				if(ob->sculpt->partial_redraw) {
					if(ar->do_draw & RGN_DRAW_PARTIAL) {
						sculpt_get_redraw_planes(planes, ar, rv3d, ob);
						fpl = planes;
						ob->sculpt->partial_redraw = 0;
					}
				}

				dm->drawFacesSolid(dm, fpl, fast, GPU_enable_material);
			}
			else
				dm->drawFacesSolid(dm, NULL, 0, GPU_enable_material);

			GPU_disable_material();

			glFrontFace(GL_CCW);
			glDisable(GL_LIGHTING);

			if(base->flag & SELECT) {
				UI_ThemeColor((ob==OBACT)?TH_ACTIVE:TH_SELECT);
			} else {
				UI_ThemeColor(TH_WIRE);
			}
			if(!ob->sculpt && (v3d->flag2 & V3D_RENDER_OVERRIDE)==0)
				dm->drawLooseEdges(dm);
		}
	}
	else if(dt==OB_SHADED) {
		if(ob==OBACT) {
			if(ob && ob->mode & OB_MODE_WEIGHT_PAINT) {
				/* enforce default material settings */
				GPU_enable_material(0, NULL);
				
				/* but set default spec */
				glColorMaterial(GL_FRONT_AND_BACK, GL_SPECULAR);
				glEnable(GL_COLOR_MATERIAL);	/* according manpages needed */
				glColor3ub(120, 120, 120);
				glDisable(GL_COLOR_MATERIAL);
				/* diffuse */
				glColorMaterial(GL_FRONT_AND_BACK, GL_DIFFUSE);
				glEnable(GL_LIGHTING);
				glEnable(GL_COLOR_MATERIAL);

				dm->drawMappedFaces(dm, wpaint__setSolidDrawOptions, me->mface, 1, GPU_enable_material, NULL);
				glDisable(GL_COLOR_MATERIAL);
				glDisable(GL_LIGHTING);

				GPU_disable_material();
			}
			else if(ob->mode & (OB_MODE_VERTEX_PAINT|OB_MODE_TEXTURE_PAINT)) {
				if(me->mcol)
					dm->drawMappedFaces(dm, wpaint__setSolidDrawOptions, NULL, 1, GPU_enable_material, NULL);
				else {
					glColor3f(1.0f, 1.0f, 1.0f);
					dm->drawMappedFaces(dm, wpaint__setSolidDrawOptions, NULL, 0, GPU_enable_material, NULL);
				}
			}
		}
	}
	
	/* set default draw color back for wire or for draw-extra later on */
	if (dt!=OB_WIRE) {
		if(base->flag & SELECT) {
			if(ob==OBACT && ob->flag & OB_FROMGROUP) 
				UI_ThemeColor(TH_GROUP_ACTIVE);
			else if(ob->flag & OB_FROMGROUP) 
				UI_ThemeColorShade(TH_GROUP_ACTIVE, -16);
			else if(flag!=DRAW_CONSTCOLOR)
				UI_ThemeColor((ob==OBACT)?TH_ACTIVE:TH_SELECT);
			else
				glColor3ub(80,80,80);
		} else {
			if (ob->flag & OB_FROMGROUP) 
				UI_ThemeColor(TH_GROUP);
			else {
				if(ob->dtx & OB_DRAWWIRE && flag==DRAW_CONSTCOLOR)
					glColor3ub(80,80,80);
				else
					UI_ThemeColor(TH_WIRE);
			}
		}
	}
	if (draw_wire) {

		/* When using wireframe object traw in particle edit mode
		 * the mesh gets in the way of seeing the particles, fade the wire color
		 * with the background. */
		if(ob==OBACT && (ob->mode & OB_MODE_PARTICLE_EDIT)) {
			float col_wire[4], col_bg[4], col[3];

			UI_GetThemeColor3fv(TH_BACK, col_bg);
			glGetFloatv(GL_CURRENT_COLOR, col_wire);
			interp_v3_v3v3(col, col_bg, col_wire, 0.15);
			glColor3fv(col);
		}

		/* If drawing wire and drawtype is not OB_WIRE then we are
		 * overlaying the wires.
		 *
		 * UPDATE bug #10290 - With this wire-only objects can draw
		 * behind other objects depending on their order in the scene. 2x if 0's below. undo'ing zr's commit: r4059
		 *
		 * if draw wire is 1 then just drawing wire, no need for depth buffer stuff,
		 * otherwise this wire is to overlay solid mode faces so do some depth buffer tricks.
		 */
		if (dt!=OB_WIRE && draw_wire==2) {
			bglPolygonOffset(rv3d->dist, 1.0);
			glDepthMask(0);	// disable write in zbuffer, selected edge wires show better
		}
		
		if((v3d->flag2 & V3D_RENDER_OVERRIDE && v3d->drawtype >= OB_SOLID)==0)
			dm->drawEdges(dm, (dt==OB_WIRE || totface==0), me->drawflag & ME_ALLEDGES);

		if (dt!=OB_WIRE && draw_wire==2) {
			glDepthMask(1);
			bglPolygonOffset(rv3d->dist, 0.0);
		}
	}
	
	if(paint_vertsel_test(ob)) {
		
		glColor3f(0.0f, 0.0f, 0.0f);
		glPointSize(UI_GetThemeValuef(TH_VERTEX_SIZE));
		
		drawSelectedVertices(dm, ob->data);
		
		glPointSize(1.0f);
	}
	dm->release(dm);
}

/* returns 1 if nothing was drawn, for detecting to draw an object center */
static int draw_mesh_object(Scene *scene, ARegion *ar, View3D *v3d, RegionView3D *rv3d, Base *base, int dt, int flag)
{
	Object *ob= base->object;
	Object *obedit= scene->obedit;
	Mesh *me= ob->data;
	BMEditMesh *em= me->edit_btmesh;
	int do_alpha_pass= 0, drawlinked= 0, retval= 0, glsl, check_alpha, i;

	/* If we are drawing shadows and any of the materials don't cast a shadow,
	 * then don't draw the object */
	if (v3d->flag2 & V3D_RENDER_SHADOW) {
		for(i=0; i<ob->totcol; ++i) {
			Material *ma= give_current_material(ob, i);
			if (ma && !(ma->mode & MA_SHADBUF)) {
				return 1;
			}
		}
	}
	
	if(obedit && ob!=obedit && ob->data==obedit->data) {
		if(ob_get_key(ob) || ob_get_key(obedit));
		else if(ob->modifiers.first || obedit->modifiers.first);
		else drawlinked= 1;
	}
	
	if(ob==obedit || drawlinked) {
		DerivedMesh *finalDM, *cageDM;
		
		if (obedit!=ob)
			finalDM = cageDM = editbmesh_get_derived_base(ob, em);
		else
			cageDM = editbmesh_get_derived_cage_and_final(scene, ob, em, &finalDM,
											scene->customdata_mask);

		if(dt>OB_WIRE) {
			glsl = draw_glsl_material(scene, ob, v3d, dt);
			check_alpha = check_material_alpha(base, glsl);

			GPU_begin_object_materials(v3d, rv3d, scene, ob, glsl,
					(check_alpha)? &do_alpha_pass: NULL);
		}

		// transp in editmode makes the fancy draw over go bad
		if (!do_alpha_pass)
			draw_em_fancy(scene, v3d, rv3d, ob, em, cageDM, finalDM, dt);

		GPU_end_object_materials();

		if (obedit!=ob && finalDM)
			finalDM->release(finalDM);
	}
	else {
		/* don't create boundbox here with mesh_get_bb(), the derived system will make it, puts deformed bb's OK */
		if(me->totface<=4 || ED_view3d_boundbox_clip(rv3d, ob->obmat, (ob->bb)? ob->bb: me->bb)) {
			glsl = draw_glsl_material(scene, ob, v3d, dt);
			check_alpha = check_material_alpha(base, glsl);

			if(dt==OB_SOLID || glsl) {
				GPU_begin_object_materials(v3d, rv3d, scene, ob, glsl,
					(check_alpha)? &do_alpha_pass: NULL);
			}

			draw_mesh_fancy(scene, ar, v3d, rv3d, base, dt, flag);

			GPU_end_object_materials();
			
			if(me->totvert==0) retval= 1;
		}
	}
	
	/* GPU_begin_object_materials checked if this is needed */
	if(do_alpha_pass) {
		if(ob->dtx & OB_DRAWXRAY) {
			add_view3d_after(&v3d->afterdraw_xraytransp, base, flag);
		}
		else {
			add_view3d_after(&v3d->afterdraw_transp, base, flag);
		}
	}
	else if(ob->dtx & OB_DRAWXRAY && ob->dtx & OB_DRAWTRANSP) {
		/* special case xray+transp when alpha is 1.0, without this the object vanishes */
		if(v3d->xray == 0 && v3d->transp == 0) {
			add_view3d_after(&v3d->afterdraw_xray, base, flag);
		}
	}
	
	return retval;
}

/* ************** DRAW DISPLIST ****************** */

static int draw_index_wire= 1;
static int index3_nors_incr= 1;

/* returns 1 when nothing was drawn */
static int drawDispListwire(ListBase *dlbase)
{
	DispList *dl;
	int parts, nr;
	float *data;

	if(dlbase==NULL) return 1;
	
	glEnableClientState(GL_VERTEX_ARRAY);
	glPolygonMode(GL_FRONT_AND_BACK, GL_LINE); 

	for(dl= dlbase->first; dl; dl= dl->next) {
		if(dl->parts==0 || dl->nr==0)
			continue;
		
		data= dl->verts;
	
		switch(dl->type) {
		case DL_SEGM:
			
			glVertexPointer(3, GL_FLOAT, 0, data);
			
			for(parts=0; parts<dl->parts; parts++)
				glDrawArrays(GL_LINE_STRIP, parts*dl->nr, dl->nr);
				
			break;
		case DL_POLY:
			
			glVertexPointer(3, GL_FLOAT, 0, data);
			
			for(parts=0; parts<dl->parts; parts++)
				glDrawArrays(GL_LINE_LOOP, parts*dl->nr, dl->nr);
			
			break;
		case DL_SURF:
			
			glVertexPointer(3, GL_FLOAT, 0, data);
			
			for(parts=0; parts<dl->parts; parts++) {
				if(dl->flag & DL_CYCL_U) 
					glDrawArrays(GL_LINE_LOOP, parts*dl->nr, dl->nr);
				else
					glDrawArrays(GL_LINE_STRIP, parts*dl->nr, dl->nr);
			}
			
			for(nr=0; nr<dl->nr; nr++) {
				int ofs= 3*dl->nr;
				
				data= (  dl->verts )+3*nr;
				parts= dl->parts;

				if(dl->flag & DL_CYCL_V) glBegin(GL_LINE_LOOP);
				else glBegin(GL_LINE_STRIP);
				
				while(parts--) {
					glVertex3fv(data);
					data+=ofs;
				}
				glEnd();
				
				/* (ton) this code crashes for me when resolv is 86 or higher... no clue */
//				glVertexPointer(3, GL_FLOAT, sizeof(float)*3*dl->nr, data + 3*nr);
//				if(dl->flag & DL_CYCL_V) 
//					glDrawArrays(GL_LINE_LOOP, 0, dl->parts);
//				else
//					glDrawArrays(GL_LINE_STRIP, 0, dl->parts);
			}
			break;
			
		case DL_INDEX3:
			if(draw_index_wire) {
				glVertexPointer(3, GL_FLOAT, 0, dl->verts);
				glDrawElements(GL_TRIANGLES, 3*dl->parts, GL_UNSIGNED_INT, dl->index);
			}
			break;
			
		case DL_INDEX4:
			if(draw_index_wire) {
				glVertexPointer(3, GL_FLOAT, 0, dl->verts);
				glDrawElements(GL_QUADS, 4*dl->parts, GL_UNSIGNED_INT, dl->index);
			}
			break;
		}
	}
	
	glDisableClientState(GL_VERTEX_ARRAY);
	glPolygonMode(GL_FRONT_AND_BACK, GL_FILL); 
	
	return 0;
}

static void drawDispListsolid(ListBase *lb, Object *ob, int glsl)
{
	DispList *dl;
	GPUVertexAttribs gattribs;
	float *data, curcol[4];
	float *ndata;
	
	if(lb==NULL) return;
	
	/* for drawing wire */
	glGetFloatv(GL_CURRENT_COLOR, curcol);

	glEnable(GL_LIGHTING);
	glEnableClientState(GL_VERTEX_ARRAY);
	
	if(ob->transflag & OB_NEG_SCALE) glFrontFace(GL_CW);
	else glFrontFace(GL_CCW);
	
	if(ob->type==OB_MBALL) {	// mball always smooth shaded
		glShadeModel(GL_SMOOTH);
	}
	
	dl= lb->first;
	while(dl) {
		data= dl->verts;
		ndata= dl->nors;

		switch(dl->type) {
		case DL_SEGM:
			if(ob->type==OB_SURF) {
				int nr;

				glDisable(GL_LIGHTING);
				glColor3fv(curcol);
				
				// glVertexPointer(3, GL_FLOAT, 0, dl->verts);
				// glDrawArrays(GL_LINE_STRIP, 0, dl->nr);

				glBegin(GL_LINE_STRIP);
				for(nr= dl->nr; nr; nr--, data+=3)
					glVertex3fv(data);
				glEnd();

				glEnable(GL_LIGHTING);
			}
			break;
		case DL_POLY:
			if(ob->type==OB_SURF) {
				int nr;

				glDisable(GL_LIGHTING);
				
				/* for some reason glDrawArrays crashes here in half of the platforms (not osx) */
				//glVertexPointer(3, GL_FLOAT, 0, dl->verts);
				//glDrawArrays(GL_LINE_LOOP, 0, dl->nr);
				
				glBegin(GL_LINE_LOOP);
				for(nr= dl->nr; nr; nr--, data+=3)
					glVertex3fv(data);
				glEnd();
				
				glEnable(GL_LIGHTING);
				break;
			}
		case DL_SURF:
			
			if(dl->index) {
				GPU_enable_material(dl->col+1, (glsl)? &gattribs: NULL);
				
				if(dl->rt & CU_SMOOTH) glShadeModel(GL_SMOOTH);
				else glShadeModel(GL_FLAT);

				glEnableClientState(GL_NORMAL_ARRAY);
				glVertexPointer(3, GL_FLOAT, 0, dl->verts);
				glNormalPointer(GL_FLOAT, 0, dl->nors);
				glDrawElements(GL_QUADS, 4*dl->totindex, GL_UNSIGNED_INT, dl->index);
				glDisableClientState(GL_NORMAL_ARRAY);
			}			
			break;

		case DL_INDEX3:
			GPU_enable_material(dl->col+1, (glsl)? &gattribs: NULL);
			
			glVertexPointer(3, GL_FLOAT, 0, dl->verts);
			
			/* voor polys only one normal needed */
			if(index3_nors_incr) {
				glEnableClientState(GL_NORMAL_ARRAY);
				glNormalPointer(GL_FLOAT, 0, dl->nors);
			}
			else
				glNormal3fv(ndata);
			
			glDrawElements(GL_TRIANGLES, 3*dl->parts, GL_UNSIGNED_INT, dl->index);
			
			if(index3_nors_incr)
				glDisableClientState(GL_NORMAL_ARRAY);

			break;

		case DL_INDEX4:
			GPU_enable_material(dl->col+1, (glsl)? &gattribs: NULL);
			
			glEnableClientState(GL_NORMAL_ARRAY);
			glVertexPointer(3, GL_FLOAT, 0, dl->verts);
			glNormalPointer(GL_FLOAT, 0, dl->nors);
			glDrawElements(GL_QUADS, 4*dl->parts, GL_UNSIGNED_INT, dl->index);
			glDisableClientState(GL_NORMAL_ARRAY);

			break;
		}
		dl= dl->next;
	}

	glDisableClientState(GL_VERTEX_ARRAY);
	glShadeModel(GL_FLAT);
	glDisable(GL_LIGHTING);
	glFrontFace(GL_CCW);
}

static void drawCurveDMWired(Object *ob)
{
	DerivedMesh *dm = ob->derivedFinal;
	dm->drawEdges (dm, 1, 0);
}

/* return 1 when nothing was drawn */
static int drawCurveDerivedMesh(Scene *scene, View3D *v3d, RegionView3D *rv3d, Base *base, int dt)
{
	Object *ob= base->object;
	DerivedMesh *dm = ob->derivedFinal;

	if (!dm) {
		return 1;
	}

	if(dt>OB_WIRE && dm->getNumFaces(dm)) {
		int glsl = draw_glsl_material(scene, ob, v3d, dt);
		GPU_begin_object_materials(v3d, rv3d, scene, ob, glsl, NULL);

		if(!glsl) {
			glLightModeli(GL_LIGHT_MODEL_TWO_SIDE, 0);
			glEnable(GL_LIGHTING);
			dm->drawFacesSolid(dm, NULL, 0, GPU_enable_material);
			glDisable(GL_LIGHTING);
		}
		else
			dm->drawFacesGLSL(dm, GPU_enable_material);

		GPU_end_object_materials();
	} else {
		if((v3d->flag2 & V3D_RENDER_OVERRIDE && v3d->drawtype >= OB_SOLID)==0)
			drawCurveDMWired (ob);
	}

	return 0;
}

/* returns 1 when nothing was drawn */
static int drawDispList(Scene *scene, View3D *v3d, RegionView3D *rv3d, Base *base, int dt)
{
	Object *ob= base->object;
	ListBase *lb=NULL;
	DispList *dl;
	Curve *cu;
	const short render_only= (v3d->flag2 & V3D_RENDER_OVERRIDE);
	const short solid= (dt > OB_WIRE);
	int retval= 0;

	if (drawCurveDerivedMesh(scene, v3d, rv3d, base, dt) == 0) {
		return 0;
	}

	switch(ob->type) {
	case OB_FONT:
	case OB_CURVE:
		cu= ob->data;
		
		lb= &ob->disp;
		
		if(solid) {
			dl= lb->first;
			if(dl==NULL) return 1;

			if(dl->nors==NULL) addnormalsDispList(lb);
			index3_nors_incr= 0;
			
			if( displist_has_faces(lb)==0) {
				if(!render_only) {
					draw_index_wire= 0;
					drawDispListwire(lb);
					draw_index_wire= 1;
				}
			}
			else {
				if(draw_glsl_material(scene, ob, v3d, dt)) {
					GPU_begin_object_materials(v3d, rv3d, scene, ob, 1, NULL);
					drawDispListsolid(lb, ob, 1);
					GPU_end_object_materials();
				}
				else {
					GPU_begin_object_materials(v3d, rv3d, scene, ob, 0, NULL);
					glLightModeli(GL_LIGHT_MODEL_TWO_SIDE, 0);
					drawDispListsolid(lb, ob, 0);
					GPU_end_object_materials();
				}
				if(cu->editnurb && cu->bevobj==NULL && cu->taperobj==NULL && cu->ext1 == 0.0f && cu->ext2 == 0.0f) {
					cpack(0);
					draw_index_wire= 0;
					drawDispListwire(lb);
					draw_index_wire= 1;
				}
			}
			index3_nors_incr= 1;
		}
		else {
			if(!render_only || (render_only && displist_has_faces(lb))) {
				draw_index_wire= 0;
				retval= drawDispListwire(lb);
				draw_index_wire= 1;
			}
		}
		break;
	case OB_SURF:

		lb= &ob->disp;
		
		if(solid) {
			dl= lb->first;
			if(dl==NULL) return 1;
			
			if(dl->nors==NULL) addnormalsDispList(lb);
			
			if(draw_glsl_material(scene, ob, v3d, dt)) {
				GPU_begin_object_materials(v3d, rv3d, scene, ob, 1, NULL);
				drawDispListsolid(lb, ob, 1);
				GPU_end_object_materials();
			}
			else {
				GPU_begin_object_materials(v3d, rv3d, scene, ob, 0, NULL);
				glLightModeli(GL_LIGHT_MODEL_TWO_SIDE, 0);
				drawDispListsolid(lb, ob, 0);
				GPU_end_object_materials();
			}
		}
		else {
			retval= drawDispListwire(lb);
		}
		break;
	case OB_MBALL:
		
		if( is_basis_mball(ob)) {
			lb= &ob->disp;
			if(lb->first==NULL) makeDispListMBall(scene, ob);
			if(lb->first==NULL) return 1;
			
			if(solid) {
				
				if(draw_glsl_material(scene, ob, v3d, dt)) {
					GPU_begin_object_materials(v3d, rv3d, scene, ob, 1, NULL);
					drawDispListsolid(lb, ob, 1);
					GPU_end_object_materials();
				}
				else {
					GPU_begin_object_materials(v3d, rv3d, scene, ob, 0, NULL);
					glLightModeli(GL_LIGHT_MODEL_TWO_SIDE, 0);
					drawDispListsolid(lb, ob, 0);
					GPU_end_object_materials();
				}
			}
			else{
				/* MetaBalls use DL_INDEX4 type of DispList */
				retval= drawDispListwire(lb);
			}
		}
		break;
	}
	
	return retval;
}

/* *********** drawing for particles ************* */
static void draw_particle_arrays(int draw_as, int totpoint, int ob_dt, int select)
{
	/* draw created data arrays */
	switch(draw_as){
		case PART_DRAW_AXIS:
		case PART_DRAW_CROSS:
			glDrawArrays(GL_LINES, 0, 6*totpoint);
			break;
		case PART_DRAW_LINE:
			glDrawArrays(GL_LINES, 0, 2*totpoint);
			break;
		case PART_DRAW_BB:
			if(ob_dt<=OB_WIRE || select)
				glPolygonMode(GL_FRONT_AND_BACK,GL_LINE);
			else
				glPolygonMode(GL_FRONT_AND_BACK, GL_FILL); 

			glDrawArrays(GL_QUADS, 0, 4*totpoint);
			break;
		default:
			glDrawArrays(GL_POINTS, 0, totpoint);
			break;
	}
}
static void draw_particle(ParticleKey *state, int draw_as, short draw, float pixsize, float imat[4][4], float *draw_line, ParticleBillboardData *bb, ParticleDrawData *pdd)
{
	float vec[3], vec2[3];
	float *vd = NULL;
	float *cd = NULL;
	float ma_r=0.0f;
	float ma_g=0.0f;
	float ma_b=0.0f;

	/* null only for PART_DRAW_CIRC */
	if(pdd) {
		vd = pdd->vd;
		cd = pdd->cd;

		if(pdd->ma_r) {
			ma_r = *pdd->ma_r;
			ma_g = *pdd->ma_g;
			ma_b = *pdd->ma_b;
		}
	}

	switch(draw_as){
		case PART_DRAW_DOT:
		{
			if(vd) {
				copy_v3_v3(vd,state->co); pdd->vd+=3;
			}
			if(cd) {
				cd[0]=ma_r;
				cd[1]=ma_g;
				cd[2]=ma_b;
				pdd->cd+=3;
			}
			break;
		}
		case PART_DRAW_CROSS:
		case PART_DRAW_AXIS:
		{
			vec[0]=2.0f*pixsize;
			vec[1]=vec[2]=0.0;
			mul_qt_v3(state->rot,vec);
			if(draw_as==PART_DRAW_AXIS) {
				if(cd) {
					cd[1]=cd[2]=cd[4]=cd[5]=0.0;
					cd[0]=cd[3]=1.0;
					cd[6]=cd[8]=cd[9]=cd[11]=0.0;
					cd[7]=cd[10]=1.0;
					cd[13]=cd[12]=cd[15]=cd[16]=0.0;
					cd[14]=cd[17]=1.0;
					pdd->cd+=18;
				}

				copy_v3_v3(vec2,state->co);
			}
			else {
				if(cd) {
					cd[0]=cd[3]=cd[6]=cd[9]=cd[12]=cd[15]=ma_r;
					cd[1]=cd[4]=cd[7]=cd[10]=cd[13]=cd[16]=ma_g;
					cd[2]=cd[5]=cd[8]=cd[11]=cd[14]=cd[17]=ma_b;
					pdd->cd+=18;
				}
				sub_v3_v3v3(vec2, state->co, vec);
			}

			add_v3_v3(vec, state->co);
			copy_v3_v3(pdd->vd,vec); pdd->vd+=3;
			copy_v3_v3(pdd->vd,vec2); pdd->vd+=3;
				
			vec[1]=2.0f*pixsize;
			vec[0]=vec[2]=0.0;
			mul_qt_v3(state->rot,vec);
			if(draw_as==PART_DRAW_AXIS){
				copy_v3_v3(vec2,state->co);
			}		
			else sub_v3_v3v3(vec2, state->co, vec);

			add_v3_v3(vec, state->co);
			copy_v3_v3(pdd->vd,vec); pdd->vd+=3;
			copy_v3_v3(pdd->vd,vec2); pdd->vd+=3;

			vec[2]=2.0f*pixsize;
			vec[0]=vec[1]=0.0;
			mul_qt_v3(state->rot,vec);
			if(draw_as==PART_DRAW_AXIS){
				copy_v3_v3(vec2,state->co);
			}
			else sub_v3_v3v3(vec2, state->co, vec);

			add_v3_v3(vec, state->co);

			copy_v3_v3(pdd->vd,vec); pdd->vd+=3;
			copy_v3_v3(pdd->vd,vec2); pdd->vd+=3;
			break;
		}
		case PART_DRAW_LINE:
		{
			copy_v3_v3(vec,state->vel);
			normalize_v3(vec);
			if(draw & PART_DRAW_VEL_LENGTH)
				mul_v3_fl(vec,len_v3(state->vel));
			madd_v3_v3v3fl(pdd->vd, state->co, vec, -draw_line[0]); pdd->vd+=3;
			madd_v3_v3v3fl(pdd->vd, state->co, vec,  draw_line[1]); pdd->vd+=3;
			if(cd) {
				cd[0]=cd[3]=ma_r;
				cd[1]=cd[4]=ma_g;
				cd[2]=cd[5]=ma_b;
				pdd->cd+=6;
			}
			break;
		}
		case PART_DRAW_CIRC:
		{
			drawcircball(GL_LINE_LOOP, state->co, pixsize, imat);
			break;
		}
		case PART_DRAW_BB:
		{
			float xvec[3], yvec[3], zvec[3], bb_center[3];
			if(cd) {
				cd[0]=cd[3]=cd[6]=cd[9]=ma_r;
				cd[1]=cd[4]=cd[7]=cd[10]=ma_g;
				cd[2]=cd[5]=cd[8]=cd[11]=ma_b;
				pdd->cd+=12;
			}


			copy_v3_v3(bb->vec, state->co);
			copy_v3_v3(bb->vel, state->vel);

			psys_make_billboard(bb, xvec, yvec, zvec, bb_center);
			
			add_v3_v3v3(pdd->vd, bb_center, xvec);
			add_v3_v3(pdd->vd, yvec); pdd->vd+=3;

			sub_v3_v3v3(pdd->vd, bb_center, xvec);
			add_v3_v3(pdd->vd, yvec); pdd->vd+=3;

			sub_v3_v3v3(pdd->vd, bb_center, xvec);
			sub_v3_v3v3(pdd->vd, pdd->vd,yvec); pdd->vd+=3;

			add_v3_v3v3(pdd->vd, bb_center, xvec);
			sub_v3_v3v3(pdd->vd, pdd->vd, yvec); pdd->vd+=3;

			copy_v3_v3(pdd->nd, zvec); pdd->nd+=3;
			copy_v3_v3(pdd->nd, zvec); pdd->nd+=3;
			copy_v3_v3(pdd->nd, zvec); pdd->nd+=3;
			copy_v3_v3(pdd->nd, zvec); pdd->nd+=3;
			break;
		}
	}
}
/* unified drawing of all new particle systems draw types except dupli ob & group	*/
/* mostly tries to use vertex arrays for speed										*/

/* 1. check that everything is ok & updated */
/* 2. start initialising things				*/
/* 3. initialize according to draw type		*/
/* 4. allocate drawing data arrays			*/
/* 5. start filling the arrays				*/
/* 6. draw the arrays						*/
/* 7. clean up								*/
static void draw_new_particle_system(Scene *scene, View3D *v3d, RegionView3D *rv3d, Base *base, ParticleSystem *psys, int ob_dt)
{
	Object *ob=base->object;
	ParticleEditSettings *pset = PE_settings(scene);
	ParticleSettings *part;
	ParticleData *pars, *pa;
	ParticleKey state, *states=NULL;
	ParticleBillboardData bb;
	ParticleSimulationData sim= {NULL};
	ParticleDrawData *pdd = psys->pdd;
	Material *ma;
	float vel[3], imat[4][4];
	float timestep, pixsize=1.0, pa_size, r_tilt, r_length;
	float pa_time, pa_birthtime, pa_dietime, pa_health, intensity;
	float cfra;
	float ma_r=0.0f, ma_g=0.0f, ma_b=0.0f;
	int a, totpart, totpoint=0, totve=0, drawn, draw_as, totchild=0;
	int select=ob->flag&SELECT, create_cdata=0, need_v=0;
	GLint polygonmode[2];
	char val[32];
	unsigned char tcol[4]= {0, 0, 0, 255};

/* 1. */
	if(psys==NULL)
		return;

	part=psys->part;
	pars=psys->particles;

	if(part==NULL || !psys_check_enabled(ob, psys))
		return;

	if(pars==NULL) return;

	/* don't draw normal paths in edit mode */
	if(psys_in_edit_mode(scene, psys) && (pset->flag & PE_DRAW_PART)==0)
		return;
		
	if(part->draw_as == PART_DRAW_REND)
		draw_as = part->ren_as;
	else
		draw_as = part->draw_as;

	if(draw_as == PART_DRAW_NOT)
		return;

/* 2. */
	sim.scene= scene;
	sim.ob= ob;
	sim.psys= psys;
	sim.psmd = psys_get_modifier(ob,psys);

	if(part->phystype==PART_PHYS_KEYED){
		if(psys->flag&PSYS_KEYED){
			psys_count_keyed_targets(&sim);
			if(psys->totkeyed==0)
				return;
		}
	}

	if(select){
		select=0;
		if(psys_get_current(ob)==psys)
			select=1;
	}

	psys->flag|=PSYS_DRAWING;

	if(part->type==PART_HAIR && !psys->childcache)
		totchild=0;
	else
		totchild=psys->totchild*part->disp/100;

	ma= give_current_material(ob,part->omat);

	if(v3d->zbuf) glDepthMask(1);

	if((ma) && (part->draw_col == PART_DRAW_COL_MAT)) {
		rgb_float_to_byte(&(ma->r), tcol);

		ma_r = ma->r;
		ma_g = ma->g;
		ma_b = ma->b;
	}

	glColor3ubv(tcol);

	timestep= psys_get_timestep(&sim);

	if( (base->flag & OB_FROMDUPLI) && (ob->flag & OB_FROMGROUP) ) {
		float mat[4][4];
		mul_m4_m4m4(mat, psys->imat, ob->obmat);
		glMultMatrixf(mat);
	}

	/* needed for text display */
	invert_m4_m4(ob->imat, ob->obmat);

	totpart=psys->totpart;

	cfra= bsystem_time(scene, NULL, (float)CFRA, 0.0f);

	if(draw_as==PART_DRAW_PATH && psys->pathcache==NULL && psys->childcache==NULL)
		draw_as=PART_DRAW_DOT;

/* 3. */
	switch(draw_as){
		case PART_DRAW_DOT:
			if(part->draw_size)
				glPointSize(part->draw_size);
			else
				glPointSize(2.0); /* default dot size */
			break;
		case PART_DRAW_CIRC:
			/* calculate view aligned matrix: */
			copy_m4_m4(imat, rv3d->viewinv);
			normalize_v3(imat[0]);
			normalize_v3(imat[1]);
			/* no break! */
		case PART_DRAW_CROSS:
		case PART_DRAW_AXIS:
			/* lets calculate the scale: */
			pixsize= ED_view3d_pixel_size(rv3d, ob->obmat[3]);
			
			if(part->draw_size==0.0)
				pixsize *= 2.0f;
			else
				pixsize*=part->draw_size;

			if(draw_as==PART_DRAW_AXIS)
				create_cdata = 1;
			break;
		case PART_DRAW_OB:
			if(part->dup_ob==NULL)
				draw_as=PART_DRAW_DOT;
			else
				draw_as=0;
			break;
		case PART_DRAW_GR:
			if(part->dup_group==NULL)
				draw_as=PART_DRAW_DOT;
			else
				draw_as=0;
			break;
		case PART_DRAW_BB:
			if(v3d->camera==NULL && part->bb_ob==NULL){
				printf("Billboards need an active camera or a target object!\n");

				draw_as=part->draw_as=PART_DRAW_DOT;

				if(part->draw_size)
					glPointSize(part->draw_size);
				else
					glPointSize(2.0); /* default dot size */
			}
			else if(part->bb_ob)
				bb.ob=part->bb_ob;
			else
				bb.ob=v3d->camera;

			bb.align = part->bb_align;
			bb.anim = part->bb_anim;
			bb.lock = part->draw & PART_DRAW_BB_LOCK;
			break;
		case PART_DRAW_PATH:
			break;
		case PART_DRAW_LINE:
			need_v=1;
			break;
	}
	if(part->draw & PART_DRAW_SIZE && part->draw_as!=PART_DRAW_CIRC){
		copy_m4_m4(imat, rv3d->viewinv);
		normalize_v3(imat[0]);
		normalize_v3(imat[1]);
	}

	if(ELEM3(draw_as, PART_DRAW_DOT, PART_DRAW_CROSS, PART_DRAW_LINE)
		&& part->draw_col > PART_DRAW_COL_MAT)
		create_cdata = 1;

	if(!create_cdata && pdd && pdd->cdata) {
		MEM_freeN(pdd->cdata);
		pdd->cdata = pdd->cd = NULL;
	}

/* 4. */
	if(draw_as && ELEM(draw_as, PART_DRAW_PATH, PART_DRAW_CIRC)==0) {
		int tot_vec_size = (totpart + totchild) * 3 * sizeof(float);
		int create_ndata = 0;

		if(!pdd)
			pdd = psys->pdd = MEM_callocN(sizeof(ParticleDrawData), "ParticlDrawData");

		if(part->draw_as == PART_DRAW_REND && part->trail_count > 1) {
			tot_vec_size *= part->trail_count;
			psys_make_temp_pointcache(ob, psys);
		}

		switch(draw_as) {
			case PART_DRAW_AXIS:
			case PART_DRAW_CROSS:
				tot_vec_size *= 6;
				if(draw_as != PART_DRAW_CROSS)
					create_cdata = 1;
				break;
			case PART_DRAW_LINE:
				tot_vec_size *= 2;
				break;
			case PART_DRAW_BB:
				tot_vec_size *= 4;
				create_ndata = 1;
				break;
		}

		if(pdd->tot_vec_size != tot_vec_size)
			psys_free_pdd(psys);

		if(!pdd->vdata)
			pdd->vdata = MEM_callocN(tot_vec_size, "particle_vdata");
		if(create_cdata && !pdd->cdata)
			pdd->cdata = MEM_callocN(tot_vec_size, "particle_cdata");
		if(create_ndata && !pdd->ndata)
			pdd->ndata = MEM_callocN(tot_vec_size, "particle_ndata");

		if(part->draw & PART_DRAW_VEL && draw_as != PART_DRAW_LINE) {
			if(!pdd->vedata)
				pdd->vedata = MEM_callocN(2 * (totpart + totchild) * 3 * sizeof(float), "particle_vedata");

			need_v = 1;
		} else if (pdd->vedata) {
			/* velocity data not needed, so free it */
			MEM_freeN(pdd->vedata);
			pdd->vedata= NULL;
		}

		pdd->vd= pdd->vdata;
		pdd->ved= pdd->vedata;
		pdd->cd= pdd->cdata;
		pdd->nd= pdd->ndata;
		pdd->tot_vec_size= tot_vec_size;
	}
	else if(psys->pdd) {
		psys_free_pdd(psys);
		MEM_freeN(psys->pdd);
		pdd = psys->pdd = NULL;
	}

	if(pdd) {
		pdd->ma_r = &ma_r;
		pdd->ma_g = &ma_g;
		pdd->ma_b = &ma_b;
	}

	psys->lattice= psys_get_lattice(&sim);

	/* circles don't use drawdata, so have to add a special case here */
	if((pdd || draw_as==PART_DRAW_CIRC) && draw_as!=PART_DRAW_PATH){
/* 5. */
		if(pdd && (pdd->flag & PARTICLE_DRAW_DATA_UPDATED)
			&& (pdd->vedata || part->draw & (PART_DRAW_SIZE|PART_DRAW_NUM|PART_DRAW_HEALTH))==0) {
			totpoint = pdd->totpoint; /* draw data is up to date */
		}
		else for(a=0,pa=pars; a<totpart+totchild; a++, pa++){
			/* setup per particle individual stuff */
			if(a<totpart){
				if(totchild && (part->draw&PART_DRAW_PARENT)==0) continue;
				if(pa->flag & PARS_NO_DISP || pa->flag & PARS_UNEXIST) continue;

				pa_time=(cfra-pa->time)/pa->lifetime;
				pa_birthtime=pa->time;
				pa_dietime = pa->dietime;
				pa_size=pa->size;
				if(part->phystype==PART_PHYS_BOIDS)
					pa_health = pa->boid->data.health;
				else
					pa_health = -1.0;

				r_tilt = 2.0f*(PSYS_FRAND(a + 21) - 0.5f);
				r_length = PSYS_FRAND(a + 22);

				if(part->draw_col > PART_DRAW_COL_MAT) {
					switch(part->draw_col) {
						case PART_DRAW_COL_VEL:
							intensity = len_v3(pa->state.vel)/part->color_vec_max;
							break;
						case PART_DRAW_COL_ACC:
							intensity = len_v3v3(pa->state.vel, pa->prev_state.vel)/((pa->state.time-pa->prev_state.time)*part->color_vec_max);
							break;
						default:
							intensity= 1.0f; /* should never happen */
					}
					CLAMP(intensity, 0.f, 1.f);
					weight_to_rgb(intensity, &ma_r, &ma_g, &ma_b);
				}
			}
			else{
				ChildParticle *cpa= &psys->child[a-totpart];

				pa_time=psys_get_child_time(psys,cpa,cfra,&pa_birthtime,&pa_dietime);
				pa_size=psys_get_child_size(psys,cpa,cfra,NULL);

				pa_health = -1.0;

				r_tilt = 2.0f*(PSYS_FRAND(a + 21) - 0.5f);
				r_length = PSYS_FRAND(a + 22);
			}

			drawn = 0;
			if(part->draw_as == PART_DRAW_REND && part->trail_count > 1) {
				float length = part->path_end * (1.0f - part->randlength * r_length);
				int trail_count = part->trail_count * (1.0f - part->randlength * r_length);
				float ct = ((part->draw & PART_ABS_PATH_TIME) ? cfra : pa_time) - length;
				float dt = length / (trail_count ? (float)trail_count : 1.0f);
				int i=0;

				ct+=dt;
				for(i=0; i < trail_count; i++, ct += dt) {
					if(part->draw & PART_ABS_PATH_TIME) {
						if(ct < pa_birthtime || ct > pa_dietime)
							continue;
					}
					else if(ct < 0.0f || ct > 1.0f)
						continue;

					state.time = (part->draw & PART_ABS_PATH_TIME) ? -ct : -(pa_birthtime + ct * (pa_dietime - pa_birthtime));
					psys_get_particle_on_path(&sim,a,&state,need_v);
					
					if(psys->parent)
						mul_m4_v3(psys->parent->obmat, state.co);

					/* create actiual particle data */
					if(draw_as == PART_DRAW_BB) {
						bb.offset[0] = part->bb_offset[0];
						bb.offset[1] = part->bb_offset[1];
						bb.size[0] = part->bb_size[0] * pa_size;
						if (part->bb_align==PART_BB_VEL) {
							float pa_vel = len_v3(state.vel);
							float head = part->bb_vel_head*pa_vel;
							float tail = part->bb_vel_tail*pa_vel;
							bb.size[1] = part->bb_size[1]*pa_size + head + tail;
							/* use offset to adjust the particle center. this is relative to size, so need to divide! */
							if (bb.size[1] > 0.0f)
								bb.offset[1] += (head-tail) / bb.size[1];
						}
						else
							bb.size[1] = part->bb_size[1] * pa_size;
						bb.tilt = part->bb_tilt * (1.0f - part->bb_rand_tilt * r_tilt);
						bb.time = ct;
					}

					draw_particle(&state, draw_as, part->draw, pixsize, imat, part->draw_line, &bb, psys->pdd);

					totpoint++;
					drawn = 1;
				}
			}
			else
			{
				state.time=cfra;
				if(psys_get_particle_state(&sim,a,&state,0)){
					if(psys->parent)
						mul_m4_v3(psys->parent->obmat, state.co);

					/* create actiual particle data */
					if(draw_as == PART_DRAW_BB) {
						bb.offset[0] = part->bb_offset[0];
						bb.offset[1] = part->bb_offset[1];
						bb.size[0] = part->bb_size[0] * pa_size;
						if (part->bb_align==PART_BB_VEL) {
							float pa_vel = len_v3(state.vel);
							float head = part->bb_vel_head*pa_vel;
							float tail = part->bb_vel_tail*pa_vel;
							bb.size[1] = part->bb_size[1]*pa_size + head + tail;
							/* use offset to adjust the particle center. this is relative to size, so need to divide! */
							if (bb.size[1] > 0.0f)
								bb.offset[1] += (head-tail) / bb.size[1];
						}
						else
							bb.size[1] = part->bb_size[1] * pa_size;
						bb.tilt = part->bb_tilt * (1.0f - part->bb_rand_tilt * r_tilt);
						bb.time = pa_time;
					}

					draw_particle(&state, draw_as, part->draw, pixsize, imat, part->draw_line, &bb, pdd);

					totpoint++;
					drawn = 1;
				}
			}

			if(drawn) {
				/* additional things to draw for each particle	*/
				/* (velocity, size and number)					*/
				if((part->draw & PART_DRAW_VEL) && pdd && pdd->vedata){
					copy_v3_v3(pdd->ved,state.co);
					pdd->ved += 3;
					mul_v3_v3fl(vel, state.vel, timestep);
					add_v3_v3v3(pdd->ved, state.co, vel);
					pdd->ved+=3;

					totve++;
				}

				if(part->draw & PART_DRAW_SIZE){
					setlinestyle(3);
					drawcircball(GL_LINE_LOOP, state.co, pa_size, imat);
					setlinestyle(0);
				}


				if((part->draw & PART_DRAW_NUM || part->draw & PART_DRAW_HEALTH) && (v3d->flag2 & V3D_RENDER_OVERRIDE)==0){
					float vec_txt[3];
					char *val_pos= val;
					val[0]= '\0';

					if(part->draw&PART_DRAW_NUM) {
						if(a < totpart && (part->draw & PART_DRAW_HEALTH) && (part->phystype==PART_PHYS_BOIDS)) {
							sprintf(val_pos, "%d:%.2f", a, pa_health);
						}
						else {
							sprintf(val_pos, "%d", a);
						}
					}
					else {
						if(a < totpart && (part->draw & PART_DRAW_HEALTH) && (part->phystype==PART_PHYS_BOIDS)) {
							sprintf(val_pos, "%.2f", pa_health);
						}
					}

					/* in path drawing state.co is the end point */
					/* use worldspace beause object matrix is already applied */
					mul_v3_m4v3(vec_txt, ob->imat, state.co);
					view3d_cached_text_draw_add(vec_txt, val, 10, V3D_CACHE_TEXT_WORLDSPACE|V3D_CACHE_TEXT_ASCII, tcol);
				}
			}
		}
	}
/* 6. */

	glGetIntegerv(GL_POLYGON_MODE, polygonmode);
	glEnableClientState(GL_VERTEX_ARRAY);

	if(draw_as==PART_DRAW_PATH){
		ParticleCacheKey **cache, *path;
		float *cd2=NULL,*cdata2=NULL;

		/* setup gl flags */
		if (1) { //ob_dt > OB_WIRE) {
			glEnableClientState(GL_NORMAL_ARRAY);

			if(part->draw_col == PART_DRAW_COL_MAT)
				glEnableClientState(GL_COLOR_ARRAY);

			glEnable(GL_LIGHTING);
			glColorMaterial(GL_FRONT_AND_BACK, GL_DIFFUSE);
			glEnable(GL_COLOR_MATERIAL);
		}
		/*else {
			glDisableClientState(GL_NORMAL_ARRAY);

			glDisable(GL_COLOR_MATERIAL);
			glDisable(GL_LIGHTING);
			UI_ThemeColor(TH_WIRE);
		}*/

		if(totchild && (part->draw&PART_DRAW_PARENT)==0)
			totpart=0;
		else if(psys->pathcache==NULL)
			totpart=0;

		/* draw actual/parent particles */
		cache=psys->pathcache;
		for(a=0, pa=psys->particles; a<totpart; a++, pa++){
			path=cache[a];
			if(path->steps > 0) {
				glVertexPointer(3, GL_FLOAT, sizeof(ParticleCacheKey), path->co);

				if(1) { //ob_dt > OB_WIRE) {
					glNormalPointer(GL_FLOAT, sizeof(ParticleCacheKey), path->vel);
					if(part->draw_col == PART_DRAW_COL_MAT)
						glColorPointer(3, GL_FLOAT, sizeof(ParticleCacheKey), path->col);
				}

				glDrawArrays(GL_LINE_STRIP, 0, path->steps + 1);
			}
		}
		
		/* draw child particles */
		cache=psys->childcache;
		for(a=0; a<totchild; a++){
			path=cache[a];
			glVertexPointer(3, GL_FLOAT, sizeof(ParticleCacheKey), path->co);

			if(1) { //ob_dt > OB_WIRE) {
				glNormalPointer(GL_FLOAT, sizeof(ParticleCacheKey), path->vel);
				if(part->draw_col == PART_DRAW_COL_MAT)
					glColorPointer(3, GL_FLOAT, sizeof(ParticleCacheKey), path->col);
			}

			glDrawArrays(GL_LINE_STRIP, 0, path->steps + 1);
		}


		/* restore & clean up */
		if(1) { //ob_dt > OB_WIRE) {
			if(part->draw_col == PART_DRAW_COL_MAT)
				glDisable(GL_COLOR_ARRAY);
			glDisable(GL_COLOR_MATERIAL);
		}

		if(cdata2)
			MEM_freeN(cdata2);
		cd2=cdata2=NULL;

		glLineWidth(1.0f);

		if((part->draw & PART_DRAW_NUM) && (v3d->flag2 & V3D_RENDER_OVERRIDE)==0){
			cache=psys->pathcache;

			for(a=0, pa=psys->particles; a<totpart; a++, pa++){
				float vec_txt[3];
				sprintf(val, "%i", a);
				/* use worldspace beause object matrix is already applied */
				mul_v3_m4v3(vec_txt, ob->imat, cache[a]->co);
				view3d_cached_text_draw_add(vec_txt, val, 10, V3D_CACHE_TEXT_WORLDSPACE|V3D_CACHE_TEXT_ASCII, tcol);
			}
		}
	}
	else if(pdd && ELEM(draw_as, 0, PART_DRAW_CIRC)==0){
		glDisableClientState(GL_COLOR_ARRAY);

		/* enable point data array */
		if(pdd->vdata){
			glEnableClientState(GL_VERTEX_ARRAY);
			glVertexPointer(3, GL_FLOAT, 0, pdd->vdata);
		}
		else
			glDisableClientState(GL_VERTEX_ARRAY);

		if(select) {
			UI_ThemeColor(TH_ACTIVE);
			
			if(part->draw_size)
				glPointSize(part->draw_size + 2);
			else
				glPointSize(4.0);

			glLineWidth(3.0);

			draw_particle_arrays(draw_as, totpoint, ob_dt, 1);
		}

		/* restore from select */
		glColor3f(ma_r,ma_g,ma_b);
		glPointSize(part->draw_size ? part->draw_size : 2.0);
		glLineWidth(1.0);

		/* enable other data arrays */

		/* billboards are drawn this way */
		if(pdd->ndata && ob_dt>OB_WIRE){
			glEnableClientState(GL_NORMAL_ARRAY);
			glNormalPointer(GL_FLOAT, 0, pdd->ndata);
			glEnable(GL_LIGHTING);
		}
		else{
			glDisableClientState(GL_NORMAL_ARRAY);
			glDisable(GL_LIGHTING);
		}

		if(pdd->cdata){
			glEnableClientState(GL_COLOR_ARRAY);
			glColorPointer(3, GL_FLOAT, 0, pdd->cdata);
		}

		draw_particle_arrays(draw_as, totpoint, ob_dt, 0);

		pdd->flag |= PARTICLE_DRAW_DATA_UPDATED;
		pdd->totpoint = totpoint;
	}

	if(pdd && pdd->vedata){
		glDisableClientState(GL_COLOR_ARRAY);
		cpack(0xC0C0C0);
		
		glVertexPointer(3, GL_FLOAT, 0, pdd->vedata);
		
		glDrawArrays(GL_LINES, 0, 2*totve);
	}

	glPolygonMode(GL_FRONT, polygonmode[0]);
	glPolygonMode(GL_BACK, polygonmode[1]);

/* 7. */
	
	glDisable(GL_LIGHTING);
	glDisableClientState(GL_COLOR_ARRAY);
	glDisableClientState(GL_VERTEX_ARRAY);
	glDisableClientState(GL_NORMAL_ARRAY);

	if(states)
		MEM_freeN(states);

	psys->flag &= ~PSYS_DRAWING;

	/* draw data can't be saved for billboards as they must update to target changes */
	if(draw_as == PART_DRAW_BB) {
		psys_free_pdd(psys);
		pdd->flag &= ~PARTICLE_DRAW_DATA_UPDATED;
	}

	if(psys->lattice){
		end_latt_deform(psys->lattice);
		psys->lattice= NULL;
	}

	if(pdd) {
		/* drop references to stack memory */
		pdd->ma_r= pdd->ma_g= pdd->ma_b= NULL;
	}

	if( (base->flag & OB_FROMDUPLI) && (ob->flag & OB_FROMGROUP) ) {
		glLoadMatrixf(rv3d->viewmat);
	}
}

static void draw_update_ptcache_edit(Scene *scene, Object *ob, PTCacheEdit *edit)
{
	if(edit->psys && edit->psys->flag & PSYS_HAIR_UPDATED)
		PE_update_object(scene, ob, 0);

	/* create path and child path cache if it doesn't exist already */
	if(edit->pathcache == NULL)
		psys_cache_edit_paths(scene, ob, edit, CFRA);
}

static void draw_ptcache_edit(Scene *scene, View3D *v3d, PTCacheEdit *edit)
{
	ParticleCacheKey **cache, *path, *pkey;
	PTCacheEditPoint *point;
	PTCacheEditKey *key;
	ParticleEditSettings *pset = PE_settings(scene);
	int i, k, totpoint = edit->totpoint, timed = pset->flag & PE_FADE_TIME ? pset->fade_frames : 0;
	int steps=1;
	float sel_col[3];
	float nosel_col[3];
	float *pathcol = NULL, *pcol;

	if(edit->pathcache == NULL)
		return;

	PE_hide_keys_time(scene, edit, CFRA);

	/* opengl setup */
	if((v3d->flag & V3D_ZBUF_SELECT)==0)
		glDisable(GL_DEPTH_TEST);

	/* get selection theme colors */
	UI_GetThemeColor3fv(TH_VERTEX_SELECT, sel_col);
	UI_GetThemeColor3fv(TH_VERTEX, nosel_col);

	/* draw paths */
	if(timed) {
		glEnable(GL_BLEND);
		steps = (*edit->pathcache)->steps + 1;
		pathcol = MEM_callocN(steps*4*sizeof(float), "particle path color data");
	}

	glEnableClientState(GL_VERTEX_ARRAY);
	glEnableClientState(GL_COLOR_ARRAY);

	glColorMaterial(GL_FRONT_AND_BACK, GL_DIFFUSE);
	glEnable(GL_COLOR_MATERIAL);
	glShadeModel(GL_SMOOTH);

	if(pset->brushtype == PE_BRUSH_WEIGHT) {
		glLineWidth(2.0f);
		glDisable(GL_LIGHTING);
	}

	cache=edit->pathcache;
	for(i=0; i<totpoint; i++){
		path = cache[i];
		glVertexPointer(3, GL_FLOAT, sizeof(ParticleCacheKey), path->co);

		if(timed) {
			for(k=0, pcol=pathcol, pkey=path; k<steps; k++, pkey++, pcol+=4){
				copy_v3_v3(pcol, pkey->col);
				pcol[3] = 1.0f - fabsf((float)(CFRA) - pkey->time)/(float)pset->fade_frames;
			}

			glColorPointer(4, GL_FLOAT, 4*sizeof(float), pathcol);
		}
		else
			glColorPointer(3, GL_FLOAT, sizeof(ParticleCacheKey), path->col);

		glDrawArrays(GL_LINE_STRIP, 0, path->steps + 1);
	}

	if(pathcol) { MEM_freeN(pathcol); pathcol = pcol = NULL; }


	/* draw edit vertices */
	if(pset->selectmode!=SCE_SELECT_PATH){
		glPointSize(UI_GetThemeValuef(TH_VERTEX_SIZE));

		if(pset->selectmode==SCE_SELECT_POINT){
			float *pd=NULL,*pdata=NULL;
			float *cd=NULL,*cdata=NULL;
			int totkeys = 0;

			for (i=0, point=edit->points; i<totpoint; i++, point++)
				if(!(point->flag & PEP_HIDE))
					totkeys += point->totkey;

			if(edit->points && !(edit->points->keys->flag & PEK_USE_WCO))
				pd=pdata=MEM_callocN(totkeys*3*sizeof(float), "particle edit point data");
			cd=cdata=MEM_callocN(totkeys*(timed?4:3)*sizeof(float), "particle edit color data");

			for(i=0, point=edit->points; i<totpoint; i++, point++){
				if(point->flag & PEP_HIDE)
					continue;

				for(k=0, key=point->keys; k<point->totkey; k++, key++){
					if(pd) {
						copy_v3_v3(pd, key->co);
						pd += 3;
					}

					if(key->flag&PEK_SELECT){
						copy_v3_v3(cd,sel_col);
					}
					else{
						copy_v3_v3(cd,nosel_col);
					}

					if(timed)
						*(cd+3) = 1.0f - fabsf((float)CFRA - *key->time)/(float)pset->fade_frames;

					cd += (timed?4:3);
				}
			}
			cd=cdata;
			pd=pdata;
			for(i=0, point=edit->points; i<totpoint; i++, point++){
				if(point->flag & PEP_HIDE)
					continue;

				if(point->keys->flag & PEK_USE_WCO)
					glVertexPointer(3, GL_FLOAT, sizeof(PTCacheEditKey), point->keys->world_co);
				else
					glVertexPointer(3, GL_FLOAT, 3*sizeof(float), pd);

				glColorPointer((timed?4:3), GL_FLOAT, (timed?4:3)*sizeof(float), cd);

				glDrawArrays(GL_POINTS, 0, point->totkey);

				pd += pd ? 3 * point->totkey : 0;
				cd += (timed?4:3) * point->totkey;
			}
			if(pdata) { MEM_freeN(pdata); pd=pdata=NULL; }
			if(cdata) { MEM_freeN(cdata); cd=cdata=NULL; }
		}
		else if(pset->selectmode == SCE_SELECT_END){
			for(i=0, point=edit->points; i<totpoint; i++, point++){
				if((point->flag & PEP_HIDE)==0){
					key = point->keys + point->totkey - 1;
					if(key->flag & PEK_SELECT)
						glColor3fv(sel_col);
					else
						glColor3fv(nosel_col);
					/* has to be like this.. otherwise selection won't work, have try glArrayElement later..*/
					glBegin(GL_POINTS);
					glVertex3fv(key->flag & PEK_USE_WCO ? key->world_co : key->co);
					glEnd();
				}
			}
		}
	}

	glDisable(GL_BLEND);
	glDisable(GL_LIGHTING);
	glDisable(GL_COLOR_MATERIAL);
	glDisableClientState(GL_COLOR_ARRAY);
	glDisableClientState(GL_NORMAL_ARRAY);
	glDisableClientState(GL_VERTEX_ARRAY);
	glShadeModel(GL_FLAT);
	if(v3d->zbuf) glEnable(GL_DEPTH_TEST);
	glLineWidth(1.0f);
	glPointSize(1.0);
}
//static void ob_draw_RE_motion(float com[3],float rotscale[3][3],float tw,float th)
static void ob_draw_RE_motion(float com[3],float rotscale[3][3],float itw,float ith,float drw_size)
{
	float tr[3][3];
	float root[3],tip[3];
	float tw,th;
	/* take a copy for not spoiling original */
	copy_m3_m3(tr,rotscale);
	tw = itw * drw_size;
	th = ith * drw_size;

	glColor4ub(0x7F, 0x00, 0x00, 155);
	glBegin(GL_LINES);
	root[1] = root[2] = 0.0f;
	root[0] = -drw_size;
	mul_m3_v3(tr,root);
	add_v3_v3(root, com);
	glVertex3fv(root); 
	tip[1] = tip[2] = 0.0f;
	tip[0] = drw_size;
	mul_m3_v3(tr,tip);
	add_v3_v3(tip, com);
	glVertex3fv(tip); 
	glEnd();

	root[1] =0.0f; root[2] = tw;
	root[0] = th;
	glBegin(GL_LINES);
	mul_m3_v3(tr,root);
	add_v3_v3(root, com);
	glVertex3fv(root); 
	glVertex3fv(tip); 
	glEnd();

	root[1] =0.0f; root[2] = -tw;
	root[0] = th;
	glBegin(GL_LINES);
	mul_m3_v3(tr,root);
	add_v3_v3(root, com);
	glVertex3fv(root); 
	glVertex3fv(tip); 
	glEnd();

	root[1] =tw; root[2] = 0.0f;
	root[0] =th;
	glBegin(GL_LINES);
	mul_m3_v3(tr,root);
	add_v3_v3(root, com);
	glVertex3fv(root); 
	glVertex3fv(tip); 
	glEnd();

	root[1] =-tw; root[2] = 0.0f;
	root[0] = th;
	glBegin(GL_LINES);
	mul_m3_v3(tr,root);
	add_v3_v3(root, com);
	glVertex3fv(root); 
	glVertex3fv(tip); 
	glEnd();

	glColor4ub(0x00, 0x7F, 0x00, 155);

	glBegin(GL_LINES);
	root[0] = root[2] = 0.0f;
	root[1] = -drw_size;
	mul_m3_v3(tr,root);
	add_v3_v3(root, com);
	glVertex3fv(root); 
	tip[0] = tip[2] = 0.0f;
	tip[1] = drw_size;
	mul_m3_v3(tr,tip);
	add_v3_v3(tip, com);
	glVertex3fv(tip); 
	glEnd();

	root[0] =0.0f; root[2] = tw;
	root[1] = th;
	glBegin(GL_LINES);
	mul_m3_v3(tr,root);
	add_v3_v3(root, com);
	glVertex3fv(root); 
	glVertex3fv(tip); 
	glEnd();

	root[0] =0.0f; root[2] = -tw;
	root[1] = th;
	glBegin(GL_LINES);
	mul_m3_v3(tr,root);
	add_v3_v3(root, com);
	glVertex3fv(root); 
	glVertex3fv(tip); 
	glEnd();

	root[0] =tw; root[2] = 0.0f;
	root[1] =th;
	glBegin(GL_LINES);
	mul_m3_v3(tr,root);
	add_v3_v3(root, com);
	glVertex3fv(root); 
	glVertex3fv(tip); 
	glEnd();

	root[0] =-tw; root[2] = 0.0f;
	root[1] = th;
	glBegin(GL_LINES);
	mul_m3_v3(tr,root);
	add_v3_v3(root, com);
	glVertex3fv(root); 
	glVertex3fv(tip); 
	glEnd();

	glColor4ub(0x00, 0x00, 0x7F, 155);
	glBegin(GL_LINES);
	root[0] = root[1] = 0.0f;
	root[2] = -drw_size;
	mul_m3_v3(tr,root);
	add_v3_v3(root, com);
	glVertex3fv(root); 
	tip[0] = tip[1] = 0.0f;
	tip[2] = drw_size;
	mul_m3_v3(tr,tip);
	add_v3_v3(tip, com);
	glVertex3fv(tip); 
	glEnd();

	root[0] =0.0f; root[1] = tw;
	root[2] = th;
	glBegin(GL_LINES);
	mul_m3_v3(tr,root);
	add_v3_v3(root, com);
	glVertex3fv(root); 
	glVertex3fv(tip); 
	glEnd();

	root[0] =0.0f; root[1] = -tw;
	root[2] = th;
	glBegin(GL_LINES);
	mul_m3_v3(tr,root);
	add_v3_v3(root, com);
	glVertex3fv(root); 
	glVertex3fv(tip); 
	glEnd();

	root[0] = tw; root[1] = 0.0f;
	root[2] = th;
	glBegin(GL_LINES);
	mul_m3_v3(tr,root);
	add_v3_v3(root, com);
	glVertex3fv(root); 
	glVertex3fv(tip); 
	glEnd();

	root[0] = -tw; root[1] = 0.0f;
	root[2] = th;
	glBegin(GL_LINES);
	mul_m3_v3(tr,root);
	add_v3_v3(root, com);
	glVertex3fv(root); 
	glVertex3fv(tip); 
	glEnd();
}

/*place to add drawers */

static void tekenhandlesN(Nurb *nu, short sel, short hide_handles)
{
	BezTriple *bezt;
	float *fp;
	int a;

	if(nu->hide || hide_handles) return;

	glBegin(GL_LINES); 

	if(nu->type == CU_BEZIER) {

#define TH_HANDLE_COL_TOT ((TH_HANDLE_SEL_FREE - TH_HANDLE_FREE) + 1)
		/* use MIN2 when indexing to ensure newer files dont read outside the array */
		unsigned char handle_cols[TH_HANDLE_COL_TOT][3];
		const int basecol= sel ? TH_HANDLE_SEL_FREE : TH_HANDLE_FREE;

		for (a=0; a < TH_HANDLE_COL_TOT; a++) {
			UI_GetThemeColor3ubv(basecol + a, handle_cols[a]);
		}

		bezt= nu->bezt;
		a= nu->pntsu;
		while(a--) {
			if(bezt->hide==0) {
				if( (bezt->f2 & SELECT)==sel) {
					fp= bezt->vec[0];

					glColor3ubv(handle_cols[MIN2(bezt->h1, TH_HANDLE_COL_TOT-1)]);
					glVertex3fv(fp);
					glVertex3fv(fp+3); 

					glColor3ubv(handle_cols[MIN2(bezt->h2, TH_HANDLE_COL_TOT-1)]);
					glVertex3fv(fp+3); 
					glVertex3fv(fp+6); 
				}
				else if( (bezt->f1 & SELECT)==sel) {
					fp= bezt->vec[0];

					glColor3ubv(handle_cols[MIN2(bezt->h1, TH_HANDLE_COL_TOT-1)]);
					glVertex3fv(fp); 
					glVertex3fv(fp+3); 
				}
				else if( (bezt->f3 & SELECT)==sel) {
					fp= bezt->vec[1];

					glColor3ubv(handle_cols[MIN2(bezt->h2, TH_HANDLE_COL_TOT-1)]);
					glVertex3fv(fp); 
					glVertex3fv(fp+3); 
				}
			}
			bezt++;
		}

#undef TH_HANDLE_COL_TOT

	}
	glEnd();
}

static void tekenhandlesN_active(Nurb *nu)
{
	BezTriple *bezt;
	float *fp;
	int a;

	if(nu->hide) return;

	UI_ThemeColor(TH_ACTIVE_SPLINE);
	glLineWidth(2);

	glBegin(GL_LINES);

	if(nu->type == CU_BEZIER) {
		bezt= nu->bezt;
		a= nu->pntsu;
		while(a--) {
			if(bezt->hide==0) {
				fp= bezt->vec[0];

				glVertex3fv(fp);
				glVertex3fv(fp+3);

				glVertex3fv(fp+3);
				glVertex3fv(fp+6);
			}
			bezt++;
		}
	}
	glEnd();

	glColor3ub(0,0,0);
	glLineWidth(1);
}

static void tekenvertsN(Nurb *nu, short sel, short hide_handles, void *lastsel)
{
	BezTriple *bezt;
	BPoint *bp;
	float size;
	int a, color;

	if(nu->hide) return;

	if(sel) color= TH_VERTEX_SELECT;
	else color= TH_VERTEX;

	UI_ThemeColor(color);

	size= UI_GetThemeValuef(TH_VERTEX_SIZE);
	glPointSize(size);
	
	bglBegin(GL_POINTS);
	
	if(nu->type == CU_BEZIER) {

		bezt= nu->bezt;
		a= nu->pntsu;
		while(a--) {
			if(bezt->hide==0) {
				if (sel == 1 && bezt == lastsel) {
					UI_ThemeColor(TH_LASTSEL_POINT);
					bglVertex3fv(bezt->vec[1]);

					if (!hide_handles) {
						if(bezt->f1 & SELECT) bglVertex3fv(bezt->vec[0]);
						if(bezt->f3 & SELECT) bglVertex3fv(bezt->vec[2]);
					}

					UI_ThemeColor(color);
				} else if (hide_handles) {
					if((bezt->f2 & SELECT)==sel) bglVertex3fv(bezt->vec[1]);
				} else {
					if((bezt->f1 & SELECT)==sel) bglVertex3fv(bezt->vec[0]);
					if((bezt->f2 & SELECT)==sel) bglVertex3fv(bezt->vec[1]);
					if((bezt->f3 & SELECT)==sel) bglVertex3fv(bezt->vec[2]);
				}
			}
			bezt++;
		}
	}
	else {
		bp= nu->bp;
		a= nu->pntsu*nu->pntsv;
		while(a--) {
			if(bp->hide==0) {
				if (bp == lastsel) {
					UI_ThemeColor(TH_LASTSEL_POINT);
					bglVertex3fv(bp->vec);
					UI_ThemeColor(color);
				} else {
					if((bp->f1 & SELECT)==sel) bglVertex3fv(bp->vec);
				}
			}
			bp++;
		}
	}
	
	bglEnd();
	glPointSize(1.0);
}

static void editnurb_draw_active_poly(Nurb *nu)
{
	BPoint *bp;
	int a, b;

	UI_ThemeColor(TH_ACTIVE_SPLINE);
	glLineWidth(2);

	bp= nu->bp;
	for(b=0; b<nu->pntsv; b++) {
		if(nu->flagu & 1) glBegin(GL_LINE_LOOP);
		else glBegin(GL_LINE_STRIP);

		for(a=0; a<nu->pntsu; a++, bp++) {
			glVertex3fv(bp->vec);
		}

		glEnd();
	}

	glColor3ub(0,0,0);
	glLineWidth(1);
}

static void editnurb_draw_active_nurbs(Nurb *nu)
{
	BPoint *bp, *bp1;
	int a, b, ofs;

	UI_ThemeColor(TH_ACTIVE_SPLINE);
	glLineWidth(2);

	glBegin(GL_LINES);
	bp= nu->bp;
	for(b=0; b<nu->pntsv; b++) {
		bp1= bp;
		bp++;

		for(a=nu->pntsu-1; a>0; a--, bp++) {
			if(bp->hide==0 && bp1->hide==0) {
				glVertex3fv(bp->vec);
				glVertex3fv(bp1->vec);
			}
			bp1= bp;
		}
	}

	if(nu->pntsv > 1) {	/* surface */

		ofs= nu->pntsu;
		for(b=0; b<nu->pntsu; b++) {
			bp1= nu->bp+b;
			bp= bp1+ofs;
			for(a=nu->pntsv-1; a>0; a--, bp+=ofs) {
				if(bp->hide==0 && bp1->hide==0) {
					glVertex3fv(bp->vec);
					glVertex3fv(bp1->vec);
				}
				bp1= bp;
			}
		}
	}

	glEnd();

	glColor3ub(0,0,0);
	glLineWidth(1);
}

static void draw_editnurb(Object *ob, Nurb *nurb, int sel)
{
	Nurb *nu;
	BPoint *bp, *bp1;
	int a, b, ofs, index;
	Curve *cu= (Curve*)ob->data;

	index= 0;
	nu= nurb;
	while(nu) {
		if(nu->hide==0) {
			switch(nu->type) {
			case CU_POLY:
				if (!sel && index== cu->actnu) {
					/* we should draw active spline highlight below everything */
					editnurb_draw_active_poly(nu);
				}

				UI_ThemeColor(TH_NURB_ULINE);
				bp= nu->bp;
				for(b=0; b<nu->pntsv; b++) {
					if(nu->flagu & 1) glBegin(GL_LINE_LOOP);
					else glBegin(GL_LINE_STRIP);

					for(a=0; a<nu->pntsu; a++, bp++) {
						glVertex3fv(bp->vec);
					}

					glEnd();
				}
				break;
			case CU_NURBS:
				if (!sel && index== cu->actnu) {
					/* we should draw active spline highlight below everything */
					editnurb_draw_active_nurbs(nu);
				}

				bp= nu->bp;
				for(b=0; b<nu->pntsv; b++) {
					bp1= bp;
					bp++;
					for(a=nu->pntsu-1; a>0; a--, bp++) {
						if(bp->hide==0 && bp1->hide==0) {
							if(sel) {
								if( (bp->f1 & SELECT) && ( bp1->f1 & SELECT ) ) {
									UI_ThemeColor(TH_NURB_SEL_ULINE);
		
									glBegin(GL_LINE_STRIP);
									glVertex3fv(bp->vec); 
									glVertex3fv(bp1->vec);
									glEnd();
								}
							}
							else {
								if( (bp->f1 & SELECT) && ( bp1->f1 & SELECT) );
								else {
									UI_ThemeColor(TH_NURB_ULINE);
		
									glBegin(GL_LINE_STRIP);
									glVertex3fv(bp->vec); 
									glVertex3fv(bp1->vec);
									glEnd();
								}
							}
						}
						bp1= bp;
					}
				}
				if(nu->pntsv > 1) {	/* surface */

					ofs= nu->pntsu;
					for(b=0; b<nu->pntsu; b++) {
						bp1= nu->bp+b;
						bp= bp1+ofs;
						for(a=nu->pntsv-1; a>0; a--, bp+=ofs) {
							if(bp->hide==0 && bp1->hide==0) {
								if(sel) {
									if( (bp->f1 & SELECT) && ( bp1->f1 & SELECT) ) {
										UI_ThemeColor(TH_NURB_SEL_VLINE);
			
										glBegin(GL_LINE_STRIP);
										glVertex3fv(bp->vec); 
										glVertex3fv(bp1->vec);
										glEnd();
									}
								}
								else {
									if( (bp->f1 & SELECT) && ( bp1->f1 & SELECT) );
									else {
										UI_ThemeColor(TH_NURB_VLINE);
			
										glBegin(GL_LINE_STRIP);
										glVertex3fv(bp->vec); 
										glVertex3fv(bp1->vec);
										glEnd();
									}
								}
							}
							bp1= bp;
						}
					}

				}
				break;
			}
		}

		++index;
		nu= nu->next;
	}
}

static void drawnurb(Scene *scene, View3D *v3d, RegionView3D *rv3d, Base *base, Nurb *nurb, int dt)
{
	ToolSettings *ts= scene->toolsettings;
	Object *ob= base->object;
	Curve *cu = ob->data;
	Nurb *nu;
	BevList *bl;
	short hide_handles = (cu->drawflag & CU_HIDE_HANDLES);
	int index;

// XXX	retopo_matrix_update(v3d);

	/* DispList */
	UI_ThemeColor(TH_WIRE);
	drawDispList(scene, v3d, rv3d, base, dt);

	if(v3d->zbuf) glDisable(GL_DEPTH_TEST);
	
	/* first non-selected and active handles */
	index= 0;
	for(nu=nurb; nu; nu=nu->next) {
		if(nu->type == CU_BEZIER) {
			if (index == cu->actnu && !hide_handles)
				tekenhandlesN_active(nu);
			tekenhandlesN(nu, 0, hide_handles);
		}
		++index;
	}
	draw_editnurb(ob, nurb, 0);
	draw_editnurb(ob, nurb, 1);
	/* selected handles */
	for(nu=nurb; nu; nu=nu->next) {
		if(nu->type == CU_BEZIER && (cu->drawflag & CU_HIDE_HANDLES)==0)
			tekenhandlesN(nu, 1, hide_handles);
		tekenvertsN(nu, 0, hide_handles, NULL);
	}
	
	if(v3d->zbuf) glEnable(GL_DEPTH_TEST);

	/*	direction vectors for 3d curve paths
		when at its lowest, dont render normals */
	if(cu->flag & CU_3D && ts->normalsize > 0.0015f && (cu->drawflag & CU_HIDE_NORMALS)==0) {

		UI_ThemeColor(TH_WIRE);
		for (bl=cu->bev.first,nu=nurb; nu && bl; bl=bl->next,nu=nu->next) {
			BevPoint *bevp= (BevPoint *)(bl+1);		
			int nr= bl->nr;
			int skip= nu->resolu/16;
			
			while (nr-->0) { /* accounts for empty bevel lists */
				float fac= bevp->radius * ts->normalsize;
				float vec_a[3]; // Offset perpendicular to the curve
				float vec_b[3]; // Delta along the curve

				vec_a[0]= fac;
				vec_a[1]= 0.0f;
				vec_a[2]= 0.0f;

				vec_b[0]= -fac;
				vec_b[1]= 0.0f;
				vec_b[2]= 0.0f;
				
				mul_qt_v3(bevp->quat, vec_a);
				mul_qt_v3(bevp->quat, vec_b);
				add_v3_v3(vec_a, bevp->vec);
				add_v3_v3(vec_b, bevp->vec);
				
				VECSUBFAC(vec_a, vec_a, bevp->dir, fac);
				VECSUBFAC(vec_b, vec_b, bevp->dir, fac);

				glBegin(GL_LINE_STRIP);
				glVertex3fv(vec_a);
				glVertex3fv(bevp->vec);
				glVertex3fv(vec_b);
				glEnd();
				
				bevp += skip+1;
				nr -= skip;
			}
		}
	}

	if(v3d->zbuf) glDisable(GL_DEPTH_TEST);
	
	for(nu=nurb; nu; nu=nu->next) {
		tekenvertsN(nu, 1, hide_handles, cu->lastsel);
	}
	
	if(v3d->zbuf) glEnable(GL_DEPTH_TEST); 
}

/* draw a sphere for use as an empty drawtype */
static void draw_empty_sphere (float size)
{
	static GLuint displist=0;
	
	if (displist == 0) {
		GLUquadricObj	*qobj;
		
		displist= glGenLists(1);
		glNewList(displist, GL_COMPILE);
		
		glPushMatrix();
		
		qobj	= gluNewQuadric(); 
		gluQuadricDrawStyle(qobj, GLU_SILHOUETTE); 
		gluDisk(qobj, 0.0,  1, 16, 1);
		
		glRotatef(90, 0, 1, 0);
		gluDisk(qobj, 0.0,  1, 16, 1);
		
		glRotatef(90, 1, 0, 0);
		gluDisk(qobj, 0.0,  1, 16, 1);
		
		gluDeleteQuadric(qobj);  
		
		glPopMatrix();
		glEndList();
	}
	
	glScalef(size, size, size);
	glCallList(displist);
	glScalef(1.0f/size, 1.0f/size, 1.0f/size);
}

/* draw a cone for use as an empty drawtype */
static void draw_empty_cone (float size)
{
	float cent=0;
	float radius;
	GLUquadricObj *qobj = gluNewQuadric(); 
	gluQuadricDrawStyle(qobj, GLU_SILHOUETTE); 
	
	
	glPushMatrix();
	
	radius = size;
	glTranslatef(cent,cent, cent);
	glScalef(radius, size * 2.0f, radius);
	glRotatef(-90., 1.0, 0.0, 0.0);
	gluCylinder(qobj, 1.0, 0.0, 1.0, 8, 1);

	glPopMatrix();
	
	gluDeleteQuadric(qobj); 
}

/* draw points on curve speed handles */
#if 0 // XXX old animation system stuff
static void curve_draw_speed(Scene *scene, Object *ob)
{
	Curve *cu= ob->data;
	IpoCurve *icu;
	BezTriple *bezt;
	float loc[4], dir[3];
	int a;
	
	if(cu->ipo==NULL)
		return;
	
	icu= cu->ipo->curve.first; 
	if(icu==NULL || icu->totvert<2)
		return;
	
	glPointSize( UI_GetThemeValuef(TH_VERTEX_SIZE) );
	bglBegin(GL_POINTS);

	for(a=0, bezt= icu->bezt; a<icu->totvert; a++, bezt++) {
		if( where_on_path(ob, bezt->vec[1][1], loc, dir)) {
			UI_ThemeColor((bezt->f2 & SELECT) && ob==OBACT?TH_VERTEX_SELECT:TH_VERTEX);
			bglVertex3fv(loc);
		}
	}

	glPointSize(1.0);
	bglEnd();
}
#endif // XXX old animation system stuff


static void draw_textcurs(float textcurs[4][2])
{
	cpack(0);
	
	set_inverted_drawing(1);
	glBegin(GL_QUADS);
	glVertex2fv(textcurs[0]);
	glVertex2fv(textcurs[1]);
	glVertex2fv(textcurs[2]);
	glVertex2fv(textcurs[3]);
	glEnd();
	set_inverted_drawing(0);
}

static void drawspiral(const float cent[3], float rad, float tmat[][4], int start)
{
	float vec[3], vx[3], vy[3];
	const float tot_inv= (1.0f / (float)CIRCLE_RESOL);
	int a;
	char inverse= FALSE;

	if (start < 0) {
		inverse = TRUE;
		start= -start;
	}

	mul_v3_v3fl(vx, tmat[0], rad);
	mul_v3_v3fl(vy, tmat[1], rad);

	copy_v3_v3(vec, cent);

	if (inverse==0) {
		for(a=0; a<CIRCLE_RESOL; a++) {
			if (a+start>31)
				start=-a + 1;
			glBegin(GL_LINES);							
			glVertex3fv(vec);
			vec[0]= cent[0] + sinval[a+start] * (vx[0] * (float)a * tot_inv) + cosval[a+start] * (vy[0] * (float)a * tot_inv);
			vec[1]= cent[1] + sinval[a+start] * (vx[1] * (float)a * tot_inv) + cosval[a+start] * (vy[1] * (float)a * tot_inv);
			vec[2]= cent[2] + sinval[a+start] * (vx[2] * (float)a * tot_inv) + cosval[a+start] * (vy[2] * (float)a * tot_inv);
			glVertex3fv(vec);
			glEnd();
		}
	}
	else {
		a=0;
		vec[0]= cent[0] + sinval[a+start] * (vx[0] * (float)(-a+31) * tot_inv) + cosval[a+start] * (vy[0] * (float)(-a+31) * tot_inv);
		vec[1]= cent[1] + sinval[a+start] * (vx[1] * (float)(-a+31) * tot_inv) + cosval[a+start] * (vy[1] * (float)(-a+31) * tot_inv);
		vec[2]= cent[2] + sinval[a+start] * (vx[2] * (float)(-a+31) * tot_inv) + cosval[a+start] * (vy[2] * (float)(-a+31) * tot_inv);
		for(a=0; a<CIRCLE_RESOL; a++) {
			if (a+start>31)
				start=-a + 1;
			glBegin(GL_LINES);							
			glVertex3fv(vec);
			vec[0]= cent[0] + sinval[a+start] * (vx[0] * (float)(-a+31) * tot_inv) + cosval[a+start] * (vy[0] * (float)(-a+31) * tot_inv);
			vec[1]= cent[1] + sinval[a+start] * (vx[1] * (float)(-a+31) * tot_inv) + cosval[a+start] * (vy[1] * (float)(-a+31) * tot_inv);
			vec[2]= cent[2] + sinval[a+start] * (vx[2] * (float)(-a+31) * tot_inv) + cosval[a+start] * (vy[2] * (float)(-a+31) * tot_inv);
			glVertex3fv(vec);
			glEnd();
		}
	}
}

/* draws a circle on x-z plane given the scaling of the circle, assuming that 
 * all required matrices have been set (used for drawing empties)
 */
static void drawcircle_size(float size)
{
	float x, y;
	short degrees;

	glBegin(GL_LINE_LOOP);

	/* coordinates are: cos(degrees*11.25)=x, sin(degrees*11.25)=y, 0.0f=z */
	for (degrees=0; degrees<CIRCLE_RESOL; degrees++) {
		x= cosval[degrees];
		y= sinval[degrees];
		
		glVertex3f(x*size, 0.0f, y*size);
	}
	
	glEnd();

}

/* needs fixing if non-identity matrice used */
static void drawtube(const float vec[3], float radius, float height, float tmat[][4])
{
	float cur[3];
	drawcircball(GL_LINE_LOOP, vec, radius, tmat);

	copy_v3_v3(cur,vec);
	cur[2]+=height;

	drawcircball(GL_LINE_LOOP, cur, radius, tmat);

	glBegin(GL_LINES);
		glVertex3f(vec[0]+radius,vec[1],vec[2]);
		glVertex3f(cur[0]+radius,cur[1],cur[2]);
		glVertex3f(vec[0]-radius,vec[1],vec[2]);
		glVertex3f(cur[0]-radius,cur[1],cur[2]);
		glVertex3f(vec[0],vec[1]+radius,vec[2]);
		glVertex3f(cur[0],cur[1]+radius,cur[2]);
		glVertex3f(vec[0],vec[1]-radius,vec[2]);
		glVertex3f(cur[0],cur[1]-radius,cur[2]);
	glEnd();
}
/* needs fixing if non-identity matrice used */
static void drawcone(const float vec[3], float radius, float height, float tmat[][4])
{
	float cur[3];

	copy_v3_v3(cur,vec);
	cur[2]+=height;

	drawcircball(GL_LINE_LOOP, cur, radius, tmat);

	glBegin(GL_LINES);
		glVertex3f(vec[0],vec[1],vec[2]);
		glVertex3f(cur[0]+radius,cur[1],cur[2]);
		glVertex3f(vec[0],vec[1],vec[2]);
		glVertex3f(cur[0]-radius,cur[1],cur[2]);
		glVertex3f(vec[0],vec[1],vec[2]);
		glVertex3f(cur[0],cur[1]+radius,cur[2]);
		glVertex3f(vec[0],vec[1],vec[2]);
		glVertex3f(cur[0],cur[1]-radius,cur[2]);
	glEnd();
}
/* return 1 if nothing was drawn */
static int drawmball(Scene *scene, View3D *v3d, RegionView3D *rv3d, Base *base, int dt)
{
	Object *ob= base->object;
	MetaBall *mb;
	MetaElem *ml;
	float imat[4][4];
	int code= 1;
	
	mb= ob->data;

	if(mb->editelems) {
		UI_ThemeColor(TH_WIRE);
		if((G.f & G_PICKSEL)==0 ) drawDispList(scene, v3d, rv3d, base, dt);
		ml= mb->editelems->first;
	}
	else {
		if((base->flag & OB_FROMDUPLI)==0) 
			drawDispList(scene, v3d, rv3d, base, dt);
		ml= mb->elems.first;
	}

	if(ml==NULL) return 1;

	if(v3d->flag2 & V3D_RENDER_OVERRIDE) return 0;
	
	/* in case solid draw, reset wire colors */
	if(ob->flag & SELECT) {
		if(ob==OBACT) UI_ThemeColor(TH_ACTIVE);
		else UI_ThemeColor(TH_SELECT);
	}
	else UI_ThemeColor(TH_WIRE);

	invert_m4_m4(imat, rv3d->viewmatob);
	normalize_v3(imat[0]);
	normalize_v3(imat[1]);
	
	while(ml) {
	
		/* draw radius */
		if(mb->editelems) {
			if((ml->flag & SELECT) && (ml->flag & MB_SCALE_RAD)) cpack(0xA0A0F0);
			else cpack(0x3030A0);
			
			if(G.f & G_PICKSEL) {
				ml->selcol1= code;
				glLoadName(code++);
			}
		}
		drawcircball(GL_LINE_LOOP, &(ml->x), ml->rad, imat);

		/* draw stiffness */
		if(mb->editelems) {
			if((ml->flag & SELECT) && !(ml->flag & MB_SCALE_RAD)) cpack(0xA0F0A0);
			else cpack(0x30A030);
			
			if(G.f & G_PICKSEL) {
				ml->selcol2= code;
				glLoadName(code++);
			}
			drawcircball(GL_LINE_LOOP, &(ml->x), ml->rad*atanf(ml->s)/(float)M_PI_2, imat);
		}
		
		ml= ml->next;
	}
	return 0;
}

static void draw_forcefield(Scene *scene, Object *ob, RegionView3D *rv3d)
{
	PartDeflect *pd= ob->pd;
	float imat[4][4], tmat[4][4];
	float vec[3]= {0.0, 0.0, 0.0};
	int curcol;
	float size;

	/* XXX why? */
	if(ob!=scene->obedit && (ob->flag & SELECT)) {
		if(ob==OBACT) curcol= TH_ACTIVE;
		else curcol= TH_SELECT;
	}
	else curcol= TH_WIRE;
	
	/* scale size of circle etc with the empty drawsize */
	if (ob->type == OB_EMPTY) size = ob->empty_drawsize;
	else size = 1.0;
	
	/* calculus here, is reused in PFIELD_FORCE */
	invert_m4_m4(imat, rv3d->viewmatob);
//	normalize_v3(imat[0]);		// we don't do this because field doesnt scale either... apart from wind!
//	normalize_v3(imat[1]);
	
	if (pd->forcefield == PFIELD_WIND) {
		float force_val;
		
		unit_m4(tmat);
		UI_ThemeColorBlend(curcol, TH_BACK, 0.5);
		
		//if (has_ipo_code(ob->ipo, OB_PD_FSTR))
		//	force_val = IPO_GetFloatValue(ob->ipo, OB_PD_FSTR, scene->r.cfra);
		//else 
			force_val = pd->f_strength;
		force_val *= 0.1f;
		drawcircball(GL_LINE_LOOP, vec, size, tmat);
		vec[2]= 0.5f * force_val;
		drawcircball(GL_LINE_LOOP, vec, size, tmat);
		vec[2]= 1.0f * force_val;
		drawcircball(GL_LINE_LOOP, vec, size, tmat);
		vec[2]= 1.5f * force_val;
		drawcircball(GL_LINE_LOOP, vec, size, tmat);
		vec[2] = 0.0f; /* reset vec for max dist circle */
		
	}
	else if (pd->forcefield == PFIELD_FORCE) {
		float ffall_val;

		//if (has_ipo_code(ob->ipo, OB_PD_FFALL)) 
		//	ffall_val = IPO_GetFloatValue(ob->ipo, OB_PD_FFALL, scene->r.cfra);
		//else 
			ffall_val = pd->f_power;

		UI_ThemeColorBlend(curcol, TH_BACK, 0.5);
		drawcircball(GL_LINE_LOOP, vec, size, imat);
		UI_ThemeColorBlend(curcol, TH_BACK, 0.9f - 0.4f / powf(1.5f, ffall_val));
		drawcircball(GL_LINE_LOOP, vec, size * 1.5f, imat);
		UI_ThemeColorBlend(curcol, TH_BACK, 0.9f - 0.4f / powf(2.0f, ffall_val));
		drawcircball(GL_LINE_LOOP, vec, size*2.0f, imat);
	}
	else if (pd->forcefield == PFIELD_VORTEX) {
		float /*ffall_val,*/ force_val;

		unit_m4(tmat);
		//if (has_ipo_code(ob->ipo, OB_PD_FFALL)) 
		//	ffall_val = IPO_GetFloatValue(ob->ipo, OB_PD_FFALL, scene->r.cfra);
		//else 
		//	ffall_val = pd->f_power;

		//if (has_ipo_code(ob->ipo, OB_PD_FSTR))
		//	force_val = IPO_GetFloatValue(ob->ipo, OB_PD_FSTR, scene->r.cfra);
		//else 
			force_val = pd->f_strength;

		UI_ThemeColorBlend(curcol, TH_BACK, 0.7f);
		if (force_val < 0) {
			drawspiral(vec, size, tmat, 1);
			drawspiral(vec, size, tmat, 16);
		}
		else {
			drawspiral(vec, size, tmat, -1);
			drawspiral(vec, size, tmat, -16);
		}
	}
	else if (pd->forcefield == PFIELD_GUIDE && ob->type==OB_CURVE) {
		Curve *cu= ob->data;
		if((cu->flag & CU_PATH) && cu->path && cu->path->data) {
			float mindist, guidevec1[4], guidevec2[3];

			//if (has_ipo_code(ob->ipo, OB_PD_FSTR))
			//	mindist = IPO_GetFloatValue(ob->ipo, OB_PD_FSTR, scene->r.cfra);
			//else 
				mindist = pd->f_strength;

			/*path end*/
			setlinestyle(3);
			where_on_path(ob, 1.0f, guidevec1, guidevec2, NULL, NULL, NULL);
			UI_ThemeColorBlend(curcol, TH_BACK, 0.5);
			drawcircball(GL_LINE_LOOP, guidevec1, mindist, imat);

			/*path beginning*/
			setlinestyle(0);
			where_on_path(ob, 0.0f, guidevec1, guidevec2, NULL, NULL, NULL);
			UI_ThemeColorBlend(curcol, TH_BACK, 0.5);
			drawcircball(GL_LINE_LOOP, guidevec1, mindist, imat);
			
			copy_v3_v3(vec, guidevec1);	/* max center */
		}
	}

	setlinestyle(3);
	UI_ThemeColorBlend(curcol, TH_BACK, 0.5);

	if(pd->falloff==PFIELD_FALL_SPHERE){
		/* as last, guide curve alters it */
		if(pd->flag & PFIELD_USEMAX)
			drawcircball(GL_LINE_LOOP, vec, pd->maxdist, imat);		

		if(pd->flag & PFIELD_USEMIN)
			drawcircball(GL_LINE_LOOP, vec, pd->mindist, imat);
	}
	else if(pd->falloff==PFIELD_FALL_TUBE){
		float radius,distance;

		unit_m4(tmat);

		vec[0]=vec[1]=0.0f;
		radius=(pd->flag&PFIELD_USEMAXR)?pd->maxrad:1.0f;
		distance=(pd->flag&PFIELD_USEMAX)?pd->maxdist:0.0f;
		vec[2]=distance;
		distance=(pd->flag&PFIELD_POSZ)?-distance:-2.0f*distance;

		if(pd->flag & (PFIELD_USEMAX|PFIELD_USEMAXR))
			drawtube(vec,radius,distance,tmat);

		radius=(pd->flag&PFIELD_USEMINR)?pd->minrad:1.0f;
		distance=(pd->flag&PFIELD_USEMIN)?pd->mindist:0.0f;
		vec[2]=distance;
		distance=(pd->flag&PFIELD_POSZ)?-distance:-2.0f*distance;

		if(pd->flag & (PFIELD_USEMIN|PFIELD_USEMINR))
			drawtube(vec,radius,distance,tmat);
	}
	else if(pd->falloff==PFIELD_FALL_CONE){
		float radius,distance;

		unit_m4(tmat);

		radius= DEG2RADF((pd->flag&PFIELD_USEMAXR) ? pd->maxrad : 1.0f);
		distance=(pd->flag&PFIELD_USEMAX)?pd->maxdist:0.0f;

		if(pd->flag & (PFIELD_USEMAX|PFIELD_USEMAXR)){
			drawcone(vec, distance * sinf(radius),distance * cosf(radius), tmat);
			if((pd->flag & PFIELD_POSZ)==0)
				drawcone(vec, distance * sinf(radius),-distance * cosf(radius),tmat);
		}

		radius= DEG2RADF((pd->flag&PFIELD_USEMINR) ? pd->minrad : 1.0f);
		distance=(pd->flag&PFIELD_USEMIN)?pd->mindist:0.0f;

		if(pd->flag & (PFIELD_USEMIN|PFIELD_USEMINR)){
			drawcone(vec,distance*sinf(radius),distance*cosf(radius),tmat);
			if((pd->flag & PFIELD_POSZ)==0)
				drawcone(vec, distance * sinf(radius), -distance * cosf(radius), tmat);
		}
	}
	setlinestyle(0);
}

static void draw_box(float vec[8][3])
{
	glBegin(GL_LINE_STRIP);
	glVertex3fv(vec[0]); glVertex3fv(vec[1]);glVertex3fv(vec[2]); glVertex3fv(vec[3]);
	glVertex3fv(vec[0]); glVertex3fv(vec[4]);glVertex3fv(vec[5]); glVertex3fv(vec[6]);
	glVertex3fv(vec[7]); glVertex3fv(vec[4]);
	glEnd();

	glBegin(GL_LINES);
	glVertex3fv(vec[1]); glVertex3fv(vec[5]);
	glVertex3fv(vec[2]); glVertex3fv(vec[6]);
	glVertex3fv(vec[3]); glVertex3fv(vec[7]);
	glEnd();
}

/* uses boundbox, function used by Ketsji */
#if 0
static void get_local_bounds(Object *ob, float center[3], float size[3])
{
	BoundBox *bb= object_get_boundbox(ob);
	
	if(bb==NULL) {
		zero_v3(center);
		copy_v3_v3(size, ob->size);
	}
	else {
		size[0]= 0.5*fabs(bb->vec[0][0] - bb->vec[4][0]);
		size[1]= 0.5*fabs(bb->vec[0][1] - bb->vec[2][1]);
		size[2]= 0.5*fabs(bb->vec[0][2] - bb->vec[1][2]);
		
		center[0]= (bb->vec[0][0] + bb->vec[4][0])/2.0;
		center[1]= (bb->vec[0][1] + bb->vec[2][1])/2.0;
		center[2]= (bb->vec[0][2] + bb->vec[1][2])/2.0;
	}
}
#endif

static void draw_bb_quadric(BoundBox *bb, short type)
{
	float size[3], cent[3];
	GLUquadricObj *qobj = gluNewQuadric(); 
	
	gluQuadricDrawStyle(qobj, GLU_SILHOUETTE); 
	
	size[0]= 0.5f*fabsf(bb->vec[0][0] - bb->vec[4][0]);
	size[1]= 0.5f*fabsf(bb->vec[0][1] - bb->vec[2][1]);
	size[2]= 0.5f*fabsf(bb->vec[0][2] - bb->vec[1][2]);
	
	cent[0]= 0.5f*(bb->vec[0][0] + bb->vec[4][0]);
	cent[1]= 0.5f*(bb->vec[0][1] + bb->vec[2][1]);
	cent[2]= 0.5f*(bb->vec[0][2] + bb->vec[1][2]);
	
	glPushMatrix();
	if(type==OB_BOUND_SPHERE) {
		glTranslatef(cent[0], cent[1], cent[2]);
		glScalef(size[0], size[1], size[2]);
		gluSphere(qobj, 1.0, 8, 5);
	}	
	else if(type==OB_BOUND_CYLINDER) {
		float radius = size[0] > size[1] ? size[0] : size[1];
		glTranslatef(cent[0], cent[1], cent[2]-size[2]);
		glScalef(radius, radius, 2.0f * size[2]);
		gluCylinder(qobj, 1.0, 1.0, 1.0, 8, 1);
	}
	else if(type==OB_BOUND_CONE) {
		float radius = size[0] > size[1] ? size[0] : size[1];
		glTranslatef(cent[0], cent[2]-size[2], cent[1]);
		glScalef(radius, 2.0f * size[2], radius);
		glRotatef(-90., 1.0, 0.0, 0.0);
		gluCylinder(qobj, 1.0, 0.0, 1.0, 8, 1);
	}
	glPopMatrix();
	
	gluDeleteQuadric(qobj); 
}

static void draw_bounding_volume(Scene *scene, Object *ob)
{
	BoundBox *bb= NULL;
	
	if(ob->type==OB_MESH) {
		bb= mesh_get_bb(ob);
	}
	else if ELEM3(ob->type, OB_CURVE, OB_SURF, OB_FONT) {
		bb= ob->bb ? ob->bb : ( (Curve *)ob->data )->bb;
	}
	else if(ob->type==OB_MBALL) {
		if(is_basis_mball(ob)) {
			bb= ob->bb;
			if(bb==NULL) {
				makeDispListMBall(scene, ob);
				bb= ob->bb;
			}
		}
	}
	else {
		drawcube();
		return;
	}
	
	if(bb==NULL) return;
	
	if(ob->boundtype==OB_BOUND_BOX) draw_box(bb->vec);
	else draw_bb_quadric(bb, ob->boundtype);
	
}

static void drawtexspace(Object *ob)
{
	float vec[8][3], loc[3], size[3];
	
	if(ob->type==OB_MESH) {
		mesh_get_texspace(ob->data, loc, NULL, size);
	}
	else if ELEM3(ob->type, OB_CURVE, OB_SURF, OB_FONT) {
		Curve *cu= ob->data;
		copy_v3_v3(size, cu->size);
		copy_v3_v3(loc, cu->loc);
	}
	else if(ob->type==OB_MBALL) {
		MetaBall *mb= ob->data;
		copy_v3_v3(size, mb->size);
		copy_v3_v3(loc, mb->loc);
	}
	else return;
	
	vec[0][0]=vec[1][0]=vec[2][0]=vec[3][0]= loc[0]-size[0];
	vec[4][0]=vec[5][0]=vec[6][0]=vec[7][0]= loc[0]+size[0];
	
	vec[0][1]=vec[1][1]=vec[4][1]=vec[5][1]= loc[1]-size[1];
	vec[2][1]=vec[3][1]=vec[6][1]=vec[7][1]= loc[1]+size[1];

	vec[0][2]=vec[3][2]=vec[4][2]=vec[7][2]= loc[2]-size[2];
	vec[1][2]=vec[2][2]=vec[5][2]=vec[6][2]= loc[2]+size[2];
	
	setlinestyle(2);

	draw_box(vec);

	setlinestyle(0);
}

/* draws wire outline */
static void drawObjectSelect(Scene *scene, View3D *v3d, ARegion *ar, Base *base)
{
	RegionView3D *rv3d= ar->regiondata;
	Object *ob= base->object;
	
	glLineWidth(2.0);
	glDepthMask(0);
	
	if(ELEM3(ob->type, OB_FONT,OB_CURVE, OB_SURF)) {
		Curve *cu = ob->data;
		DerivedMesh *dm = ob->derivedFinal;
		int hasfaces= 0;

		if (dm) {
			hasfaces= dm->getNumFaces(dm);
		} else {
			hasfaces= displist_has_faces(&ob->disp);
		}

		if (hasfaces && ED_view3d_boundbox_clip(rv3d, ob->obmat, ob->bb ? ob->bb : cu->bb)) {
			draw_index_wire= 0;
			if (dm) {
				draw_mesh_object_outline(v3d, ob, dm);
			} else {
				drawDispListwire(&ob->disp);
			}
			draw_index_wire= 1;
		}
	} else if (ob->type==OB_MBALL) {
		if(is_basis_mball(ob)) {
			if((base->flag & OB_FROMDUPLI)==0)
				drawDispListwire(&ob->disp);
		}
	}
	else if(ob->type==OB_ARMATURE) {
		if(!(ob->mode & OB_MODE_POSE && base == scene->basact))
			draw_armature(scene, v3d, ar, base, OB_WIRE, FALSE, TRUE);
	}

	glLineWidth(1.0);
	glDepthMask(1);
}

static void drawWireExtra(Scene *scene, RegionView3D *rv3d, Object *ob) 
{
	if(ob!=scene->obedit && (ob->flag & SELECT)) {
		if(ob==OBACT) {
			if(ob->flag & OB_FROMGROUP) UI_ThemeColor(TH_GROUP_ACTIVE);
			else UI_ThemeColor(TH_ACTIVE);
		}
		else if(ob->flag & OB_FROMGROUP)
			UI_ThemeColorShade(TH_GROUP_ACTIVE, -16);
		else
			UI_ThemeColor(TH_SELECT);
	}
	else {
		if(ob->flag & OB_FROMGROUP)
			UI_ThemeColor(TH_GROUP);
		else {
			if(ob->dtx & OB_DRAWWIRE) {
				glColor3ub(80,80,80);
			} else {
				UI_ThemeColor(TH_WIRE);
			}
		}
	}
	
	bglPolygonOffset(rv3d->dist, 1.0);
	glDepthMask(0);	// disable write in zbuffer, selected edge wires show better
	
	if (ELEM3(ob->type, OB_FONT, OB_CURVE, OB_SURF)) {
		Curve *cu = ob->data;
		if (ED_view3d_boundbox_clip(rv3d, ob->obmat, ob->bb ? ob->bb : cu->bb)) {
			if (ob->type==OB_CURVE)
				draw_index_wire= 0;

			if (ob->derivedFinal) {
				drawCurveDMWired(ob);
			} else {
				drawDispListwire(&ob->disp);
			}

			if (ob->type==OB_CURVE)
				draw_index_wire= 1;
		}
	} else if (ob->type==OB_MBALL) {
		if(is_basis_mball(ob)) {
			drawDispListwire(&ob->disp);
		}
	}

	glDepthMask(1);
	bglPolygonOffset(rv3d->dist, 0.0);
}

/* should be called in view space */
static void draw_hooks(Object *ob)
{
	ModifierData *md;
	float vec[3];
	
	for (md=ob->modifiers.first; md; md=md->next) {
		if (md->type==eModifierType_Hook) {
			HookModifierData *hmd = (HookModifierData*) md;

			mul_v3_m4v3(vec, ob->obmat, hmd->cent);

			if(hmd->object) {
				setlinestyle(3);
				glBegin(GL_LINES);
				glVertex3fv(hmd->object->obmat[3]);
				glVertex3fv(vec);
				glEnd();
				setlinestyle(0);
			}

			glPointSize(3.0);
			bglBegin(GL_POINTS);
			bglVertex3fv(vec);
			bglEnd();
			glPointSize(1.0);
		}
	}
}

static void drawRBpivot(bRigidBodyJointConstraint *data)
{
	int axis;
	float mat[4][4];

	/* color */
	float curcol[4];
	unsigned char tcol[4];
	glGetFloatv(GL_CURRENT_COLOR, curcol);
	rgb_float_to_byte(curcol, tcol);
	tcol[3]= 255;

	eul_to_mat4(mat,&data->axX);
	glLineWidth (4.0f);
	setlinestyle(2);
	for (axis=0; axis<3; axis++) {
		float dir[3] = {0,0,0};
		float v[3];

		copy_v3_v3(v, &data->pivX);

		dir[axis] = 1.f;
		glBegin(GL_LINES);
		mul_m4_v3(mat,dir);
		add_v3_v3(v, dir);
		glVertex3fv(&data->pivX);
		glVertex3fv(v);			
		glEnd();
		if (axis==0)
			view3d_cached_text_draw_add(v, "px", 0, V3D_CACHE_TEXT_ASCII, tcol);
		else if (axis==1)
			view3d_cached_text_draw_add(v, "py", 0, V3D_CACHE_TEXT_ASCII, tcol);
		else
			view3d_cached_text_draw_add(v, "pz", 0, V3D_CACHE_TEXT_ASCII, tcol);
	}
	glLineWidth (1.0f);
	setlinestyle(0);
}

/* flag can be DRAW_PICKING	and/or DRAW_CONSTCOLOR, DRAW_SCENESET */
void draw_object(Scene *scene, ARegion *ar, View3D *v3d, Base *base, int flag)
{
	static int warning_recursive= 0;
	ModifierData *md = NULL;
	Object *ob;
	Curve *cu;
	RegionView3D *rv3d= ar->regiondata;
	//float cfraont;
	float vec1[3], vec2[3];
	unsigned int col=0;
	int /*sel, drawtype,*/ colindex= 0;
	int i, selstart, selend, empty_object=0;
	short dt, dtx, zbufoff= 0;

	/* only once set now, will be removed too, should become a global standard */
	glBlendFunc(GL_SRC_ALPHA, GL_ONE_MINUS_SRC_ALPHA);

	ob= base->object;

	if (ob!=scene->obedit) {
		if (ob->restrictflag & OB_RESTRICT_VIEW) 
			return;
		if ((ob->restrictflag & OB_RESTRICT_RENDER) && 
			(v3d->flag2 & V3D_RENDER_OVERRIDE))
			return;
	}

	/* XXX particles are not safe for simultaneous threaded render */
	if(G.rendering && ob->particlesystem.first)
		return;

	/* xray delay? */
	if((flag & DRAW_PICKING)==0 && (base->flag & OB_FROMDUPLI)==0) {
		/* don't do xray in particle mode, need the z-buffer */
		if(!(ob->mode & OB_MODE_PARTICLE_EDIT)) {
			/* xray and transp are set when it is drawing the 2nd/3rd pass */
			if(!v3d->xray && !v3d->transp && (ob->dtx & OB_DRAWXRAY) && !(ob->dtx & OB_DRAWTRANSP)) {
				add_view3d_after(&v3d->afterdraw_xray, base, flag);
				return;
			}
		}
	}

	/* no return after this point, otherwise leaks */
	view3d_cached_text_draw_begin();
	

	/* draw keys? */
#if 0 // XXX old animation system
	if(base==(scene->basact) || (base->flag & (SELECT+BA_WAS_SEL))) {
		if(flag==0 && warning_recursive==0 && ob!=scene->obedit) {
			if(ob->ipo && ob->ipo->showkey && (ob->ipoflag & OB_DRAWKEY)) {
				ListBase elems;
				CfraElem *ce;
				float temp[7][3];

				warning_recursive= 1;

				elems.first= elems.last= 0;
				// warning: no longer checks for certain ob-keys only... (so does this need to use the proper ipokeys then?)
				make_cfra_list(ob->ipo, &elems); 

				cfraont= (scene->r.cfra);
				drawtype= v3d->drawtype;
				if(drawtype>OB_WIRE) v3d->drawtype= OB_WIRE;
				sel= base->flag;
				memcpy(temp, &ob->loc, 7*3*sizeof(float));

				ipoflag= ob->ipoflag;
				ob->ipoflag &= ~OB_OFFS_OB;

				set_no_parent_ipo(1);
				disable_speed_curve(1);

				if ((ob->ipoflag & OB_DRAWKEYSEL)==0) {
					ce= elems.first;
					while(ce) {
						if(!ce->sel) {
							(scene->r.cfra)= ce->cfra/scene->r.framelen;

							base->flag= 0;

							where_is_object_time(scene, ob, (scene->r.cfra));
							draw_object(scene, ar, v3d, base, 0);
						}
						ce= ce->next;
					}
				}

				ce= elems.first;
				while(ce) {
					if(ce->sel) {
						(scene->r.cfra)= ce->cfra/scene->r.framelen;

						base->flag= SELECT;

						where_is_object_time(scene, ob, (scene->r.cfra));
						draw_object(scene, ar, v3d, base, 0);
					}
					ce= ce->next;
				}

				set_no_parent_ipo(0);
				disable_speed_curve(0);

				base->flag= sel;
				ob->ipoflag= ipoflag;

				/* restore icu->curval */
				(scene->r.cfra)= cfraont;

				memcpy(&ob->loc, temp, 7*3*sizeof(float));
				where_is_object(scene, ob);
				v3d->drawtype= drawtype;

				BLI_freelistN(&elems);

				warning_recursive= 0;
			}
		}
	}
#endif // XXX old animation system

	/* patch? children objects with a timeoffs change the parents. How to solve! */
	/* if( ((int)ob->ctime) != F_(scene->r.cfra)) where_is_object(scene, ob); */
	
	/* draw motion paths (in view space) */
	if (ob->mpath && (v3d->flag2 & V3D_RENDER_OVERRIDE)==0) {
		bAnimVizSettings *avs= &ob->avs;
		
		/* setup drawing environment for paths */
		draw_motion_paths_init(v3d, ar);
		
		/* draw motion path for object */
		draw_motion_path_instance(scene, ob, NULL, avs, ob->mpath);
		
		/* cleanup after drawing */
		draw_motion_paths_cleanup(v3d);
	}

	/* multiply view with object matrix.
	 * local viewmat and persmat, to calculate projections */
	ED_view3d_init_mats_rv3d_gl(ob, rv3d);

	/* which wire color */
	if((flag & DRAW_CONSTCOLOR) == 0) {
		/* confusing logic here, there are 2 methods of setting the color
		 * 'colortab[colindex]' and 'theme_id', colindex overrides theme_id.
		 *
		 * note: no theme yet for 'colindex' */
		int theme_id= TH_WIRE;
		int theme_shade= 0;

		project_short(ar, ob->obmat[3], &base->sx);

		if(		(scene->obedit == NULL) &&
		        (G.moving & G_TRANSFORM_OBJ) &&
		        (base->flag & (SELECT+BA_WAS_SEL)))
		{
			theme_id= TH_TRANSFORM;
		}
		else {
			/* Sets the 'colindex' */
			if(ob->id.lib) {
				colindex= (base->flag & (SELECT+BA_WAS_SEL)) ? 4 : 3;
			}
			else if(warning_recursive==1) {
				if(base->flag & (SELECT+BA_WAS_SEL)) {
					colindex= (scene->basact==base) ? 8 : 7;
				}
				else {
					colindex = 6;
				}
			}
			/* Sets the 'theme_id' or fallback to wire */
			else {
				if(ob->flag & OB_FROMGROUP) {
					if(base->flag & (SELECT+BA_WAS_SEL)) {
						/* uses darker active color for non-active + selected*/
						theme_id= TH_GROUP_ACTIVE;

						if(scene->basact != base) {
							theme_shade= -16;
						}
					}
					else {
						theme_id= TH_GROUP;
					}
				}
				else {
					if(base->flag & (SELECT+BA_WAS_SEL)) {
						theme_id= scene->basact == base ? TH_ACTIVE : TH_SELECT;
					}
					else {
						if(ob->type==OB_LAMP) theme_id= TH_LAMP;
						else if(ob->type==OB_SPEAKER) theme_id= TH_SPEAKER;
						/* fallback to TH_WIRE */
					}
				}
			}
		}

		/* finally set the color */
		if(colindex == 0) {
			if(theme_shade == 0) UI_ThemeColor(theme_id);
			else                 UI_ThemeColorShade(theme_id, theme_shade);
		}
		else {
			col= colortab[colindex];
			cpack(col);
		}
	}

	/* maximum drawtype */
	dt= MIN2(v3d->drawtype, ob->dt);
	if(v3d->zbuf==0 && dt>OB_WIRE) dt= OB_WIRE;
	dtx= 0;

	/* faceselect exception: also draw solid when dt==wire, except in editmode */
	if(ob==OBACT && (ob->mode & (OB_MODE_VERTEX_PAINT|OB_MODE_WEIGHT_PAINT|OB_MODE_TEXTURE_PAINT))) {
		if(ob->type==OB_MESH) {

			if(ob->mode & OB_MODE_EDIT);
			else {
				if(dt<OB_SOLID) {
					zbufoff= 1;
					dt= OB_SOLID;
				}
				else {
					dt= OB_SHADED;
				}

				glEnable(GL_DEPTH_TEST);
			}
		}
		else {
			if(dt<OB_SOLID) {
				dt= OB_SOLID;
				glEnable(GL_DEPTH_TEST);
				zbufoff= 1;
			}
		}
	}
	
	/* draw-extra supported for boundbox drawmode too */
	if(dt>=OB_BOUNDBOX ) {

		dtx= ob->dtx;
		if(ob->mode & OB_MODE_EDIT) {
			// the only 2 extra drawtypes alowed in editmode
			dtx= dtx & (OB_DRAWWIRE|OB_TEXSPACE);
		}

	}

	/* bad exception, solve this! otherwise outline shows too late */
	if(ELEM3(ob->type, OB_CURVE, OB_SURF, OB_FONT)) {
		/* still needed for curves hidden in other layers. depgraph doesnt handle that yet */
		if (ob->disp.first==NULL) makeDispListCurveTypes(scene, ob, 0);
	}
	
	/* draw outline for selected objects, mesh does itself */
	if((v3d->flag & V3D_SELECT_OUTLINE) && ((v3d->flag2 & V3D_RENDER_OVERRIDE)==0) && ob->type!=OB_MESH) {
		if(dt>OB_WIRE && (ob->mode & OB_MODE_EDIT)==0 && (flag & DRAW_SCENESET)==0) {
			if (!(ob->dtx&OB_DRAWWIRE) && (ob->flag&SELECT) && !(flag&DRAW_PICKING)) {
				
				drawObjectSelect(scene, v3d, ar, base);
			}
		}
	}

	switch( ob->type) {
		case OB_MESH:
			empty_object= draw_mesh_object(scene, ar, v3d, rv3d, base, dt, flag);
			if(flag!=DRAW_CONSTCOLOR) dtx &= ~OB_DRAWWIRE; // mesh draws wire itself

			break;
		case OB_FONT:
			cu= ob->data;
			if(cu->editfont) {
				draw_textcurs(cu->editfont->textcurs);

				if (cu->flag & CU_FAST) {
					cpack(0xFFFFFF);
					set_inverted_drawing(1);
					drawDispList(scene, v3d, rv3d, base, OB_WIRE);
					set_inverted_drawing(0);
				} else {
					drawDispList(scene, v3d, rv3d, base, dt);
				}

				if (cu->linewidth != 0.0f) {
					UI_ThemeColor(TH_WIRE);
					copy_v3_v3(vec1, ob->orig);
					copy_v3_v3(vec2, ob->orig);
					vec1[0] += cu->linewidth;
					vec2[0] += cu->linewidth;
					vec1[1] += cu->linedist * cu->fsize;
					vec2[1] -= cu->lines * cu->linedist * cu->fsize;
					setlinestyle(3);
					glBegin(GL_LINE_STRIP); 
					glVertex2fv(vec1); 
					glVertex2fv(vec2); 
					glEnd();
					setlinestyle(0);
				}

				setlinestyle(3);
				for (i=0; i<cu->totbox; i++) {
					if (cu->tb[i].w != 0.0f) {
						UI_ThemeColor(i == (cu->actbox-1) ? TH_ACTIVE : TH_WIRE);
						vec1[0] = (cu->xof * cu->fsize) + cu->tb[i].x;
						vec1[1] = (cu->yof * cu->fsize) + cu->tb[i].y + cu->fsize;
						vec1[2] = 0.001;
						glBegin(GL_LINE_STRIP);
						glVertex3fv(vec1);
						vec1[0] += cu->tb[i].w;
						glVertex3fv(vec1);
						vec1[1] -= cu->tb[i].h;
						glVertex3fv(vec1);
						vec1[0] -= cu->tb[i].w;
						glVertex3fv(vec1);
						vec1[1] += cu->tb[i].h;
						glVertex3fv(vec1);
						glEnd();
					}
				}
				setlinestyle(0);


				if (BKE_font_getselection(ob, &selstart, &selend) && cu->selboxes) {
					float selboxw;

					cpack(0xffffff);
					set_inverted_drawing(1);
					for (i=0; i<(selend-selstart+1); i++) {
						SelBox *sb = &(cu->selboxes[i]);

						if (i<(selend-selstart)) {
							if (cu->selboxes[i+1].y == sb->y)
								selboxw= cu->selboxes[i+1].x - sb->x;
							else
								selboxw= sb->w;
						}
						else {
							selboxw= sb->w;
						}
						glBegin(GL_QUADS);
						glVertex3f(sb->x, sb->y, 0.001);
						glVertex3f(sb->x+selboxw, sb->y, 0.001);
						glVertex3f(sb->x+selboxw, sb->y+sb->h, 0.001);
						glVertex3f(sb->x, sb->y+sb->h, 0.001);
						glEnd();
					}
					set_inverted_drawing(0);
				}
			}
			else if(dt==OB_BOUNDBOX) {
				if((v3d->flag2 & V3D_RENDER_OVERRIDE && v3d->drawtype >= OB_WIRE)==0)
					draw_bounding_volume(scene, ob);
			}
			else if(ED_view3d_boundbox_clip(rv3d, ob->obmat, ob->bb ? ob->bb : cu->bb))
				empty_object= drawDispList(scene, v3d, rv3d, base, dt);

			break;
		case OB_CURVE:
		case OB_SURF:
			cu= ob->data;

			if(cu->editnurb) {
				ListBase *nurbs= curve_editnurbs(cu);
				drawnurb(scene, v3d, rv3d, base, nurbs->first, dt);
			}
			else if(dt==OB_BOUNDBOX) {
				if((v3d->flag2 & V3D_RENDER_OVERRIDE && v3d->drawtype >= OB_WIRE)==0)
					draw_bounding_volume(scene, ob);
			}
			else if(ED_view3d_boundbox_clip(rv3d, ob->obmat, ob->bb ? ob->bb : cu->bb)) {
				empty_object= drawDispList(scene, v3d, rv3d, base, dt);

//XXX old animsys				if(cu->path)
//               					curve_draw_speed(scene, ob);
			}
			break;
		case OB_MBALL:
		{
			MetaBall *mb= ob->data;
			
			if(mb->editelems) 
				drawmball(scene, v3d, rv3d, base, dt);
			else if(dt==OB_BOUNDBOX) {
				if((v3d->flag2 & V3D_RENDER_OVERRIDE && v3d->drawtype >= OB_WIRE)==0)
					draw_bounding_volume(scene, ob);
			}
			else 
				empty_object= drawmball(scene, v3d, rv3d, base, dt);
			break;
		}
		case OB_EMPTY:
			if((v3d->flag2 & V3D_RENDER_OVERRIDE)==0) {
				if (ob->empty_drawtype == OB_EMPTY_IMAGE) {
					draw_empty_image(ob);
				}
				else {
					drawaxes(ob->empty_drawsize, ob->empty_drawtype);
				}
			}
			break;
		case OB_LAMP:
			if((v3d->flag2 & V3D_RENDER_OVERRIDE)==0) {
				drawlamp(scene, v3d, rv3d, base, dt, flag);
				if(dtx || (base->flag & SELECT)) glMultMatrixf(ob->obmat);
			}
			break;
		case OB_CAMERA:
			if((v3d->flag2 & V3D_RENDER_OVERRIDE)==0 || (rv3d->persp==RV3D_CAMOB && v3d->camera==ob)) /* special exception for active camera */
				drawcamera(scene, v3d, rv3d, ob, flag);
			break;
		case OB_SPEAKER:
			if((v3d->flag2 & V3D_RENDER_OVERRIDE)==0)
				drawspeaker(scene, v3d, rv3d, ob, flag);
			break;
		case OB_LATTICE:
			if((v3d->flag2 & V3D_RENDER_OVERRIDE)==0) {
				drawlattice(scene, v3d, ob);
			}
			break;
		case OB_ARMATURE:
			if((v3d->flag2 & V3D_RENDER_OVERRIDE)==0) {
				if(dt>OB_WIRE) GPU_enable_material(0, NULL); // we use default material
				empty_object= draw_armature(scene, v3d, ar, base, dt, flag, FALSE);
				if(dt>OB_WIRE) GPU_disable_material();
			}
			break;
		default:
			if((v3d->flag2 & V3D_RENDER_OVERRIDE)==0) {
				drawaxes(1.0, OB_ARROWS);
			}
	}

	if((v3d->flag2 & V3D_RENDER_OVERRIDE) == 0) {

		if(ob->soft /*&& flag & OB_SBMOTION*/){
			float mrt[3][3],msc[3][3],mtr[3][3]; 
			SoftBody *sb= NULL;
			float tipw = 0.5f, tiph = 0.5f,drawsize = 4.0f;
			if ((sb= ob->soft)){
				if(sb->solverflags & SBSO_ESTIMATEIPO){

					glLoadMatrixf(rv3d->viewmat);
					copy_m3_m3(msc,sb->lscale);
					copy_m3_m3(mrt,sb->lrot);
					mul_m3_m3m3(mtr,mrt,msc); 
					ob_draw_RE_motion(sb->lcom,mtr,tipw,tiph,drawsize);
					glMultMatrixf(ob->obmat);
				}
			}
		}

		if(ob->pd && ob->pd->forcefield) {
			draw_forcefield(scene, ob, rv3d);
		}
	}

	/* code for new particle system */
	if(		(warning_recursive==0) &&
			(ob->particlesystem.first) &&
			(flag & DRAW_PICKING)==0 &&
			(ob!=scene->obedit)	
	  ) {
		ParticleSystem *psys;

		if(col || (ob->flag & SELECT)) cpack(0xFFFFFF);	/* for visibility, also while wpaint */
		//glDepthMask(GL_FALSE);

		glLoadMatrixf(rv3d->viewmat);
		
		view3d_cached_text_draw_begin();

		for(psys=ob->particlesystem.first; psys; psys=psys->next) {
			/* run this so that possible child particles get cached */
			if(ob->mode & OB_MODE_PARTICLE_EDIT && ob==OBACT) {
				PTCacheEdit *edit = PE_create_current(scene, ob);
				if(edit && edit->psys == psys)
					draw_update_ptcache_edit(scene, ob, edit);
			}

			draw_new_particle_system(scene, v3d, rv3d, base, psys, dt);
		}
		invert_m4_m4(ob->imat, ob->obmat);
		view3d_cached_text_draw_end(v3d, ar, 0, NULL);

		glMultMatrixf(ob->obmat);
		
		//glDepthMask(GL_TRUE);
		if(col) cpack(col);
	}

	/* draw edit particles last so that they can draw over child particles */
	if(		(warning_recursive==0) &&
			(flag & DRAW_PICKING)==0 &&
			(!scene->obedit)	
	  ) {

		if(ob->mode & OB_MODE_PARTICLE_EDIT && ob==OBACT) {
			PTCacheEdit *edit = PE_create_current(scene, ob);
			if(edit) {
				glLoadMatrixf(rv3d->viewmat);
				draw_update_ptcache_edit(scene, ob, edit);
				draw_ptcache_edit(scene, v3d, edit);
				glMultMatrixf(ob->obmat);
			}
		}
	}

	/* draw code for smoke */
	if((md = modifiers_findByType(ob, eModifierType_Smoke))) {
		SmokeModifierData *smd = (SmokeModifierData *)md;

		// draw collision objects
		if((smd->type & MOD_SMOKE_TYPE_COLL) && smd->coll)
		{
			/*SmokeCollSettings *scs = smd->coll;
			if(scs->points)
			{
				size_t i;

				glLoadMatrixf(rv3d->viewmat);

				if(col || (ob->flag & SELECT)) cpack(0xFFFFFF);	
				glDepthMask(GL_FALSE);
				glEnable(GL_BLEND);
				

				// glPointSize(3.0);
				bglBegin(GL_POINTS);

				for(i = 0; i < scs->numpoints; i++)
				{
					bglVertex3fv(&scs->points[3*i]);
				}

				bglEnd();
				glPointSize(1.0);

				glMultMatrixf(ob->obmat);
				glDisable(GL_BLEND);
				glDepthMask(GL_TRUE);
				if(col) cpack(col);
				
			}
			*/
		}

		// only draw domains
		if(smd->domain && smd->domain->fluid)
		{
			if(CFRA < smd->domain->point_cache[0]->startframe)
				; /* don't show smoke before simulation starts, this could be made an option in the future */
			else if(!smd->domain->wt || !(smd->domain->viewsettings & MOD_SMOKE_VIEW_SHOWBIG))
			{
// #if 0
				smd->domain->tex = NULL;
				GPU_create_smoke(smd, 0);
				draw_volume(ar, smd->domain->tex, smd->domain->p0, smd->domain->p1, smd->domain->res, smd->domain->dx, smd->domain->tex_shadow);
				GPU_free_smoke(smd);
// #endif
#if 0
				int x, y, z;
				float *density = smoke_get_density(smd->domain->fluid);

				glLoadMatrixf(rv3d->viewmat);
				// glMultMatrixf(ob->obmat);	

				if(col || (ob->flag & SELECT)) cpack(0xFFFFFF);	
				glDepthMask(GL_FALSE);
				glEnable(GL_BLEND);
				

				// glPointSize(3.0);
				bglBegin(GL_POINTS);

				for(x = 0; x < smd->domain->res[0]; x++)
					for(y = 0; y < smd->domain->res[1]; y++)
						for(z = 0; z < smd->domain->res[2]; z++)
				{
					float tmp[3];
					int index = smoke_get_index(x, smd->domain->res[0], y, smd->domain->res[1], z);

					if(density[index] > FLT_EPSILON)
					{
						float color[3];
						copy_v3_v3(tmp, smd->domain->p0);
						tmp[0] += smd->domain->dx * x + smd->domain->dx * 0.5;
						tmp[1] += smd->domain->dx * y + smd->domain->dx * 0.5;
						tmp[2] += smd->domain->dx * z + smd->domain->dx * 0.5;
						color[0] = color[1] = color[2] = density[index];
						glColor3fv(color);
						bglVertex3fv(tmp);
					}
				}

				bglEnd();
				glPointSize(1.0);

				glMultMatrixf(ob->obmat);
				glDisable(GL_BLEND);
				glDepthMask(GL_TRUE);
				if(col) cpack(col);
#endif
			}
			else if(smd->domain->wt && (smd->domain->viewsettings & MOD_SMOKE_VIEW_SHOWBIG))
			{
				smd->domain->tex = NULL;
				GPU_create_smoke(smd, 1);
				draw_volume(ar, smd->domain->tex, smd->domain->p0, smd->domain->p1, smd->domain->res_wt, smd->domain->dx_wt, smd->domain->tex_shadow);
				GPU_free_smoke(smd);
			}
		}
	}

	if((v3d->flag2 & V3D_RENDER_OVERRIDE)==0) {

		bConstraint *con;
		for(con=ob->constraints.first; con; con= con->next) 
		{
			if(con->type==CONSTRAINT_TYPE_RIGIDBODYJOINT) 
			{
				bRigidBodyJointConstraint *data = (bRigidBodyJointConstraint*)con->data;
				if(data->flag&CONSTRAINT_DRAW_PIVOT)
					drawRBpivot(data);
			}
		}

		/* draw extra: after normal draw because of makeDispList */
		if(dtx && (G.f & G_RENDER_OGL)==0) {

			if(dtx & OB_AXIS) {
				drawaxes(1.0f, OB_ARROWS);
			}
			if(dtx & OB_BOUNDBOX) {
				if((v3d->flag2 & V3D_RENDER_OVERRIDE)==0)
					draw_bounding_volume(scene, ob);
			}
			if(dtx & OB_TEXSPACE) drawtexspace(ob);
			if(dtx & OB_DRAWNAME) {
				/* patch for several 3d cards (IBM mostly) that crash on glSelect with text drawing */
				/* but, we also dont draw names for sets or duplicators */
				if(flag == 0) {
					float zero[3]= {0,0,0};
					float curcol[4];
					unsigned char tcol[4];
					glGetFloatv(GL_CURRENT_COLOR, curcol);
					rgb_float_to_byte(curcol, tcol);
					tcol[3]= 255;
					view3d_cached_text_draw_add(zero, ob->id.name+2, 10, 0, tcol);
				}
			}
			/*if(dtx & OB_DRAWIMAGE) drawDispListwire(&ob->disp);*/
			if((dtx & OB_DRAWWIRE) && dt>=OB_SOLID) drawWireExtra(scene, rv3d, ob);
		}
	}

	if(dt<=OB_SOLID && (v3d->flag2 & V3D_RENDER_OVERRIDE)==0) {
		if((ob->gameflag & OB_DYNAMIC) || 
			((ob->gameflag & OB_BOUNDS) && (ob->boundtype == OB_BOUND_SPHERE))) {
			float imat[4][4], vec[3]= {0.0f, 0.0f, 0.0f};

			invert_m4_m4(imat, rv3d->viewmatob);

			setlinestyle(2);
			drawcircball(GL_LINE_LOOP, vec, ob->inertia, imat);
			setlinestyle(0);
		}
	}
	
	/* return warning, this is cached text draw */
	invert_m4_m4(ob->imat, ob->obmat);
	view3d_cached_text_draw_end(v3d, ar, 1, NULL);

	glLoadMatrixf(rv3d->viewmat);

	if(zbufoff) glDisable(GL_DEPTH_TEST);

	if(warning_recursive) return;
	if(base->flag & OB_FROMDUPLI) return;
	if(v3d->flag2 & V3D_RENDER_OVERRIDE) return;

	/* object centers, need to be drawn in viewmat space for speed, but OK for picking select */
	if(ob!=OBACT || !(ob->mode & (OB_MODE_VERTEX_PAINT|OB_MODE_WEIGHT_PAINT|OB_MODE_TEXTURE_PAINT))) {
		int do_draw_center= -1;	/* defines below are zero or positive... */

		if(v3d->flag2 & V3D_RENDER_OVERRIDE) {
			/* dont draw */
		} else if((scene->basact)==base)
			do_draw_center= ACTIVE;
		else if(base->flag & SELECT) 
			do_draw_center= SELECT;
		else if(empty_object || (v3d->flag & V3D_DRAW_CENTERS)) 
			do_draw_center= DESELECT;

		if(do_draw_center != -1) {
			if(flag & DRAW_PICKING) {
				/* draw a single point for opengl selection */
				glBegin(GL_POINTS);
				glVertex3fv(ob->obmat[3]);
				glEnd();
			} 
			else if((flag & DRAW_CONSTCOLOR)==0) {
				/* we don't draw centers for duplicators and sets */
				if(U.obcenter_dia > 0) {
					/* check > 0 otherwise grease pencil can draw into the circle select which is annoying. */
					drawcentercircle(v3d, rv3d, ob->obmat[3], do_draw_center, ob->id.lib || ob->id.us>1);
				}
			}
		}
	}

	/* not for sets, duplicators or picking */
	if(flag==0 && (v3d->flag & V3D_HIDE_HELPLINES)== 0 && (v3d->flag2 & V3D_RENDER_OVERRIDE)== 0) {
		ListBase *list;
		
		/* draw hook center and offset line */
		if(ob!=scene->obedit) draw_hooks(ob);
		
		/* help lines and so */
		if(ob!=scene->obedit && ob->parent && (ob->parent->lay & v3d->lay)) {
			setlinestyle(3);
			glBegin(GL_LINES);
			glVertex3fv(ob->obmat[3]);
			glVertex3fv(ob->orig);
			glEnd();
			setlinestyle(0);
		}

		/* Drawing the constraint lines */
		if (ob->constraints.first) {
			bConstraint *curcon;
			bConstraintOb *cob;
			unsigned char col1[4], col2[4];
			
			list = &ob->constraints;
			
			UI_GetThemeColor3ubv(TH_GRID, col1);
			UI_make_axis_color(col1, col2, 'Z');
			glColor3ubv(col2);
			
			cob= constraints_make_evalob(scene, ob, NULL, CONSTRAINT_OBTYPE_OBJECT);
			
			for (curcon = list->first; curcon; curcon=curcon->next) {
				bConstraintTypeInfo *cti= constraint_get_typeinfo(curcon);
				ListBase targets = {NULL, NULL};
				bConstraintTarget *ct;
				
				if ((curcon->flag & CONSTRAINT_EXPAND) && (cti) && (cti->get_constraint_targets)) {
					cti->get_constraint_targets(curcon, &targets);
					
					for (ct= targets.first; ct; ct= ct->next) {
						/* calculate target's matrix */
						if (cti->get_target_matrix) 
							cti->get_target_matrix(curcon, cob, ct, bsystem_time(scene, ob, (float)(scene->r.cfra), give_timeoffset(ob)));
						else
							unit_m4(ct->matrix);
						
						setlinestyle(3);
						glBegin(GL_LINES);
						glVertex3fv(ct->matrix[3]);
						glVertex3fv(ob->obmat[3]);
						glEnd();
						setlinestyle(0);
					}
					
					if (cti->flush_constraint_targets)
						cti->flush_constraint_targets(curcon, &targets, 1);
				}
			}
			
			constraints_clear_evalob(cob);
		}
	}

	free_old_images();
}

/* ***************** BACKBUF SEL (BBS) ********* */

static void bbs_obmode_mesh_verts__mapFunc(void *userData, int index, float *co, float *UNUSED(no_f), short *UNUSED(no_s))
{
	struct {void* offset; MVert *mvert;} *data = userData;
	MVert *mv = &data->mvert[index];
	int offset = (intptr_t) data->offset;

	if (!(mv->flag & ME_HIDE)) {
		WM_set_framebuffer_index_color(offset+index);
		bglVertex3fv(co);
	}
}

static void bbs_obmode_mesh_verts(Object *ob, DerivedMesh *dm, int offset)
{
	struct {void* offset; struct MVert *mvert;} data;
	Mesh *me = ob->data;
	MVert *mvert = me->mvert;
	data.mvert = mvert;
	data.offset = (void*)(intptr_t) offset;
	glPointSize( UI_GetThemeValuef(TH_VERTEX_SIZE) );
	bglBegin(GL_POINTS);
	dm->foreachMappedVert(dm, bbs_obmode_mesh_verts__mapFunc, &data);
	bglEnd();
	glPointSize(1.0);
}

static void bbs_mesh_verts__mapFunc(void *userData, int index, float *co, float *UNUSED(no_f), short *UNUSED(no_s))
{
	void **ptrs = userData;
	int offset = (intptr_t) ptrs[0];
	BMVert *eve = EDBM_get_vert_for_index(ptrs[1], index);

	if (!BM_TestHFlag(eve, BM_HIDDEN)) {
		WM_set_framebuffer_index_color(offset+index);
		bglVertex3fv(co);
	}
}
static void bbs_mesh_verts(BMEditMesh *em, DerivedMesh *dm, int offset)
{
	void *ptrs[2] = {(void*)(intptr_t) offset, em};

	glPointSize( UI_GetThemeValuef(TH_VERTEX_SIZE) );
	bglBegin(GL_POINTS);
	dm->foreachMappedVert(dm, bbs_mesh_verts__mapFunc, ptrs);
	bglEnd();
	glPointSize(1.0);
}		

static int bbs_mesh_wire__setDrawOptions(void *userData, int index)
{
	void **ptrs = userData;
	int offset = (intptr_t) ptrs[0];
	BMEdge *eed = EDBM_get_edge_for_index(ptrs[1], index);

	if (!BM_TestHFlag(eed, BM_HIDDEN)) {
		WM_set_framebuffer_index_color(offset+index);
		return 1;
	} else {
		return 0;
	}
}
static void bbs_mesh_wire(BMEditMesh *em, DerivedMesh *dm, int offset)
{
	void *ptrs[2] = {(void*)(intptr_t) offset, em};
	dm->drawMappedEdges(dm, bbs_mesh_wire__setDrawOptions, ptrs);
}		

static int bbs_mesh_solid__setSolidDrawOptions(void *userData, int index, int *UNUSED(drawSmooth_r))
{
	BMFace *efa = EDBM_get_face_for_index(((void**)userData)[0], index);
	
	if (efa && !BM_TestHFlag(efa, BM_HIDDEN)) {
		if (((void**)userData)[1]) {
			WM_set_framebuffer_index_color(index+1);
		}
		return 1;
	} else {
		return 0;
	}
}

static void bbs_mesh_solid__drawCenter(void *userData, int index, float *cent, float *UNUSED(no))
{
	BMFace *efa = EDBM_get_face_for_index(((void**)userData)[0], index);

	if (!BM_TestHFlag(efa, BM_HIDDEN)) {
		WM_set_framebuffer_index_color(index+1);

		bglVertex3fv(cent);
	}
}

/* two options, facecolors or black */
static void bbs_mesh_solid_EM(BMEditMesh *em, Scene *scene, View3D *v3d,
			      Object *ob, DerivedMesh *dm, int facecol)
{
	void *ptrs[2] = {em, NULL}; //second one being null means to draw black
	cpack(0);

	if (facecol) {
		ptrs[1] = (void*)(intptr_t) 1;
		dm->drawMappedFaces(dm, bbs_mesh_solid__setSolidDrawOptions, ptrs, 0, GPU_enable_material, NULL);

		if(check_ob_drawface_dot(scene, v3d, ob->dt)) {
			glPointSize(UI_GetThemeValuef(TH_FACEDOT_SIZE));
		
			bglBegin(GL_POINTS);
			dm->foreachMappedFaceCenter(dm, bbs_mesh_solid__drawCenter, ptrs);
			bglEnd();
		}

	} else {
		dm->drawMappedFaces(dm, bbs_mesh_solid__setSolidDrawOptions, ptrs, 0, GPU_enable_material, NULL);
	}
}

static int bbs_mesh_solid__setDrawOpts(void *UNUSED(userData), int index, int *UNUSED(drawSmooth_r))
{
	WM_set_framebuffer_index_color(index+1);
	return 1;
}

static int bbs_mesh_solid_hide__setDrawOpts(void *userData, int index, int *UNUSED(drawSmooth_r))
{
	Mesh *me = userData;

	if (!(me->mface[index].flag&ME_HIDE)) {
		WM_set_framebuffer_index_color(index+1);
		return 1;
	} else {
		return 0;
	}
}

// must have called WM_set_framebuffer_index_color beforehand
static int bbs_mesh_solid_hide2__setDrawOpts(void *userData, int index, int *UNUSED(drawSmooth_r))
{
	Mesh *me = userData;

	if (!(me->mface[index].flag & ME_HIDE)) {
		return 1;
	} else {
		return 0;
	}
}
static void bbs_mesh_solid(Scene *scene, Object *ob)
{
	DerivedMesh *dm = mesh_get_derived_final(scene, ob, scene->customdata_mask);
	Mesh *me = (Mesh*)ob->data;
	
	glColor3ub(0, 0, 0);
		
	if((me->editflag & ME_EDIT_PAINT_MASK))	dm->drawMappedFaces(dm, bbs_mesh_solid_hide__setDrawOpts, me, 0, GPU_enable_material, NULL);
	else									dm->drawMappedFaces(dm, bbs_mesh_solid__setDrawOpts, me, 0, GPU_enable_material, NULL);

	dm->release(dm);
}

void draw_object_backbufsel(Scene *scene, View3D *v3d, RegionView3D *rv3d, Object *ob)
{
	ToolSettings *ts= scene->toolsettings;

	glMultMatrixf(ob->obmat);

	glClearDepth(1.0); glClear(GL_DEPTH_BUFFER_BIT);
	glEnable(GL_DEPTH_TEST);

	switch( ob->type) {
	case OB_MESH:
		if(ob->mode & OB_MODE_EDIT) {
			Mesh *me= ob->data;
			BMEditMesh *em= me->edit_btmesh;

			DerivedMesh *dm = editbmesh_get_derived_cage(scene, ob, em, CD_MASK_BAREMESH);

			EDBM_init_index_arrays(em, 1, 1, 1);

			bbs_mesh_solid_EM(em, scene, v3d, ob, dm, ts->selectmode & SCE_SELECT_FACE);
			if(ts->selectmode & SCE_SELECT_FACE)
				bm_solidoffs = 1+em->bm->totface;
			else
				bm_solidoffs= 1;
			
			bglPolygonOffset(rv3d->dist, 1.0);
			
			// we draw edges always, for loop (select) tools
			bbs_mesh_wire(em, dm, bm_solidoffs);
			bm_wireoffs= bm_solidoffs + em->bm->totedge;
			
			// we draw verts if vert select mode or if in transform (for snap).
			if(ts->selectmode & SCE_SELECT_VERTEX || G.moving & G_TRANSFORM_EDIT) {
				bbs_mesh_verts(em, dm, bm_wireoffs);
				bm_vertoffs= bm_wireoffs + em->bm->totvert;
			}
			else bm_vertoffs= bm_wireoffs;
			
			bglPolygonOffset(rv3d->dist, 0.0);

			dm->release(dm);

			EDBM_free_index_arrays(em);
		}
		else {
			Mesh *me= ob->data;
			if(me->editflag & ME_EDIT_VERT_SEL) {
				DerivedMesh *dm = mesh_get_derived_final(scene, ob, scene->customdata_mask);
				glColor3ub(0, 0, 0);

				dm->drawMappedFaces(dm, bbs_mesh_solid_hide2__setDrawOpts, me, 0, GPU_enable_material, NULL);

				
				bbs_obmode_mesh_verts(ob, dm, 1);
				bm_vertoffs = me->totvert+1;
				dm->release(dm);
			}
			else {
				bbs_mesh_solid(scene, ob);
			}
		}
		break;
	case OB_CURVE:
	case OB_SURF:
		break;
	}

	glLoadMatrixf(rv3d->viewmat);
}


/* ************* draw object instances for bones, for example ****************** */
/*               assumes all matrices/etc set OK */

/* helper function for drawing object instances - meshes */
static void draw_object_mesh_instance(Scene *scene, View3D *v3d, RegionView3D *rv3d, 
									  Object *ob, int dt, int outline)
{
	Mesh *me= ob->data;
	DerivedMesh *dm=NULL, *edm=NULL;
	int glsl;
	
	if(ob->mode & OB_MODE_EDIT)
		edm= editbmesh_get_derived_base(ob, me->edit_btmesh);
	else 
		dm = mesh_get_derived_final(scene, ob, CD_MASK_BAREMESH);

	if(dt<=OB_WIRE) {
		if(dm)
			dm->drawEdges(dm, 1, 0);
		else if(edm)
			edm->drawEdges(edm, 1, 0);	
	}
	else {
		if(outline)
			draw_mesh_object_outline(v3d, ob, dm?dm:edm);

		if(dm) {
			glsl = draw_glsl_material(scene, ob, v3d, dt);
			GPU_begin_object_materials(v3d, rv3d, scene, ob, glsl, NULL);
		}
		else {
			glEnable(GL_COLOR_MATERIAL);
			UI_ThemeColor(TH_BONE_SOLID);
			glDisable(GL_COLOR_MATERIAL);
		}
		
		glLightModeli(GL_LIGHT_MODEL_TWO_SIDE, 0);
		glFrontFace((ob->transflag&OB_NEG_SCALE)?GL_CW:GL_CCW);
		glEnable(GL_LIGHTING);
		
		if(dm) {
			dm->drawFacesSolid(dm, NULL, 0, GPU_enable_material);
			GPU_end_object_materials();
		}
		else if(edm)
			edm->drawMappedFaces(edm, NULL, NULL, 0, GPU_enable_material, NULL);
		
		glDisable(GL_LIGHTING);
	}

	if(edm) edm->release(edm);
	if(dm) dm->release(dm);
}

void draw_object_instance(Scene *scene, View3D *v3d, RegionView3D *rv3d, Object *ob, int dt, int outline)
{
	if (ob == NULL) 
		return;
		
	switch (ob->type) {
		case OB_MESH:
			draw_object_mesh_instance(scene, v3d, rv3d, ob, dt, outline);
			break;
		case OB_EMPTY:
			if (ob->empty_drawtype == OB_EMPTY_IMAGE) {
				draw_empty_image(ob);
			}
			else {
				drawaxes(ob->empty_drawsize, ob->empty_drawtype);
			}
			break;
	}
}<|MERGE_RESOLUTION|>--- conflicted
+++ resolved
@@ -230,12 +230,6 @@
 
 	if(G.f & G_PICKSEL)
 		return 0;
-<<<<<<< HEAD
-			
-	if(me->edit_btmesh)
-		return 0;
-=======
->>>>>>> b263aefb
 	
 	return (glsl || (base->object->dtx & OB_DRAWTRANSP));
 }
@@ -2153,14 +2147,11 @@
 	if (!BM_TestHFlag(efa, BM_HIDDEN)) {
 		if (efa == data->efa_act) {
 			glColor4ubv(data->cols[2]);
-
 			return 2; /* stipple */
 		} else {
 			col = data->cols[BM_TestHFlag(efa, BM_SELECT)?1:0];
 			if (col[3]==0) return 0;
-
 			glColor4ubv(col);
-
 			return 1;
 		}
 	}

--- conflicted
+++ resolved
@@ -419,11 +419,11 @@
   WM_event_add_keymap_handler(&region->handlers, keymap);
 
   keymap = WM_keymap_ensure(
-<<<<<<< HEAD
       wm->defaultconf, "Grease Pencil Weight Gradient", SPACE_EMPTY, RGN_TYPE_WINDOW);
-=======
+  WM_event_add_keymap_handler(&region->handlers, keymap);
+
+  keymap = WM_keymap_ensure(
       wm->defaultconf, "Grease Pencil Vertex Paint", SPACE_EMPTY, RGN_TYPE_WINDOW);
->>>>>>> 23ecce59
   WM_event_add_keymap_handler(&region->handlers, keymap);
 
   keymap = WM_keymap_ensure(

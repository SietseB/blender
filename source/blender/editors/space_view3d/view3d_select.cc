--- conflicted
+++ resolved
@@ -3344,6 +3344,9 @@
     else if (obedit->type == OB_GREASE_PENCIL) {
       changed = ed_grease_pencil_select_pick(C, mval, params);
     }
+    else if (obedit->type == OB_GREASE_PENCIL) {
+      changed = ed_grease_pencil_select_pick(C, mval, params);
+    }
   }
   else if (obact && obact->mode & OB_MODE_PARTICLE_EDIT) {
     changed = PE_mouse_particles(C, mval, &params);
@@ -3832,11 +3835,7 @@
   }
   if (ts->selectmode & SCE_SELECT_EDGE) {
     /* Does both use_zbuf and non-use_zbuf versions (need screen cos for both) */
-<<<<<<< HEAD
-    struct BoxSelectUserData_ForMeshEdge cb_data {};
-=======
     BoxSelectUserData_ForMeshEdge cb_data{};
->>>>>>> b550d0be
     cb_data.data = &data;
     cb_data.esel = use_zbuf ? esel : nullptr;
     cb_data.backbuf_offset = use_zbuf ? DRW_select_buffer_context_offset_for_object_elem(

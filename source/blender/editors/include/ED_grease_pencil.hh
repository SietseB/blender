/* SPDX-FileCopyrightText: 2023 Blender Authors
 *
 * SPDX-License-Identifier: GPL-2.0-or-later */

/** \file
 * \ingroup editors
 */

#pragma once

#include "BKE_grease_pencil.hh"

#include "BKE_attribute_filter.hh"
#include "BLI_index_mask_fwd.hh"
#include "BLI_math_matrix_types.hh"
#include "BLI_set.hh"
#include "BLI_task.hh"

#include "ED_keyframes_edit.hh"
#include "ED_select_utils.hh"

#include "WM_api.hh"

struct bContext;
struct BrushGpencilSettings;
struct Main;
struct Object;
struct KeyframeEditData;
struct MDeformVert;
struct wmKeyConfig;
struct wmOperator;
struct GPUOffScreen;
struct ToolSettings;
struct Scene;
struct UndoType;
struct ViewDepths;
struct View3D;
struct ViewContext;
struct BVHTree;
struct GreasePencilLineartModifierData;
struct RV3DMatrixStore;

namespace blender::bke {
enum class AttrDomain : int8_t;
class CurvesGeometry;
namespace crazyspace {
}
}  // namespace blender::bke

enum {
  LAYER_REORDER_ABOVE,
  LAYER_REORDER_BELOW,
};

/* -------------------------------------------------------------------- */
/** \name C Wrappers
 * \{ */

/**
 * Join selected objects. Called from #OBJECT_OT_join.
 */
int ED_grease_pencil_join_objects_exec(bContext *C, wmOperator *op);

void ED_operatortypes_grease_pencil();
void ED_operatortypes_grease_pencil_draw();
void ED_operatortypes_grease_pencil_frames();
void ED_operatortypes_grease_pencil_layers();
void ED_operatortypes_grease_pencil_select();
void ED_operatortypes_grease_pencil_edit();
void ED_operatortypes_grease_pencil_join();
void ED_operatortypes_grease_pencil_material();
void ED_operatortypes_grease_pencil_modes();
void ED_operatortypes_grease_pencil_primitives();
void ED_operatortypes_grease_pencil_weight_paint();
void ED_operatortypes_grease_pencil_vertex_paint();
void ED_operatortypes_grease_pencil_interpolate();
void ED_operatortypes_grease_pencil_lineart();
void ED_operatortypes_grease_pencil_trace();
void ED_operatortypes_grease_pencil_bake_animation();
void ED_operatortypes_grease_pencil_shape_keys();
void ED_operatormacros_grease_pencil();
void ED_keymap_grease_pencil(wmKeyConfig *keyconf);
void ED_primitivetool_modal_keymap(wmKeyConfig *keyconf);
void ED_filltool_modal_keymap(wmKeyConfig *keyconf);
void ED_interpolatetool_modal_keymap(wmKeyConfig *keyconf);

void GREASE_PENCIL_OT_stroke_trim(wmOperatorType *ot);

void ED_undosys_type_grease_pencil(UndoType *ut);

/**
 * Get the selection mode for Grease Pencil selection operators: point, stroke, segment.
 */
blender::bke::AttrDomain ED_grease_pencil_edit_selection_domain_get(
    const ToolSettings *tool_settings);
blender::bke::AttrDomain ED_grease_pencil_sculpt_selection_domain_get(
    const ToolSettings *tool_settings);
blender::bke::AttrDomain ED_grease_pencil_vertex_selection_domain_get(
    const ToolSettings *tool_settings);
blender::bke::AttrDomain ED_grease_pencil_selection_domain_get(const ToolSettings *tool_settings,
                                                               const Object *object);
/**
 * True if segment selection is enabled.
 */
bool ED_grease_pencil_edit_segment_selection_enabled(const ToolSettings *tool_settings);
bool ED_grease_pencil_sculpt_segment_selection_enabled(const ToolSettings *tool_settings);
bool ED_grease_pencil_vertex_segment_selection_enabled(const ToolSettings *tool_settings);
bool ED_grease_pencil_segment_selection_enabled(const ToolSettings *tool_settings,
                                                const Object *object);

bool ED_grease_pencil_shape_key_in_edit_mode();

/** \} */

namespace blender::ed::greasepencil {

enum class ReprojectMode : int8_t { Front, Side, Top, View, Cursor, Surface, Keep };

enum class DrawingPlacementDepth : int8_t { ObjectOrigin, Cursor, Surface, Stroke };

enum class DrawingPlacementPlane : int8_t { View, Front, Side, Top, Cursor };

class DrawingPlacement {
  const ARegion *region_;
  const View3D *view3d_;

  DrawingPlacementDepth depth_;
  DrawingPlacementPlane plane_;
  ViewDepths *depth_cache_ = nullptr;
  bool use_project_only_selected_ = false;
  float surface_offset_;

  float3 placement_loc_;
  float3 placement_normal_;
  /* Optional explicit placement plane. */
  std::optional<float4> placement_plane_;

  float4x4 layer_space_to_world_space_;
  float4x4 world_space_to_layer_space_;

 public:
  DrawingPlacement() = default;
  DrawingPlacement(const Scene &scene,
                   const ARegion &region,
                   const View3D &view3d,
                   const Object &eval_object,
                   const bke::greasepencil::Layer *layer);

  /**
   * Construct the object based on a ReprojectMode enum instead of Scene values.
   */
  DrawingPlacement(const Scene &scene,
                   const ARegion &region,
                   const View3D &view3d,
                   const Object &eval_object,
                   const bke::greasepencil::Layer *layer,
                   ReprojectMode reproject_mode,
                   float surface_offset = 0.0f,
                   ViewDepths *view_depths = nullptr);
  DrawingPlacement(const DrawingPlacement &other);
  DrawingPlacement(DrawingPlacement &&other);
  DrawingPlacement &operator=(const DrawingPlacement &other);
  DrawingPlacement &operator=(DrawingPlacement &&other);
  ~DrawingPlacement();

  bool use_project_to_surface() const;
  bool use_project_to_stroke() const;

  void cache_viewport_depths(Depsgraph *depsgraph, ARegion *region, View3D *view3d);

  /**
   * Attempt to project from the depth buffer.
   * \return Un-projected position if a valid depth is found at the screen position.
   */
  std::optional<float3> project_depth(float2 co) const;

  /**
   * Projects a screen space coordinate to the local drawing space.
   */
  float3 project(float2 co) const;
  void project(Span<float2> src, MutableSpan<float3> dst) const;
  /**
   * Projects a screen space coordinate to the local drawing space including camera shift.
   */
  float3 project_with_shift(float2 co) const;

  /**
   * Convert a screen space coordinate with depth to the local drawing space.
   */
  float3 place(float2 co, float depth) const;

  /**
   * Projects a 3D position (in local space) to the drawing plane.
   */
  float3 reproject(float3 pos) const;
  void reproject(Span<float3> src, MutableSpan<float3> dst) const;

  float4x4 to_world_space() const;

  /** Return depth buffer if possible. */
  std::optional<float> get_depth(float2 co) const;

 private:
  /** Return depth buffer projection if possible or "View" placement fallback. */
  float3 try_project_depth(float2 co) const;
};

void set_selected_frames_type(bke::greasepencil::Layer &layer,
                              const eBezTriple_KeyframeType key_type);

bool snap_selected_frames(GreasePencil &grease_pencil,
                          bke::greasepencil::Layer &layer,
                          Scene &scene,
                          const eEditKeyframes_Snap mode);

bool mirror_selected_frames(GreasePencil &grease_pencil,
                            bke::greasepencil::Layer &layer,
                            Scene &scene,
                            const eEditKeyframes_Mirror mode);

/**
 * Creates duplicate frames for each selected frame in the layer.
 * The duplicates are stored in the LayerTransformData structure of the layer runtime data.
 * This function also deselects the selected frames, while keeping the duplicates selected.
 */
bool duplicate_selected_frames(GreasePencil &grease_pencil, bke::greasepencil::Layer &layer);

bool remove_all_selected_frames(GreasePencil &grease_pencil, bke::greasepencil::Layer &layer);

void select_layer_channel(GreasePencil &grease_pencil, bke::greasepencil::Layer *layer);

struct KeyframeClipboard {
  /* Datatype for use in copy/paste buffer. */
  struct DrawingBufferItem {
    blender::bke::greasepencil::FramesMapKeyT frame_number;
    bke::greasepencil::Drawing drawing;
    int duration;
    eBezTriple_KeyframeType keytype;
  };

  struct LayerBufferItem {
    Vector<DrawingBufferItem> drawing_buffers;
    blender::bke::greasepencil::FramesMapKeyT first_frame;
    blender::bke::greasepencil::FramesMapKeyT last_frame;
  };

  Map<std::string, LayerBufferItem> copy_buffer{};
  int first_frame{std::numeric_limits<int>::max()};
  int last_frame{std::numeric_limits<int>::min()};
  int cfra{0};

  void clear()
  {
    copy_buffer.clear();
    first_frame = std::numeric_limits<int>::max();
    last_frame = std::numeric_limits<int>::min();
    cfra = 0;
  }
};

bool grease_pencil_layer_parent_set(bke::greasepencil::Layer &layer,
                                    Object *parent,
                                    StringRefNull bone,
                                    bool keep_transform);

void grease_pencil_layer_parent_clear(bke::greasepencil::Layer &layer, bool keep_transform);

bool grease_pencil_copy_keyframes(bAnimContext *ac, KeyframeClipboard &clipboard);

bool grease_pencil_paste_keyframes(bAnimContext *ac,
                                   const eKeyPasteOffset offset_mode,
                                   const eKeyMergeMode merge_mode,
                                   const KeyframeClipboard &clipboard);

/**
 * Sets the selection flag, according to \a selection_mode to the frame at \a frame_number in the
 * \a layer if such frame exists. Returns false if no such frame exists.
 */
bool select_frame_at(bke::greasepencil::Layer &layer,
                     const int frame_number,
                     const short select_mode);

void select_frames_at(bke::greasepencil::LayerGroup &layer_group,
                      const int frame_number,
                      const short select_mode);

void select_all_frames(bke::greasepencil::Layer &layer, const short select_mode);

void select_frames_region(KeyframeEditData *ked,
                          bke::greasepencil::TreeNode &node,
                          const short tool,
                          const short select_mode);

void select_frames_range(bke::greasepencil::TreeNode &node,
                         const float min,
                         const float max,
                         const short select_mode);

/**
 * Returns true if any frame of the \a layer is selected.
 */
bool has_any_frame_selected(const bke::greasepencil::Layer &layer);

/**
 * Check for an active keyframe at the current scene time. When there is not,
 * create one when auto-key is on (taking additive drawing setting into account).
 * \return false when no keyframe could be found or created.
 */
bool ensure_active_keyframe(const Scene &scene,
                            GreasePencil &grease_pencil,
                            bke::greasepencil::Layer &layer,
                            bool duplicate_previous_key,
                            bool &r_inserted_keyframe);

void create_keyframe_edit_data_selected_frames_list(KeyframeEditData *ked,
                                                    const bke::greasepencil::Layer &layer);

bool grease_pencil_context_poll(bContext *C);
bool active_grease_pencil_poll(bContext *C);
bool active_grease_pencil_material_poll(bContext *C);
bool editable_grease_pencil_poll(bContext *C);
bool active_grease_pencil_layer_poll(bContext *C);
bool editable_grease_pencil_point_selection_poll(bContext *C);
bool grease_pencil_selection_poll(bContext *C);
bool grease_pencil_painting_poll(bContext *C);
bool grease_pencil_edit_poll(bContext *C);
bool grease_pencil_sculpting_poll(bContext *C);
bool grease_pencil_weight_painting_poll(bContext *C);
bool grease_pencil_weight_gradient_poll(bContext *C);
bool grease_pencil_vertex_painting_poll(bContext *C);

float opacity_from_input_sample(const float pressure,
                                const Brush *brush,
                                const BrushGpencilSettings *settings);
float radius_from_input_sample(const RegionView3D *rv3d,
                               const ARegion *region,
                               const Brush *brush,
                               float pressure,
                               float3 location,
                               float4x4 to_world,
                               const BrushGpencilSettings *settings);
int grease_pencil_draw_operator_invoke(bContext *C,
                                       wmOperator *op,
                                       bool use_duplicate_previous_key);
float4x2 calculate_texture_space(const Scene *scene,
                                 const ARegion *region,
                                 const float2 &mouse,
                                 const DrawingPlacement &placement);

struct DrawingInfo {
  const bke::greasepencil::Drawing &drawing;
  const int layer_index;
  const int frame_number;
  /* This is used by the onion skinning system. A value of 0 means the drawing is on the current
   * frame. Negative values are before the current frame, positive values are drawings after the
   * current frame. The magnitude of the value indicates how far the drawing is from the current
   * frame (either in absolute frames, or in number of keyframes). */
  const int onion_id;
};
struct MutableDrawingInfo {
  bke::greasepencil::Drawing &drawing;
  const int layer_index;
  const int frame_number;
  const float multi_frame_falloff;
};
Vector<MutableDrawingInfo> retrieve_editable_drawings(const Scene &scene,
                                                      GreasePencil &grease_pencil);
Vector<bke::greasepencil::Drawing *> retrieve_editable_drawings_at_frame(
    const int at_frame, const Scene &scene, GreasePencil &grease_pencil);
Vector<MutableDrawingInfo> retrieve_editable_drawings_with_falloff(const Scene &scene,
                                                                   GreasePencil &grease_pencil);
Array<Vector<MutableDrawingInfo>> retrieve_editable_drawings_grouped_per_frame(
    const Scene &scene, GreasePencil &grease_pencil);
Vector<MutableDrawingInfo> retrieve_editable_drawings_from_layer(
    const Scene &scene, GreasePencil &grease_pencil, const bke::greasepencil::Layer &layer);
Vector<MutableDrawingInfo> retrieve_editable_drawings_from_layer_with_falloff(
    const Scene &scene, GreasePencil &grease_pencil, const bke::greasepencil::Layer &layer);
Vector<DrawingInfo> retrieve_visible_drawings(const Scene &scene,
                                              const GreasePencil &grease_pencil,
                                              bool do_onion_skinning);

IndexMask retrieve_editable_strokes(Object &grease_pencil_object,
                                    const bke::greasepencil::Drawing &drawing,
                                    int layer_index,
                                    IndexMaskMemory &memory);
IndexMask retrieve_editable_fill_strokes(Object &grease_pencil_object,
                                         const bke::greasepencil::Drawing &drawing,
                                         int layer_index,
                                         IndexMaskMemory &memory);
IndexMask retrieve_editable_strokes_by_material(Object &object,
                                                const bke::greasepencil::Drawing &drawing,
                                                const int mat_i,
                                                IndexMaskMemory &memory);
IndexMask retrieve_editable_points(Object &object,
                                   const bke::greasepencil::Drawing &drawing,
                                   int layer_index,
                                   IndexMaskMemory &memory);
IndexMask retrieve_editable_elements(Object &object,
                                     const MutableDrawingInfo &info,
                                     bke::AttrDomain selection_domain,
                                     IndexMaskMemory &memory);

IndexMask retrieve_visible_strokes(Object &grease_pencil_object,
                                   const bke::greasepencil::Drawing &drawing,
                                   IndexMaskMemory &memory);
IndexMask retrieve_visible_points(Object &object,
                                  const bke::greasepencil::Drawing &drawing,
                                  IndexMaskMemory &memory);

IndexMask retrieve_visible_bezier_handle_points(Object &object,
                                                const bke::greasepencil::Drawing &drawing,
                                                int layer_index,
                                                IndexMaskMemory &memory);
IndexMask retrieve_visible_bezier_handle_elements(Object &object,
                                                  const bke::greasepencil::Drawing &drawing,
                                                  int layer_index,
                                                  bke::AttrDomain selection_domain,
                                                  IndexMaskMemory &memory);

IndexMask retrieve_editable_and_selected_strokes(Object &grease_pencil_object,
                                                 const bke::greasepencil::Drawing &drawing,
                                                 int layer_index,
                                                 IndexMaskMemory &memory);
IndexMask retrieve_editable_and_selected_fill_strokes(Object &grease_pencil_object,
                                                      const bke::greasepencil::Drawing &drawing,
                                                      int layer_index,
                                                      IndexMaskMemory &memory);
IndexMask retrieve_editable_and_selected_points(Object &object,
                                                const bke::greasepencil::Drawing &drawing,
                                                int layer_index,
                                                IndexMaskMemory &memory);
IndexMask retrieve_editable_and_selected_elements(Object &object,
                                                  const bke::greasepencil::Drawing &drawing,
                                                  int layer_index,
                                                  bke::AttrDomain selection_domain,
                                                  IndexMaskMemory &memory);

void create_blank(Main &bmain, Object &object, int frame_number);
void create_stroke(Main &bmain, Object &object, const float4x4 &matrix, int frame_number);
void create_suzanne(Main &bmain, Object &object, const float4x4 &matrix, int frame_number);

/**
 * An implementation of the Ramer-Douglas-Peucker algorithm.
 *
 * \param range: The range to simplify.
 * \param epsilon: The threshold distance from the coord between two points for when a point
 * in-between needs to be kept.
 * \param dist_function: A function that computes the distance to a point at an index in the range.
 * The IndexRange is a subrange of \a range and the index is an index relative to the subrange.
 * \param points_to_delete: Writes true to the indices for which the points should be removed.
 * \returns the total number of points to remove.
 */
int64_t ramer_douglas_peucker_simplify(IndexRange range,
                                       float epsilon,
                                       FunctionRef<float(int64_t, int64_t, int64_t)> dist_function,
                                       MutableSpan<bool> points_to_delete);

Array<float2> polyline_fit_curve(Span<float2> points,
                                 float error_threshold,
                                 const IndexMask &corner_mask);

IndexMask polyline_detect_corners(Span<float2> points,
                                  float radius_min,
                                  float radius_max,
                                  int samples_max,
                                  float angle_threshold,
                                  IndexMaskMemory &memory);

/**
 * Merge points that are close together on each selected curve.
 * Points are not merged across curves.
 */
bke::CurvesGeometry curves_merge_by_distance(const bke::CurvesGeometry &src_curves,
                                             const float merge_distance,
                                             const IndexMask &selection,
                                             const bke::AttributeFilter &attribute_filter);

/**
 * Merge points on the same curve that are close together.
 */
int curve_merge_by_distance(const IndexRange points,
                            const Span<float> distances,
                            const IndexMask &selection,
                            const float merge_distance,
                            MutableSpan<int> r_merge_indices);

/**
 * Connect selected curve endpoints with the closest endpoints of other curves.
 */
bke::CurvesGeometry curves_merge_endpoints_by_distance(
    const ARegion &region,
    const bke::CurvesGeometry &src_curves,
    const float4x4 &layer_to_world,
    const float merge_distance,
    const IndexMask &selection,
    const bke::AttributeFilter &attribute_filter);

/**
 * Structure describing a point in the destination relatively to the source.
 * If a point in the destination \a is_src_point, then it corresponds
 * exactly to the point at \a src_point index in the source geometry.
 * Otherwise, it is a linear combination of points at \a src_point and \a src_next_point in the
 * source geometry, with the given \a factor.
 * A point in the destination is a \a cut if it splits the source curves geometry, meaning it is
 * the first point of a new curve in the destination.
 */
struct PointTransferData {
  int src_point;
  int src_next_point;
  float factor;
  bool is_src_point;
  bool is_cut;
  /* Additional attributes changes that can be stored to be used after a call to
   * compute_topology_change.
   * Note that they won't be automatically updated in the destination's attributes.
   */
  float opacity;

  /**
   * Source point is the last of the curve.
   */
  bool is_src_end_point() const
  {
    /* The src_next_point index increments for all points except the last, where it is set to the
     * first point index. This can be used to detect the curve end from the source index alone.
     */
    return is_src_point && src_point >= src_next_point;
  }
};

/**
 * Computes a \a dst curves geometry by applying a change of topology from a \a src curves
 * geometry.
 * The change of topology is described by \a src_to_dst_points, which size should be
 * equal to the number of points in the source.
 * For each point in the source, the corresponding vector in \a src_to_dst_points contains a set
 * of destination points (PointTransferData), which can correspond to points of the source, or
 * linear combination of them. Note that this vector can be empty, if we want to remove points
 * for example. Curves can also be split if a destination point is marked as a cut.
 *
 * \returns an array containing the same elements as \a src_to_dst_points, but in the destination
 * points domain.
 */
Array<PointTransferData> compute_topology_change(
    const bke::CurvesGeometry &src,
    bke::CurvesGeometry &dst,
    const Span<Vector<PointTransferData>> src_to_dst_points,
    const bool keep_caps);

/** Returns a set of vertex group names that are deformed by a bone in an armature. */
Set<std::string> get_bone_deformed_vertex_group_names(const Object &object);

/** For a point in a stroke, normalize the weights of vertex groups deformed by bones so that the
 * sum is 1.0f. */
void normalize_vertex_weights(MDeformVert &dvert,
                              int active_vertex_group,
                              Span<bool> vertex_group_is_locked,
                              Span<bool> vertex_group_is_bone_deformed);

/** Adds vertex groups for the bones in the armature (with matching names). */
bool add_armature_vertex_groups(Object &object, const Object &armature);
/** Create vertex groups for the bones in the armature and use the bone envelopes to assign
 * weights. */
void add_armature_envelope_weights(Scene &scene, Object &object, const Object &ob_armature);
/** Create vertex groups for the bones in the armature and use a simple distance based algorithm to
 * assign automatic weights. */
void add_armature_automatic_weights(Scene &scene, Object &object, const Object &ob_armature);

void clipboard_free();
const bke::CurvesGeometry &clipboard_curves();
/**
 * Paste curves from the clipboard into the drawing.
 * \param paste_back: Render behind existing curves by inserting curves at the front.
 * \param keep_world_transform: Keep the world transform of clipboard strokes unchanged.
 * \return Index range of the new curves in the drawing after pasting.
 */
IndexRange clipboard_paste_strokes(Main &bmain,
                                   Object &object,
                                   bke::greasepencil::Drawing &drawing,
                                   const float4x4 &transform,
                                   bool keep_world_transform,
                                   bool paste_back);

/**
 * Method used by the Fill tool to fit the render buffer to strokes.
 */
enum FillToolFitMethod {
  /* Use the current view projection unchanged. */
  None,
  /* Fit all strokes into the view (may change pixel size). */
  FitToView,
};

struct ExtensionData {
  struct {
    Vector<float3> starts;
    Vector<float3> ends;
  } lines;
  struct {
    Vector<float3> centers;
    Vector<float> radii;
  } circles;
};

/**
 * Fill tool for generating strokes in empty areas.
 *
 * This uses an approximate render of strokes and boundaries,
 * then fills the image starting from the mouse position.
 * The outlines of the filled pixel areas are returned as curves.
 *
 * \param layer: The layer containing the new stroke, used for reprojecting from images.
 * \param boundary_layers: Layers that are purely for boundaries, regular strokes are not rendered.
 * \param src_drawings: Drawings to include as boundary strokes.
 * \param invert: Construct boundary around empty areas instead.
 * \param alpha_threshold: Render transparent stroke where opacity is below the threshold.
 * \param fill_point: Point from which to start the bucket fill.
 * \param fit_method: View fitting method to include all strokes.
 * \param stroke_material_index: Material index to use for the new strokes.
 * \param keep_images: Keep the image data block after generating curves.
 */
bke::CurvesGeometry fill_strokes(const ViewContext &view_context,
                                 const Brush &brush,
                                 const Scene &scene,
                                 const bke::greasepencil::Layer &layer,
                                 const VArray<bool> &boundary_layers,
                                 Span<DrawingInfo> src_drawings,
                                 bool invert,
                                 const std::optional<float> alpha_threshold,
                                 const float2 &fill_point,
                                 const ExtensionData &extensions,
                                 FillToolFitMethod fit_method,
                                 int stroke_material_index,
                                 bool keep_images);

namespace image_render {

/** Region size to restore after rendering. */
struct RegionViewData {
  int2 winsize;
  rcti winrct;
  RV3DMatrixStore *rv3d_store;
};

/**
 * Set up region to match the render buffer size.
 */
RegionViewData region_init(ARegion &region, const int2 &win_size);
/**
 * Restore original region size after rendering.
 */
void region_reset(ARegion &region, const RegionViewData &data);

/**
 * Create and off-screen buffer for rendering.
 */
GPUOffScreen *image_render_begin(const int2 &win_size);
/**
 * Finish rendering and convert the off-screen buffer into an image.
 */
Image *image_render_end(Main &bmain, GPUOffScreen *buffer);

/**
 * Set up the view matrix for world space rendering.
 *
 * \param win_size: Size of the render window.
 * \param zoom: Zoom factor to render a smaller or larger part of the view.
 * \param offset: Offset of the view relative to the overall size.
 */
void compute_view_matrices(const ViewContext &view_context,
                           const Scene &scene,
                           const int2 &win_size,
                           const float2 &zoom,
                           const float2 &offset);

void set_view_matrix(const RegionView3D &rv3d);
void clear_view_matrix();
void set_projection_matrix(const RegionView3D &rv3d);
void clear_projection_matrix();

/**
 * Draw a dot with a given size and color.
 */
void draw_dot(const float4x4 &transform,
              const float3 &position,
              float point_size,
              const ColorGeometry4f &color);

/**
 * Draw a poly line from points.
 */
void draw_polyline(const float4x4 &transform,
                   IndexRange indices,
                   Span<float3> positions,
                   const VArray<ColorGeometry4f> &colors,
                   bool cyclic,
                   float line_width);

/**
 * Draw points as circles.
 */
void draw_circles(const float4x4 &transform,
                  const IndexRange indices,
                  Span<float3> centers,
                  const VArray<float> &radii,
                  const VArray<ColorGeometry4f> &colors,
                  const float2 &viewport_size,
                  const float line_width,
                  const bool fill);

/**
 * Draw lines with start and end points.
 */
void draw_lines(const float4x4 &transform,
                IndexRange indices,
                Span<float3> start_positions,
                Span<float3> end_positions,
                const VArray<ColorGeometry4f> &colors,
                float line_width);

/**
 * Draw curves geometry.
 * \param mode: Mode of \a eMaterialGPencilStyle_Mode.
 */
void draw_grease_pencil_strokes(const RegionView3D &rv3d,
                                const int2 &win_size,
                                const Object &object,
                                const bke::greasepencil::Drawing &drawing,
                                const float4x4 &transform,
                                const IndexMask &strokes_mask,
                                const VArray<ColorGeometry4f> &colors,
                                bool use_xray,
                                float radius_scale = 1.0f);

}  // namespace image_render

enum class InterpolateFlipMode : int8_t {
  /* No flip. */
  None = 0,
  /* Flip always. */
  Flip,
  /* Flip if needed. */
  FlipAuto,
};

enum class InterpolateLayerMode : int8_t {
  /* Only interpolate on the active layer. */
  Active = 0,
  /* Interpolate strokes on every layer. */
  All,
};

/**
 * Create new strokes tracing the rendered outline of existing strokes.
 * \param drawing: Drawing with input strokes.
 * \param strokes: Selection curves to trace.
 * \param transform: Transform to apply to strokes.
 * \param corner_subdivisions: Subdivisions for corners and start/end cap.
 * \param outline_radius: Radius of the new outline strokes.
 * \param outline_offset: Offset of the outline from the original stroke.
 * \param material_index: The material index for the new outline strokes.
 */
bke::CurvesGeometry create_curves_outline(const bke::greasepencil::Drawing &drawing,
                                          const IndexMask &strokes,
                                          const float4x4 &transform,
                                          int corner_subdivisions,
                                          float outline_radius,
                                          float outline_offset,
                                          int material_index);

/* Function that generates an update mask for a selection operation. */
using SelectionUpdateFunc = FunctionRef<IndexMask(const ed::greasepencil::MutableDrawingInfo &info,
                                                  const IndexMask &universe,
                                                  StringRef attribute_name,
                                                  IndexMaskMemory &memory)>;

bool selection_update(const ViewContext *vc,
                      const eSelectOp sel_op,
                      SelectionUpdateFunc select_operation);

/* BVHTree and associated data for 2D curve projection. */
struct Curves2DBVHTree {
  BVHTree *tree = nullptr;
  /* Projected coordinates for each tree element. */
  Array<float2> start_positions;
  Array<float2> end_positions;
  /* BVH element index range for each drawing. */
  Array<int> drawing_offsets;
};

/**
 * Construct a 2D BVH tree from the screen space line segments of visible curves.
 */
Curves2DBVHTree build_curves_2d_bvh_from_visible(const ViewContext &vc,
                                                 const Object &object,
                                                 const GreasePencil &grease_pencil,
                                                 Span<MutableDrawingInfo> drawings,
                                                 int frame_number);
void free_curves_2d_bvh_data(Curves2DBVHTree &data);

/**
 * Find intersections between curves and accurate cut positions.
 *
 * Note: Index masks for target and intersecting curves can have any amount of overlap,
 * including equal or fully separate masks. A curve can be self-intersecting by being in both
 * masks.
 *
 * \param curves: Curves geometry for both target and cutter curves.
 * \param screen_space_positions: Screen space positions computed in advance.
 * \param target_curves: Set of curves that will be intersected.
 * \param intersecting_curves: Set of curves that create cuts on target curves.
 * \param r_hits: True for points with at least one intersection.
 * \param r_first_intersect_factors: Smallest cut factor in the interval (optional).
 * \param r_last_intersect_factors: Largest cut factor in the interval (optional).
 */
void find_curve_intersections(const bke::CurvesGeometry &curves,
                              const IndexMask &curve_mask,
                              const Span<float2> screen_space_positions,
                              const Curves2DBVHTree &tree_data,
                              IndexRange tree_data_range,
                              MutableSpan<bool> r_hits,
                              std::optional<MutableSpan<float>> r_first_intersect_factors,
                              std::optional<MutableSpan<float>> r_last_intersect_factors);

/**
 * Segmentation of curves into fractional ranges.
 *
 * Segments are defined by a point index and a fraction of the following line segment. The actual
 * start point is found by interpolating between the start point and the next point on the curve. A
 * curve can have no segments at all, in which case the full curve is cyclic and has a single
 * segment. Segments can start and end on the same point, making them shorter than a line segment.
 * A curve is fully partitioned into segments, each segment ends at the start of the next segment
 * with no gaps. The last segment is wrapped around to connect to the first segment.
 *
 * curves:   0---------------1-----------------------2-------
 * points:   0       1       2       3       4       5
 * segments: ┌>0────>1──────┐┌──>2────────────>3──>4┐┌─────>┐
 *           └──────────────┘└──────────────────────┘└──────┘
 *
 * segment_offsets = [0, 2, 5]
 * segment_start_points = [0, 1, 2, 4, 4]
 * segment_start_fractions = [.25, .0, .5, .25, .75]
 */
struct CurveSegmentsData {
  /* Segment start index for each curve, can be used as \a OffsetIndices. */
  Array<int> segment_offsets;
  /* Point indices where new segments start. */
  Array<int> segment_start_points;
  /* Fraction of the start point on the line segment to the next point. */
  Array<float> segment_start_fractions;
};

/**
 * Find segments between intersections.
 *
 * Note: Index masks for target and intersecting curves can have any amount of overlap,
 * including equal or fully separate masks. A curve can be self-intersecting by being in both
 * masks.
 *
 * \param curves: Curves geometry for both target and cutter curves.
 * \param curve_mask: Set of curves that will be intersected.
 * \param screen_space_positions: Screen space positions computed in advance.
 * \param tree_data: Screen-space BVH tree of the intersecting curves.
 * \param r_curve_starts: Start index for segments of each curve.
 *        Shift the curve points index range to ensure contiguous segments with cyclic curves.
 * \param r_segments_by_curve: Offsets for segments in each curve.
 * \param r_points_by_segment: Offsets for point range of each segment. Index ranges can exceed
 *        original curve range and must be wrapped around.
 * \param r_start_factors: Factor (-1..0) previous segment to prepend.
 * \param r_end_factors: Factor (0..1) of last segment to append.
 */
CurveSegmentsData find_curve_segments(const bke::CurvesGeometry &curves,
                                      const IndexMask &curve_mask,
                                      const Span<float2> screen_space_positions,
                                      const Curves2DBVHTree &tree_data,
                                      IndexRange tree_data_range);

bool apply_mask_as_selection(bke::CurvesGeometry &curves,
                             const IndexMask &selection,
                             bke::AttrDomain selection_domain,
                             StringRef attribute_name,
                             GrainSize grain_size,
                             eSelectOp sel_op);

bool apply_mask_as_segment_selection(bke::CurvesGeometry &curves,
                                     const IndexMask &point_selection,
                                     StringRef attribute_name,
                                     const Curves2DBVHTree &tree_data,
                                     IndexRange tree_data_range,
                                     GrainSize grain_size,
                                     eSelectOp sel_op);

namespace trim {
bke::CurvesGeometry trim_curve_segments(const bke::CurvesGeometry &src,
                                        Span<float2> screen_space_positions,
                                        Span<rcti> screen_space_curve_bounds,
                                        const IndexMask &curve_selection,
                                        const Vector<Vector<int>> &selected_points_in_curves,
                                        bool keep_caps);
};  // namespace trim

void merge_layers(const GreasePencil &src_grease_pencil,
                  const Span<Vector<int>> src_layer_indices_by_dst_layer,
                  GreasePencil &dst_grease_pencil);

/* Lineart */

/* Stores the maximum calculation range in the whole modifier stack for line art so the cache can
 * cover everything that will be visible. */
struct LineartLimitInfo {
  int16_t edge_types;
  uint8_t min_level;
  uint8_t max_level;
  uint8_t shadow_selection;
  uint8_t silhouette_selection;
};

void get_lineart_modifier_limits(const Object &ob, LineartLimitInfo &info);
void set_lineart_modifier_limits(GreasePencilLineartModifierData &lmd,
                                 const LineartLimitInfo &info,
                                 const bool cache_is_ready);

GreasePencilLineartModifierData *get_first_lineart_modifier(const Object &ob);

GreasePencil *from_context(bContext &C);

/**
 * Remove the points in the \a point_mask and split each curve at the points that are removed (if
 * necessary).
 */
bke::CurvesGeometry remove_points_and_split(const bke::CurvesGeometry &curves,
                                            const IndexMask &point_mask);

/* Make sure selection domain is updated to match the current selection mode. */
bool ensure_selection_domain(ToolSettings *ts, Object *object);

<<<<<<< HEAD
namespace shape_key {
struct ShapeKeyEditData;

void apply_shape_key_to_layers(GreasePencil &grease_pencil,
                               const StringRef shape_key_id,
                               const IndexMask &layer_mask,
                               float factor);
bool apply_shape_key_to_drawing(bke::greasepencil::Drawing &drawing,
                                const StringRef shape_key_id,
                                const IndexMask &stroke_mask,
                                float factor);

float3 get_base_layer_translation(const ShapeKeyEditData &edit_data, int layer_index);
float3 get_base_layer_rotation(const ShapeKeyEditData &edit_data, int layer_index);
float3 get_base_layer_scale(const ShapeKeyEditData &edit_data, int layer_index);

void edit_get_shape_key_stroke_deltas(ShapeKeyEditData &edit_data,
                                      const Span<bke::greasepencil::Drawing *> drawings);

}  // namespace shape_key
=======
/**
 * Creates a new curve with one point at the beginning or end.
 * \note Does not initialize the new curve or points.
 */
void add_single_curve(bke::CurvesGeometry &curves, bool at_end);

/**
 * Resize the first or last curve to `new_points_num` number of points.
 * \note Does not initialize the new points.
 */
void resize_single_curve(bke::CurvesGeometry &curves, bool at_end, int new_points_num);
>>>>>>> 3c066738

}  // namespace blender::ed::greasepencil<|MERGE_RESOLUTION|>--- conflicted
+++ resolved
@@ -934,7 +934,18 @@
 /* Make sure selection domain is updated to match the current selection mode. */
 bool ensure_selection_domain(ToolSettings *ts, Object *object);
 
-<<<<<<< HEAD
+/**
+ * Creates a new curve with one point at the beginning or end.
+ * \note Does not initialize the new curve or points.
+ */
+void add_single_curve(bke::CurvesGeometry &curves, bool at_end);
+
+/**
+ * Resize the first or last curve to `new_points_num` number of points.
+ * \note Does not initialize the new points.
+ */
+void resize_single_curve(bke::CurvesGeometry &curves, bool at_end, int new_points_num);
+
 namespace shape_key {
 struct ShapeKeyEditData;
 
@@ -955,18 +966,5 @@
                                       const Span<bke::greasepencil::Drawing *> drawings);
 
 }  // namespace shape_key
-=======
-/**
- * Creates a new curve with one point at the beginning or end.
- * \note Does not initialize the new curve or points.
- */
-void add_single_curve(bke::CurvesGeometry &curves, bool at_end);
-
-/**
- * Resize the first or last curve to `new_points_num` number of points.
- * \note Does not initialize the new points.
- */
-void resize_single_curve(bke::CurvesGeometry &curves, bool at_end, int new_points_num);
->>>>>>> 3c066738
 
 }  // namespace blender::ed::greasepencil
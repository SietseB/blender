--- conflicted
+++ resolved
@@ -933,7 +933,9 @@
 bke::CurvesGeometry remove_points_and_split(const bke::CurvesGeometry &curves,
                                             const IndexMask &point_mask);
 
-<<<<<<< HEAD
+/* Make sure selection domain is updated to match the current selection mode. */
+bool ensure_selection_domain(ToolSettings *ts, Object *object);
+
 namespace shape_key {
 void apply_shape_key_to_layers(GreasePencil &grease_pencil,
                                const StringRef shape_key_id,
@@ -948,9 +950,5 @@
                                       const Span<bke::greasepencil::Drawing *> drawings);
 
 }  // namespace shape_key
-=======
-/* Make sure selection domain is updated to match the current selection mode. */
-bool ensure_selection_domain(ToolSettings *ts, Object *object);
->>>>>>> 693f8f37
 
 }  // namespace blender::ed::greasepencil
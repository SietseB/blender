/* SPDX-FileCopyrightText: 2023 Blender Authors
 *
 * SPDX-License-Identifier: GPL-2.0-or-later */

/** \file
 * \ingroup editors
 */

#pragma once

#include "BKE_grease_pencil.hh"

#include "BKE_attribute_filter.hh"
#include "BLI_index_mask_fwd.hh"
#include "BLI_math_matrix_types.hh"
#include "BLI_set.hh"
#include "BLI_task.hh"

#include "ED_keyframes_edit.hh"
#include "ED_select_utils.hh"

#include "WM_api.hh"

struct bContext;
struct BrushGpencilSettings;
struct Main;
struct Object;
struct KeyframeEditData;
struct MDeformVert;
struct wmKeyConfig;
struct wmOperator;
struct GPUOffScreen;
struct ToolSettings;
struct Scene;
struct UndoType;
struct ViewDepths;
struct View3D;
struct ViewContext;
struct BVHTree;
struct GreasePencilLineartModifierData;
struct RV3DMatrixStore;

namespace blender {
class RandomNumberGenerator;
namespace bke {
enum class AttrDomain : int8_t;
class CurvesGeometry;
}  // namespace bke
}  // namespace blender

enum {
  LAYER_REORDER_ABOVE,
  LAYER_REORDER_BELOW,
};

/* -------------------------------------------------------------------- */
/** \name C Wrappers
 * \{ */

/**
 * Join selected objects. Called from #OBJECT_OT_join.
 */
int ED_grease_pencil_join_objects_exec(bContext *C, wmOperator *op);

void ED_operatortypes_grease_pencil();
void ED_operatortypes_grease_pencil_draw();
void ED_operatortypes_grease_pencil_frames();
void ED_operatortypes_grease_pencil_layers();
void ED_operatortypes_grease_pencil_select();
void ED_operatortypes_grease_pencil_edit();
void ED_operatortypes_grease_pencil_join();
void ED_operatortypes_grease_pencil_material();
void ED_operatortypes_grease_pencil_modes();
void ED_operatortypes_grease_pencil_primitives();
void ED_operatortypes_grease_pencil_weight_paint();
void ED_operatortypes_grease_pencil_vertex_paint();
void ED_operatortypes_grease_pencil_interpolate();
void ED_operatortypes_grease_pencil_lineart();
void ED_operatortypes_grease_pencil_trace();
void ED_operatortypes_grease_pencil_bake_animation();
void ED_operatortypes_grease_pencil_shape_keys();
void ED_operatormacros_grease_pencil();
void ED_keymap_grease_pencil(wmKeyConfig *keyconf);
void ED_primitivetool_modal_keymap(wmKeyConfig *keyconf);
void ED_filltool_modal_keymap(wmKeyConfig *keyconf);
void ED_interpolatetool_modal_keymap(wmKeyConfig *keyconf);

void GREASE_PENCIL_OT_stroke_trim(wmOperatorType *ot);

void ED_undosys_type_grease_pencil(UndoType *ut);

/**
 * Get the selection mode for Grease Pencil selection operators: point, stroke, segment.
 */
blender::bke::AttrDomain ED_grease_pencil_edit_selection_domain_get(
    const ToolSettings *tool_settings);
blender::bke::AttrDomain ED_grease_pencil_sculpt_selection_domain_get(
    const ToolSettings *tool_settings);
blender::bke::AttrDomain ED_grease_pencil_vertex_selection_domain_get(
    const ToolSettings *tool_settings);
blender::bke::AttrDomain ED_grease_pencil_selection_domain_get(const ToolSettings *tool_settings,
                                                               const Object *object);
/**
 * True if segment selection is enabled.
 */
bool ED_grease_pencil_edit_segment_selection_enabled(const ToolSettings *tool_settings);
bool ED_grease_pencil_sculpt_segment_selection_enabled(const ToolSettings *tool_settings);
bool ED_grease_pencil_vertex_segment_selection_enabled(const ToolSettings *tool_settings);
bool ED_grease_pencil_segment_selection_enabled(const ToolSettings *tool_settings,
                                                const Object *object);

bool ED_grease_pencil_shape_key_in_edit_mode();

/** \} */

namespace blender::ed::greasepencil {

enum class ReprojectMode : int8_t { Front, Side, Top, View, Cursor, Surface, Keep };

enum class DrawingPlacementDepth : int8_t { ObjectOrigin, Cursor, Surface, Stroke };

enum class DrawingPlacementPlane : int8_t { View, Front, Side, Top, Cursor };

class DrawingPlacement {
  const ARegion *region_;
  const View3D *view3d_;

  DrawingPlacementDepth depth_;
  DrawingPlacementPlane plane_;
  ViewDepths *depth_cache_ = nullptr;
  bool use_project_only_selected_ = false;
  float surface_offset_;

  float3 placement_loc_;
  float3 placement_normal_;
  /* Optional explicit placement plane. */
  std::optional<float4> placement_plane_;

  float4x4 layer_space_to_world_space_;
  float4x4 world_space_to_layer_space_;

 public:
  DrawingPlacement() = default;
  DrawingPlacement(const Scene &scene,
                   const ARegion &region,
                   const View3D &view3d,
                   const Object &eval_object,
                   const bke::greasepencil::Layer *layer);

  /**
   * Construct the object based on a ReprojectMode enum instead of Scene values.
   */
  DrawingPlacement(const Scene &scene,
                   const ARegion &region,
                   const View3D &view3d,
                   const Object &eval_object,
                   const bke::greasepencil::Layer *layer,
                   ReprojectMode reproject_mode,
                   float surface_offset = 0.0f,
                   ViewDepths *view_depths = nullptr);
  DrawingPlacement(const DrawingPlacement &other);
  DrawingPlacement(DrawingPlacement &&other);
  DrawingPlacement &operator=(const DrawingPlacement &other);
  DrawingPlacement &operator=(DrawingPlacement &&other);
  ~DrawingPlacement();

  bool use_project_to_surface() const;
  bool use_project_to_stroke() const;

  void cache_viewport_depths(Depsgraph *depsgraph, ARegion *region, View3D *view3d);

  /**
   * Attempt to project from the depth buffer.
   * \return Un-projected position if a valid depth is found at the screen position.
   */
  std::optional<float3> project_depth(float2 co) const;

  /**
   * Projects a screen space coordinate to the local drawing space.
   */
  float3 project(float2 co) const;
  void project(Span<float2> src, MutableSpan<float3> dst) const;
  /**
   * Projects a screen space coordinate to the local drawing space including camera shift.
   */
  float3 project_with_shift(float2 co) const;

  /**
   * Convert a screen space coordinate with depth to the local drawing space.
   */
  float3 place(float2 co, float depth) const;

  /**
   * Projects a 3D position (in local space) to the drawing plane.
   */
  float3 reproject(float3 pos) const;
  void reproject(Span<float3> src, MutableSpan<float3> dst) const;

  float4x4 to_world_space() const;

  /** Return depth buffer if possible. */
  std::optional<float> get_depth(float2 co) const;

 private:
  /** Return depth buffer projection if possible or "View" placement fallback. */
  float3 try_project_depth(float2 co) const;
};

void set_selected_frames_type(bke::greasepencil::Layer &layer,
                              const eBezTriple_KeyframeType key_type);

bool snap_selected_frames(GreasePencil &grease_pencil,
                          bke::greasepencil::Layer &layer,
                          Scene &scene,
                          const eEditKeyframes_Snap mode);

bool mirror_selected_frames(GreasePencil &grease_pencil,
                            bke::greasepencil::Layer &layer,
                            Scene &scene,
                            const eEditKeyframes_Mirror mode);

/**
 * Creates duplicate frames for each selected frame in the layer.
 * The duplicates are stored in the LayerTransformData structure of the layer runtime data.
 * This function also deselects the selected frames, while keeping the duplicates selected.
 */
bool duplicate_selected_frames(GreasePencil &grease_pencil, bke::greasepencil::Layer &layer);

bool remove_all_selected_frames(GreasePencil &grease_pencil, bke::greasepencil::Layer &layer);

void select_layer_channel(GreasePencil &grease_pencil, bke::greasepencil::Layer *layer);

struct KeyframeClipboard {
  /* Datatype for use in copy/paste buffer. */
  struct DrawingBufferItem {
    blender::bke::greasepencil::FramesMapKeyT frame_number;
    bke::greasepencil::Drawing drawing;
    int duration;
    eBezTriple_KeyframeType keytype;
  };

  struct LayerBufferItem {
    Vector<DrawingBufferItem> drawing_buffers;
    blender::bke::greasepencil::FramesMapKeyT first_frame;
    blender::bke::greasepencil::FramesMapKeyT last_frame;
  };

  Map<std::string, LayerBufferItem> copy_buffer{};
  int first_frame{std::numeric_limits<int>::max()};
  int last_frame{std::numeric_limits<int>::min()};
  int cfra{0};

  void clear()
  {
    copy_buffer.clear();
    first_frame = std::numeric_limits<int>::max();
    last_frame = std::numeric_limits<int>::min();
    cfra = 0;
  }
};

bool grease_pencil_layer_parent_set(bke::greasepencil::Layer &layer,
                                    Object *parent,
                                    StringRefNull bone,
                                    bool keep_transform);

void grease_pencil_layer_parent_clear(bke::greasepencil::Layer &layer, bool keep_transform);

bool grease_pencil_copy_keyframes(bAnimContext *ac, KeyframeClipboard &clipboard);

bool grease_pencil_paste_keyframes(bAnimContext *ac,
                                   const eKeyPasteOffset offset_mode,
                                   const eKeyMergeMode merge_mode,
                                   const KeyframeClipboard &clipboard);

/**
 * Sets the selection flag, according to \a selection_mode to the frame at \a frame_number in the
 * \a layer if such frame exists. Returns false if no such frame exists.
 */
bool select_frame_at(bke::greasepencil::Layer &layer,
                     const int frame_number,
                     const short select_mode);

void select_frames_at(bke::greasepencil::LayerGroup &layer_group,
                      const int frame_number,
                      const short select_mode);

void select_all_frames(bke::greasepencil::Layer &layer, const short select_mode);

void select_frames_region(KeyframeEditData *ked,
                          bke::greasepencil::TreeNode &node,
                          const short tool,
                          const short select_mode);

void select_frames_range(bke::greasepencil::TreeNode &node,
                         const float min,
                         const float max,
                         const short select_mode);

/**
 * Returns true if any frame of the \a layer is selected.
 */
bool has_any_frame_selected(const bke::greasepencil::Layer &layer);

/**
 * Check for an active keyframe at the current scene time. When there is not,
 * create one when auto-key is on (taking additive drawing setting into account).
 * \return false when no keyframe could be found or created.
 */
bool ensure_active_keyframe(const Scene &scene,
                            GreasePencil &grease_pencil,
                            bke::greasepencil::Layer &layer,
                            bool duplicate_previous_key,
                            bool &r_inserted_keyframe);

void create_keyframe_edit_data_selected_frames_list(KeyframeEditData *ked,
                                                    const bke::greasepencil::Layer &layer);

bool grease_pencil_context_poll(bContext *C);
bool active_grease_pencil_poll(bContext *C);
bool active_grease_pencil_material_poll(bContext *C);
bool editable_grease_pencil_poll(bContext *C);
bool editable_grease_pencil_with_region_view3d_poll(bContext *C);
bool active_grease_pencil_layer_poll(bContext *C);
bool active_grease_pencil_layer_group_poll(bContext *C);
bool editable_grease_pencil_point_selection_poll(bContext *C);
bool grease_pencil_selection_poll(bContext *C);
bool grease_pencil_painting_poll(bContext *C);
bool grease_pencil_edit_poll(bContext *C);
bool grease_pencil_sculpting_poll(bContext *C);
bool grease_pencil_weight_painting_poll(bContext *C);
bool grease_pencil_weight_gradient_poll(bContext *C);
bool grease_pencil_vertex_painting_poll(bContext *C);

float opacity_from_input_sample(const float pressure,
                                const Brush *brush,
                                const BrushGpencilSettings *settings);
float radius_from_input_sample(const RegionView3D *rv3d,
                               const ARegion *region,
                               const Brush *brush,
                               float pressure,
                               float3 location,
                               float4x4 to_world,
                               const BrushGpencilSettings *settings);
int grease_pencil_draw_operator_invoke(bContext *C,
                                       wmOperator *op,
                                       bool use_duplicate_previous_key);
float4x2 calculate_texture_space(const Scene *scene,
                                 const ARegion *region,
                                 const float2 &mouse,
                                 const DrawingPlacement &placement);

struct DrawingInfo {
  const bke::greasepencil::Drawing &drawing;
  const int layer_index;
  const int frame_number;
  /* This is used by the onion skinning system. A value of 0 means the drawing is on the current
   * frame. Negative values are before the current frame, positive values are drawings after the
   * current frame. The magnitude of the value indicates how far the drawing is from the current
   * frame (either in absolute frames, or in number of keyframes). */
  const int onion_id;
};
struct MutableDrawingInfo {
  bke::greasepencil::Drawing &drawing;
  const int layer_index;
  const int frame_number;
  const float multi_frame_falloff;
};
Vector<MutableDrawingInfo> retrieve_editable_drawings(const Scene &scene,
                                                      GreasePencil &grease_pencil);
Vector<MutableDrawingInfo> retrieve_editable_drawings_with_falloff(const Scene &scene,
                                                                   GreasePencil &grease_pencil);
Array<Vector<MutableDrawingInfo>> retrieve_editable_drawings_grouped_per_frame(
    const Scene &scene, GreasePencil &grease_pencil);
Vector<MutableDrawingInfo> retrieve_editable_drawings_from_layer(
    const Scene &scene, GreasePencil &grease_pencil, const bke::greasepencil::Layer &layer);
Vector<MutableDrawingInfo> retrieve_editable_drawings_from_layer_with_falloff(
    const Scene &scene, GreasePencil &grease_pencil, const bke::greasepencil::Layer &layer);
Vector<DrawingInfo> retrieve_visible_drawings(const Scene &scene,
                                              const GreasePencil &grease_pencil,
                                              bool do_onion_skinning);
Vector<bke::greasepencil::Drawing *> retrieve_visible_drawings_at_frame(
    const Scene &scene, GreasePencil &grease_pencil, int at_frame);

IndexMask retrieve_editable_strokes(Object &grease_pencil_object,
                                    const bke::greasepencil::Drawing &drawing,
                                    int layer_index,
                                    IndexMaskMemory &memory);
IndexMask retrieve_editable_fill_strokes(Object &grease_pencil_object,
                                         const bke::greasepencil::Drawing &drawing,
                                         int layer_index,
                                         IndexMaskMemory &memory);
IndexMask retrieve_editable_strokes_by_material(Object &object,
                                                const bke::greasepencil::Drawing &drawing,
                                                const int mat_i,
                                                IndexMaskMemory &memory);
IndexMask retrieve_editable_points(Object &object,
                                   const bke::greasepencil::Drawing &drawing,
                                   int layer_index,
                                   IndexMaskMemory &memory);
IndexMask retrieve_editable_elements(Object &object,
                                     const MutableDrawingInfo &info,
                                     bke::AttrDomain selection_domain,
                                     IndexMaskMemory &memory);

IndexMask retrieve_visible_strokes(Object &grease_pencil_object,
                                   const bke::greasepencil::Drawing &drawing,
                                   IndexMaskMemory &memory);
IndexMask retrieve_visible_points(Object &object,
                                  const bke::greasepencil::Drawing &drawing,
                                  IndexMaskMemory &memory);

IndexMask retrieve_visible_bezier_handle_points(Object &object,
                                                const bke::greasepencil::Drawing &drawing,
                                                int layer_index,
                                                IndexMaskMemory &memory);
IndexMask retrieve_visible_bezier_handle_elements(Object &object,
                                                  const bke::greasepencil::Drawing &drawing,
                                                  int layer_index,
                                                  bke::AttrDomain selection_domain,
                                                  IndexMaskMemory &memory);

IndexMask retrieve_editable_and_selected_strokes(Object &grease_pencil_object,
                                                 const bke::greasepencil::Drawing &drawing,
                                                 int layer_index,
                                                 IndexMaskMemory &memory);
IndexMask retrieve_editable_and_selected_fill_strokes(Object &grease_pencil_object,
                                                      const bke::greasepencil::Drawing &drawing,
                                                      int layer_index,
                                                      IndexMaskMemory &memory);
IndexMask retrieve_editable_and_selected_points(Object &object,
                                                const bke::greasepencil::Drawing &drawing,
                                                int layer_index,
                                                IndexMaskMemory &memory);
IndexMask retrieve_editable_and_selected_elements(Object &object,
                                                  const bke::greasepencil::Drawing &drawing,
                                                  int layer_index,
                                                  bke::AttrDomain selection_domain,
                                                  IndexMaskMemory &memory);

void create_blank(Main &bmain, Object &object, int frame_number);
void create_stroke(Main &bmain, Object &object, const float4x4 &matrix, int frame_number);
void create_suzanne(Main &bmain, Object &object, const float4x4 &matrix, int frame_number);

/**
 * An implementation of the Ramer-Douglas-Peucker algorithm.
 *
 * \param range: The range to simplify.
 * \param epsilon: The threshold distance from the coord between two points for when a point
 * in-between needs to be kept.
 * \param dist_function: A function that computes the distance to a point at an index in the range.
 * The IndexRange is a subrange of \a range and the index is an index relative to the subrange.
 * \param points_to_delete: Writes true to the indices for which the points should be removed.
 * \returns the total number of points to remove.
 */
int64_t ramer_douglas_peucker_simplify(IndexRange range,
                                       float epsilon,
                                       FunctionRef<float(int64_t, int64_t, int64_t)> dist_function,
                                       MutableSpan<bool> points_to_delete);

Array<float2> polyline_fit_curve(Span<float2> points,
                                 float error_threshold,
                                 const IndexMask &corner_mask);

IndexMask polyline_detect_corners(Span<float2> points,
                                  float radius_min,
                                  float radius_max,
                                  int samples_max,
                                  float angle_threshold,
                                  IndexMaskMemory &memory);

/**
 * Merge points that are close together on each selected curve.
 * Points are not merged across curves.
 */
bke::CurvesGeometry curves_merge_by_distance(const bke::CurvesGeometry &src_curves,
                                             const float merge_distance,
                                             const IndexMask &selection,
                                             const bke::AttributeFilter &attribute_filter);

/**
 * Merge points on the same curve that are close together.
 */
int curve_merge_by_distance(const IndexRange points,
                            const Span<float> distances,
                            const IndexMask &selection,
                            const float merge_distance,
                            MutableSpan<int> r_merge_indices);

/**
 * Connect selected curve endpoints with the closest endpoints of other curves.
 */
bke::CurvesGeometry curves_merge_endpoints_by_distance(
    const ARegion &region,
    const bke::CurvesGeometry &src_curves,
    const float4x4 &layer_to_world,
    const float merge_distance,
    const IndexMask &selection,
    const bke::AttributeFilter &attribute_filter);

/**
 * Structure describing a point in the destination relatively to the source.
 * If a point in the destination \a is_src_point, then it corresponds
 * exactly to the point at \a src_point index in the source geometry.
 * Otherwise, it is a linear combination of points at \a src_point and \a src_next_point in the
 * source geometry, with the given \a factor.
 * A point in the destination is a \a cut if it splits the source curves geometry, meaning it is
 * the first point of a new curve in the destination.
 */
struct PointTransferData {
  int src_point;
  int src_next_point;
  float factor;
  bool is_src_point;
  bool is_cut;
  /* Additional attributes changes that can be stored to be used after a call to
   * compute_topology_change.
   * Note that they won't be automatically updated in the destination's attributes.
   */
  float opacity;

  /**
   * Source point is the last of the curve.
   */
  bool is_src_end_point() const
  {
    /* The src_next_point index increments for all points except the last, where it is set to the
     * first point index. This can be used to detect the curve end from the source index alone.
     */
    return is_src_point && src_point >= src_next_point;
  }
};

/**
 * Computes a \a dst curves geometry by applying a change of topology from a \a src curves
 * geometry.
 * The change of topology is described by \a src_to_dst_points, which size should be
 * equal to the number of points in the source.
 * For each point in the source, the corresponding vector in \a src_to_dst_points contains a set
 * of destination points (PointTransferData), which can correspond to points of the source, or
 * linear combination of them. Note that this vector can be empty, if we want to remove points
 * for example. Curves can also be split if a destination point is marked as a cut.
 *
 * \returns an array containing the same elements as \a src_to_dst_points, but in the destination
 * points domain.
 */
Array<PointTransferData> compute_topology_change(
    const bke::CurvesGeometry &src,
    bke::CurvesGeometry &dst,
    const Span<Vector<PointTransferData>> src_to_dst_points,
    const bool keep_caps);

/** Returns a set of vertex group names that are deformed by a bone in an armature. */
Set<std::string> get_bone_deformed_vertex_group_names(const Object &object);

/** For a point in a stroke, normalize the weights of vertex groups deformed by bones so that the
 * sum is 1.0f. */
void normalize_vertex_weights(MDeformVert &dvert,
                              int active_vertex_group,
                              Span<bool> vertex_group_is_locked,
                              Span<bool> vertex_group_is_bone_deformed);

/** Adds vertex groups for the bones in the armature (with matching names). */
bool add_armature_vertex_groups(Object &object, const Object &armature);
/** Create vertex groups for the bones in the armature and use the bone envelopes to assign
 * weights. */
void add_armature_envelope_weights(Scene &scene, Object &object, const Object &ob_armature);
/** Create vertex groups for the bones in the armature and use a simple distance based algorithm to
 * assign automatic weights. */
void add_armature_automatic_weights(Scene &scene, Object &object, const Object &ob_armature);

void clipboard_free();
/**
 * Paste all the strokes in the clipboard layers into \a drawing.
 */
IndexRange paste_all_strokes_from_clipboard(Main &bmain,
                                            Object &object,
                                            const float4x4 &object_to_paste_layer,
                                            bool keep_world_transform,
                                            bool paste_back,
                                            bke::greasepencil::Drawing &drawing);

/**
 * Method used by the Fill tool to fit the render buffer to strokes.
 */
enum FillToolFitMethod {
  /* Use the current view projection unchanged. */
  None,
  /* Fit all strokes into the view (may change pixel size). */
  FitToView,
};

struct ExtensionData {
  struct {
    Vector<float3> starts;
    Vector<float3> ends;
  } lines;
  struct {
    Vector<float3> centers;
    Vector<float> radii;
  } circles;
};

/**
 * Fill tool for generating strokes in empty areas.
 *
 * This uses an approximate render of strokes and boundaries,
 * then fills the image starting from the mouse position.
 * The outlines of the filled pixel areas are returned as curves.
 *
 * \param layer: The layer containing the new stroke, used for reprojecting from images.
 * \param boundary_layers: Layers that are purely for boundaries, regular strokes are not rendered.
 * \param src_drawings: Drawings to include as boundary strokes.
 * \param invert: Construct boundary around empty areas instead.
 * \param alpha_threshold: Render transparent stroke where opacity is below the threshold.
 * \param fill_point: Point from which to start the bucket fill.
 * \param fit_method: View fitting method to include all strokes.
 * \param stroke_material_index: Material index to use for the new strokes.
 * \param keep_images: Keep the image data block after generating curves.
 */
bke::CurvesGeometry fill_strokes(const ViewContext &view_context,
                                 const Brush &brush,
                                 const Scene &scene,
                                 const bke::greasepencil::Layer &layer,
                                 const VArray<bool> &boundary_layers,
                                 Span<DrawingInfo> src_drawings,
                                 bool invert,
                                 const std::optional<float> alpha_threshold,
                                 const float2 &fill_point,
                                 const ExtensionData &extensions,
                                 FillToolFitMethod fit_method,
                                 int stroke_material_index,
                                 bool keep_images);

namespace image_render {

/** Region size to restore after rendering. */
struct RegionViewData {
  int2 winsize;
  rcti winrct;
  RV3DMatrixStore *rv3d_store;
};

/**
 * Set up region to match the render buffer size.
 */
RegionViewData region_init(ARegion &region, const int2 &win_size);
/**
 * Restore original region size after rendering.
 */
void region_reset(ARegion &region, const RegionViewData &data);

/**
 * Create and off-screen buffer for rendering.
 */
GPUOffScreen *image_render_begin(const int2 &win_size);
/**
 * Finish rendering and convert the off-screen buffer into an image.
 */
Image *image_render_end(Main &bmain, GPUOffScreen *buffer);

/**
 * Set up the view matrix for world space rendering.
 *
 * \param win_size: Size of the render window.
 * \param zoom: Zoom factor to render a smaller or larger part of the view.
 * \param offset: Offset of the view relative to the overall size.
 */
void compute_view_matrices(const ViewContext &view_context,
                           const Scene &scene,
                           const int2 &win_size,
                           const float2 &zoom,
                           const float2 &offset);

void set_view_matrix(const RegionView3D &rv3d);
void clear_view_matrix();
void set_projection_matrix(const RegionView3D &rv3d);
void clear_projection_matrix();

/**
 * Draw a dot with a given size and color.
 */
void draw_dot(const float4x4 &transform,
              const float3 &position,
              float point_size,
              const ColorGeometry4f &color);

/**
 * Draw a poly line from points.
 */
void draw_polyline(const float4x4 &transform,
                   IndexRange indices,
                   Span<float3> positions,
                   const VArray<ColorGeometry4f> &colors,
                   bool cyclic,
                   float line_width);

/**
 * Draw points as circles.
 */
void draw_circles(const float4x4 &transform,
                  const IndexRange indices,
                  Span<float3> centers,
                  const VArray<float> &radii,
                  const VArray<ColorGeometry4f> &colors,
                  const float2 &viewport_size,
                  const float line_width,
                  const bool fill);

/**
 * Draw lines with start and end points.
 */
void draw_lines(const float4x4 &transform,
                IndexRange indices,
                Span<float3> start_positions,
                Span<float3> end_positions,
                const VArray<ColorGeometry4f> &colors,
                float line_width);

/**
 * Draw curves geometry.
 * \param mode: Mode of \a eMaterialGPencilStyle_Mode.
 */
void draw_grease_pencil_strokes(const RegionView3D &rv3d,
                                const int2 &win_size,
                                const Object &object,
                                const bke::greasepencil::Drawing &drawing,
                                const float4x4 &transform,
                                const IndexMask &strokes_mask,
                                const VArray<ColorGeometry4f> &colors,
                                bool use_xray,
                                float radius_scale = 1.0f);

}  // namespace image_render

enum class InterpolateFlipMode : int8_t {
  /* No flip. */
  None = 0,
  /* Flip always. */
  Flip,
  /* Flip if needed. */
  FlipAuto,
};

enum class InterpolateLayerMode : int8_t {
  /* Only interpolate on the active layer. */
  Active = 0,
  /* Interpolate strokes on every layer. */
  All,
};

/**
 * Create new strokes tracing the rendered outline of existing strokes.
 * \param drawing: Drawing with input strokes.
 * \param strokes: Selection curves to trace.
 * \param transform: Transform to apply to strokes.
 * \param corner_subdivisions: Subdivisions for corners and start/end cap.
 * \param outline_radius: Radius of the new outline strokes.
 * \param outline_offset: Offset of the outline from the original stroke.
 * \param material_index: The material index for the new outline strokes.
 */
bke::CurvesGeometry create_curves_outline(const bke::greasepencil::Drawing &drawing,
                                          const IndexMask &strokes,
                                          const float4x4 &transform,
                                          int corner_subdivisions,
                                          float outline_radius,
                                          float outline_offset,
                                          int material_index);

/* Function that generates an update mask for a selection operation. */
using SelectionUpdateFunc = FunctionRef<IndexMask(const ed::greasepencil::MutableDrawingInfo &info,
                                                  const IndexMask &universe,
                                                  StringRef attribute_name,
                                                  IndexMaskMemory &memory)>;

bool selection_update(const ViewContext *vc,
                      const eSelectOp sel_op,
                      SelectionUpdateFunc select_operation);

/* BVHTree and associated data for 2D curve projection. */
struct Curves2DBVHTree {
  BVHTree *tree = nullptr;
  /* Projected coordinates for each tree element. */
  Array<float2> start_positions;
  Array<float2> end_positions;
  /* BVH element index range for each drawing. */
  Array<int> drawing_offsets;
};

/**
 * Construct a 2D BVH tree from the screen space line segments of visible curves.
 */
Curves2DBVHTree build_curves_2d_bvh_from_visible(const ViewContext &vc,
                                                 const Object &object,
                                                 const GreasePencil &grease_pencil,
                                                 Span<MutableDrawingInfo> drawings,
                                                 int frame_number);
void free_curves_2d_bvh_data(Curves2DBVHTree &data);

/**
 * Find intersections between curves and accurate cut positions.
 *
 * Note: Index masks for target and intersecting curves can have any amount of overlap,
 * including equal or fully separate masks. A curve can be self-intersecting by being in both
 * masks.
 *
 * \param curves: Curves geometry for both target and cutter curves.
 * \param screen_space_positions: Screen space positions computed in advance.
 * \param target_curves: Set of curves that will be intersected.
 * \param intersecting_curves: Set of curves that create cuts on target curves.
 * \param r_hits: True for points with at least one intersection.
 * \param r_first_intersect_factors: Smallest cut factor in the interval (optional).
 * \param r_last_intersect_factors: Largest cut factor in the interval (optional).
 */
void find_curve_intersections(const bke::CurvesGeometry &curves,
                              const IndexMask &curve_mask,
                              const Span<float2> screen_space_positions,
                              const Curves2DBVHTree &tree_data,
                              IndexRange tree_data_range,
                              MutableSpan<bool> r_hits,
                              std::optional<MutableSpan<float>> r_first_intersect_factors,
                              std::optional<MutableSpan<float>> r_last_intersect_factors);

/**
 * Segmentation of curves into fractional ranges.
 *
 * Segments are defined by a point index and a fraction of the following line segment. The actual
 * start point is found by interpolating between the start point and the next point on the curve. A
 * curve can have no segments at all, in which case the full curve is cyclic and has a single
 * segment. Segments can start and end on the same point, making them shorter than a line segment.
 * A curve is fully partitioned into segments, each segment ends at the start of the next segment
 * with no gaps. The last segment is wrapped around to connect to the first segment.
 *
 * curves:   0---------------1-----------------------2-------
 * points:   0       1       2       3       4       5
 * segments: ┌>0────>1──────┐┌──>2────────────>3──>4┐┌─────>┐
 *           └──────────────┘└──────────────────────┘└──────┘
 *
 * segment_offsets = [0, 2, 5]
 * segment_start_points = [0, 1, 2, 4, 4]
 * segment_start_fractions = [.25, .0, .5, .25, .75]
 */
struct CurveSegmentsData {
  /* Segment start index for each curve, can be used as \a OffsetIndices. */
  Array<int> segment_offsets;
  /* Point indices where new segments start. */
  Array<int> segment_start_points;
  /* Fraction of the start point on the line segment to the next point. */
  Array<float> segment_start_fractions;
};

/**
 * Find segments between intersections.
 *
 * Note: Index masks for target and intersecting curves can have any amount of overlap,
 * including equal or fully separate masks. A curve can be self-intersecting by being in both
 * masks.
 *
 * \param curves: Curves geometry for both target and cutter curves.
 * \param curve_mask: Set of curves that will be intersected.
 * \param screen_space_positions: Screen space positions computed in advance.
 * \param tree_data: Screen-space BVH tree of the intersecting curves.
 * \param r_curve_starts: Start index for segments of each curve.
 *        Shift the curve points index range to ensure contiguous segments with cyclic curves.
 * \param r_segments_by_curve: Offsets for segments in each curve.
 * \param r_points_by_segment: Offsets for point range of each segment. Index ranges can exceed
 *        original curve range and must be wrapped around.
 * \param r_start_factors: Factor (-1..0) previous segment to prepend.
 * \param r_end_factors: Factor (0..1) of last segment to append.
 */
CurveSegmentsData find_curve_segments(const bke::CurvesGeometry &curves,
                                      const IndexMask &curve_mask,
                                      const Span<float2> screen_space_positions,
                                      const Curves2DBVHTree &tree_data,
                                      IndexRange tree_data_range);

bool apply_mask_as_selection(bke::CurvesGeometry &curves,
                             const IndexMask &selection,
                             bke::AttrDomain selection_domain,
                             StringRef attribute_name,
                             GrainSize grain_size,
                             eSelectOp sel_op);

bool apply_mask_as_segment_selection(bke::CurvesGeometry &curves,
                                     const IndexMask &point_selection,
                                     StringRef attribute_name,
                                     const Curves2DBVHTree &tree_data,
                                     IndexRange tree_data_range,
                                     GrainSize grain_size,
                                     eSelectOp sel_op);

namespace trim {
bke::CurvesGeometry trim_curve_segments(const bke::CurvesGeometry &src,
                                        Span<float2> screen_space_positions,
                                        Span<rcti> screen_space_curve_bounds,
                                        const IndexMask &curve_selection,
                                        const Vector<Vector<int>> &selected_points_in_curves,
                                        bool keep_caps);
};  // namespace trim

void merge_layers(const GreasePencil &src_grease_pencil,
                  const Span<Vector<int>> src_layer_indices_by_dst_layer,
                  GreasePencil &dst_grease_pencil);

/* Lineart */

/* Stores the maximum calculation range in the whole modifier stack for line art so the cache can
 * cover everything that will be visible. */
struct LineartLimitInfo {
  int16_t edge_types;
  uint8_t min_level;
  uint8_t max_level;
  uint8_t shadow_selection;
  uint8_t silhouette_selection;
};

void get_lineart_modifier_limits(const Object &ob, LineartLimitInfo &info);
void set_lineart_modifier_limits(GreasePencilLineartModifierData &lmd,
                                 const LineartLimitInfo &info,
                                 const bool cache_is_ready);

GreasePencilLineartModifierData *get_first_lineart_modifier(const Object &ob);

GreasePencil *from_context(bContext &C);

/* Make sure selection domain is updated to match the current selection mode. */
bool ensure_selection_domain(ToolSettings *ts, Object *object);

/**
 * Creates a new curve with one point at the beginning or end.
 * \note Does not initialize the new curve or points.
 */
void add_single_curve(bke::CurvesGeometry &curves, bool at_end);

/**
 * Resize the first or last curve to `new_points_num` number of points.
 * \note Does not initialize the new points.
 */
void resize_single_curve(bke::CurvesGeometry &curves, bool at_end, int new_points_num);

<<<<<<< HEAD
namespace shape_key {
struct ShapeKeyEditData;

void apply_shape_key_to_layers(GreasePencil &grease_pencil,
                               const StringRef shape_key_id,
                               const IndexMask &layer_mask,
                               float factor);
bool apply_shape_key_to_drawing(bke::greasepencil::Drawing &drawing,
                                const StringRef shape_key_id,
                                const IndexMask &stroke_mask,
                                float factor);

float3 get_base_layer_translation(const ShapeKeyEditData &edit_data, int layer_index);
float3 get_base_layer_rotation(const ShapeKeyEditData &edit_data, int layer_index);
float3 get_base_layer_scale(const ShapeKeyEditData &edit_data, int layer_index);

void get_shape_key_stroke_deltas(ShapeKeyEditData &edit_data,
                                 const Span<bke::greasepencil::Drawing *> drawings);

}  // namespace shape_key
=======
/**
 * Calculate a randomized radius value for a point.
 * \param stroke_factor Random seed value in [-1, 1] per stroke.
 * \param distance Screen-space length in pixels along the curve.
 * \param radius Base radius to be randomized.
 * \param pressure Pressure factor.
 */
float randomize_radius(const BrushGpencilSettings &settings,
                       float stroke_factor,
                       float distance,
                       float radius,
                       float pressure);
/**
 * Calculate a randomized opacity value for a point.
 * \param stroke_factor Random seed value in [-1, 1] per stroke.
 * \param distance Screen-space length in pixels along the curve.
 * \param opacity Base opacity to be randomized.
 * \param pressure Pressure factor.
 */
float randomize_opacity(const BrushGpencilSettings &settings,
                        float stroke_factor,
                        float distance,
                        float opacity,
                        float pressure);
/**
 * Calculate a randomized rotation for a point.
 * \param stroke_factor Random seed value in [-1, 1] per stroke.
 * \param distance Screen-space length in pixels along the curve.
 * \param pressure Pressure factor.
 */
float randomize_rotation(const BrushGpencilSettings &settings,
                         float stroke_factor,
                         float distance,
                         float pressure);
/**
 * Calculate a randomized rotation for a point.
 * \param rng Random number generator instance.
 * \param stroke_factor Random seed value in [-1, 1] per stroke.
 * \param pressure Pressure factor.
 */
float randomize_rotation(const BrushGpencilSettings &settings,
                         blender::RandomNumberGenerator &rng,
                         float stroke_factor,
                         float pressure);
/**
 * Calculate a randomized opacity value for a point.
 * \param stroke_hue_factor Random seed value in [-1, 1] per stroke for color hue.
 * \param stroke_saturation_factor Random seed value in [-1, 1] per stroke for color saturation.
 * \param stroke_value_factor Random seed value in [-1, 1] per stroke for color value.
 * \param distance Screen-space length in pixels along the curve.
 * \param color Base color to be randomized.
 * \param pressure Pressure factor.
 */
ColorGeometry4f randomize_color(const BrushGpencilSettings &settings,
                                float stroke_hue_factor,
                                float stroke_saturation_factor,
                                float stroke_value_factor,
                                float distance,
                                ColorGeometry4f color,
                                float pressure);
>>>>>>> 6ff1e227

}  // namespace blender::ed::greasepencil<|MERGE_RESOLUTION|>--- conflicted
+++ resolved
@@ -938,7 +938,67 @@
  */
 void resize_single_curve(bke::CurvesGeometry &curves, bool at_end, int new_points_num);
 
-<<<<<<< HEAD
+/**
+ * Calculate a randomized radius value for a point.
+ * \param stroke_factor Random seed value in [-1, 1] per stroke.
+ * \param distance Screen-space length in pixels along the curve.
+ * \param radius Base radius to be randomized.
+ * \param pressure Pressure factor.
+ */
+float randomize_radius(const BrushGpencilSettings &settings,
+                       float stroke_factor,
+                       float distance,
+                       float radius,
+                       float pressure);
+/**
+ * Calculate a randomized opacity value for a point.
+ * \param stroke_factor Random seed value in [-1, 1] per stroke.
+ * \param distance Screen-space length in pixels along the curve.
+ * \param opacity Base opacity to be randomized.
+ * \param pressure Pressure factor.
+ */
+float randomize_opacity(const BrushGpencilSettings &settings,
+                        float stroke_factor,
+                        float distance,
+                        float opacity,
+                        float pressure);
+/**
+ * Calculate a randomized rotation for a point.
+ * \param stroke_factor Random seed value in [-1, 1] per stroke.
+ * \param distance Screen-space length in pixels along the curve.
+ * \param pressure Pressure factor.
+ */
+float randomize_rotation(const BrushGpencilSettings &settings,
+                         float stroke_factor,
+                         float distance,
+                         float pressure);
+/**
+ * Calculate a randomized rotation for a point.
+ * \param rng Random number generator instance.
+ * \param stroke_factor Random seed value in [-1, 1] per stroke.
+ * \param pressure Pressure factor.
+ */
+float randomize_rotation(const BrushGpencilSettings &settings,
+                         blender::RandomNumberGenerator &rng,
+                         float stroke_factor,
+                         float pressure);
+/**
+ * Calculate a randomized opacity value for a point.
+ * \param stroke_hue_factor Random seed value in [-1, 1] per stroke for color hue.
+ * \param stroke_saturation_factor Random seed value in [-1, 1] per stroke for color saturation.
+ * \param stroke_value_factor Random seed value in [-1, 1] per stroke for color value.
+ * \param distance Screen-space length in pixels along the curve.
+ * \param color Base color to be randomized.
+ * \param pressure Pressure factor.
+ */
+ColorGeometry4f randomize_color(const BrushGpencilSettings &settings,
+                                float stroke_hue_factor,
+                                float stroke_saturation_factor,
+                                float stroke_value_factor,
+                                float distance,
+                                ColorGeometry4f color,
+                                float pressure);
+
 namespace shape_key {
 struct ShapeKeyEditData;
 
@@ -959,67 +1019,5 @@
                                  const Span<bke::greasepencil::Drawing *> drawings);
 
 }  // namespace shape_key
-=======
-/**
- * Calculate a randomized radius value for a point.
- * \param stroke_factor Random seed value in [-1, 1] per stroke.
- * \param distance Screen-space length in pixels along the curve.
- * \param radius Base radius to be randomized.
- * \param pressure Pressure factor.
- */
-float randomize_radius(const BrushGpencilSettings &settings,
-                       float stroke_factor,
-                       float distance,
-                       float radius,
-                       float pressure);
-/**
- * Calculate a randomized opacity value for a point.
- * \param stroke_factor Random seed value in [-1, 1] per stroke.
- * \param distance Screen-space length in pixels along the curve.
- * \param opacity Base opacity to be randomized.
- * \param pressure Pressure factor.
- */
-float randomize_opacity(const BrushGpencilSettings &settings,
-                        float stroke_factor,
-                        float distance,
-                        float opacity,
-                        float pressure);
-/**
- * Calculate a randomized rotation for a point.
- * \param stroke_factor Random seed value in [-1, 1] per stroke.
- * \param distance Screen-space length in pixels along the curve.
- * \param pressure Pressure factor.
- */
-float randomize_rotation(const BrushGpencilSettings &settings,
-                         float stroke_factor,
-                         float distance,
-                         float pressure);
-/**
- * Calculate a randomized rotation for a point.
- * \param rng Random number generator instance.
- * \param stroke_factor Random seed value in [-1, 1] per stroke.
- * \param pressure Pressure factor.
- */
-float randomize_rotation(const BrushGpencilSettings &settings,
-                         blender::RandomNumberGenerator &rng,
-                         float stroke_factor,
-                         float pressure);
-/**
- * Calculate a randomized opacity value for a point.
- * \param stroke_hue_factor Random seed value in [-1, 1] per stroke for color hue.
- * \param stroke_saturation_factor Random seed value in [-1, 1] per stroke for color saturation.
- * \param stroke_value_factor Random seed value in [-1, 1] per stroke for color value.
- * \param distance Screen-space length in pixels along the curve.
- * \param color Base color to be randomized.
- * \param pressure Pressure factor.
- */
-ColorGeometry4f randomize_color(const BrushGpencilSettings &settings,
-                                float stroke_hue_factor,
-                                float stroke_saturation_factor,
-                                float stroke_value_factor,
-                                float distance,
-                                ColorGeometry4f color,
-                                float pressure);
->>>>>>> 6ff1e227
 
 }  // namespace blender::ed::greasepencil
/*
 * This program is free software; you can redistribute it and/or
 * modify it under the terms of the GNU General Public License
 * as published by the Free Software Foundation; either version 2
 * of the License, or (at your option) any later version.
 *
 * This program is distributed in the hope that it will be useful,
 * but WITHOUT ANY WARRANTY; without even the implied warranty of
 * MERCHANTABILITY or FITNESS FOR A PARTICULAR PURPOSE.  See the
 * GNU General Public License for more details.
 *
 * You should have received a copy of the GNU General Public License
 * along with this program; if not, write to the Free Software Foundation,
 * Inc., 51 Franklin Street, Fifth Floor, Boston, MA 02110-1301, USA.
 *
 * The Original Code is Copyright (C) 2001-2002 by NaN Holding BV.
 * All rights reserved.
 */

/** \file
 * \ingroup editorui
 */

#ifndef __UI_INTERFACE_H__
#define __UI_INTERFACE_H__

#include "BLI_compiler_attrs.h"
#include "BLI_sys_types.h" /* size_t */
#include "RNA_types.h"

#ifdef __cplusplus
extern "C" {
#endif

/* Struct Declarations */

struct ARegion;
struct AutoComplete;
struct FileSelectParams;
struct ID;
struct IDProperty;
struct ImBuf;
struct Image;
struct ImageUser;
struct ListBase;
struct MTex;
struct Panel;
struct PanelType;
struct PointerRNA;
struct PropertyRNA;
struct ReportList;
struct ResultBLF;
struct ScrArea;
struct bContext;
struct bContextStore;
struct bNode;
struct bNodeSocket;
struct bNodeTree;
struct bScreen;
struct rcti;
struct uiButSearch;
struct uiFontStyle;
struct uiList;
struct uiStyle;
struct uiWidgetColors;
struct wmDrag;
struct wmDropBox;
struct wmEvent;
struct wmEvent;
struct wmGizmo;
struct wmKeyConfig;
struct wmKeyMap;
struct wmKeyMapItem;
struct wmMsgBus;
struct wmOperator;
struct wmOperatorType;
struct wmWindow;

typedef struct uiBlock uiBlock;
typedef struct uiBut uiBut;
typedef struct uiLayout uiLayout;
typedef struct uiPopupBlockHandle uiPopupBlockHandle;

/* Defines */

/* char for splitting strings, aligning shortcuts in menus, users never see */
#define UI_SEP_CHAR '|'
#define UI_SEP_CHAR_S "|"

/* names */
#define UI_MAX_DRAW_STR 400
#define UI_MAX_NAME_STR 128
#define UI_MAX_SHORTCUT_STR 64

/**
 * For #ARegion.overlap regions, pass events though if they don't overlap
 * the regions contents (the usable part of the #View2D and buttons).
 *
 * The margin is needed so it's not possible to accidentally click in between buttons.
 */
#define UI_REGION_OVERLAP_MARGIN (U.widget_unit / 3)

/* use for clamping popups within the screen */
#define UI_SCREEN_MARGIN 10

/* uiBlock->dt and uiBut->dt */
enum {
  UI_EMBOSS = 0,          /* use widget style for drawing */
  UI_EMBOSS_NONE = 1,     /* Nothing, only icon and/or text */
  UI_EMBOSS_PULLDOWN = 2, /* Pulldown menu style */
  UI_EMBOSS_RADIAL = 3,   /* Pie Menu */

  UI_EMBOSS_UNDEFINED = 255, /* For layout engine, use emboss from block. */
};

/* uiBlock->direction */
enum {
  UI_DIR_UP = 1 << 0,
  UI_DIR_DOWN = 1 << 1,
  UI_DIR_LEFT = 1 << 2,
  UI_DIR_RIGHT = 1 << 3,
  UI_DIR_CENTER_X = 1 << 4,
  UI_DIR_CENTER_Y = 1 << 5,

  UI_DIR_ALL = UI_DIR_UP | UI_DIR_DOWN | UI_DIR_LEFT | UI_DIR_RIGHT,
};

#if 0
/* uiBlock->autofill (not yet used) */
#  define UI_BLOCK_COLLUMNS 1
#  define UI_BLOCK_ROWS 2
#endif

/** #uiBlock.flag (controls) */
enum {
  UI_BLOCK_LOOP = 1 << 0,
  UI_BLOCK_IS_FLIP = 1 << 1,
  UI_BLOCK_NO_FLIP = 1 << 2,
  UI_BLOCK_NUMSELECT = 1 << 3,
  /** Don't apply window clipping. */
  UI_BLOCK_NO_WIN_CLIP = 1 << 4,
  UI_BLOCK_CLIPBOTTOM = 1 << 5,
  UI_BLOCK_CLIPTOP = 1 << 6,
  UI_BLOCK_MOVEMOUSE_QUIT = 1 << 7,
  UI_BLOCK_KEEP_OPEN = 1 << 8,
  UI_BLOCK_POPUP = 1 << 9,
  UI_BLOCK_OUT_1 = 1 << 10,
  UI_BLOCK_SEARCH_MENU = 1 << 11,
  UI_BLOCK_POPUP_MEMORY = 1 << 12,
  /* Stop handling mouse events. */
  UI_BLOCK_CLIP_EVENTS = 1 << 13,

  /* block->flag bits 14-17 are identical to but->drawflag bits */

  UI_BLOCK_POPUP_HOLD = 1 << 18,
  UI_BLOCK_LIST_ITEM = 1 << 19,
  UI_BLOCK_RADIAL = 1 << 20,
  UI_BLOCK_POPOVER = 1 << 21,
  UI_BLOCK_POPOVER_ONCE = 1 << 22,
  /** Always show keymaps, even for non-menus. */
  UI_BLOCK_SHOW_SHORTCUT_ALWAYS = 1 << 23,
};

/** #uiPopupBlockHandle.menuretval */
enum {
  /** Cancel all menus cascading. */
  UI_RETURN_CANCEL = 1 << 0,
  /** Choice made. */
  UI_RETURN_OK = 1 << 1,
  /** Left the menu. */
  UI_RETURN_OUT = 1 << 2,
  /** Let the parent handle this event. */
  UI_RETURN_OUT_PARENT = 1 << 3,
  /** Update the button that opened. */
  UI_RETURN_UPDATE = 1 << 4,
  /** Popup is ok to be handled. */
  UI_RETURN_POPUP_OK = 1 << 5,
};

/* panel controls */
enum {
  UI_PNL_SOLID = 1 << 1,
  UI_PNL_CLOSE = 1 << 5,
  UI_PNL_SCALE = 1 << 9,
};

/* but->flag - general state flags. */
enum {
  /** Warning, the first 6 flags are internal. */
  UI_BUT_ICON_SUBMENU = 1 << 6,
  UI_BUT_ICON_PREVIEW = 1 << 7,

  UI_BUT_NODE_LINK = 1 << 8,
  UI_BUT_NODE_ACTIVE = 1 << 9,
  UI_BUT_DRAG_LOCK = 1 << 10,
  /** Grayed out and un-editable. */
  UI_BUT_DISABLED = 1 << 11,

  UI_BUT_ANIMATED = 1 << 13,
  UI_BUT_ANIMATED_KEY = 1 << 14,
  UI_BUT_DRIVEN = 1 << 15,
  UI_BUT_REDALERT = 1 << 16,
  /** Grayed out but still editable. */
  UI_BUT_INACTIVE = 1 << 17,
  UI_BUT_LAST_ACTIVE = 1 << 18,
  UI_BUT_UNDO = 1 << 19,
  UI_BUT_IMMEDIATE = 1 << 20,
  UI_BUT_NO_UTF8 = 1 << 21,

  /** For popups, pressing return activates this button, overriding the highlighted button.
   * For non-popups this is just used as a display hint for the user to let them
   * know the action which is activated when pressing return (file selector for eg). */
  UI_BUT_ACTIVE_DEFAULT = 1 << 23,

  /** This but is "inside" a list item (currently used to change theme colors). */
  UI_BUT_LIST_ITEM = 1 << 24,
  /** edit this button as well as the active button (not just dragging) */
  UI_BUT_DRAG_MULTI = 1 << 25,
  /** Use for popups to start editing the button on initialization. */
  UI_BUT_ACTIVATE_ON_INIT = 1 << 26,

  /** #uiBut.str contains #UI_SEP_CHAR, used for key shortcuts */
  UI_BUT_HAS_SEP_CHAR = 1 << 27,
  /** Don't run updates while dragging (needed in rare cases). */
  UI_BUT_UPDATE_DELAY = 1 << 28,
  /** When widget is in textedit mode, update value on each char stroke */
  UI_BUT_TEXTEDIT_UPDATE = 1 << 29,
  /** Show 'x' icon to clear/unlink value of text or search button. */
  UI_BUT_VALUE_CLEAR = 1 << 30,

  /** RNA property of the button is overridden from linked reference data. */
  UI_BUT_OVERRIDEN = 1u << 31u,
};

#define UI_PANEL_WIDTH 340
#define UI_COMPACT_PANEL_WIDTH 160
#define UI_SIDEBAR_PANEL_WIDTH 220
#define UI_NAVIGATION_REGION_WIDTH UI_COMPACT_PANEL_WIDTH
#define UI_NARROW_NAVIGATION_REGION_WIDTH 100

#define UI_PANEL_CATEGORY_MARGIN_WIDTH (U.widget_unit * 1.0f)

#define UI_PANEL_BOX_STYLE_MARGIN (U.widget_unit * 0.2f)

/* but->drawflag - these flags should only affect how the button is drawn. */
/* Note: currently, these flags _are not passed_ to the widget's state() or draw() functions
 *       (except for the 'align' ones)!
 */
enum {
  /** Text and icon alignment (by default, they are centered). */
  UI_BUT_TEXT_LEFT = 1 << 1,
  UI_BUT_ICON_LEFT = 1 << 2,
  UI_BUT_TEXT_RIGHT = 1 << 3,
  /** Prevent the button to show any tooltip. */
  UI_BUT_NO_TOOLTIP = 1 << 4,
  /** Do not add the usual horizontal padding for text drawing. */
  UI_BUT_NO_TEXT_PADDING = 1 << 5,

  /* Button align flag, for drawing groups together.
   * Used in 'uiBlock.flag', take care! */
  UI_BUT_ALIGN_TOP = 1 << 14,
  UI_BUT_ALIGN_LEFT = 1 << 15,
  UI_BUT_ALIGN_RIGHT = 1 << 16,
  UI_BUT_ALIGN_DOWN = 1 << 17,
  UI_BUT_ALIGN = UI_BUT_ALIGN_TOP | UI_BUT_ALIGN_LEFT | UI_BUT_ALIGN_RIGHT | UI_BUT_ALIGN_DOWN,
  /* end bits shared with 'uiBlock.flag' */

  /**
   * Warning - HACK!
   * Needed for buttons which are not TOP/LEFT aligned,
   * but have some top/left corner stitched to some other TOP/LEFT-aligned button,
   * because of 'corrective' hack in widget_roundbox_set()... */
  UI_BUT_ALIGN_STITCH_TOP = 1 << 18,
  UI_BUT_ALIGN_STITCH_LEFT = 1 << 19,
  UI_BUT_ALIGN_ALL = UI_BUT_ALIGN | UI_BUT_ALIGN_STITCH_TOP | UI_BUT_ALIGN_STITCH_LEFT,

  /** This but is "inside" a box item (currently used to change theme colors). */
  UI_BUT_BOX_ITEM = 1 << 20,

  /** Active left part of number button */
  UI_BUT_ACTIVE_LEFT = 1 << 21,
  /** Active right part of number button */
  UI_BUT_ACTIVE_RIGHT = 1 << 22,

  /* (also used by search buttons to enforce shortcut display for their items). */
  /** Button has shortcut text. */
  UI_BUT_HAS_SHORTCUT = 1 << 23,

  /** Reverse order of consecutive off/on icons */
  UI_BUT_ICON_REVERSE = 1 << 24,

  /** Value is animated, but the current value differs from the animated one. */
  UI_BUT_ANIMATED_CHANGED = 1 << 25,

  /* Draw the checkbox buttons inverted. */
  UI_BUT_CHECKBOX_INVERT = 1 << 26,
};

/* scale fixed button widths by this to account for DPI */

#define UI_DPI_FAC (U.dpi_fac)
/* 16 to copy ICON_DEFAULT_HEIGHT */
#define UI_DPI_ICON_SIZE ((float)16 * UI_DPI_FAC)

/* Button types, bits stored in 1 value... and a short even!
 * - bits 0-4:  bitnr (0-31)
 * - bits 5-7:  pointer type
 * - bit  8:    for 'bit'
 * - bit  9-15: button type (now 6 bits, 64 types)
 * */
typedef enum {
  UI_BUT_POIN_CHAR = 32,
  UI_BUT_POIN_SHORT = 64,
  UI_BUT_POIN_INT = 96,
  UI_BUT_POIN_FLOAT = 128,
  /*  UI_BUT_POIN_FUNCTION = 192, */ /*UNUSED*/
  UI_BUT_POIN_BIT = 256,             /* OR'd with a bit index*/
} eButPointerType;

/* requires (but->poin != NULL) */
#define UI_BUT_POIN_TYPES (UI_BUT_POIN_FLOAT | UI_BUT_POIN_SHORT | UI_BUT_POIN_CHAR)

/* assigned to but->type, OR'd with the flags above when passing args */
typedef enum {
  UI_BTYPE_BUT = 1 << 9,
  UI_BTYPE_ROW = 2 << 9,
  UI_BTYPE_TEXT = 3 << 9,
  /** dropdown list */
  UI_BTYPE_MENU = 4 << 9,
  UI_BTYPE_BUT_MENU = 5 << 9,
  /** number button */
  UI_BTYPE_NUM = 6 << 9,
  /** number slider */
  UI_BTYPE_NUM_SLIDER = 7 << 9,
  UI_BTYPE_TOGGLE = 8 << 9,
  UI_BTYPE_TOGGLE_N = 9 << 9,
  UI_BTYPE_ICON_TOGGLE = 10 << 9,
  UI_BTYPE_ICON_TOGGLE_N = 11 << 9,
  /** same as regular toggle, but no on/off state displayed */
  UI_BTYPE_BUT_TOGGLE = 12 << 9,
  /** similar to toggle, display a 'tick' */
  UI_BTYPE_CHECKBOX = 13 << 9,
  UI_BTYPE_CHECKBOX_N = 14 << 9,
  UI_BTYPE_COLOR = 15 << 9,
  UI_BTYPE_TAB = 16 << 9,
  UI_BTYPE_POPOVER = 17 << 9,
  UI_BTYPE_SCROLL = 18 << 9,
  UI_BTYPE_BLOCK = 19 << 9,
  UI_BTYPE_LABEL = 20 << 9,
  UI_BTYPE_KEY_EVENT = 24 << 9,
  UI_BTYPE_HSVCUBE = 26 << 9,
  /** menu (often used in headers), **_MENU /w different draw-type */
  UI_BTYPE_PULLDOWN = 27 << 9,
  UI_BTYPE_ROUNDBOX = 28 << 9,
  UI_BTYPE_COLORBAND = 30 << 9,
  /** sphere widget (used to input a unit-vector, aka normal) */
  UI_BTYPE_UNITVEC = 31 << 9,
  UI_BTYPE_CURVE = 32 << 9,
  /** Profile editing widget */
  UI_BTYPE_CURVEPROFILE = 33 << 9,
  UI_BTYPE_LISTBOX = 36 << 9,
  UI_BTYPE_LISTROW = 37 << 9,
  UI_BTYPE_HSVCIRCLE = 38 << 9,
  UI_BTYPE_TRACK_PREVIEW = 40 << 9,

  /** Buttons with value >= #UI_BTYPE_SEARCH_MENU don't get undo pushes. */
  UI_BTYPE_SEARCH_MENU = 41 << 9,
  UI_BTYPE_EXTRA = 42 << 9,
  UI_BTYPE_HOTKEY_EVENT = 46 << 9,
  /** Non-interactive image, used for splash screen */
  UI_BTYPE_IMAGE = 47 << 9,
  UI_BTYPE_HISTOGRAM = 48 << 9,
  UI_BTYPE_WAVEFORM = 49 << 9,
  UI_BTYPE_VECTORSCOPE = 50 << 9,
  UI_BTYPE_PROGRESS_BAR = 51 << 9,
  UI_BTYPE_NODE_SOCKET = 53 << 9,
  UI_BTYPE_SEPR = 54 << 9,
  UI_BTYPE_SEPR_LINE = 55 << 9,
  /** Dynamically fill available space. */
  UI_BTYPE_SEPR_SPACER = 56 << 9,
  /** Resize handle (resize uilist). */
  UI_BTYPE_GRIP = 57 << 9,
  UI_BTYPE_DECORATOR = 58 << 9,
} eButType;

#define BUTTYPE (63 << 9)

/** Gradient types, for color picker #UI_BTYPE_HSVCUBE etc. */
enum {
  UI_GRAD_SV = 0,
  UI_GRAD_HV = 1,
  UI_GRAD_HS = 2,
  UI_GRAD_H = 3,
  UI_GRAD_S = 4,
  UI_GRAD_V = 5,

  UI_GRAD_V_ALT = 9,
  UI_GRAD_L_ALT = 10,
};

#define UI_PALETTE_COLOR 20

/* Drawing
 *
 * Functions to draw various shapes, taking theme settings into account.
 * Used for code that draws its own UI style elements. */

void UI_draw_anti_tria(
    float x1, float y1, float x2, float y2, float x3, float y3, const float color[4]);
void UI_draw_anti_fan(float tri_array[][2], unsigned int length, const float color[4]);

void UI_draw_roundbox_corner_set(int type);
void UI_draw_roundbox_aa(
    bool filled, float minx, float miny, float maxx, float maxy, float rad, const float color[4]);
void UI_draw_roundbox_4fv(
    bool filled, float minx, float miny, float maxx, float maxy, float rad, const float col[4]);
void UI_draw_roundbox_3ub_alpha(bool filled,
                                float minx,
                                float miny,
                                float maxx,
                                float maxy,
                                float rad,
                                const unsigned char col[3],
                                unsigned char alpha);
void UI_draw_roundbox_3fv_alpha(bool filled,
                                float minx,
                                float miny,
                                float maxx,
                                float maxy,
                                float rad,
                                const float col[3],
                                float alpha);
void UI_draw_roundbox_shade_x(bool filled,
                              float minx,
                              float miny,
                              float maxx,
                              float maxy,
                              float rad,
                              float shadetop,
                              float shadedown,
                              const float col[4]);

#if 0 /* unused */
int UI_draw_roundbox_corner_get(void);
void UI_draw_roundbox_shade_y(bool filled,
                              float minx,
                              float miny,
                              float maxx,
                              float maxy,
                              float rad,
                              float shadeleft,
                              float shaderight,
                              const float col[4]);
#endif

void UI_draw_box_shadow(unsigned char alpha, float minx, float miny, float maxx, float maxy);
void UI_draw_text_underline(int pos_x, int pos_y, int len, int height, const float color[4]);

void UI_draw_safe_areas(uint pos,
                        float x1,
                        float x2,
                        float y1,
                        float y2,
                        const float title_aspect[2],
                        const float action_aspect[2]);

/** State for scrolldrawing. */
enum {
  UI_SCROLL_PRESSED = 1 << 0,
  UI_SCROLL_ARROWS = 1 << 1,
  UI_SCROLL_NO_OUTLINE = 1 << 2,
};
void UI_draw_widget_scroll(struct uiWidgetColors *wcol,
                           const struct rcti *rect,
                           const struct rcti *slider,
                           int state);

/* Shortening string helper. */
float UI_text_clip_middle_ex(const struct uiFontStyle *fstyle,
                             char *str,
                             float okwidth,
                             const float minwidth,
                             const size_t max_len,
                             const char rpart_sep);

/**
 * Callbacks
 *
 * UI_block_func_handle_set/ButmFunc are for handling events through a callback.
 * HandleFunc gets the retval passed on, and ButmFunc gets a2. The latter is
 * mostly for compatibility with older code.
 *
 * - #UI_but_func_complete_set is for tab completion.
 *
 * - #uiButSearchFunc is for name buttons, showing a popup with matches
 *
 * - #UI_block_func_set and UI_but_func_set are callbacks run when a button is used,
 *   in case events, operators or RNA are not sufficient to handle the button.
 *
 * - #UI_but_funcN_set will free the argument with MEM_freeN. */

typedef struct uiSearchItems uiSearchItems;

typedef void (*uiButHandleFunc)(struct bContext *C, void *arg1, void *arg2);
typedef void (*uiButHandleRenameFunc)(struct bContext *C, void *arg, char *origstr);
typedef void (*uiButHandleNFunc)(struct bContext *C, void *argN, void *arg2);
typedef void (*uiButHandleHoldFunc)(struct bContext *C, struct ARegion *butregion, uiBut *but);
typedef int (*uiButCompleteFunc)(struct bContext *C, char *str, void *arg);
<<<<<<< HEAD
typedef struct ARegion *(*uiButSearchCreateFunc)(struct bContext *C,
                                                 struct ARegion *butregion,
                                                 struct uiButSearch *search_but);
typedef void (*uiButSearchFunc)(const struct bContext *C,
                                void *arg,
                                const char *str,
                                uiSearchItems *items);
=======
>>>>>>> a1d55bdd

/* Search types. */
typedef struct ARegion *(*uiButSearchCreateFn)(struct bContext *C,
                                               struct ARegion *butregion,
                                               uiBut *but);
typedef void (*uiButSearchUpdateFn)(const struct bContext *C,
                                    void *arg,
                                    const char *str,
                                    uiSearchItems *items);
typedef void (*uiButSearchArgFreeFn)(void *arg);
typedef bool (*uiButSearchContextMenuFn)(struct bContext *C,
                                         void *arg,
                                         void *active,
                                         const struct wmEvent *event);
typedef struct ARegion *(*uiButSearchTooltipFn)(struct bContext *C,
                                                struct ARegion *region,
                                                void *arg,
                                                void *active);

/* Must return allocated string. */
typedef char *(*uiButToolTipFunc)(struct bContext *C, void *argN, const char *tip);
typedef int (*uiButPushedStateFunc)(struct bContext *C, void *arg);

typedef void (*uiBlockHandleFunc)(struct bContext *C, void *arg, int event);

/* Menu Callbacks */

typedef void (*uiMenuCreateFunc)(struct bContext *C, struct uiLayout *layout, void *arg1);
typedef void (*uiMenuHandleFunc)(struct bContext *C, void *arg, int event);
/**
 * Used for cycling menu values without opening the menu (Ctrl-Wheel).
 * \param direction: forward or backwards [1 / -1].
 * \param arg1: uiBut.poin (as with #uiMenuCreateFunc).
 * \return true when the button was changed.
 */
typedef bool (*uiMenuStepFunc)(struct bContext *C, int direction, void *arg1);

/* interface_query.c */
bool UI_but_has_tooltip_label(const uiBut *but);
bool UI_but_is_tool(const uiBut *but);
bool UI_but_is_utf8(const uiBut *but);
#define UI_but_is_decorator(but) ((but)->type == UI_BTYPE_DECORATOR)

bool UI_block_is_empty_ex(const uiBlock *block, const bool skip_title);
bool UI_block_is_empty(const uiBlock *block);
bool UI_block_can_add_separator(const uiBlock *block);

/* interface_region_menu_popup.c */
/**
 * Popup Menus
 *
 * Functions used to create popup menus. For more extended menus the
 * UI_popup_menu_begin/End functions can be used to define own items with
 * the uiItem functions in between. If it is a simple confirmation menu
 * or similar, popups can be created with a single function call.
 */
typedef struct uiPopupMenu uiPopupMenu;

uiPopupMenu *UI_popup_menu_begin(struct bContext *C, const char *title, int icon) ATTR_NONNULL();
uiPopupMenu *UI_popup_menu_begin_ex(struct bContext *C,
                                    const char *title,
                                    const char *block_name,
                                    int icon) ATTR_NONNULL();
void UI_popup_menu_end(struct bContext *C, struct uiPopupMenu *head);
bool UI_popup_menu_end_or_cancel(struct bContext *C, struct uiPopupMenu *head);
struct uiLayout *UI_popup_menu_layout(uiPopupMenu *head);

void UI_popup_menu_reports(struct bContext *C, struct ReportList *reports) ATTR_NONNULL();
int UI_popup_menu_invoke(struct bContext *C, const char *idname, struct ReportList *reports)
    ATTR_NONNULL(1, 2);

void UI_popup_menu_retval_set(const uiBlock *block, const int retval, const bool enable);
void UI_popup_menu_but_set(uiPopupMenu *pup, struct ARegion *butregion, uiBut *but);

/* interface_region_popover.c */

typedef struct uiPopover uiPopover;

int UI_popover_panel_invoke(struct bContext *C,
                            const char *idname,
                            bool keep_open,
                            struct ReportList *reports);

uiPopover *UI_popover_begin(struct bContext *C, int menu_width, bool from_active_button)
    ATTR_NONNULL(1);
void UI_popover_end(struct bContext *C, struct uiPopover *head, struct wmKeyMap *keymap);
struct uiLayout *UI_popover_layout(uiPopover *head);
void UI_popover_once_clear(uiPopover *pup);

/* interface_region_menu_pie.c */
/* Pie menus */
typedef struct uiPieMenu uiPieMenu;

int UI_pie_menu_invoke(struct bContext *C, const char *idname, const struct wmEvent *event);
int UI_pie_menu_invoke_from_operator_enum(struct bContext *C,
                                          const char *title,
                                          const char *opname,
                                          const char *propname,
                                          const struct wmEvent *event);
int UI_pie_menu_invoke_from_rna_enum(struct bContext *C,
                                     const char *title,
                                     const char *path,
                                     const struct wmEvent *event);

struct uiPieMenu *UI_pie_menu_begin(struct bContext *C,
                                    const char *title,
                                    int icon,
                                    const struct wmEvent *event) ATTR_NONNULL();
void UI_pie_menu_end(struct bContext *C, uiPieMenu *pie);
struct uiLayout *UI_pie_menu_layout(struct uiPieMenu *pie);

/* interface_region_menu_popup.c */

/* Popup Blocks
 *
 * Functions used to create popup blocks. These are like popup menus
 * but allow using all button types and creating an own layout. */
typedef uiBlock *(*uiBlockCreateFunc)(struct bContext *C, struct ARegion *region, void *arg1);
typedef void (*uiBlockCancelFunc)(struct bContext *C, void *arg1);

void UI_popup_block_invoke(struct bContext *C,
                           uiBlockCreateFunc func,
                           void *arg,
                           void (*arg_free)(void *arg));
void UI_popup_block_invoke_ex(struct bContext *C,
                              uiBlockCreateFunc func,
                              void *arg,
                              void (*arg_free)(void *arg),
                              bool can_refresh);
void UI_popup_block_ex(struct bContext *C,
                       uiBlockCreateFunc func,
                       uiBlockHandleFunc popup_func,
                       uiBlockCancelFunc cancel_func,
                       void *arg,
                       struct wmOperator *op);
#if 0 /* UNUSED */
void uiPupBlockOperator(struct bContext *C,
                        uiBlockCreateFunc func,
                        struct wmOperator *op,
                        int opcontext);
#endif

void UI_popup_block_close(struct bContext *C, struct wmWindow *win, uiBlock *block);

bool UI_popup_block_name_exists(const struct bScreen *screen, const char *name);

/* Blocks
 *
 * Functions for creating, drawing and freeing blocks. A Block is a
 * container of buttons and used for various purposes.
 *
 * Begin/Define Buttons/End/Draw is the typical order in which these
 * function should be called, though for popup blocks Draw is left out.
 * Freeing blocks is done by the screen/ module automatically.
 *
 * */

uiBlock *UI_block_begin(const struct bContext *C,
                        struct ARegion *region,
                        const char *name,
                        short dt);
void UI_block_end_ex(const struct bContext *C, uiBlock *block, const int xy[2], int r_xy[2]);
void UI_block_end(const struct bContext *C, uiBlock *block);
void UI_block_draw(const struct bContext *C, struct uiBlock *block);
void UI_blocklist_update_window_matrix(const struct bContext *C, const struct ListBase *lb);
void UI_blocklist_draw(const struct bContext *C, const struct ListBase *lb);
void UI_block_update_from_old(const struct bContext *C, struct uiBlock *block);

enum {
  UI_BLOCK_THEME_STYLE_REGULAR = 0,
  UI_BLOCK_THEME_STYLE_POPUP = 1,
};
void UI_block_theme_style_set(uiBlock *block, char theme_style);
char UI_block_emboss_get(uiBlock *block);
void UI_block_emboss_set(uiBlock *block, char dt);

void UI_block_free(const struct bContext *C, uiBlock *block);
void UI_blocklist_free(const struct bContext *C, struct ListBase *lb);
void UI_blocklist_free_inactive(const struct bContext *C, struct ListBase *lb);
void UI_screen_free_active_but(const struct bContext *C, struct bScreen *screen);

void UI_block_region_set(uiBlock *block, struct ARegion *region);

void UI_block_lock_set(uiBlock *block, bool val, const char *lockstr);
void UI_block_lock_clear(uiBlock *block);

/* automatic aligning, horiz or verical */
void UI_block_align_begin(uiBlock *block);
void UI_block_align_end(uiBlock *block);

/* block bounds/position calculation */
typedef enum {
  UI_BLOCK_BOUNDS_NONE = 0,
  UI_BLOCK_BOUNDS = 1,
  UI_BLOCK_BOUNDS_TEXT,
  UI_BLOCK_BOUNDS_POPUP_MOUSE,
  UI_BLOCK_BOUNDS_POPUP_MENU,
  UI_BLOCK_BOUNDS_POPUP_CENTER,
  UI_BLOCK_BOUNDS_PIE_CENTER,
} eBlockBoundsCalc;

void UI_block_bounds_set_normal(struct uiBlock *block, int addval);
void UI_block_bounds_set_text(uiBlock *block, int addval);
void UI_block_bounds_set_popup(uiBlock *block, int addval, const int bounds_offset[2]);
void UI_block_bounds_set_menu(uiBlock *block, int addval, const int bounds_offset[2]);
void UI_block_bounds_set_centered(uiBlock *block, int addval);
void UI_block_bounds_set_explicit(uiBlock *block, int minx, int miny, int maxx, int maxy);

int UI_blocklist_min_y_get(struct ListBase *lb);

void UI_block_direction_set(uiBlock *block, char direction);
void UI_block_order_flip(uiBlock *block);
void UI_block_flag_enable(uiBlock *block, int flag);
void UI_block_flag_disable(uiBlock *block, int flag);
void UI_block_translate(uiBlock *block, int x, int y);

int UI_but_return_value_get(uiBut *but);

void UI_but_drag_set_id(uiBut *but, struct ID *id);
void UI_but_drag_set_rna(uiBut *but, struct PointerRNA *ptr);
void UI_but_drag_set_path(uiBut *but, const char *path, const bool use_free);
void UI_but_drag_set_name(uiBut *but, const char *name);
void UI_but_drag_set_value(uiBut *but);
void UI_but_drag_set_image(
    uiBut *but, const char *path, int icon, struct ImBuf *ima, float scale, const bool use_free);

bool UI_but_active_drop_name(struct bContext *C);
bool UI_but_active_drop_color(struct bContext *C);

void UI_but_flag_enable(uiBut *but, int flag);
void UI_but_flag_disable(uiBut *but, int flag);
bool UI_but_flag_is_set(uiBut *but, int flag);

void UI_but_drawflag_enable(uiBut *but, int flag);
void UI_but_drawflag_disable(uiBut *but, int flag);

void UI_but_type_set_menu_from_pulldown(uiBut *but);

/* special button case, only draw it when used actively, for outliner etc */
bool UI_but_active_only_ex(const struct bContext *C,
                           struct ARegion *region,
                           uiBlock *block,
                           uiBut *but,
                           const bool remove_on_failure);
bool UI_but_active_only(const struct bContext *C,
                        struct ARegion *region,
                        uiBlock *block,
                        uiBut *but);
bool UI_block_active_only_flagged_buttons(const struct bContext *C,
                                          struct ARegion *region,
                                          struct uiBlock *block);

void UI_but_execute(const struct bContext *C, struct ARegion *region, uiBut *but);

bool UI_but_online_manual_id(const uiBut *but,
                             char *r_str,
                             size_t maxlength) ATTR_WARN_UNUSED_RESULT;
bool UI_but_online_manual_id_from_active(const struct bContext *C,
                                         char *r_str,
                                         size_t maxlength) ATTR_WARN_UNUSED_RESULT;

/* Buttons
 *
 * Functions to define various types of buttons in a block. Postfixes:
 * - F: float
 * - I: int
 * - S: short
 * - C: char
 * - R: RNA
 * - O: operator */

uiBut *uiDefBut(uiBlock *block,
                int type,
                int retval,
                const char *str,
                int x1,
                int y1,
                short x2,
                short y2,
                void *poin,
                float min,
                float max,
                float a1,
                float a2,
                const char *tip);
uiBut *uiDefButF(uiBlock *block,
                 int type,
                 int retval,
                 const char *str,
                 int x,
                 int y,
                 short width,
                 short height,
                 float *poin,
                 float min,
                 float max,
                 float a1,
                 float a2,
                 const char *tip);
uiBut *uiDefButBitF(uiBlock *block,
                    int type,
                    int bit,
                    int retval,
                    const char *str,
                    int x,
                    int y,
                    short width,
                    short height,
                    float *poin,
                    float min,
                    float max,
                    float a1,
                    float a2,
                    const char *tip);
uiBut *uiDefButI(uiBlock *block,
                 int type,
                 int retval,
                 const char *str,
                 int x,
                 int y,
                 short width,
                 short height,
                 int *poin,
                 float min,
                 float max,
                 float a1,
                 float a2,
                 const char *tip);
uiBut *uiDefButBitI(uiBlock *block,
                    int type,
                    int bit,
                    int retval,
                    const char *str,
                    int x,
                    int y,
                    short width,
                    short height,
                    int *poin,
                    float min,
                    float max,
                    float a1,
                    float a2,
                    const char *tip);
uiBut *uiDefButS(uiBlock *block,
                 int type,
                 int retval,
                 const char *str,
                 int x,
                 int y,
                 short width,
                 short height,
                 short *poin,
                 float min,
                 float max,
                 float a1,
                 float a2,
                 const char *tip);
uiBut *uiDefButBitS(uiBlock *block,
                    int type,
                    int bit,
                    int retval,
                    const char *str,
                    int x,
                    int y,
                    short width,
                    short height,
                    short *poin,
                    float min,
                    float max,
                    float a1,
                    float a2,
                    const char *tip);
uiBut *uiDefButC(uiBlock *block,
                 int type,
                 int retval,
                 const char *str,
                 int x,
                 int y,
                 short width,
                 short height,
                 char *poin,
                 float min,
                 float max,
                 float a1,
                 float a2,
                 const char *tip);
uiBut *uiDefButBitC(uiBlock *block,
                    int type,
                    int bit,
                    int retval,
                    const char *str,
                    int x,
                    int y,
                    short width,
                    short height,
                    char *poin,
                    float min,
                    float max,
                    float a1,
                    float a2,
                    const char *tip);
uiBut *uiDefButR(uiBlock *block,
                 int type,
                 int retval,
                 const char *str,
                 int x,
                 int y,
                 short width,
                 short height,
                 struct PointerRNA *ptr,
                 const char *propname,
                 int index,
                 float min,
                 float max,
                 float a1,
                 float a2,
                 const char *tip);
uiBut *uiDefButR_prop(uiBlock *block,
                      int type,
                      int retval,
                      const char *str,
                      int x,
                      int y,
                      short width,
                      short height,
                      struct PointerRNA *ptr,
                      struct PropertyRNA *prop,
                      int index,
                      float min,
                      float max,
                      float a1,
                      float a2,
                      const char *tip);
uiBut *uiDefButO(uiBlock *block,
                 int type,
                 const char *opname,
                 int opcontext,
                 const char *str,
                 int x,
                 int y,
                 short width,
                 short height,
                 const char *tip);
uiBut *uiDefButO_ptr(uiBlock *block,
                     int type,
                     struct wmOperatorType *ot,
                     int opcontext,
                     const char *str,
                     int x,
                     int y,
                     short width,
                     short height,
                     const char *tip);

uiBut *uiDefIconBut(uiBlock *block,
                    int type,
                    int retval,
                    int icon,
                    int x1,
                    int y1,
                    short x2,
                    short y2,
                    void *poin,
                    float min,
                    float max,
                    float a1,
                    float a2,
                    const char *tip);
uiBut *uiDefIconButF(uiBlock *block,
                     int type,
                     int retval,
                     int icon,
                     int x,
                     int y,
                     short width,
                     short height,
                     float *poin,
                     float min,
                     float max,
                     float a1,
                     float a2,
                     const char *tip);
uiBut *uiDefIconButBitF(uiBlock *block,
                        int type,
                        int bit,
                        int retval,
                        int icon,
                        int x,
                        int y,
                        short width,
                        short height,
                        float *poin,
                        float min,
                        float max,
                        float a1,
                        float a2,
                        const char *tip);
uiBut *uiDefIconButI(uiBlock *block,
                     int type,
                     int retval,
                     int icon,
                     int x,
                     int y,
                     short width,
                     short height,
                     int *poin,
                     float min,
                     float max,
                     float a1,
                     float a2,
                     const char *tip);
uiBut *uiDefIconButBitI(uiBlock *block,
                        int type,
                        int bit,
                        int retval,
                        int icon,
                        int x,
                        int y,
                        short width,
                        short height,
                        int *poin,
                        float min,
                        float max,
                        float a1,
                        float a2,
                        const char *tip);
uiBut *uiDefIconButS(uiBlock *block,
                     int type,
                     int retval,
                     int icon,
                     int x,
                     int y,
                     short width,
                     short height,
                     short *poin,
                     float min,
                     float max,
                     float a1,
                     float a2,
                     const char *tip);
uiBut *uiDefIconButBitS(uiBlock *block,
                        int type,
                        int bit,
                        int retval,
                        int icon,
                        int x,
                        int y,
                        short width,
                        short height,
                        short *poin,
                        float min,
                        float max,
                        float a1,
                        float a2,
                        const char *tip);
uiBut *uiDefIconButC(uiBlock *block,
                     int type,
                     int retval,
                     int icon,
                     int x,
                     int y,
                     short width,
                     short height,
                     char *poin,
                     float min,
                     float max,
                     float a1,
                     float a2,
                     const char *tip);
uiBut *uiDefIconButBitC(uiBlock *block,
                        int type,
                        int bit,
                        int retval,
                        int icon,
                        int x,
                        int y,
                        short width,
                        short height,
                        char *poin,
                        float min,
                        float max,
                        float a1,
                        float a2,
                        const char *tip);
uiBut *uiDefIconButR(uiBlock *block,
                     int type,
                     int retval,
                     int icon,
                     int x,
                     int y,
                     short width,
                     short height,
                     struct PointerRNA *ptr,
                     const char *propname,
                     int index,
                     float min,
                     float max,
                     float a1,
                     float a2,
                     const char *tip);
uiBut *uiDefIconButR_prop(uiBlock *block,
                          int type,
                          int retval,
                          int icon,
                          int x,
                          int y,
                          short width,
                          short height,
                          struct PointerRNA *ptr,
                          PropertyRNA *prop,
                          int index,
                          float min,
                          float max,
                          float a1,
                          float a2,
                          const char *tip);
uiBut *uiDefIconButO(uiBlock *block,
                     int type,
                     const char *opname,
                     int opcontext,
                     int icon,
                     int x,
                     int y,
                     short width,
                     short height,
                     const char *tip);
uiBut *uiDefIconButO_ptr(uiBlock *block,
                         int type,
                         struct wmOperatorType *ot,
                         int opcontext,
                         int icon,
                         int x,
                         int y,
                         short width,
                         short height,
                         const char *tip);
uiBut *uiDefButImage(
    uiBlock *block, void *imbuf, int x, int y, short width, short height, const uchar color[4]);
uiBut *uiDefButAlert(uiBlock *block, int icon, int x, int y, short width, short height);
uiBut *uiDefIconTextBut(uiBlock *block,
                        int type,
                        int retval,
                        int icon,
                        const char *str,
                        int x1,
                        int y1,
                        short x2,
                        short y2,
                        void *poin,
                        float min,
                        float max,
                        float a1,
                        float a2,
                        const char *tip);
uiBut *uiDefIconTextButF(uiBlock *block,
                         int type,
                         int retval,
                         int icon,
                         const char *str,
                         int x,
                         int y,
                         short width,
                         short height,
                         float *poin,
                         float min,
                         float max,
                         float a1,
                         float a2,
                         const char *tip);
uiBut *uiDefIconTextButBitF(uiBlock *block,
                            int type,
                            int bit,
                            int retval,
                            int icon,
                            const char *str,
                            int x,
                            int y,
                            short width,
                            short height,
                            float *poin,
                            float min,
                            float max,
                            float a1,
                            float a2,
                            const char *tip);
uiBut *uiDefIconTextButI(uiBlock *block,
                         int type,
                         int retval,
                         int icon,
                         const char *str,
                         int x,
                         int y,
                         short width,
                         short height,
                         int *poin,
                         float min,
                         float max,
                         float a1,
                         float a2,
                         const char *tip);
uiBut *uiDefIconTextButBitI(uiBlock *block,
                            int type,
                            int bit,
                            int retval,
                            int icon,
                            const char *str,
                            int x,
                            int y,
                            short width,
                            short height,
                            int *poin,
                            float min,
                            float max,
                            float a1,
                            float a2,
                            const char *tip);
uiBut *uiDefIconTextButS(uiBlock *block,
                         int type,
                         int retval,
                         int icon,
                         const char *str,
                         int x,
                         int y,
                         short width,
                         short height,
                         short *poin,
                         float min,
                         float max,
                         float a1,
                         float a2,
                         const char *tip);
uiBut *uiDefIconTextButBitS(uiBlock *block,
                            int type,
                            int bit,
                            int retval,
                            int icon,
                            const char *str,
                            int x,
                            int y,
                            short width,
                            short height,
                            short *poin,
                            float min,
                            float max,
                            float a1,
                            float a2,
                            const char *tip);
uiBut *uiDefIconTextButC(uiBlock *block,
                         int type,
                         int retval,
                         int icon,
                         const char *str,
                         int x,
                         int y,
                         short width,
                         short height,
                         char *poin,
                         float min,
                         float max,
                         float a1,
                         float a2,
                         const char *tip);
uiBut *uiDefIconTextButBitC(uiBlock *block,
                            int type,
                            int bit,
                            int retval,
                            int icon,
                            const char *str,
                            int x,
                            int y,
                            short width,
                            short height,
                            char *poin,
                            float min,
                            float max,
                            float a1,
                            float a2,
                            const char *tip);
uiBut *uiDefIconTextButR(uiBlock *block,
                         int type,
                         int retval,
                         int icon,
                         const char *str,
                         int x,
                         int y,
                         short width,
                         short height,
                         struct PointerRNA *ptr,
                         const char *propname,
                         int index,
                         float min,
                         float max,
                         float a1,
                         float a2,
                         const char *tip);
uiBut *uiDefIconTextButR_prop(uiBlock *block,
                              int type,
                              int retval,
                              int icon,
                              const char *str,
                              int x,
                              int y,
                              short width,
                              short height,
                              struct PointerRNA *ptr,
                              struct PropertyRNA *prop,
                              int index,
                              float min,
                              float max,
                              float a1,
                              float a2,
                              const char *tip);
uiBut *uiDefIconTextButO(uiBlock *block,
                         int type,
                         const char *opname,
                         int opcontext,
                         int icon,
                         const char *str,
                         int x,
                         int y,
                         short width,
                         short height,
                         const char *tip);
uiBut *uiDefIconTextButO_ptr(uiBlock *block,
                             int type,
                             struct wmOperatorType *ot,
                             int opcontext,
                             int icon,
                             const char *str,
                             int x,
                             int y,
                             short width,
                             short height,
                             const char *tip);

/* for passing inputs to ButO buttons */
struct PointerRNA *UI_but_operator_ptr_get(uiBut *but);

void UI_but_unit_type_set(uiBut *but, const int unit_type);
int UI_but_unit_type_get(const uiBut *but);

enum {
  BUT_GET_RNAPROP_IDENTIFIER = 1,
  BUT_GET_RNASTRUCT_IDENTIFIER,
  BUT_GET_RNAENUM_IDENTIFIER,
  BUT_GET_LABEL,
  BUT_GET_RNA_LABEL,
  BUT_GET_RNAENUM_LABEL,
  BUT_GET_RNA_LABEL_CONTEXT, /* Context specified in CTX_XXX_ macros are just unreachable! */
  BUT_GET_TIP,
  BUT_GET_RNA_TIP,
  BUT_GET_RNAENUM_TIP,
  BUT_GET_OP_KEYMAP,
  BUT_GET_PROP_KEYMAP,
};

typedef struct uiStringInfo {
  int type;
  char *strinfo;
} uiStringInfo;

/* Note: Expects pointers to uiStringInfo structs as parameters.
 *       Will fill them with translated strings, when possible.
 *       Strings in uiStringInfo must be MEM_freeN'ed by caller. */
void UI_but_string_info_get(struct bContext *C, uiBut *but, ...) ATTR_SENTINEL(0);

/* Edit i18n stuff. */
/* Name of the main py op from i18n addon. */
#define EDTSRC_I18N_OP_NAME "UI_OT_edittranslation"

/**
 * Special Buttons
 *
 * Buttons with a more specific purpose:
 * - MenuBut: buttons that popup a menu (in headers usually).
 * - PulldownBut: like MenuBut, but creating a uiBlock (for compatibility).
 * - BlockBut: buttons that popup a block with more buttons.
 * - KeyevtBut: buttons that can be used to turn key events into values.
 * - PickerButtons: buttons like the color picker (for code sharing).
 * - AutoButR: RNA property button with type automatically defined.
 */
enum {
  UI_ID_RENAME = 1 << 0,
  UI_ID_BROWSE = 1 << 1,
  UI_ID_ADD_NEW = 1 << 2,
  UI_ID_ALONE = 1 << 4,
  UI_ID_OPEN = 1 << 3,
  UI_ID_DELETE = 1 << 5,
  UI_ID_LOCAL = 1 << 6,
  UI_ID_AUTO_NAME = 1 << 7,
  UI_ID_FAKE_USER = 1 << 8,
  UI_ID_PIN = 1 << 9,
  UI_ID_PREVIEWS = 1 << 10,
  UI_ID_OVERRIDE = 1 << 11,
  UI_ID_FULL = UI_ID_RENAME | UI_ID_BROWSE | UI_ID_ADD_NEW | UI_ID_OPEN | UI_ID_ALONE |
               UI_ID_DELETE | UI_ID_LOCAL,
};

/**
 * Ways to limit what is displayed in ID-search popup.
 * \note We may want to add LOCAL, LIBRARY ... as needed.
 */
enum {
  UI_TEMPLATE_ID_FILTER_ALL = 0,
  UI_TEMPLATE_ID_FILTER_AVAILABLE = 1,
};

int UI_icon_from_id(struct ID *id);
int UI_icon_from_report_type(int type);

int UI_icon_from_event_type(short event_type, short event_value);
int UI_icon_from_keymap_item(const struct wmKeyMapItem *kmi, int r_icon_mod[4]);

uiBut *uiDefPulldownBut(uiBlock *block,
                        uiBlockCreateFunc func,
                        void *arg,
                        const char *str,
                        int x,
                        int y,
                        short width,
                        short height,
                        const char *tip);
uiBut *uiDefMenuBut(uiBlock *block,
                    uiMenuCreateFunc func,
                    void *arg,
                    const char *str,
                    int x,
                    int y,
                    short width,
                    short height,
                    const char *tip);
uiBut *uiDefIconTextMenuBut(uiBlock *block,
                            uiMenuCreateFunc func,
                            void *arg,
                            int icon,
                            const char *str,
                            int x,
                            int y,
                            short width,
                            short height,
                            const char *tip);
uiBut *uiDefIconMenuBut(uiBlock *block,
                        uiMenuCreateFunc func,
                        void *arg,
                        int icon,
                        int x,
                        int y,
                        short width,
                        short height,
                        const char *tip);

uiBut *uiDefBlockBut(uiBlock *block,
                     uiBlockCreateFunc func,
                     void *func_arg1,
                     const char *str,
                     int x,
                     int y,
                     short width,
                     short height,
                     const char *tip);
uiBut *uiDefBlockButN(uiBlock *block,
                      uiBlockCreateFunc func,
                      void *argN,
                      const char *str,
                      int x,
                      int y,
                      short width,
                      short height,
                      const char *tip);

uiBut *uiDefIconBlockBut(uiBlock *block,
                         uiBlockCreateFunc func,
                         void *arg,
                         int retval,
                         int icon,
                         int x,
                         int y,
                         short width,
                         short height,
                         const char *tip);
uiBut *uiDefIconTextBlockBut(uiBlock *block,
                             uiBlockCreateFunc func,
                             void *arg,
                             int icon,
                             const char *str,
                             int x,
                             int y,
                             short width,
                             short height,
                             const char *tip);

uiBut *uiDefKeyevtButS(uiBlock *block,
                       int retval,
                       const char *str,
                       int x,
                       int y,
                       short width,
                       short height,
                       short *spoin,
                       const char *tip);
uiBut *uiDefHotKeyevtButS(uiBlock *block,
                          int retval,
                          const char *str,
                          int x,
                          int y,
                          short width,
                          short height,
                          short *keypoin,
                          short *modkeypoin,
                          const char *tip);

uiBut *uiDefSearchBut(uiBlock *block,
                      void *arg,
                      int retval,
                      int icon,
                      int maxlen,
                      int x,
                      int y,
                      short width,
                      short height,
                      float a1,
                      float a2,
                      const char *tip);
uiBut *uiDefSearchButO_ptr(uiBlock *block,
                           struct wmOperatorType *ot,
                           struct IDProperty *properties,
                           void *arg,
                           int retval,
                           int icon,
                           int maxlen,
                           int x,
                           int y,
                           short width,
                           short height,
                           float a1,
                           float a2,
                           const char *tip);

/* For uiDefAutoButsRNA */
typedef enum {
  /* Keep current layout for aligning label with property button. */
  UI_BUT_LABEL_ALIGN_NONE,
  /* Align label and property button vertically. */
  UI_BUT_LABEL_ALIGN_COLUMN,
  /* Split layout into a column for the label and one for property button. */
  UI_BUT_LABEL_ALIGN_SPLIT_COLUMN,
} eButLabelAlign;

/* Return info for uiDefAutoButsRNA */
typedef enum {
  /* Returns when no buttons were added */
  UI_PROP_BUTS_NONE_ADDED = 1 << 0,
  /* Returned when any property failed the custom check callback (check_prop) */
  UI_PROP_BUTS_ANY_FAILED_CHECK = 1 << 1,
} eAutoPropButsReturn;

uiBut *uiDefAutoButR(uiBlock *block,
                     struct PointerRNA *ptr,
                     struct PropertyRNA *prop,
                     int index,
                     const char *name,
                     int icon,
                     int x1,
                     int y1,
                     int x2,
                     int y2);
eAutoPropButsReturn uiDefAutoButsRNA(uiLayout *layout,
                                     struct PointerRNA *ptr,
                                     bool (*check_prop)(struct PointerRNA *ptr,
                                                        struct PropertyRNA *prop,
                                                        void *user_data),
                                     void *user_data,
                                     struct PropertyRNA *prop_activate_init,
                                     eButLabelAlign label_align,
                                     const bool compact);

/* use inside searchfunc to add items */
bool UI_search_item_add(uiSearchItems *items, const char *name, void *poin, int iconid, int state);
void UI_but_func_search_set(uiBut *but,
                            uiButSearchCreateFn search_create_fn,
                            uiButSearchUpdateFn search_update_fn,
                            void *arg,
                            uiButSearchArgFreeFn search_arg_free_fn,
                            uiButHandleFunc search_exec_fn,
                            void *active);
void UI_but_func_search_set_context_menu(uiBut *but, uiButSearchContextMenuFn context_menu_fn);
void UI_but_func_search_set_tooltip(uiBut *but, uiButSearchTooltipFn tooltip_fn);
void UI_but_func_search_set_sep_string(uiBut *but, const char *search_sep_string);

/* height in pixels, it's using hardcoded values still */
int UI_searchbox_size_y(void);
int UI_searchbox_size_x(void);
/* check if a string is in an existing search box */
int UI_search_items_find_index(uiSearchItems *items, const char *name);

void UI_but_node_link_set(uiBut *but, struct bNodeSocket *socket, const float draw_color[4]);

void UI_block_func_handle_set(uiBlock *block, uiBlockHandleFunc func, void *arg);
void UI_block_func_butmenu_set(uiBlock *block, uiMenuHandleFunc func, void *arg);
void UI_block_func_set(uiBlock *block, uiButHandleFunc func, void *arg1, void *arg2);
void UI_block_funcN_set(uiBlock *block, uiButHandleNFunc funcN, void *argN, void *arg2);

void UI_but_func_rename_set(uiBut *but, uiButHandleRenameFunc func, void *arg1);
void UI_but_func_set(uiBut *but, uiButHandleFunc func, void *arg1, void *arg2);
void UI_but_funcN_set(uiBut *but, uiButHandleNFunc funcN, void *argN, void *arg2);

void UI_but_func_complete_set(uiBut *but, uiButCompleteFunc func, void *arg);

void UI_but_func_drawextra_set(
    uiBlock *block,
    void (*func)(const struct bContext *C, void *, void *, void *, struct rcti *rect),
    void *arg1,
    void *arg2);

void UI_but_func_menu_step_set(uiBut *but, uiMenuStepFunc func);

void UI_but_func_tooltip_set(uiBut *but, uiButToolTipFunc func, void *argN);
void UI_but_tooltip_refresh(struct bContext *C, uiBut *but);
void UI_but_tooltip_timer_remove(struct bContext *C, uiBut *but);

bool UI_textbutton_activate_rna(const struct bContext *C,
                                struct ARegion *region,
                                const void *rna_poin_data,
                                const char *rna_prop_id);
bool UI_textbutton_activate_but(const struct bContext *C, uiBut *but);

void UI_but_focus_on_enter_event(struct wmWindow *win, uiBut *but);

void UI_but_func_hold_set(uiBut *but, uiButHandleHoldFunc func, void *argN);

void UI_but_func_pushed_state_set(uiBut *but, uiButPushedStateFunc func, void *arg);

PointerRNA *UI_but_extra_operator_icon_add(uiBut *but,
                                           const char *opname,
                                           short opcontext,
                                           int icon);

/* Autocomplete
 *
 * Tab complete helper functions, for use in uiButCompleteFunc callbacks.
 * Call begin once, then multiple times do_name with all possibilities,
 * and finally end to finish and get the completed name. */

typedef struct AutoComplete AutoComplete;

#define AUTOCOMPLETE_NO_MATCH 0
#define AUTOCOMPLETE_FULL_MATCH 1
#define AUTOCOMPLETE_PARTIAL_MATCH 2

AutoComplete *UI_autocomplete_begin(const char *startname, size_t maxlen);
void UI_autocomplete_update_name(AutoComplete *autocpl, const char *name);
int UI_autocomplete_end(AutoComplete *autocpl, char *autoname);

/* Panels
 *
 * Functions for creating, freeing and drawing panels. The API here
 * could use a good cleanup, though how they will function in 2.5 is
 * not clear yet so we postpone that. */

void UI_panels_begin(const struct bContext *C, struct ARegion *region);
void UI_panels_end(const struct bContext *C, struct ARegion *region, int *r_x, int *r_y);
void UI_panels_draw(const struct bContext *C, struct ARegion *region);

struct Panel *UI_panel_find_by_type(struct ListBase *lb, struct PanelType *pt);
struct Panel *UI_panel_begin(struct ScrArea *area,
                             struct ARegion *region,
                             struct ListBase *lb,
                             uiBlock *block,
                             struct PanelType *pt,
                             struct Panel *panel,
                             bool *r_open);
void UI_panel_end(const struct ScrArea *area,
                  const struct ARegion *region,
                  uiBlock *block,
                  int width,
                  int height,
                  bool open);

void UI_panels_scale(struct ARegion *region, float new_width);
void UI_panel_label_offset(struct uiBlock *block, int *r_x, int *r_y);
int UI_panel_size_y(const struct Panel *panel);
bool UI_panel_is_dragging(const struct Panel *panel);

bool UI_panel_category_is_visible(const struct ARegion *region);
void UI_panel_category_add(struct ARegion *region, const char *name);
struct PanelCategoryDyn *UI_panel_category_find(struct ARegion *region, const char *idname);
struct PanelCategoryStack *UI_panel_category_active_find(struct ARegion *region,
                                                         const char *idname);
const char *UI_panel_category_active_get(struct ARegion *region, bool set_fallback);
void UI_panel_category_active_set(struct ARegion *region, const char *idname);
void UI_panel_category_active_set_default(struct ARegion *region, const char *idname);
struct PanelCategoryDyn *UI_panel_category_find_mouse_over_ex(struct ARegion *region,
                                                              const int x,
                                                              const int y);
struct PanelCategoryDyn *UI_panel_category_find_mouse_over(struct ARegion *region,
                                                           const struct wmEvent *event);
void UI_panel_category_clear_all(struct ARegion *region);
void UI_panel_category_draw_all(struct ARegion *region, const char *category_id_active);

struct PanelType *UI_paneltype_find(int space_id, int region_id, const char *idname);

/* Polyinstantiated panels for representing a list of data. */
struct Panel *UI_panel_add_instanced(struct ScrArea *area,
                                     struct ARegion *region,
                                     struct ListBase *panels,
                                     char *panel_idname,
                                     int list_index);
void UI_panels_free_instanced(struct bContext *C, struct ARegion *region);

#define LIST_PANEL_UNIQUE_STR_LEN 4
void UI_list_panel_unique_str(struct Panel *panel, char *r_name);

void UI_panel_set_expand_from_list_data(const struct bContext *C, struct Panel *panel);

typedef void (*uiListPanelIDFromDataFunc)(void *data_link, char *r_idname);
bool UI_panel_list_matches_data(struct ARegion *region,
                                struct ListBase *data,
                                uiListPanelIDFromDataFunc panel_idname_func);

/* Handlers
 *
 * Handlers that can be registered in regions, areas and windows for
 * handling WM events. Mostly this is done automatic by modules such
 * as screen/ if ED_KEYMAP_UI is set, or internally in popup functions. */

void UI_region_handlers_add(struct ListBase *handlers);
void UI_popup_handlers_add(struct bContext *C,
                           struct ListBase *handlers,
                           uiPopupBlockHandle *popup,
                           const char flag);
void UI_popup_handlers_remove(struct ListBase *handlers, uiPopupBlockHandle *popup);
void UI_popup_handlers_remove_all(struct bContext *C, struct ListBase *handlers);

/* Module
 *
 * init and exit should be called before using this module. init_userdef must
 * be used to reinitialize some internal state if user preferences change. */

void UI_init(void);
void UI_init_userdef(struct Main *bmain);
void UI_reinit_font(void);
void UI_exit(void);

/* Layout
 *
 * More automated layout of buttons. Has three levels:
 * - Layout: contains a number templates, within a bounded width or height.
 * - Template: predefined layouts for buttons with a number of slots, each
 *   slot can contain multiple items.
 * - Item: item to put in a template slot, being either an RNA property,
 *   operator, label or menu. Also regular buttons can be used when setting
 *   uiBlockCurLayout. */

/* layout */
enum {
  UI_LAYOUT_HORIZONTAL = 0,
  UI_LAYOUT_VERTICAL = 1,
};

enum {
  UI_LAYOUT_PANEL = 0,
  UI_LAYOUT_HEADER = 1,
  UI_LAYOUT_MENU = 2,
  UI_LAYOUT_TOOLBAR = 3,
  UI_LAYOUT_PIEMENU = 4,
  UI_LAYOUT_VERT_BAR = 5,
};

#define UI_UNIT_X ((void)0, U.widget_unit)
#define UI_UNIT_Y ((void)0, U.widget_unit)

enum {
  UI_LAYOUT_ALIGN_EXPAND = 0,
  UI_LAYOUT_ALIGN_LEFT = 1,
  UI_LAYOUT_ALIGN_CENTER = 2,
  UI_LAYOUT_ALIGN_RIGHT = 3,
};

enum {
  /* UI_ITEM_O_RETURN_PROPS = 1 << 0, */ /* UNUSED */
  UI_ITEM_R_EXPAND = 1 << 1,
  UI_ITEM_R_SLIDER = 1 << 2,
  /**
   * Use for booleans, causes the button to draw with an outline (emboss),
   * instead of text with a checkbox.
   * This is implied when toggle buttons have an icon
   * unless #UI_ITEM_R_ICON_NEVER flag is set.
   */
  UI_ITEM_R_TOGGLE = 1 << 3,
  /**
   * Don't attempt to use an icon when the icon is set to #ICON_NONE.
   *
   * Use for boolean's, causes the buttons to always show as a checkbox
   * even when there is an icon (which would normally show the button as a toggle).
   */
  UI_ITEM_R_ICON_NEVER = 1 << 4,
  UI_ITEM_R_ICON_ONLY = 1 << 5,
  UI_ITEM_R_EVENT = 1 << 6,
  UI_ITEM_R_FULL_EVENT = 1 << 7,
  UI_ITEM_R_NO_BG = 1 << 8,
  UI_ITEM_R_IMMEDIATE = 1 << 9,
  UI_ITEM_O_DEPRESS = 1 << 10,
  UI_ITEM_R_COMPACT = 1 << 11,
  UI_ITEM_R_CHECKBOX_INVERT = 1 << 12,
  /** Don't add a real decorator item, just blank space. */
  UI_ITEM_R_FORCE_BLANK_DECORATE = 1 << 13,
  /* Even create the property split layout if there's no name to show there. */
  UI_ITEM_R_SPLIT_EMPTY_NAME = 1 << 14,
};

#define UI_HEADER_OFFSET ((void)0, 0.4f * UI_UNIT_X)

/* uiLayoutOperatorButs flags */
enum {
  UI_TEMPLATE_OP_PROPS_SHOW_TITLE = 1 << 0,
  UI_TEMPLATE_OP_PROPS_SHOW_EMPTY = 1 << 1,
  UI_TEMPLATE_OP_PROPS_COMPACT = 1 << 2,
  UI_TEMPLATE_OP_PROPS_HIDE_ADVANCED = 1 << 3,
  /* Disable property split for the default layout (custom ui callbacks still have full control
   * over the layout and can enable it). */
  UI_TEMPLATE_OP_PROPS_NO_SPLIT_LAYOUT = 1 << 4,
};

/* used for transp checkers */
#define UI_ALPHA_CHECKER_DARK 100
#define UI_ALPHA_CHECKER_LIGHT 160

/* flags to set which corners will become rounded:
 *
 * 1------2
 * |      |
 * 8------4 */

enum {
  UI_CNR_TOP_LEFT = 1 << 0,
  UI_CNR_TOP_RIGHT = 1 << 1,
  UI_CNR_BOTTOM_RIGHT = 1 << 2,
  UI_CNR_BOTTOM_LEFT = 1 << 3,
  /* just for convenience */
  UI_CNR_NONE = 0,
  UI_CNR_ALL = (UI_CNR_TOP_LEFT | UI_CNR_TOP_RIGHT | UI_CNR_BOTTOM_RIGHT | UI_CNR_BOTTOM_LEFT),
};

uiLayout *UI_block_layout(uiBlock *block,
                          int dir,
                          int type,
                          int x,
                          int y,
                          int size,
                          int em,
                          int padding,
                          const struct uiStyle *style);
void UI_block_layout_set_current(uiBlock *block, uiLayout *layout);
void UI_block_layout_resolve(uiBlock *block, int *r_x, int *r_y);

void UI_region_message_subscribe(struct ARegion *region, struct wmMsgBus *mbus);

uiBlock *uiLayoutGetBlock(uiLayout *layout);

void uiLayoutSetFunc(uiLayout *layout, uiMenuHandleFunc handlefunc, void *argv);
void uiLayoutSetContextPointer(uiLayout *layout, const char *name, struct PointerRNA *ptr);
void uiLayoutContextCopy(uiLayout *layout, struct bContextStore *context);
struct MenuType *UI_but_menutype_get(uiBut *but);
struct PanelType *UI_but_paneltype_get(uiBut *but);
void UI_menutype_draw(struct bContext *C, struct MenuType *mt, struct uiLayout *layout);
void UI_paneltype_draw(struct bContext *C, struct PanelType *pt, struct uiLayout *layout);

/* Only for convenience. */
void uiLayoutSetContextFromBut(uiLayout *layout, uiBut *but);

void uiLayoutSetOperatorContext(uiLayout *layout, int opcontext);
void uiLayoutSetActive(uiLayout *layout, bool active);
void uiLayoutSetActiveDefault(uiLayout *layout, bool active_default);
void uiLayoutSetActivateInit(uiLayout *layout, bool active);
void uiLayoutSetEnabled(uiLayout *layout, bool enabled);
void uiLayoutSetRedAlert(uiLayout *layout, bool redalert);
void uiLayoutSetAlignment(uiLayout *layout, char alignment);
void uiLayoutSetFixedSize(uiLayout *layout, bool fixed_size);
void uiLayoutSetKeepAspect(uiLayout *layout, bool keepaspect);
void uiLayoutSetScaleX(uiLayout *layout, float scale);
void uiLayoutSetScaleY(uiLayout *layout, float scale);
void uiLayoutSetUnitsX(uiLayout *layout, float unit);
void uiLayoutSetUnitsY(uiLayout *layout, float unit);
void uiLayoutSetEmboss(uiLayout *layout, char emboss);
void uiLayoutSetPropSep(uiLayout *layout, bool is_sep);
void uiLayoutSetPropDecorate(uiLayout *layout, bool is_sep);
int uiLayoutGetLocalDir(const uiLayout *layout);

int uiLayoutGetOperatorContext(uiLayout *layout);
bool uiLayoutGetActive(uiLayout *layout);
bool uiLayoutGetActiveDefault(uiLayout *layout);
bool uiLayoutGetActivateInit(uiLayout *layout);
bool uiLayoutGetEnabled(uiLayout *layout);
bool uiLayoutGetRedAlert(uiLayout *layout);
int uiLayoutGetAlignment(uiLayout *layout);
bool uiLayoutGetFixedSize(uiLayout *layout);
bool uiLayoutGetKeepAspect(uiLayout *layout);
int uiLayoutGetWidth(uiLayout *layout);
float uiLayoutGetScaleX(uiLayout *layout);
float uiLayoutGetScaleY(uiLayout *layout);
float uiLayoutGetUnitsX(uiLayout *layout);
float uiLayoutGetUnitsY(uiLayout *layout);
int uiLayoutGetEmboss(uiLayout *layout);
bool uiLayoutGetPropSep(uiLayout *layout);
bool uiLayoutGetPropDecorate(uiLayout *layout);

/* layout specifiers */
uiLayout *uiLayoutRow(uiLayout *layout, bool align);
uiLayout *uiLayoutRowWithHeading(uiLayout *layout, bool align, const char *heading);
uiLayout *uiLayoutColumn(uiLayout *layout, bool align);
uiLayout *uiLayoutColumnWithHeading(uiLayout *layout, bool align, const char *heading);
uiLayout *uiLayoutColumnFlow(uiLayout *layout, int number, bool align);
uiLayout *uiLayoutGridFlow(uiLayout *layout,
                           bool row_major,
                           int columns_len,
                           bool even_columns,
                           bool even_rows,
                           bool align);
uiLayout *uiLayoutBox(uiLayout *layout);
uiLayout *uiLayoutListBox(uiLayout *layout,
                          struct uiList *ui_list,
                          struct PointerRNA *actptr,
                          struct PropertyRNA *actprop);
uiLayout *uiLayoutAbsolute(uiLayout *layout, bool align);
uiLayout *uiLayoutSplit(uiLayout *layout, float percentage, bool align);
uiLayout *uiLayoutOverlap(uiLayout *layout);
uiBlock *uiLayoutAbsoluteBlock(uiLayout *layout);
uiLayout *uiLayoutRadial(uiLayout *layout);

/* templates */
void uiTemplateHeader(uiLayout *layout, struct bContext *C);
void uiTemplateID(uiLayout *layout,
                  const struct bContext *C,
                  struct PointerRNA *ptr,
                  const char *propname,
                  const char *newop,
                  const char *openop,
                  const char *unlinkop,
                  int filter,
                  const bool live_icon,
                  const char *text);
void uiTemplateIDBrowse(uiLayout *layout,
                        struct bContext *C,
                        struct PointerRNA *ptr,
                        const char *propname,
                        const char *newop,
                        const char *openop,
                        const char *unlinkop,
                        int filter,
                        const char *text);
void uiTemplateIDPreview(uiLayout *layout,
                         struct bContext *C,
                         struct PointerRNA *ptr,
                         const char *propname,
                         const char *newop,
                         const char *openop,
                         const char *unlinkop,
                         int rows,
                         int cols,
                         int filter,
                         const bool hide_buttons);
void uiTemplateIDTabs(uiLayout *layout,
                      struct bContext *C,
                      PointerRNA *ptr,
                      const char *propname,
                      const char *newop,
                      const char *menu,
                      int filter);
void uiTemplateAnyID(uiLayout *layout,
                     struct PointerRNA *ptr,
                     const char *propname,
                     const char *proptypename,
                     const char *text);
void uiTemplateSearch(uiLayout *layout,
                      struct bContext *C,
                      struct PointerRNA *ptr,
                      const char *propname,
                      struct PointerRNA *searchptr,
                      const char *searchpropname,
                      const char *newop,
                      const char *unlinkop);
void uiTemplateSearchPreview(uiLayout *layout,
                             struct bContext *C,
                             struct PointerRNA *ptr,
                             const char *propname,
                             struct PointerRNA *searchptr,
                             const char *searchpropname,
                             const char *newop,
                             const char *unlinkop,
                             const int rows,
                             const int cols);
void uiTemplatePathBuilder(uiLayout *layout,
                           struct PointerRNA *ptr,
                           const char *propname,
                           struct PointerRNA *root_ptr,
                           const char *text);
uiLayout *uiTemplateModifier(uiLayout *layout, struct bContext *C, struct PointerRNA *ptr);
uiLayout *uiTemplateGpencilModifier(uiLayout *layout, struct bContext *C, struct PointerRNA *ptr);
void uiTemplateGpencilColorPreview(uiLayout *layout,
                                   struct bContext *C,
                                   struct PointerRNA *ptr,
                                   const char *propname,
                                   int rows,
                                   int cols,
                                   float scale,
                                   int filter);

uiLayout *uiTemplateShaderFx(uiLayout *layout, struct bContext *C, struct PointerRNA *ptr);

void uiTemplateOperatorRedoProperties(uiLayout *layout, const struct bContext *C);

uiLayout *uiTemplateConstraint(uiLayout *layout, struct PointerRNA *ptr);
void uiTemplatePreview(uiLayout *layout,
                       struct bContext *C,
                       struct ID *id,
                       bool show_buttons,
                       struct ID *parent,
                       struct MTex *slot,
                       const char *preview_id);
void uiTemplateColorRamp(uiLayout *layout,
                         struct PointerRNA *ptr,
                         const char *propname,
                         bool expand);
void uiTemplateIcon(uiLayout *layout, int icon_value, float icon_scale);
void uiTemplateIconView(uiLayout *layout,
                        struct PointerRNA *ptr,
                        const char *propname,
                        bool show_labels,
                        float icon_scale,
                        float icon_scale_popup);
void uiTemplateHistogram(uiLayout *layout, struct PointerRNA *ptr, const char *propname);
void uiTemplateWaveform(uiLayout *layout, struct PointerRNA *ptr, const char *propname);
void uiTemplateVectorscope(uiLayout *layout, struct PointerRNA *ptr, const char *propname);
void uiTemplateCurveMapping(uiLayout *layout,
                            struct PointerRNA *ptr,
                            const char *propname,
                            int type,
                            bool levels,
                            bool brush,
                            bool neg_slope,
                            bool tone);
void uiTemplateCurveProfile(uiLayout *layout, struct PointerRNA *ptr, const char *propname);
void uiTemplateColorPicker(uiLayout *layout,
                           struct PointerRNA *ptr,
                           const char *propname,
                           bool value_slider,
                           bool lock,
                           bool lock_luminosity,
                           bool cubic);
void uiTemplatePalette(uiLayout *layout, struct PointerRNA *ptr, const char *propname, bool color);
void uiTemplateCryptoPicker(uiLayout *layout, struct PointerRNA *ptr, const char *propname);
void uiTemplateLayers(uiLayout *layout,
                      struct PointerRNA *ptr,
                      const char *propname,
                      PointerRNA *used_ptr,
                      const char *used_propname,
                      int active_layer);
void uiTemplateImage(uiLayout *layout,
                     struct bContext *C,
                     struct PointerRNA *ptr,
                     const char *propname,
                     struct PointerRNA *userptr,
                     bool compact,
                     bool multiview);
void uiTemplateImageSettings(uiLayout *layout, struct PointerRNA *imfptr, bool color_management);
void uiTemplateImageStereo3d(uiLayout *layout, struct PointerRNA *stereo3d_format_ptr);
void uiTemplateImageViews(uiLayout *layout, struct PointerRNA *imaptr);
void uiTemplateImageFormatViews(uiLayout *layout, PointerRNA *imfptr, PointerRNA *ptr);
void uiTemplateImageLayers(uiLayout *layout,
                           struct bContext *C,
                           struct Image *ima,
                           struct ImageUser *iuser);
void uiTemplateImageInfo(uiLayout *layout,
                         struct bContext *C,
                         struct Image *ima,
                         struct ImageUser *iuser);
void uiTemplateRunningJobs(uiLayout *layout, struct bContext *C);
void UI_but_func_operator_search(uiBut *but);
void uiTemplateOperatorSearch(uiLayout *layout);

void UI_but_func_menu_search(uiBut *but);
void uiTemplateMenuSearch(uiLayout *layout);

void uiTemplateOperatorPropertyButs(const struct bContext *C,
                                    uiLayout *layout,
                                    struct wmOperator *op,
                                    eButLabelAlign label_align,
                                    short flag);
void uiTemplateHeader3D_mode(uiLayout *layout, struct bContext *C);
void uiTemplateEditModeSelection(uiLayout *layout, struct bContext *C);
void uiTemplateReportsBanner(uiLayout *layout, struct bContext *C);
void uiTemplateInputStatus(uiLayout *layout, struct bContext *C);
void uiTemplateKeymapItemProperties(uiLayout *layout, struct PointerRNA *ptr);

bool uiTemplateEventFromKeymapItem(struct uiLayout *layout,
                                   const char *text,
                                   const struct wmKeyMapItem *kmi,
                                   bool text_fallback);

void uiTemplateComponentMenu(uiLayout *layout,
                             struct PointerRNA *ptr,
                             const char *propname,
                             const char *name);
void uiTemplateNodeSocket(uiLayout *layout, struct bContext *C, float *color);
void uiTemplateCacheFile(uiLayout *layout,
                         const struct bContext *C,
                         struct PointerRNA *ptr,
                         const char *propname);

/* Default UIList class name, keep in sync with its declaration in bl_ui/__init__.py */
#define UI_UL_DEFAULT_CLASS_NAME "UI_UL_list"
void uiTemplateList(uiLayout *layout,
                    struct bContext *C,
                    const char *listtype_name,
                    const char *list_id,
                    struct PointerRNA *dataptr,
                    const char *propname,
                    struct PointerRNA *active_dataptr,
                    const char *active_propname,
                    const char *item_dyntip_propname,
                    int rows,
                    int maxrows,
                    int layout_type,
                    int columns,
                    bool sort_reverse,
                    bool sort_lock);
void uiTemplateNodeLink(uiLayout *layout,
                        struct bContext *C,
                        struct bNodeTree *ntree,
                        struct bNode *node,
                        struct bNodeSocket *input);
void uiTemplateNodeView(uiLayout *layout,
                        struct bContext *C,
                        struct bNodeTree *ntree,
                        struct bNode *node,
                        struct bNodeSocket *input);
void uiTemplateTextureUser(uiLayout *layout, struct bContext *C);
void uiTemplateTextureShow(uiLayout *layout,
                           const struct bContext *C,
                           struct PointerRNA *ptr,
                           struct PropertyRNA *prop);

void uiTemplateMovieClip(struct uiLayout *layout,
                         struct bContext *C,
                         struct PointerRNA *ptr,
                         const char *propname,
                         bool compact);
void uiTemplateTrack(struct uiLayout *layout, struct PointerRNA *ptr, const char *propname);
void uiTemplateMarker(struct uiLayout *layout,
                      struct PointerRNA *ptr,
                      const char *propname,
                      PointerRNA *userptr,
                      PointerRNA *trackptr,
                      bool compact);
void uiTemplateMovieclipInformation(struct uiLayout *layout,
                                    struct PointerRNA *ptr,
                                    const char *propname,
                                    struct PointerRNA *userptr);

void uiTemplateColorspaceSettings(struct uiLayout *layout,
                                  struct PointerRNA *ptr,
                                  const char *propname);
void uiTemplateColormanagedViewSettings(struct uiLayout *layout,
                                        struct bContext *C,
                                        struct PointerRNA *ptr,
                                        const char *propname);

int uiTemplateRecentFiles(struct uiLayout *layout, int rows);
void uiTemplateFileSelectPath(uiLayout *layout,
                              struct bContext *C,
                              struct FileSelectParams *params);

/* items */
void uiItemO(uiLayout *layout, const char *name, int icon, const char *opname);
void uiItemEnumO_ptr(uiLayout *layout,
                     struct wmOperatorType *ot,
                     const char *name,
                     int icon,
                     const char *propname,
                     int value);
void uiItemEnumO(uiLayout *layout,
                 const char *opname,
                 const char *name,
                 int icon,
                 const char *propname,
                 int value);
void uiItemEnumO_value(uiLayout *layout,
                       const char *name,
                       int icon,
                       const char *opname,
                       const char *propname,
                       int value);
void uiItemEnumO_string(uiLayout *layout,
                        const char *name,
                        int icon,
                        const char *opname,
                        const char *propname,
                        const char *value);
void uiItemsEnumO(uiLayout *layout, const char *opname, const char *propname);
void uiItemBooleanO(uiLayout *layout,
                    const char *name,
                    int icon,
                    const char *opname,
                    const char *propname,
                    int value);
void uiItemIntO(uiLayout *layout,
                const char *name,
                int icon,
                const char *opname,
                const char *propname,
                int value);
void uiItemFloatO(uiLayout *layout,
                  const char *name,
                  int icon,
                  const char *opname,
                  const char *propname,
                  float value);
void uiItemStringO(uiLayout *layout,
                   const char *name,
                   int icon,
                   const char *opname,
                   const char *propname,
                   const char *value);

void uiItemFullO_ptr(uiLayout *layout,
                     struct wmOperatorType *ot,
                     const char *name,
                     int icon,
                     struct IDProperty *properties,
                     int context,
                     int flag,
                     PointerRNA *r_opptr);
void uiItemFullO(uiLayout *layout,
                 const char *idname,
                 const char *name,
                 int icon,
                 struct IDProperty *properties,
                 int context,
                 int flag,
                 PointerRNA *r_opptr);
void uiItemFullOMenuHold_ptr(uiLayout *layout,
                             struct wmOperatorType *ot,
                             const char *name,
                             int icon,
                             struct IDProperty *properties,
                             int context,
                             int flag,
                             const char *menu_id, /* extra menu arg. */
                             PointerRNA *r_opptr);

void uiItemR(uiLayout *layout,
             struct PointerRNA *ptr,
             const char *propname,
             int flag,
             const char *name,
             int icon);
void uiItemFullR(uiLayout *layout,
                 struct PointerRNA *ptr,
                 struct PropertyRNA *prop,
                 int index,
                 int value,
                 int flag,
                 const char *name,
                 int icon);
void uiItemFullR_with_popover(uiLayout *layout,
                              struct PointerRNA *ptr,
                              struct PropertyRNA *prop,
                              int index,
                              int value,
                              int flag,
                              const char *name,
                              int icon,
                              const char *panel_type);
void uiItemFullR_with_menu(uiLayout *layout,
                           struct PointerRNA *ptr,
                           struct PropertyRNA *prop,
                           int index,
                           int value,
                           int flag,
                           const char *name,
                           int icon,
                           const char *menu_type);
void uiItemEnumR_prop(uiLayout *layout,
                      const char *name,
                      int icon,
                      struct PointerRNA *ptr,
                      PropertyRNA *prop,
                      int value);
void uiItemEnumR(uiLayout *layout,
                 const char *name,
                 int icon,
                 struct PointerRNA *ptr,
                 const char *propname,
                 int value);
void uiItemEnumR_string_prop(uiLayout *layout,
                             struct PointerRNA *ptr,
                             PropertyRNA *prop,
                             const char *value,
                             const char *name,
                             int icon);
void uiItemEnumR_string(uiLayout *layout,
                        struct PointerRNA *ptr,
                        const char *propname,
                        const char *value,
                        const char *name,
                        int icon);
void uiItemsEnumR(uiLayout *layout, struct PointerRNA *ptr, const char *propname);
void uiItemPointerR_prop(uiLayout *layout,
                         struct PointerRNA *ptr,
                         PropertyRNA *prop,
                         struct PointerRNA *searchptr,
                         PropertyRNA *searchprop,
                         const char *name,
                         int icon);
void uiItemPointerR(uiLayout *layout,
                    struct PointerRNA *ptr,
                    const char *propname,
                    struct PointerRNA *searchptr,
                    const char *searchpropname,
                    const char *name,
                    int icon);
void uiItemsFullEnumO(uiLayout *layout,
                      const char *opname,
                      const char *propname,
                      struct IDProperty *properties,
                      int context,
                      int flag);
void uiItemsFullEnumO_items(uiLayout *layout,
                            struct wmOperatorType *ot,
                            PointerRNA ptr,
                            PropertyRNA *prop,
                            struct IDProperty *properties,
                            int context,
                            int flag,
                            const EnumPropertyItem *item_array,
                            int totitem);

typedef struct uiPropertySplitWrapper {
  uiLayout *label_column;
  uiLayout *property_row;
  uiLayout *decorate_column;
} uiPropertySplitWrapper;

uiPropertySplitWrapper uiItemPropertySplitWrapperCreate(uiLayout *parent_layout);

void uiItemL(uiLayout *layout, const char *name, int icon); /* label */
void uiItemL_ex(
    uiLayout *layout, const char *name, int icon, const bool highlight, const bool redalert);
uiLayout *uiItemL_respect_property_split(uiLayout *layout, const char *text, int icon);
/* label icon for dragging */
void uiItemLDrag(uiLayout *layout, struct PointerRNA *ptr, const char *name, int icon);
/* menu */
void uiItemM_ptr(uiLayout *layout, struct MenuType *mt, const char *name, int icon);
void uiItemM(uiLayout *layout, const char *menuname, const char *name, int icon);
/* menu contents */
void uiItemMContents(uiLayout *layout, const char *menuname);
/* Decorators */
void uiItemDecoratorR_prop(uiLayout *layout, PointerRNA *ptr, PropertyRNA *prop, int index);
void uiItemDecoratorR(uiLayout *layout, PointerRNA *ptr, const char *propname, int index);
/* value */
void uiItemV(uiLayout *layout, const char *name, int icon, int argval);
/* separator */
void uiItemS(uiLayout *layout);
void uiItemS_ex(uiLayout *layout, float factor);
/* Special separator. */
void uiItemSpacer(uiLayout *layout);

void uiItemPopoverPanel_ptr(
    uiLayout *layout, struct bContext *C, struct PanelType *pt, const char *name, int icon);
void uiItemPopoverPanel(
    uiLayout *layout, struct bContext *C, const char *panelname, const char *name, int icon);
void uiItemPopoverPanelFromGroup(uiLayout *layout,
                                 struct bContext *C,
                                 int space_id,
                                 int region_id,
                                 const char *context,
                                 const char *category);

void uiItemMenuF(uiLayout *layout, const char *name, int icon, uiMenuCreateFunc func, void *arg);
void uiItemMenuFN(uiLayout *layout, const char *name, int icon, uiMenuCreateFunc func, void *argN);
void uiItemMenuEnumO_ptr(uiLayout *layout,
                         struct bContext *C,
                         struct wmOperatorType *ot,
                         const char *propname,
                         const char *name,
                         int icon);
void uiItemMenuEnumO(uiLayout *layout,
                     struct bContext *C,
                     const char *opname,
                     const char *propname,
                     const char *name,
                     int icon);
void uiItemMenuEnumR_prop(
    uiLayout *layout, struct PointerRNA *ptr, PropertyRNA *prop, const char *name, int icon);
void uiItemMenuEnumR(
    uiLayout *layout, struct PointerRNA *ptr, const char *propname, const char *name, int icon);
void uiItemTabsEnumR_prop(uiLayout *layout,
                          struct bContext *C,
                          struct PointerRNA *ptr,
                          PropertyRNA *prop,
                          bool icon_only);

/* UI Operators */
typedef struct uiDragColorHandle {
  float color[3];
  bool gamma_corrected;
} uiDragColorHandle;

void ED_operatortypes_ui(void);
void ED_keymap_ui(struct wmKeyConfig *keyconf);

void UI_drop_color_copy(struct wmDrag *drag, struct wmDropBox *drop);
bool UI_drop_color_poll(struct bContext *C,
                        struct wmDrag *drag,
                        const struct wmEvent *event,
                        const char **r_tooltip);

bool UI_context_copy_to_selected_list(struct bContext *C,
                                      struct PointerRNA *ptr,
                                      struct PropertyRNA *prop,
                                      struct ListBase *r_lb,
                                      bool *r_use_path_from_id,
                                      char **r_path);

/* Helpers for Operators */
uiBut *UI_context_active_but_get(const struct bContext *C);
uiBut *UI_context_active_but_get_respect_menu(const struct bContext *C);
uiBut *UI_context_active_but_prop_get(const struct bContext *C,
                                      struct PointerRNA *r_ptr,
                                      struct PropertyRNA **r_prop,
                                      int *r_index);
void UI_context_active_but_prop_handle(struct bContext *C);
void UI_context_active_but_clear(struct bContext *C, struct wmWindow *win, struct ARegion *region);

struct wmOperator *UI_context_active_operator_get(const struct bContext *C);
void UI_context_update_anim_flag(const struct bContext *C);
void UI_context_active_but_prop_get_filebrowser(const struct bContext *C,
                                                struct PointerRNA *r_ptr,
                                                struct PropertyRNA **r_prop,
                                                bool *r_is_undo);
void UI_context_active_but_prop_get_templateID(struct bContext *C,
                                               struct PointerRNA *r_ptr,
                                               struct PropertyRNA **r_prop);
struct ID *UI_context_active_but_get_tab_ID(struct bContext *C);

uiBut *UI_region_active_but_get(struct ARegion *region);
uiBut *UI_region_but_find_rect_over(const struct ARegion *region, const struct rcti *isect);
uiBlock *UI_region_block_find_mouse_over(const struct ARegion *region,
                                         const int xy[2],
                                         bool only_clip);

/* uiFontStyle.align */
typedef enum eFontStyle_Align {
  UI_STYLE_TEXT_LEFT = 0,
  UI_STYLE_TEXT_CENTER = 1,
  UI_STYLE_TEXT_RIGHT = 2,
} eFontStyle_Align;

struct uiFontStyleDraw_Params {
  eFontStyle_Align align;
  uint word_wrap : 1;
};

/* Styled text draw */
void UI_fontstyle_set(const struct uiFontStyle *fs);
void UI_fontstyle_draw_ex(const struct uiFontStyle *fs,
                          const struct rcti *rect,
                          const char *str,
                          const uchar col[4],
                          const struct uiFontStyleDraw_Params *fs_params,
                          size_t len,
                          int *r_xofs,
                          int *r_yofs,
                          struct ResultBLF *r_info);
void UI_fontstyle_draw(const struct uiFontStyle *fs,
                       const struct rcti *rect,
                       const char *str,
                       const uchar col[4],
                       const struct uiFontStyleDraw_Params *fs_params);
void UI_fontstyle_draw_rotated(const struct uiFontStyle *fs,
                               const struct rcti *rect,
                               const char *str,
                               const uchar col[4]);
void UI_fontstyle_draw_simple(
    const struct uiFontStyle *fs, float x, float y, const char *str, const uchar col[4]);
void UI_fontstyle_draw_simple_backdrop(const struct uiFontStyle *fs,
                                       float x,
                                       float y,
                                       const char *str,
                                       const float col_fg[4],
                                       const float col_bg[4]);

int UI_fontstyle_string_width(const struct uiFontStyle *fs, const char *str);
int UI_fontstyle_height_max(const struct uiFontStyle *fs);

void UI_draw_icon_tri(float x, float y, char dir, const float[4]);

const struct uiStyle *UI_style_get(void);     /* use for fonts etc */
const struct uiStyle *UI_style_get_dpi(void); /* DPI scaled settings for drawing */

/* linker workaround ack! */
void UI_template_fix_linking(void);

/* UI_OT_editsource helpers */
bool UI_editsource_enable_check(void);
void UI_editsource_active_but_test(uiBut *but);

/* UI_butstore_ helpers */
typedef struct uiButStore uiButStore;
typedef struct uiButStoreElem uiButStoreElem;

uiButStore *UI_butstore_create(uiBlock *block);
void UI_butstore_clear(uiBlock *block);
void UI_butstore_update(uiBlock *block);
void UI_butstore_free(uiBlock *block, uiButStore *bs);
bool UI_butstore_is_valid(uiButStore *bs);
bool UI_butstore_is_registered(uiBlock *block, uiBut *but);
void UI_butstore_register(uiButStore *bs_handle, uiBut **but_p);
bool UI_butstore_register_update(uiBlock *block, uiBut *but_dst, const uiBut *but_src);
void UI_butstore_unregister(uiButStore *bs_handle, uiBut **but_p);

/* ui_interface_region_tooltip.c */
struct ARegion *UI_tooltip_create_from_button(struct bContext *C,
                                              struct ARegion *butregion,
                                              uiBut *but,
                                              bool is_label);
struct ARegion *UI_tooltip_create_from_gizmo(struct bContext *C, struct wmGizmo *gz);
void UI_tooltip_free(struct bContext *C, struct bScreen *screen, struct ARegion *region);

/* How long before a tool-tip shows. */
#define UI_TOOLTIP_DELAY 0.5
#define UI_TOOLTIP_DELAY_LABEL 0.2

/* Float precision helpers */
#define UI_PRECISION_FLOAT_MAX 6
/* For float buttons the 'step' (or a1), is scaled */
#define UI_PRECISION_FLOAT_SCALE 0.01f

/* Typical UI text */
#define UI_FSTYLE_WIDGET (const uiFontStyle *)&(UI_style_get()->widget)

int UI_calc_float_precision(int prec, double value);

/* widget batched drawing */
void UI_widgetbase_draw_cache_begin(void);
void UI_widgetbase_draw_cache_flush(void);
void UI_widgetbase_draw_cache_end(void);

/* Use for resetting the theme. */
void UI_theme_init_default(void);
void UI_style_init_default(void);

void UI_interface_tag_script_reload(void);

/* Special drawing for toolbar, mainly workarounds for inflexible icon sizing. */
#define USE_UI_TOOLBAR_HACK

/* Support click-drag motion which presses the button and closes a popover (like a menu). */
#define USE_UI_POPOVER_ONCE

#ifdef __cplusplus
}
#endif

#endif /* __UI_INTERFACE_H__ */<|MERGE_RESOLUTION|>--- conflicted
+++ resolved
@@ -506,21 +506,11 @@
 typedef void (*uiButHandleNFunc)(struct bContext *C, void *argN, void *arg2);
 typedef void (*uiButHandleHoldFunc)(struct bContext *C, struct ARegion *butregion, uiBut *but);
 typedef int (*uiButCompleteFunc)(struct bContext *C, char *str, void *arg);
-<<<<<<< HEAD
-typedef struct ARegion *(*uiButSearchCreateFunc)(struct bContext *C,
-                                                 struct ARegion *butregion,
-                                                 struct uiButSearch *search_but);
-typedef void (*uiButSearchFunc)(const struct bContext *C,
-                                void *arg,
-                                const char *str,
-                                uiSearchItems *items);
-=======
->>>>>>> a1d55bdd
 
 /* Search types. */
 typedef struct ARegion *(*uiButSearchCreateFn)(struct bContext *C,
                                                struct ARegion *butregion,
-                                               uiBut *but);
+                                               uiBut *search_but);
 typedef void (*uiButSearchUpdateFn)(const struct bContext *C,
                                     void *arg,
                                     const char *str,
@@ -1937,6 +1927,8 @@
 uiLayout *uiLayoutBox(uiLayout *layout);
 uiLayout *uiLayoutListBox(uiLayout *layout,
                           struct uiList *ui_list,
+                          struct PointerRNA *ptr,
+                          struct PropertyRNA *prop,
                           struct PointerRNA *actptr,
                           struct PropertyRNA *actprop);
 uiLayout *uiLayoutAbsolute(uiLayout *layout, bool align);

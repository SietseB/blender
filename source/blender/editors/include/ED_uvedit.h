/*
 * This program is free software; you can redistribute it and/or
 * modify it under the terms of the GNU General Public License
 * as published by the Free Software Foundation; either version 2
 * of the License, or (at your option) any later version.
 *
 * This program is distributed in the hope that it will be useful,
 * but WITHOUT ANY WARRANTY; without even the implied warranty of
 * MERCHANTABILITY or FITNESS FOR A PARTICULAR PURPOSE.  See the
 * GNU General Public License for more details.
 *
 * You should have received a copy of the GNU General Public License
 * along with this program; if not, write to the Free Software Foundation,
 * Inc., 51 Franklin Street, Fifth Floor, Boston, MA 02110-1301, USA.
 *
 * The Original Code is Copyright (C) 2008 Blender Foundation.
 * All rights reserved.
 */

/** \file
 * \ingroup editors
 */

#ifndef __ED_UVEDIT_H__
#define __ED_UVEDIT_H__

#ifdef __cplusplus
extern "C" {
#endif

struct ARegionType;
struct BMEditMesh;
struct BMFace;
struct BMLoop;
struct BMesh;
struct Depsgraph;
struct Image;
struct ImageUser;
struct Main;
struct Object;
struct Scene;
struct SpaceImage;
struct ToolSettings;
struct ViewLayer;
struct bNode;
struct wmKeyConfig;

/* uvedit_ops.c */
void ED_operatortypes_uvedit(void);
void ED_operatormacros_uvedit(void);
void ED_keymap_uvedit(struct wmKeyConfig *keyconf);

bool ED_uvedit_minmax(const struct Scene *scene,
                      struct Object *obedit,
                      float min[2],
                      float max[2]);
void ED_uvedit_select_all(struct BMesh *bm);

bool ED_uvedit_minmax_multi(const struct Scene *scene,
                            struct Object **objects_edit,
                            uint objects_len,
                            float r_min[2],
                            float r_max[2]);
bool ED_uvedit_center_multi(const struct Scene *scene,
                            struct Object **objects_edit,
                            uint objects_len,
                            float r_cent[2],
                            char mode);

bool ED_uvedit_center_from_pivot_ex(struct SpaceImage *sima,
                                    struct Scene *scene,
                                    struct ViewLayer *view_layer,
                                    float r_center[2],
                                    char mode,
                                    bool *r_has_select);
bool ED_uvedit_center_from_pivot(struct SpaceImage *sima,
                                 struct Scene *scene,
                                 struct ViewLayer *view_layer,
                                 float r_center[2],
                                 char mode);

bool ED_object_get_active_image(struct Object *ob,
                                int mat_nr,
                                struct Image **r_ima,
                                struct ImageUser **r_iuser,
                                struct bNode **r_node,
                                struct bNodeTree **r_ntree);
void ED_object_assign_active_image(struct Main *bmain,
                                   struct Object *ob,
                                   int mat_nr,
                                   struct Image *ima);

bool ED_uvedit_test(struct Object *obedit);

/* visibility and selection */
bool uvedit_face_visible_test_ex(const struct ToolSettings *ts, struct BMFace *efa);
bool uvedit_face_select_test_ex(const struct ToolSettings *ts,
                                struct BMFace *efa,
                                const int cd_loop_uv_offset);
bool uvedit_edge_select_test_ex(const struct ToolSettings *ts,
                                struct BMLoop *l,
                                const int cd_loop_uv_offset);
bool uvedit_uv_select_test_ex(const struct ToolSettings *ts,
                              struct BMLoop *l,
                              const int cd_loop_uv_offset);

bool uvedit_face_visible_test(const struct Scene *scene, struct BMFace *efa);
bool uvedit_face_select_test(const struct Scene *scene,
                             struct BMFace *efa,
                             const int cd_loop_uv_offset);
bool uvedit_edge_select_test(const struct Scene *scene,
                             struct BMLoop *l,
                             const int cd_loop_uv_offset);
bool uvedit_uv_select_test(const struct Scene *scene,
                           struct BMLoop *l,
                           const int cd_loop_uv_offset);
/* uv face */
<<<<<<< HEAD
=======
void uvedit_face_select_set_with_sticky(const struct SpaceImage *sima,
                                        const struct Scene *scene,
                                        struct BMEditMesh *em,
                                        struct BMFace *efa,
                                        const bool select,
                                        const bool do_history,
                                        const float limit[2],
                                        const int cd_loop_uv_offset);
>>>>>>> fe49e413
void uvedit_face_select_set(const struct Scene *scene,
                            struct BMEditMesh *em,
                            struct BMFace *efa,
                            const bool select,
                            const bool do_history,
                            const int cd_loop_uv_offset);
void uvedit_face_select_enable(const struct Scene *scene,
                               struct BMEditMesh *em,
                               struct BMFace *efa,
                               const bool do_history,
                               const int cd_loop_uv_offset);
void uvedit_face_select_disable(const struct Scene *scene,
                                struct BMEditMesh *em,
                                struct BMFace *efa,
                                const int cd_loop_uv_offset);
/* uv edge */
<<<<<<< HEAD
=======
void uvedit_edge_select_set_with_sticky(const struct SpaceImage *sima,
                                        const struct Scene *scene,
                                        struct BMEditMesh *em,
                                        struct BMLoop *l,
                                        const bool select,
                                        const bool do_history,
                                        const float limit[2],
                                        const uint cd_loop_uv_offset);
>>>>>>> fe49e413
void uvedit_edge_select_set(const struct Scene *scene,
                            struct BMEditMesh *em,
                            struct BMLoop *l,
                            const bool select,
                            const bool do_history,
                            const int cd_loop_uv_offset);
void uvedit_edge_select_enable(const struct Scene *scene,
                               struct BMEditMesh *em,
                               struct BMLoop *l,
                               const bool do_history,
                               const int cd_loop_uv_offset);
void uvedit_edge_select_disable(const struct Scene *scene,
                                struct BMEditMesh *em,
                                struct BMLoop *l,
                                const int cd_loop_uv_offset);
/* uv vert */
<<<<<<< HEAD
=======
void uvedit_uv_select_set_with_sticky(const struct SpaceImage *sima,
                                      const struct Scene *scene,
                                      struct BMEditMesh *em,
                                      struct BMLoop *l,
                                      const bool select,
                                      const bool do_history,
                                      const float limit[2],
                                      const uint cd_loop_uv_offset);
>>>>>>> fe49e413
void uvedit_uv_select_set(const struct Scene *scene,
                          struct BMEditMesh *em,
                          struct BMLoop *l,
                          const bool select,
                          const bool do_history,
                          const int cd_loop_uv_offset);
void uvedit_uv_select_enable(const struct Scene *scene,
                             struct BMEditMesh *em,
                             struct BMLoop *l,
                             const bool do_history,
                             const int cd_loop_uv_offset);
void uvedit_uv_select_disable(const struct Scene *scene,
                              struct BMEditMesh *em,
                              struct BMLoop *l,
                              const int cd_loop_uv_offset);

bool ED_uvedit_nearest_uv(const struct Scene *scene,
                          struct Object *obedit,
                          const float co[2],
                          float *dist_sq,
                          float r_uv[2]);
bool ED_uvedit_nearest_uv_multi(const struct Scene *scene,
                                struct Object **objects,
                                const uint objects_len,
                                const float co[2],
                                float *dist_sq,
                                float r_uv[2]);

struct BMFace **ED_uvedit_selected_faces(struct Scene *scene,
                                         struct BMesh *bm,
                                         int len_max,
                                         int *r_faces_len);
struct BMLoop **ED_uvedit_selected_edges(struct Scene *scene,
                                         struct BMesh *bm,
                                         int len_max,
                                         int *r_edges_len);
struct BMLoop **ED_uvedit_selected_verts(struct Scene *scene,
                                         struct BMesh *bm,
                                         int len_max,
                                         int *r_verts_len);

void ED_uvedit_get_aspect(struct Object *obedit, float *r_aspx, float *r_aspy);

void ED_uvedit_active_vert_loop_set(struct BMesh *bm, struct BMLoop *l);
struct BMLoop *ED_uvedit_active_vert_loop_get(struct BMesh *bm);

void ED_uvedit_active_edge_loop_set(struct BMesh *bm, struct BMLoop *l);
struct BMLoop *ED_uvedit_active_edge_loop_get(struct BMesh *bm);

/* uvedit_unwrap_ops.c */
void ED_uvedit_live_unwrap_begin(struct Scene *scene, struct Object *obedit);
void ED_uvedit_live_unwrap_re_solve(void);
void ED_uvedit_live_unwrap_end(short cancel);

void ED_uvedit_live_unwrap(const struct Scene *scene, struct Object **objects, int objects_len);
void ED_uvedit_add_simple_uvs(struct Main *bmain, const struct Scene *scene, struct Object *ob);

/* uvedit_draw.c */
void ED_image_draw_cursor(struct ARegion *region, const float cursor[2]);
void ED_uvedit_draw_main(struct SpaceImage *sima,
                         const struct Scene *scene,
                         struct ViewLayer *view_layer,
                         struct Object *obedit,
                         struct Object *obact,
                         struct Depsgraph *depsgraph);

/* uvedit_buttons.c */
void ED_uvedit_buttons_register(struct ARegionType *art);

#ifdef __cplusplus
}
#endif

#endif /* __ED_UVEDIT_H__ */<|MERGE_RESOLUTION|>--- conflicted
+++ resolved
@@ -115,8 +115,6 @@
                            struct BMLoop *l,
                            const int cd_loop_uv_offset);
 /* uv face */
-<<<<<<< HEAD
-=======
 void uvedit_face_select_set_with_sticky(const struct SpaceImage *sima,
                                         const struct Scene *scene,
                                         struct BMEditMesh *em,
@@ -125,7 +123,6 @@
                                         const bool do_history,
                                         const float limit[2],
                                         const int cd_loop_uv_offset);
->>>>>>> fe49e413
 void uvedit_face_select_set(const struct Scene *scene,
                             struct BMEditMesh *em,
                             struct BMFace *efa,
@@ -142,8 +139,6 @@
                                 struct BMFace *efa,
                                 const int cd_loop_uv_offset);
 /* uv edge */
-<<<<<<< HEAD
-=======
 void uvedit_edge_select_set_with_sticky(const struct SpaceImage *sima,
                                         const struct Scene *scene,
                                         struct BMEditMesh *em,
@@ -152,7 +147,6 @@
                                         const bool do_history,
                                         const float limit[2],
                                         const uint cd_loop_uv_offset);
->>>>>>> fe49e413
 void uvedit_edge_select_set(const struct Scene *scene,
                             struct BMEditMesh *em,
                             struct BMLoop *l,
@@ -169,8 +163,6 @@
                                 struct BMLoop *l,
                                 const int cd_loop_uv_offset);
 /* uv vert */
-<<<<<<< HEAD
-=======
 void uvedit_uv_select_set_with_sticky(const struct SpaceImage *sima,
                                       const struct Scene *scene,
                                       struct BMEditMesh *em,
@@ -179,7 +171,6 @@
                                       const bool do_history,
                                       const float limit[2],
                                       const uint cd_loop_uv_offset);
->>>>>>> fe49e413
 void uvedit_uv_select_set(const struct Scene *scene,
                           struct BMEditMesh *em,
                           struct BMLoop *l,

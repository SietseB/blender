--- conflicted
+++ resolved
@@ -684,11 +684,7 @@
 			BKE_pose_rebuild(obt, arm);
 		}
 	}
-<<<<<<< HEAD
-	
-=======
-
->>>>>>> 95011f6d
+
 	DEG_id_tag_update(&arm->id, 0);
 }
 

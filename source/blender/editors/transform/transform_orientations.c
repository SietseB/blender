--- conflicted
+++ resolved
@@ -74,14 +74,9 @@
 	BLI_freelistN(transform_orientations);
 	
 	// Need to loop over all view3d
-<<<<<<< HEAD
 	if (v3d && v3d->twmode == V3D_MANIP_CUSTOM) {
 		v3d->twmode = V3D_MANIP_GLOBAL; /* fallback to global */
 		v3d->custom_orientation_index = -1;
-=======
-	if (v3d && v3d->twmode >= V3D_MANIP_CUSTOM) {
-		v3d->twmode = V3D_MANIP_GLOBAL; /* fallback to global */
->>>>>>> 7cc2b270
 	}
 }
 

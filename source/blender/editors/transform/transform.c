--- conflicted
+++ resolved
@@ -4533,31 +4533,18 @@
 			}
 
 			mul_m3_v3(td->smtx, tvec);
-			mul_v3_fl(tvec, td->factor);
-
-<<<<<<< HEAD
-		if (use_rotate_offset) {
-			add_v3_v3(tvec, rotate_offset);
-		}
-		
-		mul_m3_v3(td->smtx, tvec);
-		/* grease pencil falloff */
-		if (t->options & CTX_GPENCIL_STROKES) {
-			bGPDstroke *gps = (bGPDstroke *)td->extra;
-			mul_v3_fl(tvec, td->factor * gps->falloff);
-		}
-		else {
-			mul_v3_fl(tvec, td->factor);
-		}
-
-		
-		protectedTransBits(td->protectflag, tvec);
-		
-		if (td->loc)
-			add_v3_v3v3(td->loc, td->iloc, tvec);
-=======
+
+			if (t->options & CTX_GPENCIL_STROKES) {
+				/* grease pencil multiframe falloff */
+				bGPDstroke *gps = (bGPDstroke *)td->extra;
+				mul_v3_fl(tvec, td->factor * gps->falloff);
+			}
+			else {
+				/* proportional editing falloff */
+				mul_v3_fl(tvec, td->factor);
+			}
+
 			protectedTransBits(td->protectflag, tvec);
->>>>>>> c991bb0b
 
 			if (td->loc)
 				add_v3_v3v3(td->loc, td->iloc, tvec);

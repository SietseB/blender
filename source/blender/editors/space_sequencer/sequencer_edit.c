--- conflicted
+++ resolved
@@ -579,10 +579,6 @@
 static bool sequencer_slip_recursively(Scene *scene, SlipData *data, int offset)
 {
   /* Only data types supported for now. */
-<<<<<<< HEAD
-=======
-  Editing *ed = SEQ_editing_get(scene);
->>>>>>> 6fc92b29
   bool changed = false;
 
   /* Iterate in reverse so meta-strips are iterated after their children. */

--- conflicted
+++ resolved
@@ -358,102 +358,6 @@
   }
 }
 
-<<<<<<< HEAD
-=======
-/* ************* dropboxes ************* */
-
-static bool image_drop_poll(bContext *C,
-                            wmDrag *drag,
-                            const wmEvent *event,
-                            const char **UNUSED(r_tooltip))
-{
-  ARegion *region = CTX_wm_region(C);
-  Scene *scene = CTX_data_scene(C);
-  int hand;
-
-  if (drag->type == WM_DRAG_PATH) {
-    if (ELEM(drag->icon, ICON_FILE_IMAGE, ICON_FILE_BLANK)) { /* rule might not work? */
-      if (find_nearest_seq(scene, &region->v2d, &hand, event->mval) == NULL) {
-        return 1;
-      }
-    }
-  }
-
-  return 0;
-}
-
-static bool movie_drop_poll(bContext *C,
-                            wmDrag *drag,
-                            const wmEvent *event,
-                            const char **UNUSED(r_tooltip))
-{
-  ARegion *region = CTX_wm_region(C);
-  Scene *scene = CTX_data_scene(C);
-  int hand;
-
-  if (drag->type == WM_DRAG_PATH) {
-    if (ELEM(drag->icon, 0, ICON_FILE_MOVIE, ICON_FILE_BLANK)) { /* rule might not work? */
-      if (find_nearest_seq(scene, &region->v2d, &hand, event->mval) == NULL) {
-        return 1;
-      }
-    }
-  }
-  return 0;
-}
-
-static bool sound_drop_poll(bContext *C,
-                            wmDrag *drag,
-                            const wmEvent *event,
-                            const char **UNUSED(r_tooltip))
-{
-  ARegion *region = CTX_wm_region(C);
-  Scene *scene = CTX_data_scene(C);
-  int hand;
-
-  if (drag->type == WM_DRAG_PATH) {
-    if (ELEM(drag->icon, ICON_FILE_SOUND, ICON_FILE_BLANK)) { /* rule might not work? */
-      if (find_nearest_seq(scene, &region->v2d, &hand, event->mval) == NULL) {
-        return 1;
-      }
-    }
-  }
-  return 0;
-}
-
-static void sequencer_drop_copy(wmDrag *drag, wmDropBox *drop)
-{
-  /* copy drag path to properties */
-  if (RNA_struct_find_property(drop->ptr, "filepath")) {
-    RNA_string_set(drop->ptr, "filepath", drag->path);
-  }
-
-  if (RNA_struct_find_property(drop->ptr, "directory")) {
-    PointerRNA itemptr;
-    char dir[FILE_MAX], file[FILE_MAX];
-
-    BLI_split_dirfile(drag->path, dir, file, sizeof(dir), sizeof(file));
-
-    RNA_string_set(drop->ptr, "directory", dir);
-
-    RNA_collection_clear(drop->ptr, "files");
-    RNA_collection_add(drop->ptr, "files", &itemptr);
-    RNA_string_set(&itemptr, "name", file);
-  }
-}
-
-/* this region dropbox definition */
-static void sequencer_dropboxes(void)
-{
-  ListBase *lb = WM_dropboxmap_find("Sequencer", SPACE_SEQ, RGN_TYPE_WINDOW);
-
-  WM_dropbox_add(lb, "SEQUENCER_OT_image_strip_add", image_drop_poll, sequencer_drop_copy);
-  WM_dropbox_add(lb, "SEQUENCER_OT_movie_strip_add", movie_drop_poll, sequencer_drop_copy);
-  WM_dropbox_add(lb, "SEQUENCER_OT_sound_strip_add", sound_drop_poll, sequencer_drop_copy);
-}
-
-/* ************* end drop *********** */
-
->>>>>>> afb1a64c
 /* DO NOT make this static, this hides the symbol and breaks API generation script. */
 extern const char *sequencer_context_dir[]; /* quiet warning. */
 const char *sequencer_context_dir[] = {"edit_mask", NULL};
@@ -509,16 +413,7 @@
 
   /* own keymap */
   keymap = WM_keymap_ensure(wm->defaultconf, "Sequencer", SPACE_SEQ, 0);
-<<<<<<< HEAD
-  WM_event_add_keymap_handler_v2d_mask(&ar->handlers, keymap);
-=======
   WM_event_add_keymap_handler_v2d_mask(&region->handlers, keymap);
-
-  /* add drop boxes */
-  lb = WM_dropboxmap_find("Sequencer", SPACE_SEQ, RGN_TYPE_WINDOW);
-
-  WM_event_add_dropbox_handler(&region->handlers, lb);
->>>>>>> afb1a64c
 }
 
 static void sequencer_main_region_draw(const bContext *C, ARegion *region)

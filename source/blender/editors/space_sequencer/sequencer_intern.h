--- conflicted
+++ resolved
@@ -56,12 +56,7 @@
 void draw_timeline_seq(const struct bContext *C, struct ARegion *ar);
 void draw_image_seq(const struct bContext *C, struct Scene *scene, struct  ARegion *ar, struct SpaceSeq *sseq, int cfra, int offset, bool draw_overlay, bool draw_overdrop);
 void color3ubv_from_seq(struct Scene *curscene, struct Sequence *seq, unsigned char col[3]);
-<<<<<<< HEAD
-void draw_shadedstrip(struct Sequence *seq, unsigned char col[3], float x1, float y1, float x2, float y2);
-void draw_sequence_extensions(struct Scene *scene, struct ARegion *ar, struct Sequence *seq);
 void sequencer_display_size(struct Scene *scene, struct SpaceSeq *sseq, float r_viewrect[2]);
-=======
->>>>>>> cb36dbe6
 
 void sequencer_special_update_set(Sequence *seq);
 

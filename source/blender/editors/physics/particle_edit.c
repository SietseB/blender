/*
 * ***** BEGIN GPL LICENSE BLOCK *****
 *
 * This program is free software; you can redistribute it and/or
 * modify it under the terms of the GNU General Public License
 * as published by the Free Software Foundation; either version 2
 * of the License, or (at your option) any later version.
 *
 * This program is distributed in the hope that it will be useful,
 * but WITHOUT ANY WARRANTY; without even the implied warranty of
 * MERCHANTABILITY or FITNESS FOR A PARTICULAR PURPOSE.  See the
 * GNU General Public License for more details.
 *
 * You should have received a copy of the GNU General Public License
 * along with this program; if not, write to the Free Software Foundation,
 * Inc., 51 Franklin Street, Fifth Floor, Boston, MA 02110-1301, USA.
 *
 * The Original Code is Copyright (C) 2007 by Janne Karhu.
 * All rights reserved.
 *
 * The Original Code is: all of this file.
 *
 * Contributor(s): none yet.
 *
 * ***** END GPL LICENSE BLOCK *****
 */

/** \file blender/editors/physics/particle_edit.c
 *  \ingroup edphys
 */


#include <stdlib.h>
#include <math.h>
#include <string.h>
#include <assert.h>

#include "MEM_guardedalloc.h"

#include "DNA_scene_types.h"
#include "DNA_mesh_types.h"
#include "DNA_meshdata_types.h"
#include "DNA_view3d_types.h"
#include "DNA_screen_types.h"
#include "DNA_space_types.h"

#include "BLI_math.h"
#include "BLI_lasso.h"
#include "BLI_listbase.h"
#include "BLI_string.h"
#include "BLI_kdtree.h"
#include "BLI_rand.h"
#include "BLI_utildefines.h"

#include "BKE_context.h"
#include "BKE_depsgraph.h"
#include "BKE_DerivedMesh.h"
#include "BKE_global.h"
#include "BKE_object.h"
#include "BKE_mesh.h"
#include "BKE_modifier.h"
#include "BKE_particle.h"
#include "BKE_report.h"
#include "BKE_bvhutils.h"
#include "BKE_pointcache.h"

#include "BIF_gl.h"
#include "BIF_glutil.h"

#include "ED_object.h"
#include "ED_physics.h"
#include "ED_mesh.h"
#include "ED_particle.h"
#include "ED_view3d.h"

#include "UI_resources.h"

#include "WM_api.h"
#include "WM_types.h"

#include "RNA_access.h"
#include "RNA_define.h"

#include "physics_intern.h"

static void PE_create_particle_edit(Scene *scene, Object *ob, PointCache *cache, ParticleSystem *psys);
static void PTCacheUndo_clear(PTCacheEdit *edit);
static void recalc_emitter_field(Object *ob, ParticleSystem *psys);

#define KEY_K					PTCacheEditKey *key; int k
#define POINT_P					PTCacheEditPoint *point; int p
#define LOOP_POINTS				for (p=0, point=edit->points; p<edit->totpoint; p++, point++)
#define LOOP_VISIBLE_POINTS		for (p=0, point=edit->points; p<edit->totpoint; p++, point++) if (!(point->flag & PEP_HIDE))
#define LOOP_SELECTED_POINTS	for (p=0, point=edit->points; p<edit->totpoint; p++, point++) if (point_is_selected(point))
#define LOOP_UNSELECTED_POINTS	for (p=0, point=edit->points; p<edit->totpoint; p++, point++) if (!point_is_selected(point))
#define LOOP_EDITED_POINTS		for (p=0, point=edit->points; p<edit->totpoint; p++, point++) if (point->flag & PEP_EDIT_RECALC)
#define LOOP_TAGGED_POINTS		for (p=0, point=edit->points; p<edit->totpoint; p++, point++) if (point->flag & PEP_TAG)
#define LOOP_KEYS				for (k=0, key=point->keys; k<point->totkey; k++, key++)
#define LOOP_VISIBLE_KEYS		for (k=0, key=point->keys; k<point->totkey; k++, key++) if (!(key->flag & PEK_HIDE))
#define LOOP_SELECTED_KEYS		for (k=0, key=point->keys; k<point->totkey; k++, key++) if ((key->flag & PEK_SELECT) && !(key->flag & PEK_HIDE))
#define LOOP_TAGGED_KEYS		for (k=0, key=point->keys; k<point->totkey; k++, key++) if (key->flag & PEK_TAG)

#define KEY_WCO					(key->flag & PEK_USE_WCO ? key->world_co : key->co)

/**************************** utilities *******************************/

int PE_poll(bContext *C)
{
	Scene *scene= CTX_data_scene(C);
	Object *ob= CTX_data_active_object(C);

	if (!scene || !ob || !(ob->mode & OB_MODE_PARTICLE_EDIT))
		return 0;
	
	return (PE_get_current(scene, ob) != NULL);
}

int PE_hair_poll(bContext *C)
{
	Scene *scene= CTX_data_scene(C);
	Object *ob= CTX_data_active_object(C);
	PTCacheEdit *edit;

	if (!scene || !ob || !(ob->mode & OB_MODE_PARTICLE_EDIT))
		return 0;
	
	edit= PE_get_current(scene, ob);

	return (edit && edit->psys);
}

int PE_poll_view3d(bContext *C)
{
	ScrArea *sa = CTX_wm_area(C);
	ARegion *ar = CTX_wm_region(C);

	return (PE_poll(C) &&
	        (sa && sa->spacetype == SPACE_VIEW3D) &&
	        (ar && ar->regiontype == RGN_TYPE_WINDOW));
}

void PE_free_ptcache_edit(PTCacheEdit *edit)
{
	POINT_P;

	if (edit==0) return;

	PTCacheUndo_clear(edit);

	if (edit->points) {
		LOOP_POINTS {
			if (point->keys)
				MEM_freeN(point->keys);
		}

		MEM_freeN(edit->points);
	}

	if (edit->mirror_cache)
		MEM_freeN(edit->mirror_cache);

	if (edit->emitter_cosnos) {
		MEM_freeN(edit->emitter_cosnos);
		edit->emitter_cosnos= 0;
	}

	if (edit->emitter_field) {
		BLI_kdtree_free(edit->emitter_field);
		edit->emitter_field= 0;
	}

	psys_free_path_cache(edit->psys, edit);

	MEM_freeN(edit);
}

/************************************************/
/*			Edit Mode Helpers					*/
/************************************************/

int PE_start_edit(PTCacheEdit *edit)
{
	if (edit) {
		edit->edited = 1;
		if (edit->psys)
			edit->psys->flag |= PSYS_EDITED;
		return 1;
	}

	return 0;
}

ParticleEditSettings *PE_settings(Scene *scene)
{
	return scene->toolsettings ? &scene->toolsettings->particle : NULL;
}

static float pe_brush_size_get(const Scene *UNUSED(scene), ParticleBrushData *brush)
{
	// here we can enable unified brush size, needs more work...
	// UnifiedPaintSettings *ups = &scene->toolsettings->unified_paint_settings;
	// float size = (ups->flag & UNIFIED_PAINT_SIZE) ? ups->size : brush->size;
	
	return brush->size * U.pixelsize;
}


/* always gets at least the first particlesystem even if PSYS_CURRENT flag is not set
 *
 * note: this function runs on poll, therefor it can runs many times a second
 * keep it fast! */
static PTCacheEdit *pe_get_current(Scene *scene, Object *ob, int create)
{
	ParticleEditSettings *pset= PE_settings(scene);
	PTCacheEdit *edit = NULL;
	ListBase pidlist;
	PTCacheID *pid;

	if (pset==NULL || ob==NULL)
		return NULL;

	pset->scene = scene;
	pset->object = ob;

	BKE_ptcache_ids_from_object(&pidlist, ob, NULL, 0);

	/* in the case of only one editable thing, set pset->edittype accordingly */
	if (BLI_listbase_is_single(&pidlist)) {
		pid = pidlist.first;
		switch (pid->type) {
			case PTCACHE_TYPE_PARTICLES:
				pset->edittype = PE_TYPE_PARTICLES;
				break;
			case PTCACHE_TYPE_SOFTBODY:
				pset->edittype = PE_TYPE_SOFTBODY;
				break;
			case PTCACHE_TYPE_CLOTH:
				pset->edittype = PE_TYPE_CLOTH;
				break;
		}
	}

	for (pid=pidlist.first; pid; pid=pid->next) {
		if (pset->edittype == PE_TYPE_PARTICLES && pid->type == PTCACHE_TYPE_PARTICLES) {
			ParticleSystem *psys = pid->calldata;

			if (psys->flag & PSYS_CURRENT) {
				if (psys->part && psys->part->type == PART_HAIR) {
					if (psys->flag & PSYS_HAIR_DYNAMICS && psys->pointcache->flag & PTCACHE_BAKED) {
						if (create && !psys->pointcache->edit)
							PE_create_particle_edit(scene, ob, pid->cache, NULL);
						edit = pid->cache->edit;
					}
					else {
						if (create && !psys->edit && psys->flag & PSYS_HAIR_DONE)
							PE_create_particle_edit(scene, ob, NULL, psys);
						edit = psys->edit;
					}
				}
				else {
					if (create && pid->cache->flag & PTCACHE_BAKED && !pid->cache->edit)
						PE_create_particle_edit(scene, ob, pid->cache, psys);
					edit = pid->cache->edit;
				}

				break;
			}
		}
		else if (pset->edittype == PE_TYPE_SOFTBODY && pid->type == PTCACHE_TYPE_SOFTBODY) {
			if (create && pid->cache->flag & PTCACHE_BAKED && !pid->cache->edit) {
				pset->flag |= PE_FADE_TIME;
				// NICE TO HAVE but doesn't work: pset->brushtype = PE_BRUSH_COMB;
				PE_create_particle_edit(scene, ob, pid->cache, NULL);
			}
			edit = pid->cache->edit;
			break;
		}
		else if (pset->edittype == PE_TYPE_CLOTH && pid->type == PTCACHE_TYPE_CLOTH) {
			if (create && pid->cache->flag & PTCACHE_BAKED && !pid->cache->edit) {
				pset->flag |= PE_FADE_TIME;
				// NICE TO HAVE but doesn't work: pset->brushtype = PE_BRUSH_COMB;
				PE_create_particle_edit(scene, ob, pid->cache, NULL);
			}
			edit = pid->cache->edit;
			break;
		}
	}

	if (edit)
		edit->pid = *pid;

	BLI_freelistN(&pidlist);

	return edit;
}

PTCacheEdit *PE_get_current(Scene *scene, Object *ob)
{
	return pe_get_current(scene, ob, 0);
}

PTCacheEdit *PE_create_current(Scene *scene, Object *ob)
{
	return pe_get_current(scene, ob, 1);
}

void PE_current_changed(Scene *scene, Object *ob)
{
	if (ob->mode == OB_MODE_PARTICLE_EDIT)
		PE_create_current(scene, ob);
}

void PE_hide_keys_time(Scene *scene, PTCacheEdit *edit, float cfra)
{
	ParticleEditSettings *pset=PE_settings(scene);
	POINT_P; KEY_K;


	if (pset->flag & PE_FADE_TIME && pset->selectmode==SCE_SELECT_POINT) {
		LOOP_POINTS {
			LOOP_KEYS {
				if (fabsf(cfra - *key->time) < pset->fade_frames)
					key->flag &= ~PEK_HIDE;
				else {
					key->flag |= PEK_HIDE;
					//key->flag &= ~PEK_SELECT;
				}
			}
		}
	}
	else {
		LOOP_POINTS {
			LOOP_KEYS {
				key->flag &= ~PEK_HIDE;
			}
		}
	}
}

static int pe_x_mirror(Object *ob)
{
	if (ob->type == OB_MESH)
		return (((Mesh *)ob->data)->editflag & ME_EDIT_MIRROR_X);
	
	return 0;
}

/****************** common struct passed to callbacks ******************/

typedef struct PEData {
	ViewContext vc;
	bglMats mats;
	
	Scene *scene;
	Object *ob;
	DerivedMesh *dm;
	PTCacheEdit *edit;
	BVHTreeFromMesh shape_bvh;

	const int *mval;
	rcti *rect;
	float rad;
	float dist;
	float dval;
	int select;

	float *dvec;
	float combfac;
	float pufffac;
	float cutfac;
	float smoothfac;
	float weightfac;
	float growfac;
	int totrekey;

	int invert;
	int tot;
	float vec[3];

	int select_action;
	int select_toggle_action;
} PEData;

static void PE_set_data(bContext *C, PEData *data)
{
	memset(data, 0, sizeof(*data));

	data->scene= CTX_data_scene(C);
	data->ob= CTX_data_active_object(C);
	data->edit= PE_get_current(data->scene, data->ob);
}

static void PE_set_view3d_data(bContext *C, PEData *data)
{
	PE_set_data(C, data);

	view3d_set_viewcontext(C, &data->vc);
	/* note, the object argument means the modelview matrix does not account for the objects matrix, use viewmat rather than (obmat * viewmat) */
	view3d_get_transformation(data->vc.ar, data->vc.rv3d, NULL, &data->mats);

	if ((data->vc.v3d->drawtype>OB_WIRE) && (data->vc.v3d->flag & V3D_ZBUF_SELECT)) {
		if (data->vc.v3d->flag & V3D_INVALID_BACKBUF) {
			/* needed or else the draw matrix can be incorrect */
			view3d_operator_needs_opengl(C);

			view3d_validate_backbuf(&data->vc);
			/* we may need to force an update here by setting the rv3d as dirty
			 * for now it seems ok, but take care!:
			 * rv3d->depths->dirty = 1; */
			ED_view3d_depth_update(data->vc.ar);
		}
	}
}

static void PE_create_shape_tree(PEData *data, Object *shapeob)
{
	DerivedMesh *dm = shapeob->derivedFinal;
	
	memset(&data->shape_bvh, 0, sizeof(data->shape_bvh));
	
	if (!shapeob || !shapeob->derivedFinal)
		return;
	
	DM_ensure_tessface(dm);
	bvhtree_from_mesh_faces(&data->shape_bvh, dm, 0.0f, 4, 8);
}

static void PE_free_shape_tree(PEData *data)
{
	free_bvhtree_from_mesh(&data->shape_bvh);
}

/*************************** selection utilities *******************************/

static bool key_test_depth(PEData *data, const float co[3], const int screen_co[2])
{
	View3D *v3d= data->vc.v3d;
	ViewDepths *vd = data->vc.rv3d->depths;
	double ux, uy, uz;
	float depth;

	/* nothing to do */
	if ((v3d->drawtype<=OB_WIRE) || (v3d->flag & V3D_ZBUF_SELECT)==0)
		return 1;

	/* used to calculate here but all callers have  the screen_co already, so pass as arg */
#if 0
	if (ED_view3d_project_int_global(data->vc.ar, co, screen_co,
	                                 V3D_PROJ_TEST_CLIP_BB | V3D_PROJ_TEST_CLIP_WIN | V3D_PROJ_TEST_CLIP_NEAR) != V3D_PROJ_RET_OK)
	{
		return 0;
	}
#endif

	gluProject(co[0], co[1], co[2], data->mats.modelview, data->mats.projection,
	           (GLint *)data->mats.viewport, &ux, &uy, &uz);

	/* check if screen_co is within bounds because brush_cut uses out of screen coords */
	if (screen_co[0] >= 0 && screen_co[0] < vd->w && screen_co[1] >= 0 && screen_co[1] < vd->h) {
		BLI_assert(vd && vd->depths);
		/* we know its not clipped */
		depth = vd->depths[screen_co[1] * vd->w + screen_co[0]];
	}
	else
		return 0;

	if ((float)uz - 0.00001f > depth)
		return 0;
	else
		return 1;
}

static bool key_inside_circle(PEData *data, float rad, const float co[3], float *distance)
{
	float dx, dy, dist;
	int screen_co[2];

	/* TODO, should this check V3D_PROJ_TEST_CLIP_BB too? */
	if (ED_view3d_project_int_global(data->vc.ar, co, screen_co, V3D_PROJ_TEST_CLIP_WIN) != V3D_PROJ_RET_OK) {
		return 0;
	}

	dx= data->mval[0] - screen_co[0];
	dy= data->mval[1] - screen_co[1];
	dist = sqrtf(dx * dx + dy * dy);

	if (dist > rad)
		return 0;

	if (key_test_depth(data, co, screen_co)) {
		if (distance)
			*distance=dist;

		return 1;
	}
	
	return 0;
}

static bool key_inside_rect(PEData *data, const float co[3])
{
	int screen_co[2];

	if (ED_view3d_project_int_global(data->vc.ar, co, screen_co, V3D_PROJ_TEST_CLIP_WIN) != V3D_PROJ_RET_OK) {
		return 0;
	}

	if (screen_co[0] > data->rect->xmin && screen_co[0] < data->rect->xmax &&
	    screen_co[1] > data->rect->ymin && screen_co[1] < data->rect->ymax)
	{
		return key_test_depth(data, co, screen_co);
	}

	return 0;
}

static bool key_inside_test(PEData *data, const float co[3])
{
	if (data->mval)
		return key_inside_circle(data, data->rad, co, NULL);
	else
		return key_inside_rect(data, co);
}

static bool point_is_selected(PTCacheEditPoint *point)
{
	KEY_K;

	if (point->flag & PEP_HIDE)
		return 0;

	LOOP_SELECTED_KEYS {
		return 1;
	}
	
	return 0;
}

/*************************** iterators *******************************/

typedef void (*ForPointFunc)(PEData *data, int point_index);
typedef void (*ForKeyFunc)(PEData *data, int point_index, int key_index);
typedef void (*ForKeyMatFunc)(PEData *data, float mat[4][4], float imat[4][4], int point_index, int key_index, PTCacheEditKey *key);

static void for_mouse_hit_keys(PEData *data, ForKeyFunc func, int nearest)
{
	ParticleEditSettings *pset= PE_settings(data->scene);
	PTCacheEdit *edit= data->edit;
	POINT_P; KEY_K;
	int nearest_point, nearest_key;
	float dist= data->rad;

	/* in path select mode we have no keys */
	if (pset->selectmode==SCE_SELECT_PATH)
		return;

	nearest_point= -1;
	nearest_key= -1;

	LOOP_VISIBLE_POINTS {
		if (pset->selectmode == SCE_SELECT_END) {
			if (point->totkey) {
				/* only do end keys */
				key= point->keys + point->totkey-1;

				if (nearest) {
					if (key_inside_circle(data, dist, KEY_WCO, &dist)) {
						nearest_point= p;
						nearest_key= point->totkey-1;
					}
				}
				else if (key_inside_test(data, KEY_WCO))
					func(data, p, point->totkey-1);
			}
		}
		else {
			/* do all keys */
			LOOP_VISIBLE_KEYS {
				if (nearest) {
					if (key_inside_circle(data, dist, KEY_WCO, &dist)) {
						nearest_point= p;
						nearest_key= k;
					}
				}
				else if (key_inside_test(data, KEY_WCO))
					func(data, p, k);
			}
		}
	}

	/* do nearest only */
	if (nearest && nearest_point > -1)
		func(data, nearest_point, nearest_key);
}

static void foreach_mouse_hit_point(PEData *data, ForPointFunc func, int selected)
{
	ParticleEditSettings *pset= PE_settings(data->scene);
	PTCacheEdit *edit= data->edit;
	POINT_P; KEY_K;

	/* all is selected in path mode */
	if (pset->selectmode==SCE_SELECT_PATH)
		selected=0;

	LOOP_VISIBLE_POINTS {
		if (pset->selectmode==SCE_SELECT_END) {
			if (point->totkey) {
				/* only do end keys */
				key= point->keys + point->totkey - 1;

				if (selected==0 || key->flag & PEK_SELECT)
					if (key_inside_circle(data, data->rad, KEY_WCO, &data->dist))
						func(data, p);
			}
		}
		else {
			/* do all keys */
			LOOP_VISIBLE_KEYS {
				if (selected==0 || key->flag & PEK_SELECT) {
					if (key_inside_circle(data, data->rad, KEY_WCO, &data->dist)) {
						func(data, p);
						break;
					}
				}
			}
		}
	}
}

static void foreach_mouse_hit_key(PEData *data, ForKeyMatFunc func, int selected)
{
	PTCacheEdit *edit = data->edit;
	ParticleSystem *psys = edit->psys;
	ParticleSystemModifierData *psmd = NULL;
	ParticleEditSettings *pset= PE_settings(data->scene);
	POINT_P; KEY_K;
	float mat[4][4], imat[4][4];

	unit_m4(mat);
	unit_m4(imat);

	if (edit->psys)
		psmd= psys_get_modifier(data->ob, edit->psys);

	/* all is selected in path mode */
	if (pset->selectmode==SCE_SELECT_PATH)
		selected= 0;

	LOOP_VISIBLE_POINTS {
		if (pset->selectmode==SCE_SELECT_END) {
			if (point->totkey) {
				/* only do end keys */
				key= point->keys + point->totkey-1;

				if (selected==0 || key->flag & PEK_SELECT) {
					if (key_inside_circle(data, data->rad, KEY_WCO, &data->dist)) {
						if (edit->psys && !(edit->psys->flag & PSYS_GLOBAL_HAIR)) {
							psys_mat_hair_to_global(data->ob, psmd->dm, psys->part->from, psys->particles + p, mat);
							invert_m4_m4(imat, mat);
						}

						func(data, mat, imat, p, point->totkey-1, key);
					}
				}
			}
		}
		else {
			/* do all keys */
			LOOP_VISIBLE_KEYS {
				if (selected==0 || key->flag & PEK_SELECT) {
					if (key_inside_circle(data, data->rad, KEY_WCO, &data->dist)) {
						if (edit->psys && !(edit->psys->flag & PSYS_GLOBAL_HAIR)) {
							psys_mat_hair_to_global(data->ob, psmd->dm, psys->part->from, psys->particles + p, mat);
							invert_m4_m4(imat, mat);
						}

						func(data, mat, imat, p, k, key);
					}
				}
			}
		}
	}
}

static void foreach_selected_point(PEData *data, ForPointFunc func)
{
	PTCacheEdit *edit = data->edit;
	POINT_P;

	LOOP_SELECTED_POINTS {
		func(data, p);
	}
}

static void foreach_selected_key(PEData *data, ForKeyFunc func)
{
	PTCacheEdit *edit = data->edit;
	POINT_P; KEY_K;

	LOOP_VISIBLE_POINTS {
		LOOP_SELECTED_KEYS {
			func(data, p, k);
		}
	}
}

static void foreach_point(PEData *data, ForPointFunc func)
{
	PTCacheEdit *edit = data->edit;
	POINT_P;

	LOOP_POINTS {
		func(data, p);
	}
}

static int count_selected_keys(Scene *scene, PTCacheEdit *edit)
{
	ParticleEditSettings *pset= PE_settings(scene);
	POINT_P; KEY_K;
	int sel= 0;

	LOOP_VISIBLE_POINTS {
		if (pset->selectmode==SCE_SELECT_POINT) {
			LOOP_SELECTED_KEYS {
				sel++;
			}
		}
		else if (pset->selectmode==SCE_SELECT_END) {
			if (point->totkey) {
				key = point->keys + point->totkey - 1;
				if (key->flag & PEK_SELECT)
					sel++;
			}
		}
	}

	return sel;
}

/************************************************/
/*			Particle Edit Mirroring				*/
/************************************************/

static void PE_update_mirror_cache(Object *ob, ParticleSystem *psys)
{
	PTCacheEdit *edit;
	ParticleSystemModifierData *psmd;
	KDTree *tree;
	KDTreeNearest nearest;
	HairKey *key;
	PARTICLE_P;
	float mat[4][4], co[3];
	int index, totpart;

	edit= psys->edit;
	psmd= psys_get_modifier(ob, psys);
	totpart= psys->totpart;

	if (!psmd->dm)
		return;

	tree= BLI_kdtree_new(totpart);

	/* insert particles into kd tree */
	LOOP_PARTICLES {
		key = pa->hair;
		psys_mat_hair_to_orco(ob, psmd->dm, psys->part->from, pa, mat);
		copy_v3_v3(co, key->co);
		mul_m4_v3(mat, co);
		BLI_kdtree_insert(tree, p, co);
	}

	BLI_kdtree_balance(tree);

	/* lookup particles and set in mirror cache */
	if (!edit->mirror_cache)
		edit->mirror_cache= MEM_callocN(sizeof(int)*totpart, "PE mirror cache");
	
	LOOP_PARTICLES {
		key = pa->hair;
		psys_mat_hair_to_orco(ob, psmd->dm, psys->part->from, pa, mat);
		copy_v3_v3(co, key->co);
		mul_m4_v3(mat, co);
		co[0] = -co[0];

		index= BLI_kdtree_find_nearest(tree, co, &nearest);

		/* this needs a custom threshold still, duplicated for editmode mirror */
		if (index != -1 && index != p && (nearest.dist <= 0.0002f))
			edit->mirror_cache[p] = index;
		else
			edit->mirror_cache[p] = -1;
	}

	/* make sure mirrors are in two directions */
	LOOP_PARTICLES {
		if (edit->mirror_cache[p]) {
			index= edit->mirror_cache[p];
			if (edit->mirror_cache[index] != p)
				edit->mirror_cache[p] = -1;
		}
	}

	BLI_kdtree_free(tree);
}

static void PE_mirror_particle(Object *ob, DerivedMesh *dm, ParticleSystem *psys, ParticleData *pa, ParticleData *mpa)
{
	HairKey *hkey, *mhkey;
	PTCacheEditPoint *point, *mpoint;
	PTCacheEditKey *key, *mkey;
	PTCacheEdit *edit;
	float mat[4][4], mmat[4][4], immat[4][4];
	int i, mi, k;

	edit= psys->edit;
	i= pa - psys->particles;

	/* find mirrored particle if needed */
	if (!mpa) {
		if (!edit->mirror_cache)
			PE_update_mirror_cache(ob, psys);
		
		if (!edit->mirror_cache)
			return; /* something went wrong! */

		mi= edit->mirror_cache[i];
		if (mi == -1)
			return;
		mpa= psys->particles + mi;
	}
	else
		mi= mpa - psys->particles;

	point = edit->points + i;
	mpoint = edit->points + mi;

	/* make sure they have the same amount of keys */
	if (pa->totkey != mpa->totkey) {
		if (mpa->hair) MEM_freeN(mpa->hair);
		if (mpoint->keys) MEM_freeN(mpoint->keys);

		mpa->hair= MEM_dupallocN(pa->hair);
		mpa->totkey= pa->totkey;
		mpoint->keys= MEM_dupallocN(point->keys);
		mpoint->totkey= point->totkey;

		mhkey= mpa->hair;
		mkey= mpoint->keys;
		for (k=0; k<mpa->totkey; k++, mkey++, mhkey++) {
			mkey->co= mhkey->co;
			mkey->time= &mhkey->time;
			mkey->flag &= ~PEK_SELECT;
		}
	}

	/* mirror positions and tags */
	psys_mat_hair_to_orco(ob, dm, psys->part->from, pa, mat);
	psys_mat_hair_to_orco(ob, dm, psys->part->from, mpa, mmat);
	invert_m4_m4(immat, mmat);

	hkey=pa->hair;
	mhkey=mpa->hair;
	key= point->keys;
	mkey= mpoint->keys;
	for (k=0; k<pa->totkey; k++, hkey++, mhkey++, key++, mkey++) {
		copy_v3_v3(mhkey->co, hkey->co);
		mul_m4_v3(mat, mhkey->co);
		mhkey->co[0] = -mhkey->co[0];
		mul_m4_v3(immat, mhkey->co);

		if (key->flag & PEK_TAG)
			mkey->flag |= PEK_TAG;

		mkey->length = key->length;
	}

	if (point->flag & PEP_TAG)
		mpoint->flag |= PEP_TAG;
	if (point->flag & PEP_EDIT_RECALC)
		mpoint->flag |= PEP_EDIT_RECALC;
}

static void PE_apply_mirror(Object *ob, ParticleSystem *psys)
{
	PTCacheEdit *edit;
	ParticleSystemModifierData *psmd;
	POINT_P;

	if (!psys)
		return;

	edit= psys->edit;
	psmd= psys_get_modifier(ob, psys);

	if (!psmd->dm)
		return;

	if (!edit->mirror_cache)
		PE_update_mirror_cache(ob, psys);

	if (!edit->mirror_cache)
		return; /* something went wrong */

	/* we delay settings the PARS_EDIT_RECALC for mirrored particles
	 * to avoid doing mirror twice */
	LOOP_POINTS {
		if (point->flag & PEP_EDIT_RECALC) {
			PE_mirror_particle(ob, psmd->dm, psys, psys->particles + p, NULL);

			if (edit->mirror_cache[p] != -1)
				edit->points[edit->mirror_cache[p]].flag &= ~PEP_EDIT_RECALC;
		}
	}

	LOOP_POINTS {
		if (point->flag & PEP_EDIT_RECALC)
			if (edit->mirror_cache[p] != -1)
				edit->points[edit->mirror_cache[p]].flag |= PEP_EDIT_RECALC;
	}
}

/************************************************/
/*			Edit Calculation					*/
/************************************************/
/* tries to stop edited particles from going through the emitter's surface */
static void pe_deflect_emitter(Scene *scene, Object *ob, PTCacheEdit *edit)
{
	ParticleEditSettings *pset= PE_settings(scene);
	ParticleSystem *psys;
	ParticleSystemModifierData *psmd;
	POINT_P; KEY_K;
	int index;
	float *vec, *nor, dvec[3], dot, dist_1st=0.0f;
	float hairimat[4][4], hairmat[4][4];
	const float dist = ED_view3d_select_dist_px() * 0.01f;

	if (edit==NULL || edit->psys==NULL || (pset->flag & PE_DEFLECT_EMITTER)==0 || (edit->psys->flag & PSYS_GLOBAL_HAIR))
		return;

	psys = edit->psys;
	psmd = psys_get_modifier(ob, psys);

	if (!psmd->dm)
		return;

	LOOP_EDITED_POINTS {
		psys_mat_hair_to_object(ob, psmd->dm, psys->part->from, psys->particles + p, hairmat);
	
		LOOP_KEYS {
			mul_m4_v3(hairmat, key->co);
		}

		LOOP_KEYS {
			if (k==0) {
				dist_1st = len_v3v3((key+1)->co, key->co);
				dist_1st *= dist * pset->emitterdist;
			}
			else {
				index= BLI_kdtree_find_nearest(edit->emitter_field, key->co, NULL);
				
				vec=edit->emitter_cosnos +index*6;
				nor=vec+3;

				sub_v3_v3v3(dvec, key->co, vec);

				dot=dot_v3v3(dvec, nor);
				copy_v3_v3(dvec, nor);

				if (dot>0.0f) {
					if (dot<dist_1st) {
						normalize_v3(dvec);
						mul_v3_fl(dvec, dist_1st-dot);
						add_v3_v3(key->co, dvec);
					}
				}
				else {
					normalize_v3(dvec);
					mul_v3_fl(dvec, dist_1st-dot);
					add_v3_v3(key->co, dvec);
				}
				if (k==1)
					dist_1st*=1.3333f;
			}
		}
		
		invert_m4_m4(hairimat, hairmat);

		LOOP_KEYS {
			mul_m4_v3(hairimat, key->co);
		}
	}
}
/* force set distances between neighboring keys */
static void PE_apply_lengths(Scene *scene, PTCacheEdit *edit)
{
	
	ParticleEditSettings *pset=PE_settings(scene);
	POINT_P; KEY_K;
	float dv1[3];

	if (edit==0 || (pset->flag & PE_KEEP_LENGTHS)==0)
		return;

	if (edit->psys && edit->psys->flag & PSYS_GLOBAL_HAIR)
		return;

	LOOP_EDITED_POINTS {
		LOOP_KEYS {
			if (k) {
				sub_v3_v3v3(dv1, key->co, (key - 1)->co);
				normalize_v3(dv1);
				mul_v3_fl(dv1, (key - 1)->length);
				add_v3_v3v3(key->co, (key - 1)->co, dv1);
			}
		}
	}
}
/* try to find a nice solution to keep distances between neighboring keys */
static void pe_iterate_lengths(Scene *scene, PTCacheEdit *edit)
{
	ParticleEditSettings *pset=PE_settings(scene);
	POINT_P;
	PTCacheEditKey *key;
	int j, k;
	float tlen;
	float dv0[3] = {0.0f, 0.0f, 0.0f};
	float dv1[3] = {0.0f, 0.0f, 0.0f};
	float dv2[3] = {0.0f, 0.0f, 0.0f};

	if (edit==0 || (pset->flag & PE_KEEP_LENGTHS)==0)
		return;

	if (edit->psys && edit->psys->flag & PSYS_GLOBAL_HAIR)
		return;

	LOOP_EDITED_POINTS {
		for (j=1; j<point->totkey; j++) {
			float mul= 1.0f / (float)point->totkey;

			if (pset->flag & PE_LOCK_FIRST) {
				key= point->keys + 1;
				k= 1;
				dv1[0] = dv1[1] = dv1[2] = 0.0;
			}
			else {
				key= point->keys;
				k= 0;
				dv0[0] = dv0[1] = dv0[2] = 0.0;
			}

			for (; k<point->totkey; k++, key++) {
				if (k) {
					sub_v3_v3v3(dv0, (key - 1)->co, key->co);
					tlen= normalize_v3(dv0);
					mul_v3_fl(dv0, (mul * (tlen - (key - 1)->length)));
				}

				if (k < point->totkey - 1) {
					sub_v3_v3v3(dv2, (key + 1)->co, key->co);
					tlen= normalize_v3(dv2);
					mul_v3_fl(dv2, mul * (tlen - key->length));
				}

				if (k) {
					add_v3_v3((key-1)->co, dv1);
				}

				add_v3_v3v3(dv1, dv0, dv2);
			}
		}
	}
}
/* set current distances to be kept between neighbouting keys */
static void recalc_lengths(PTCacheEdit *edit)
{
	POINT_P; KEY_K;

	if (edit==0)
		return;

	LOOP_EDITED_POINTS {
		key= point->keys;
		for (k=0; k<point->totkey-1; k++, key++) {
			key->length= len_v3v3(key->co, (key + 1)->co);
		}
	}
}

/* calculate a tree for finding nearest emitter's vertice */
static void recalc_emitter_field(Object *ob, ParticleSystem *psys)
{
	DerivedMesh *dm=psys_get_modifier(ob, psys)->dm;
	PTCacheEdit *edit= psys->edit;
	float *vec, *nor;
	int i, totface /*, totvert*/;

	if (!dm)
		return;

	if (edit->emitter_cosnos)
		MEM_freeN(edit->emitter_cosnos);

	BLI_kdtree_free(edit->emitter_field);

	totface=dm->getNumTessFaces(dm);
	/*totvert=dm->getNumVerts(dm);*/ /*UNSUED*/

	edit->emitter_cosnos=MEM_callocN(totface*6*sizeof(float), "emitter cosnos");

	edit->emitter_field= BLI_kdtree_new(totface);

	vec=edit->emitter_cosnos;
	nor=vec+3;

	for (i=0; i<totface; i++, vec+=6, nor+=6) {
		MFace *mface=dm->getTessFaceData(dm, i, CD_MFACE);
		MVert *mvert;

		mvert=dm->getVertData(dm, mface->v1, CD_MVERT);
		copy_v3_v3(vec, mvert->co);
		VECCOPY(nor, mvert->no);

		mvert=dm->getVertData(dm, mface->v2, CD_MVERT);
		add_v3_v3v3(vec, vec, mvert->co);
		VECADD(nor, nor, mvert->no);

		mvert=dm->getVertData(dm, mface->v3, CD_MVERT);
		add_v3_v3v3(vec, vec, mvert->co);
		VECADD(nor, nor, mvert->no);

		if (mface->v4) {
			mvert=dm->getVertData(dm, mface->v4, CD_MVERT);
			add_v3_v3v3(vec, vec, mvert->co);
			VECADD(nor, nor, mvert->no);
			
			mul_v3_fl(vec, 0.25);
		}
		else
			mul_v3_fl(vec, 1.0f / 3.0f);

		normalize_v3(nor);

		BLI_kdtree_insert(edit->emitter_field, i, vec);
	}

	BLI_kdtree_balance(edit->emitter_field);
}

static void PE_update_selection(Scene *scene, Object *ob, int useflag)
{
	PTCacheEdit *edit= PE_get_current(scene, ob);
	HairKey *hkey;
	POINT_P; KEY_K;

	/* flag all particles to be updated if not using flag */
	if (!useflag)
		LOOP_POINTS
			point->flag |= PEP_EDIT_RECALC;

	/* flush edit key flag to hair key flag to preserve selection 
	 * on save */
	if (edit->psys) LOOP_POINTS {
		hkey = edit->psys->particles[p].hair;
		LOOP_KEYS {
			hkey->editflag= key->flag;
			hkey++;
		}
	}

	psys_cache_edit_paths(scene, ob, edit, CFRA);


	/* disable update flag */
	LOOP_POINTS
		point->flag &= ~PEP_EDIT_RECALC;
}

static void update_world_cos(Object *ob, PTCacheEdit *edit)
{
	ParticleSystem *psys = edit->psys;
	ParticleSystemModifierData *psmd= psys_get_modifier(ob, psys);
	POINT_P; KEY_K;
	float hairmat[4][4];

	if (psys==0 || psys->edit==0 || psmd->dm==NULL)
		return;

	LOOP_POINTS {
		if (!(psys->flag & PSYS_GLOBAL_HAIR))
			psys_mat_hair_to_global(ob, psmd->dm, psys->part->from, psys->particles+p, hairmat);

		LOOP_KEYS {
			copy_v3_v3(key->world_co, key->co);
			if (!(psys->flag & PSYS_GLOBAL_HAIR))
				mul_m4_v3(hairmat, key->world_co);
		}
	}
}
static void update_velocities(PTCacheEdit *edit)
{
	/*TODO: get frs_sec properly */
	float vec1[3], vec2[3], frs_sec, dfra;
	POINT_P; KEY_K;

	/* hair doesn't use velocities */
	if (edit->psys || !edit->points || !edit->points->keys->vel)
		return;

	frs_sec = edit->pid.flag & PTCACHE_VEL_PER_SEC ? 25.0f : 1.0f;

	LOOP_EDITED_POINTS {
		LOOP_KEYS {
			if (k==0) {
				dfra = *(key+1)->time - *key->time;

				if (dfra <= 0.0f)
					continue;

				sub_v3_v3v3(key->vel, (key+1)->co, key->co);

				if (point->totkey>2) {
					sub_v3_v3v3(vec1, (key+1)->co, (key+2)->co);
					project_v3_v3v3(vec2, vec1, key->vel);
					sub_v3_v3v3(vec2, vec1, vec2);
					madd_v3_v3fl(key->vel, vec2, 0.5f);
				}
			}
			else if (k==point->totkey-1) {
				dfra = *key->time - *(key-1)->time;

				if (dfra <= 0.0f)
					continue;

				sub_v3_v3v3(key->vel, key->co, (key-1)->co);

				if (point->totkey>2) {
					sub_v3_v3v3(vec1, (key-2)->co, (key-1)->co);
					project_v3_v3v3(vec2, vec1, key->vel);
					sub_v3_v3v3(vec2, vec1, vec2);
					madd_v3_v3fl(key->vel, vec2, 0.5f);
				}
			}
			else {
				dfra = *(key+1)->time - *(key-1)->time;
				
				if (dfra <= 0.0f)
					continue;

				sub_v3_v3v3(key->vel, (key+1)->co, (key-1)->co);
			}
			mul_v3_fl(key->vel, frs_sec/dfra);
		}
	}
}

void PE_update_object(Scene *scene, Object *ob, int useflag)
{
	/* use this to do partial particle updates, not usable when adding or
	 * removing, then a full redo is necessary and calling this may crash */
	ParticleEditSettings *pset= PE_settings(scene);
	PTCacheEdit *edit = PE_get_current(scene, ob);
	POINT_P;

	if (!edit)
		return;

	/* flag all particles to be updated if not using flag */
	if (!useflag)
		LOOP_POINTS {
			point->flag |= PEP_EDIT_RECALC;
		}

	/* do post process on particle edit keys */
	pe_iterate_lengths(scene, edit);
	pe_deflect_emitter(scene, ob, edit);
	PE_apply_lengths(scene, edit);
	if (pe_x_mirror(ob))
		PE_apply_mirror(ob, edit->psys);
	if (edit->psys)
		update_world_cos(ob, edit);
	if (pset->flag & PE_AUTO_VELOCITY)
		update_velocities(edit);
	PE_hide_keys_time(scene, edit, CFRA);

	/* regenerate path caches */
	psys_cache_edit_paths(scene, ob, edit, CFRA);

	/* disable update flag */
	LOOP_POINTS {
		point->flag &= ~PEP_EDIT_RECALC;
	}

	if (edit->psys)
		edit->psys->flag &= ~PSYS_HAIR_UPDATED;
}

/************************************************/
/*			Edit Selections						*/
/************************************************/

/*-----selection callbacks-----*/

static void select_key(PEData *data, int point_index, int key_index)
{
	PTCacheEdit *edit = data->edit;
	PTCacheEditPoint *point = edit->points + point_index;
	PTCacheEditKey *key = point->keys + key_index;

	if (data->select)
		key->flag |= PEK_SELECT;
	else
		key->flag &= ~PEK_SELECT;

	point->flag |= PEP_EDIT_RECALC;
}

static void select_keys(PEData *data, int point_index, int UNUSED(key_index))
{
	PTCacheEdit *edit = data->edit;
	PTCacheEditPoint *point = edit->points + point_index;
	KEY_K;

	LOOP_KEYS {
		if (data->select)
			key->flag |= PEK_SELECT;
		else
			key->flag &= ~PEK_SELECT;
	}

	point->flag |= PEP_EDIT_RECALC;
}

static void extend_key_select(PEData *data, int point_index, int key_index)
{
	PTCacheEdit *edit = data->edit;
	PTCacheEditPoint *point = edit->points + point_index;
	PTCacheEditKey *key = point->keys + key_index;

	key->flag |= PEK_SELECT;
	point->flag |= PEP_EDIT_RECALC;
}

static void deselect_key_select(PEData *data, int point_index, int key_index)
{
	PTCacheEdit *edit = data->edit;
	PTCacheEditPoint *point = edit->points + point_index;
	PTCacheEditKey *key = point->keys + key_index;

	key->flag &= ~PEK_SELECT;
	point->flag |= PEP_EDIT_RECALC;
}

static void toggle_key_select(PEData *data, int point_index, int key_index)
{
	PTCacheEdit *edit = data->edit;
	PTCacheEditPoint *point = edit->points + point_index;
	PTCacheEditKey *key = point->keys + key_index;

	key->flag ^= PEK_SELECT;
	point->flag |= PEP_EDIT_RECALC;
}

/************************ de select all operator ************************/

static void select_action_apply(PTCacheEditPoint *point, PTCacheEditKey *key, int action)
{
	switch (action) {
	case SEL_SELECT:
		if ((key->flag & PEK_SELECT) == 0) {
			key->flag |= PEK_SELECT;
			point->flag |= PEP_EDIT_RECALC;
		}
		break;
	case SEL_DESELECT:
		if (key->flag & PEK_SELECT) {
			key->flag &= ~PEK_SELECT;
			point->flag |= PEP_EDIT_RECALC;
		}
		break;
	case SEL_INVERT:
		if ((key->flag & PEK_SELECT) == 0) {
			key->flag |= PEK_SELECT;
			point->flag |= PEP_EDIT_RECALC;
		}
		else {
			key->flag &= ~PEK_SELECT;
			point->flag |= PEP_EDIT_RECALC;
		}
		break;
	}
}

static int pe_select_all_exec(bContext *C, wmOperator *op)
{
	Scene *scene= CTX_data_scene(C);
	Object *ob= CTX_data_active_object(C);
	PTCacheEdit *edit= PE_get_current(scene, ob);
	POINT_P; KEY_K;
	int action = RNA_enum_get(op->ptr, "action");

	if (action == SEL_TOGGLE) {
		action = SEL_SELECT;
		LOOP_VISIBLE_POINTS {
			LOOP_SELECTED_KEYS {
				action = SEL_DESELECT;
				break;
			}

			if (action == SEL_DESELECT)
				break;
		}
	}

	LOOP_VISIBLE_POINTS {
		LOOP_VISIBLE_KEYS {
			select_action_apply(point, key, action);
		}
	}

	PE_update_selection(scene, ob, 1);
	WM_event_add_notifier(C, NC_OBJECT|ND_PARTICLE|NA_SELECTED, ob);

	return OPERATOR_FINISHED;
}

void PARTICLE_OT_select_all(wmOperatorType *ot)
{
	/* identifiers */
	ot->name = "(De)select All";
	ot->idname = "PARTICLE_OT_select_all";
	ot->description = "(De)select all particles' keys";
	
	/* api callbacks */
	ot->exec = pe_select_all_exec;
	ot->poll = PE_poll;

	/* flags */
	ot->flag = OPTYPE_REGISTER|OPTYPE_UNDO;

	WM_operator_properties_select_all(ot);
}

/************************ pick select operator ************************/

int PE_mouse_particles(bContext *C, const int mval[2], bool extend, bool deselect, bool toggle)
{
	PEData data;
	Scene *scene= CTX_data_scene(C);
	Object *ob= CTX_data_active_object(C);
	PTCacheEdit *edit= PE_get_current(scene, ob);
	POINT_P; KEY_K;
	
	if (!PE_start_edit(edit))
		return OPERATOR_CANCELLED;

	if (!extend && !deselect && !toggle) {
		LOOP_VISIBLE_POINTS {
			LOOP_SELECTED_KEYS {
				key->flag &= ~PEK_SELECT;
				point->flag |= PEP_EDIT_RECALC;
			}
		}
	}

	PE_set_view3d_data(C, &data);
	data.mval= mval;
	data.rad = ED_view3d_select_dist_px();

	/* 1 = nearest only */
	if (extend)
		for_mouse_hit_keys(&data, extend_key_select, 1);
	else if (deselect)
		for_mouse_hit_keys(&data, deselect_key_select, 1);
	else
		for_mouse_hit_keys(&data, toggle_key_select, 1);

	PE_update_selection(scene, ob, 1);
	WM_event_add_notifier(C, NC_OBJECT|ND_PARTICLE|NA_SELECTED, data.ob);

	return OPERATOR_FINISHED;
}

/************************ select root operator ************************/

static void select_root(PEData *data, int point_index)
{
	PTCacheEditPoint *point = data->edit->points + point_index;
	PTCacheEditKey *key = point->keys;

	if (point->flag & PEP_HIDE)
		return;
	
	if (data->select_action != SEL_TOGGLE)
		select_action_apply(point, key, data->select_action);
	else if (key->flag & PEK_SELECT)
		data->select_toggle_action = SEL_DESELECT;
}

static int select_roots_exec(bContext *C, wmOperator *op)
{
	PEData data;
	int action = RNA_enum_get(op->ptr, "action");

	PE_set_data(C, &data);

	if (action == SEL_TOGGLE) {
		data.select_action = SEL_TOGGLE;
		data.select_toggle_action = SEL_SELECT;

		foreach_point(&data, select_root);

		action = data.select_toggle_action;
	}

	data.select_action = action;
	foreach_point(&data, select_root);

	PE_update_selection(data.scene, data.ob, 1);
	WM_event_add_notifier(C, NC_OBJECT|ND_PARTICLE|NA_SELECTED, data.ob);

	return OPERATOR_FINISHED;
}

void PARTICLE_OT_select_roots(wmOperatorType *ot)
{
	/* identifiers */
	ot->name = "Select Roots";
	ot->idname = "PARTICLE_OT_select_roots";
	ot->description = "Select roots of all visible particles";
	
	/* api callbacks */
	ot->exec = select_roots_exec;
	ot->poll = PE_poll;

	/* flags */
	ot->flag = OPTYPE_REGISTER|OPTYPE_UNDO;

	/* properties */
	WM_operator_properties_select_action(ot, SEL_SELECT);
}

/************************ select tip operator ************************/

static void select_tip(PEData *data, int point_index)
{
	PTCacheEditPoint *point = data->edit->points + point_index;
	PTCacheEditKey *key;

	if (point->totkey == 0) {
		return;
	}

	key = &point->keys[point->totkey - 1];
	
	if (point->flag & PEP_HIDE)
		return;
	
	if (data->select_action != SEL_TOGGLE)
		select_action_apply(point, key, data->select_action);
	else if (key->flag & PEK_SELECT)
		data->select_toggle_action = SEL_DESELECT;
}

static int select_tips_exec(bContext *C, wmOperator *op)
{
	PEData data;
	int action = RNA_enum_get(op->ptr, "action");

	PE_set_data(C, &data);

	if (action == SEL_TOGGLE) {
		data.select_action = SEL_TOGGLE;
		data.select_toggle_action = SEL_SELECT;

		foreach_point(&data, select_tip);

		action = data.select_toggle_action;
	}

	data.select_action = action;
	foreach_point(&data, select_tip);

	PE_update_selection(data.scene, data.ob, 1);
	WM_event_add_notifier(C, NC_OBJECT|ND_PARTICLE|NA_SELECTED, data.ob);

	return OPERATOR_FINISHED;
}

void PARTICLE_OT_select_tips(wmOperatorType *ot)
{
	/* identifiers */
	ot->name = "Select Tips";
	ot->idname = "PARTICLE_OT_select_tips";
	ot->description = "Select tips of all visible particles";

	/* api callbacks */
	ot->exec = select_tips_exec;
	ot->poll = PE_poll;

	/* flags */
	ot->flag = OPTYPE_REGISTER|OPTYPE_UNDO;

	/* properties */
	WM_operator_properties_select_action(ot, SEL_SELECT);
}

/*********************** select random operator ************************/

enum { RAN_HAIR, RAN_POINTS };

static EnumPropertyItem select_random_type_items[] = {
	{RAN_HAIR, "HAIR", 0, "Hair", ""},
	{RAN_POINTS, "POINTS", 0, "Points", ""},
	{0, NULL, 0, NULL, NULL}
};

static int select_random_exec(bContext *C, wmOperator *op)
{
	PEData data;
	int type;
	Scene *scene;
	Object *ob;

	/* used by LOOP_VISIBLE_POINTS, LOOP_VISIBLE_KEYS and LOOP_KEYS */
	PTCacheEdit *edit;
	PTCacheEditPoint *point;
	PTCacheEditKey *key;
	int p;
	int k;

	const float randf = RNA_float_get (op->ptr, "percent") / 100.0f;

	type = RNA_enum_get(op->ptr, "type");

	PE_set_data(C, &data);
	data.select_action = SEL_SELECT;
	scene = CTX_data_scene(C);
	ob = CTX_data_active_object(C);
	edit = PE_get_current(scene, ob);

	switch (type) {
		case RAN_HAIR:
			LOOP_VISIBLE_POINTS {
				int flag = (BLI_frand() < randf) ? SEL_SELECT : SEL_DESELECT;
				LOOP_KEYS {
					select_action_apply (point, key, flag);
				}
			}
			break;
		case RAN_POINTS:
			LOOP_VISIBLE_POINTS {
				LOOP_VISIBLE_KEYS {
					int flag = (BLI_frand() < randf) ? SEL_SELECT : SEL_DESELECT;
					select_action_apply (point, key, flag);
				}
			}
			break;
	}

	PE_update_selection(data.scene, data.ob, 1);
	WM_event_add_notifier(C, NC_OBJECT|ND_PARTICLE|NA_SELECTED, data.ob);

	return OPERATOR_FINISHED;
}

void PARTICLE_OT_select_random(wmOperatorType *ot)
{
	/* identifiers */
	ot->name = "Select Random";
	ot->idname = "PARTICLE_OT_select_random";
	ot->description = "Select a randomly distributed set of hair or points";

	/* api callbacks */
	ot->exec = select_random_exec;
	ot->poll = PE_poll;

	/* flags */
	ot->flag = OPTYPE_REGISTER|OPTYPE_UNDO;

	/* properties */
	RNA_def_float_percentage (ot->srna, "percent", 50.0f, 0.0f, 100.0f, "Percent",
                           "Percentage (mean) of elements in randomly selected set",
                           0.0f, 100.0f);
	ot->prop = RNA_def_enum (ot->srna, "type", select_random_type_items, RAN_HAIR,
                           "Type", "Select either hair or points");
}

/************************ select linked operator ************************/

static int select_linked_exec(bContext *C, wmOperator *op)
{
	PEData data;
	int mval[2];
	int location[2];

	RNA_int_get_array(op->ptr, "location", location);
	mval[0] = location[0];
	mval[1] = location[1];

	PE_set_view3d_data(C, &data);
	data.mval= mval;
	data.rad=75.0f;
	data.select= !RNA_boolean_get(op->ptr, "deselect");

	for_mouse_hit_keys(&data, select_keys, 1);  /* nearest only */
	PE_update_selection(data.scene, data.ob, 1);
	WM_event_add_notifier(C, NC_OBJECT|ND_PARTICLE|NA_SELECTED, data.ob);

	return OPERATOR_FINISHED;
}

static int select_linked_invoke(bContext *C, wmOperator *op, const wmEvent *event)
{
	RNA_int_set_array(op->ptr, "location", event->mval);
	return select_linked_exec(C, op);
}

void PARTICLE_OT_select_linked(wmOperatorType *ot)
{
	/* identifiers */
	ot->name = "Select Linked";
	ot->idname = "PARTICLE_OT_select_linked";
	ot->description = "Select nearest particle from mouse pointer";
	
	/* api callbacks */
	ot->exec = select_linked_exec;
	ot->invoke = select_linked_invoke;
	ot->poll = PE_poll_view3d;

	/* flags */
	ot->flag = OPTYPE_REGISTER|OPTYPE_UNDO;

	/* properties */
	RNA_def_boolean(ot->srna, "deselect", 0, "Deselect", "Deselect linked keys rather than selecting them");
	RNA_def_int_vector(ot->srna, "location", 2, NULL, 0, INT_MAX, "Location", "", 0, 16384);
}

/************************ border select operator ************************/
void PE_deselect_all_visible(PTCacheEdit *edit)
{
	POINT_P; KEY_K;

	LOOP_VISIBLE_POINTS {
		LOOP_SELECTED_KEYS {
			key->flag &= ~PEK_SELECT;
			point->flag |= PEP_EDIT_RECALC;
		}
	}
}

int PE_border_select(bContext *C, rcti *rect, bool select, bool extend)
{
	Scene *scene= CTX_data_scene(C);
	Object *ob= CTX_data_active_object(C);
	PTCacheEdit *edit= PE_get_current(scene, ob);
	PEData data;

	if (!PE_start_edit(edit))
		return OPERATOR_CANCELLED;

	if (extend == 0 && select)
		PE_deselect_all_visible(edit);

	PE_set_view3d_data(C, &data);
	data.rect= rect;
	data.select= select;

	for_mouse_hit_keys(&data, select_key, 0);

	PE_update_selection(scene, ob, 1);
	WM_event_add_notifier(C, NC_OBJECT|ND_PARTICLE|NA_SELECTED, ob);

	return OPERATOR_FINISHED;
}

/************************ circle select operator ************************/

int PE_circle_select(bContext *C, int selecting, const int mval[2], float rad)
{
	Scene *scene= CTX_data_scene(C);
	Object *ob= CTX_data_active_object(C);
	PTCacheEdit *edit= PE_get_current(scene, ob);
	PEData data;

	if (!PE_start_edit(edit))
		return OPERATOR_FINISHED;

	PE_set_view3d_data(C, &data);
	data.mval= mval;
	data.rad= rad;
	data.select= selecting;

	for_mouse_hit_keys(&data, select_key, 0);

	PE_update_selection(scene, ob, 1);
	WM_event_add_notifier(C, NC_OBJECT|ND_PARTICLE|NA_SELECTED, ob);

	return OPERATOR_FINISHED;
}

/************************ lasso select operator ************************/

int PE_lasso_select(bContext *C, const int mcords[][2], const short moves, bool extend, bool select)
{
	Scene *scene= CTX_data_scene(C);
	Object *ob= CTX_data_active_object(C);
	ARegion *ar= CTX_wm_region(C);
	ParticleEditSettings *pset= PE_settings(scene);
	PTCacheEdit *edit = PE_get_current(scene, ob);
	ParticleSystem *psys = edit->psys;
	ParticleSystemModifierData *psmd = psys_get_modifier(ob, psys);
	POINT_P; KEY_K;
	float co[3], mat[4][4];
	int screen_co[2];

	PEData data;

	unit_m4(mat);

	if (!PE_start_edit(edit))
		return OPERATOR_CANCELLED;

	if (extend == 0 && select)
		PE_deselect_all_visible(edit);

	/* only for depths */
	PE_set_view3d_data(C, &data);

	LOOP_VISIBLE_POINTS {
		if (edit->psys && !(psys->flag & PSYS_GLOBAL_HAIR))
			psys_mat_hair_to_global(ob, psmd->dm, psys->part->from, psys->particles + p, mat);

		if (pset->selectmode==SCE_SELECT_POINT) {
			LOOP_KEYS {
				copy_v3_v3(co, key->co);
				mul_m4_v3(mat, co);
				if ((ED_view3d_project_int_global(ar, co, screen_co, V3D_PROJ_TEST_CLIP_WIN) == V3D_PROJ_RET_OK) &&
				    BLI_lasso_is_point_inside(mcords, moves, screen_co[0], screen_co[1], IS_CLIPPED) &&
				    key_test_depth(&data, co, screen_co))
				{
					if (select) {
						if (!(key->flag & PEK_SELECT)) {
							key->flag |= PEK_SELECT;
							point->flag |= PEP_EDIT_RECALC;
						}
					}
					else {
						if (key->flag & PEK_SELECT) {
							key->flag &= ~PEK_SELECT;
							point->flag |= PEP_EDIT_RECALC;
						}
					}
				}
			}
		}
		else if (pset->selectmode==SCE_SELECT_END) {
			if (point->totkey) {
				key= point->keys + point->totkey - 1;

				copy_v3_v3(co, key->co);
				mul_m4_v3(mat, co);
				if ((ED_view3d_project_int_global(ar, co, screen_co, V3D_PROJ_TEST_CLIP_WIN) == V3D_PROJ_RET_OK) &&
				    BLI_lasso_is_point_inside(mcords, moves, screen_co[0], screen_co[1], IS_CLIPPED) &&
				    key_test_depth(&data, co, screen_co))
				{
					if (select) {
						if (!(key->flag & PEK_SELECT)) {
							key->flag |= PEK_SELECT;
							point->flag |= PEP_EDIT_RECALC;
						}
					}
					else {
						if (key->flag & PEK_SELECT) {
							key->flag &= ~PEK_SELECT;
							point->flag |= PEP_EDIT_RECALC;
						}
					}
				}
			}
		}
	}

	PE_update_selection(scene, ob, 1);
	WM_event_add_notifier(C, NC_OBJECT|ND_PARTICLE|NA_SELECTED, ob);

	return OPERATOR_FINISHED;
}

/*************************** hide operator **************************/

static int hide_exec(bContext *C, wmOperator *op)
{
	Object *ob= CTX_data_active_object(C);
	Scene *scene= CTX_data_scene(C);
	PTCacheEdit *edit= PE_get_current(scene, ob);
	POINT_P; KEY_K;
	
	if (RNA_enum_get(op->ptr, "unselected")) {
		LOOP_UNSELECTED_POINTS {
			point->flag |= PEP_HIDE;
			point->flag |= PEP_EDIT_RECALC;

			LOOP_KEYS
				key->flag &= ~PEK_SELECT;
		}
	}
	else {
		LOOP_SELECTED_POINTS {
			point->flag |= PEP_HIDE;
			point->flag |= PEP_EDIT_RECALC;

			LOOP_KEYS
				key->flag &= ~PEK_SELECT;
		}
	}

	PE_update_selection(scene, ob, 1);
	WM_event_add_notifier(C, NC_OBJECT|ND_PARTICLE|NA_SELECTED, ob);

	return OPERATOR_FINISHED;
}

void PARTICLE_OT_hide(wmOperatorType *ot)
{
	/* identifiers */
	ot->name = "Hide Selected";
	ot->idname = "PARTICLE_OT_hide";
	ot->description = "Hide selected particles";
	
	/* api callbacks */
	ot->exec = hide_exec;
	ot->poll = PE_poll;

	/* flags */
	ot->flag = OPTYPE_REGISTER|OPTYPE_UNDO;

	/* props */
	RNA_def_boolean(ot->srna, "unselected", 0, "Unselected", "Hide unselected rather than selected");
}

/*************************** reveal operator **************************/

static int reveal_exec(bContext *C, wmOperator *UNUSED(op))
{
	Object *ob= CTX_data_active_object(C);
	Scene *scene= CTX_data_scene(C);
	PTCacheEdit *edit= PE_get_current(scene, ob);
	POINT_P; KEY_K;

	LOOP_POINTS {
		if (point->flag & PEP_HIDE) {
			point->flag &= ~PEP_HIDE;
			point->flag |= PEP_EDIT_RECALC;

			LOOP_KEYS
				key->flag |= PEK_SELECT;
		}
	}

	PE_update_selection(scene, ob, 1);
	WM_event_add_notifier(C, NC_OBJECT|ND_PARTICLE|NA_SELECTED, ob);

	return OPERATOR_FINISHED;
}

void PARTICLE_OT_reveal(wmOperatorType *ot)
{
	/* identifiers */
	ot->name = "Reveal";
	ot->idname = "PARTICLE_OT_reveal";
	ot->description = "Show hidden particles";
	
	/* api callbacks */
	ot->exec = reveal_exec;
	ot->poll = PE_poll;

	/* flags */
	ot->flag = OPTYPE_REGISTER|OPTYPE_UNDO;
}

/************************ select less operator ************************/

static void select_less_keys(PEData *data, int point_index)
{
	PTCacheEdit *edit= data->edit;
	PTCacheEditPoint *point = edit->points + point_index;
	KEY_K;

	LOOP_SELECTED_KEYS {
		if (k==0) {
			if (((key+1)->flag&PEK_SELECT)==0)
				key->flag |= PEK_TAG;
		}
		else if (k==point->totkey-1) {
			if (((key-1)->flag&PEK_SELECT)==0)
				key->flag |= PEK_TAG;
		}
		else {
			if ((((key-1)->flag & (key+1)->flag) & PEK_SELECT)==0)
				key->flag |= PEK_TAG;
		}
	}

	LOOP_KEYS {
		if (key->flag&PEK_TAG) {
			key->flag &= ~(PEK_TAG|PEK_SELECT);
			point->flag |= PEP_EDIT_RECALC; /* redraw selection only */
		}
	}
}

static int select_less_exec(bContext *C, wmOperator *UNUSED(op))
{
	PEData data;

	PE_set_data(C, &data);
	foreach_point(&data, select_less_keys);

	PE_update_selection(data.scene, data.ob, 1);
	WM_event_add_notifier(C, NC_OBJECT|ND_PARTICLE|NA_SELECTED, data.ob);

	return OPERATOR_FINISHED;
}

void PARTICLE_OT_select_less(wmOperatorType *ot)
{
	/* identifiers */
	ot->name = "Select Less";
	ot->idname = "PARTICLE_OT_select_less";
	ot->description = "Deselect boundary selected keys of each particle";
	
	/* api callbacks */
	ot->exec = select_less_exec;
	ot->poll = PE_poll;

	/* flags */
	ot->flag = OPTYPE_REGISTER|OPTYPE_UNDO;
}

/************************ select more operator ************************/

static void select_more_keys(PEData *data, int point_index)
{
	PTCacheEdit *edit= data->edit;
	PTCacheEditPoint *point = edit->points + point_index;
	KEY_K;

	LOOP_KEYS {
		if (key->flag & PEK_SELECT) continue;

		if (k==0) {
			if ((key+1)->flag&PEK_SELECT)
				key->flag |= PEK_TAG;
		}
		else if (k==point->totkey-1) {
			if ((key-1)->flag&PEK_SELECT)
				key->flag |= PEK_TAG;
		}
		else {
			if (((key-1)->flag | (key+1)->flag) & PEK_SELECT)
				key->flag |= PEK_TAG;
		}
	}

	LOOP_KEYS {
		if (key->flag&PEK_TAG) {
			key->flag &= ~PEK_TAG;
			key->flag |= PEK_SELECT;
			point->flag |= PEP_EDIT_RECALC; /* redraw selection only */
		}
	}
}

static int select_more_exec(bContext *C, wmOperator *UNUSED(op))
{
	PEData data;

	PE_set_data(C, &data);
	foreach_point(&data, select_more_keys);

	PE_update_selection(data.scene, data.ob, 1);
	WM_event_add_notifier(C, NC_OBJECT|ND_PARTICLE|NA_SELECTED, data.ob);

	return OPERATOR_FINISHED;
}

void PARTICLE_OT_select_more(wmOperatorType *ot)
{
	/* identifiers */
	ot->name = "Select More";
	ot->idname = "PARTICLE_OT_select_more";
	ot->description = "Select keys linked to boundary selected keys of each particle";
	
	/* api callbacks */
	ot->exec = select_more_exec;
	ot->poll = PE_poll;

	/* flags */
	ot->flag = OPTYPE_REGISTER|OPTYPE_UNDO;
}

/************************ rekey operator ************************/

static void rekey_particle(PEData *data, int pa_index)
{
	PTCacheEdit *edit= data->edit;
	ParticleSystem *psys= edit->psys;
	ParticleSimulationData sim= {0};
	ParticleData *pa= psys->particles + pa_index;
	PTCacheEditPoint *point = edit->points + pa_index;
	ParticleKey state;
	HairKey *key, *new_keys, *okey;
	PTCacheEditKey *ekey;
	float dval, sta, end;
	int k;

	sim.scene= data->scene;
	sim.ob= data->ob;
	sim.psys= edit->psys;

	pa->flag |= PARS_REKEY;

	key= new_keys= MEM_callocN(data->totrekey * sizeof(HairKey), "Hair re-key keys");

	okey = pa->hair;
	/* root and tip stay the same */
	copy_v3_v3(key->co, okey->co);
	copy_v3_v3((key + data->totrekey - 1)->co, (okey + pa->totkey - 1)->co);

	sta= key->time= okey->time;
	end= (key + data->totrekey - 1)->time= (okey + pa->totkey - 1)->time;
	dval= (end - sta) / (float)(data->totrekey - 1);

	/* interpolate new keys from old ones */
	for (k=1, key++; k<data->totrekey-1; k++, key++) {
		state.time= (float)k / (float)(data->totrekey-1);
		psys_get_particle_on_path(&sim, pa_index, &state, 0);
		copy_v3_v3(key->co, state.co);
		key->time= sta + k * dval;
	}

	/* replace keys */
	if (pa->hair)
		MEM_freeN(pa->hair);
	pa->hair= new_keys;

	point->totkey=pa->totkey=data->totrekey;


	if (point->keys)
		MEM_freeN(point->keys);
	ekey= point->keys= MEM_callocN(pa->totkey * sizeof(PTCacheEditKey), "Hair re-key edit keys");
		
	for (k=0, key=pa->hair; k<pa->totkey; k++, key++, ekey++) {
		ekey->co= key->co;
		ekey->time= &key->time;
		ekey->flag |= PEK_SELECT;
		if (!(psys->flag & PSYS_GLOBAL_HAIR))
			ekey->flag |= PEK_USE_WCO;
	}

	pa->flag &= ~PARS_REKEY;
	point->flag |= PEP_EDIT_RECALC;
}

static int rekey_exec(bContext *C, wmOperator *op)
{
	PEData data;

	PE_set_data(C, &data);

	data.dval= 1.0f / (float)(data.totrekey-1);
	data.totrekey= RNA_int_get(op->ptr, "keys_number");

	foreach_selected_point(&data, rekey_particle);
	
	recalc_lengths(data.edit);
	PE_update_object(data.scene, data.ob, 1);
	WM_event_add_notifier(C, NC_OBJECT|ND_PARTICLE|NA_EDITED, data.ob);

	return OPERATOR_FINISHED;
}

void PARTICLE_OT_rekey(wmOperatorType *ot)
{
	/* identifiers */
	ot->name = "Rekey";
	ot->idname = "PARTICLE_OT_rekey";
	ot->description = "Change the number of keys of selected particles (root and tip keys included)";
	
	/* api callbacks */
	ot->exec = rekey_exec;
	ot->invoke = WM_operator_props_popup;
	ot->poll = PE_hair_poll;

	/* flags */
	ot->flag = OPTYPE_REGISTER|OPTYPE_UNDO;

	/* properties */
	RNA_def_int(ot->srna, "keys_number", 2, 2, INT_MAX, "Number of Keys", "", 2, 100);
}

static void rekey_particle_to_time(Scene *scene, Object *ob, int pa_index, float path_time)
{
	PTCacheEdit *edit= PE_get_current(scene, ob);
	ParticleSystem *psys;
	ParticleSimulationData sim= {0};
	ParticleData *pa;
	ParticleKey state;
	HairKey *new_keys, *key;
	PTCacheEditKey *ekey;
	int k;

	if (!edit || !edit->psys) return;

	psys = edit->psys;

	sim.scene= scene;
	sim.ob= ob;
	sim.psys= psys;

	pa= psys->particles + pa_index;

	pa->flag |= PARS_REKEY;

	key= new_keys= MEM_dupallocN(pa->hair);
	
	/* interpolate new keys from old ones (roots stay the same) */
	for (k=1, key++; k < pa->totkey; k++, key++) {
		state.time= path_time * (float)k / (float)(pa->totkey-1);
		psys_get_particle_on_path(&sim, pa_index, &state, 0);
		copy_v3_v3(key->co, state.co);
	}

	/* replace hair keys */
	if (pa->hair)
		MEM_freeN(pa->hair);
	pa->hair= new_keys;

	/* update edit pointers */
	for (k=0, key=pa->hair, ekey=edit->points[pa_index].keys; k<pa->totkey; k++, key++, ekey++) {
		ekey->co= key->co;
		ekey->time= &key->time;
	}

	pa->flag &= ~PARS_REKEY;
}

/************************* utilities **************************/

static int remove_tagged_particles(Object *ob, ParticleSystem *psys, int mirror)
{
	PTCacheEdit *edit = psys->edit;
	ParticleData *pa, *npa=0, *new_pars=0;
	POINT_P;
	PTCacheEditPoint *npoint=0, *new_points=0;
	ParticleSystemModifierData *psmd;
	int i, new_totpart= psys->totpart, removed= 0;

	if (mirror) {
		/* mirror tags */
		psmd= psys_get_modifier(ob, psys);

		LOOP_TAGGED_POINTS {
			PE_mirror_particle(ob, psmd->dm, psys, psys->particles + p, NULL);
		}
	}

	LOOP_TAGGED_POINTS {
		new_totpart--;
		removed++;
	}

	if (new_totpart != psys->totpart) {
		if (new_totpart) {
			npa= new_pars= MEM_callocN(new_totpart * sizeof(ParticleData), "ParticleData array");
			npoint= new_points= MEM_callocN(new_totpart * sizeof(PTCacheEditPoint), "PTCacheEditKey array");

			if (ELEM(NULL, new_pars, new_points)) {
				 /* allocation error! */
				if (new_pars)
					MEM_freeN(new_pars);
				if (new_points)
					MEM_freeN(new_points);
				return 0;
			}
		}

		pa= psys->particles;
		point= edit->points;
		for (i=0; i<psys->totpart; i++, pa++, point++) {
			if (point->flag & PEP_TAG) {
				if (point->keys)
					MEM_freeN(point->keys);
				if (pa->hair)
					MEM_freeN(pa->hair);
			}
			else {
				memcpy(npa, pa, sizeof(ParticleData));
				memcpy(npoint, point, sizeof(PTCacheEditPoint));
				npa++;
				npoint++;
			}
		}

		if (psys->particles) MEM_freeN(psys->particles);
		psys->particles= new_pars;

		if (edit->points) MEM_freeN(edit->points);
		edit->points= new_points;

		if (edit->mirror_cache) {
			MEM_freeN(edit->mirror_cache);
			edit->mirror_cache= NULL;
		}

		if (psys->child) {
			MEM_freeN(psys->child);
			psys->child= NULL;
			psys->totchild=0;
		}

		edit->totpoint= psys->totpart= new_totpart;
	}

	return removed;
}

static void remove_tagged_keys(Object *ob, ParticleSystem *psys)
{
	PTCacheEdit *edit= psys->edit;
	ParticleData *pa;
	HairKey *hkey, *nhkey, *new_hkeys=0;
	POINT_P; KEY_K;
	PTCacheEditKey *nkey, *new_keys;
	ParticleSystemModifierData *psmd;
	short new_totkey;

	if (pe_x_mirror(ob)) {
		/* mirror key tags */
		psmd= psys_get_modifier(ob, psys);

		LOOP_POINTS {
			LOOP_TAGGED_KEYS {
				PE_mirror_particle(ob, psmd->dm, psys, psys->particles + p, NULL);
				break;
			}
		}
	}

	LOOP_POINTS {
		new_totkey= point->totkey;
		LOOP_TAGGED_KEYS {
			new_totkey--;
		}
		/* we can't have elements with less than two keys*/
		if (new_totkey < 2)
			point->flag |= PEP_TAG;
	}
	remove_tagged_particles(ob, psys, pe_x_mirror(ob));

	LOOP_POINTS {
		pa = psys->particles + p;
		new_totkey= pa->totkey;

		LOOP_TAGGED_KEYS {
			new_totkey--;
		}

		if (new_totkey != pa->totkey) {
			nhkey= new_hkeys= MEM_callocN(new_totkey*sizeof(HairKey), "HairKeys");
			nkey= new_keys= MEM_callocN(new_totkey*sizeof(PTCacheEditKey), "particle edit keys");

			hkey= pa->hair;
			LOOP_KEYS {
				while (key->flag & PEK_TAG && hkey < pa->hair + pa->totkey) {
					key++;
					hkey++;
				}

				if (hkey < pa->hair + pa->totkey) {
					copy_v3_v3(nhkey->co, hkey->co);
					nhkey->editflag = hkey->editflag;
					nhkey->time= hkey->time;
					nhkey->weight= hkey->weight;
					
					nkey->co= nhkey->co;
					nkey->time= &nhkey->time;
					/* these can be copied from old edit keys */
					nkey->flag = key->flag;
					nkey->ftime = key->ftime;
					nkey->length = key->length;
					copy_v3_v3(nkey->world_co, key->world_co);
				}
				nkey++;
				nhkey++;
				hkey++;
			}

			if (pa->hair)
				MEM_freeN(pa->hair);

			if (point->keys)
				MEM_freeN(point->keys);
			
			pa->hair= new_hkeys;
			point->keys= new_keys;

			point->totkey= pa->totkey= new_totkey;

			/* flag for recalculating length */
			point->flag |= PEP_EDIT_RECALC;
		}
	}
}

/************************ subdivide opertor *********************/

/* works like normal edit mode subdivide, inserts keys between neighboring selected keys */
static void subdivide_particle(PEData *data, int pa_index)
{
	PTCacheEdit *edit= data->edit;
	ParticleSystem *psys= edit->psys;
	ParticleSimulationData sim= {0};
	ParticleData *pa= psys->particles + pa_index;
	PTCacheEditPoint *point = edit->points + pa_index;
	ParticleKey state;
	HairKey *key, *nkey, *new_keys;
	PTCacheEditKey *ekey, *nekey, *new_ekeys;

	int k;
	short totnewkey=0;
	float endtime;

	sim.scene= data->scene;
	sim.ob= data->ob;
	sim.psys= edit->psys;

	for (k=0, ekey=point->keys; k<pa->totkey-1; k++, ekey++) {
		if (ekey->flag&PEK_SELECT && (ekey+1)->flag&PEK_SELECT)
			totnewkey++;
	}

	if (totnewkey==0) return;

	pa->flag |= PARS_REKEY;

	nkey= new_keys= MEM_callocN((pa->totkey+totnewkey)*(sizeof(HairKey)), "Hair subdivide keys");
	nekey= new_ekeys= MEM_callocN((pa->totkey+totnewkey)*(sizeof(PTCacheEditKey)), "Hair subdivide edit keys");
	
	key = pa->hair;
	endtime= key[pa->totkey-1].time;

	for (k=0, ekey=point->keys; k<pa->totkey-1; k++, key++, ekey++) {

		memcpy(nkey, key, sizeof(HairKey));
		memcpy(nekey, ekey, sizeof(PTCacheEditKey));

		nekey->co= nkey->co;
		nekey->time= &nkey->time;

		nkey++;
		nekey++;

		if (ekey->flag & PEK_SELECT && (ekey+1)->flag & PEK_SELECT) {
			nkey->time = (key->time + (key + 1)->time) * 0.5f;
			state.time = (endtime != 0.0f) ? nkey->time / endtime: 0.0f;
			psys_get_particle_on_path(&sim, pa_index, &state, 0);
			copy_v3_v3(nkey->co, state.co);

			nekey->co= nkey->co;
			nekey->time = &nkey->time;
			nekey->flag |= PEK_SELECT;
			if (!(psys->flag & PSYS_GLOBAL_HAIR))
				nekey->flag |= PEK_USE_WCO;

			nekey++;
			nkey++;
		}
	}
	/*tip still not copied*/
	memcpy(nkey, key, sizeof(HairKey));
	memcpy(nekey, ekey, sizeof(PTCacheEditKey));

	nekey->co= nkey->co;
	nekey->time= &nkey->time;

	if (pa->hair)
		MEM_freeN(pa->hair);
	pa->hair= new_keys;

	if (point->keys)
		MEM_freeN(point->keys);
	point->keys= new_ekeys;

	point->totkey = pa->totkey = pa->totkey + totnewkey;
	point->flag |= PEP_EDIT_RECALC;
	pa->flag &= ~PARS_REKEY;
}

static int subdivide_exec(bContext *C, wmOperator *UNUSED(op))
{
	PEData data;

	PE_set_data(C, &data);
	foreach_point(&data, subdivide_particle);
	
	recalc_lengths(data.edit);
	PE_update_object(data.scene, data.ob, 1);
	WM_event_add_notifier(C, NC_OBJECT|ND_PARTICLE|NA_EDITED, data.ob);

	return OPERATOR_FINISHED;
}

void PARTICLE_OT_subdivide(wmOperatorType *ot)
{
	/* identifiers */
	ot->name = "Subdivide";
	ot->idname = "PARTICLE_OT_subdivide";
	ot->description = "Subdivide selected particles segments (adds keys)";
	
	/* api callbacks */
	ot->exec = subdivide_exec;
	ot->poll = PE_hair_poll;

	/* flags */
	ot->flag = OPTYPE_REGISTER|OPTYPE_UNDO;
}

/************************ remove doubles opertor *********************/

static int remove_doubles_exec(bContext *C, wmOperator *op)
{
	Scene *scene= CTX_data_scene(C);
	Object *ob= CTX_data_active_object(C);
	PTCacheEdit *edit= PE_get_current(scene, ob);
	ParticleSystem *psys = edit->psys;
	ParticleSystemModifierData *psmd;
	KDTree *tree;
	KDTreeNearest nearest[10];
	POINT_P;
	float mat[4][4], co[3], threshold= RNA_float_get(op->ptr, "threshold");
	int n, totn, removed, totremoved;

	if (psys->flag & PSYS_GLOBAL_HAIR)
		return OPERATOR_CANCELLED;

	edit= psys->edit;
	psmd= psys_get_modifier(ob, psys);
	totremoved= 0;

	do {
		removed= 0;

		tree=BLI_kdtree_new(psys->totpart);
			
		/* insert particles into kd tree */
		LOOP_SELECTED_POINTS {
			psys_mat_hair_to_object(ob, psmd->dm, psys->part->from, psys->particles+p, mat);
			copy_v3_v3(co, point->keys->co);
			mul_m4_v3(mat, co);
			BLI_kdtree_insert(tree, p, co);
		}

		BLI_kdtree_balance(tree);

		/* tag particles to be removed */
		LOOP_SELECTED_POINTS {
			psys_mat_hair_to_object(ob, psmd->dm, psys->part->from, psys->particles+p, mat);
			copy_v3_v3(co, point->keys->co);
			mul_m4_v3(mat, co);

			totn = BLI_kdtree_find_nearest_n(tree, co, nearest, 10);

			for (n=0; n<totn; n++) {
				/* this needs a custom threshold still */
				if (nearest[n].index > p && nearest[n].dist < threshold) {
					if (!(point->flag & PEP_TAG)) {
						point->flag |= PEP_TAG;
						removed++;
					}
				}
			}
		}

		BLI_kdtree_free(tree);

		/* remove tagged particles - don't do mirror here! */
		remove_tagged_particles(ob, psys, 0);
		totremoved += removed;
	} while (removed);

	if (totremoved == 0)
		return OPERATOR_CANCELLED;

	BKE_reportf(op->reports, RPT_INFO, "Removed %d double particles", totremoved);

	DAG_id_tag_update(&ob->id, OB_RECALC_DATA);
	WM_event_add_notifier(C, NC_OBJECT|ND_PARTICLE|NA_EDITED, ob);

	return OPERATOR_FINISHED;
}

void PARTICLE_OT_remove_doubles(wmOperatorType *ot)
{
	/* identifiers */
	ot->name = "Remove Doubles";
	ot->idname = "PARTICLE_OT_remove_doubles";
	ot->description = "Remove selected particles close enough of others";
	
	/* api callbacks */
	ot->exec = remove_doubles_exec;
	ot->poll = PE_hair_poll;

	/* flags */
	ot->flag = OPTYPE_REGISTER|OPTYPE_UNDO;

	/* properties */
	RNA_def_float(ot->srna, "threshold", 0.0002f, 0.0f, FLT_MAX,
	              "Merge Distance", "Threshold distance withing which particles are removed", 0.00001f, 0.1f);
}


static int weight_set_exec(bContext *C, wmOperator *op)
{
	Scene *scene= CTX_data_scene(C);
	ParticleEditSettings *pset= PE_settings(scene);
	Object *ob= CTX_data_active_object(C);
	PTCacheEdit *edit= PE_get_current(scene, ob);
	ParticleSystem *psys = edit->psys;
	POINT_P;
	KEY_K;
	HairKey *hkey;
	float weight;
	ParticleBrushData *brush= &pset->brush[pset->brushtype];
	float factor= RNA_float_get(op->ptr, "factor");

	weight= brush->strength;
	edit= psys->edit;

	LOOP_SELECTED_POINTS {
		ParticleData *pa= psys->particles + p;

		LOOP_SELECTED_KEYS {
			hkey= pa->hair + k;
			hkey->weight= interpf(weight, hkey->weight, factor);
		}
	}

	DAG_id_tag_update(&ob->id, OB_RECALC_DATA);
	WM_event_add_notifier(C, NC_OBJECT|ND_PARTICLE|NA_EDITED, ob);

	return OPERATOR_FINISHED;
}

void PARTICLE_OT_weight_set(wmOperatorType *ot)
{
	/* identifiers */
	ot->name = "Weight Set";
	ot->idname = "PARTICLE_OT_weight_set";
	ot->description = "Set the weight of selected keys";

	/* api callbacks */
	ot->exec = weight_set_exec;
	ot->poll = PE_hair_poll;

	/* flags */
	ot->flag = OPTYPE_REGISTER|OPTYPE_UNDO;

	RNA_def_float(ot->srna, "factor", 1, 0, 1, "Factor",
	              "Interpolation factor between current brush weight, and keys' weights", 0, 1);
}

/************************ cursor drawing *******************************/

static void brush_drawcursor(bContext *C, int x, int y, void *UNUSED(customdata))
{
	Scene *scene = CTX_data_scene(C);
	ParticleEditSettings *pset= PE_settings(scene);
	ParticleBrushData *brush;

	if (pset->brushtype < 0)
		return;

	brush= &pset->brush[pset->brushtype];

	if (brush) {
		glPushMatrix();

		glTranslatef((float)x, (float)y, 0.0f);

		glColor4ub(255, 255, 255, 128);
		glEnable(GL_LINE_SMOOTH);
		glEnable(GL_BLEND);
		glutil_draw_lined_arc(0.0, M_PI*2.0, pe_brush_size_get(scene, brush), 40);
		glDisable(GL_BLEND);
		glDisable(GL_LINE_SMOOTH);
		
		glPopMatrix();
	}
}

static void toggle_particle_cursor(bContext *C, int enable)
{
	ParticleEditSettings *pset= PE_settings(CTX_data_scene(C));

	if (pset->paintcursor && !enable) {
		WM_paint_cursor_end(CTX_wm_manager(C), pset->paintcursor);
		pset->paintcursor = NULL;
	}
	else if (enable)
		pset->paintcursor= WM_paint_cursor_activate(CTX_wm_manager(C), PE_poll_view3d, brush_drawcursor, NULL);
}

/*************************** delete operator **************************/

enum { DEL_PARTICLE, DEL_KEY };

static EnumPropertyItem delete_type_items[] = {
	{DEL_PARTICLE, "PARTICLE", 0, "Particle", ""},
	{DEL_KEY, "KEY", 0, "Key", ""},
	{0, NULL, 0, NULL, NULL}};

static void set_delete_particle(PEData *data, int pa_index)
{
	PTCacheEdit *edit= data->edit;

	edit->points[pa_index].flag |= PEP_TAG;
}

static void set_delete_particle_key(PEData *data, int pa_index, int key_index)
{
	PTCacheEdit *edit= data->edit;

	edit->points[pa_index].keys[key_index].flag |= PEK_TAG;
}

static int delete_exec(bContext *C, wmOperator *op)
{
	PEData data;
	int type= RNA_enum_get(op->ptr, "type");

	PE_set_data(C, &data);

	if (type == DEL_KEY) {
		foreach_selected_key(&data, set_delete_particle_key);
		remove_tagged_keys(data.ob, data.edit->psys);
		recalc_lengths(data.edit);
	}
	else if (type == DEL_PARTICLE) {
		foreach_selected_point(&data, set_delete_particle);
		remove_tagged_particles(data.ob, data.edit->psys, pe_x_mirror(data.ob));
		recalc_lengths(data.edit);
	}

	DAG_id_tag_update(&data.ob->id, OB_RECALC_DATA);
	WM_event_add_notifier(C, NC_OBJECT|ND_PARTICLE|NA_EDITED, data.ob);

	return OPERATOR_FINISHED;
}

void PARTICLE_OT_delete(wmOperatorType *ot)
{
	/* identifiers */
	ot->name = "Delete";
	ot->idname = "PARTICLE_OT_delete";
	ot->description = "Delete selected particles or keys";
	
	/* api callbacks */
	ot->exec = delete_exec;
	ot->invoke = WM_menu_invoke;
	ot->poll = PE_hair_poll;

	/* flags */
	ot->flag = OPTYPE_REGISTER|OPTYPE_UNDO;

	/* properties */
	ot->prop = RNA_def_enum(ot->srna, "type", delete_type_items, DEL_PARTICLE, "Type", "Delete a full particle or only keys");
}

/*************************** mirror operator **************************/

static void PE_mirror_x(Scene *scene, Object *ob, int tagged)
{
	Mesh *me= (Mesh *)(ob->data);
	ParticleSystemModifierData *psmd;
	PTCacheEdit *edit= PE_get_current(scene, ob);
	ParticleSystem *psys = edit->psys;
	ParticleData *pa, *newpa, *new_pars;
	PTCacheEditPoint *newpoint, *new_points;
	POINT_P; KEY_K;
	HairKey *hkey;
	int *mirrorfaces = NULL;
	int rotation, totpart, newtotpart;

	if (psys->flag & PSYS_GLOBAL_HAIR)
		return;

	psmd= psys_get_modifier(ob, psys);
	if (!psmd->dm)
		return;

	/* NOTE: this is not nice to use tessfaces but hard to avoid since pa->num uses tessfaces */
	BKE_mesh_tessface_ensure(me);

	mirrorfaces= mesh_get_x_mirror_faces(ob, NULL);

	if (!edit->mirror_cache)
		PE_update_mirror_cache(ob, psys);

	totpart= psys->totpart;
	newtotpart= psys->totpart;
	LOOP_VISIBLE_POINTS {
		pa = psys->particles + p;
		if (!tagged) {
			if (point_is_selected(point)) {
				if (edit->mirror_cache[p] != -1) {
					/* already has a mirror, don't need to duplicate */
					PE_mirror_particle(ob, psmd->dm, psys, pa, NULL);
					continue;
				}
				else
					point->flag |= PEP_TAG;
			}
		}

		if ((point->flag & PEP_TAG) && mirrorfaces[pa->num*2] != -1)
			newtotpart++;
	}

	if (newtotpart != psys->totpart) {
		/* allocate new arrays and copy existing */
		new_pars= MEM_callocN(newtotpart*sizeof(ParticleData), "ParticleData new");
		new_points= MEM_callocN(newtotpart*sizeof(PTCacheEditPoint), "PTCacheEditPoint new");

		if (psys->particles) {
			memcpy(new_pars, psys->particles, totpart*sizeof(ParticleData));
			MEM_freeN(psys->particles);
		}
		psys->particles= new_pars;

		if (edit->points) {
			memcpy(new_points, edit->points, totpart*sizeof(PTCacheEditPoint));
			MEM_freeN(edit->points);
		}
		edit->points= new_points;

		if (edit->mirror_cache) {
			MEM_freeN(edit->mirror_cache);
			edit->mirror_cache= NULL;
		}

		edit->totpoint= psys->totpart= newtotpart;
			
		/* create new elements */
		newpa= psys->particles + totpart;
		newpoint= edit->points + totpart;

		for (p=0, point=edit->points; p<totpart; p++, point++) {
			pa = psys->particles + p;

			if (point->flag & PEP_HIDE)
				continue;
			if (!(point->flag & PEP_TAG) || mirrorfaces[pa->num*2] == -1)
				continue;

			/* duplicate */
			*newpa= *pa;
			*newpoint= *point;
			if (pa->hair) newpa->hair= MEM_dupallocN(pa->hair);
			if (point->keys) newpoint->keys= MEM_dupallocN(point->keys);

			/* rotate weights according to vertex index rotation */
			rotation= mirrorfaces[pa->num*2+1];
			newpa->fuv[0] = pa->fuv[2];
			newpa->fuv[1] = pa->fuv[1];
			newpa->fuv[2] = pa->fuv[0];
			newpa->fuv[3] = pa->fuv[3];
			while (rotation-- > 0)
				if (me->mface[pa->num].v4) {
					SHIFT4(float, newpa->fuv[0], newpa->fuv[1], newpa->fuv[2], newpa->fuv[3]);
				}
				else {
					SHIFT3(float, newpa->fuv[0], newpa->fuv[1], newpa->fuv[2]);
				}

			/* assign face inddex */
			newpa->num= mirrorfaces[pa->num*2];
			newpa->num_dmcache= psys_particle_dm_face_lookup(ob, psmd->dm, newpa->num, newpa->fuv, NULL);

			if ((newpa->num_dmcache != DMCACHE_NOTFOUND) && psys->part->use_modifier_stack && !psmd->dm->deformedOnly) {
				newpa->num = newpa->num_dmcache;
				newpa->num_dmcache = DMCACHE_ISCHILD;
			}

			/* update edit key pointers */
			key= newpoint->keys;
			for (k=0, hkey=newpa->hair; k<newpa->totkey; k++, hkey++, key++) {
				key->co= hkey->co;
				key->time= &hkey->time;
			}

			/* map key positions as mirror over x axis */
			PE_mirror_particle(ob, psmd->dm, psys, pa, newpa);

			newpa++;
			newpoint++;
		}
	}

	LOOP_POINTS {
		point->flag &= ~PEP_TAG;
	}

	MEM_freeN(mirrorfaces);
}

static int mirror_exec(bContext *C, wmOperator *UNUSED(op))
{
	Scene *scene= CTX_data_scene(C);
	Object *ob= CTX_data_active_object(C);
	PTCacheEdit *edit= PE_get_current(scene, ob);
	
	PE_mirror_x(scene, ob, 0);

	update_world_cos(ob, edit);
	WM_event_add_notifier(C, NC_OBJECT|ND_PARTICLE|NA_EDITED, ob);
	DAG_id_tag_update(&ob->id, OB_RECALC_DATA);

	return OPERATOR_FINISHED;
}

void PARTICLE_OT_mirror(wmOperatorType *ot)
{
	/* identifiers */
	ot->name = "Mirror";
	ot->idname = "PARTICLE_OT_mirror";
	ot->description = "Duplicate and mirror the selected particles along the local X axis";
	
	/* api callbacks */
	ot->exec = mirror_exec;
	ot->poll = PE_hair_poll;

	/* flags */
	ot->flag = OPTYPE_REGISTER|OPTYPE_UNDO;
}

/************************* brush edit callbacks ********************/

static void brush_comb(PEData *data, float UNUSED(mat[4][4]), float imat[4][4], int point_index, int key_index, PTCacheEditKey *key)
{
	ParticleEditSettings *pset= PE_settings(data->scene);
	float cvec[3], fac;

	if (pset->flag & PE_LOCK_FIRST && key_index == 0) return;

	fac= (float)pow((double)(1.0f - data->dist / data->rad), (double)data->combfac);

	copy_v3_v3(cvec, data->dvec);
	mul_mat3_m4_v3(imat, cvec);
	mul_v3_fl(cvec, fac);
	add_v3_v3(key->co, cvec);

	(data->edit->points + point_index)->flag |= PEP_EDIT_RECALC;
}

static void brush_cut(PEData *data, int pa_index)
{
	PTCacheEdit *edit = data->edit;
	ARegion *ar= data->vc.ar;
	Object *ob= data->ob;
	ParticleEditSettings *pset= PE_settings(data->scene);
	ParticleCacheKey *key= edit->pathcache[pa_index];
	float rad2, cut_time= 1.0;
	float x0, x1, v0, v1, o0, o1, xo0, xo1, d, dv;
	int k, cut, keys= (int)pow(2.0, (double)pset->draw_step);
	int screen_co[2];

	/* blunt scissors */
	if (BLI_frand() > data->cutfac) return;

	/* don't cut hidden */
	if (edit->points[pa_index].flag & PEP_HIDE)
		return;

	if (ED_view3d_project_int_global(ar, key->co, screen_co, V3D_PROJ_TEST_CLIP_NEAR) != V3D_PROJ_RET_OK)
		return;

	rad2= data->rad * data->rad;

	cut=0;

	x0 = (float)screen_co[0];
	x1 = (float)screen_co[1];

	o0= (float)data->mval[0];
	o1= (float)data->mval[1];
	
	xo0= x0 - o0;
	xo1= x1 - o1;

	/* check if root is inside circle */
	if (xo0*xo0 + xo1*xo1 < rad2 && key_test_depth(data, key->co, screen_co)) {
		cut_time= -1.0f;
		cut= 1;
	}
	else {
		/* calculate path time closest to root that was inside the circle */
		for (k=1, key++; k<=keys; k++, key++) {

			if ((ED_view3d_project_int_global(ar, key->co, screen_co, V3D_PROJ_TEST_CLIP_NEAR) != V3D_PROJ_RET_OK) ||
			    key_test_depth(data, key->co, screen_co) == 0)
			{
				x0 = (float)screen_co[0];
				x1 = (float)screen_co[1];

				xo0= x0 - o0;
				xo1= x1 - o1;
				continue;
			}

			v0 = (float)screen_co[0] - x0;
			v1 = (float)screen_co[1] - x1;

			dv= v0*v0 + v1*v1;

			d= (v0*xo1 - v1*xo0);
			
			d= dv * rad2 - d*d;

			if (d > 0.0f) {
				d= sqrtf(d);

				cut_time= -(v0*xo0 + v1*xo1 + d);

				if (cut_time > 0.0f) {
					cut_time /= dv;

					if (cut_time < 1.0f) {
						cut_time += (float)(k-1);
						cut_time /= (float)keys;
						cut= 1;
						break;
					}
				}
			}

			x0 = (float)screen_co[0];
			x1 = (float)screen_co[1];

			xo0= x0 - o0;
			xo1= x1 - o1;
		}
	}

	if (cut) {
		if (cut_time < 0.0f) {
			edit->points[pa_index].flag |= PEP_TAG;
		}
		else {
			rekey_particle_to_time(data->scene, ob, pa_index, cut_time);
			edit->points[pa_index].flag |= PEP_EDIT_RECALC;
		}
	}
}

static void brush_length(PEData *data, int point_index)
{
	PTCacheEdit *edit= data->edit;
	PTCacheEditPoint *point = edit->points + point_index;
	KEY_K;
	float dvec[3], pvec[3] = {0.0f, 0.0f, 0.0f};

	LOOP_KEYS {
		if (k==0) {
			copy_v3_v3(pvec, key->co);
		}
		else {
			sub_v3_v3v3(dvec, key->co, pvec);
			copy_v3_v3(pvec, key->co);
			mul_v3_fl(dvec, data->growfac);
			add_v3_v3v3(key->co, (key-1)->co, dvec);
		}
	}

	point->flag |= PEP_EDIT_RECALC;
}

static void brush_puff(PEData *data, int point_index)
{
	PTCacheEdit *edit = data->edit;
	ParticleSystem *psys = edit->psys;
	PTCacheEditPoint *point = edit->points + point_index;
	KEY_K;
	float mat[4][4], imat[4][4];

	float onor_prev[3];  /* previous normal (particle-space) */
	float ofs_prev[3];  /* accumulate offset for puff_volume (particle-space) */
	float co_root[3], no_root[3];  /* root location and normal (global-space) */
	float co_prev[3], co[3];  /* track key coords as we loop (global-space) */
	float fac = 0.0f, length_accum = 0.0f;
	bool puff_volume = false;
	bool changed = false;

	zero_v3(ofs_prev);

	{
		ParticleEditSettings *pset= PE_settings(data->scene);
		ParticleBrushData *brush= &pset->brush[pset->brushtype];
		puff_volume = (brush->flag & PE_BRUSH_DATA_PUFF_VOLUME) != 0;
	}

	if (psys && !(psys->flag & PSYS_GLOBAL_HAIR)) {
		psys_mat_hair_to_global(data->ob, data->dm, psys->part->from, psys->particles + point_index, mat);
		invert_m4_m4(imat, mat);
	}
	else {
		unit_m4(mat);
		unit_m4(imat);
	}

	LOOP_KEYS {
		float kco[3];

		if (k==0) {
			/* find root coordinate and normal on emitter */
			copy_v3_v3(co, key->co);
			mul_m4_v3(mat, co);
			mul_v3_m4v3(kco, data->ob->imat, co); /* use 'kco' as the object space version of worldspace 'co', ob->imat is set before calling */

			point_index= BLI_kdtree_find_nearest(edit->emitter_field, kco, NULL);
			if (point_index == -1) return;

			copy_v3_v3(co_root, co);
			copy_v3_v3(no_root, &edit->emitter_cosnos[point_index * 6 + 3]);
			mul_mat3_m4_v3(data->ob->obmat, no_root);  /* normal into global-space */
			normalize_v3(no_root);

			if (puff_volume) {
				copy_v3_v3(onor_prev, no_root);
				mul_mat3_m4_v3(imat, onor_prev); /* global-space into particle space */
				normalize_v3(onor_prev);
			}

			fac= (float)pow((double)(1.0f - data->dist / data->rad), (double)data->pufffac);
			fac *= 0.025f;
			if (data->invert)
				fac= -fac;
		}
		else {
			/* compute position as if hair was standing up straight.
			 * */
			float length;
			copy_v3_v3(co_prev, co);
			copy_v3_v3(co, key->co);
			mul_m4_v3(mat, co);
			length = len_v3v3(co_prev, co);
			length_accum += length;

			if ((data->select==0 || (key->flag & PEK_SELECT)) && !(key->flag & PEK_HIDE)) {
				float dco[3];  /* delta temp var */

				madd_v3_v3v3fl(kco, co_root, no_root, length_accum);

				/* blend between the current and straight position */
				sub_v3_v3v3(dco, kco, co);
				madd_v3_v3fl(co, dco, fac);
				/* keep the same distance from the root or we get glitches [#35406] */
				dist_ensure_v3_v3fl(co, co_root, length_accum);

				/* re-use dco to compare before and after translation and add to the offset  */
				copy_v3_v3(dco, key->co);

				mul_v3_m4v3(key->co, imat, co);

				if (puff_volume) {
					/* accumulate the total distance moved to apply to unselected
					 * keys that come after */
					sub_v3_v3v3(ofs_prev, key->co, dco);
				}
				changed = true;
			}
			else {

				if (puff_volume) {
#if 0
					/* this is simple but looks bad, adds annoying kinks */
					add_v3_v3(key->co, ofs);
#else
					/* translate (not rotate) the rest of the hair if its not selected  */
					{
#if 0					/* kindof works but looks worse then whats below */

						/* Move the unselected point on a vector based on the
						 * hair direction and the offset */
						float c1[3], c2[3];
						sub_v3_v3v3(dco, lastco, co);
						mul_mat3_m4_v3(imat, dco); /* into particle space */

						/* move the point along a vector perpendicular to the
						 * hairs direction, reduces odd kinks, */
						cross_v3_v3v3(c1, ofs, dco);
						cross_v3_v3v3(c2, c1, dco);
						normalize_v3(c2);
						mul_v3_fl(c2, len_v3(ofs));
						add_v3_v3(key->co, c2);
#else
						/* Move the unselected point on a vector based on the
						 * the normal of the closest geometry */
						float oco[3], onor[3];
						copy_v3_v3(oco, key->co);
						mul_m4_v3(mat, oco);
						mul_v3_m4v3(kco, data->ob->imat, oco); /* use 'kco' as the object space version of worldspace 'co', ob->imat is set before calling */

						point_index= BLI_kdtree_find_nearest(edit->emitter_field, kco, NULL);
						if (point_index != -1) {
							copy_v3_v3(onor, &edit->emitter_cosnos[point_index*6+3]);
							mul_mat3_m4_v3(data->ob->obmat, onor); /* normal into worldspace */
							mul_mat3_m4_v3(imat, onor); /* worldspace into particle space */
							normalize_v3(onor);
						}
						else {
							copy_v3_v3(onor, onor_prev);
						}

						if (!is_zero_v3(ofs_prev)) {
							mul_v3_fl(onor, len_v3(ofs_prev));

							add_v3_v3(key->co, onor);
						}

						copy_v3_v3(onor_prev, onor);
#endif
					}
#endif
				}
			}
		}
	}

	if (changed)
		point->flag |= PEP_EDIT_RECALC;
}


static void BKE_brush_weight_get(PEData *data, float UNUSED(mat[4][4]), float UNUSED(imat[4][4]), int point_index, int key_index, PTCacheEditKey *UNUSED(key))
{
	/* roots have full weight allways */
	if (key_index) {
		PTCacheEdit *edit = data->edit;
		ParticleSystem *psys = edit->psys;

		ParticleData *pa= psys->particles + point_index;
		pa->hair[key_index].weight = data->weightfac;

		(data->edit->points + point_index)->flag |= PEP_EDIT_RECALC;
	}
}

static void brush_smooth_get(PEData *data, float mat[4][4], float UNUSED(imat[4][4]), int UNUSED(point_index), int key_index, PTCacheEditKey *key)
{	
	if (key_index) {
		float dvec[3];

		sub_v3_v3v3(dvec, key->co, (key-1)->co);
		mul_mat3_m4_v3(mat, dvec);
		add_v3_v3(data->vec, dvec);
		data->tot++;
	}
}

static void brush_smooth_do(PEData *data, float UNUSED(mat[4][4]), float imat[4][4], int point_index, int key_index, PTCacheEditKey *key)
{
	float vec[3], dvec[3];
	
	if (key_index) {
		copy_v3_v3(vec, data->vec);
		mul_mat3_m4_v3(imat, vec);

		sub_v3_v3v3(dvec, key->co, (key-1)->co);

		sub_v3_v3v3(dvec, vec, dvec);
		mul_v3_fl(dvec, data->smoothfac);
		
		add_v3_v3(key->co, dvec);
	}

	(data->edit->points + point_index)->flag |= PEP_EDIT_RECALC;
}

/* convert from triangle barycentric weights to quad mean value weights */
static void intersect_dm_quad_weights(const float v1[3], const float v2[3], const float v3[3], const float v4[3], float w[4])
{
	float co[3], vert[4][3];

	copy_v3_v3(vert[0], v1);
	copy_v3_v3(vert[1], v2);
	copy_v3_v3(vert[2], v3);
	copy_v3_v3(vert[3], v4);

	co[0] = v1[0]*w[0] + v2[0]*w[1] + v3[0]*w[2] + v4[0]*w[3];
	co[1] = v1[1]*w[0] + v2[1]*w[1] + v3[1]*w[2] + v4[1]*w[3];
	co[2] = v1[2]*w[0] + v2[2]*w[1] + v3[2]*w[2] + v4[2]*w[3];

	interp_weights_poly_v3(w, vert, 4, co);
}

/* check intersection with a derivedmesh */
static int particle_intersect_dm(Scene *scene, Object *ob, DerivedMesh *dm,
                                 float *vert_cos,
                                 const float co1[3], const float co2[3],
                                 float *min_d, int *min_face, float *min_w,
                                 float *face_minmax, float *pa_minmax,
                                 float radius, float *ipoint)
{
	MFace *mface= NULL;
	MVert *mvert= NULL;
	int i, totface, intersect=0;
	float cur_d, cur_uv[2], v1[3], v2[3], v3[3], v4[3], min[3], max[3], p_min[3], p_max[3];
	float cur_ipoint[3];
	
	if (dm == NULL) {
		psys_disable_all(ob);

		dm=mesh_get_derived_final(scene, ob, 0);
		if (dm == NULL)
			dm=mesh_get_derived_deform(scene, ob, 0);

		psys_enable_all(ob);

		if (dm == NULL)
			return 0;
	}

	/* BMESH_ONLY, deform dm may not have tessface */
	DM_ensure_tessface(dm);
	

	if (pa_minmax==0) {
		INIT_MINMAX(p_min, p_max);
		minmax_v3v3_v3(p_min, p_max, co1);
		minmax_v3v3_v3(p_min, p_max, co2);
	}
	else {
		copy_v3_v3(p_min, pa_minmax);
		copy_v3_v3(p_max, pa_minmax+3);
	}

	totface=dm->getNumTessFaces(dm);
	mface=dm->getTessFaceDataArray(dm, CD_MFACE);
	mvert=dm->getVertDataArray(dm, CD_MVERT);
	
	/* lets intersect the faces */
	for (i=0; i<totface; i++, mface++) {
		if (vert_cos) {
			copy_v3_v3(v1, vert_cos+3*mface->v1);
			copy_v3_v3(v2, vert_cos+3*mface->v2);
			copy_v3_v3(v3, vert_cos+3*mface->v3);
			if (mface->v4)
				copy_v3_v3(v4, vert_cos+3*mface->v4);
		}
		else {
			copy_v3_v3(v1, mvert[mface->v1].co);
			copy_v3_v3(v2, mvert[mface->v2].co);
			copy_v3_v3(v3, mvert[mface->v3].co);
			if (mface->v4)
				copy_v3_v3(v4, mvert[mface->v4].co);
		}

		if (face_minmax==0) {
			INIT_MINMAX(min, max);
			DO_MINMAX(v1, min, max);
			DO_MINMAX(v2, min, max);
			DO_MINMAX(v3, min, max);
			if (mface->v4)
				DO_MINMAX(v4, min, max);
			if (isect_aabb_aabb_v3(min, max, p_min, p_max)==0)
				continue;
		}
		else {
			copy_v3_v3(min, face_minmax+6*i);
			copy_v3_v3(max, face_minmax+6*i+3);
			if (isect_aabb_aabb_v3(min, max, p_min, p_max)==0)
				continue;
		}

		if (radius>0.0f) {
			if (isect_sweeping_sphere_tri_v3(co1, co2, radius, v2, v3, v1, &cur_d, cur_ipoint)) {
				if (cur_d<*min_d) {
					*min_d=cur_d;
					copy_v3_v3(ipoint, cur_ipoint);
					*min_face=i;
					intersect=1;
				}
			}
			if (mface->v4) {
				if (isect_sweeping_sphere_tri_v3(co1, co2, radius, v4, v1, v3, &cur_d, cur_ipoint)) {
					if (cur_d<*min_d) {
						*min_d=cur_d;
						copy_v3_v3(ipoint, cur_ipoint);
						*min_face=i;
						intersect=1;
					}
				}
			}
		}
		else {
			if (isect_line_tri_v3(co1, co2, v1, v2, v3, &cur_d, cur_uv)) {
				if (cur_d<*min_d) {
					*min_d=cur_d;
					min_w[0] = 1.0f - cur_uv[0] - cur_uv[1];
					min_w[1] = cur_uv[0];
					min_w[2] = cur_uv[1];
					min_w[3] = 0.0f;
					if (mface->v4)
						intersect_dm_quad_weights(v1, v2, v3, v4, min_w);
					*min_face=i;
					intersect=1;
				}
			}
			if (mface->v4) {
				if (isect_line_tri_v3(co1, co2, v1, v3, v4, &cur_d, cur_uv)) {
					if (cur_d<*min_d) {
						*min_d=cur_d;
						min_w[0] = 1.0f - cur_uv[0] - cur_uv[1];
						min_w[1] = 0.0f;
						min_w[2] = cur_uv[0];
						min_w[3] = cur_uv[1];
						intersect_dm_quad_weights(v1, v2, v3, v4, min_w);
						*min_face=i;
						intersect=1;
					}
				}
			}
		}
	}
	return intersect;
}

static int brush_add(PEData *data, short number)
{
	Scene *scene= data->scene;
	Object *ob= data->ob;
	PTCacheEdit *edit = data->edit;
	ParticleSystem *psys= edit->psys;
	ParticleData *add_pars;
	ParticleSystemModifierData *psmd= psys_get_modifier(ob, psys);
	ParticleSimulationData sim= {0};
	ParticleEditSettings *pset= PE_settings(scene);
	int i, k, n= 0, totpart= psys->totpart;
	float mco[2];
	float dmx, dmy;
	float co1[3], co2[3], min_d, imat[4][4];
	float framestep, timestep;
	short size= pset->brush[PE_BRUSH_ADD].size;
	short size2= size*size;
	DerivedMesh *dm=0;
	RNG *rng;
	const int *index_mf_to_mpoly;
	const int *index_mp_to_orig;
	bool release_dm = false;

	invert_m4_m4(imat, ob->obmat);

	if (psys->flag & PSYS_GLOBAL_HAIR)
		return 0;

	add_pars = MEM_callocN(number * sizeof(ParticleData), "ParticleData add");

	rng = BLI_rng_new_srandom(psys->seed+data->mval[0]+data->mval[1]);

	sim.scene= scene;
	sim.ob= ob;
	sim.psys= psys;
	sim.psmd= psmd;

	timestep= psys_get_timestep(&sim);

	if (psmd->dm->deformedOnly || psys->part->use_modifier_stack)
		dm = psmd->dm;
	else {
		dm = mesh_get_derived_deform(scene, ob, CD_MASK_BAREMESH);
		release_dm = true;
	}

	index_mf_to_mpoly = dm->getTessFaceDataArray(dm, CD_ORIGINDEX);
	index_mp_to_orig  = dm->getPolyDataArray(dm, CD_ORIGINDEX);

	for (i=0; i<number; i++) {
		if (number>1) {
			dmx = size;
			dmy = size;

			/* rejection sampling to get points in circle */
			while (dmx*dmx + dmy*dmy > size2) {
				dmx= (2.0f*BLI_rng_get_float(rng) - 1.0f)*size;
				dmy= (2.0f*BLI_rng_get_float(rng) - 1.0f)*size;
			}
		}
		else {
			dmx = 0.0f;
			dmy = 0.0f;
		}

		mco[0] = data->mval[0] + dmx;
		mco[1] = data->mval[1] + dmy;
		ED_view3d_win_to_segment(data->vc.ar, data->vc.v3d, mco, co1, co2, true);

		mul_m4_v3(imat, co1);
		mul_m4_v3(imat, co2);
		min_d=2.0;
		
		/* warning, returns the derived mesh face */
		if (particle_intersect_dm(scene, ob, dm, 0, co1, co2, &min_d, &add_pars[n].num_dmcache, add_pars[n].fuv, 0, 0, 0, 0)) {
			if (index_mf_to_mpoly && index_mp_to_orig)
				add_pars[n].num = DM_origindex_mface_mpoly(index_mf_to_mpoly, index_mp_to_orig, add_pars[n].num_dmcache);
			else
				add_pars[n].num = add_pars[n].num_dmcache;

			if (psys_particle_dm_face_lookup(ob, psmd->dm, add_pars[n].num_dmcache, add_pars[n].fuv, NULL) != DMCACHE_NOTFOUND) {
				if (psys->part->use_modifier_stack && !psmd->dm->deformedOnly) {
					add_pars[n].num = add_pars[n].num_dmcache;
					add_pars[n].num_dmcache = DMCACHE_ISCHILD;
				}
				n++;
			}
		}
	}
	if (n) {
		int newtotpart=totpart+n;
		float hairmat[4][4], cur_co[3];
		KDTree *tree=0;
		ParticleData *pa, *new_pars = MEM_callocN(newtotpart*sizeof(ParticleData), "ParticleData new");
		PTCacheEditPoint *point, *new_points = MEM_callocN(newtotpart*sizeof(PTCacheEditPoint), "PTCacheEditPoint array new");
		PTCacheEditKey *key;
		HairKey *hkey;

		/* save existing elements */
		memcpy(new_pars, psys->particles, totpart * sizeof(ParticleData));
		memcpy(new_points, edit->points, totpart * sizeof(PTCacheEditPoint));

		/* change old arrays to new ones */
		if (psys->particles) MEM_freeN(psys->particles);
		psys->particles= new_pars;

		if (edit->points) MEM_freeN(edit->points);
		edit->points= new_points;

		if (edit->mirror_cache) {
			MEM_freeN(edit->mirror_cache);
			edit->mirror_cache= NULL;
		}

		/* create tree for interpolation */
		if (pset->flag & PE_INTERPOLATE_ADDED && psys->totpart) {
			tree=BLI_kdtree_new(psys->totpart);
			
			for (i=0, pa=psys->particles; i<totpart; i++, pa++) {
				psys_particle_on_dm(psmd->dm, psys->part->from, pa->num, pa->num_dmcache, pa->fuv, pa->foffset, cur_co, 0, 0, 0, 0, 0);
				BLI_kdtree_insert(tree, i, cur_co);
			}

			BLI_kdtree_balance(tree);
		}

		edit->totpoint= psys->totpart= newtotpart;

		/* create new elements */
		pa = psys->particles + totpart;
		point = edit->points + totpart;

		for (i=totpart; i<newtotpart; i++, pa++, point++) {
			memcpy(pa, add_pars + i - totpart, sizeof(ParticleData));
			pa->hair= MEM_callocN(pset->totaddkey * sizeof(HairKey), "BakeKey key add");
			key= point->keys= MEM_callocN(pset->totaddkey * sizeof(PTCacheEditKey), "PTCacheEditKey add");
			point->totkey= pa->totkey= pset->totaddkey;

			for (k=0, hkey=pa->hair; k<pa->totkey; k++, hkey++, key++) {
				key->co= hkey->co;
				key->time= &hkey->time;

				if (!(psys->flag & PSYS_GLOBAL_HAIR))
					key->flag |= PEK_USE_WCO;
			}
			
			pa->size= 1.0f;
			initialize_particle(&sim, pa);
			reset_particle(&sim, pa, 0.0, 1.0);
			point->flag |= PEP_EDIT_RECALC;
			if (pe_x_mirror(ob))
				point->flag |= PEP_TAG; /* signal for duplicate */
			
			framestep= pa->lifetime/(float)(pset->totaddkey-1);

			if (tree) {
				ParticleData *ppa;
				HairKey *thkey;
				ParticleKey key3[3];
				KDTreeNearest ptn[3];
				int w, maxw;
				float maxd, totw=0.0, weight[3];

				psys_particle_on_dm(psmd->dm, psys->part->from, pa->num, pa->num_dmcache, pa->fuv, pa->foffset, co1, 0, 0, 0, 0, 0);
				maxw = BLI_kdtree_find_nearest_n(tree, co1, ptn, 3);

				maxd= ptn[maxw-1].dist;
				
				for (w=0; w<maxw; w++) {
					weight[w] = (float)pow(2.0, (double)(-6.0f * ptn[w].dist / maxd));
					totw += weight[w];
				}
				for (;w<3; w++) {
					weight[w] = 0.0f;
				}

				if (totw > 0.0f) {
					for (w=0; w<maxw; w++)
						weight[w] /= totw;
				}
				else {
					for (w=0; w<maxw; w++)
						weight[w] = 1.0f/maxw;
				}

				ppa= psys->particles+ptn[0].index;

				for (k=0; k<pset->totaddkey; k++) {
					thkey= (HairKey *)pa->hair + k;
					thkey->time= pa->time + k * framestep;

					key3[0].time= thkey->time/ 100.0f;
					psys_get_particle_on_path(&sim, ptn[0].index, key3, 0);
					mul_v3_fl(key3[0].co, weight[0]);
					
					/* TODO: interpolating the weight would be nicer */
					thkey->weight= (ppa->hair+MIN2(k, ppa->totkey-1))->weight;
					
					if (maxw>1) {
						key3[1].time= key3[0].time;
						psys_get_particle_on_path(&sim, ptn[1].index, &key3[1], 0);
						mul_v3_fl(key3[1].co, weight[1]);
						add_v3_v3(key3[0].co, key3[1].co);

						if (maxw>2) {
							key3[2].time= key3[0].time;
							psys_get_particle_on_path(&sim, ptn[2].index, &key3[2], 0);
							mul_v3_fl(key3[2].co, weight[2]);
							add_v3_v3(key3[0].co, key3[2].co);
						}
					}

					if (k==0)
						sub_v3_v3v3(co1, pa->state.co, key3[0].co);

					add_v3_v3v3(thkey->co, key3[0].co, co1);

					thkey->time= key3[0].time;
				}
			}
			else {
				for (k=0, hkey=pa->hair; k<pset->totaddkey; k++, hkey++) {
					madd_v3_v3v3fl(hkey->co, pa->state.co, pa->state.vel, k * framestep * timestep);
					hkey->time += k * framestep;
					hkey->weight = 1.f - (float)k/(float)(pset->totaddkey-1);
				}
			}
			for (k=0, hkey=pa->hair; k<pset->totaddkey; k++, hkey++) {
				psys_mat_hair_to_global(ob, psmd->dm, psys->part->from, pa, hairmat);
				invert_m4_m4(imat, hairmat);
				mul_m4_v3(imat, hkey->co);
			}
		}

		if (tree)
			BLI_kdtree_free(tree);
	}

	MEM_freeN(add_pars);

	if (release_dm)
		dm->release(dm);

	BLI_rng_free(rng);
	
	return n;
}

/************************* brush edit operator ********************/

typedef struct BrushEdit {
	Scene *scene;
	Object *ob;
	PTCacheEdit *edit;

	int first;
	int lastmouse[2];
	float zfac;

	/* optional cached view settings to avoid setting on every mousemove */
	PEData data;
} BrushEdit;

static int brush_edit_init(bContext *C, wmOperator *op)
{
	Scene *scene= CTX_data_scene(C);
	Object *ob= CTX_data_active_object(C);
	ParticleEditSettings *pset= PE_settings(scene);
	PTCacheEdit *edit= PE_get_current(scene, ob);
	ARegion *ar= CTX_wm_region(C);
	BrushEdit *bedit;
	float min[3], max[3];
	
	if (pset->brushtype < 0)
		return 0;

	/* set the 'distance factor' for grabbing (used in comb etc) */
	INIT_MINMAX(min, max);
	PE_minmax(scene, min, max);
	mid_v3_v3v3(min, min, max);

	bedit= MEM_callocN(sizeof(BrushEdit), "BrushEdit");
	bedit->first= 1;
	op->customdata= bedit;

	bedit->scene= scene;
	bedit->ob= ob;
	bedit->edit= edit;

	bedit->zfac = ED_view3d_calc_zfac(ar->regiondata, min, NULL);

	/* cache view depths and settings for re-use */
	PE_set_view3d_data(C, &bedit->data);

	return 1;
}

static void brush_edit_apply(bContext *C, wmOperator *op, PointerRNA *itemptr)
{
	BrushEdit *bedit= op->customdata;
	Scene *scene= bedit->scene;
	Object *ob= bedit->ob;
	PTCacheEdit *edit= bedit->edit;
	ParticleEditSettings *pset= PE_settings(scene);
	ParticleSystemModifierData *psmd= edit->psys ? psys_get_modifier(ob, edit->psys) : NULL;
	ParticleBrushData *brush= &pset->brush[pset->brushtype];
	ARegion *ar= CTX_wm_region(C);
	float vec[3], mousef[2];
	int mval[2];
	int flip, mouse[2], removed= 0, added=0, selected= 0, tot_steps= 1, step= 1;
	float dx, dy, dmax;
	int lock_root = pset->flag & PE_LOCK_FIRST;

	if (!PE_start_edit(edit))
		return;

	RNA_float_get_array(itemptr, "mouse", mousef);
	mouse[0] = mousef[0];
	mouse[1] = mousef[1];
	flip= RNA_boolean_get(itemptr, "pen_flip");

	if (bedit->first) {
		bedit->lastmouse[0] = mouse[0];
		bedit->lastmouse[1] = mouse[1];
	}

	dx= mouse[0] - bedit->lastmouse[0];
	dy= mouse[1] - bedit->lastmouse[1];

	mval[0] = mouse[0];
	mval[1] = mouse[1];


	/* disable locking temporatily for disconnected hair */
	if (edit->psys && edit->psys->flag & PSYS_GLOBAL_HAIR)
		pset->flag &= ~PE_LOCK_FIRST;

	if (((pset->brushtype == PE_BRUSH_ADD) ?
	     (sqrtf(dx * dx + dy * dy) > pset->brush[PE_BRUSH_ADD].step) : (dx != 0 || dy != 0)) || bedit->first)
	{
		PEData data= bedit->data;

		view3d_operator_needs_opengl(C);
		selected= (short)count_selected_keys(scene, edit);

		dmax = max_ff(fabsf(dx), fabsf(dy));
		tot_steps = dmax/(0.2f * pe_brush_size_get(scene, brush)) + 1;

		dx /= (float)tot_steps;
		dy /= (float)tot_steps;

		for (step = 1; step<=tot_steps; step++) {
			mval[0] = bedit->lastmouse[0] + step*dx;
			mval[1] = bedit->lastmouse[1] + step*dy;

			switch (pset->brushtype) {
				case PE_BRUSH_COMB:
				{
					const float mval_f[2] = {dx, dy};
					data.mval= mval;
					data.rad= pe_brush_size_get(scene, brush);

					data.combfac= (brush->strength - 0.5f) * 2.0f;
					if (data.combfac < 0.0f)
						data.combfac= 1.0f - 9.0f * data.combfac;
					else
						data.combfac= 1.0f - data.combfac;

					invert_m4_m4(ob->imat, ob->obmat);

					ED_view3d_win_to_delta(ar, mval_f, vec, bedit->zfac);
					data.dvec= vec;

					foreach_mouse_hit_key(&data, brush_comb, selected);
					break;
				}
				case PE_BRUSH_CUT:
				{
					if (edit->psys && edit->pathcache) {
						data.mval= mval;
						data.rad= pe_brush_size_get(scene, brush);
						data.cutfac= brush->strength;

						if (selected)
							foreach_selected_point(&data, brush_cut);
						else
							foreach_point(&data, brush_cut);

						removed= remove_tagged_particles(ob, edit->psys, pe_x_mirror(ob));
						if (pset->flag & PE_KEEP_LENGTHS)
							recalc_lengths(edit);
					}
					else
						removed= 0;

					break;
				}
				case PE_BRUSH_LENGTH:
				{
					data.mval= mval;
				
					data.rad= pe_brush_size_get(scene, brush);
					data.growfac= brush->strength / 50.0f;

					if (brush->invert ^ flip)
						data.growfac= 1.0f - data.growfac;
					else
						data.growfac= 1.0f + data.growfac;

					foreach_mouse_hit_point(&data, brush_length, selected);

					if (pset->flag & PE_KEEP_LENGTHS)
						recalc_lengths(edit);
					break;
				}
				case PE_BRUSH_PUFF:
				{
					if (edit->psys) {
						data.dm= psmd->dm;
						data.mval= mval;
						data.rad= pe_brush_size_get(scene, brush);
						data.select= selected;

						data.pufffac= (brush->strength - 0.5f) * 2.0f;
						if (data.pufffac < 0.0f)
							data.pufffac= 1.0f - 9.0f * data.pufffac;
						else
							data.pufffac= 1.0f - data.pufffac;

						data.invert= (brush->invert ^ flip);
						invert_m4_m4(ob->imat, ob->obmat);

						foreach_mouse_hit_point(&data, brush_puff, selected);
					}
					break;
				}
				case PE_BRUSH_ADD:
				{
					if (edit->psys && edit->psys->part->from==PART_FROM_FACE) {
						data.mval= mval;

						added= brush_add(&data, brush->count);

						if (pset->flag & PE_KEEP_LENGTHS)
							recalc_lengths(edit);
					}
					else
						added= 0;
					break;
				}
				case PE_BRUSH_SMOOTH:
				{
					data.mval= mval;
					data.rad= pe_brush_size_get(scene, brush);

					data.vec[0] = data.vec[1] = data.vec[2] = 0.0f;
					data.tot= 0;

					data.smoothfac= brush->strength;

					invert_m4_m4(ob->imat, ob->obmat);

					foreach_mouse_hit_key(&data, brush_smooth_get, selected);

					if (data.tot) {
						mul_v3_fl(data.vec, 1.0f / (float)data.tot);
						foreach_mouse_hit_key(&data, brush_smooth_do, selected);
					}

					break;
				}
				case PE_BRUSH_WEIGHT:
				{
					if (edit->psys) {
						data.dm= psmd->dm;
						data.mval= mval;
						data.rad= pe_brush_size_get(scene, brush);

						data.weightfac = brush->strength; /* note that this will never be zero */

						foreach_mouse_hit_key(&data, BKE_brush_weight_get, selected);
					}

					break;
				}
			}
			if ((pset->flag & PE_KEEP_LENGTHS)==0)
				recalc_lengths(edit);

			if (ELEM(pset->brushtype, PE_BRUSH_ADD, PE_BRUSH_CUT) && (added || removed)) {
				if (pset->brushtype == PE_BRUSH_ADD && pe_x_mirror(ob))
					PE_mirror_x(scene, ob, 1);

				update_world_cos(ob, edit);
				psys_free_path_cache(NULL, edit);
				DAG_id_tag_update(&ob->id, OB_RECALC_DATA);
			}
			else
				PE_update_object(scene, ob, 1);
		}

		if (edit->psys) {
			WM_event_add_notifier(C, NC_OBJECT|ND_PARTICLE|NA_EDITED, ob);
		}
		else {
			DAG_id_tag_update(&ob->id, OB_RECALC_DATA);
			WM_event_add_notifier(C, NC_OBJECT|ND_MODIFIER, ob);
		}

		bedit->lastmouse[0] = mouse[0];
		bedit->lastmouse[1] = mouse[1];
		bedit->first= 0;
	}

	pset->flag |= lock_root;
}

static void brush_edit_exit(wmOperator *op)
{
	BrushEdit *bedit= op->customdata;

	MEM_freeN(bedit);
}

static int brush_edit_exec(bContext *C, wmOperator *op)
{
	if (!brush_edit_init(C, op))
		return OPERATOR_CANCELLED;

	RNA_BEGIN (op->ptr, itemptr, "stroke")
	{
		brush_edit_apply(C, op, &itemptr);
	}
	RNA_END;

	brush_edit_exit(op);

	return OPERATOR_FINISHED;
}

static void brush_edit_apply_event(bContext *C, wmOperator *op, const wmEvent *event)
{
	PointerRNA itemptr;
	float mouse[2];

	VECCOPY2D(mouse, event->mval);

	/* fill in stroke */
	RNA_collection_add(op->ptr, "stroke", &itemptr);

	RNA_float_set_array(&itemptr, "mouse", mouse);
	RNA_boolean_set(&itemptr, "pen_flip", event->shift != false); // XXX hardcoded

	/* apply */
	brush_edit_apply(C, op, &itemptr);
}

static int brush_edit_invoke(bContext *C, wmOperator *op, const wmEvent *event)
{
	if (!brush_edit_init(C, op))
		return OPERATOR_CANCELLED;
	
	brush_edit_apply_event(C, op, event);

	WM_event_add_modal_handler(C, op);

	return OPERATOR_RUNNING_MODAL;
}

static int brush_edit_modal(bContext *C, wmOperator *op, const wmEvent *event)
{
	switch (event->type) {
		case LEFTMOUSE:
		case MIDDLEMOUSE:
		case RIGHTMOUSE: // XXX hardcoded
			brush_edit_exit(op);
			return OPERATOR_FINISHED;
		case MOUSEMOVE:
			brush_edit_apply_event(C, op, event);
			break;
	}

	return OPERATOR_RUNNING_MODAL;
}

static void brush_edit_cancel(bContext *UNUSED(C), wmOperator *op)
{
	brush_edit_exit(op);
}

void PARTICLE_OT_brush_edit(wmOperatorType *ot)
{
	/* identifiers */
	ot->name = "Brush Edit";
	ot->idname = "PARTICLE_OT_brush_edit";
	ot->description = "Apply a stroke of brush to the particles";
	
	/* api callbacks */
	ot->exec = brush_edit_exec;
	ot->invoke = brush_edit_invoke;
	ot->modal = brush_edit_modal;
	ot->cancel = brush_edit_cancel;
	ot->poll = PE_poll_view3d;

	/* flags */
	ot->flag = OPTYPE_REGISTER|OPTYPE_UNDO|OPTYPE_BLOCKING;

	/* properties */
	RNA_def_collection_runtime(ot->srna, "stroke", &RNA_OperatorStrokeElement, "Stroke", "");
}

/*********************** cut shape ***************************/

static int shape_cut_poll(bContext *C)
{
	if (PE_hair_poll(C)) {
		Scene *scene= CTX_data_scene(C);
		ParticleEditSettings *pset= PE_settings(scene);
		
		if (pset->shape_object)
			return true;
	}
	
	return false;
}

typedef struct PointInsideBVH {
	BVHTreeFromMesh bvhdata;
	int num_hits;
} PointInsideBVH;

static void point_inside_bvh_cb(void *userdata, int index, const BVHTreeRay *ray, BVHTreeRayHit *hit)
{
	PointInsideBVH *data = userdata;
	
	data->bvhdata.raycast_callback(&data->bvhdata, index, ray, hit);
	
	if (hit->index != -1)
		++data->num_hits;
}

/* true if the point is inside the shape mesh */
static bool shape_cut_test_point(PEData *data, ParticleCacheKey *key)
{
	BVHTreeFromMesh *shape_bvh = &data->shape_bvh;
	const float dir[3] = {1.0f, 0.0f, 0.0f};
<<<<<<< HEAD
	PointInsideBVH userdata;
	
	userdata.bvhdata = data->shape_bvh;
	userdata.num_hits = 0;
=======
	PointInsideBVH userdata = { data->shape_bvh, 0 };
>>>>>>> 9f1ad068
	
	BLI_bvhtree_ray_cast_all(shape_bvh->tree, key->co, dir, 0.0f, point_inside_bvh_cb, &userdata);
	
	/* for any point inside a watertight mesh the number of hits is uneven */
	return (userdata.num_hits % 2) == 1;
}

static void shape_cut(PEData *data, int pa_index)
{
	PTCacheEdit *edit = data->edit;
	Object *ob = data->ob;
	ParticleEditSettings *pset = PE_settings(data->scene);
	ParticleCacheKey *key;
	
	bool cut;
	float cut_time = 1.0;
	int k, totkeys = 1 << pset->draw_step;
	
	/* don't cut hidden */
	if (edit->points[pa_index].flag & PEP_HIDE)
		return;
	
	cut = false;
	
	/* check if root is inside the cut shape */
	key = edit->pathcache[pa_index];
	if (!shape_cut_test_point(data, key)) {
		cut_time = -1.0f;
		cut = true;
	}
	else {
		for (k = 0; k < totkeys; k++, key++) {
			BVHTreeRayHit hit;
			float dir[3];
			float len;
			
			sub_v3_v3v3(dir, (key+1)->co, key->co);
			len = normalize_v3(dir);
			
			memset(&hit, 0, sizeof(hit));
			hit.index = -1;
			hit.dist = len;
			BLI_bvhtree_ray_cast(data->shape_bvh.tree, key->co, dir, 0.0f, &hit, data->shape_bvh.raycast_callback, &data->shape_bvh);
			if (hit.index >= 0) {
				if (hit.dist < len) {
					cut_time = (hit.dist / len + (float)k) / (float)totkeys;
					cut = true;
					break;
				}
			}
		}
	}

	if (cut) {
		if (cut_time < 0.0f) {
			edit->points[pa_index].flag |= PEP_TAG;
		}
		else {
			rekey_particle_to_time(data->scene, ob, pa_index, cut_time);
			edit->points[pa_index].flag |= PEP_EDIT_RECALC;
		}
	}
}

<<<<<<< HEAD
static int shape_cut_exec(bContext *C, wmOperator *UNUSED(op))
=======
static int shape_cut_exec(bContext *C, wmOperator *op)
>>>>>>> 9f1ad068
{
	Scene *scene = CTX_data_scene(C);
	Object *ob = CTX_data_active_object(C);
	ParticleEditSettings *pset = PE_settings(scene);
	PTCacheEdit *edit = PE_get_current(scene, ob);
	Object *shapeob = pset->shape_object;
	int selected = count_selected_keys(scene, edit);
	int lock_root = pset->flag & PE_LOCK_FIRST;
	
	if (!PE_start_edit(edit))
		return OPERATOR_CANCELLED;
	
	/* disable locking temporatily for disconnected hair */
	if (edit->psys && edit->psys->flag & PSYS_GLOBAL_HAIR)
		pset->flag &= ~PE_LOCK_FIRST;
	
	if (edit->psys && edit->pathcache) {
		PEData data;
		int removed;
		
		PE_set_data(C, &data);
		PE_create_shape_tree(&data, shapeob);
		
		if (selected)
			foreach_selected_point(&data, shape_cut);
		else
			foreach_point(&data, shape_cut);
		
		removed = remove_tagged_particles(ob, edit->psys, pe_x_mirror(ob));
		recalc_lengths(edit);
		
		if (removed) {
			update_world_cos(ob, edit);
			psys_free_path_cache(NULL, edit);
			DAG_id_tag_update(&ob->id, OB_RECALC_DATA);
		}
		else
			PE_update_object(scene, ob, 1);
		
		if (edit->psys) {
			WM_event_add_notifier(C, NC_OBJECT|ND_PARTICLE|NA_EDITED, ob);
		}
		else {
			DAG_id_tag_update(&ob->id, OB_RECALC_DATA);
			WM_event_add_notifier(C, NC_OBJECT|ND_MODIFIER, ob);
		}
		
		PE_free_shape_tree(&data);
	}
	
	pset->flag |= lock_root;
	
	return OPERATOR_FINISHED;
}

void PARTICLE_OT_shape_cut(wmOperatorType *ot)
{
	/* identifiers */
	ot->name = "Shape Cut";
	ot->idname = "PARTICLE_OT_shape_cut";
	ot->description = "Cut hair to conform to the set shape object";
	
	/* api callbacks */
	ot->exec = shape_cut_exec;
	ot->poll = shape_cut_poll;

	/* flags */
	ot->flag = OPTYPE_REGISTER|OPTYPE_UNDO;
}

/*********************** undo ***************************/

static void free_PTCacheUndo(PTCacheUndo *undo)
{
	PTCacheEditPoint *point;
	int i;

	for (i=0, point=undo->points; i<undo->totpoint; i++, point++) {
		if (undo->particles && (undo->particles + i)->hair)
			MEM_freeN((undo->particles + i)->hair);
		if (point->keys)
			MEM_freeN(point->keys);
	}
	if (undo->points)
		MEM_freeN(undo->points);

	if (undo->particles)
		MEM_freeN(undo->particles);

	BKE_ptcache_free_mem(&undo->mem_cache);
}

static void make_PTCacheUndo(PTCacheEdit *edit, PTCacheUndo *undo)
{
	PTCacheEditPoint *point;
	int i;

	undo->totpoint= edit->totpoint;

	if (edit->psys) {
		ParticleData *pa;

		pa= undo->particles= MEM_dupallocN(edit->psys->particles);

		for (i=0; i<edit->totpoint; i++, pa++)
			pa->hair= MEM_dupallocN(pa->hair);

		undo->psys_flag = edit->psys->flag;
	}
	else {
		PTCacheMem *pm;

		BLI_duplicatelist(&undo->mem_cache, &edit->pid.cache->mem_cache);
		pm = undo->mem_cache.first;

		for (; pm; pm=pm->next) {
			for (i=0; i<BPHYS_TOT_DATA; i++)
				pm->data[i] = MEM_dupallocN(pm->data[i]);
		}
	}

	point= undo->points = MEM_dupallocN(edit->points);
	undo->totpoint = edit->totpoint;

	for (i=0; i<edit->totpoint; i++, point++) {
		point->keys= MEM_dupallocN(point->keys);
		/* no need to update edit key->co & key->time pointers here */
	}
}

static void get_PTCacheUndo(PTCacheEdit *edit, PTCacheUndo *undo)
{
	ParticleSystem *psys = edit->psys;
	ParticleData *pa;
	HairKey *hkey;
	POINT_P; KEY_K;

	LOOP_POINTS {
		if (psys && psys->particles[p].hair)
			MEM_freeN(psys->particles[p].hair);

		if (point->keys)
			MEM_freeN(point->keys);
	}
	if (psys && psys->particles)
		MEM_freeN(psys->particles);
	if (edit->points)
		MEM_freeN(edit->points);
	if (edit->mirror_cache) {
		MEM_freeN(edit->mirror_cache);
		edit->mirror_cache= NULL;
	}

	edit->points= MEM_dupallocN(undo->points);
	edit->totpoint = undo->totpoint;

	LOOP_POINTS {
		point->keys= MEM_dupallocN(point->keys);
	}

	if (psys) {
		psys->particles= MEM_dupallocN(undo->particles);

		psys->totpart= undo->totpoint;

		LOOP_POINTS {
			pa = psys->particles + p;
			hkey= pa->hair = MEM_dupallocN(pa->hair);

			LOOP_KEYS {
				key->co= hkey->co;
				key->time= &hkey->time;
				hkey++;
			}
		}

		psys->flag = undo->psys_flag;
	}
	else {
		PTCacheMem *pm;
		int i;

		BKE_ptcache_free_mem(&edit->pid.cache->mem_cache);

		BLI_duplicatelist(&edit->pid.cache->mem_cache, &undo->mem_cache);

		pm = edit->pid.cache->mem_cache.first;

		for (; pm; pm=pm->next) {
			for (i=0; i<BPHYS_TOT_DATA; i++)
				pm->data[i] = MEM_dupallocN(pm->data[i]);

			BKE_ptcache_mem_pointers_init(pm);

			LOOP_POINTS {
				LOOP_KEYS {
					if ((int)key->ftime == (int)pm->frame) {
						key->co = pm->cur[BPHYS_DATA_LOCATION];
						key->vel = pm->cur[BPHYS_DATA_VELOCITY];
						key->rot = pm->cur[BPHYS_DATA_ROTATION];
						key->time = &key->ftime;
					}
				}
				BKE_ptcache_mem_pointers_incr(pm);
			}
		}
	}
}

void PE_undo_push(Scene *scene, const char *str)
{
	PTCacheEdit *edit= PE_get_current(scene, OBACT);
	PTCacheUndo *undo;
	int nr;

	if (!edit) return;

	/* remove all undos after (also when curundo==NULL) */
	while (edit->undo.last != edit->curundo) {
		undo= edit->undo.last;
		BLI_remlink(&edit->undo, undo);
		free_PTCacheUndo(undo);
		MEM_freeN(undo);
	}

	/* make new */
	edit->curundo= undo= MEM_callocN(sizeof(PTCacheUndo), "particle undo file");
	BLI_strncpy(undo->name, str, sizeof(undo->name));
	BLI_addtail(&edit->undo, undo);
	
	/* and limit amount to the maximum */
	nr= 0;
	undo= edit->undo.last;
	while (undo) {
		nr++;
		if (nr==U.undosteps) break;
		undo= undo->prev;
	}
	if (undo) {
		while (edit->undo.first!=undo) {
			PTCacheUndo *first= edit->undo.first;
			BLI_remlink(&edit->undo, first);
			free_PTCacheUndo(first);
			MEM_freeN(first);
		}
	}

	/* copy  */
	make_PTCacheUndo(edit, edit->curundo);
}

void PE_undo_step(Scene *scene, int step)
{	
	PTCacheEdit *edit= PE_get_current(scene, OBACT);

	if (!edit) return;

	if (step==0) {
		get_PTCacheUndo(edit, edit->curundo);
	}
	else if (step==1) {
		
		if (edit->curundo==NULL || edit->curundo->prev==NULL) {
			/* pass */
		}
		else {
			if (G.debug & G_DEBUG) printf("undo %s\n", edit->curundo->name);
			edit->curundo= edit->curundo->prev;
			get_PTCacheUndo(edit, edit->curundo);
		}
	}
	else {
		/* curundo has to remain current situation! */
		
		if (edit->curundo==NULL || edit->curundo->next==NULL) {
			/* pass */
		}
		else {
			get_PTCacheUndo(edit, edit->curundo->next);
			edit->curundo= edit->curundo->next;
			if (G.debug & G_DEBUG) printf("redo %s\n", edit->curundo->name);
		}
	}

	DAG_id_tag_update(&OBACT->id, OB_RECALC_DATA);
}

int PE_undo_valid(Scene *scene)
{
	PTCacheEdit *edit= PE_get_current(scene, OBACT);
	
	if (edit) {
		return (edit->undo.last != edit->undo.first);
	}
	return 0;
}

static void PTCacheUndo_clear(PTCacheEdit *edit)
{
	PTCacheUndo *undo;

	if (edit==NULL) return;
	
	undo= edit->undo.first;
	while (undo) {
		free_PTCacheUndo(undo);
		undo= undo->next;
	}
	BLI_freelistN(&edit->undo);
	edit->curundo= NULL;
}

void PE_undo(Scene *scene)
{
	PE_undo_step(scene, 1);
}

void PE_redo(Scene *scene)
{
	PE_undo_step(scene, -1);
}

void PE_undo_number(Scene *scene, int nr)
{
	PTCacheEdit *edit= PE_get_current(scene, OBACT);
	PTCacheUndo *undo;
	int a=0;
	
	for (undo= edit->undo.first; undo; undo= undo->next, a++) {
		if (a==nr) break;
	}
	edit->curundo= undo;
	PE_undo_step(scene, 0);
}


/* get name of undo item, return null if no item with this index */
/* if active pointer, set it to 1 if true */
const char *PE_undo_get_name(Scene *scene, int nr, int *active)
{
	PTCacheEdit *edit= PE_get_current(scene, OBACT);
	PTCacheUndo *undo;
	
	if (active) *active= 0;
	
	if (edit) {
		undo= BLI_findlink(&edit->undo, nr);
		if (undo) {
			if (active && undo==edit->curundo)
				*active= 1;
			return undo->name;
		}
	}
	return NULL;
}

/************************ utilities ******************************/

int PE_minmax(Scene *scene, float min[3], float max[3])
{
	Object *ob= OBACT;
	PTCacheEdit *edit= PE_get_current(scene, ob);
	ParticleSystem *psys;
	ParticleSystemModifierData *psmd = NULL;
	POINT_P; KEY_K;
	float co[3], mat[4][4];
	int ok= 0;

	if (!edit) return ok;

	if ((psys = edit->psys))
		psmd= psys_get_modifier(ob, psys);
	else
		unit_m4(mat);

	LOOP_VISIBLE_POINTS {
		if (psys)
			psys_mat_hair_to_global(ob, psmd->dm, psys->part->from, psys->particles+p, mat);

		LOOP_SELECTED_KEYS {
			copy_v3_v3(co, key->co);
			mul_m4_v3(mat, co);
			DO_MINMAX(co, min, max);
			ok= 1;
		}
	}

	if (!ok) {
		BKE_object_minmax(ob, min, max, true);
		ok= 1;
	}

	return ok;
}

/************************ particle edit toggle operator ************************/

/* initialize needed data for bake edit */
static void PE_create_particle_edit(Scene *scene, Object *ob, PointCache *cache, ParticleSystem *psys)
{
	PTCacheEdit *edit;
	ParticleSystemModifierData *psmd = (psys) ? psys_get_modifier(ob, psys) : NULL;
	POINT_P; KEY_K;
	ParticleData *pa = NULL;
	HairKey *hkey;
	int totpoint;

	/* no psmd->dm happens in case particle system modifier is not enabled */
	if (!(psys && psmd && psmd->dm) && !cache)
		return;

	if (cache && cache->flag & PTCACHE_DISK_CACHE)
		return;

	if (psys == NULL && (cache && BLI_listbase_is_empty(&cache->mem_cache)))
		return;

	edit = (psys) ? psys->edit : cache->edit;

	if (!edit) {
		totpoint = psys ? psys->totpart : (int)((PTCacheMem *)cache->mem_cache.first)->totpoint;

		edit= MEM_callocN(sizeof(PTCacheEdit), "PE_create_particle_edit");
		edit->points=MEM_callocN(totpoint*sizeof(PTCacheEditPoint), "PTCacheEditPoints");
		edit->totpoint = totpoint;

		if (psys && !cache) {
			psys->edit= edit;
			edit->psys = psys;

			psys->free_edit= PE_free_ptcache_edit;

			edit->pathcache = NULL;
			BLI_listbase_clear(&edit->pathcachebufs);

			pa = psys->particles;
			LOOP_POINTS {
				point->totkey = pa->totkey;
				point->keys= MEM_callocN(point->totkey*sizeof(PTCacheEditKey), "ParticleEditKeys");
				point->flag |= PEP_EDIT_RECALC;

				hkey = pa->hair;
				LOOP_KEYS {
					key->co= hkey->co;
					key->time= &hkey->time;
					key->flag= hkey->editflag;
					if (!(psys->flag & PSYS_GLOBAL_HAIR)) {
						key->flag |= PEK_USE_WCO;
						hkey->editflag |= PEK_USE_WCO;
					}

					hkey++;
				}
				pa++;
			}
			update_world_cos(ob, edit);
		}
		else {
			PTCacheMem *pm;
			int totframe=0;

			cache->edit= edit;
			cache->free_edit= PE_free_ptcache_edit;
			edit->psys = NULL;

			for (pm=cache->mem_cache.first; pm; pm=pm->next)
				totframe++;

			for (pm=cache->mem_cache.first; pm; pm=pm->next) {
				LOOP_POINTS {
					if (BKE_ptcache_mem_pointers_seek(p, pm) == 0)
						continue;

					if (!point->totkey) {
						key = point->keys = MEM_callocN(totframe*sizeof(PTCacheEditKey), "ParticleEditKeys");
						point->flag |= PEP_EDIT_RECALC;
					}
					else
						key = point->keys + point->totkey;

					key->co = pm->cur[BPHYS_DATA_LOCATION];
					key->vel = pm->cur[BPHYS_DATA_VELOCITY];
					key->rot = pm->cur[BPHYS_DATA_ROTATION];
					key->ftime = (float)pm->frame;
					key->time = &key->ftime;
					BKE_ptcache_mem_pointers_incr(pm);

					point->totkey++;
				}
			}
			psys = NULL;
		}

		UI_GetThemeColor3ubv(TH_EDGE_SELECT, edit->sel_col);
		UI_GetThemeColor3ubv(TH_WIRE, edit->nosel_col);

		recalc_lengths(edit);
		if (psys && !cache)
			recalc_emitter_field(ob, psys);
		PE_update_object(scene, ob, 1);

		PTCacheUndo_clear(edit);
		PE_undo_push(scene, "Original");
	}
}

static int particle_edit_toggle_poll(bContext *C)
{
	Object *ob = CTX_data_active_object(C);

	if (ob == NULL || ob->type != OB_MESH)
		return 0;
	if (!ob->data || ((ID *)ob->data)->lib)
		return 0;
	if (CTX_data_edit_object(C))
		return 0;

	return (ob->particlesystem.first ||
	        modifiers_findByType(ob, eModifierType_Cloth) ||
	        modifiers_findByType(ob, eModifierType_Softbody));
}

static int particle_edit_toggle_exec(bContext *C, wmOperator *op)
{
	Scene *scene = CTX_data_scene(C);
	Object *ob = CTX_data_active_object(C);
	const int mode_flag = OB_MODE_PARTICLE_EDIT;
	const bool is_mode_set = (ob->mode & mode_flag) != 0;

	if (!is_mode_set) {
		if (!ED_object_mode_compat_set(C, ob, mode_flag, op->reports)) {
			return OPERATOR_CANCELLED;
		}
	}

	if (!is_mode_set) {
		PTCacheEdit *edit;
		ob->mode |= mode_flag;
		edit= PE_create_current(scene, ob);
	
		/* mesh may have changed since last entering editmode.
		 * note, this may have run before if the edit data was just created, so could avoid this and speed up a little */
		if (edit && edit->psys)
			recalc_emitter_field(ob, edit->psys);
		
		toggle_particle_cursor(C, 1);
		WM_event_add_notifier(C, NC_SCENE|ND_MODE|NS_MODE_PARTICLE, NULL);
	}
	else {
		ob->mode &= ~mode_flag;
		toggle_particle_cursor(C, 0);
		WM_event_add_notifier(C, NC_SCENE|ND_MODE|NS_MODE_OBJECT, NULL);
	}

	DAG_id_tag_update(&ob->id, OB_RECALC_DATA);

	return OPERATOR_FINISHED;
}

void PARTICLE_OT_particle_edit_toggle(wmOperatorType *ot)
{
	/* identifiers */
	ot->name = "Particle Edit Toggle";
	ot->idname = "PARTICLE_OT_particle_edit_toggle";
	ot->description = "Toggle particle edit mode";
	
	/* api callbacks */
	ot->exec = particle_edit_toggle_exec;
	ot->poll = particle_edit_toggle_poll;

	/* flags */
	ot->flag = OPTYPE_REGISTER|OPTYPE_UNDO;
}


/************************ set editable operator ************************/

static int clear_edited_exec(bContext *C, wmOperator *UNUSED(op))
{
	Object *ob= CTX_data_active_object(C);
	ParticleSystem *psys = psys_get_current(ob);
	
	if (psys->edit) {
		if (psys->edit->edited || 1) {
			PE_free_ptcache_edit(psys->edit);

			psys->edit = NULL;
			psys->free_edit = NULL;

			psys->recalc |= PSYS_RECALC_RESET;
			psys->flag &= ~PSYS_GLOBAL_HAIR;
			psys->flag &= ~PSYS_EDITED;

			psys_reset(psys, PSYS_RESET_DEPSGRAPH);
			WM_event_add_notifier(C, NC_OBJECT|ND_PARTICLE|NA_EDITED, ob);
			DAG_id_tag_update(&ob->id, OB_RECALC_DATA);
		}
	}
	else { /* some operation might have protected hair from editing so let's clear the flag */
		psys->recalc |= PSYS_RECALC_RESET;
		psys->flag &= ~PSYS_GLOBAL_HAIR;
		psys->flag &= ~PSYS_EDITED;
		WM_event_add_notifier(C, NC_OBJECT|ND_PARTICLE|NA_EDITED, ob);
		DAG_id_tag_update(&ob->id, OB_RECALC_DATA);
	}

	return OPERATOR_FINISHED;
}

static int clear_edited_invoke(bContext *C, wmOperator *op, const wmEvent *UNUSED(event))
{
	return WM_operator_confirm_message(C, op, "Lose changes done in particle mode? (no undo)");
}

void PARTICLE_OT_edited_clear(wmOperatorType *ot)
{
	/* identifiers */
	ot->name = "Clear Edited";
	ot->idname = "PARTICLE_OT_edited_clear";
	ot->description = "Undo all edition performed on the particle system";
	
	/* api callbacks */
	ot->exec = clear_edited_exec;
	ot->poll = particle_edit_toggle_poll;
	ot->invoke = clear_edited_invoke;

	/* flags */
	ot->flag = OPTYPE_REGISTER|OPTYPE_UNDO;
}
<|MERGE_RESOLUTION|>--- conflicted
+++ resolved
@@ -4086,14 +4086,7 @@
 {
 	BVHTreeFromMesh *shape_bvh = &data->shape_bvh;
 	const float dir[3] = {1.0f, 0.0f, 0.0f};
-<<<<<<< HEAD
-	PointInsideBVH userdata;
-	
-	userdata.bvhdata = data->shape_bvh;
-	userdata.num_hits = 0;
-=======
 	PointInsideBVH userdata = { data->shape_bvh, 0 };
->>>>>>> 9f1ad068
 	
 	BLI_bvhtree_ray_cast_all(shape_bvh->tree, key->co, dir, 0.0f, point_inside_bvh_cb, &userdata);
 	
@@ -4158,11 +4151,7 @@
 	}
 }
 
-<<<<<<< HEAD
-static int shape_cut_exec(bContext *C, wmOperator *UNUSED(op))
-=======
 static int shape_cut_exec(bContext *C, wmOperator *op)
->>>>>>> 9f1ad068
 {
 	Scene *scene = CTX_data_scene(C);
 	Object *ob = CTX_data_active_object(C);

/*
 * ***** BEGIN GPL LICENSE BLOCK *****
 *
 * This program is free software; you can redistribute it and/or
 * modify it under the terms of the GNU General Public License
 * as published by the Free Software Foundation; either version 2
 * of the License, or (at your option) any later version.
 *
 * This program is distributed in the hope that it will be useful,
 * but WITHOUT ANY WARRANTY; without even the implied warranty of
 * MERCHANTABILITY or FITNESS FOR A PARTICULAR PURPOSE.  See the
 * GNU General Public License for more details.
 *
 * You should have received a copy of the GNU General Public License
 * along with this program; if not, write to the Free Software Foundation,
 * Inc., 51 Franklin Street, Fifth Floor, Boston, MA 02110-1301, USA.
 *
 * The Original Code is Copyright (C) 2004 Blender Foundation.
 * All rights reserved.
 *
 * The Original Code is: all of this file.
 *
 * Contributor(s): Joshua Leung
 *
 * ***** END GPL LICENSE BLOCK *****
 */

/** \file blender/editors/space_outliner/outliner_tree.c
 *  \ingroup spoutliner
 */

#include <math.h>
#include <string.h>

#include "MEM_guardedalloc.h"

#include "DNA_anim_types.h"
#include "DNA_armature_types.h"
#include "DNA_constraint_types.h"
#include "DNA_camera_types.h"
#include "DNA_cachefile_types.h"
#include "DNA_gpencil_types.h"
#include "DNA_group_types.h"
#include "DNA_key_types.h"
#include "DNA_lamp_types.h"
#include "DNA_material_types.h"
#include "DNA_mesh_types.h"
#include "DNA_meta_types.h"
#include "DNA_lightprobe_types.h"
#include "DNA_particle_types.h"
#include "DNA_scene_types.h"
#include "DNA_world_types.h"
#include "DNA_sequence_types.h"
#include "DNA_speaker_types.h"
#include "DNA_object_types.h"
#include "DNA_linestyle_types.h"

#include "BLI_blenlib.h"
#include "BLI_utildefines.h"
#include "BLI_mempool.h"
#include "BLI_fnmatch.h"

#include "BLT_translation.h"

#include "BKE_fcurve.h"
#include "BKE_main.h"
#include "BKE_layer.h"
#include "BKE_library.h"
#include "BKE_modifier.h"
#include "BKE_sequencer.h"
#include "BKE_idcode.h"
#include "BKE_outliner_treehash.h"

#include "DEG_depsgraph.h"
#include "DEG_depsgraph_build.h"

#include "ED_armature.h"
#include "ED_screen.h"

#include "WM_api.h"
#include "WM_types.h"

#include "RNA_access.h"

#include "UI_interface.h"

#include "outliner_intern.h"

#ifdef WIN32
#  include "BLI_math_base.h" /* M_PI */
#endif

/* prototypes */
static TreeElement *outliner_add_collection_recursive(
        SpaceOops *soops, Collection *collection, TreeElement *ten);
static void outliner_make_object_parent_hierarchy(ListBase *lb);

/* ********************************************************* */
/* Persistent Data */

static void outliner_storage_cleanup(SpaceOops *soops)
{
	BLI_mempool *ts = soops->treestore;

	if (ts) {
		TreeStoreElem *tselem;
		int unused = 0;

		/* each element used once, for ID blocks with more users to have each a treestore */
		BLI_mempool_iter iter;

		BLI_mempool_iternew(ts, &iter);
		while ((tselem = BLI_mempool_iterstep(&iter))) {
			tselem->used = 0;
		}

		/* cleanup only after reading file or undo step, and always for
		 * RNA datablocks view in order to save memory */
		if (soops->storeflag & SO_TREESTORE_CLEANUP) {
			soops->storeflag &= ~SO_TREESTORE_CLEANUP;

			BLI_mempool_iternew(ts, &iter);
			while ((tselem = BLI_mempool_iterstep(&iter))) {
				if (tselem->id == NULL) unused++;
			}

			if (unused) {
				if (BLI_mempool_len(ts) == unused) {
					BLI_mempool_destroy(ts);
					soops->treestore = NULL;
					if (soops->treehash) {
						BKE_outliner_treehash_free(soops->treehash);
						soops->treehash = NULL;
					}
				}
				else {
					TreeStoreElem *tsenew;
					BLI_mempool *new_ts = BLI_mempool_create(sizeof(TreeStoreElem), BLI_mempool_len(ts) - unused,
					                                         512, BLI_MEMPOOL_ALLOW_ITER);
					BLI_mempool_iternew(ts, &iter);
					while ((tselem = BLI_mempool_iterstep(&iter))) {
						if (tselem->id) {
							tsenew = BLI_mempool_alloc(new_ts);
							*tsenew = *tselem;
						}
					}
					BLI_mempool_destroy(ts);
					soops->treestore = new_ts;
					if (soops->treehash) {
						/* update hash table to fix broken pointers */
						BKE_outliner_treehash_rebuild_from_treestore(soops->treehash, soops->treestore);
					}
				}
			}
		}
		else if (soops->treehash) {
			BKE_outliner_treehash_clear_used(soops->treehash);
		}
	}
}

static void check_persistent(SpaceOops *soops, TreeElement *te, ID *id, short type, short nr)
{
	TreeStoreElem *tselem;

	if (soops->treestore == NULL) {
		/* if treestore was not created in readfile.c, create it here */
		soops->treestore = BLI_mempool_create(sizeof(TreeStoreElem), 1, 512, BLI_MEMPOOL_ALLOW_ITER);

	}
	if (soops->treehash == NULL) {
		soops->treehash = BKE_outliner_treehash_create_from_treestore(soops->treestore);
	}

	/* find any unused tree element in treestore and mark it as used
	 * (note that there may be multiple unused elements in case of linked objects) */
	tselem = BKE_outliner_treehash_lookup_unused(soops->treehash, type, nr, id);
	if (tselem) {
		te->store_elem = tselem;
		tselem->used = 1;
		return;
	}

	/* add 1 element to treestore */
	tselem = BLI_mempool_alloc(soops->treestore);
	tselem->type = type;
	tselem->nr = type ? nr : 0;
	tselem->id = id;
	tselem->used = 0;
	tselem->flag = TSE_CLOSED;
	te->store_elem = tselem;
	BKE_outliner_treehash_add_element(soops->treehash, tselem);
}

/* ********************************************************* */
/* Tree Management */

void outliner_free_tree(ListBase *tree)
{
	for (TreeElement *element = tree->first, *element_next; element; element = element_next) {
		element_next = element->next;
		outliner_free_tree_element(element, tree);
	}
}

void outliner_cleanup_tree(SpaceOops *soops)
{
	outliner_free_tree(&soops->tree);
	outliner_storage_cleanup(soops);
}

/**
 * Free \a element and its sub-tree and remove its link in \a parent_subtree.
 *
 * \note Does not remove the TreeStoreElem of \a element!
 * \param parent_subtree Subtree of the parent element, so the list containing \a element.
 */
void outliner_free_tree_element(TreeElement *element, ListBase *parent_subtree)
{
	BLI_assert(BLI_findindex(parent_subtree, element) > -1);
	BLI_remlink(parent_subtree, element);

	outliner_free_tree(&element->subtree);

	if (element->flag & TE_FREE_NAME) {
		MEM_freeN((void *)element->name);
	}
	MEM_freeN(element);
}


/* ********************************************************* */

/* Prototype, see functions below */
static TreeElement *outliner_add_element(SpaceOops *soops, ListBase *lb, void *idv,
                                         TreeElement *parent, short type, short index);

/* -------------------------------------------------------- */

/* special handling of hierarchical non-lib data */
static void outliner_add_bone(SpaceOops *soops, ListBase *lb, ID *id, Bone *curBone,
                              TreeElement *parent, int *a)
{
	TreeElement *te = outliner_add_element(soops, lb, id, parent, TSE_BONE, *a);

	(*a)++;
	te->name = curBone->name;
	te->directdata = curBone;

	for (curBone = curBone->childbase.first; curBone; curBone = curBone->next) {
		outliner_add_bone(soops, &te->subtree, id, curBone, te, a);
	}
}

static bool outliner_animdata_test(AnimData *adt)
{
	if (adt)
		return (adt->action || adt->drivers.first || adt->nla_tracks.first);
	return false;
}

#ifdef WITH_FREESTYLE
static void outliner_add_line_styles(SpaceOops *soops, ListBase *lb, Scene *sce, TreeElement *te)
{
	ViewLayer *view_layer;
	FreestyleLineSet *lineset;

	for (view_layer = sce->view_layers.first; view_layer; view_layer = view_layer->next) {
		for (lineset = view_layer->freestyle_config.linesets.first; lineset; lineset = lineset->next) {
			FreestyleLineStyle *linestyle = lineset->linestyle;
			if (linestyle) {
				linestyle->id.tag |= LIB_TAG_DOIT;
			}
		}
	}
	for (view_layer = sce->view_layers.first; view_layer; view_layer = view_layer->next) {
		for (lineset = view_layer->freestyle_config.linesets.first; lineset; lineset = lineset->next) {
			FreestyleLineStyle *linestyle = lineset->linestyle;
			if (linestyle) {
				if (!(linestyle->id.tag & LIB_TAG_DOIT))
					continue;
				linestyle->id.tag &= ~LIB_TAG_DOIT;
				outliner_add_element(soops, lb, linestyle, te, 0, 0);
			}
		}
	}
}
#endif

static void outliner_add_scene_contents(SpaceOops *soops, ListBase *lb, Scene *sce, TreeElement *te)
{
	/* View layers */
	TreeElement *ten = outliner_add_element(soops, lb, sce, te, TSE_R_LAYER_BASE, 0);
	ten->name = IFACE_("View Layers");

	ViewLayer *view_layer;
	for (view_layer = sce->view_layers.first; view_layer; view_layer = view_layer->next) {
		TreeElement *tenlay = outliner_add_element(soops, &ten->subtree, sce, te, TSE_R_LAYER, 0);
		tenlay->name = view_layer->name;
		tenlay->directdata = view_layer;
	}

	/* Collections */
	ten = outliner_add_element(soops, lb, &sce->id, te, TSE_SCENE_COLLECTION_BASE, 0);
	ten->name = IFACE_("Scene Collection");
	outliner_add_collection_recursive(soops, sce->master_collection, ten);

	/* Objects */
	ten = outliner_add_element(soops, lb, sce, te, TSE_SCENE_OBJECTS_BASE, 0);
	ten->name = IFACE_("Objects");
	FOREACH_SCENE_OBJECT_BEGIN(sce, ob)
	{
		outliner_add_element(soops, &ten->subtree, ob, NULL, 0, 0);
	}
	FOREACH_SCENE_OBJECT_END;
	outliner_make_object_parent_hierarchy(&ten->subtree);

	/* Animation Data */
	if (outliner_animdata_test(sce->adt))
		outliner_add_element(soops, lb, sce, te, TSE_ANIM_DATA, 0);

<<<<<<< HEAD
}

TreeTraversalAction outliner_find_selected_objects(TreeElement *te, void *customdata)
{
	struct ObjectsSelectedData *data = customdata;
	TreeStoreElem *tselem = TREESTORE(te);

	if (outliner_is_collection_tree_element(te)) {
		return TRAVERSE_CONTINUE;
	}

	if (tselem->type || (tselem->id == NULL) || (GS(tselem->id->name) != ID_OB)) {
		return TRAVERSE_SKIP_CHILDS;
	}

	BLI_addtail(&data->objects_selected_array, BLI_genericNodeN(te));

	return TRAVERSE_CONTINUE;
}

/**
 * Move objects from a collection to another.
 * We ignore the original object being inserted, we used it for polling only.
 * Instead we move all the selected objects around.
 */
static void outliner_object_reorder(
        Main *bmain, Scene *scene,
        SpaceOops *soops,
        TreeElement *insert_element,
        TreeElement *insert_handle, TreeElementInsertType action,
        const wmEvent *event)
{
	Collection *collection = outliner_collection_from_tree_element(insert_handle);
	Collection *collection_ob_parent = NULL;
	ID *id = insert_handle->store_elem->id;

	BLI_assert(action == TE_INSERT_INTO);
	UNUSED_VARS_NDEBUG(action);

	struct ObjectsSelectedData data = {
		.objects_selected_array  = {NULL, NULL},
	};

	const bool is_append = event->ctrl;

	/* Make sure we include the originally inserted element as well. */
	TREESTORE(insert_element)->flag |= TSE_SELECTED;

	outliner_tree_traverse(soops, &soops->tree, 0, TSE_SELECTED, outliner_find_selected_objects, &data);
	LISTBASE_FOREACH (LinkData *, link, &data.objects_selected_array) {
		TreeElement *ten_selected = (TreeElement *)link->data;
		Object *ob = (Object *)TREESTORE(ten_selected)->id;

		if (is_append) {
			BKE_collection_object_add(bmain, collection, ob);
			continue;
		}

		/* Find parent collection of object. */
		if (ten_selected->parent) {
			for (TreeElement *te_ob_parent = ten_selected->parent; te_ob_parent; te_ob_parent = te_ob_parent->parent) {
				if (outliner_is_collection_tree_element(te_ob_parent)) {
					collection_ob_parent = outliner_collection_from_tree_element(te_ob_parent);
					break;
				}
			}
		}
		else {
			collection_ob_parent = BKE_collection_master(scene);
		}

		BKE_collection_object_move(bmain, scene, collection, collection_ob_parent, ob);
	}

	BLI_freelistN(&data.objects_selected_array);

	DEG_relations_tag_update(bmain);

	/* TODO(sergey): Use proper flag for tagging here. */
	DEG_id_tag_update(id, 0);

	WM_main_add_notifier(NC_SCENE | ND_LAYER, NULL);
}

static bool outliner_object_reorder_poll(
        const TreeElement *insert_element,
        TreeElement **io_insert_handle, TreeElementInsertType *io_action)
{
	if (outliner_is_collection_tree_element(*io_insert_handle) &&
	    (insert_element->parent != *io_insert_handle))
	{
		*io_action = TE_INSERT_INTO;
		return true;
	}

	return false;
=======
>>>>>>> 6cad7984
}

// can be inlined if necessary
static void outliner_add_object_contents(SpaceOops *soops, TreeElement *te, TreeStoreElem *tselem, Object *ob)
{
	if (outliner_animdata_test(ob->adt))
		outliner_add_element(soops, &te->subtree, ob, te, TSE_ANIM_DATA, 0);

	outliner_add_element(soops, &te->subtree, ob->poselib, te, 0, 0); // XXX FIXME.. add a special type for this

	if (ob->proxy && !ID_IS_LINKED(ob))
		outliner_add_element(soops, &te->subtree, ob->proxy, te, TSE_PROXY, 0);

	outliner_add_element(soops, &te->subtree, ob->gpd, te, 0, 0);

	outliner_add_element(soops, &te->subtree, ob->data, te, 0, 0);

	if (ob->pose) {
		bArmature *arm = ob->data;
		bPoseChannel *pchan;
		TreeElement *tenla = outliner_add_element(soops, &te->subtree, ob, te, TSE_POSE_BASE, 0);

		tenla->name = IFACE_("Pose");

		/* channels undefined in editmode, but we want the 'tenla' pose icon itself */
		if ((arm->edbo == NULL) && (ob->mode & OB_MODE_POSE)) {
			TreeElement *ten;
			int a = 0, const_index = 1000;    /* ensure unique id for bone constraints */

			for (pchan = ob->pose->chanbase.first; pchan; pchan = pchan->next, a++) {
				ten = outliner_add_element(soops, &tenla->subtree, ob, tenla, TSE_POSE_CHANNEL, a);
				ten->name = pchan->name;
				ten->directdata = pchan;
				pchan->temp = (void *)ten;

				if (pchan->constraints.first) {
					//Object *target;
					bConstraint *con;
					TreeElement *ten1;
					TreeElement *tenla1 = outliner_add_element(soops, &ten->subtree, ob, ten, TSE_CONSTRAINT_BASE, 0);
					//char *str;

					tenla1->name = IFACE_("Constraints");
					for (con = pchan->constraints.first; con; con = con->next, const_index++) {
						ten1 = outliner_add_element(soops, &tenla1->subtree, ob, tenla1, TSE_CONSTRAINT, const_index);
#if 0 /* disabled as it needs to be reworked for recoded constraints system */
						target = get_constraint_target(con, &str);
						if (str && str[0]) ten1->name = str;
						else if (target) ten1->name = target->id.name + 2;
						else ten1->name = con->name;
#endif
						ten1->name = con->name;
						ten1->directdata = con;
						/* possible add all other types links? */
					}
				}
			}
			/* make hierarchy */
			ten = tenla->subtree.first;
			while (ten) {
				TreeElement *nten = ten->next, *par;
				tselem = TREESTORE(ten);
				if (tselem->type == TSE_POSE_CHANNEL) {
					pchan = (bPoseChannel *)ten->directdata;
					if (pchan->parent) {
						BLI_remlink(&tenla->subtree, ten);
						par = (TreeElement *)pchan->parent->temp;
						BLI_addtail(&par->subtree, ten);
						ten->parent = par;
					}
				}
				ten = nten;
			}
		}

		/* Pose Groups */
		if (ob->pose->agroups.first) {
			bActionGroup *agrp;
			TreeElement *ten_bonegrp = outliner_add_element(soops, &te->subtree, ob, te, TSE_POSEGRP_BASE, 0);
			int a = 0;

			ten_bonegrp->name = IFACE_("Bone Groups");
			for (agrp = ob->pose->agroups.first; agrp; agrp = agrp->next, a++) {
				TreeElement *ten;
				ten = outliner_add_element(soops, &ten_bonegrp->subtree, ob, ten_bonegrp, TSE_POSEGRP, a);
				ten->name = agrp->name;
				ten->directdata = agrp;
			}
		}
	}

	for (int a = 0; a < ob->totcol; a++) {
		outliner_add_element(soops, &te->subtree, ob->mat[a], te, 0, a);
	}

	if (ob->constraints.first) {
		//Object *target;
		bConstraint *con;
		TreeElement *ten;
		TreeElement *tenla = outliner_add_element(soops, &te->subtree, ob, te, TSE_CONSTRAINT_BASE, 0);
		//char *str;
		int a;

		tenla->name = IFACE_("Constraints");
		for (con = ob->constraints.first, a = 0; con; con = con->next, a++) {
			ten = outliner_add_element(soops, &tenla->subtree, ob, tenla, TSE_CONSTRAINT, a);
#if 0 /* disabled due to constraints system targets recode... code here needs review */
			target = get_constraint_target(con, &str);
			if (str && str[0]) ten->name = str;
			else if (target) ten->name = target->id.name + 2;
			else ten->name = con->name;
#endif
			ten->name = con->name;
			ten->directdata = con;
			/* possible add all other types links? */
		}
	}

	if (ob->modifiers.first) {
		ModifierData *md;
		TreeElement *ten_mod = outliner_add_element(soops, &te->subtree, ob, te, TSE_MODIFIER_BASE, 0);
		int index;

		ten_mod->name = IFACE_("Modifiers");
		for (index = 0, md = ob->modifiers.first; md; index++, md = md->next) {
			TreeElement *ten = outliner_add_element(soops, &ten_mod->subtree, ob, ten_mod, TSE_MODIFIER, index);
			ten->name = md->name;
			ten->directdata = md;

			if (md->type == eModifierType_Lattice) {
				outliner_add_element(soops, &ten->subtree, ((LatticeModifierData *) md)->object, ten, TSE_LINKED_OB, 0);
			}
			else if (md->type == eModifierType_Curve) {
				outliner_add_element(soops, &ten->subtree, ((CurveModifierData *) md)->object, ten, TSE_LINKED_OB, 0);
			}
			else if (md->type == eModifierType_Armature) {
				outliner_add_element(soops, &ten->subtree, ((ArmatureModifierData *) md)->object, ten, TSE_LINKED_OB, 0);
			}
			else if (md->type == eModifierType_Hook) {
				outliner_add_element(soops, &ten->subtree, ((HookModifierData *) md)->object, ten, TSE_LINKED_OB, 0);
			}
			else if (md->type == eModifierType_ParticleSystem) {
				ParticleSystem *psys = ((ParticleSystemModifierData *) md)->psys;
				TreeElement *ten_psys;

				ten_psys = outliner_add_element(soops, &ten->subtree, ob, te, TSE_LINKED_PSYS, 0);
				ten_psys->directdata = psys;
				ten_psys->name = psys->part->id.name + 2;
			}
		}
	}

	/* vertex groups */
	if (ob->defbase.first) {
		bDeformGroup *defgroup;
		TreeElement *ten;
		TreeElement *tenla = outliner_add_element(soops, &te->subtree, ob, te, TSE_DEFGROUP_BASE, 0);
		int a;

		tenla->name = IFACE_("Vertex Groups");
		for (defgroup = ob->defbase.first, a = 0; defgroup; defgroup = defgroup->next, a++) {
			ten = outliner_add_element(soops, &tenla->subtree, ob, tenla, TSE_DEFGROUP, a);
			ten->name = defgroup->name;
			ten->directdata = defgroup;
		}
	}

	/* duplicated group */
	if (ob->dup_group)
		outliner_add_element(soops, &te->subtree, ob->dup_group, te, 0, 0);
}


// can be inlined if necessary
static void outliner_add_id_contents(SpaceOops *soops, TreeElement *te, TreeStoreElem *tselem, ID *id)
{
	/* tuck pointer back in object, to construct hierarchy */
	if (GS(id->name) == ID_OB) id->newid = (ID *)te;

	/* expand specific data always */
	switch (GS(id->name)) {
		case ID_LI:
		{
			te->name = ((Library *)id)->name;
			break;
		}
		case ID_SCE:
		{
			outliner_add_scene_contents(soops, &te->subtree, (Scene *)id, te);
			break;
		}
		case ID_OB:
		{
			outliner_add_object_contents(soops, te, tselem, (Object *)id);
			break;
		}
		case ID_ME:
		{
			Mesh *me = (Mesh *)id;
			int a;

			if (outliner_animdata_test(me->adt))
				outliner_add_element(soops, &te->subtree, me, te, TSE_ANIM_DATA, 0);

			outliner_add_element(soops, &te->subtree, me->key, te, 0, 0);
			for (a = 0; a < me->totcol; a++)
				outliner_add_element(soops, &te->subtree, me->mat[a], te, 0, a);
			/* could do tfaces with image links, but the images are not grouped nicely.
			 * would require going over all tfaces, sort images in use. etc... */
			break;
		}
		case ID_CU:
		{
			Curve *cu = (Curve *)id;
			int a;

			if (outliner_animdata_test(cu->adt))
				outliner_add_element(soops, &te->subtree, cu, te, TSE_ANIM_DATA, 0);

			for (a = 0; a < cu->totcol; a++)
				outliner_add_element(soops, &te->subtree, cu->mat[a], te, 0, a);
			break;
		}
		case ID_MB:
		{
			MetaBall *mb = (MetaBall *)id;
			int a;

			if (outliner_animdata_test(mb->adt))
				outliner_add_element(soops, &te->subtree, mb, te, TSE_ANIM_DATA, 0);

			for (a = 0; a < mb->totcol; a++)
				outliner_add_element(soops, &te->subtree, mb->mat[a], te, 0, a);
			break;
		}
		case ID_MA:
		{
			Material *ma = (Material *)id;

			if (outliner_animdata_test(ma->adt))
				outliner_add_element(soops, &te->subtree, ma, te, TSE_ANIM_DATA, 0);
			break;
		}
		case ID_TE:
		{
			Tex *tex = (Tex *)id;

			if (outliner_animdata_test(tex->adt))
				outliner_add_element(soops, &te->subtree, tex, te, TSE_ANIM_DATA, 0);

			outliner_add_element(soops, &te->subtree, tex->ima, te, 0, 0);
			break;
		}
		case ID_CA:
		{
			Camera *ca = (Camera *)id;

			if (outliner_animdata_test(ca->adt))
				outliner_add_element(soops, &te->subtree, ca, te, TSE_ANIM_DATA, 0);
			break;
		}
		case ID_CF:
		{
			CacheFile *cache_file = (CacheFile *)id;

			if (outliner_animdata_test(cache_file->adt)) {
				outliner_add_element(soops, &te->subtree, cache_file, te, TSE_ANIM_DATA, 0);
			}

			break;
		}
		case ID_LA:
		{
			Lamp *la = (Lamp *)id;

			if (outliner_animdata_test(la->adt))
				outliner_add_element(soops, &te->subtree, la, te, TSE_ANIM_DATA, 0);
			break;
		}
		case ID_SPK:
		{
			Speaker *spk = (Speaker *)id;

			if (outliner_animdata_test(spk->adt))
				outliner_add_element(soops, &te->subtree, spk, te, TSE_ANIM_DATA, 0);
			break;
		}
		case ID_LP:
		{
			LightProbe *prb = (LightProbe *)id;

			if (outliner_animdata_test(prb->adt))
				outliner_add_element(soops, &te->subtree, prb, te, TSE_ANIM_DATA, 0);
			break;
		}
		case ID_WO:
		{
			World *wrld = (World *)id;

			if (outliner_animdata_test(wrld->adt))
				outliner_add_element(soops, &te->subtree, wrld, te, TSE_ANIM_DATA, 0);
			break;
		}
		case ID_KE:
		{
			Key *key = (Key *)id;

			if (outliner_animdata_test(key->adt))
				outliner_add_element(soops, &te->subtree, key, te, TSE_ANIM_DATA, 0);
			break;
		}
		case ID_AC:
		{
			// XXX do we want to be exposing the F-Curves here?
			//bAction *act = (bAction *)id;
			break;
		}
		case ID_AR:
		{
			bArmature *arm = (bArmature *)id;
			int a = 0;

			if (outliner_animdata_test(arm->adt))
				outliner_add_element(soops, &te->subtree, arm, te, TSE_ANIM_DATA, 0);

			if (arm->edbo) {
				EditBone *ebone;
				TreeElement *ten;

				for (ebone = arm->edbo->first; ebone; ebone = ebone->next, a++) {
					ten = outliner_add_element(soops, &te->subtree, id, te, TSE_EBONE, a);
					ten->directdata = ebone;
					ten->name = ebone->name;
					ebone->temp.p = ten;
				}
				/* make hierarchy */
				ten = arm->edbo->first ? ((EditBone *)arm->edbo->first)->temp.p : NULL;
				while (ten) {
					TreeElement *nten = ten->next, *par;
					ebone = (EditBone *)ten->directdata;
					if (ebone->parent) {
						BLI_remlink(&te->subtree, ten);
						par = ebone->parent->temp.p;
						BLI_addtail(&par->subtree, ten);
						ten->parent = par;
					}
					ten = nten;
				}
			}
			else {
				/* do not extend Armature when we have posemode */
				tselem = TREESTORE(te->parent);
				if (GS(tselem->id->name) == ID_OB && ((Object *)tselem->id)->mode & OB_MODE_POSE) {
					/* pass */
				}
				else {
					Bone *curBone;
					for (curBone = arm->bonebase.first; curBone; curBone = curBone->next) {
						outliner_add_bone(soops, &te->subtree, id, curBone, te, &a);
					}
				}
			}
			break;
		}
		case ID_LS:
		{
			FreestyleLineStyle *linestyle = (FreestyleLineStyle *)id;
			int a;

			if (outliner_animdata_test(linestyle->adt))
				outliner_add_element(soops, &te->subtree, linestyle, te, TSE_ANIM_DATA, 0);

			for (a = 0; a < MAX_MTEX; a++) {
				if (linestyle->mtex[a])
					outliner_add_element(soops, &te->subtree, linestyle->mtex[a]->tex, te, 0, a);
			}
			break;
		}
		case ID_GD:
		{
			bGPdata *gpd = (bGPdata *)id;
			bGPDlayer *gpl;
			int a = 0;

			if (outliner_animdata_test(gpd->adt))
				outliner_add_element(soops, &te->subtree, gpd, te, TSE_ANIM_DATA, 0);

			// TODO: base element for layers?
			for (gpl = gpd->layers.first; gpl; gpl = gpl->next) {
				outliner_add_element(soops, &te->subtree, gpl, te, TSE_GP_LAYER, a);
				a++;
			}
			break;
		}
		case ID_GR:
		{
			/* Don't expand for instances, creates too many elements. */
			if (!(te->parent && te->parent->idcode == ID_OB)) {
				Collection *collection = (Collection *)id;
				outliner_add_collection_recursive(soops, collection, te);
			}
		}
		default:
			break;
	}
}

// TODO: this function needs to be split up! It's getting a bit too large...
// Note: "ID" is not always a real ID
static TreeElement *outliner_add_element(SpaceOops *soops, ListBase *lb, void *idv,
                                         TreeElement *parent, short type, short index)
{
	TreeElement *te;
	TreeStoreElem *tselem;
	ID *id = idv;

	if (ELEM(type, TSE_RNA_STRUCT, TSE_RNA_PROPERTY, TSE_RNA_ARRAY_ELEM)) {
		id = ((PointerRNA *)idv)->id.data;
		if (!id) id = ((PointerRNA *)idv)->data;
	}
	else if (type == TSE_GP_LAYER) {
		/* idv is the layer its self */
		id = TREESTORE(parent)->id;
	}

	/* exceptions */
	if (type == TSE_ID_BASE) {
		/* pass */
	}
	else if (id == NULL) {
		return NULL;
	}

	if (type == 0) {
		/* Zero type means real ID, ensure we do not get non-outliner ID types here... */
		BLI_assert(TREESTORE_ID_TYPE(id));
	}

	te = MEM_callocN(sizeof(TreeElement), "tree elem");
	/* add to the visual tree */
	BLI_addtail(lb, te);
	/* add to the storage */
	check_persistent(soops, te, id, type, index);
	tselem = TREESTORE(te);

	/* if we are searching for something expand to see child elements */
	if (SEARCHING_OUTLINER(soops))
		tselem->flag |= TSE_CHILDSEARCH;

	te->parent = parent;
	te->index = index;   // for data arays
	if (ELEM(type, TSE_SEQUENCE, TSE_SEQ_STRIP, TSE_SEQUENCE_DUP)) {
		/* pass */
	}
	else if (ELEM(type, TSE_RNA_STRUCT, TSE_RNA_PROPERTY, TSE_RNA_ARRAY_ELEM)) {
		/* pass */
	}
	else if (type == TSE_ANIM_DATA) {
		/* pass */
	}
	else if (type == TSE_GP_LAYER) {
		/* pass */
	}
	else if (ELEM(type, TSE_LAYER_COLLECTION, TSE_SCENE_COLLECTION_BASE, TSE_VIEW_COLLECTION_BASE)) {
		/* pass */
	}
	else if (type == TSE_ID_BASE) {
		/* pass */
	}
	else {
		/* do here too, for blend file viewer, own ID_LI then shows file name */
		if (GS(id->name) == ID_LI)
			te->name = ((Library *)id)->name;
		else
			te->name = id->name + 2; // default, can be overridden by Library or non-ID data
		te->idcode = GS(id->name);
	}

	if (type == 0) {
		TreeStoreElem *tsepar = parent ? TREESTORE(parent) : NULL;

		/* ID datablock */
		if (tsepar == NULL || tsepar->type != TSE_ID_BASE || soops->filter_id_type) {
			outliner_add_id_contents(soops, te, tselem, id);
		}
	}
	else if (type == TSE_ANIM_DATA) {
		IdAdtTemplate *iat = (IdAdtTemplate *)idv;
		AnimData *adt = (AnimData *)iat->adt;

		/* this element's info */
		te->name = IFACE_("Animation");
		te->directdata = adt;

		/* Action */
		outliner_add_element(soops, &te->subtree, adt->action, te, 0, 0);

		/* Drivers */
		if (adt->drivers.first) {
			TreeElement *ted = outliner_add_element(soops, &te->subtree, adt, te, TSE_DRIVER_BASE, 0);
			ID *lastadded = NULL;
			FCurve *fcu;

			ted->name = IFACE_("Drivers");

			for (fcu = adt->drivers.first; fcu; fcu = fcu->next) {
				if (fcu->driver && fcu->driver->variables.first) {
					ChannelDriver *driver = fcu->driver;
					DriverVar *dvar;

					for (dvar = driver->variables.first; dvar; dvar = dvar->next) {
						/* loop over all targets used here */
						DRIVER_TARGETS_USED_LOOPER(dvar)
						{
							if (lastadded != dtar->id) {
								// XXX this lastadded check is rather lame, and also fails quite badly...
								outliner_add_element(soops, &ted->subtree, dtar->id, ted, TSE_LINKED_OB, 0);
								lastadded = dtar->id;
							}
						}
						DRIVER_TARGETS_LOOPER_END
					}
				}
			}
		}

		/* NLA Data */
		if (adt->nla_tracks.first) {
			TreeElement *tenla = outliner_add_element(soops, &te->subtree, adt, te, TSE_NLA, 0);
			NlaTrack *nlt;
			int a = 0;

			tenla->name = IFACE_("NLA Tracks");

			for (nlt = adt->nla_tracks.first; nlt; nlt = nlt->next) {
				TreeElement *tenlt = outliner_add_element(soops, &tenla->subtree, nlt, tenla, TSE_NLA_TRACK, a);
				NlaStrip *strip;
				TreeElement *ten;
				int b = 0;

				tenlt->name = nlt->name;

				for (strip = nlt->strips.first; strip; strip = strip->next, b++) {
					ten = outliner_add_element(soops, &tenlt->subtree, strip->act, tenlt, TSE_NLA_ACTION, b);
					if (ten) ten->directdata = strip;
				}
			}
		}
	}
	else if (type == TSE_GP_LAYER) {
		bGPDlayer *gpl = (bGPDlayer *)idv;

		te->name = gpl->info;
		te->directdata = gpl;
	}
	else if (type == TSE_SEQUENCE) {
		Sequence *seq = (Sequence *) idv;
		Sequence *p;

		/*
		 * The idcode is a little hack, but the outliner
		 * only check te->idcode if te->type is equal to zero,
		 * so this is "safe".
		 */
		te->idcode = seq->type;
		te->directdata = seq;
		te->name = seq->name + 2;

		if (!(seq->type & SEQ_TYPE_EFFECT)) {
			/*
			 * This work like the sequence.
			 * If the sequence have a name (not default name)
			 * show it, in other case put the filename.
			 */

			if (seq->type == SEQ_TYPE_META) {
				p = seq->seqbase.first;
				while (p) {
					outliner_add_element(soops, &te->subtree, (void *)p, te, TSE_SEQUENCE, index);
					p = p->next;
				}
			}
			else
				outliner_add_element(soops, &te->subtree, (void *)seq->strip, te, TSE_SEQ_STRIP, index);
		}
	}
	else if (type == TSE_SEQ_STRIP) {
		Strip *strip = (Strip *)idv;

		if (strip->dir[0] != '\0')
			te->name = strip->dir;
		else
			te->name = IFACE_("Strip None");
		te->directdata = strip;
	}
	else if (type == TSE_SEQUENCE_DUP) {
		Sequence *seq = (Sequence *)idv;

		te->idcode = seq->type;
		te->directdata = seq;
		te->name = seq->strip->stripdata->name;
	}
	else if (ELEM(type, TSE_RNA_STRUCT, TSE_RNA_PROPERTY, TSE_RNA_ARRAY_ELEM)) {
		PointerRNA pptr, propptr, *ptr = (PointerRNA *)idv;
		PropertyRNA *prop, *iterprop;
		PropertyType proptype;

		/* Don't display arrays larger, weak but index is stored as a short,
		 * also the outliner isn't intended for editing such large data-sets. */
		BLI_STATIC_ASSERT(sizeof(te->index) == 2, "Index is no longer short!");
		const int tot_limit = SHRT_MAX;

		int a, tot;

		/* we do lazy build, for speed and to avoid infinite recusion */

		if (ptr->data == NULL) {
			te->name = IFACE_("(empty)");
		}
		else if (type == TSE_RNA_STRUCT) {
			/* struct */
			te->name = RNA_struct_name_get_alloc(ptr, NULL, 0, NULL);

			if (te->name)
				te->flag |= TE_FREE_NAME;
			else
				te->name = RNA_struct_ui_name(ptr->type);

			/* If searching don't expand RNA entries */
			if (SEARCHING_OUTLINER(soops) && BLI_strcasecmp("RNA", te->name) == 0) tselem->flag &= ~TSE_CHILDSEARCH;

			iterprop = RNA_struct_iterator_property(ptr->type);
			tot = RNA_property_collection_length(ptr, iterprop);
			CLAMP_MAX(tot, tot_limit);

			/* auto open these cases */
			if (!parent || (RNA_property_type(parent->directdata)) == PROP_POINTER)
				if (!tselem->used)
					tselem->flag &= ~TSE_CLOSED;

			if (TSELEM_OPEN(tselem, soops)) {
				for (a = 0; a < tot; a++) {
					RNA_property_collection_lookup_int(ptr, iterprop, a, &propptr);
					if (!(RNA_property_flag(propptr.data) & PROP_HIDDEN)) {
						outliner_add_element(soops, &te->subtree, (void *)ptr, te, TSE_RNA_PROPERTY, a);
					}
				}
			}
			else if (tot)
				te->flag |= TE_LAZY_CLOSED;

			te->rnaptr = *ptr;
		}
		else if (type == TSE_RNA_PROPERTY) {
			/* property */
			iterprop = RNA_struct_iterator_property(ptr->type);
			RNA_property_collection_lookup_int(ptr, iterprop, index, &propptr);

			prop = propptr.data;
			proptype = RNA_property_type(prop);

			te->name = RNA_property_ui_name(prop);
			te->directdata = prop;
			te->rnaptr = *ptr;

			/* If searching don't expand RNA entries */
			if (SEARCHING_OUTLINER(soops) && BLI_strcasecmp("RNA", te->name) == 0) tselem->flag &= ~TSE_CHILDSEARCH;

			if (proptype == PROP_POINTER) {
				pptr = RNA_property_pointer_get(ptr, prop);

				if (pptr.data) {
					if (TSELEM_OPEN(tselem, soops))
						outliner_add_element(soops, &te->subtree, (void *)&pptr, te, TSE_RNA_STRUCT, -1);
					else
						te->flag |= TE_LAZY_CLOSED;
				}
			}
			else if (proptype == PROP_COLLECTION) {
				tot = RNA_property_collection_length(ptr, prop);
				CLAMP_MAX(tot, tot_limit);

				if (TSELEM_OPEN(tselem, soops)) {
					for (a = 0; a < tot; a++) {
						RNA_property_collection_lookup_int(ptr, prop, a, &pptr);
						outliner_add_element(soops, &te->subtree, (void *)&pptr, te, TSE_RNA_STRUCT, a);
					}
				}
				else if (tot)
					te->flag |= TE_LAZY_CLOSED;
			}
			else if (ELEM(proptype, PROP_BOOLEAN, PROP_INT, PROP_FLOAT)) {
				tot = RNA_property_array_length(ptr, prop);
				CLAMP_MAX(tot, tot_limit);

				if (TSELEM_OPEN(tselem, soops)) {
					for (a = 0; a < tot; a++)
						outliner_add_element(soops, &te->subtree, (void *)ptr, te, TSE_RNA_ARRAY_ELEM, a);
				}
				else if (tot)
					te->flag |= TE_LAZY_CLOSED;
			}
		}
		else if (type == TSE_RNA_ARRAY_ELEM) {
			char c;

			prop = parent->directdata;

			te->directdata = prop;
			te->rnaptr = *ptr;
			te->index = index;

			c = RNA_property_array_item_char(prop, index);

			te->name = MEM_callocN(sizeof(char) * 20, "OutlinerRNAArrayName");
			if (c) sprintf((char *)te->name, "  %c", c);
			else sprintf((char *)te->name, "  %d", index + 1);
			te->flag |= TE_FREE_NAME;
		}
	}
	else if (type == TSE_KEYMAP) {
		wmKeyMap *km = (wmKeyMap *)idv;
		wmKeyMapItem *kmi;
		char opname[OP_MAX_TYPENAME];

		te->directdata = idv;
		te->name = km->idname;

		if (TSELEM_OPEN(tselem, soops)) {
			int a = 0;

			for (kmi = km->items.first; kmi; kmi = kmi->next, a++) {
				const char *key = WM_key_event_string(kmi->type, false);

				if (key[0]) {
					wmOperatorType *ot = NULL;

					if (kmi->propvalue) {
						/* pass */
					}
					else {
						ot = WM_operatortype_find(kmi->idname, 0);
					}

					if (ot || kmi->propvalue) {
						TreeElement *ten = outliner_add_element(soops, &te->subtree, kmi, te, TSE_KEYMAP_ITEM, a);

						ten->directdata = kmi;

						if (kmi->propvalue) {
							ten->name = IFACE_("Modal map, not yet");
						}
						else {
							WM_operator_py_idname(opname, ot->idname);
							ten->name = BLI_strdup(opname);
							ten->flag |= TE_FREE_NAME;
						}
					}
				}
			}
		}
		else
			te->flag |= TE_LAZY_CLOSED;
	}

	return te;
}

/* ======================================================= */
/* Sequencer mode tree building */

/* Helped function to put duplicate sequence in the same tree. */
static int need_add_seq_dup(Sequence *seq)
{
	Sequence *p;

	if ((!seq->strip) || (!seq->strip->stripdata))
		return(1);

	/*
	 * First check backward, if we found a duplicate
	 * sequence before this, don't need it, just return.
	 */
	p = seq->prev;
	while (p) {
		if ((!p->strip) || (!p->strip->stripdata)) {
			p = p->prev;
			continue;
		}

		if (STREQ(p->strip->stripdata->name, seq->strip->stripdata->name))
			return(2);
		p = p->prev;
	}

	p = seq->next;
	while (p) {
		if ((!p->strip) || (!p->strip->stripdata)) {
			p = p->next;
			continue;
		}

		if (STREQ(p->strip->stripdata->name, seq->strip->stripdata->name))
			return(0);
		p = p->next;
	}
	return(1);
}

static void outliner_add_seq_dup(SpaceOops *soops, Sequence *seq, TreeElement *te, short index)
{
	/* TreeElement *ch; */ /* UNUSED */
	Sequence *p;

	p = seq;
	while (p) {
		if ((!p->strip) || (!p->strip->stripdata) || (p->strip->stripdata->name[0] == '\0')) {
			p = p->next;
			continue;
		}

		if (STREQ(p->strip->stripdata->name, seq->strip->stripdata->name))
			/* ch = */ /* UNUSED */ outliner_add_element(soops, &te->subtree, (void *)p, te, TSE_SEQUENCE, index);
		p = p->next;
	}
}


/* ----------------------------------------------- */

static const char *outliner_idcode_to_plural(short idcode)
{
	const char *propname = BKE_idcode_to_name_plural(idcode);
	PropertyRNA *prop = RNA_struct_type_find_property(&RNA_BlendData, propname);
	return (prop) ? RNA_property_ui_name(prop) : "UNKNOWN";
}

static bool outliner_library_id_show(Library *lib, ID *id, short filter_id_type)
{
	if (id->lib != lib) {
		return false;
	}

	if (filter_id_type == ID_GR) {
		/* Don't show child collections of non-scene master collection,
		 * they are already shown as children. */
		Collection *collection = (Collection *)id;
		bool has_non_scene_parent = false;

		for (CollectionParent *cparent = collection->parents.first; cparent; cparent = cparent->next) {
			if (!(cparent->collection->flag & COLLECTION_IS_MASTER)) {
				has_non_scene_parent = true;
			}
		}

		if (has_non_scene_parent) {
			return false;
		}
	}

	return true;
}

static TreeElement *outliner_add_library_contents(Main *mainvar, SpaceOops *soops, ListBase *lb, Library *lib)
{
	TreeElement *ten, *tenlib = NULL;
	ListBase *lbarray[MAX_LIBARRAY];
	int a, tot;
	short filter_id_type = (soops->filter & SO_FILTER_ID_TYPE) ? soops->filter_id_type : 0;

	if (filter_id_type) {
		lbarray[0] = which_libbase(mainvar, soops->filter_id_type);
		tot = 1;
	}
	else {
		tot = set_listbasepointers(mainvar, lbarray);
	}

	for (a = 0; a < tot; a++) {
		if (lbarray[a] && lbarray[a]->first) {
			ID *id = lbarray[a]->first;

			/* check if there's data in current lib */
			for (; id; id = id->next)
				if (id->lib == lib)
					break;

			if (id) {
				if (!tenlib) {
					/* Create library tree element on demand, depending if there are any datablocks. */
					if (lib) {
						tenlib = outliner_add_element(soops, lb, lib, NULL, 0, 0);
					}
					else {
						tenlib = outliner_add_element(soops, lb, mainvar, NULL, TSE_ID_BASE, 0);
						tenlib->name = IFACE_("Current File");
					}
				}

				/* Create datablock list parent element on demand. */
				if (filter_id_type) {
					ten = tenlib;
				}
				else {
					ten = outliner_add_element(soops, &tenlib->subtree, lbarray[a], NULL, TSE_ID_BASE, 0);
					ten->directdata = lbarray[a];
					ten->name = outliner_idcode_to_plural(GS(id->name));
				}

				for (id = lbarray[a]->first; id; id = id->next) {
					if (outliner_library_id_show(lib, id, filter_id_type)) {
						outliner_add_element(soops, &ten->subtree, id, ten, 0, 0);
					}
				}
			}
		}
	}

	return tenlib;
}

static void outliner_add_orphaned_datablocks(Main *mainvar, SpaceOops *soops)
{
	TreeElement *ten;
	ListBase *lbarray[MAX_LIBARRAY];
	int a, tot;
	short filter_id_type = (soops->filter & SO_FILTER_ID_TYPE) ? soops->filter_id_type : 0;

	if (filter_id_type) {
		lbarray[0] = which_libbase(mainvar, soops->filter_id_type);
		tot = 1;
	}
	else {
		tot = set_listbasepointers(mainvar, lbarray);
	}

	for (a = 0; a < tot; a++) {
		if (lbarray[a] && lbarray[a]->first) {
			ID *id = lbarray[a]->first;

			/* check if there are any datablocks of this type which are orphans */
			for (; id; id = id->next) {
				if (ID_REAL_USERS(id) <= 0)
					break;
			}

			if (id) {
				/* header for this type of datablock */
				if (filter_id_type) {
					ten = NULL;
				}
				else {
					ten = outliner_add_element(soops, &soops->tree, lbarray[a], NULL, TSE_ID_BASE, 0);
					ten->directdata = lbarray[a];
					ten->name = outliner_idcode_to_plural(GS(id->name));
				}

				/* add the orphaned datablocks - these will not be added with any subtrees attached */
				for (id = lbarray[a]->first; id; id = id->next) {
					if (ID_REAL_USERS(id) <= 0)
						outliner_add_element(soops, (ten) ? &ten->subtree : &soops->tree, id, ten, 0, 0);
				}
			}
		}
	}
}

static void outliner_add_layer_collection_objects(
        SpaceOops *soops, ListBase *tree, ViewLayer *layer,
        LayerCollection *lc, TreeElement *ten)
{
	for (CollectionObject *cob = lc->collection->gobject.first; cob; cob = cob->next) {
		Base *base = BKE_view_layer_base_find(layer, cob->ob);
		TreeElement *te_object = outliner_add_element(soops, tree, base->object, ten, 0, 0);
		te_object->directdata = base;

		if (!(base->flag & BASE_VISIBLE)) {
			te_object->flag |= TE_DISABLED;
		}
	}
}

static void outliner_add_layer_collections_recursive(
        SpaceOops *soops, ListBase *tree, ViewLayer *layer,
        ListBase *layer_collections, TreeElement *parent_ten,
        const bool show_objects)
{
	for (LayerCollection *lc = layer_collections->first; lc; lc = lc->next) {
		ID *id = &lc->collection->id;
		TreeElement *ten = outliner_add_element(soops, tree, id, parent_ten, TSE_LAYER_COLLECTION, 0);

		ten->name = id->name + 2;
		ten->directdata = lc;

		const bool exclude = (lc->flag & LAYER_COLLECTION_EXCLUDE) != 0;
		if (exclude ||
		    ((layer->runtime_flag & VIEW_LAYER_HAS_HIDE) &&
		     !(lc->runtime_flag & LAYER_COLLECTION_HAS_VISIBLE_OBJECTS)))
		{
			ten->flag |= TE_DISABLED;
		}

		outliner_add_layer_collections_recursive(soops, &ten->subtree, layer, &lc->layer_collections, ten, show_objects);
		if (!exclude && show_objects) {
			outliner_add_layer_collection_objects(soops, &ten->subtree, layer, lc, ten);
		}
	}
}

static void outliner_add_view_layer(SpaceOops *soops, ListBase *tree, TreeElement *parent,
                                    ViewLayer *layer, const bool show_objects)
{
	/* First layer collection is for master collection, don't show it. */
	LayerCollection *lc = layer->layer_collections.first;
	if (lc == NULL) {
		return;
	}

	outliner_add_layer_collections_recursive(soops, tree, layer, &lc->layer_collections, parent, show_objects);
	if (show_objects) {
		outliner_add_layer_collection_objects(soops, tree, layer, lc, parent);
	}
}

BLI_INLINE void outliner_add_collection_init(TreeElement *te, Collection *collection)
{
	if (collection->flag & COLLECTION_IS_MASTER) {
		te->name = IFACE_("Scene Collection");
	}
	else {
		te->name = collection->id.name + 2;
	}

	te->directdata = collection;
}

BLI_INLINE void outliner_add_collection_objects(
        SpaceOops *soops, ListBase *tree, Collection *collection, TreeElement *parent)
{
	for (CollectionObject *cob = collection->gobject.first; cob; cob = cob->next) {
		outliner_add_element(soops, tree, cob->ob, parent, 0, 0);
	}
}

static TreeElement *outliner_add_collection_recursive(
        SpaceOops *soops, Collection *collection, TreeElement *ten)
{
	outliner_add_collection_init(ten, collection);

	for (CollectionChild *child = collection->children.first; child; child = child->next) {
		outliner_add_element(soops, &ten->subtree, &child->collection->id, ten, 0, 0);
	}

	if (soops->outlinevis != SO_SCENES) {
		outliner_add_collection_objects(soops, &ten->subtree, collection, ten);
	}

	return ten;
}

/* ======================================================= */
/* Generic Tree Building helpers - order these are called is top to bottom */

/* Hierarchy --------------------------------------------- */

/* make sure elements are correctly nested */
static void outliner_make_object_parent_hierarchy(ListBase *lb)
{
	TreeElement *te, *ten, *tep;
	TreeStoreElem *tselem;

	/* build hierarchy */
	// XXX also, set extents here...
	te = lb->first;
	while (te) {
		ten = te->next;
		tselem = TREESTORE(te);

		if (tselem->type == 0 && te->idcode == ID_OB) {
			Object *ob = (Object *)tselem->id;
			if (ob->parent && ob->parent->id.newid) {
				BLI_remlink(lb, te);
				tep = (TreeElement *)ob->parent->id.newid;
				BLI_addtail(&tep->subtree, te);
				// set correct parent pointers
				for (te = tep->subtree.first; te; te = te->next) te->parent = tep;
			}
		}
		te = ten;
	}
}

/* Sorting ------------------------------------------------------ */

typedef struct tTreeSort {
	TreeElement *te;
	ID *id;
	const char *name;
	short idcode;
} tTreeSort;

/* alphabetical comparator, tryping to put objects first */
static int treesort_alpha_ob(const void *v1, const void *v2)
{
	const tTreeSort *x1 = v1, *x2 = v2;
	int comp;

	/* first put objects last (hierarchy) */
	comp = (x1->idcode == ID_OB);
	if (x2->idcode == ID_OB) comp += 2;

	if (comp == 1) return 1;
	else if (comp == 2) return -1;
	else if (comp == 3) {
		comp = strcmp(x1->name, x2->name);

		if (comp > 0) return 1;
		else if (comp < 0) return -1;
		return 0;
	}
	return 0;
}

/* alphabetical comparator */
static int treesort_alpha(const void *v1, const void *v2)
{
	const tTreeSort *x1 = v1, *x2 = v2;
	int comp;

	comp = strcmp(x1->name, x2->name);

	if (comp > 0) return 1;
	else if (comp < 0) return -1;
	return 0;
}


/* this is nice option for later? doesnt look too useful... */
#if 0
static int treesort_obtype_alpha(const void *v1, const void *v2)
{
	const tTreeSort *x1 = v1, *x2 = v2;

	/* first put objects last (hierarchy) */
	if (x1->idcode == ID_OB && x2->idcode != ID_OB) {
		return 1;
	}
	else if (x2->idcode == ID_OB && x1->idcode != ID_OB) {
		return -1;
	}
	else {
		/* 2nd we check ob type */
		if (x1->idcode == ID_OB && x2->idcode == ID_OB) {
			if      (((Object *)x1->id)->type > ((Object *)x2->id)->type) return  1;
			else if (((Object *)x1->id)->type > ((Object *)x2->id)->type) return -1;
			else return 0;
		}
		else {
			int comp = strcmp(x1->name, x2->name);

			if      (comp > 0) return  1;
			else if (comp < 0) return -1;
			return 0;
		}
	}
}
#endif

/* sort happens on each subtree individual */
static void outliner_sort(ListBase *lb)
{
	TreeElement *te;
	TreeStoreElem *tselem;

	te = lb->last;
	if (te == NULL) return;
	tselem = TREESTORE(te);

	/* sorting rules; only object lists, ID lists, or deformgroups */
	if (ELEM(tselem->type, TSE_DEFGROUP, TSE_ID_BASE) || (tselem->type == 0 && te->idcode == ID_OB)) {
		int totelem = BLI_listbase_count(lb);

		if (totelem > 1) {
			tTreeSort *tear = MEM_mallocN(totelem * sizeof(tTreeSort), "tree sort array");
			tTreeSort *tp = tear;
			int skip = 0;

			for (te = lb->first; te; te = te->next, tp++) {
				tselem = TREESTORE(te);
				tp->te = te;
				tp->name = te->name;
				tp->idcode = te->idcode;

				if (tselem->type && tselem->type != TSE_DEFGROUP)
					tp->idcode = 0;  // don't sort this
				if (tselem->type == TSE_ID_BASE)
					tp->idcode = 1; // do sort this

				tp->id = tselem->id;
			}

			/* just sort alphabetically */
			if (tear->idcode == 1) {
				qsort(tear, totelem, sizeof(tTreeSort), treesort_alpha);
			}
			else {
				/* keep beginning of list */
				for (tp = tear, skip = 0; skip < totelem; skip++, tp++)
					if (tp->idcode) break;

				if (skip < totelem)
					qsort(tear + skip, totelem - skip, sizeof(tTreeSort), treesort_alpha_ob);
			}

			BLI_listbase_clear(lb);
			tp = tear;
			while (totelem--) {
				BLI_addtail(lb, tp->te);
				tp++;
			}
			MEM_freeN(tear);
		}
	}

	for (te = lb->first; te; te = te->next) {
		outliner_sort(&te->subtree);
	}
}

/* Filtering ----------------------------------------------- */

typedef struct OutlinerTreeElementFocus {
	TreeStoreElem *tselem;
	int ys;
} OutlinerTreeElementFocus;

/**
 * Bring the outliner scrolling back to where it was in relation to the original focus element
 * Caller is expected to handle redrawing of ARegion.
 */
static void outliner_restore_scrolling_position(SpaceOops *soops, ARegion *ar, OutlinerTreeElementFocus *focus)
{
	View2D *v2d = &ar->v2d;
	int ytop;

	if (focus->tselem != NULL) {
		outliner_set_coordinates(ar, soops);

		TreeElement *te_new = outliner_find_tree_element(&soops->tree, focus->tselem);

		if (te_new != NULL) {
			int ys_new, ys_old;

			ys_new = te_new->ys;
			ys_old = focus->ys;

			ytop = v2d->cur.ymax + (ys_new - ys_old) -1;
			if (ytop > 0) ytop = 0;

			v2d->cur.ymax = (float)ytop;
			v2d->cur.ymin = (float)(ytop - BLI_rcti_size_y(&v2d->mask));
		}
		else {
			return;
		}
	}
}

static bool test_collection_callback(TreeElement *te)
{
	return outliner_is_collection_tree_element(te);
}

static bool test_object_callback(TreeElement *te)
{
	TreeStoreElem *tselem = TREESTORE(te);
	return ((tselem->type == 0) && (te->idcode == ID_OB));
}

/**
 * See if TreeElement or any of its children pass the callback_test.
 */
static TreeElement *outliner_find_first_desired_element_at_y_recursive(
        const SpaceOops *soops,
        TreeElement *te,
        const float limit,
        bool (*callback_test)(TreeElement *))
{
	if (callback_test(te)) {
		return te;
	}

	if (TSELEM_OPEN(te->store_elem, soops)) {
		TreeElement *te_iter, *te_sub;
		for (te_iter = te->subtree.first; te_iter; te_iter = te_iter->next) {
			te_sub = outliner_find_first_desired_element_at_y_recursive(soops, te_iter, limit, callback_test);
			if (te_sub != NULL) {
				return te_sub;
			}
		}
	}

	return NULL;
}

/**
 * Find the first element that passes a test starting from a reference vertical coordinate
 *
 * If the element that is in the position is not what we are looking for, keep looking for its
 * children, siblings, and eventually, aunts, cousins, disntant families, ...
 *
 * Basically we keep going up and down the outliner tree from that point forward, until we find
 * what we are looking for. If we are past the visible range and we can't find a valid element
 * we return NULL.
 */
static TreeElement *outliner_find_first_desired_element_at_y(
        const SpaceOops *soops,
        const float view_co,
        const float view_co_limit)
{
	TreeElement *te, *te_sub;
	te = outliner_find_item_at_y(soops, &soops->tree, view_co);

	bool (*callback_test)(TreeElement *);
	if ((soops->outlinevis == SO_VIEW_LAYER) &&
	     (soops->filter & SO_FILTER_NO_COLLECTION))
	{
		callback_test = test_object_callback;
	}
	else {
		callback_test = test_collection_callback;
	}

	while (te != NULL) {
		te_sub = outliner_find_first_desired_element_at_y_recursive(soops, te, view_co_limit, callback_test);
		if (te_sub != NULL) {
			/* Skip the element if it was not visible to start with. */
			if (te->ys + UI_UNIT_Y > view_co_limit) {
				return te_sub;
			}
			else {
				return NULL;
			}
		}

		if (te->next) {
			te = te->next;
			continue;
		}

		if (te->parent == NULL) {
			break;
		}

		while (te->parent) {
			if (te->parent->next) {
				te = te->parent->next;
				break;
			}
			te = te->parent;
		}
	}

	return NULL;
}

/**
 * Store information of current outliner scrolling status to be restored later
 *
 * Finds the top-most collection visible in the outliner and populates the OutlinerTreeElementFocus
 * struct to retrieve this element later to make sure it is in the same original position as before filtering
 */
static void outliner_store_scrolling_position(SpaceOops *soops, ARegion *ar, OutlinerTreeElementFocus *focus)
{
	TreeElement *te;
	float limit = ar->v2d.cur.ymin;

	outliner_set_coordinates(ar, soops);

	te = outliner_find_first_desired_element_at_y(soops, ar->v2d.cur.ymax, limit);

	if (te != NULL) {
		focus->tselem = TREESTORE(te);
		focus->ys = te->ys;
	}
	else {
		focus->tselem = NULL;
	}
}

static int outliner_exclude_filter_get(SpaceOops *soops)
{
	int exclude_filter = soops->filter & ~SO_FILTER_OB_STATE;

	if (soops->search_string[0] != 0) {
		exclude_filter |= SO_FILTER_SEARCH;
	}
	else {
		exclude_filter &= ~SO_FILTER_SEARCH;
	}

	/* Let's have this for the collection options at first. */
	if (!SUPPORT_FILTER_OUTLINER(soops)) {
		return (exclude_filter & SO_FILTER_SEARCH);
	}

	if (soops->filter & SO_FILTER_NO_OBJECT) {
		exclude_filter |= SO_FILTER_OB_TYPE;
	}

	switch (soops->filter_state) {
		case SO_FILTER_OB_VISIBLE:
			exclude_filter |= SO_FILTER_OB_STATE_VISIBLE;
			break;
		case SO_FILTER_OB_SELECTED:
			exclude_filter |= SO_FILTER_OB_STATE_SELECTED;
			break;
		case SO_FILTER_OB_ACTIVE:
			exclude_filter |= SO_FILTER_OB_STATE_ACTIVE;
			break;
	}

	return exclude_filter;
}

static bool outliner_element_visible_get(ViewLayer *view_layer, TreeElement *te, const int exclude_filter)
{
	if ((exclude_filter & SO_FILTER_ANY) == 0) {
		return true;
	}

	TreeStoreElem *tselem = TREESTORE(te);
	if ((tselem->type == 0) && (te->idcode == ID_OB)) {
		if ((exclude_filter & SO_FILTER_OB_TYPE) == SO_FILTER_OB_TYPE) {
			return false;
		}

		Object *ob = (Object *)tselem->id;
		Base *base = (Base *)te->directdata;
		BLI_assert((base == NULL) || (base->object == ob));

		if (exclude_filter & SO_FILTER_OB_TYPE) {
			switch (ob->type) {
				case OB_MESH:
					if (exclude_filter & SO_FILTER_NO_OB_MESH) {
						return false;
					}
					break;
				case OB_ARMATURE:
					if (exclude_filter & SO_FILTER_NO_OB_ARMATURE) {
						return false;
					}
					break;
				case OB_EMPTY:
					if (exclude_filter & SO_FILTER_NO_OB_EMPTY) {
						return false;
					}
					break;
				case OB_LAMP:
					if (exclude_filter & SO_FILTER_NO_OB_LAMP) {
						return false;
					}
					break;
				case OB_CAMERA:
					if (exclude_filter & SO_FILTER_NO_OB_CAMERA) {
						return false;
					}
					break;
				default:
					if (exclude_filter & SO_FILTER_NO_OB_OTHERS) {
						return false;
					}
					break;
			}
		}

		if (exclude_filter & SO_FILTER_OB_STATE) {
			if (base == NULL) {
				base = BKE_view_layer_base_find(view_layer, ob);

				if (base == NULL) {
					return false;
				}
			}

			if (exclude_filter & SO_FILTER_OB_STATE_VISIBLE) {
				if ((base->flag & BASE_VISIBLE) == 0) {
					return false;
				}
			}
			else if (exclude_filter & SO_FILTER_OB_STATE_SELECTED) {
				if ((base->flag & BASE_SELECTED) == 0) {
					return false;
				}
			}
			else {
				BLI_assert(exclude_filter & SO_FILTER_OB_STATE_ACTIVE);
				if (base != BASACT(view_layer)) {
					return false;
				}
			}
		}

		if ((te->parent != NULL) &&
		    (TREESTORE(te->parent)->type == 0) && (te->parent->idcode == ID_OB))
		{
			if (exclude_filter & SO_FILTER_NO_CHILDREN) {
				return false;
			}
		}
	}
	else if (te->parent != NULL &&
	         TREESTORE(te->parent)->type == 0 && te->parent->idcode == ID_OB)
	{
		if (exclude_filter & SO_FILTER_NO_OB_CONTENT) {
			return false;
		}
	}

	return true;
}

static bool outliner_filter_has_name(TreeElement *te, const char *name, int flags)
{
	int fn_flag = 0;

	if ((flags & SO_FIND_CASE_SENSITIVE) == 0)
		fn_flag |= FNM_CASEFOLD;

	return fnmatch(name, te->name, fn_flag) == 0;
}

static int outliner_filter_subtree(
        SpaceOops *soops, ViewLayer *view_layer, ListBase *lb, const char *search_string, const int exclude_filter)
{
	TreeElement *te, *te_next;
	TreeStoreElem *tselem;

	for (te = lb->first; te; te = te_next) {
		te_next = te->next;

		if ((outliner_element_visible_get(view_layer, te, exclude_filter) == false)) {
			outliner_free_tree_element(te, lb);
			continue;
		}
		else if ((exclude_filter & SO_FILTER_SEARCH) == 0) {
			/* Filter subtree too. */
			outliner_filter_subtree(soops, view_layer, &te->subtree, search_string, exclude_filter);
			continue;
		}

		if (!outliner_filter_has_name(te, search_string, soops->search_flags)) {
			/* item isn't something we're looking for, but...
			 *  - if the subtree is expanded, check if there are any matches that can be easily found
			 *		so that searching for "cu" in the default scene will still match the Cube
			 *	- otherwise, we can't see within the subtree and the item doesn't match,
			 *		so these can be safely ignored (i.e. the subtree can get freed)
			 */
			tselem = TREESTORE(te);

			/* flag as not a found item */
			tselem->flag &= ~TSE_SEARCHMATCH;

			if ((!TSELEM_OPEN(tselem, soops)) ||
			    outliner_filter_subtree(soops, view_layer, &te->subtree, search_string, exclude_filter) == 0)
			{
				outliner_free_tree_element(te, lb);
			}
		}
		else {
			tselem = TREESTORE(te);

			/* flag as a found item - we can then highlight it */
			tselem->flag |= TSE_SEARCHMATCH;

			/* filter subtree too */
			outliner_filter_subtree(soops, view_layer, &te->subtree, search_string, exclude_filter);
		}
	}

	/* if there are still items in the list, that means that there were still some matches */
	return (BLI_listbase_is_empty(lb) == false);
}

static void outliner_filter_tree(SpaceOops *soops, ViewLayer *view_layer)
{
	char search_buff[sizeof(((struct SpaceOops *)NULL)->search_string) + 2];
	char *search_string;

	const int exclude_filter = outliner_exclude_filter_get(soops);

	if (exclude_filter == 0) {
		return;
	}

	if (soops->search_flags & SO_FIND_COMPLETE) {
		search_string = soops->search_string;
	}
	else {
		/* Implicitly add heading/trailing wildcards if needed. */
		BLI_strncpy_ensure_pad(search_buff, soops->search_string, '*', sizeof(search_buff));
		search_string = search_buff;
	}

	outliner_filter_subtree(soops, view_layer, &soops->tree, search_string, exclude_filter);
}

/* ======================================================= */
/* Main Tree Building API */

/* Main entry point for building the tree data-structure that the outliner represents */
// TODO: split each mode into its own function?
void outliner_build_tree(Main *mainvar, Scene *scene, ViewLayer *view_layer, SpaceOops *soops, ARegion *ar)
{
	TreeElement *te = NULL, *ten;
	TreeStoreElem *tselem;
	int show_opened = !soops->treestore || !BLI_mempool_len(soops->treestore); /* on first view, we open scenes */

	/* Are we looking for something - we want to tag parents to filter child matches
	 * - NOT in datablocks view - searching all datablocks takes way too long to be useful
	 * - this variable is only set once per tree build */
	if (soops->search_string[0] != 0 && soops->outlinevis != SO_DATA_API)
		soops->search_flags |= SO_SEARCH_RECURSIVE;
	else
		soops->search_flags &= ~SO_SEARCH_RECURSIVE;

	if (soops->treehash && (soops->storeflag & SO_TREESTORE_REBUILD)) {
		soops->storeflag &= ~SO_TREESTORE_REBUILD;
		BKE_outliner_treehash_rebuild_from_treestore(soops->treehash, soops->treestore);
	}

	if (ar->do_draw & RGN_DRAW_NO_REBUILD) {
		return;
	}

	OutlinerTreeElementFocus focus;
	outliner_store_scrolling_position(soops, ar, &focus);

	outliner_free_tree(&soops->tree);
	outliner_storage_cleanup(soops);

	/* options */
	if (soops->outlinevis == SO_LIBRARIES) {
		Library *lib;

		/* current file first - mainvar provides tselem with unique pointer - not used */
		ten = outliner_add_library_contents(mainvar, soops, &soops->tree, NULL);
		if (ten) {
			tselem = TREESTORE(ten);
			if (!tselem->used)
				tselem->flag &= ~TSE_CLOSED;
		}

		for (lib = mainvar->library.first; lib; lib = lib->id.next) {
			ten = outliner_add_library_contents(mainvar, soops, &soops->tree, lib);
			if (ten) {
				lib->id.newid = (ID *)ten;
			}

		}
		/* make hierarchy */
		ten = soops->tree.first;
		if (ten != NULL) {
			ten = ten->next;  /* first one is main */
			while (ten) {
				TreeElement *nten = ten->next, *par;
				tselem = TREESTORE(ten);
				lib = (Library *)tselem->id;
				if (lib && lib->parent) {
					par = (TreeElement *)lib->parent->id.newid;
					if (tselem->id->tag & LIB_TAG_INDIRECT) {
						/* Only remove from 'first level' if lib is not also directly used. */
						BLI_remlink(&soops->tree, ten);
						BLI_addtail(&par->subtree, ten);
						ten->parent = par;
					}
					else {
						/* Else, make a new copy of the libtree for our parent. */
						TreeElement *dupten = outliner_add_library_contents(mainvar, soops, &par->subtree, lib);
						if (dupten) {
							dupten->parent = par;
						}
					}
				}
				ten = nten;
			}
		}
		/* restore newid pointers */
		for (lib = mainvar->library.first; lib; lib = lib->id.next)
			lib->id.newid = NULL;

	}
	else if (soops->outlinevis == SO_SCENES) {
		Scene *sce;
		for (sce = mainvar->scene.first; sce; sce = sce->id.next) {
			te = outliner_add_element(soops, &soops->tree, sce, NULL, 0, 0);
			tselem = TREESTORE(te);

			if (sce == scene && show_opened) {
				tselem->flag &= ~TSE_CLOSED;
			}

			outliner_make_object_parent_hierarchy(&te->subtree);
		}
	}
	else if (soops->outlinevis == SO_SEQUENCE) {
		Sequence *seq;
		Editing *ed = BKE_sequencer_editing_get(scene, false);
		int op;

		if (ed == NULL)
			return;

		seq = ed->seqbasep->first;
		if (!seq)
			return;

		while (seq) {
			op = need_add_seq_dup(seq);
			if (op == 1) {
				/* ten = */ outliner_add_element(soops, &soops->tree, (void *)seq, NULL, TSE_SEQUENCE, 0);
			}
			else if (op == 0) {
				ten = outliner_add_element(soops, &soops->tree, (void *)seq, NULL, TSE_SEQUENCE_DUP, 0);
				outliner_add_seq_dup(soops, seq, ten, 0);
			}
			seq = seq->next;
		}
	}
	else if (soops->outlinevis == SO_DATA_API) {
		PointerRNA mainptr;

		RNA_main_pointer_create(mainvar, &mainptr);

		ten = outliner_add_element(soops, &soops->tree, (void *)&mainptr, NULL, TSE_RNA_STRUCT, -1);

		if (show_opened) {
			tselem = TREESTORE(ten);
			tselem->flag &= ~TSE_CLOSED;
		}
	}
	else if (soops->outlinevis == SO_ID_ORPHANS) {
		outliner_add_orphaned_datablocks(mainvar, soops);
	}
	else if (soops->outlinevis == SO_VIEW_LAYER) {
		if (soops->filter & SO_FILTER_NO_COLLECTION) {
			/* Show objects in the view layer. */
			for (Base *base = view_layer->object_bases.first; base; base = base->next) {
				TreeElement *te_object = outliner_add_element(soops, &soops->tree, base->object, NULL, 0, 0);
				te_object->directdata = base;
			}

			outliner_make_object_parent_hierarchy(&soops->tree);
		}
		else {
			/* Show collections in the view layer. */
			ten = outliner_add_element(soops, &soops->tree, scene, NULL, TSE_VIEW_COLLECTION_BASE, 0);
			ten->name = IFACE_("Scene Collection");
			TREESTORE(ten)->flag &= ~TSE_CLOSED;

			bool show_objects = !(soops->filter & SO_FILTER_NO_OBJECT);
			outliner_add_view_layer(soops, &ten->subtree, ten, view_layer, show_objects);
		}
	}

	if ((soops->flag & SO_SKIP_SORT_ALPHA) == 0) {
		outliner_sort(&soops->tree);
	}

	outliner_filter_tree(soops, view_layer);
	outliner_restore_scrolling_position(soops, ar, &focus);

	BKE_main_id_clear_newpoins(mainvar);
}<|MERGE_RESOLUTION|>--- conflicted
+++ resolved
@@ -319,105 +319,6 @@
 	if (outliner_animdata_test(sce->adt))
 		outliner_add_element(soops, lb, sce, te, TSE_ANIM_DATA, 0);
 
-<<<<<<< HEAD
-}
-
-TreeTraversalAction outliner_find_selected_objects(TreeElement *te, void *customdata)
-{
-	struct ObjectsSelectedData *data = customdata;
-	TreeStoreElem *tselem = TREESTORE(te);
-
-	if (outliner_is_collection_tree_element(te)) {
-		return TRAVERSE_CONTINUE;
-	}
-
-	if (tselem->type || (tselem->id == NULL) || (GS(tselem->id->name) != ID_OB)) {
-		return TRAVERSE_SKIP_CHILDS;
-	}
-
-	BLI_addtail(&data->objects_selected_array, BLI_genericNodeN(te));
-
-	return TRAVERSE_CONTINUE;
-}
-
-/**
- * Move objects from a collection to another.
- * We ignore the original object being inserted, we used it for polling only.
- * Instead we move all the selected objects around.
- */
-static void outliner_object_reorder(
-        Main *bmain, Scene *scene,
-        SpaceOops *soops,
-        TreeElement *insert_element,
-        TreeElement *insert_handle, TreeElementInsertType action,
-        const wmEvent *event)
-{
-	Collection *collection = outliner_collection_from_tree_element(insert_handle);
-	Collection *collection_ob_parent = NULL;
-	ID *id = insert_handle->store_elem->id;
-
-	BLI_assert(action == TE_INSERT_INTO);
-	UNUSED_VARS_NDEBUG(action);
-
-	struct ObjectsSelectedData data = {
-		.objects_selected_array  = {NULL, NULL},
-	};
-
-	const bool is_append = event->ctrl;
-
-	/* Make sure we include the originally inserted element as well. */
-	TREESTORE(insert_element)->flag |= TSE_SELECTED;
-
-	outliner_tree_traverse(soops, &soops->tree, 0, TSE_SELECTED, outliner_find_selected_objects, &data);
-	LISTBASE_FOREACH (LinkData *, link, &data.objects_selected_array) {
-		TreeElement *ten_selected = (TreeElement *)link->data;
-		Object *ob = (Object *)TREESTORE(ten_selected)->id;
-
-		if (is_append) {
-			BKE_collection_object_add(bmain, collection, ob);
-			continue;
-		}
-
-		/* Find parent collection of object. */
-		if (ten_selected->parent) {
-			for (TreeElement *te_ob_parent = ten_selected->parent; te_ob_parent; te_ob_parent = te_ob_parent->parent) {
-				if (outliner_is_collection_tree_element(te_ob_parent)) {
-					collection_ob_parent = outliner_collection_from_tree_element(te_ob_parent);
-					break;
-				}
-			}
-		}
-		else {
-			collection_ob_parent = BKE_collection_master(scene);
-		}
-
-		BKE_collection_object_move(bmain, scene, collection, collection_ob_parent, ob);
-	}
-
-	BLI_freelistN(&data.objects_selected_array);
-
-	DEG_relations_tag_update(bmain);
-
-	/* TODO(sergey): Use proper flag for tagging here. */
-	DEG_id_tag_update(id, 0);
-
-	WM_main_add_notifier(NC_SCENE | ND_LAYER, NULL);
-}
-
-static bool outliner_object_reorder_poll(
-        const TreeElement *insert_element,
-        TreeElement **io_insert_handle, TreeElementInsertType *io_action)
-{
-	if (outliner_is_collection_tree_element(*io_insert_handle) &&
-	    (insert_element->parent != *io_insert_handle))
-	{
-		*io_action = TE_INSERT_INTO;
-		return true;
-	}
-
-	return false;
-=======
->>>>>>> 6cad7984
 }
 
 // can be inlined if necessary

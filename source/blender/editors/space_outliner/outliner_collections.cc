/* SPDX-FileCopyrightText: 2023 Blender Authors
 *
 * SPDX-License-Identifier: GPL-2.0-or-later */

/** \file
 * \ingroup spoutliner
 */

#include <cstring>

#include "BLI_listbase.h"
#include "BLI_set.hh"
#include "BLI_utildefines.h"

#include "DNA_ID.h"
#include "DNA_collection_types.h"
#include "DNA_object_types.h"

#include "BKE_collection.hh"
#include "BKE_context.hh"
#include "BKE_layer.hh"
#include "BKE_lib_id.hh"
#include "BKE_library.hh"
#include "BKE_main.hh"
#include "BKE_report.hh"

#include "DEG_depsgraph.hh"
#include "DEG_depsgraph_build.hh"

#include "ED_object.hh"
#include "ED_outliner.hh"
#include "ED_screen.hh"

#include "WM_api.hh"
#include "WM_message.hh"
#include "WM_types.hh"

#include "RNA_access.hh"
#include "RNA_define.hh"
#include "RNA_enum_types.hh"

#include "outliner_intern.hh" /* own include */

namespace blender::ed::outliner {

/* -------------------------------------------------------------------- */
/** \name Utility API
 * \{ */

bool outliner_is_collection_tree_element(const TreeElement *te)
{
  TreeStoreElem *tselem = TREESTORE(te);

  if (!tselem) {
    return false;
  }

  if (ELEM(
          tselem->type, TSE_LAYER_COLLECTION, TSE_SCENE_COLLECTION_BASE, TSE_VIEW_COLLECTION_BASE))
  {
    return true;
  }
  if ((tselem->type == TSE_SOME_ID) && te->idcode == ID_GR) {
    return true;
  }

  return false;
}

Collection *outliner_collection_from_tree_element(const TreeElement *te)
{
  TreeStoreElem *tselem = TREESTORE(te);

  if (!tselem) {
    return nullptr;
  }

  if (tselem->type == TSE_LAYER_COLLECTION) {
    LayerCollection *lc = static_cast<LayerCollection *>(te->directdata);
    return lc->collection;
  }
  if (ELEM(tselem->type, TSE_SCENE_COLLECTION_BASE, TSE_VIEW_COLLECTION_BASE)) {
    Scene *scene = (Scene *)tselem->id;
    return scene->master_collection;
  }
  if ((tselem->type == TSE_SOME_ID) && (te->idcode == ID_GR)) {
    return (Collection *)tselem->id;
  }

  return nullptr;
}

TreeTraversalAction outliner_collect_selected_collections(TreeElement *te, void *customdata)
{
  IDsSelectedData *data = static_cast<IDsSelectedData *>(customdata);
  TreeStoreElem *tselem = TREESTORE(te);

  if (outliner_is_collection_tree_element(te)) {
    BLI_addtail(&data->selected_array, BLI_genericNodeN(te));
    return TRAVERSE_CONTINUE;
  }

  if ((tselem->type != TSE_SOME_ID) || (tselem->id && GS(tselem->id->name) != ID_GR)) {
    return TRAVERSE_SKIP_CHILDS;
  }

  return TRAVERSE_CONTINUE;
}

TreeTraversalAction outliner_collect_selected_objects(TreeElement *te, void *customdata)
{
  IDsSelectedData *data = static_cast<IDsSelectedData *>(customdata);
  TreeStoreElem *tselem = TREESTORE(te);

  if (outliner_is_collection_tree_element(te)) {
    return TRAVERSE_CONTINUE;
  }

  if ((tselem->type != TSE_SOME_ID) || (tselem->id == nullptr) || (GS(tselem->id->name) != ID_OB))
  {
    return TRAVERSE_SKIP_CHILDS;
  }

  BLI_addtail(&data->selected_array, BLI_genericNodeN(te));

  return TRAVERSE_CONTINUE;
}

}  // namespace blender::ed::outliner

void ED_outliner_selected_objects_get(const bContext *C, ListBase *objects)
{
  using namespace blender::ed::outliner;

  SpaceOutliner *space_outliner = CTX_wm_space_outliner(C);
  IDsSelectedData data = {{nullptr}};
  outliner_tree_traverse(space_outliner,
                         &space_outliner->tree,
                         0,
                         TSE_SELECTED,
                         outliner_collect_selected_objects,
                         &data);
  LISTBASE_FOREACH (LinkData *, link, &data.selected_array) {
    TreeElement *ten_selected = (TreeElement *)link->data;
    Object *ob = (Object *)TREESTORE(ten_selected)->id;
    BLI_addtail(objects, BLI_genericNodeN(ob));
  }
  BLI_freelistN(&data.selected_array);
}

namespace blender::ed::outliner {

/** \} */

/* -------------------------------------------------------------------- */
/** \name Poll Functions
 * \{ */

}  // namespace blender::ed::outliner

bool ED_outliner_collections_editor_poll(bContext *C)
{
  SpaceOutliner *space_outliner = CTX_wm_space_outliner(C);
  return (space_outliner != nullptr) &&
         ELEM(space_outliner->outlinevis, SO_VIEW_LAYER, SO_SCENES, SO_LIBRARIES);
}

namespace blender::ed::outliner {

static bool outliner_view_layer_collections_editor_poll(bContext *C)
{
  SpaceOutliner *space_outliner = CTX_wm_space_outliner(C);
  return (space_outliner != nullptr) && (space_outliner->outlinevis == SO_VIEW_LAYER);
}

static bool collection_edit_in_active_scene_poll(bContext *C)
{
  if (!ED_outliner_collections_editor_poll(C)) {
    return false;
  }
  Scene *scene = CTX_data_scene(C);
  if (!ID_IS_EDITABLE(scene) || ID_IS_OVERRIDE_LIBRARY(scene)) {
    return false;
  }
  return true;
}

static bool collection_new_poll(bContext *C)
{
  if (!ED_operator_region_outliner_active(C)) {
    return false;
  }
  if (!collection_edit_in_active_scene_poll(C)) {
    return false;
  }
  return true;
}

/** \} */

/* -------------------------------------------------------------------- */
/** \name New Collection
 * \{ */

struct CollectionNewData {
  bool error;
  Collection *collection;
};

static TreeTraversalAction collection_find_selected_to_add(TreeElement *te, void *customdata)
{
  CollectionNewData *data = static_cast<CollectionNewData *>(customdata);
  Collection *collection = outliner_collection_from_tree_element(te);

  if (!collection) {
    return TRAVERSE_SKIP_CHILDS;
  }

  if (data->collection != nullptr) {
    data->error = true;
    return TRAVERSE_BREAK;
  }

  data->collection = collection;
  return TRAVERSE_CONTINUE;
}

static wmOperatorStatus collection_new_exec(bContext *C, wmOperator *op)
{
  SpaceOutliner *space_outliner = CTX_wm_space_outliner(C);
  ARegion *region = CTX_wm_region(C);
  Main *bmain = CTX_data_main(C);
  Scene *scene = CTX_data_scene(C);
  ViewLayer *view_layer = CTX_data_view_layer(C);

  CollectionNewData data{};

  if (RNA_boolean_get(op->ptr, "nested")) {
    outliner_build_tree(bmain, scene, view_layer, space_outliner, region);

    outliner_tree_traverse(space_outliner,
                           &space_outliner->tree,
                           0,
                           TSE_SELECTED,
                           collection_find_selected_to_add,
                           &data);

    if (data.error) {
      BKE_report(op->reports, RPT_ERROR, "More than one collection is selected");
      return OPERATOR_CANCELLED;
    }
  }

  if (data.collection == nullptr || !ID_IS_EDITABLE(data.collection) ||
      ID_IS_OVERRIDE_LIBRARY(data.collection))
  {
    data.collection = scene->master_collection;
  }

  if (!ID_IS_EDITABLE(scene) || ID_IS_OVERRIDE_LIBRARY(scene)) {
    BKE_report(op->reports, RPT_ERROR, "Can't add a new collection to linked/override scene");
    return OPERATOR_CANCELLED;
  }

  BKE_collection_add(bmain, data.collection, nullptr);

  DEG_id_tag_update(&data.collection->id, ID_RECALC_SYNC_TO_EVAL);
  DEG_relations_tag_update(bmain);

  outliner_cleanup_tree(space_outliner);
  WM_main_add_notifier(NC_SCENE | ND_LAYER, nullptr);
  return OPERATOR_FINISHED;
}

void OUTLINER_OT_collection_new(wmOperatorType *ot)
{
  /* identifiers */
  ot->name = "New Collection";
  ot->idname = "OUTLINER_OT_collection_new";
  ot->description = "Add a new collection inside selected collection";

  /* api callbacks */
  ot->exec = collection_new_exec;
  ot->poll = collection_new_poll;

  /* flags */
  ot->flag = OPTYPE_REGISTER | OPTYPE_UNDO;

  /* properties */
  PropertyRNA *prop = RNA_def_boolean(
      ot->srna, "nested", true, "Nested", "Add as child of selected collection");
  RNA_def_property_flag(prop, PROP_SKIP_SAVE);
}

/** \} */

/* -------------------------------------------------------------------- */
/** \name Delete Collection
 * \{ */

struct CollectionEditData {
  Scene *scene;
  SpaceOutliner *space_outliner;
  Set<Collection *> collections_to_edit;
  Set<LayerCollection *> layer_collections_to_edit;

  /* Whether the processed operation should be allowed on liboverride collections, or not. */
  bool is_liboverride_allowed;
  /* Whether the processed operation should be allowed on hierarchy roots of liboverride
   * collections, or not. */
  bool is_liboverride_hierarchy_root_allowed;
  /* When true, do not skip the hierarchy of children when a parent collection is selected. This is
   * useful for deleting selected child collections, see: #126860. */
  bool is_recursive = false;
};

static TreeTraversalAction collection_collect_data_to_edit(TreeElement *te, void *customdata)
{
  CollectionEditData *data = static_cast<CollectionEditData *>(customdata);
  Collection *collection = outliner_collection_from_tree_element(te);

  if (!collection) {
    return TRAVERSE_SKIP_CHILDS;
  }

  if (collection->flag & COLLECTION_IS_MASTER) {
    /* Skip - showing warning/error message might be misleading
     * when deleting multiple collections, so just do nothing. */
    return TRAVERSE_CONTINUE;
  }

  if (ID_IS_OVERRIDE_LIBRARY_REAL(collection)) {
    if (ID_IS_OVERRIDE_LIBRARY_HIERARCHY_ROOT(collection)) {
      if (!(data->is_liboverride_hierarchy_root_allowed || data->is_liboverride_allowed)) {
        return TRAVERSE_SKIP_CHILDS;
      }
    }
    else {
      if (!data->is_liboverride_allowed) {
        return TRAVERSE_SKIP_CHILDS;
      }
    }
  }

  /* Delete, duplicate and link don't edit children, those will come along
   * with the parents. */
  data->collections_to_edit.add(collection);
  return data->is_recursive ? TRAVERSE_CONTINUE : TRAVERSE_SKIP_CHILDS;
}

void outliner_collection_delete(
    bContext *C, Main *bmain, Scene *scene, ReportList *reports, bool do_hierarchy)
{
  SpaceOutliner *space_outliner = CTX_wm_space_outliner(C);

  CollectionEditData data{};
  data.scene = scene;
  data.space_outliner = space_outliner;
  data.is_liboverride_allowed = false;
  data.is_liboverride_hierarchy_root_allowed = do_hierarchy;
  data.is_recursive = !do_hierarchy;

  /* We first walk over and find the Collections we actually want to delete
   * (ignoring duplicates). */
  outliner_tree_traverse(space_outliner,
                         &space_outliner->tree,
                         0,
                         TSE_SELECTED,
                         collection_collect_data_to_edit,
                         &data);

  /* Effectively delete the collections. */
  for (Collection *collection : data.collections_to_edit) {
    /* Test in case collection got deleted as part of another one. */
    if (BLI_findindex(&bmain->collections, collection) != -1) {
      /* We cannot allow deleting collections that are indirectly linked,
       * or that are used by (linked to...) other linked scene/collection. */
      bool skip = false;
      if (!ID_IS_EDITABLE(collection)) {
        if (collection->id.tag & ID_TAG_INDIRECT) {
          skip = true;
        }
        else {
          LISTBASE_FOREACH (CollectionParent *, cparent, &collection->runtime.parents) {
            Collection *parent = cparent->collection;
            if (!ID_IS_EDITABLE(parent) || ID_IS_OVERRIDE_LIBRARY(parent)) {
              skip = true;
              break;
            }
            if (parent->flag & COLLECTION_IS_MASTER) {
              BLI_assert(parent->id.flag & ID_FLAG_EMBEDDED_DATA);

              ID *scene_owner = BKE_id_owner_get(&parent->id);
              BLI_assert(scene_owner != nullptr);
              BLI_assert(GS(scene_owner->name) == ID_SCE);
              if (!ID_IS_EDITABLE(scene_owner) || ID_IS_OVERRIDE_LIBRARY(scene_owner)) {
                skip = true;
                break;
              }
            }
          }
        }
      }

      if (!skip) {
        BKE_collection_delete(bmain, collection, do_hierarchy);
      }
      else {
        BKE_reportf(reports,
                    RPT_WARNING,
                    "Cannot delete collection '%s', it is either a linked one used by other "
                    "linked scenes/collections, or a library override one",
                    collection->id.name + 2);
      }
    }
  }
}

static wmOperatorStatus collection_hierarchy_delete_exec(bContext *C, wmOperator *op)
{
  Main *bmain = CTX_data_main(C);
  Scene *scene = CTX_data_scene(C);
  ViewLayer *view_layer = CTX_data_view_layer(C);
  wmMsgBus *mbus = CTX_wm_message_bus(C);
  BKE_view_layer_synced_ensure(scene, view_layer);
  const Base *basact_prev = BKE_view_layer_active_base_get(view_layer);

  outliner_collection_delete(C, bmain, scene, op->reports, true);

  DEG_id_tag_update(&scene->id, ID_RECALC_SYNC_TO_EVAL);
  DEG_relations_tag_update(bmain);

  WM_main_add_notifier(NC_SCENE | ND_LAYER, nullptr);

  BKE_view_layer_synced_ensure(scene, view_layer);
  if (basact_prev != BKE_view_layer_active_base_get(view_layer)) {
    WM_msg_publish_rna_prop(mbus, &scene->id, view_layer, LayerObjects, active);
  }

  ED_outliner_select_sync_from_object_tag(C);

  return OPERATOR_FINISHED;
}

void OUTLINER_OT_collection_hierarchy_delete(wmOperatorType *ot)
{
  /* identifiers */
  ot->name = "Delete Hierarchy";
  ot->idname = "OUTLINER_OT_collection_hierarchy_delete";
  ot->description = "Delete selected collection hierarchies";

  /* api callbacks */
  ot->exec = collection_hierarchy_delete_exec;
  ot->poll = collection_edit_in_active_scene_poll;

  /* flags */
  ot->flag = OPTYPE_REGISTER | OPTYPE_UNDO;
}

/** \} */

/* -------------------------------------------------------------------- */
/** \name Select/Deselect Collection Objects
 * \{ */

struct CollectionObjectsSelectData {
  bool error;
  LayerCollection *layer_collection;
};

static TreeTraversalAction outliner_find_first_selected_layer_collection(TreeElement *te,
                                                                         void *customdata)
{
  CollectionObjectsSelectData *data = static_cast<CollectionObjectsSelectData *>(customdata);
  TreeStoreElem *tselem = TREESTORE(te);

  switch (tselem->type) {
    case TSE_LAYER_COLLECTION:
      data->layer_collection = static_cast<LayerCollection *>(te->directdata);
      return TRAVERSE_BREAK;
    case TSE_R_LAYER:
    case TSE_SCENE_COLLECTION_BASE:
    case TSE_VIEW_COLLECTION_BASE:
      return TRAVERSE_CONTINUE;
    default:
      return TRAVERSE_SKIP_CHILDS;
  }
}

static LayerCollection *outliner_active_layer_collection(bContext *C)
{
  SpaceOutliner *space_outliner = CTX_wm_space_outliner(C);

  CollectionObjectsSelectData data{};

  outliner_tree_traverse(space_outliner,
                         &space_outliner->tree,
                         0,
                         TSE_SELECTED,
                         outliner_find_first_selected_layer_collection,
                         &data);
  return data.layer_collection;
}

static wmOperatorStatus collection_objects_select_exec(bContext *C, wmOperator *op)
{
  Scene *scene = CTX_data_scene(C);
  ViewLayer *view_layer = CTX_data_view_layer(C);
  SpaceOutliner *space_outliner = CTX_wm_space_outliner(C);
  bool deselect = STREQ(op->idname, "OUTLINER_OT_collection_objects_deselect");

  IDsSelectedData selected_collections{};
  outliner_tree_traverse(space_outliner,
                         &space_outliner->tree,
                         0,
                         TSE_SELECTED,
                         outliner_collect_selected_collections,
                         &selected_collections);

  if (selected_collections.selected_array.first == nullptr) {
    return OPERATOR_CANCELLED;
  }

  LISTBASE_FOREACH (LinkData *, link, &selected_collections.selected_array) {
    TreeElement *te = static_cast<TreeElement *>(link->data);
    if (te->store_elem->type == TSE_LAYER_COLLECTION) {
      LayerCollection *layer_collection = static_cast<LayerCollection *>(te->directdata);
      BKE_layer_collection_objects_select(scene, view_layer, layer_collection, deselect);
    }
  }

  BLI_freelistN(&selected_collections.selected_array);
  DEG_id_tag_update(&scene->id, ID_RECALC_SELECT);
  WM_main_add_notifier(NC_SCENE | ND_OB_SELECT, scene);
  ED_outliner_select_sync_from_object_tag(C);

  return OPERATOR_FINISHED;
}

void OUTLINER_OT_collection_objects_select(wmOperatorType *ot)
{
  /* identifiers */
  ot->name = "Select Objects";
  ot->idname = "OUTLINER_OT_collection_objects_select";
  ot->description = "Select objects in collection";

  /* api callbacks */
  ot->exec = collection_objects_select_exec;
  ot->poll = ED_outliner_collections_editor_poll;

  /* flags */
  ot->flag = OPTYPE_REGISTER | OPTYPE_UNDO;
}

void OUTLINER_OT_collection_objects_deselect(wmOperatorType *ot)
{
  /* identifiers */
  ot->name = "Deselect Objects";
  ot->idname = "OUTLINER_OT_collection_objects_deselect";
  ot->description = "Deselect objects in collection";

  /* api callbacks */
  ot->exec = collection_objects_select_exec;
  ot->poll = ED_outliner_collections_editor_poll;

  /* flags */
  ot->flag = OPTYPE_REGISTER | OPTYPE_UNDO;
}

/** \} */

/* -------------------------------------------------------------------- */
/** \name Duplicate Collection
 * \{ */

struct CollectionDuplicateData {
  TreeElement *te;
};

static TreeTraversalAction outliner_find_first_selected_collection(TreeElement *te,
                                                                   void *customdata)
{
  CollectionDuplicateData *data = static_cast<CollectionDuplicateData *>(customdata);
  TreeStoreElem *tselem = TREESTORE(te);

  switch (tselem->type) {
    case TSE_LAYER_COLLECTION:
      data->te = te;
      return TRAVERSE_BREAK;
    case TSE_R_LAYER:
    case TSE_SCENE_COLLECTION_BASE:
    case TSE_VIEW_COLLECTION_BASE:
    default:
      return TRAVERSE_CONTINUE;
  }
}

static TreeElement *outliner_active_collection(bContext *C)
{
  SpaceOutliner *space_outliner = CTX_wm_space_outliner(C);

  CollectionDuplicateData data = {};

  outliner_tree_traverse(space_outliner,
                         &space_outliner->tree,
                         0,
                         TSE_SELECTED,
                         outliner_find_first_selected_collection,
                         &data);
  return data.te;
}

static wmOperatorStatus collection_duplicate_exec(bContext *C, wmOperator *op)
{
  Main *bmain = CTX_data_main(C);
  TreeElement *te = outliner_active_collection(C);
  const bool linked = strstr(op->idname, "linked") != nullptr;

  /* Can happen when calling from a key binding. */
  if (te == nullptr) {
    BKE_report(op->reports, RPT_ERROR, "No active collection");
    return OPERATOR_CANCELLED;
  }

  Collection *collection = outliner_collection_from_tree_element(te);
  Collection *parent = (te->parent) ? outliner_collection_from_tree_element(te->parent) : nullptr;
  CollectionChild *child = BKE_collection_child_find(parent, collection);

  /* We are allowed to duplicated linked collections (they will become local IDs then),
   * but we should not allow its parent to be a linked ID, ever.
   * This can happen when a whole scene is linked e.g. */
  if (parent != nullptr && (!ID_IS_EDITABLE(parent) || ID_IS_OVERRIDE_LIBRARY(parent))) {
    Scene *scene = CTX_data_scene(C);
    parent = (!ID_IS_EDITABLE(scene) || ID_IS_OVERRIDE_LIBRARY(scene)) ? nullptr :
                                                                         scene->master_collection;
  }
  else if (parent != nullptr && (parent->flag & COLLECTION_IS_MASTER) != 0) {
    BLI_assert(parent->id.flag & ID_FLAG_EMBEDDED_DATA);

    Scene *scene_owner = reinterpret_cast<Scene *>(BKE_id_owner_get(&parent->id));
    BLI_assert(scene_owner != nullptr);
    BLI_assert(GS(scene_owner->id.name) == ID_SCE);

    if (!ID_IS_EDITABLE(scene_owner) || ID_IS_OVERRIDE_LIBRARY(scene_owner)) {
      scene_owner = CTX_data_scene(C);
      parent = (!ID_IS_EDITABLE(scene_owner) || ID_IS_OVERRIDE_LIBRARY(scene_owner)) ?
                   nullptr :
                   scene_owner->master_collection;
    }
  }

  if (collection->flag & COLLECTION_IS_MASTER) {
    BKE_report(op->reports, RPT_ERROR, "Can't duplicate the master collection");
    return OPERATOR_CANCELLED;
  }

  if (parent == nullptr) {
    BKE_report(op->reports,
               RPT_WARNING,
               "Could not find a valid parent collection for the new duplicate, "
               "it won't be linked to any view layer");
  }

  const eDupli_ID_Flags dupli_flags = (eDupli_ID_Flags)(USER_DUP_OBJECT |
                                                        (linked ? 0 : U.dupflag));
  BKE_collection_duplicate(
      bmain, parent, child, collection, dupli_flags, LIB_ID_DUPLICATE_IS_ROOT_ID);

  DEG_relations_tag_update(bmain);
  WM_main_add_notifier(NC_SCENE | ND_LAYER, CTX_data_scene(C));
  ED_outliner_select_sync_from_object_tag(C);

  return OPERATOR_FINISHED;
}

void OUTLINER_OT_collection_duplicate_linked(wmOperatorType *ot)
{
  /* identifiers */
  ot->name = "Duplicate Linked Collection";
  ot->idname = "OUTLINER_OT_collection_duplicate_linked";
  ot->description =
      "Recursively duplicate the collection, all its children and objects, with linked object "
      "data";

  /* api callbacks */
  ot->exec = collection_duplicate_exec;
  ot->poll = ED_outliner_collections_editor_poll;

  /* flags */
  ot->flag = OPTYPE_REGISTER | OPTYPE_UNDO;
}

void OUTLINER_OT_collection_duplicate(wmOperatorType *ot)
{
  /* identifiers */
  ot->name = "Duplicate Collection";
  ot->idname = "OUTLINER_OT_collection_duplicate";
  ot->description =
      "Recursively duplicate the collection, all its children, objects and object data";

  /* api callbacks */
  ot->exec = collection_duplicate_exec;
  ot->poll = ED_outliner_collections_editor_poll;

  /* flags */
  ot->flag = OPTYPE_REGISTER | OPTYPE_UNDO;
}

/** \} */

/* -------------------------------------------------------------------- */
/** \name Link Collection
 * \{ */

static wmOperatorStatus collection_link_exec(bContext *C, wmOperator *op)
{
  Main *bmain = CTX_data_main(C);
  Scene *scene = CTX_data_scene(C);
  Collection *active_collection = CTX_data_layer_collection(C)->collection;
  SpaceOutliner *space_outliner = CTX_wm_space_outliner(C);

  CollectionEditData data{};
  data.scene = scene;
  data.space_outliner = space_outliner;
  data.is_liboverride_allowed = false; /* No linking of non-root collections. */
  data.is_liboverride_hierarchy_root_allowed = true;

  if ((!ID_IS_EDITABLE(active_collection) || ID_IS_OVERRIDE_LIBRARY(active_collection)) ||
      ((active_collection->flag & COLLECTION_IS_MASTER) &&
       (!ID_IS_EDITABLE(scene) || ID_IS_OVERRIDE_LIBRARY(scene))))
  {
    BKE_report(
        op->reports, RPT_ERROR, "Cannot add a collection to a linked/override collection/scene");
    return OPERATOR_CANCELLED;
  }

  /* We first walk over and find the Collections we actually want to link (ignoring duplicates). */
  outliner_tree_traverse(space_outliner,
                         &space_outliner->tree,
                         0,
                         TSE_SELECTED,
                         collection_collect_data_to_edit,
                         &data);

  /* Effectively link the collections. */
  for (Collection *collection : data.collections_to_edit) {
    BKE_collection_child_add(bmain, active_collection, collection);
    id_fake_user_clear(&collection->id);
  }

  DEG_id_tag_update(&active_collection->id, ID_RECALC_SYNC_TO_EVAL);
  DEG_relations_tag_update(bmain);

  WM_main_add_notifier(NC_SCENE | ND_LAYER, nullptr);

  return OPERATOR_FINISHED;
}

void OUTLINER_OT_collection_link(wmOperatorType *ot)
{
  /* identifiers */
  ot->name = "Link Collection";
  ot->idname = "OUTLINER_OT_collection_link";
  ot->description = "Link selected collections to active scene";

  /* api callbacks */
  ot->exec = collection_link_exec;
  ot->poll = collection_edit_in_active_scene_poll;

  /* flags */
  ot->flag = OPTYPE_REGISTER | OPTYPE_UNDO;
}

/** \} */

/* -------------------------------------------------------------------- */
/** \name Instance Collection
 * \{ */

static wmOperatorStatus collection_instance_exec(bContext *C, wmOperator * /*op*/)
{
  Main *bmain = CTX_data_main(C);
  Scene *scene = CTX_data_scene(C);
  ViewLayer *view_layer = CTX_data_view_layer(C);
  SpaceOutliner *space_outliner = CTX_wm_space_outliner(C);
  CollectionEditData data{};
  data.scene = scene;
  data.space_outliner = space_outliner;
  data.is_liboverride_allowed = true;
  data.is_liboverride_hierarchy_root_allowed = true;

  /* We first walk over and find the Collections we actually want to instance
   * (ignoring duplicates). */
  outliner_tree_traverse(space_outliner,
                         &space_outliner->tree,
                         0,
                         TSE_SELECTED,
                         collection_collect_data_to_edit,
                         &data);

  /* Find an active collection to add to, that doesn't give dependency cycles. */
  LayerCollection *active_lc = BKE_layer_collection_get_active(view_layer);

  for (Collection *collection : data.collections_to_edit) {
    while (BKE_collection_cycle_find(active_lc->collection, collection)) {
      active_lc = BKE_layer_collection_activate_parent(view_layer, active_lc);
    }
  }

  /* Effectively instance the collections. */
  for (Collection *collection : data.collections_to_edit) {
    Object *ob = object::add_type(
        C, OB_EMPTY, collection->id.name + 2, scene->cursor.location, nullptr, false, 0);
    ob->instance_collection = collection;
    ob->transflag |= OB_DUPLICOLLECTION;
    id_us_plus(&collection->id);
  }

  DEG_relations_tag_update(bmain);

  WM_main_add_notifier(NC_SCENE | ND_LAYER, nullptr);

  return OPERATOR_FINISHED;
}

void OUTLINER_OT_collection_instance(wmOperatorType *ot)
{
  /* identifiers */
  ot->name = "Instance Collection";
  ot->idname = "OUTLINER_OT_collection_instance";
  ot->description = "Instance selected collections to active scene";

  /* api callbacks */
  ot->exec = collection_instance_exec;
  ot->poll = collection_edit_in_active_scene_poll;

  /* flags */
  ot->flag = OPTYPE_REGISTER | OPTYPE_UNDO;
}

/** \} */

/* -------------------------------------------------------------------- */
/** \name Exclude Collection
 * \{ */

static TreeTraversalAction layer_collection_collect_data_to_edit(TreeElement *te, void *customdata)
{
  CollectionEditData *data = static_cast<CollectionEditData *>(customdata);
  TreeStoreElem *tselem = TREESTORE(te);

  if (!(tselem && tselem->type == TSE_LAYER_COLLECTION)) {
    return TRAVERSE_CONTINUE;
  }

  LayerCollection *lc = static_cast<LayerCollection *>(te->directdata);

  if (lc->collection->flag & COLLECTION_IS_MASTER) {
    /* skip - showing warning/error message might be misleading
     * when deleting multiple collections, so just do nothing */
  }
  else {
    /* Delete, duplicate and link don't edit children, those will come along
     * with the parents. */
    data->layer_collections_to_edit.add(lc);
  }

  return TRAVERSE_CONTINUE;
}

static bool collections_view_layer_poll(bContext *C, bool clear, int flag)
{
  /* Poll function so the right click menu show current state of selected collections. */
  SpaceOutliner *space_outliner = CTX_wm_space_outliner(C);
  if (!(space_outliner && space_outliner->outlinevis == SO_VIEW_LAYER)) {
    return false;
  }

  Scene *scene = CTX_data_scene(C);
  CollectionEditData data{};
  data.scene = scene;
  data.space_outliner = space_outliner;
  data.is_liboverride_allowed = true;
  data.is_liboverride_hierarchy_root_allowed = true;
  bool result = false;

  outliner_tree_traverse(space_outliner,
                         &space_outliner->tree,
                         0,
                         TSE_SELECTED,
                         layer_collection_collect_data_to_edit,
                         &data);

  for (LayerCollection *lc : data.layer_collections_to_edit) {
    if (clear && (lc->flag & flag)) {
      result = true;
    }
    else if (!clear && !(lc->flag & flag)) {
      result = true;
    }
  }

  return result;
}

static bool collections_exclude_set_poll(bContext *C)
{
  return collections_view_layer_poll(C, false, LAYER_COLLECTION_EXCLUDE);
}

static bool collections_exclude_clear_poll(bContext *C)
{
  return collections_view_layer_poll(C, true, LAYER_COLLECTION_EXCLUDE);
}

static bool collections_holdout_set_poll(bContext *C)
{
  return collections_view_layer_poll(C, false, LAYER_COLLECTION_HOLDOUT);
}

static bool collections_holdout_clear_poll(bContext *C)
{
  return collections_view_layer_poll(C, true, LAYER_COLLECTION_HOLDOUT);
}

static bool collections_indirect_only_set_poll(bContext *C)
{
  return collections_view_layer_poll(C, false, LAYER_COLLECTION_INDIRECT_ONLY);
}

static bool collections_indirect_only_clear_poll(bContext *C)
{
  return collections_view_layer_poll(C, true, LAYER_COLLECTION_INDIRECT_ONLY);
}

static wmOperatorStatus collection_view_layer_exec(bContext *C, wmOperator *op)
{
  Main *bmain = CTX_data_main(C);
  Scene *scene = CTX_data_scene(C);
  ViewLayer *view_layer = CTX_data_view_layer(C);
  SpaceOutliner *space_outliner = CTX_wm_space_outliner(C);
  CollectionEditData data{};
  data.scene = scene;
  data.space_outliner = space_outliner;
  data.is_liboverride_allowed = true;
  data.is_liboverride_hierarchy_root_allowed = true;
  bool clear = strstr(op->idname, "clear") != nullptr;
  int flag = strstr(op->idname, "holdout")       ? LAYER_COLLECTION_HOLDOUT :
             strstr(op->idname, "indirect_only") ? LAYER_COLLECTION_INDIRECT_ONLY :
                                                   LAYER_COLLECTION_EXCLUDE;

  outliner_tree_traverse(space_outliner,
                         &space_outliner->tree,
                         0,
                         TSE_SELECTED,
                         layer_collection_collect_data_to_edit,
                         &data);

  for (LayerCollection *lc : data.layer_collections_to_edit) {
    BKE_layer_collection_set_flag(lc, flag, !clear);
  }

  BKE_view_layer_need_resync_tag(view_layer);
  DEG_relations_tag_update(bmain);

  WM_main_add_notifier(NC_SCENE | ND_LAYER, nullptr);

  return OPERATOR_FINISHED;
}

void OUTLINER_OT_collection_exclude_set(wmOperatorType *ot)
{
  /* identifiers */
  ot->name = "Disable from View Layer";
  ot->idname = "OUTLINER_OT_collection_exclude_set";
  ot->description = "Exclude collection from the active view layer";

  /* api callbacks */
  ot->exec = collection_view_layer_exec;
  ot->poll = collections_exclude_set_poll;

  /* flags */
  ot->flag = OPTYPE_REGISTER | OPTYPE_UNDO;
}

void OUTLINER_OT_collection_exclude_clear(wmOperatorType *ot)
{
  /* identifiers */
  ot->name = "Enable in View Layer";
  ot->idname = "OUTLINER_OT_collection_exclude_clear";
  ot->description = "Include collection in the active view layer";

  /* api callbacks */
  ot->exec = collection_view_layer_exec;
  ot->poll = collections_exclude_clear_poll;

  /* flags */
  ot->flag = OPTYPE_REGISTER | OPTYPE_UNDO;
}

void OUTLINER_OT_collection_holdout_set(wmOperatorType *ot)
{
  /* identifiers */
  ot->name = "Set Holdout";
  ot->idname = "OUTLINER_OT_collection_holdout_set";
  ot->description = "Mask collection in the active view layer";

  /* api callbacks */
  ot->exec = collection_view_layer_exec;
  ot->poll = collections_holdout_set_poll;

  /* flags */
  ot->flag = OPTYPE_REGISTER | OPTYPE_UNDO;
}

void OUTLINER_OT_collection_holdout_clear(wmOperatorType *ot)
{
  /* identifiers */
  ot->name = "Clear Holdout";
  ot->idname = "OUTLINER_OT_collection_holdout_clear";
  ot->description = "Clear masking of collection in the active view layer";

  /* api callbacks */
  ot->exec = collection_view_layer_exec;
  ot->poll = collections_holdout_clear_poll;

  /* flags */
  ot->flag = OPTYPE_REGISTER | OPTYPE_UNDO;
}

void OUTLINER_OT_collection_indirect_only_set(wmOperatorType *ot)
{
  /* identifiers */
  ot->name = "Set Indirect Only";
  ot->idname = "OUTLINER_OT_collection_indirect_only_set";
  ot->description =
      "Set collection to only contribute indirectly (through shadows and reflections) in the view "
      "layer";

  /* api callbacks */
  ot->exec = collection_view_layer_exec;
  ot->poll = collections_indirect_only_set_poll;

  /* flags */
  ot->flag = OPTYPE_REGISTER | OPTYPE_UNDO;
}

void OUTLINER_OT_collection_indirect_only_clear(wmOperatorType *ot)
{
  /* identifiers */
  ot->name = "Clear Indirect Only";
  ot->idname = "OUTLINER_OT_collection_indirect_only_clear";
  ot->description = "Clear collection contributing only indirectly in the view layer";

  /* api callbacks */
  ot->exec = collection_view_layer_exec;
  ot->poll = collections_indirect_only_clear_poll;

  /* flags */
  ot->flag = OPTYPE_REGISTER | OPTYPE_UNDO;
}

/** \} */

/* -------------------------------------------------------------------- */
/** \name Visibility for Collection Operators
 * \{ */

static wmOperatorStatus collection_isolate_exec(bContext *C, wmOperator *op)
{
  Scene *scene = CTX_data_scene(C);
  ViewLayer *view_layer = CTX_data_view_layer(C);
  SpaceOutliner *space_outliner = CTX_wm_space_outliner(C);
  const bool extend = RNA_boolean_get(op->ptr, "extend");
  CollectionEditData data{};
  data.scene = scene;
  data.space_outliner = space_outliner;
  data.is_liboverride_allowed = true;
  data.is_liboverride_hierarchy_root_allowed = true;
  outliner_tree_traverse(space_outliner,
                         &space_outliner->tree,
                         0,
                         TSE_SELECTED,
                         layer_collection_collect_data_to_edit,
                         &data);

  for (LayerCollection *layer_collection : data.layer_collections_to_edit) {
    if (extend) {
      BKE_layer_collection_isolate_global(scene, view_layer, layer_collection, true);
    }
    else {
      PropertyRNA *prop = RNA_struct_type_find_property(&RNA_LayerCollection, "hide_viewport");
      PointerRNA ptr = RNA_pointer_create_discrete(
          &scene->id, &RNA_LayerCollection, layer_collection);

      /* We need to flip the value because the isolate flag routine was designed to work from the
       * outliner as a callback. That means the collection visibility was set before the callback
       * was called. */
      const bool value = !RNA_property_boolean_get(&ptr, prop);
      outliner_collection_isolate_flag(
          scene, view_layer, layer_collection, nullptr, prop, "hide_viewport", value);
      break;
    }
  }

  BKE_view_layer_need_resync_tag(view_layer);
  DEG_id_tag_update(&scene->id, ID_RECALC_BASE_FLAGS);

  WM_main_add_notifier(NC_SCENE | ND_LAYER_CONTENT, nullptr);
  return OPERATOR_FINISHED;
}

static wmOperatorStatus collection_isolate_invoke(bContext *C,
                                                  wmOperator *op,
                                                  const wmEvent *event)
{
  PropertyRNA *prop = RNA_struct_find_property(op->ptr, "extend");
  if (!RNA_property_is_set(op->ptr, prop) && (event->modifier & KM_SHIFT)) {
    RNA_property_boolean_set(op->ptr, prop, true);
  }
  return collection_isolate_exec(C, op);
}

void OUTLINER_OT_collection_isolate(wmOperatorType *ot)
{
  /* identifiers */
  ot->name = "Isolate Collection";
  ot->idname = "OUTLINER_OT_collection_isolate";
  ot->description = "Hide all but this collection and its parents";

  /* api callbacks */
  ot->exec = collection_isolate_exec;
  ot->invoke = collection_isolate_invoke;
  ot->poll = ED_outliner_collections_editor_poll;

  /* flags */
  ot->flag = OPTYPE_REGISTER | OPTYPE_UNDO;

  /* properties */
  PropertyRNA *prop = RNA_def_boolean(
      ot->srna, "extend", false, "Extend", "Extend current visible collections");
  RNA_def_property_flag(prop, PROP_SKIP_SAVE);
}

static bool collection_show_poll(bContext *C)
{
  return collections_view_layer_poll(C, true, LAYER_COLLECTION_HIDE);
}

static bool collection_hide_poll(bContext *C)
{
  return collections_view_layer_poll(C, false, LAYER_COLLECTION_HIDE);
}

static bool collection_inside_poll(bContext *C)
{
  if (!ED_outliner_collections_editor_poll(C)) {
    return false;
  }
  return outliner_active_layer_collection(C) != nullptr;
}

static wmOperatorStatus collection_visibility_exec(bContext *C, wmOperator *op)
{
  Scene *scene = CTX_data_scene(C);
  ViewLayer *view_layer = CTX_data_view_layer(C);
  SpaceOutliner *space_outliner = CTX_wm_space_outliner(C);
  const bool is_inside = strstr(op->idname, "inside") != nullptr;
  const bool show = strstr(op->idname, "show") != nullptr;
  CollectionEditData data{};
  data.scene = scene;
  data.space_outliner = space_outliner;
  data.is_liboverride_allowed = true;
  data.is_liboverride_hierarchy_root_allowed = true;

  outliner_tree_traverse(space_outliner,
                         &space_outliner->tree,
                         0,
                         TSE_SELECTED,
                         layer_collection_collect_data_to_edit,
                         &data);

  for (LayerCollection *layer_collection : data.layer_collections_to_edit) {
    BKE_layer_collection_set_visible(scene, view_layer, layer_collection, show, is_inside);
  }

  BKE_view_layer_need_resync_tag(view_layer);
  DEG_id_tag_update(&scene->id, ID_RECALC_BASE_FLAGS);

  WM_main_add_notifier(NC_SCENE | ND_LAYER_CONTENT, nullptr);
  return OPERATOR_FINISHED;
}

void OUTLINER_OT_collection_show(wmOperatorType *ot)
{
  /* identifiers */
  ot->name = "Show Collection";
  ot->idname = "OUTLINER_OT_collection_show";
  ot->description = "Show the collection in this view layer";

  /* api callbacks */
  ot->exec = collection_visibility_exec;
  ot->poll = collection_show_poll;

  /* flags */
  ot->flag = OPTYPE_REGISTER | OPTYPE_UNDO;
}

void OUTLINER_OT_collection_hide(wmOperatorType *ot)
{
  /* identifiers */
  ot->name = "Hide Collection";
  ot->idname = "OUTLINER_OT_collection_hide";
  ot->description = "Hide the collection in this view layer";

  /* api callbacks */
  ot->exec = collection_visibility_exec;
  ot->poll = collection_hide_poll;

  /* flags */
  ot->flag = OPTYPE_REGISTER | OPTYPE_UNDO;
}

void OUTLINER_OT_collection_show_inside(wmOperatorType *ot)
{
  /* identifiers */
  ot->name = "Show Inside Collection";
  ot->idname = "OUTLINER_OT_collection_show_inside";
  ot->description = "Show all the objects and collections inside the collection";

  /* api callbacks */
  ot->exec = collection_visibility_exec;
  ot->poll = collection_inside_poll;

  /* flags */
  ot->flag = OPTYPE_REGISTER | OPTYPE_UNDO;
}

void OUTLINER_OT_collection_hide_inside(wmOperatorType *ot)
{
  /* identifiers */
  ot->name = "Hide Inside Collection";
  ot->idname = "OUTLINER_OT_collection_hide_inside";
  ot->description = "Hide all the objects and collections inside the collection";

  /* api callbacks */
  ot->exec = collection_visibility_exec;
  ot->poll = collection_inside_poll;

  /* flags */
  ot->flag = OPTYPE_REGISTER | OPTYPE_UNDO;
}

/** \} */

/* -------------------------------------------------------------------- */
/** \name Enable/Disable Collection Operators
 * \{ */

static bool collection_flag_poll(bContext *C, bool clear, int flag)
{
  if (!ED_outliner_collections_editor_poll(C)) {
    return false;
  }

  TreeElement *te = outliner_active_collection(C);
  if (te == nullptr) {
    return false;
  }

  Collection *collection = outliner_collection_from_tree_element(te);
  if (collection == nullptr) {
    return false;
  }

  if (clear && (collection->flag & flag)) {
    return true;
  }
  if (!clear && !(collection->flag & flag)) {
    return true;
  }

  return false;
}

static bool collection_enable_poll(bContext *C)
{
  return collection_flag_poll(C, true, COLLECTION_HIDE_VIEWPORT);
}

static bool collection_disable_poll(bContext *C)
{
  return collection_flag_poll(C, false, COLLECTION_HIDE_VIEWPORT);
}

static bool collection_enable_render_poll(bContext *C)
{
  return collection_flag_poll(C, true, COLLECTION_HIDE_RENDER);
}

static bool collection_disable_render_poll(bContext *C)
{
  return collection_flag_poll(C, false, COLLECTION_HIDE_RENDER);
}

<<<<<<< HEAD
static bool collection_enable_ondine_render_poll(bContext *C)
{
  return collection_flag_poll(C, true, COLLECTION_HIDE_ONDINE_RENDER);
}

static bool collection_disable_ondine_render_poll(bContext *C)
{
  return collection_flag_poll(C, false, COLLECTION_HIDE_ONDINE_RENDER);
}

static int collection_flag_exec(bContext *C, wmOperator *op)
=======
static wmOperatorStatus collection_flag_exec(bContext *C, wmOperator *op)
>>>>>>> a062b334
{
  Main *bmain = CTX_data_main(C);
  Scene *scene = CTX_data_scene(C);
  ViewLayer *view_layer = CTX_data_view_layer(C);
  SpaceOutliner *space_outliner = CTX_wm_space_outliner(C);
  const bool is_render = strstr(op->idname, "render");
  const bool is_ondine = strstr(op->idname, "ondine");
  const bool clear = strstr(op->idname, "show") || strstr(op->idname, "enable");
  int flag = is_render ? (is_ondine ? COLLECTION_HIDE_ONDINE_RENDER : COLLECTION_HIDE_RENDER) : COLLECTION_HIDE_VIEWPORT;
  CollectionEditData data{};
  data.scene = scene;
  data.space_outliner = space_outliner;
  data.is_liboverride_allowed = true;
  data.is_liboverride_hierarchy_root_allowed = true;
  const bool has_layer_collection = space_outliner->outlinevis == SO_VIEW_LAYER;

  if (has_layer_collection) {
    outliner_tree_traverse(space_outliner,
                           &space_outliner->tree,
                           0,
                           TSE_SELECTED,
                           layer_collection_collect_data_to_edit,
                           &data);
    for (LayerCollection *layer_collection : data.layer_collections_to_edit) {
      Collection *collection = layer_collection->collection;
      if (!BKE_id_is_editable(bmain, &collection->id)) {
        continue;
      }
      if (clear) {
        collection->flag &= ~flag;
      }
      else {
        collection->flag |= flag;
      }

      /* Make sure (at least for this view layer) the collection is visible. */
      if (clear && !is_render) {
        layer_collection->flag &= ~LAYER_COLLECTION_HIDE;
      }
    }
  }
  else {
    outliner_tree_traverse(space_outliner,
                           &space_outliner->tree,
                           0,
                           TSE_SELECTED,
                           collection_collect_data_to_edit,
                           &data);
    for (Collection *collection : data.collections_to_edit) {
      if (!BKE_id_is_editable(bmain, &collection->id)) {
        continue;
      }

      if (clear) {
        collection->flag &= ~flag;
      }
      else {
        collection->flag |= flag;
      }
    }
  }

  BKE_view_layer_need_resync_tag(view_layer);
  DEG_id_tag_update(&scene->id, ID_RECALC_BASE_FLAGS);

  if (!is_render) {
    DEG_relations_tag_update(CTX_data_main(C));
  }

  WM_main_add_notifier(NC_SCENE | ND_LAYER_CONTENT, nullptr);
  return OPERATOR_FINISHED;
}

void OUTLINER_OT_collection_enable(wmOperatorType *ot)
{
  /* identifiers */
  ot->name = "Enable Collection";
  ot->idname = "OUTLINER_OT_collection_enable";
  ot->description = "Enable viewport display in the view layers";

  /* api callbacks */
  ot->exec = collection_flag_exec;
  ot->poll = collection_enable_poll;

  /* flags */
  ot->flag = OPTYPE_REGISTER | OPTYPE_UNDO;
}

void OUTLINER_OT_collection_disable(wmOperatorType *ot)
{
  /* identifiers */
  ot->name = "Disable Collection";
  ot->idname = "OUTLINER_OT_collection_disable";
  ot->description = "Disable viewport display in the view layers";

  /* api callbacks */
  ot->exec = collection_flag_exec;
  ot->poll = collection_disable_poll;

  /* flags */
  ot->flag = OPTYPE_REGISTER | OPTYPE_UNDO;
}

void OUTLINER_OT_collection_enable_render(wmOperatorType *ot)
{
  /* identifiers */
  ot->name = "Enable Collection in Render";
  ot->idname = "OUTLINER_OT_collection_enable_render";
  ot->description = "Render the collection";

  /* api callbacks */
  ot->exec = collection_flag_exec;
  ot->poll = collection_enable_render_poll;

  /* flags */
  ot->flag = OPTYPE_REGISTER | OPTYPE_UNDO;
}

void OUTLINER_OT_collection_disable_render(wmOperatorType *ot)
{
  /* identifiers */
  ot->name = "Disable Collection in Render";
  ot->idname = "OUTLINER_OT_collection_disable_render";
  ot->description = "Do not render this collection";

  /* api callbacks */
  ot->exec = collection_flag_exec;
  ot->poll = collection_disable_render_poll;

  /* flags */
  ot->flag = OPTYPE_REGISTER | OPTYPE_UNDO;
}

void OUTLINER_OT_collection_enable_ondine_render(wmOperatorType *ot)
{
  /* identifiers */
  ot->name = "Enable Collection in Ondine Render";
  ot->idname = "OUTLINER_OT_collection_enable_ondine_render";
  ot->description = "Render the collection in Ondine";

  /* api callbacks */
  ot->exec = collection_flag_exec;
  ot->poll = collection_enable_ondine_render_poll;

  /* flags */
  ot->flag = OPTYPE_REGISTER | OPTYPE_UNDO;
}

void OUTLINER_OT_collection_disable_ondine_render(wmOperatorType *ot)
{
  /* identifiers */
  ot->name = "Disable Collection in Ondine Render";
  ot->idname = "OUTLINER_OT_collection_disable_ondine_render";
  ot->description = "Do not render this collection in Ondine";

  /* api callbacks */
  ot->exec = collection_flag_exec;
  ot->poll = collection_disable_ondine_render_poll;

  /* flags */
  ot->flag = OPTYPE_REGISTER | OPTYPE_UNDO;
}

struct OutlinerHideEditData {
  Scene *scene;
  ViewLayer *view_layer;
  SpaceOutliner *space_outliner;
  Set<LayerCollection *> collections_to_edit;
  Set<Base *> bases_to_edit;
};

/** \} */

/* -------------------------------------------------------------------- */
/** \name Visibility for Collection & Object Operators
 * \{ */

static TreeTraversalAction outliner_hide_collect_data_to_edit(TreeElement *te, void *customdata)
{
  OutlinerHideEditData *data = static_cast<OutlinerHideEditData *>(customdata);
  TreeStoreElem *tselem = TREESTORE(te);

  if (tselem == nullptr) {
    return TRAVERSE_CONTINUE;
  }

  if (tselem->type == TSE_LAYER_COLLECTION) {
    LayerCollection *lc = static_cast<LayerCollection *>(te->directdata);

    if (lc->collection->flag & COLLECTION_IS_MASTER) {
      /* Skip - showing warning/error message might be misleading
       * when deleting multiple collections, so just do nothing. */
    }
    else {
      /* Delete, duplicate and link don't edit children,
       * those will come along with the parents. */
      data->collections_to_edit.add(lc);
    }
  }
  else if ((tselem->type == TSE_SOME_ID) && (te->idcode == ID_OB)) {
    Object *ob = (Object *)tselem->id;
    BKE_view_layer_synced_ensure(data->scene, data->view_layer);
    Base *base = BKE_view_layer_base_find(data->view_layer, ob);
    data->bases_to_edit.add(base);
  }

  return TRAVERSE_CONTINUE;
}

static wmOperatorStatus outliner_hide_exec(bContext *C, wmOperator * /*op*/)
{
  Scene *scene = CTX_data_scene(C);
  ViewLayer *view_layer = CTX_data_view_layer(C);
  SpaceOutliner *space_outliner = CTX_wm_space_outliner(C);
  OutlinerHideEditData data{};
  data.scene = scene;
  data.view_layer = view_layer;
  data.space_outliner = space_outliner;

  outliner_tree_traverse(space_outliner,
                         &space_outliner->tree,
                         0,
                         TSE_SELECTED,
                         outliner_hide_collect_data_to_edit,
                         &data);

  for (LayerCollection *layer_collection : data.collections_to_edit) {
    BKE_layer_collection_set_visible(scene, view_layer, layer_collection, false, false);
  }

  for (Base *base : data.bases_to_edit) {
    base->flag |= BASE_HIDDEN;
  }

  BKE_view_layer_need_resync_tag(view_layer);
  DEG_id_tag_update(&scene->id, ID_RECALC_BASE_FLAGS);

  WM_main_add_notifier(NC_SCENE | ND_LAYER_CONTENT, nullptr);
  return OPERATOR_FINISHED;
}

void OUTLINER_OT_hide(wmOperatorType *ot)
{
  /* identifiers */
  ot->name = "Hide";
  ot->idname = "OUTLINER_OT_hide";
  ot->description = "Hide selected objects and collections";

  /* api callbacks */
  ot->exec = outliner_hide_exec;
  ot->poll = outliner_view_layer_collections_editor_poll;

  /* flags */
  ot->flag = OPTYPE_REGISTER | OPTYPE_UNDO;
}

static wmOperatorStatus outliner_unhide_all_exec(bContext *C, wmOperator * /*op*/)
{
  Scene *scene = CTX_data_scene(C);
  ViewLayer *view_layer = CTX_data_view_layer(C);

  /* Unhide all the collections. */
  LayerCollection *lc_master = static_cast<LayerCollection *>(view_layer->layer_collections.first);
  LISTBASE_FOREACH (LayerCollection *, lc_iter, &lc_master->layer_collections) {
    BKE_layer_collection_set_flag(lc_iter, LAYER_COLLECTION_HIDE, false);
  }

  /* Unhide all objects. */
  BKE_view_layer_synced_ensure(scene, view_layer);
  LISTBASE_FOREACH (Base *, base, BKE_view_layer_object_bases_get(view_layer)) {
    base->flag &= ~BASE_HIDDEN;
  }

  BKE_view_layer_need_resync_tag(view_layer);
  DEG_id_tag_update(&scene->id, ID_RECALC_BASE_FLAGS);

  WM_main_add_notifier(NC_SCENE | ND_LAYER_CONTENT, nullptr);
  return OPERATOR_FINISHED;
}

void OUTLINER_OT_unhide_all(wmOperatorType *ot)
{
  /* identifiers */
  ot->name = "Unhide All";
  ot->idname = "OUTLINER_OT_unhide_all";
  ot->description = "Unhide all objects and collections";

  /* api callbacks */
  ot->exec = outliner_unhide_all_exec;
  ot->poll = outliner_view_layer_collections_editor_poll;

  /* flags */
  ot->flag = OPTYPE_REGISTER | OPTYPE_UNDO;
}

/** \} */

/* -------------------------------------------------------------------- */
/** \name Collection Color Tags
 * \{ */

static wmOperatorStatus outliner_color_tag_set_exec(bContext *C, wmOperator *op)
{
  Scene *scene = CTX_data_scene(C);
  SpaceOutliner *space_outliner = CTX_wm_space_outliner(C);
  const short color_tag = RNA_enum_get(op->ptr, "color");

  IDsSelectedData selected{};

  outliner_tree_traverse(space_outliner,
                         &space_outliner->tree,
                         0,
                         TSE_SELECTED,
                         outliner_collect_selected_collections,
                         &selected);

  LISTBASE_FOREACH (LinkData *, link, &selected.selected_array) {
    TreeElement *te_selected = (TreeElement *)link->data;

    Collection *collection = outliner_collection_from_tree_element(te_selected);
    if (collection == scene->master_collection) {
      continue;
    }
    if (!BKE_id_is_editable(CTX_data_main(C), &collection->id)) {
      BKE_report(op->reports, RPT_WARNING, "Can't add a color tag to a linked collection");
      continue;
    }

    collection->color_tag = color_tag;
  };

  BLI_freelistN(&selected.selected_array);

  WM_event_add_notifier(C, NC_SCENE | ND_LAYER_CONTENT, nullptr);

  return OPERATOR_FINISHED;
}

void OUTLINER_OT_collection_color_tag_set(wmOperatorType *ot)
{
  /* identifiers */
  ot->name = "Set Color Tag";
  ot->idname = "OUTLINER_OT_collection_color_tag_set";
  ot->description = "Set a color tag for the selected collections";

  /* api callbacks */
  ot->exec = outliner_color_tag_set_exec;
  ot->poll = ED_outliner_collections_editor_poll;

  /* flags */
  ot->flag = OPTYPE_REGISTER | OPTYPE_UNDO;

  RNA_def_enum(
      ot->srna, "color", rna_enum_collection_color_items, COLLECTION_COLOR_NONE, "Color Tag", "");
}

/** \} */

}  // namespace blender::ed::outliner<|MERGE_RESOLUTION|>--- conflicted
+++ resolved
@@ -1303,7 +1303,6 @@
   return collection_flag_poll(C, false, COLLECTION_HIDE_RENDER);
 }
 
-<<<<<<< HEAD
 static bool collection_enable_ondine_render_poll(bContext *C)
 {
   return collection_flag_poll(C, true, COLLECTION_HIDE_ONDINE_RENDER);
@@ -1314,10 +1313,7 @@
   return collection_flag_poll(C, false, COLLECTION_HIDE_ONDINE_RENDER);
 }
 
-static int collection_flag_exec(bContext *C, wmOperator *op)
-=======
 static wmOperatorStatus collection_flag_exec(bContext *C, wmOperator *op)
->>>>>>> a062b334
 {
   Main *bmain = CTX_data_main(C);
   Scene *scene = CTX_data_scene(C);

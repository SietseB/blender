--- conflicted
+++ resolved
@@ -1816,79 +1816,12 @@
 
 static void modifier_panel_id(void *md_link, char *r_name)
 {
-<<<<<<< HEAD
   ModifierData *md = (ModifierData *)md_link;
   modifierType_panelId(md->type, r_name);
-=======
-  Object *ob = ob_v;
-  ModifierData *md = md_v;
-  ModifierData *nmd = BKE_modifier_new(md->type);
-
-  BKE_modifier_copydata(md, nmd);
-  nmd->mode &= ~eModifierMode_Virtual;
-
-  BLI_addhead(&ob->modifiers, nmd);
-
-  BKE_modifier_unique_name(&ob->modifiers, nmd);
-
-  ob->partype = PAROBJECT;
-
-  WM_event_add_notifier(C, NC_OBJECT | ND_MODIFIER, ob);
-  DEG_id_tag_update(&ob->id, ID_RECALC_GEOMETRY);
-
-  ED_undo_push(C, "Modifier convert to real");
-}
-
-static bool modifier_can_delete(ModifierData *md)
-{
-  /* fluid particle modifier can't be deleted here */
-  if (md->type == eModifierType_ParticleSystem) {
-    short particle_type = ((ParticleSystemModifierData *)md)->psys->part->type;
-    if (ELEM(particle_type,
-             PART_FLUID,
-             PART_FLUID_FLIP,
-             PART_FLUID_FOAM,
-             PART_FLUID_SPRAY,
-             PART_FLUID_BUBBLE,
-             PART_FLUID_TRACER,
-             PART_FLUID_SPRAYFOAM,
-             PART_FLUID_SPRAYBUBBLE,
-             PART_FLUID_FOAMBUBBLE,
-             PART_FLUID_SPRAYFOAMBUBBLE)) {
-      return false;
-    }
-  }
-  return true;
-}
-
-/* Check whether Modifier is a simulation or not,
- * this is used for switching to the physics/particles context tab */
-static int modifier_is_simulation(ModifierData *md)
-{
-  /* Physic Tab */
-  if (ELEM(md->type,
-           eModifierType_Cloth,
-           eModifierType_Collision,
-           eModifierType_Fluidsim,
-           eModifierType_Fluid,
-           eModifierType_Softbody,
-           eModifierType_Surface,
-           eModifierType_DynamicPaint)) {
-    return 1;
-  }
-  /* Particle Tab */
-  else if (md->type == eModifierType_ParticleSystem) {
-    return 2;
-  }
-  else {
-    return 0;
-  }
->>>>>>> 7969a338
 }
 
 void uiTemplateModifiers(uiLayout *UNUSED(layout), bContext *C)
 {
-<<<<<<< HEAD
   ScrArea *sa = CTX_wm_area(C);
   ARegion *region = CTX_wm_region(C);
   Object *ob = CTX_data_active_object(C);
@@ -1910,278 +1843,6 @@
           UI_panel_set_expand_from_list_data(C, new_panel);
         }
       }
-=======
-  const ModifierTypeInfo *mti = BKE_modifier_get_info(md->type);
-  PointerRNA ptr;
-  uiBut *but;
-  uiBlock *block;
-  uiLayout *box, *column, *row, *sub;
-  uiLayout *result = NULL;
-  int isVirtual = (md->mode & eModifierMode_Virtual);
-  char str[128];
-
-  /* create RNA pointer */
-  RNA_pointer_create(&ob->id, &RNA_Modifier, md, &ptr);
-
-  column = uiLayoutColumn(layout, true);
-  uiLayoutSetContextPointer(column, "modifier", &ptr);
-
-  /* rounded header ------------------------------------------------------------------- */
-  box = uiLayoutBox(column);
-
-  if (isVirtual) {
-    row = uiLayoutRow(box, false);
-    uiLayoutSetAlignment(row, UI_LAYOUT_ALIGN_EXPAND);
-    block = uiLayoutGetBlock(row);
-    /* VIRTUAL MODIFIER */
-    /* XXX this is not used now, since these cannot be accessed via RNA */
-    BLI_snprintf(str, sizeof(str), IFACE_("%s parent deform"), md->name);
-    uiDefBut(block,
-             UI_BTYPE_LABEL,
-             0,
-             str,
-             0,
-             0,
-             185,
-             UI_UNIT_Y,
-             NULL,
-             0.0,
-             0.0,
-             0.0,
-             0.0,
-             TIP_("Modifier name"));
-
-    but = uiDefBut(block,
-                   UI_BTYPE_BUT,
-                   0,
-                   IFACE_("Make Real"),
-                   0,
-                   0,
-                   80,
-                   16,
-                   NULL,
-                   0.0,
-                   0.0,
-                   0.0,
-                   0.0,
-                   TIP_("Convert virtual modifier to a real modifier"));
-    UI_but_func_set(but, modifiers_convertToReal, ob, md);
-  }
-  else {
-    /* REAL MODIFIER */
-    row = uiLayoutRow(box, false);
-    block = uiLayoutGetBlock(row);
-
-    UI_block_emboss_set(block, UI_EMBOSS_NONE);
-    /* Open/Close .................................  */
-    uiItemR(row, &ptr, "show_expanded", 0, "", ICON_NONE);
-
-    /* modifier-type icon */
-    uiItemL(row, "", RNA_struct_ui_icon(ptr.type));
-    UI_block_emboss_set(block, UI_EMBOSS);
-
-    /* modifier name */
-    if (mti->isDisabled && mti->isDisabled(scene, md, 0)) {
-      uiLayoutSetRedAlert(row, true);
-    }
-    uiItemR(row, &ptr, "name", 0, "", ICON_NONE);
-    uiLayoutSetRedAlert(row, false);
-
-    /* mode enabling buttons */
-    UI_block_align_begin(block);
-    /* Collision and Surface are always enabled, hide buttons! */
-    if (((md->type != eModifierType_Collision) || !(ob->pd && ob->pd->deflect)) &&
-        (md->type != eModifierType_Surface)) {
-      uiItemR(row, &ptr, "show_render", 0, "", ICON_NONE);
-      uiItemR(row, &ptr, "show_viewport", 0, "", ICON_NONE);
-
-      if (mti->flags & eModifierTypeFlag_SupportsEditmode) {
-        sub = uiLayoutRow(row, true);
-        if (!(md->mode & eModifierMode_Realtime)) {
-          uiLayoutSetActive(sub, false);
-        }
-        uiItemR(sub, &ptr, "show_in_editmode", 0, "", ICON_NONE);
-      }
-    }
-
-    if (ob->type == OB_MESH) {
-      if (BKE_modifier_supports_cage(scene, md) && (index <= lastCageIndex)) {
-        sub = uiLayoutRow(row, true);
-        if (index < cageIndex || !BKE_modifier_couldbe_cage(scene, md)) {
-          uiLayoutSetActive(sub, false);
-        }
-        uiItemR(sub, &ptr, "show_on_cage", 0, "", ICON_NONE);
-      }
-    } /* tessellation point for curve-typed objects */
-    else if (ELEM(ob->type, OB_CURVE, OB_SURF, OB_FONT)) {
-      /* some modifiers could work with pre-tessellated curves only */
-      if (ELEM(md->type, eModifierType_Hook, eModifierType_Softbody, eModifierType_MeshDeform)) {
-        /* add disabled pre-tessellated button, so users could have
-         * message for this modifiers */
-        but = uiDefIconButBitI(block,
-                               UI_BTYPE_TOGGLE,
-                               eModifierMode_ApplyOnSpline,
-                               0,
-                               ICON_SURFACE_DATA,
-                               0,
-                               0,
-                               UI_UNIT_X - 2,
-                               UI_UNIT_Y,
-                               &md->mode,
-                               0.0,
-                               0.0,
-                               0.0,
-                               0.0,
-                               TIP_("This modifier can only be applied on splines' points"));
-        UI_but_flag_enable(but, UI_BUT_DISABLED);
-      }
-      else if (mti->type != eModifierTypeType_Constructive) {
-        /* constructive modifiers tessellates curve before applying */
-        uiItemR(row, &ptr, "use_apply_on_spline", 0, "", ICON_NONE);
-      }
-    }
-
-    UI_block_align_end(block);
-
-    /* Up/Down + Delete ........................... */
-    UI_block_align_begin(block);
-    uiItemO(row, "", ICON_TRIA_UP, "OBJECT_OT_modifier_move_up");
-    uiItemO(row, "", ICON_TRIA_DOWN, "OBJECT_OT_modifier_move_down");
-    UI_block_align_end(block);
-
-    UI_block_emboss_set(block, UI_EMBOSS_NONE);
-    /* When Modifier is a simulation,
-     * show button to switch to context rather than the delete button. */
-    if (modifier_can_delete(md) && !modifier_is_simulation(md)) {
-      uiItemO(row, "", ICON_X, "OBJECT_OT_modifier_remove");
-    }
-    else if (modifier_is_simulation(md) == 1) {
-      uiItemStringO(
-          row, "", ICON_PROPERTIES, "WM_OT_properties_context_change", "context", "PHYSICS");
-    }
-    else if (modifier_is_simulation(md) == 2) {
-      uiItemStringO(
-          row, "", ICON_PROPERTIES, "WM_OT_properties_context_change", "context", "PARTICLES");
-    }
-    UI_block_emboss_set(block, UI_EMBOSS);
-  }
-
-  /* modifier settings (under the header) --------------------------------------------------- */
-  if (!isVirtual && (md->mode & eModifierMode_Expanded)) {
-    /* apply/convert/copy */
-    box = uiLayoutBox(column);
-    row = uiLayoutRow(box, false);
-
-    if (!ELEM(md->type, eModifierType_Collision, eModifierType_Surface)) {
-      /* only here obdata, the rest of modifiers is ob level */
-      UI_block_lock_set(block, BKE_object_obdata_is_libdata(ob), ERROR_LIBDATA_MESSAGE);
-
-      if (md->type == eModifierType_ParticleSystem) {
-        ParticleSystem *psys = ((ParticleSystemModifierData *)md)->psys;
-
-        if (!(ob->mode & OB_MODE_PARTICLE_EDIT)) {
-          if (ELEM(psys->part->ren_as, PART_DRAW_GR, PART_DRAW_OB)) {
-            uiItemO(row,
-                    CTX_IFACE_(BLT_I18NCONTEXT_OPERATOR_DEFAULT, "Convert"),
-                    ICON_NONE,
-                    "OBJECT_OT_duplicates_make_real");
-          }
-          else if (psys->part->ren_as == PART_DRAW_PATH) {
-            uiItemO(row,
-                    CTX_IFACE_(BLT_I18NCONTEXT_OPERATOR_DEFAULT, "Convert"),
-                    ICON_NONE,
-                    "OBJECT_OT_modifier_convert");
-          }
-        }
-      }
-      else {
-        uiLayoutSetOperatorContext(row, WM_OP_INVOKE_DEFAULT);
-        uiItemEnumO(row,
-                    "OBJECT_OT_modifier_apply",
-                    CTX_IFACE_(BLT_I18NCONTEXT_OPERATOR_DEFAULT, "Apply"),
-                    0,
-                    "apply_as",
-                    MODIFIER_APPLY_DATA);
-
-        if (BKE_modifier_is_same_topology(md) && !BKE_modifier_is_non_geometrical(md)) {
-          uiItemEnumO(row,
-                      "OBJECT_OT_modifier_apply",
-                      CTX_IFACE_(BLT_I18NCONTEXT_OPERATOR_DEFAULT, "Apply as Shape Key"),
-                      0,
-                      "apply_as",
-                      MODIFIER_APPLY_SHAPE);
-        }
-      }
-
-      UI_block_lock_clear(block);
-      UI_block_lock_set(block, ob && ID_IS_LINKED(ob), ERROR_LIBDATA_MESSAGE);
-
-      if (!ELEM(md->type,
-                eModifierType_Fluidsim,
-                eModifierType_Softbody,
-                eModifierType_ParticleSystem,
-                eModifierType_Cloth,
-                eModifierType_Fluid)) {
-        uiItemO(row,
-                CTX_IFACE_(BLT_I18NCONTEXT_OPERATOR_DEFAULT, "Copy"),
-                ICON_NONE,
-                "OBJECT_OT_modifier_copy");
-      }
-    }
-
-    /* result is the layout block inside the box,
-     * that we return so that modifier settings can be drawn */
-    result = uiLayoutColumn(box, false);
-    block = uiLayoutAbsoluteBlock(box);
-  }
-
-  /* error messages */
-  if (md->error) {
-    box = uiLayoutBox(column);
-    row = uiLayoutRow(box, false);
-    uiItemL(row, md->error, ICON_ERROR);
-  }
-
-  return result;
-}
-
-uiLayout *uiTemplateModifier(uiLayout *layout, bContext *C, PointerRNA *ptr)
-{
-  Scene *scene = CTX_data_scene(C);
-  Object *ob;
-  ModifierData *md, *vmd;
-  VirtualModifierData virtualModifierData;
-  int i, lastCageIndex, cageIndex;
-
-  /* verify we have valid data */
-  if (!RNA_struct_is_a(ptr->type, &RNA_Modifier)) {
-    RNA_warning("Expected modifier on object");
-    return NULL;
-  }
-
-  ob = (Object *)ptr->owner_id;
-  md = ptr->data;
-
-  if (!ob || !(GS(ob->id.name) == ID_OB)) {
-    RNA_warning("Expected modifier on object");
-    return NULL;
-  }
-
-  UI_block_lock_set(uiLayoutGetBlock(layout), (ob && ID_IS_LINKED(ob)), ERROR_LIBDATA_MESSAGE);
-
-  /* find modifier and draw it */
-  cageIndex = BKE_modifiers_get_cage_index(scene, ob, &lastCageIndex, 0);
-
-  /* XXX virtual modifiers are not accessible for python */
-  vmd = BKE_modifiers_get_virtual_modifierlist(ob, &virtualModifierData);
-
-  for (i = 0; vmd; i++, vmd = vmd->next) {
-    if (md == vmd) {
-      return draw_modifier(layout, scene, ob, md, i, cageIndex, lastCageIndex);
-    }
-    else if (vmd->mode & eModifierMode_Virtual) {
-      i--;
->>>>>>> 7969a338
     }
   }
 }

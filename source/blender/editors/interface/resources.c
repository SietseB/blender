/*
 * ***** BEGIN GPL LICENSE BLOCK *****
 *
 * This program is free software; you can redistribute it and/or
 * modify it under the terms of the GNU General Public License
 * as published by the Free Software Foundation; either version 2
 * of the License, or (at your option) any later version.
 *
 * This program is distributed in the hope that it will be useful,
 * but WITHOUT ANY WARRANTY; without even the implied warranty of
 * MERCHANTABILITY or FITNESS FOR A PARTICULAR PURPOSE.  See the
 * GNU General Public License for more details.
 *
 * You should have received a copy of the GNU General Public License
 * along with this program; if not, write to the Free Software Foundation,
 * Inc., 51 Franklin Street, Fifth Floor, Boston, MA 02110-1301, USA.
 *
 * The Original Code is Copyright (C) 2001-2002 by NaN Holding BV.
 * All rights reserved.
 *
 * The Original Code is: all of this file.
 *
 * Contributor(s): none yet.
 *
 * ***** END GPL/BL DUAL LICENSE BLOCK *****
 */

/** \file blender/editors/interface/resources.c
 *  \ingroup edinterface
 */

#include <math.h>
#include <stdlib.h>
#include <string.h>

#include "MEM_guardedalloc.h"

#include "DNA_curve_types.h"
#include "DNA_screen_types.h"
#include "DNA_space_types.h"
#include "DNA_userdef_types.h"
#include "DNA_windowmanager_types.h"

#include "BLI_blenlib.h"
#include "BLI_utildefines.h"
#include "BLI_math.h"

#include "BKE_appdir.h"
#include "BKE_DerivedMesh.h"
#include "BKE_global.h"
#include "BKE_main.h"
#include "BKE_texture.h"

#include "BIF_gl.h"

#include "UI_interface.h"
#include "UI_interface_icons.h"

#include "interface_intern.h"

/* global for themes */
typedef void (*VectorDrawFunc)(int x, int y, int w, int h, float alpha);

/* be sure to keep 'bThemeState' in sync */
static struct bThemeState g_theme_state = {
    NULL,
    SPACE_VIEW3D,
    RGN_TYPE_WINDOW,
};

#define theme_active g_theme_state.theme
#define theme_spacetype g_theme_state.spacetype
#define theme_regionid g_theme_state.regionid

void ui_resources_init(void)
{
	UI_icons_init(BIFICONID_LAST);
}

void ui_resources_free(void)
{
	UI_icons_free();
}


/* ******************************************************** */
/*    THEMES */
/* ******************************************************** */

const unsigned char *UI_ThemeGetColorPtr(bTheme *btheme, int spacetype, int colorid)
{
	ThemeSpace *ts = NULL;
	static char error[4] = {240, 0, 240, 255};
	static char alert[4] = {240, 60, 60, 255};
	static char headerdesel[4] = {0, 0, 0, 255};
	static char setting = 0;
	const char *cp = error;
	
	/* ensure we're not getting a color after running BKE_userdef_free */
	BLI_assert(BLI_findindex(&U.themes, theme_active) != -1);
	BLI_assert(colorid != TH_UNDEFINED);

	if (btheme) {
	
		/* first check for ui buttons theme */
		if (colorid < TH_THEMEUI) {
		
			switch (colorid) {

				case TH_REDALERT:
					cp = alert; break;
			}
		}
		else {
		
			switch (spacetype) {
				case SPACE_BUTS:
					ts = &btheme->tbuts;
					break;
				case SPACE_VIEW3D:
					ts = &btheme->tv3d;
					break;
				case SPACE_IPO:
					ts = &btheme->tipo;
					break;
				case SPACE_FILE:
					ts = &btheme->tfile;
					break;
				case SPACE_NLA:
					ts = &btheme->tnla;
					break;
				case SPACE_ACTION:
					ts = &btheme->tact;
					break;
				case SPACE_SEQ:
					ts = &btheme->tseq;
					break;
				case SPACE_IMAGE:
					ts = &btheme->tima;
					break;
				case SPACE_TEXT:
					ts = &btheme->text;
					break;
				case SPACE_OUTLINER:
					ts = &btheme->toops;
					break;
				case SPACE_INFO:
					ts = &btheme->tinfo;
					break;
				case SPACE_USERPREF:
					ts = &btheme->tuserpref;
					break;
				case SPACE_CONSOLE:
					ts = &btheme->tconsole;
					break;
				case SPACE_TIME:
					ts = &btheme->ttime;
					break;
				case SPACE_NODE:
					ts = &btheme->tnode;
					break;
				case SPACE_LOGIC:
					ts = &btheme->tlogic;
					break;
				case SPACE_CLIP:
					ts = &btheme->tclip;
					break;
				default:
					ts = &btheme->tv3d;
					break;
			}

			switch (colorid) {
				case TH_AREA_EDGES:
					cp = btheme->tui.area_edges;
					break;

				case TH_BACK:
					if (ELEM(theme_regionid, RGN_TYPE_WINDOW, RGN_TYPE_TABS))
						cp = ts->back;
					else if (theme_regionid == RGN_TYPE_CHANNELS)
						cp = ts->list;
					else if (theme_regionid == RGN_TYPE_HEADER)
						cp = ts->header;
					else
						cp = ts->button;
					break;
				case TH_LOW_GRAD:
					cp = ts->gradients.gradient;
					break;
				case TH_HIGH_GRAD:
					cp = ts->gradients.high_gradient;
					break;
				case TH_SHOW_BACK_GRAD:
					cp = &setting;
					setting = ts->gradients.show_grad;
					break;
				case TH_TEXT:
					if (ELEM(theme_regionid, RGN_TYPE_WINDOW, RGN_TYPE_TABS))
						cp = ts->text;
					else if (theme_regionid == RGN_TYPE_CHANNELS)
						cp = ts->list_text;
					else if (theme_regionid == RGN_TYPE_HEADER)
						cp = ts->header_text;
					else
						cp = ts->button_text;
					break;
				case TH_TEXT_HI:
					if (theme_regionid == RGN_TYPE_WINDOW)
						cp = ts->text_hi;
					else if (theme_regionid == RGN_TYPE_CHANNELS)
						cp = ts->list_text_hi;
					else if (theme_regionid == RGN_TYPE_HEADER)
						cp = ts->header_text_hi;
					else
						cp = ts->button_text_hi;
					break;
				case TH_TITLE:
					if (theme_regionid == RGN_TYPE_WINDOW)
						cp = ts->title;
					else if (theme_regionid == RGN_TYPE_CHANNELS)
						cp = ts->list_title;
					else if (theme_regionid == RGN_TYPE_HEADER)
						cp = ts->header_title;
					else
						cp = ts->button_title;
					break;

				case TH_HEADER:
					cp = ts->header; break;
				case TH_HEADERDESEL:
					/* we calculate a dynamic builtin header deselect color, also for pulldowns... */
					cp = ts->header;
					headerdesel[0] = cp[0] > 10 ? cp[0] - 10 : 0;
					headerdesel[1] = cp[1] > 10 ? cp[1] - 10 : 0;
					headerdesel[2] = cp[2] > 10 ? cp[2] - 10 : 0;
					cp = headerdesel;
					break;
				case TH_HEADER_TEXT:
					cp = ts->header_text; break;
				case TH_HEADER_TEXT_HI:
					cp = ts->header_text_hi; break;

				case TH_PANEL_HEADER:
					cp = ts->panelcolors.header; break;
				case TH_PANEL_BACK:
					cp = ts->panelcolors.back; break;
				case TH_PANEL_SHOW_HEADER:
					cp = &setting;
					setting = ts->panelcolors.show_header;
					break;
				case TH_PANEL_SHOW_BACK:
					cp = &setting;
					setting = ts->panelcolors.show_back;
					break;
					
				case TH_BUTBACK:
					cp = ts->button; break;
				case TH_BUTBACK_TEXT:
					cp = ts->button_text; break;
				case TH_BUTBACK_TEXT_HI:
					cp = ts->button_text_hi; break;

				case TH_TAB_ACTIVE:
					cp = ts->tabs.tab_active; break;
				case TH_TAB_INACTIVE:
					cp = ts->tabs.tab_inactive; break;
				case TH_TAB_BACK:
					cp = ts->tabs.tab_back; break;
				case TH_TAB_OUTLINE:
					cp = ts->tabs.tab_outline; break;

				case TH_SHADE1:
					cp = ts->shade1; break;
				case TH_SHADE2:
					cp = ts->shade2; break;
				case TH_HILITE:
					cp = ts->hilite; break;
				
				case TH_GRID:
					cp = ts->grid; break;
				case TH_VIEW_OVERLAY:
					cp = ts->view_overlay; break;
				case TH_WIRE:
					cp = ts->wire; break;
				case TH_WIRE_INNER:
					cp = ts->syntaxr; break;
				case TH_WIRE_EDIT:
					cp = ts->wire_edit; break;
				case TH_LAMP:
					cp = ts->lamp; break;
				case TH_SPEAKER:
					cp = ts->speaker; break;
				case TH_CAMERA:
					cp = ts->camera; break;
				case TH_EMPTY:
					cp = ts->empty; break;
				case TH_SELECT:
					cp = ts->select; break;
				case TH_ACTIVE:
					cp = ts->active; break;
				case TH_GROUP:
					cp = ts->group; break;
				case TH_GROUP_ACTIVE:
					cp = ts->group_active; break;
				case TH_TRANSFORM:
					cp = ts->transform; break;
				case TH_VERTEX:
					cp = ts->vertex; break;
				case TH_VERTEX_SELECT:
					cp = ts->vertex_select; break;
				case TH_VERTEX_UNREFERENCED:
					cp = ts->vertex_unreferenced; break;
				case TH_VERTEX_SIZE:
					cp = &ts->vertex_size; break;
				case TH_OUTLINE_WIDTH:
					cp = &ts->outline_width; break;
				case TH_EDGE:
					cp = ts->edge; break;
				case TH_EDGE_SELECT:
					cp = ts->edge_select; break;
				case TH_EDGE_SEAM:
					cp = ts->edge_seam; break;
				case TH_EDGE_SHARP:
					cp = ts->edge_sharp; break;
				case TH_EDGE_CREASE:
					cp = ts->edge_crease; break;
				case TH_EDITMESH_ACTIVE:
					cp = ts->editmesh_active; break;
				case TH_EDGE_FACESEL:
					cp = ts->edge_facesel; break;
				case TH_FACE:
					cp = ts->face; break;
				case TH_FACE_SELECT:
					cp = ts->face_select; break;
				case TH_FACE_DOT:
					cp = ts->face_dot; break;
				case TH_FACEDOT_SIZE:
					cp = &ts->facedot_size; break;
				case TH_DRAWEXTRA_EDGELEN:
					cp = ts->extra_edge_len; break;
				case TH_DRAWEXTRA_EDGEANG:
					cp = ts->extra_edge_angle; break;
				case TH_DRAWEXTRA_FACEAREA:
					cp = ts->extra_face_area; break;
				case TH_DRAWEXTRA_FACEANG:
					cp = ts->extra_face_angle; break;
				case TH_NORMAL:
					cp = ts->normal; break;
				case TH_VNORMAL:
					cp = ts->vertex_normal; break;
				case TH_LNORMAL:
					cp = ts->loop_normal; break;
				case TH_BONE_SOLID:
					cp = ts->bone_solid; break;
				case TH_BONE_POSE:
					cp = ts->bone_pose; break;
				case TH_BONE_POSE_ACTIVE:
					cp = ts->bone_pose_active; break;
				case TH_STRIP:
					cp = ts->strip; break;
				case TH_STRIP_SELECT:
					cp = ts->strip_select; break;
				case TH_KEYTYPE_KEYFRAME:
					cp = ts->keytype_keyframe; break;
				case TH_KEYTYPE_KEYFRAME_SELECT:
					cp = ts->keytype_keyframe_select; break;
				case TH_KEYTYPE_EXTREME:
					cp = ts->keytype_extreme; break;
				case TH_KEYTYPE_EXTREME_SELECT:
					cp = ts->keytype_extreme_select; break;
				case TH_KEYTYPE_BREAKDOWN:
					cp = ts->keytype_breakdown; break;
				case TH_KEYTYPE_BREAKDOWN_SELECT:
					cp = ts->keytype_breakdown_select; break;
				case TH_KEYTYPE_JITTER:
					cp = ts->keytype_jitter; break;
				case TH_KEYTYPE_JITTER_SELECT:
					cp = ts->keytype_jitter_select; break;
				case TH_KEYBORDER:
					cp = ts->keyborder; break;
				case TH_KEYBORDER_SELECT:
					cp = ts->keyborder_select; break;
				case TH_CFRAME:
					cp = ts->cframe; break;
				case TH_TIME_KEYFRAME:
					cp = ts->time_keyframe; break;
				case TH_TIME_GP_KEYFRAME:
					cp = ts->time_gp_keyframe; break;
				case TH_NURB_ULINE:
					cp = ts->nurb_uline; break;
				case TH_NURB_VLINE:
					cp = ts->nurb_vline; break;
				case TH_NURB_SEL_ULINE:
					cp = ts->nurb_sel_uline; break;
				case TH_NURB_SEL_VLINE:
					cp = ts->nurb_sel_vline; break;
				case TH_ACTIVE_SPLINE:
					cp = ts->act_spline; break;
				case TH_ACTIVE_VERT:
					cp = ts->lastsel_point; break;
				case TH_HANDLE_FREE:
					cp = ts->handle_free; break;
				case TH_HANDLE_AUTO:
					cp = ts->handle_auto; break;
				case TH_HANDLE_AUTOCLAMP:
					cp = ts->handle_auto_clamped; break;
				case TH_HANDLE_VECT:
					cp = ts->handle_vect; break;
				case TH_HANDLE_ALIGN:
					cp = ts->handle_align; break;
				case TH_HANDLE_SEL_FREE:
					cp = ts->handle_sel_free; break;
				case TH_HANDLE_SEL_AUTO:
					cp = ts->handle_sel_auto; break;
				case TH_HANDLE_SEL_AUTOCLAMP:
					cp = ts->handle_sel_auto_clamped; break;
				case TH_HANDLE_SEL_VECT:
					cp = ts->handle_sel_vect; break;
				case TH_HANDLE_SEL_ALIGN:
					cp = ts->handle_sel_align; break;
				case TH_FREESTYLE_EDGE_MARK:
					cp = ts->freestyle_edge_mark; break;
				case TH_FREESTYLE_FACE_MARK:
					cp = ts->freestyle_face_mark; break;

				case TH_SYNTAX_B:
					cp = ts->syntaxb; break;
				case TH_SYNTAX_V:
					cp = ts->syntaxv; break;
				case TH_SYNTAX_C:
					cp = ts->syntaxc; break;
				case TH_SYNTAX_L:
					cp = ts->syntaxl; break;
				case TH_SYNTAX_D:
					cp = ts->syntaxd; break;
				case TH_SYNTAX_R:
					cp = ts->syntaxr; break;
				case TH_SYNTAX_N:
					cp = ts->syntaxn; break;
				case TH_SYNTAX_S:
					cp = ts->syntaxs; break;

				case TH_NODE:
					cp = ts->syntaxl; break;
				case TH_NODE_INPUT:
					cp = ts->syntaxn; break;
				case TH_NODE_OUTPUT:
					cp = ts->nodeclass_output; break;
				case TH_NODE_COLOR:
					cp = ts->syntaxb; break;
				case TH_NODE_FILTER:
					cp = ts->nodeclass_filter; break;
				case TH_NODE_VECTOR:
					cp = ts->nodeclass_vector; break;
				case TH_NODE_TEXTURE:
					cp = ts->nodeclass_texture; break;
				case TH_NODE_PATTERN:
					cp = ts->nodeclass_pattern; break;
				case TH_NODE_SCRIPT:
					cp = ts->nodeclass_script; break;
				case TH_NODE_LAYOUT:
					cp = ts->nodeclass_layout; break;
				case TH_NODE_SHADER:
					cp = ts->nodeclass_shader; break;
				case TH_NODE_CONVERTOR:
					cp = ts->syntaxv; break;
				case TH_NODE_GROUP:
					cp = ts->syntaxc; break;
				case TH_NODE_INTERFACE:
					cp = ts->console_output; break;
				case TH_NODE_FRAME:
					cp = ts->movie; break;
				case TH_NODE_MATTE:
					cp = ts->syntaxs; break;
				case TH_NODE_DISTORT:
					cp = ts->syntaxd; break;
				case TH_NODE_CURVING:
					cp = &ts->noodle_curving; break;

				case TH_SEQ_MOVIE:
					cp = ts->movie; break;
				case TH_SEQ_MOVIECLIP:
					cp = ts->movieclip; break;
				case TH_SEQ_MASK:
					cp = ts->mask; break;
				case TH_SEQ_IMAGE:
					cp = ts->image; break;
				case TH_SEQ_SCENE:
					cp = ts->scene; break;
				case TH_SEQ_AUDIO:
					cp = ts->audio; break;
				case TH_SEQ_EFFECT:
					cp = ts->effect; break;
				case TH_SEQ_TRANSITION:
					cp = ts->transition; break;
				case TH_SEQ_META:
					cp = ts->meta; break;
				case TH_SEQ_PREVIEW:
					cp = ts->preview_back; break;

				case TH_CONSOLE_OUTPUT:
					cp = ts->console_output; break;
				case TH_CONSOLE_INPUT:
					cp = ts->console_input; break;
				case TH_CONSOLE_INFO:
					cp = ts->console_info; break;
				case TH_CONSOLE_ERROR:
					cp = ts->console_error; break;
				case TH_CONSOLE_CURSOR:
					cp = ts->console_cursor; break;
				case TH_CONSOLE_SELECT:
					cp = ts->console_select; break;

				case TH_HANDLE_VERTEX:
					cp = ts->handle_vertex;
					break;
				case TH_HANDLE_VERTEX_SELECT:
					cp = ts->handle_vertex_select;
					break;
				case TH_HANDLE_VERTEX_SIZE:
					cp = &ts->handle_vertex_size;
					break;
					
				case TH_GP_VERTEX:
					cp = ts->gp_vertex;
					break;
				case TH_GP_VERTEX_SELECT:
					cp = ts->gp_vertex_select;
					break;
				case TH_GP_VERTEX_SIZE:
					cp = &ts->gp_vertex_size;
					break;
					
				case TH_DOPESHEET_CHANNELOB:
					cp = ts->ds_channel;
					break;
				case TH_DOPESHEET_CHANNELSUBOB:
					cp = ts->ds_subchannel;
					break;

				case TH_PREVIEW_BACK:
					cp = ts->preview_back;
					break;

				case TH_STITCH_PREVIEW_FACE:
					cp = ts->preview_stitch_face;
					break;

				case TH_STITCH_PREVIEW_EDGE:
					cp = ts->preview_stitch_edge;
					break;

				case TH_STITCH_PREVIEW_VERT:
					cp = ts->preview_stitch_vert;
					break;

				case TH_STITCH_PREVIEW_STITCHABLE:
					cp = ts->preview_stitch_stitchable;
					break;

				case TH_STITCH_PREVIEW_UNSTITCHABLE:
					cp = ts->preview_stitch_unstitchable;
					break;
				case TH_STITCH_PREVIEW_ACTIVE:
					cp = ts->preview_stitch_active;
					break;

				case TH_PAINT_CURVE_HANDLE:
					cp = ts->paint_curve_handle;
					break;
				case TH_PAINT_CURVE_PIVOT:
					cp = ts->paint_curve_pivot;
					break;

				case TH_METADATA_BG:
					cp = ts->metadatabg;
					break;
				case TH_METADATA_TEXT:
					cp = ts->metadatatext;
					break;

				case TH_UV_OTHERS:
					cp = ts->uv_others;
					break;
				case TH_UV_SHADOW:
					cp = ts->uv_shadow;
					break;

				case TH_MARKER_OUTLINE:
					cp = ts->marker_outline; break;
				case TH_MARKER:
					cp = ts->marker; break;
				case TH_ACT_MARKER:
					cp = ts->act_marker; break;
				case TH_SEL_MARKER:
					cp = ts->sel_marker; break;
				case TH_BUNDLE_SOLID:
					cp = ts->bundle_solid; break;
				case TH_DIS_MARKER:
					cp = ts->dis_marker; break;
				case TH_PATH_BEFORE:
					cp = ts->path_before; break;
				case TH_PATH_AFTER:
					cp = ts->path_after; break;
				case TH_CAMERA_PATH:
					cp = ts->camera_path; break;
				case TH_LOCK_MARKER:
					cp = ts->lock_marker; break;

				case TH_MATCH:
					cp = ts->match;
					break;

				case TH_SELECT_HIGHLIGHT:
					cp = ts->selected_highlight;
					break;

				case TH_SKIN_ROOT:
					cp = ts->skin_root;
					break;
					
				case TH_ANIM_ACTIVE:
					cp = ts->anim_active;
					break;
				case TH_ANIM_INACTIVE:
					cp = ts->anim_non_active;
					break;
				
				case TH_NLA_TWEAK:
					cp = ts->nla_tweaking;
					break;
				case TH_NLA_TWEAK_DUPLI:
					cp = ts->nla_tweakdupli;
					break;
				
				case TH_NLA_TRANSITION:
					cp = ts->nla_transition;
					break;
				case TH_NLA_TRANSITION_SEL:
					cp = ts->nla_transition_sel;
					break;
				case TH_NLA_META:
					cp = ts->nla_meta;
					break;
				case TH_NLA_META_SEL:
					cp = ts->nla_meta_sel;
					break;
				case TH_NLA_SOUND:
					cp = ts->nla_sound;
					break;
				case TH_NLA_SOUND_SEL:
					cp = ts->nla_sound_sel;
					break;
					
				case TH_WIDGET_EMBOSS:
					cp = btheme->tui.widget_emboss; break;

				case TH_AXIS_X:
					cp = btheme->tui.xaxis; break;
				case TH_AXIS_Y:
					cp = btheme->tui.yaxis; break;
				case TH_AXIS_Z:
					cp = btheme->tui.zaxis; break;

				case TH_INFO_SELECTED:
					cp = ts->info_selected;
					break;
				case TH_INFO_SELECTED_TEXT:
					cp = ts->info_selected_text;
					break;
				case TH_INFO_ERROR:
					cp = ts->info_error;
					break;
				case TH_INFO_ERROR_TEXT:
					cp = ts->info_error_text;
					break;
				case TH_INFO_WARNING:
					cp = ts->info_warning;
					break;
				case TH_INFO_WARNING_TEXT:
					cp = ts->info_warning_text;
					break;
				case TH_INFO_INFO:
					cp = ts->info_info;
					break;
				case TH_INFO_INFO_TEXT:
					cp = ts->info_info_text;
					break;
				case TH_INFO_DEBUG:
					cp = ts->info_debug;
					break;
				case TH_INFO_DEBUG_TEXT:
					cp = ts->info_debug_text;
					break;
				case TH_V3D_CLIPPING_BORDER:
					cp = ts->clipping_border_3d;
					break;
			}
		}
	}
	
	return (const unsigned char *)cp;
}

/* use this call to init new bone color sets in Theme */
static void ui_theme_init_boneColorSets(bTheme *btheme)
{
	int i;
	
	/* define default color sets - currently we only define 15 of these, though that should be ample */
	/* set 1 */
	rgba_char_args_set(btheme->tarm[0].solid, 0x9a, 0x00, 0x00, 255);
	rgba_char_args_set(btheme->tarm[0].select, 0xbd, 0x11, 0x11, 255);
	rgba_char_args_set(btheme->tarm[0].active, 0xf7, 0x0a, 0x0a, 255);
	/* set 2 */
	rgba_char_args_set(btheme->tarm[1].solid, 0xf7, 0x40, 0x18, 255);
	rgba_char_args_set(btheme->tarm[1].select, 0xf6, 0x69, 0x13, 255);
	rgba_char_args_set(btheme->tarm[1].active, 0xfa, 0x99, 0x00, 255);
	/* set 3 */
	rgba_char_args_set(btheme->tarm[2].solid, 0x1e, 0x91, 0x09, 255);
	rgba_char_args_set(btheme->tarm[2].select, 0x59, 0xb7, 0x0b, 255);
	rgba_char_args_set(btheme->tarm[2].active, 0x83, 0xef, 0x1d, 255);
	/* set 4 */
	rgba_char_args_set(btheme->tarm[3].solid, 0x0a, 0x36, 0x94, 255);
	rgba_char_args_set(btheme->tarm[3].select, 0x36, 0x67, 0xdf, 255);
	rgba_char_args_set(btheme->tarm[3].active, 0x5e, 0xc1, 0xef, 255);
	/* set 5 */
	rgba_char_args_set(btheme->tarm[4].solid, 0xa9, 0x29, 0x4e, 255);
	rgba_char_args_set(btheme->tarm[4].select, 0xc1, 0x41, 0x6a, 255);
	rgba_char_args_set(btheme->tarm[4].active, 0xf0, 0x5d, 0x91, 255);
	/* set 6 */
	rgba_char_args_set(btheme->tarm[5].solid, 0x43, 0x0c, 0x78, 255);
	rgba_char_args_set(btheme->tarm[5].select, 0x54, 0x3a, 0xa3, 255);
	rgba_char_args_set(btheme->tarm[5].active, 0x87, 0x64, 0xd5, 255);
	/* set 7 */
	rgba_char_args_set(btheme->tarm[6].solid, 0x24, 0x78, 0x5a, 255);
	rgba_char_args_set(btheme->tarm[6].select, 0x3c, 0x95, 0x79, 255);
	rgba_char_args_set(btheme->tarm[6].active, 0x6f, 0xb6, 0xab, 255);
	/* set 8 */
	rgba_char_args_set(btheme->tarm[7].solid, 0x4b, 0x70, 0x7c, 255);
	rgba_char_args_set(btheme->tarm[7].select, 0x6a, 0x86, 0x91, 255);
	rgba_char_args_set(btheme->tarm[7].active, 0x9b, 0xc2, 0xcd, 255);
	/* set 9 */
	rgba_char_args_set(btheme->tarm[8].solid, 0xf4, 0xc9, 0x0c, 255);
	rgba_char_args_set(btheme->tarm[8].select, 0xee, 0xc2, 0x36, 255);
	rgba_char_args_set(btheme->tarm[8].active, 0xf3, 0xff, 0x00, 255);
	/* set 10 */
	rgba_char_args_set(btheme->tarm[9].solid, 0x1e, 0x20, 0x24, 255);
	rgba_char_args_set(btheme->tarm[9].select, 0x48, 0x4c, 0x56, 255);
	rgba_char_args_set(btheme->tarm[9].active, 0xff, 0xff, 0xff, 255);
	/* set 11 */
	rgba_char_args_set(btheme->tarm[10].solid, 0x6f, 0x2f, 0x6a, 255);
	rgba_char_args_set(btheme->tarm[10].select, 0x98, 0x45, 0xbe, 255);
	rgba_char_args_set(btheme->tarm[10].active, 0xd3, 0x30, 0xd6, 255);
	/* set 12 */
	rgba_char_args_set(btheme->tarm[11].solid, 0x6c, 0x8e, 0x22, 255);
	rgba_char_args_set(btheme->tarm[11].select, 0x7f, 0xb0, 0x22, 255);
	rgba_char_args_set(btheme->tarm[11].active, 0xbb, 0xef, 0x5b, 255);
	/* set 13 */
	rgba_char_args_set(btheme->tarm[12].solid, 0x8d, 0x8d, 0x8d, 255);
	rgba_char_args_set(btheme->tarm[12].select, 0xb0, 0xb0, 0xb0, 255);
	rgba_char_args_set(btheme->tarm[12].active, 0xde, 0xde, 0xde, 255);
	/* set 14 */
	rgba_char_args_set(btheme->tarm[13].solid, 0x83, 0x43, 0x26, 255);
	rgba_char_args_set(btheme->tarm[13].select, 0x8b, 0x58, 0x11, 255);
	rgba_char_args_set(btheme->tarm[13].active, 0xbd, 0x6a, 0x11, 255);
	/* set 15 */
	rgba_char_args_set(btheme->tarm[14].solid, 0x08, 0x31, 0x0e, 255);
	rgba_char_args_set(btheme->tarm[14].select, 0x1c, 0x43, 0x0b, 255);
	rgba_char_args_set(btheme->tarm[14].active, 0x34, 0x62, 0x2b, 255);
	
	/* reset flags too */
	for (i = 0; i < 20; i++)
		btheme->tarm[i].flag = 0;
}

/* use this call to init new variables in themespace, if they're same for all */
static void ui_theme_init_new_do(ThemeSpace *ts)
{
	rgba_char_args_set(ts->header_text,    0, 0, 0, 255);
	rgba_char_args_set(ts->header_title,   0, 0, 0, 255);
	rgba_char_args_set(ts->header_text_hi, 255, 255, 255, 255);

#if 0
	rgba_char_args_set(ts->panel_text,     0, 0, 0, 255);
	rgba_char_args_set(ts->panel_title,        0, 0, 0, 255);
	rgba_char_args_set(ts->panel_text_hi,  255, 255, 255, 255);
#endif

	rgba_char_args_set(ts->button,         145, 145, 145, 245);
	rgba_char_args_set(ts->button_title,   0, 0, 0, 255);
	rgba_char_args_set(ts->button_text,        0, 0, 0, 255);
	rgba_char_args_set(ts->button_text_hi, 255, 255, 255, 255);

	rgba_char_args_set(ts->list,           165, 165, 165, 255);
	rgba_char_args_set(ts->list_title,     0, 0, 0, 255);
	rgba_char_args_set(ts->list_text,      0, 0, 0, 255);
	rgba_char_args_set(ts->list_text_hi,   255, 255, 255, 255);

	rgba_char_args_set(ts->tabs.tab_active,     114, 114, 114, 255);
	rgba_char_args_set(ts->tabs.tab_inactive,   83, 83, 83, 255);
	rgba_char_args_set(ts->tabs.tab_back,       64, 64, 64, 255);
	rgba_char_args_set(ts->tabs.tab_outline,    60, 60, 60, 255);

	/* XXX maybe remove show_back/show_header options? */
	ts->panelcolors.show_back = ts->panelcolors.show_header = true;
	rgba_char_args_set(ts->panelcolors.back, 128, 128, 128, 255);
	rgba_char_args_set(ts->panelcolors.header, 97, 97, 97, 255);
}

static void ui_theme_init_new(bTheme *btheme)
{
	ThemeSpace *ts;

	for (ts = UI_THEMESPACE_START(btheme); ts != UI_THEMESPACE_END(btheme); ts++) {
		ui_theme_init_new_do(ts);
	}
}

static void ui_theme_space_init_handles_color(ThemeSpace *theme_space)
{
	rgba_char_args_set(theme_space->handle_free, 0, 0, 0, 255);
	rgba_char_args_set(theme_space->handle_auto, 0x90, 0x90, 0x00, 255);
	rgba_char_args_set(theme_space->handle_vect, 0x40, 0x90, 0x30, 255);
	rgba_char_args_set(theme_space->handle_align, 0x80, 0x30, 0x60, 255);
	rgba_char_args_set(theme_space->handle_sel_free, 0, 0, 0, 255);
	rgba_char_args_set(theme_space->handle_sel_auto, 0xf0, 0xff, 0x40, 255);
	rgba_char_args_set(theme_space->handle_sel_vect, 0x40, 0xc0, 0x30, 255);
	rgba_char_args_set(theme_space->handle_sel_align, 0xf0, 0x90, 0xa0, 255);
	rgba_char_args_set(theme_space->handle_vertex, 0x00, 0x00, 0x00, 0xff);
	rgba_char_args_set(theme_space->handle_vertex_select, 0xff, 0xff, 0, 0xff);
	rgba_char_args_set(theme_space->act_spline, 0xdb, 0x25, 0x12, 255);
}

/**
 * initialize default theme
 * \note: when you add new colors, created & saved themes need initialized
 * use function below, init_userdef_do_versions()
 */
void ui_theme_init_default(void)
{
	bTheme *btheme;
	
	/* we search for the theme with name Default */
	btheme = BLI_findstring(&U.themes, "Default", offsetof(bTheme, name));
	
	if (btheme == NULL) {
		btheme = MEM_callocN(sizeof(bTheme), "theme");
		BLI_addtail(&U.themes, btheme);
		strcpy(btheme->name, "Default");
	}
	
	UI_SetTheme(0, 0);  /* make sure the global used in this file is set */

	/* UI buttons */
	ui_widget_color_init(&btheme->tui);

	rgba_char_args_set_fl(btheme->tui.area_edges, 0.15f, 0.15f, 0.15f, 1.0f);

	btheme->tui.iconfile[0] = 0;
	btheme->tui.panel.show_back = false;
	btheme->tui.panel.show_header = false;
	rgba_char_args_set(btheme->tui.panel.header, 0, 0, 0, 25);
	
	rgba_char_args_set(btheme->tui.wcol_tooltip.text, 255, 255, 255, 255);
	
	rgba_char_args_set_fl(btheme->tui.widget_emboss, 1.0f, 1.0f, 1.0f, 0.02f);

	rgba_char_args_set(btheme->tui.xaxis, 220,   0,   0, 255);
	rgba_char_args_set(btheme->tui.yaxis,   0, 220,   0, 255);
	rgba_char_args_set(btheme->tui.zaxis,   0,   0, 220, 255);

	btheme->tui.menu_shadow_fac = 0.5f;
	btheme->tui.menu_shadow_width = 12;
	
	/* Bone Color Sets */
	ui_theme_init_boneColorSets(btheme);
	
	/* common (new) variables */
	ui_theme_init_new(btheme);
	
	/* space view3d */
	rgba_char_args_set_fl(btheme->tv3d.back,       0.225, 0.225, 0.225, 1.0);
	rgba_char_args_set(btheme->tv3d.text,       0, 0, 0, 255);
	rgba_char_args_set(btheme->tv3d.text_hi, 255, 255, 255, 255);
	
	rgba_char_args_set_fl(btheme->tv3d.header,  0.45, 0.45, 0.45, 1.0);
	rgba_char_args_set_fl(btheme->tv3d.button,  0.45, 0.45, 0.45, 0.5);
//	rgba_char_args_set(btheme->tv3d.panel,      165, 165, 165, 127);
	
	rgba_char_args_set(btheme->tv3d.shade1,  160, 160, 160, 100);
	rgba_char_args_set(btheme->tv3d.shade2,  0x7f, 0x70, 0x70, 100);

	rgba_char_args_set_fl(btheme->tv3d.grid,     0.251, 0.251, 0.251, 1.0);
	rgba_char_args_set(btheme->tv3d.view_overlay, 0, 0, 0, 255);
	rgba_char_args_set(btheme->tv3d.wire,       0x0, 0x0, 0x0, 255);
	rgba_char_args_set(btheme->tv3d.wire_edit,  0x0, 0x0, 0x0, 255);
	rgba_char_args_set(btheme->tv3d.lamp,       0, 0, 0, 40);
	rgba_char_args_set(btheme->tv3d.speaker,    0, 0, 0, 255);
	rgba_char_args_set(btheme->tv3d.camera,    0, 0, 0, 255);
	rgba_char_args_set(btheme->tv3d.empty,    0, 0, 0, 255);
	rgba_char_args_set(btheme->tv3d.select, 241, 88, 0, 255);
	rgba_char_args_set(btheme->tv3d.active, 255, 170, 64, 255);
	rgba_char_args_set(btheme->tv3d.group,      8, 48, 8, 255);
	rgba_char_args_set(btheme->tv3d.group_active, 85, 187, 85, 255);
	rgba_char_args_set(btheme->tv3d.transform, 0xff, 0xff, 0xff, 255);
	rgba_char_args_set(btheme->tv3d.vertex, 0, 0, 0, 255);
	rgba_char_args_set(btheme->tv3d.vertex_select, 255, 133, 0, 255);
	rgba_char_args_set(btheme->tv3d.vertex_unreferenced, 0, 0, 0, 255);
	btheme->tv3d.vertex_size = 3;
	btheme->tv3d.outline_width = 1;
	rgba_char_args_set(btheme->tv3d.edge,       0x0, 0x0, 0x0, 255);
	rgba_char_args_set(btheme->tv3d.edge_select, 255, 160, 0, 255);
	rgba_char_args_set(btheme->tv3d.edge_seam, 219, 37, 18, 255);
	rgba_char_args_set(btheme->tv3d.edge_facesel, 75, 75, 75, 255);
	rgba_char_args_set(btheme->tv3d.face,       0, 0, 0, 18);
	rgba_char_args_set(btheme->tv3d.face_select, 255, 133, 0, 60);
	rgba_char_args_set(btheme->tv3d.normal, 0x22, 0xDD, 0xDD, 255);
	rgba_char_args_set(btheme->tv3d.vertex_normal, 0x23, 0x61, 0xDD, 255);
	rgba_char_args_set(btheme->tv3d.loop_normal, 0xDD, 0x23, 0xDD, 255);
	rgba_char_args_set(btheme->tv3d.face_dot, 255, 133, 0, 255);
	rgba_char_args_set(btheme->tv3d.editmesh_active, 255, 255, 255, 128);
	rgba_char_args_set_fl(btheme->tv3d.edge_crease, 0.8, 0, 0.6, 1.0);
	rgba_char_args_set(btheme->tv3d.edge_sharp, 0, 255, 255, 255);
	rgba_char_args_set(btheme->tv3d.header_text, 0, 0, 0, 255);
	rgba_char_args_set(btheme->tv3d.header_text_hi, 255, 255, 255, 255);
	rgba_char_args_set(btheme->tv3d.button_text, 0, 0, 0, 255);
	rgba_char_args_set(btheme->tv3d.button_text_hi, 255, 255, 255, 255);
	rgba_char_args_set(btheme->tv3d.button_title, 0, 0, 0, 255);
	rgba_char_args_set(btheme->tv3d.title, 0, 0, 0, 255);
	rgba_char_args_set(btheme->tv3d.freestyle_edge_mark, 0x7f, 0xff, 0x7f, 255);
	rgba_char_args_set(btheme->tv3d.freestyle_face_mark, 0x7f, 0xff, 0x7f, 51);
	rgba_char_args_set_fl(btheme->tv3d.paint_curve_handle, 0.5f, 1.0f, 0.5f, 0.5f);
	rgba_char_args_set_fl(btheme->tv3d.paint_curve_pivot, 1.0f, 0.5f, 0.5f, 0.5f);
	rgba_char_args_set(btheme->tv3d.gp_vertex, 0, 0, 0, 255);
	rgba_char_args_set(btheme->tv3d.gp_vertex_select, 255, 133, 0, 255);
	btheme->tv3d.gp_vertex_size = 3;

	btheme->tv3d.facedot_size = 4;

	rgba_char_args_set(btheme->tv3d.extra_edge_len, 32, 0, 0, 255);
	rgba_char_args_set(btheme->tv3d.extra_edge_angle, 32, 32, 0, 255);
	rgba_char_args_set(btheme->tv3d.extra_face_area, 0, 32, 0, 255);
	rgba_char_args_set(btheme->tv3d.extra_face_angle, 0, 0, 128, 255);

	rgba_char_args_set(btheme->tv3d.cframe, 0x60, 0xc0,  0x40, 255);

	rgba_char_args_set(btheme->tv3d.nurb_uline, 0x90, 0x90, 0x00, 255);
	rgba_char_args_set(btheme->tv3d.nurb_vline, 0x80, 0x30, 0x60, 255);
	rgba_char_args_set(btheme->tv3d.nurb_sel_uline, 0xf0, 0xff, 0x40, 255);
	rgba_char_args_set(btheme->tv3d.nurb_sel_vline, 0xf0, 0x90, 0xa0, 255);

	ui_theme_space_init_handles_color(&btheme->tv3d);

	rgba_char_args_set(btheme->tv3d.act_spline, 0xdb, 0x25, 0x12, 255);
	rgba_char_args_set(btheme->tv3d.lastsel_point,  0xff, 0xff, 0xff, 255);

	rgba_char_args_set(btheme->tv3d.bone_solid, 200, 200, 200, 255);
	/* alpha 80 is not meant editable, used for wire+action draw */
	rgba_char_args_set(btheme->tv3d.bone_pose, 80, 200, 255, 80);
	rgba_char_args_set(btheme->tv3d.bone_pose_active, 140, 255, 255, 80);

	rgba_char_args_set(btheme->tv3d.bundle_solid, 200, 200, 200, 255);
	rgba_char_args_set(btheme->tv3d.camera_path, 0x00, 0x00, 0x00, 255);

	rgba_char_args_set(btheme->tv3d.skin_root, 180, 77, 77, 255);
	rgba_char_args_set(btheme->tv3d.gradients.gradient, 0, 0, 0, 0);
	rgba_char_args_set(btheme->tv3d.gradients.high_gradient, 58, 58, 58, 255);
	btheme->tv3d.gradients.show_grad = false;

	rgba_char_args_set(btheme->tv3d.clipping_border_3d, 50, 50, 50, 255);
	/* space buttons */
	/* to have something initialized */
	btheme->tbuts = btheme->tv3d;

	rgba_char_args_set_fl(btheme->tbuts.back,   0.45, 0.45, 0.45, 1.0);
//	rgba_char_args_set(btheme->tbuts.panel, 0x82, 0x82, 0x82, 255);

	/* graph editor */
	btheme->tipo = btheme->tv3d;
	rgba_char_args_set_fl(btheme->tipo.back,    0.42, 0.42, 0.42, 1.0);
	rgba_char_args_set_fl(btheme->tipo.list,    0.4, 0.4, 0.4, 1.0);
	rgba_char_args_set(btheme->tipo.grid,   94, 94, 94, 255);
//	rgba_char_args_set(btheme->tipo.panel,  255, 255, 255, 150);
	rgba_char_args_set(btheme->tipo.shade1,     150, 150, 150, 100);    /* scrollbars */
	rgba_char_args_set(btheme->tipo.shade2,     0x70, 0x70, 0x70, 100);
	rgba_char_args_set(btheme->tipo.vertex,     0, 0, 0, 255);
	rgba_char_args_set(btheme->tipo.vertex_select, 255, 133, 0, 255);
	rgba_char_args_set(btheme->tipo.hilite, 0x60, 0xc0, 0x40, 255);
	btheme->tipo.vertex_size = 6;

	rgba_char_args_set(btheme->tipo.handle_vertex,      0, 0, 0, 255);
	rgba_char_args_set(btheme->tipo.handle_vertex_select, 255, 133, 0, 255);
	rgba_char_args_set(btheme->tipo.handle_auto_clamped, 0x99, 0x40, 0x30, 255);
	rgba_char_args_set(btheme->tipo.handle_sel_auto_clamped, 0xf0, 0xaf, 0x90, 255);
	btheme->tipo.handle_vertex_size = 5;
	
	rgba_char_args_set(btheme->tipo.ds_channel,      82, 96, 110, 255);
	rgba_char_args_set(btheme->tipo.ds_subchannel,  124, 137, 150, 255);
	rgba_char_args_set(btheme->tipo.group,           79, 101, 73, 255);
	rgba_char_args_set(btheme->tipo.group_active,   135, 177, 125, 255);

	/* dopesheet */
	btheme->tact = btheme->tipo;
	rgba_char_args_set(btheme->tact.strip,          12, 10, 10, 128);
	rgba_char_args_set(btheme->tact.strip_select,   255, 140, 0, 255);
	
	rgba_char_args_set(btheme->tact.anim_active,    204, 112, 26, 102);
	
	rgba_char_args_set(btheme->tact.keytype_keyframe,           232, 232, 232, 255);
	rgba_char_args_set(btheme->tact.keytype_keyframe_select,    255, 190,  50, 255);
	rgba_char_args_set(btheme->tact.keytype_extreme,            232, 179, 204, 255);
	rgba_char_args_set(btheme->tact.keytype_extreme_select,     242, 128, 128, 255);
	rgba_char_args_set(btheme->tact.keytype_breakdown,          179, 219, 232, 255);
	rgba_char_args_set(btheme->tact.keytype_breakdown_select,    84, 191, 237, 255);
	rgba_char_args_set(btheme->tact.keytype_jitter,             148, 229, 117, 255);
	rgba_char_args_set(btheme->tact.keytype_jitter_select,       97, 192,  66, 255);
	
	rgba_char_args_set(btheme->tact.keyborder,               0,   0,   0, 255);
	rgba_char_args_set(btheme->tact.keyborder_select,        0,   0,   0, 255);
	
	/* space nla */
	btheme->tnla = btheme->tact;
	
	rgba_char_args_set(btheme->tnla.anim_active,     204, 112, 26, 102); /* same as for dopesheet; duplicate here for easier reference */
	rgba_char_args_set(btheme->tnla.anim_non_active, 153, 135, 97, 77);
	
	rgba_char_args_set(btheme->tnla.nla_tweaking,   77, 243, 26, 77);
	rgba_char_args_set(btheme->tnla.nla_tweakdupli, 217, 0, 0, 255);
	
	rgba_char_args_set(btheme->tnla.nla_transition,     28, 38, 48, 255);
	rgba_char_args_set(btheme->tnla.nla_transition_sel, 46, 117, 219, 255);
	rgba_char_args_set(btheme->tnla.nla_meta,           51, 38, 66, 255);
	rgba_char_args_set(btheme->tnla.nla_meta_sel,       105, 33, 150, 255);
	rgba_char_args_set(btheme->tnla.nla_sound,          43, 61, 61, 255);
	rgba_char_args_set(btheme->tnla.nla_sound_sel,      31, 122, 122, 255);
	
	rgba_char_args_set(btheme->tnla.keyborder,               0,   0,   0, 255);
	rgba_char_args_set(btheme->tnla.keyborder_select,        0,   0,   0, 255);
	
	/* space file */
	/* to have something initialized */
	btheme->tfile = btheme->tv3d;
	rgba_char_args_set_fl(btheme->tfile.back, 0.3, 0.3, 0.3, 1);
//	rgba_char_args_set_fl(btheme->tfile.panel, 0.3, 0.3, 0.3, 1);
	rgba_char_args_set_fl(btheme->tfile.list, 0.4, 0.4, 0.4, 1);
	rgba_char_args_set(btheme->tfile.text,  250, 250, 250, 255);
	rgba_char_args_set(btheme->tfile.text_hi, 15, 15, 15, 255);
//	rgba_char_args_set(btheme->tfile.panel, 145, 145, 145, 255);  /* bookmark/ui regions */
	rgba_char_args_set(btheme->tfile.active, 130, 130, 130, 255); /* selected files */
	rgba_char_args_set(btheme->tfile.hilite, 255, 140, 25, 255);  /* selected files */
	
	rgba_char_args_set(btheme->tfile.grid,  250, 250, 250, 255);
	rgba_char_args_set(btheme->tfile.image, 250, 250, 250, 255);
	rgba_char_args_set(btheme->tfile.movie, 250, 250, 250, 255);
	rgba_char_args_set(btheme->tfile.scene, 250, 250, 250, 255);

	
	/* space seq */
	btheme->tseq = btheme->tv3d;
	rgba_char_args_set(btheme->tseq.back,   116, 116, 116, 255);
	rgba_char_args_set(btheme->tseq.movie,  81, 105, 135, 255);
	rgba_char_args_set(btheme->tseq.movieclip,  32, 32, 143, 255);
	rgba_char_args_set(btheme->tseq.mask,   152, 78, 62, 255);
	rgba_char_args_set(btheme->tseq.image,  109, 88, 129, 255);
	rgba_char_args_set(btheme->tseq.scene,  78, 152, 62, 255);
	rgba_char_args_set(btheme->tseq.audio,  46, 143, 143, 255);
	rgba_char_args_set(btheme->tseq.effect,     169, 84, 124, 255);
	rgba_char_args_set(btheme->tseq.transition, 162, 95, 111, 255);
	rgba_char_args_set(btheme->tseq.meta,   109, 145, 131, 255);
	rgba_char_args_set(btheme->tseq.preview_back,   0, 0, 0, 255);
	rgba_char_args_set(btheme->tseq.grid,   64, 64, 64, 255);

	/* space image */
	btheme->tima = btheme->tv3d;
	rgba_char_args_set(btheme->tima.back,   53, 53, 53, 255);
	rgba_char_args_set(btheme->tima.vertex, 0, 0, 0, 255);
	rgba_char_args_set(btheme->tima.vertex_select, 255, 133, 0, 255);
	rgba_char_args_set(btheme->tima.wire_edit, 192, 192, 192, 255);
	rgba_char_args_set(btheme->tima.edge_select, 255, 133, 0, 255);
	btheme->tima.vertex_size = 3;
	btheme->tima.facedot_size = 3;
	rgba_char_args_set(btheme->tima.face,   255, 255, 255, 10);
	rgba_char_args_set(btheme->tima.face_select, 255, 133, 0, 60);
	rgba_char_args_set(btheme->tima.editmesh_active, 255, 255, 255, 128);
	rgba_char_args_set_fl(btheme->tima.preview_back,    0.45, 0.45, 0.45, 1.0);
	rgba_char_args_set_fl(btheme->tima.preview_stitch_face, 0.5, 0.5, 0.0, 0.2);
	rgba_char_args_set_fl(btheme->tima.preview_stitch_edge, 1.0, 0.0, 1.0, 0.2);
	rgba_char_args_set_fl(btheme->tima.preview_stitch_vert, 0.0, 0.0, 1.0, 0.2);
	rgba_char_args_set_fl(btheme->tima.preview_stitch_stitchable, 0.0, 1.0, 0.0, 1.0);
	rgba_char_args_set_fl(btheme->tima.preview_stitch_unstitchable, 1.0, 0.0, 0.0, 1.0);
	rgba_char_args_set_fl(btheme->tima.preview_stitch_active, 0.886, 0.824, 0.765, 0.140);

	rgba_char_args_test_set(btheme->tima.uv_others, 96, 96, 96, 255);
	rgba_char_args_test_set(btheme->tima.uv_shadow, 112, 112, 112, 255);

	ui_theme_space_init_handles_color(&btheme->tima);
	btheme->tima.handle_vertex_size = 5;

	/* space text */
	btheme->text = btheme->tv3d;
	rgba_char_args_set(btheme->text.back,   153, 153, 153, 255);
	rgba_char_args_set(btheme->text.shade1,     143, 143, 143, 255);
	rgba_char_args_set(btheme->text.shade2,     0xc6, 0x77, 0x77, 255);
	rgba_char_args_set(btheme->text.hilite,     255, 0, 0, 255);
	
	/* syntax highlighting */
	rgba_char_args_set(btheme->text.syntaxn,    0, 0, 200, 255);    /* Numbers  Blue*/
	rgba_char_args_set(btheme->text.syntaxl,    100, 0, 0, 255);    /* Strings  Red */
	rgba_char_args_set(btheme->text.syntaxc,    0, 100, 50, 255);   /* Comments  Greenish */
	rgba_char_args_set(btheme->text.syntaxv,    95, 95, 0, 255);    /* Special  Yellow*/
	rgba_char_args_set(btheme->text.syntaxd,    50, 0, 140, 255);   /* Decorator/Preprocessor Dir.  Blue-purple */
	rgba_char_args_set(btheme->text.syntaxr,    140, 60, 0, 255);   /* Reserved  Orange*/
	rgba_char_args_set(btheme->text.syntaxb,    128, 0, 80, 255);   /* Builtin  Red-purple */
	rgba_char_args_set(btheme->text.syntaxs,    76, 76, 76, 255);   /* Gray (mix between fg/bg) */
	
	/* space oops */
	btheme->toops = btheme->tv3d;
	rgba_char_args_set_fl(btheme->toops.back,   0.45, 0.45, 0.45, 1.0);
	
	rgba_char_args_set_fl(btheme->toops.match,  0.2, 0.5, 0.2, 0.3);    /* highlighting search match - soft green*/
	rgba_char_args_set_fl(btheme->toops.selected_highlight, 0.51, 0.53, 0.55, 0.3);

	/* space info */
	btheme->tinfo = btheme->tv3d;
	rgba_char_args_set_fl(btheme->tinfo.back,   0.45, 0.45, 0.45, 1.0);
	rgba_char_args_set(btheme->tinfo.info_selected, 96, 128, 255, 255);
	rgba_char_args_set(btheme->tinfo.info_selected_text, 255, 255, 255, 255);
	rgba_char_args_set(btheme->tinfo.info_error, 220, 0, 0, 255);
	rgba_char_args_set(btheme->tinfo.info_error_text, 0, 0, 0, 255);
	rgba_char_args_set(btheme->tinfo.info_warning, 220, 128, 96, 255);
	rgba_char_args_set(btheme->tinfo.info_warning_text, 0, 0, 0, 255);
	rgba_char_args_set(btheme->tinfo.info_info, 0, 170, 0, 255);
	rgba_char_args_set(btheme->tinfo.info_info_text, 0, 0, 0, 255);
	rgba_char_args_set(btheme->tinfo.info_debug, 196, 196, 196, 255);
	rgba_char_args_set(btheme->tinfo.info_debug_text, 0, 0, 0, 255);

	/* space user preferences */
	btheme->tuserpref = btheme->tv3d;
	rgba_char_args_set_fl(btheme->tuserpref.back, 0.45, 0.45, 0.45, 1.0);
	
	/* space console */
	btheme->tconsole = btheme->tv3d;
	rgba_char_args_set(btheme->tconsole.back, 0, 0, 0, 255);
	rgba_char_args_set(btheme->tconsole.console_output, 96, 128, 255, 255);
	rgba_char_args_set(btheme->tconsole.console_input, 255, 255, 255, 255);
	rgba_char_args_set(btheme->tconsole.console_info, 0, 170, 0, 255);
	rgba_char_args_set(btheme->tconsole.console_error, 220, 96, 96, 255);
	rgba_char_args_set(btheme->tconsole.console_cursor, 220, 96, 96, 255);
	rgba_char_args_set(btheme->tconsole.console_select, 255, 255, 255, 48);
	
	/* space time */
	btheme->ttime = btheme->tv3d;
	rgba_char_args_set_fl(btheme->ttime.back,   0.45, 0.45, 0.45, 1.0);
	rgba_char_args_set_fl(btheme->ttime.grid,   0.36, 0.36, 0.36, 1.0);
	rgba_char_args_set(btheme->ttime.shade1,  173, 173, 173, 255);      /* sliders */
	
	rgba_char_args_set(btheme->ttime.time_keyframe, 0xDD, 0xD7, 0x00, 1.0);
	rgba_char_args_set(btheme->ttime.time_gp_keyframe, 0xB5, 0xE6, 0x1D, 1.0);
	
	/* space node, re-uses syntax and console color storage */
	btheme->tnode = btheme->tv3d;
	rgba_char_args_set(btheme->tnode.syntaxr, 115, 115, 115, 255);  /* wire inner color */
	rgba_char_args_set(btheme->tnode.edge_select, 255, 255, 255, 255);  /* wire selected */
	rgba_char_args_set(btheme->tnode.syntaxl, 155, 155, 155, 160);  /* TH_NODE, backdrop */
	rgba_char_args_set(btheme->tnode.syntaxn, 100, 100, 100, 255);  /* in */
	rgba_char_args_set(btheme->tnode.nodeclass_output, 100, 100, 100, 255);  /* output */
	rgba_char_args_set(btheme->tnode.syntaxb, 108, 105, 111, 255);  /* operator */
	rgba_char_args_set(btheme->tnode.syntaxv, 104, 106, 117, 255);  /* generator */
	rgba_char_args_set(btheme->tnode.syntaxc, 105, 117, 110, 255);  /* group */
	rgba_char_args_set(btheme->tnode.nodeclass_texture, 108, 105, 111, 255);  /* operator */
	rgba_char_args_set(btheme->tnode.nodeclass_shader, 108, 105, 111, 255);  /* operator */
	rgba_char_args_set(btheme->tnode.nodeclass_filter, 108, 105, 111, 255);  /* operator */
	rgba_char_args_set(btheme->tnode.nodeclass_script, 108, 105, 111, 255);  /* operator */
	rgba_char_args_set(btheme->tnode.nodeclass_pattern, 108, 105, 111, 255);  /* operator */
	rgba_char_args_set(btheme->tnode.nodeclass_vector, 108, 105, 111, 255);  /* operator */
	rgba_char_args_set(btheme->tnode.nodeclass_layout, 108, 105, 111, 255);  /* operator */
	rgba_char_args_set(btheme->tnode.movie, 155, 155, 155, 160);  /* frame */
	rgba_char_args_set(btheme->tnode.syntaxs, 151, 116, 116, 255);  /* matte nodes */
	rgba_char_args_set(btheme->tnode.syntaxd, 116, 151, 151, 255);  /* distort nodes */
	rgba_char_args_set(btheme->tnode.console_output, 223, 202, 53, 255);  /* interface nodes */
	btheme->tnode.noodle_curving = 5;

	/* space logic */
	btheme->tlogic = btheme->tv3d;
	rgba_char_args_set(btheme->tlogic.back, 100, 100, 100, 255);
	
	/* space clip */
	btheme->tclip = btheme->tv3d;

	rgba_char_args_set(btheme->tclip.marker_outline, 0x00, 0x00, 0x00, 255);
	rgba_char_args_set(btheme->tclip.marker, 0x7f, 0x7f, 0x00, 255);
	rgba_char_args_set(btheme->tclip.act_marker, 0xff, 0xff, 0xff, 255);
	rgba_char_args_set(btheme->tclip.sel_marker, 0xff, 0xff, 0x00, 255);
	rgba_char_args_set(btheme->tclip.dis_marker, 0x7f, 0x00, 0x00, 255);
	rgba_char_args_set(btheme->tclip.lock_marker, 0x7f, 0x7f, 0x7f, 255);
	rgba_char_args_set(btheme->tclip.path_before, 0xff, 0x00, 0x00, 255);
	rgba_char_args_set(btheme->tclip.path_after, 0x00, 0x00, 0xff, 255);
	rgba_char_args_set(btheme->tclip.grid, 0x5e, 0x5e, 0x5e, 255);
	rgba_char_args_set(btheme->tclip.cframe, 0x60, 0xc0, 0x40, 255);
	rgba_char_args_set(btheme->tclip.list, 0x66, 0x66, 0x66, 0xff);
	rgba_char_args_set(btheme->tclip.strip, 0x0c, 0x0a, 0x0a, 0x80);
	rgba_char_args_set(btheme->tclip.strip_select, 0xff, 0x8c, 0x00, 0xff);
	btheme->tclip.handle_vertex_size = 5;
	ui_theme_space_init_handles_color(&btheme->tclip);
}

void ui_style_init_default(void)
{
	BLI_freelistN(&U.uistyles);
	/* gets automatically re-allocated */
	uiStyleInit();
}


void UI_SetTheme(int spacetype, int regionid)
{
	if (spacetype) {
		/* later on, a local theme can be found too */
		theme_active = U.themes.first;
		theme_spacetype = spacetype;
		theme_regionid = regionid;
	}
	else if (regionid) {
		/* popups */
		theme_active = U.themes.first;
		theme_spacetype = SPACE_BUTS;
		theme_regionid = regionid;
	}
	else {
		/* for safety, when theme was deleted */
		theme_active = U.themes.first;
		theme_spacetype = SPACE_VIEW3D;
		theme_regionid = RGN_TYPE_WINDOW;
	}
}

bTheme *UI_GetTheme(void)
{
	return U.themes.first;
}

/**
 * for the rare case we need to temp swap in a different theme (offscreen render)
 */
void UI_Theme_Store(struct bThemeState *theme_state)
{
	*theme_state = g_theme_state;
}
void UI_Theme_Restore(struct bThemeState *theme_state)
{
	g_theme_state = *theme_state;
}

/* for space windows only */
void UI_ThemeColor(int colorid)
{
	const unsigned char *cp;
	
	cp = UI_ThemeGetColorPtr(theme_active, theme_spacetype, colorid);
	glColor3ubv(cp);

}

/* plus alpha */
void UI_ThemeColor4(int colorid)
{
	const unsigned char *cp;
	
	cp = UI_ThemeGetColorPtr(theme_active, theme_spacetype, colorid);
	glColor4ubv(cp);

}

/* set the color with offset for shades */
void UI_ThemeColorShade(int colorid, int offset)
{
	int r, g, b;
	const unsigned char *cp;
	
	cp = UI_ThemeGetColorPtr(theme_active, theme_spacetype, colorid);
	r = offset + (int) cp[0];
	CLAMP(r, 0, 255);
	g = offset + (int) cp[1];
	CLAMP(g, 0, 255);
	b = offset + (int) cp[2];
	CLAMP(b, 0, 255);
	glColor4ub(r, g, b, cp[3]);
}
void UI_ThemeColorShadeAlpha(int colorid, int coloffset, int alphaoffset)
{
	int r, g, b, a;
	const unsigned char *cp;
	
	cp = UI_ThemeGetColorPtr(theme_active, theme_spacetype, colorid);
	r = coloffset + (int) cp[0];
	CLAMP(r, 0, 255);
	g = coloffset + (int) cp[1];
	CLAMP(g, 0, 255);
	b = coloffset + (int) cp[2];
	CLAMP(b, 0, 255);
	a = alphaoffset + (int) cp[3];
	CLAMP(a, 0, 255);
	glColor4ub(r, g, b, a);
}

void UI_GetThemeColorBlend3ubv(int colorid1, int colorid2, float fac, unsigned char col[3])
{
	const unsigned char *cp1, *cp2;

	cp1 = UI_ThemeGetColorPtr(theme_active, theme_spacetype, colorid1);
	cp2 = UI_ThemeGetColorPtr(theme_active, theme_spacetype, colorid2);

	CLAMP(fac, 0.0f, 1.0f);
	col[0] = floorf((1.0f - fac) * cp1[0] + fac * cp2[0]);
	col[1] = floorf((1.0f - fac) * cp1[1] + fac * cp2[1]);
	col[2] = floorf((1.0f - fac) * cp1[2] + fac * cp2[2]);
}

/* blend between to theme colors, and set it */
void UI_ThemeColorBlend(int colorid1, int colorid2, float fac)
{
	unsigned char col[3];
	UI_GetThemeColorBlend3ubv(colorid1, colorid2, fac, col);
	glColor3ubv(col);
}

/* blend between to theme colors, shade it, and set it */
void UI_ThemeColorBlendShade(int colorid1, int colorid2, float fac, int offset)
{
	int r, g, b;
	const unsigned char *cp1, *cp2;
	
	cp1 = UI_ThemeGetColorPtr(theme_active, theme_spacetype, colorid1);
	cp2 = UI_ThemeGetColorPtr(theme_active, theme_spacetype, colorid2);

	CLAMP(fac, 0.0f, 1.0f);
	r = offset + floorf((1.0f - fac) * cp1[0] + fac * cp2[0]);
	g = offset + floorf((1.0f - fac) * cp1[1] + fac * cp2[1]);
	b = offset + floorf((1.0f - fac) * cp1[2] + fac * cp2[2]);
	
	CLAMP(r, 0, 255);
	CLAMP(g, 0, 255);
	CLAMP(b, 0, 255);
	
	glColor3ub(r, g, b);
}

/* blend between to theme colors, shade it, and set it */
void UI_ThemeColorBlendShadeAlpha(int colorid1, int colorid2, float fac, int offset, int alphaoffset)
{
	int r, g, b, a;
	const unsigned char *cp1, *cp2;
	
	cp1 = UI_ThemeGetColorPtr(theme_active, theme_spacetype, colorid1);
	cp2 = UI_ThemeGetColorPtr(theme_active, theme_spacetype, colorid2);

	CLAMP(fac, 0.0f, 1.0f);
	r = offset + floorf((1.0f - fac) * cp1[0] + fac * cp2[0]);
	g = offset + floorf((1.0f - fac) * cp1[1] + fac * cp2[1]);
	b = offset + floorf((1.0f - fac) * cp1[2] + fac * cp2[2]);
	a = alphaoffset + floorf((1.0f - fac) * cp1[3] + fac * cp2[3]);
	
	CLAMP(r, 0, 255);
	CLAMP(g, 0, 255);
	CLAMP(b, 0, 255);
	CLAMP(a, 0, 255);

	glColor4ub(r, g, b, a);
}


/* get individual values, not scaled */
float UI_GetThemeValuef(int colorid)
{
	const unsigned char *cp;
	
	cp = UI_ThemeGetColorPtr(theme_active, theme_spacetype, colorid);
	return ((float)cp[0]);
}

/* get individual values, not scaled */
int UI_GetThemeValue(int colorid)
{
	const unsigned char *cp;
	
	cp = UI_ThemeGetColorPtr(theme_active, theme_spacetype, colorid);
	return ((int) cp[0]);
}


/* get the color, range 0.0-1.0 */
void UI_GetThemeColor3fv(int colorid, float col[3])
{
	const unsigned char *cp;
	
	cp = UI_ThemeGetColorPtr(theme_active, theme_spacetype, colorid);
	col[0] = ((float)cp[0]) / 255.0f;
	col[1] = ((float)cp[1]) / 255.0f;
	col[2] = ((float)cp[2]) / 255.0f;
}

void UI_GetThemeColor4fv(int colorid, float col[4])
{
	const unsigned char *cp;
	
	cp = UI_ThemeGetColorPtr(theme_active, theme_spacetype, colorid);
	col[0] = ((float)cp[0]) / 255.0f;
	col[1] = ((float)cp[1]) / 255.0f;
	col[2] = ((float)cp[2]) / 255.0f;
	col[3] = ((float)cp[3]) / 255.0f;
}

/* get the color, range 0.0-1.0, complete with shading offset */
void UI_GetThemeColorShade3fv(int colorid, int offset, float col[3])
{
	int r, g, b;
	const unsigned char *cp;
	
	cp = UI_ThemeGetColorPtr(theme_active, theme_spacetype, colorid);
	
	r = offset + (int) cp[0];
	CLAMP(r, 0, 255);
	g = offset + (int) cp[1];
	CLAMP(g, 0, 255);
	b = offset + (int) cp[2];
	CLAMP(b, 0, 255);
	
	col[0] = ((float)r) / 255.0f;
	col[1] = ((float)g) / 255.0f;
	col[2] = ((float)b) / 255.0f;
}

void UI_GetThemeColorShade3ubv(int colorid, int offset, unsigned char col[3])
{
	int r, g, b;
	const unsigned char *cp;

	cp = UI_ThemeGetColorPtr(theme_active, theme_spacetype, colorid);

	r = offset + (int) cp[0];
	CLAMP(r, 0, 255);
	g = offset + (int) cp[1];
	CLAMP(g, 0, 255);
	b = offset + (int) cp[2];
	CLAMP(b, 0, 255);

	col[0] = r;
	col[1] = g;
	col[2] = b;
}

/* get the color, in char pointer */
void UI_GetThemeColor3ubv(int colorid, unsigned char col[3])
{
	const unsigned char *cp;
	
	cp = UI_ThemeGetColorPtr(theme_active, theme_spacetype, colorid);
	col[0] = cp[0];
	col[1] = cp[1];
	col[2] = cp[2];
}

/* get the color, in char pointer */
void UI_GetThemeColor4ubv(int colorid, unsigned char col[4])
{
	const unsigned char *cp;
	
	cp = UI_ThemeGetColorPtr(theme_active, theme_spacetype, colorid);
	col[0] = cp[0];
	col[1] = cp[1];
	col[2] = cp[2];
	col[3] = cp[3];
}

void UI_GetThemeColorType4ubv(int colorid, int spacetype, char col[4])
{
	const unsigned char *cp;
	
	cp = UI_ThemeGetColorPtr(theme_active, spacetype, colorid);
	col[0] = cp[0];
	col[1] = cp[1];
	col[2] = cp[2];
	col[3] = cp[3];
}

/* blends and shades between two char color pointers */
void UI_ColorPtrBlendShade3ubv(const unsigned char cp1[3], const unsigned char cp2[3], float fac, int offset)
{
	int r, g, b;
	CLAMP(fac, 0.0f, 1.0f);
	r = offset + floorf((1.0f - fac) * cp1[0] + fac * cp2[0]);
	g = offset + floorf((1.0f - fac) * cp1[1] + fac * cp2[1]);
	b = offset + floorf((1.0f - fac) * cp1[2] + fac * cp2[2]);

	r = r < 0 ? 0 : (r > 255 ? 255 : r);
	g = g < 0 ? 0 : (g > 255 ? 255 : g);
	b = b < 0 ? 0 : (b > 255 ? 255 : b);
	
	glColor3ub(r, g, b);
}

void UI_GetColorPtrShade3ubv(const unsigned char cp[3], unsigned char col[3], int offset)
{
	int r, g, b;

	r = offset + (int)cp[0];
	g = offset + (int)cp[1];
	b = offset + (int)cp[2];

	CLAMP(r, 0, 255);
	CLAMP(g, 0, 255);
	CLAMP(b, 0, 255);

	col[0] = r;
	col[1] = g;
	col[2] = b;
}

/* get a 3 byte color, blended and shaded between two other char color pointers */
void UI_GetColorPtrBlendShade3ubv(
        const unsigned char cp1[3], const unsigned char cp2[3], unsigned char col[3],
        float fac, int offset)
{
	int r, g, b;

	CLAMP(fac, 0.0f, 1.0f);
	r = offset + floor((1.0f - fac) * cp1[0] + fac * cp2[0]);
	g = offset + floor((1.0f - fac) * cp1[1] + fac * cp2[1]);
	b = offset + floor((1.0f - fac) * cp1[2] + fac * cp2[2]);

	CLAMP(r, 0, 255);
	CLAMP(g, 0, 255);
	CLAMP(b, 0, 255);

	col[0] = r;
	col[1] = g;
	col[2] = b;
}

void UI_ThemeClearColor(int colorid)
{
	float col[3];
	
	UI_GetThemeColor3fv(colorid, col);
	glClearColor(col[0], col[1], col[2], 0.0f);
}

void UI_ThemeClearColorAlpha(int colorid, float alpha)
{
	float col[3];
	UI_GetThemeColor3fv(colorid, col);
	glClearColor(col[0], col[1], col[2], alpha);
}


int UI_ThemeMenuShadowWidth(void)
{
	bTheme *btheme = UI_GetTheme();
	return (int)(btheme->tui.menu_shadow_width * UI_DPI_FAC);
}

void UI_make_axis_color(const unsigned char src_col[3], unsigned char dst_col[3], const char axis)
{
	unsigned char col[3];
	
	switch (axis) {
		case 'X':
			UI_GetThemeColor3ubv(TH_AXIS_X, col);
			UI_GetColorPtrBlendShade3ubv(src_col, col, dst_col, 0.5f, -10);
			break;
		case 'Y':
			UI_GetThemeColor3ubv(TH_AXIS_Y, col);
			UI_GetColorPtrBlendShade3ubv(src_col, col, dst_col, 0.5f, -10);
			break;
		case 'Z':
			UI_GetThemeColor3ubv(TH_AXIS_Z, col);
			UI_GetColorPtrBlendShade3ubv(src_col, col, dst_col, 0.5f, -10);
			break;
		default:
			BLI_assert(0);
			break;
	}
}

/* ************************************************************* */

/* patching UserDef struct and Themes */
void init_userdef_do_versions(void)
{
	Main *bmain = G.main;
	
	/* the UserDef struct is not corrected with do_versions() .... ugh! */
	if (U.wheellinescroll == 0) U.wheellinescroll = 3;
	if (U.menuthreshold1 == 0) {
		U.menuthreshold1 = 5;
		U.menuthreshold2 = 2;
	}
	if (U.tb_leftmouse == 0) {
		U.tb_leftmouse = 5;
		U.tb_rightmouse = 5;
	}
	if (U.mixbufsize == 0) U.mixbufsize = 2048;
	if (STREQ(U.tempdir, "/")) {
		BKE_tempdir_system_init(U.tempdir);
	}
	if (U.autokey_mode == 0) {
		/* 'add/replace' but not on */
		U.autokey_mode = 2;
	}
	if (U.savetime <= 0) {
		U.savetime = 1;
// XXX		error(STRINGIFY(BLENDER_STARTUP_FILE)" is buggy, please consider removing it.\n");
	}
	/* transform widget settings */
	if (U.tw_hotspot == 0) {
		U.tw_hotspot = 14;
		U.tw_size = 25;          /* percentage of window size */
		U.tw_handlesize = 16;    /* percentage of widget radius */
	}
	if (U.pad_rot_angle == 0.0f)
		U.pad_rot_angle = 15.0f;
	
	/* graph editor - unselected F-Curve visibility */
	if (U.fcu_inactive_alpha == 0) {
		U.fcu_inactive_alpha = 0.25f;
	}
	
	/* signal for derivedmesh to use colorband */
	/* run in case this was on and is now off in the user prefs [#28096] */
	vDM_ColorBand_store((U.flag & USER_CUSTOM_RANGE) ? (&U.coba_weight) : NULL, UI_GetTheme()->tv3d.vertex_unreferenced);

	if (bmain->versionfile <= 191) {
		strcpy(U.sounddir, "/");
	}
	
	/* patch to set Dupli Armature */
	if (bmain->versionfile < 220) {
		U.dupflag |= USER_DUP_ARM;
	}
	
	/* added seam, normal color, undo */
	if (bmain->versionfile <= 234) {
		bTheme *btheme;
		
		U.uiflag |= USER_GLOBALUNDO;
		if (U.undosteps == 0) U.undosteps = 32;
		
		for (btheme = U.themes.first; btheme; btheme = btheme->next) {
			/* check for (alpha == 0) is safe, then color was never set */
			if (btheme->tv3d.edge_seam[3] == 0) {
				rgba_char_args_set(btheme->tv3d.edge_seam, 230, 150, 50, 255);
			}
			if (btheme->tv3d.normal[3] == 0) {
				rgba_char_args_set(btheme->tv3d.normal, 0x22, 0xDD, 0xDD, 255);
			}
			if (btheme->tv3d.vertex_normal[3] == 0) {
				rgba_char_args_set(btheme->tv3d.vertex_normal, 0x23, 0x61, 0xDD, 255);
			}
			if (btheme->tv3d.face_dot[3] == 0) {
				rgba_char_args_set(btheme->tv3d.face_dot, 255, 138, 48, 255);
				btheme->tv3d.facedot_size = 4;
			}
		}
	}
	if (bmain->versionfile <= 235) {
		/* illegal combo... */
		if (U.flag & USER_LMOUSESELECT) 
			U.flag &= ~USER_TWOBUTTONMOUSE;
	}
	if (bmain->versionfile <= 236) {
		bTheme *btheme;
		/* new space type */
		for (btheme = U.themes.first; btheme; btheme = btheme->next) {
			/* check for (alpha == 0) is safe, then color was never set */
			if (btheme->ttime.back[3] == 0) {
				/* copied from ui_theme_init_default */
				btheme->ttime = btheme->tv3d;
				rgba_char_args_set_fl(btheme->ttime.back,   0.45, 0.45, 0.45, 1.0);
				rgba_char_args_set_fl(btheme->ttime.grid,   0.36, 0.36, 0.36, 1.0);
				rgba_char_args_set(btheme->ttime.shade1,  173, 173, 173, 255);  /* sliders */
			}
			if (btheme->text.syntaxn[3] == 0) {
				rgba_char_args_set(btheme->text.syntaxn,    0, 0, 200, 255);    /* Numbers  Blue*/
				rgba_char_args_set(btheme->text.syntaxl,    100, 0, 0, 255);    /* Strings  red */
				rgba_char_args_set(btheme->text.syntaxc,    0, 100, 50, 255);   /* Comments greenish */
				rgba_char_args_set(btheme->text.syntaxv,    95, 95, 0, 255);    /* Special */
				rgba_char_args_set(btheme->text.syntaxb,    128, 0, 80, 255);   /* Builtin, red-purple */
			}
		}
	}
	if (bmain->versionfile <= 237) {
		bTheme *btheme;
		/* bone colors */
		for (btheme = U.themes.first; btheme; btheme = btheme->next) {
			/* check for alpha==0 is safe, then color was never set */
			if (btheme->tv3d.bone_solid[3] == 0) {
				rgba_char_args_set(btheme->tv3d.bone_solid, 200, 200, 200, 255);
				rgba_char_args_set(btheme->tv3d.bone_pose, 80, 200, 255, 80);
			}
		}
	}
	if (bmain->versionfile <= 238) {
		bTheme *btheme;
		/* bone colors */
		for (btheme = U.themes.first; btheme; btheme = btheme->next) {
			/* check for alpha==0 is safe, then color was never set */
			if (btheme->tnla.strip[3] == 0) {
				rgba_char_args_set(btheme->tnla.strip_select,   0xff, 0xff, 0xaa, 255);
				rgba_char_args_set(btheme->tnla.strip, 0xe4, 0x9c, 0xc6, 255);
			}
		}
	}
	if (bmain->versionfile <= 239) {
		bTheme *btheme;
		
		for (btheme = U.themes.first; btheme; btheme = btheme->next) {
			/* Lamp theme, check for alpha==0 is safe, then color was never set */
			if (btheme->tv3d.lamp[3] == 0) {
				rgba_char_args_set(btheme->tv3d.lamp,   0, 0, 0, 40);
/* TEMPORAL, remove me! (ton) */				
				U.uiflag |= USER_PLAINMENUS;
			}
			
		}
		if (U.obcenter_dia == 0) U.obcenter_dia = 6;
	}
	if (bmain->versionfile <= 241) {
		bTheme *btheme;
		for (btheme = U.themes.first; btheme; btheme = btheme->next) {
			/* Node editor theme, check for alpha==0 is safe, then color was never set */
			if (btheme->tnode.syntaxn[3] == 0) {
				/* re-uses syntax color storage */
				btheme->tnode = btheme->tv3d;
				rgba_char_args_set(btheme->tnode.edge_select, 255, 255, 255, 255);
				rgba_char_args_set(btheme->tnode.syntaxl, 150, 150, 150, 255);  /* TH_NODE, backdrop */
				rgba_char_args_set(btheme->tnode.syntaxn, 129, 131, 144, 255);  /* in/output */
				rgba_char_args_set(btheme->tnode.syntaxb, 127, 127, 127, 255);  /* operator */
				rgba_char_args_set(btheme->tnode.syntaxv, 142, 138, 145, 255);  /* generator */
				rgba_char_args_set(btheme->tnode.syntaxc, 120, 145, 120, 255);  /* group */
			}
			/* Group theme colors */
			if (btheme->tv3d.group[3] == 0) {
				rgba_char_args_set(btheme->tv3d.group, 0x0C, 0x30, 0x0C, 255);
				rgba_char_args_set(btheme->tv3d.group_active, 0x66, 0xFF, 0x66, 255);
			}
			/* Sequence editor theme*/
			if (btheme->tseq.movie[3] == 0) {
				rgba_char_args_set(btheme->tseq.movie,  81, 105, 135, 255);
				rgba_char_args_set(btheme->tseq.image,  109, 88, 129, 255);
				rgba_char_args_set(btheme->tseq.scene,  78, 152, 62, 255);
				rgba_char_args_set(btheme->tseq.audio,  46, 143, 143, 255);
				rgba_char_args_set(btheme->tseq.effect,     169, 84, 124, 255);
				rgba_char_args_set(btheme->tseq.transition, 162, 95, 111, 255);
				rgba_char_args_set(btheme->tseq.meta,   109, 145, 131, 255);
			}
		}
		
		/* set defaults for 3D View rotating axis indicator */ 
		/* since size can't be set to 0, this indicates it's not saved in startup.blend */
		if (U.rvisize == 0) {
			U.rvisize = 15;
			U.rvibright = 8;
			U.uiflag |= USER_SHOW_ROTVIEWICON;
		}
		
	}
	if (bmain->versionfile <= 242) {
		bTheme *btheme;
		
		for (btheme = U.themes.first; btheme; btheme = btheme->next) {
			/* long keyframe color */
			/* check for alpha==0 is safe, then color was never set */
			if (btheme->tact.strip[3] == 0) {
				rgba_char_args_set(btheme->tv3d.edge_sharp, 255, 32, 32, 255);
				rgba_char_args_set(btheme->tact.strip_select,   0xff, 0xff, 0xaa, 204);
				rgba_char_args_set(btheme->tact.strip, 0xe4, 0x9c, 0xc6, 204);
			}
			
			/* IPO-Editor - Vertex Size*/
			if (btheme->tipo.vertex_size == 0) {
				btheme->tipo.vertex_size = 3;
			}
		}
	}
	if (bmain->versionfile <= 243) {
		/* set default number of recently-used files (if not set) */
		if (U.recent_files == 0) U.recent_files = 10;
	}
	if (bmain->versionfile < 245 || (bmain->versionfile == 245 && bmain->subversionfile < 3)) {
		bTheme *btheme;
		for (btheme = U.themes.first; btheme; btheme = btheme->next) {
			rgba_char_args_set(btheme->tv3d.editmesh_active, 255, 255, 255, 128);
		}
		if (U.coba_weight.tot == 0)
			init_colorband(&U.coba_weight, true);
	}
	if ((bmain->versionfile < 245) || (bmain->versionfile == 245 && bmain->subversionfile < 11)) {
		bTheme *btheme;
		for (btheme = U.themes.first; btheme; btheme = btheme->next) {
			/* these should all use the same color */
			rgba_char_args_set(btheme->tv3d.cframe, 0x60, 0xc0, 0x40, 255);
			rgba_char_args_set(btheme->tipo.cframe, 0x60, 0xc0, 0x40, 255);
			rgba_char_args_set(btheme->tact.cframe, 0x60, 0xc0, 0x40, 255);
			rgba_char_args_set(btheme->tnla.cframe, 0x60, 0xc0, 0x40, 255);
			rgba_char_args_set(btheme->tseq.cframe, 0x60, 0xc0, 0x40, 255);
			//rgba_char_args_set(btheme->tsnd.cframe, 0x60, 0xc0, 0x40, 255); Not needed anymore
			rgba_char_args_set(btheme->ttime.cframe, 0x60, 0xc0, 0x40, 255);
		}
	}
	if ((bmain->versionfile < 245) || (bmain->versionfile == 245 && bmain->subversionfile < 13)) {
		bTheme *btheme;
		for (btheme = U.themes.first; btheme; btheme = btheme->next) {
			/* action channel groups (recolor anyway) */
			rgba_char_args_set(btheme->tact.group, 0x39, 0x7d, 0x1b, 255);
			rgba_char_args_set(btheme->tact.group_active, 0x7d, 0xe9, 0x60, 255);
			
			/* bone custom-color sets */
			if (btheme->tarm[0].solid[3] == 0)
				ui_theme_init_boneColorSets(btheme);
		}
	}
	if ((bmain->versionfile < 245) || (bmain->versionfile == 245 && bmain->subversionfile < 16)) {
		U.flag |= USER_ADD_VIEWALIGNED | USER_ADD_EDITMODE;
	}
	if ((bmain->versionfile < 247) || (bmain->versionfile == 247 && bmain->subversionfile <= 2)) {
		bTheme *btheme;
		
		/* adjust themes */
		for (btheme = U.themes.first; btheme; btheme = btheme->next) {
			const char *col;
			
			/* IPO Editor: Handles/Vertices */
			col = btheme->tipo.vertex;
			rgba_char_args_set(btheme->tipo.handle_vertex, col[0], col[1], col[2], 255);
			col = btheme->tipo.vertex_select;
			rgba_char_args_set(btheme->tipo.handle_vertex_select, col[0], col[1], col[2], 255);
			btheme->tipo.handle_vertex_size = btheme->tipo.vertex_size;
			
			/* Sequence/Image Editor: colors for GPencil text */
			col = btheme->tv3d.bone_pose;
			rgba_char_args_set(btheme->tseq.bone_pose, col[0], col[1], col[2], 255);
			rgba_char_args_set(btheme->tima.bone_pose, col[0], col[1], col[2], 255);
			col = btheme->tv3d.vertex_select;
			rgba_char_args_set(btheme->tseq.vertex_select, col[0], col[1], col[2], 255);
		}
	}
	if (bmain->versionfile < 250) {
		bTheme *btheme;
		
		for (btheme = U.themes.first; btheme; btheme = btheme->next) {
			/* this was not properly initialized in 2.45 */
			if (btheme->tima.face_dot[3] == 0) {
				rgba_char_args_set(btheme->tima.editmesh_active, 255, 255, 255, 128);
				rgba_char_args_set(btheme->tima.face_dot, 255, 133, 0, 255);
				btheme->tima.facedot_size = 2;
			}
			
			/* DopeSheet - (Object) Channel color */
			rgba_char_args_set(btheme->tact.ds_channel,     82, 96, 110, 255);
			rgba_char_args_set(btheme->tact.ds_subchannel,  124, 137, 150, 255);
			/* DopeSheet - Group Channel color (saner version) */
			rgba_char_args_set(btheme->tact.group, 79, 101, 73, 255);
			rgba_char_args_set(btheme->tact.group_active, 135, 177, 125, 255);
			
			/* Graph Editor - (Object) Channel color */
			rgba_char_args_set(btheme->tipo.ds_channel,     82, 96, 110, 255);
			rgba_char_args_set(btheme->tipo.ds_subchannel,  124, 137, 150, 255);
			/* Graph Editor - Group Channel color */
			rgba_char_args_set(btheme->tipo.group, 79, 101, 73, 255);
			rgba_char_args_set(btheme->tipo.group_active, 135, 177, 125, 255);
			
			/* Nla Editor - (Object) Channel color */
			rgba_char_args_set(btheme->tnla.ds_channel,     82, 96, 110, 255);
			rgba_char_args_set(btheme->tnla.ds_subchannel,  124, 137, 150, 255);
			/* NLA Editor - New Strip colors */
			rgba_char_args_set(btheme->tnla.strip,          12, 10, 10, 128);
			rgba_char_args_set(btheme->tnla.strip_select,   255, 140, 0, 255);
		}
		
		/* adjust grease-pencil distances */
		U.gp_manhattendist = 1;
		U.gp_euclideandist = 2;
		
		/* adjust default interpolation for new IPO-curves */
		U.ipo_new = BEZT_IPO_BEZ;
	}
	
	if (bmain->versionfile < 250 || (bmain->versionfile == 250 && bmain->subversionfile < 1)) {
		bTheme *btheme;

		for (btheme = U.themes.first; btheme; btheme = btheme->next) {
			
			/* common (new) variables, it checks for alpha==0 */
			ui_theme_init_new(btheme);

			if (btheme->tui.wcol_num.outline[3] == 0)
				ui_widget_color_init(&btheme->tui);
			
			/* Logic editor theme, check for alpha==0 is safe, then color was never set */
			if (btheme->tlogic.syntaxn[3] == 0) {
				/* re-uses syntax color storage */
				btheme->tlogic = btheme->tv3d;
				rgba_char_args_set(btheme->tlogic.back, 100, 100, 100, 255);
			}

			rgba_char_args_set_fl(btheme->tinfo.back, 0.45, 0.45, 0.45, 1.0);
			rgba_char_args_set_fl(btheme->tuserpref.back, 0.45, 0.45, 0.45, 1.0);
		}
	}

	if (bmain->versionfile < 250 || (bmain->versionfile == 250 && bmain->subversionfile < 3)) {
		/* new audio system */
		if (U.audiochannels == 0)
			U.audiochannels = 2;
		if (U.audiodevice == 0) {
#ifdef WITH_OPENAL
			U.audiodevice = 2;
#endif
#ifdef WITH_SDL
			U.audiodevice = 1;
#endif
		}
		if (U.audioformat == 0)
			U.audioformat = 0x24;
		if (U.audiorate == 0)
			U.audiorate = 44100;
	}

	if (bmain->versionfile < 250 || (bmain->versionfile == 250 && bmain->subversionfile < 5))
		U.gameflags |= USER_DISABLE_VBO;
	
	if (bmain->versionfile < 250 || (bmain->versionfile == 250 && bmain->subversionfile < 8)) {
		wmKeyMap *km;
		
		for (km = U.user_keymaps.first; km; km = km->next) {
			if (STREQ(km->idname, "Armature_Sketch"))
				strcpy(km->idname, "Armature Sketch");
			else if (STREQ(km->idname, "View3D"))
				strcpy(km->idname, "3D View");
			else if (STREQ(km->idname, "View3D Generic"))
				strcpy(km->idname, "3D View Generic");
			else if (STREQ(km->idname, "EditMesh"))
				strcpy(km->idname, "Mesh");
			else if (STREQ(km->idname, "TimeLine"))
				strcpy(km->idname, "Timeline");
			else if (STREQ(km->idname, "UVEdit"))
				strcpy(km->idname, "UV Editor");
			else if (STREQ(km->idname, "Animation_Channels"))
				strcpy(km->idname, "Animation Channels");
			else if (STREQ(km->idname, "GraphEdit Keys"))
				strcpy(km->idname, "Graph Editor");
			else if (STREQ(km->idname, "GraphEdit Generic"))
				strcpy(km->idname, "Graph Editor Generic");
			else if (STREQ(km->idname, "Action_Keys"))
				strcpy(km->idname, "Dopesheet");
			else if (STREQ(km->idname, "NLA Data"))
				strcpy(km->idname, "NLA Editor");
			else if (STREQ(km->idname, "Node Generic"))
				strcpy(km->idname, "Node Editor");
			else if (STREQ(km->idname, "Logic Generic"))
				strcpy(km->idname, "Logic Editor");
			else if (STREQ(km->idname, "File"))
				strcpy(km->idname, "File Browser");
			else if (STREQ(km->idname, "FileMain"))
				strcpy(km->idname, "File Browser Main");
			else if (STREQ(km->idname, "FileButtons"))
				strcpy(km->idname, "File Browser Buttons");
			else if (STREQ(km->idname, "Buttons Generic"))
				strcpy(km->idname, "Property Editor");
		}
	}
	if (bmain->versionfile < 250 || (bmain->versionfile == 250 && bmain->subversionfile < 16)) {
		if (U.wmdrawmethod == USER_DRAW_TRIPLE)
			U.wmdrawmethod = USER_DRAW_AUTOMATIC;
	}
	
	if (bmain->versionfile < 252 || (bmain->versionfile == 252 && bmain->subversionfile < 3)) {
		if (U.flag & USER_LMOUSESELECT) 
			U.flag &= ~USER_TWOBUTTONMOUSE;
	}
	if (bmain->versionfile < 252 || (bmain->versionfile == 252 && bmain->subversionfile < 4)) {
		bTheme *btheme;
		
		/* default new handle type is auto handles */
		U.keyhandles_new = HD_AUTO;
		
		/* init new curve colors */
		for (btheme = U.themes.first; btheme; btheme = btheme->next) {
			ui_theme_space_init_handles_color(&btheme->tv3d);
			ui_theme_space_init_handles_color(&btheme->tipo);

			/* edge crease */
			rgba_char_args_set_fl(btheme->tv3d.edge_crease, 0.8, 0, 0.6, 1.0);
		}
	}
	if (bmain->versionfile <= 252) {
		bTheme *btheme;

		/* init new curve colors */
		for (btheme = U.themes.first; btheme; btheme = btheme->next) {
			if (btheme->tv3d.lastsel_point[3] == 0)
				rgba_char_args_set(btheme->tv3d.lastsel_point, 0xff, 0xff, 0xff, 255);
		}
	}
	if (bmain->versionfile < 252 || (bmain->versionfile == 252 && bmain->subversionfile < 5)) {
		bTheme *btheme;
		
		/* interface_widgets.c */
		struct uiWidgetColors wcol_progress = {
			{0, 0, 0, 255},
			{190, 190, 190, 255},
			{100, 100, 100, 180},
			{68, 68, 68, 255},
			
			{0, 0, 0, 255},
			{255, 255, 255, 255},
			
			0,
			5, -5
		};
		
		for (btheme = U.themes.first; btheme; btheme = btheme->next) {
			/* init progress bar theme */
			btheme->tui.wcol_progress = wcol_progress;
		}
	}

	if (bmain->versionfile < 255 || (bmain->versionfile == 255 && bmain->subversionfile < 2)) {
		bTheme *btheme;
		for (btheme = U.themes.first; btheme; btheme = btheme->next) {
			rgba_char_args_set(btheme->tv3d.extra_edge_len, 32, 0, 0, 255);
			rgba_char_args_set(btheme->tv3d.extra_face_angle, 0, 32, 0, 255);
			rgba_char_args_set(btheme->tv3d.extra_face_area, 0, 0, 128, 255);
		}
	}
	
	if (bmain->versionfile < 256 || (bmain->versionfile == 256 && bmain->subversionfile < 4)) {
		bTheme *btheme;
		for (btheme = U.themes.first; btheme; btheme = btheme->next) {
			if ((btheme->tv3d.outline_width) == 0) btheme->tv3d.outline_width = 1;
		}
	}

	if (bmain->versionfile < 257) {
		/* clear "AUTOKEY_FLAG_ONLYKEYINGSET" flag from userprefs,
		 * so that it doesn't linger around from old configs like a ghost */
		U.autokey_flag &= ~AUTOKEY_FLAG_ONLYKEYINGSET;
	}

	if (bmain->versionfile < 258 || (bmain->versionfile == 258 && bmain->subversionfile < 2)) {
		bTheme *btheme;
		for (btheme = U.themes.first; btheme; btheme = btheme->next) {
			btheme->tnode.noodle_curving = 5;
		}
	}

	if (bmain->versionfile < 259 || (bmain->versionfile == 259 && bmain->subversionfile < 1)) {
		bTheme *btheme;
		
		for (btheme = U.themes.first; btheme; btheme = btheme->next) {
			btheme->tv3d.speaker[3] = 255;
		}
	}

	if (bmain->versionfile < 260 || (bmain->versionfile == 260 && bmain->subversionfile < 3)) {
		bTheme *btheme;
		
		/* if new keyframes handle default is stuff "auto", make it "auto-clamped" instead 
		 * was changed in 260 as part of GSoC11, but version patch was wrong
		 */
		if (U.keyhandles_new == HD_AUTO) 
			U.keyhandles_new = HD_AUTO_ANIM;
		
		for (btheme = U.themes.first; btheme; btheme = btheme->next) {
			if (btheme->tv3d.bundle_solid[3] == 0)
				rgba_char_args_set(btheme->tv3d.bundle_solid, 200, 200, 200, 255);
			
			if (btheme->tv3d.camera_path[3] == 0)
				rgba_char_args_set(btheme->tv3d.camera_path, 0x00, 0x00, 0x00, 255);
				
			if ((btheme->tclip.back[3]) == 0) {
				btheme->tclip = btheme->tv3d;
				
				rgba_char_args_set(btheme->tclip.marker_outline, 0x00, 0x00, 0x00, 255);
				rgba_char_args_set(btheme->tclip.marker, 0x7f, 0x7f, 0x00, 255);
				rgba_char_args_set(btheme->tclip.act_marker, 0xff, 0xff, 0xff, 255);
				rgba_char_args_set(btheme->tclip.sel_marker, 0xff, 0xff, 0x00, 255);
				rgba_char_args_set(btheme->tclip.dis_marker, 0x7f, 0x00, 0x00, 255);
				rgba_char_args_set(btheme->tclip.lock_marker, 0x7f, 0x7f, 0x7f, 255);
				rgba_char_args_set(btheme->tclip.path_before, 0xff, 0x00, 0x00, 255);
				rgba_char_args_set(btheme->tclip.path_after, 0x00, 0x00, 0xff, 255);
				rgba_char_args_set(btheme->tclip.grid, 0x5e, 0x5e, 0x5e, 255);
				rgba_char_args_set(btheme->tclip.cframe, 0x60, 0xc0, 0x40, 255);
				rgba_char_args_set(btheme->tclip.handle_vertex, 0x00, 0x00, 0x00, 0xff);
				rgba_char_args_set(btheme->tclip.handle_vertex_select, 0xff, 0xff, 0, 0xff);
				btheme->tclip.handle_vertex_size = 5;
			}
			
			/* auto-clamped handles -> based on auto */
			if (btheme->tipo.handle_auto_clamped[3] == 0)
				rgba_char_args_set(btheme->tipo.handle_auto_clamped, 0x99, 0x40, 0x30, 255);
			if (btheme->tipo.handle_sel_auto_clamped[3] == 0)
				rgba_char_args_set(btheme->tipo.handle_sel_auto_clamped, 0xf0, 0xaf, 0x90, 255);
		}
		
		/* enable (Cycles) addon by default */
		if (!BLI_findstring(&U.addons, "cycles", offsetof(bAddon, module))) {
			bAddon *baddon = MEM_callocN(sizeof(bAddon), "bAddon");
			BLI_strncpy(baddon->module, "cycles", sizeof(baddon->module));
			BLI_addtail(&U.addons, baddon);
		}
	}
	
	if (bmain->versionfile < 260 || (bmain->versionfile == 260 && bmain->subversionfile < 5)) {
		bTheme *btheme;
		
		for (btheme = U.themes.first; btheme; btheme = btheme->next) {
			rgba_char_args_set(btheme->tui.panel.header, 0, 0, 0, 25);
			btheme->tui.icon_alpha = 1.0;
		}
	}
	
	if (bmain->versionfile < 261 || (bmain->versionfile == 261 && bmain->subversionfile < 4)) {
		bTheme *btheme;
		for (btheme = U.themes.first; btheme; btheme = btheme->next) {
			rgba_char_args_set_fl(btheme->tima.preview_stitch_face, 0.071, 0.259, 0.694, 0.150);
			rgba_char_args_set_fl(btheme->tima.preview_stitch_edge, 1.0, 0.522, 0.0, 0.7);
			rgba_char_args_set_fl(btheme->tima.preview_stitch_vert, 1.0, 0.522, 0.0, 0.5);
			rgba_char_args_set_fl(btheme->tima.preview_stitch_stitchable, 0.0, 1.0, 0.0, 1.0);
			rgba_char_args_set_fl(btheme->tima.preview_stitch_unstitchable, 1.0, 0.0, 0.0, 1.0);
			rgba_char_args_set_fl(btheme->tima.preview_stitch_active, 0.886, 0.824, 0.765, 0.140);
			
			rgba_char_args_set_fl(btheme->toops.match, 0.2, 0.5, 0.2, 0.3);
			rgba_char_args_set_fl(btheme->toops.selected_highlight, 0.51, 0.53, 0.55, 0.3);
		}
		
		U.use_16bit_textures = true;
	}

	if (bmain->versionfile < 262 || (bmain->versionfile == 262 && bmain->subversionfile < 2)) {
		bTheme *btheme;
		for (btheme = U.themes.first; btheme; btheme = btheme->next) {
			if (btheme->tui.wcol_menu_item.item[3] == 255)
				rgba_char_args_set(btheme->tui.wcol_menu_item.item, 172, 172, 172, 128);
		}
	}

	if (bmain->versionfile < 262 || (bmain->versionfile == 262 && bmain->subversionfile < 3)) {
		bTheme *btheme;
		for (btheme = U.themes.first; btheme; btheme = btheme->next) {
			if (btheme->tui.wcol_tooltip.inner[3] == 0) {
				btheme->tui.wcol_tooltip = btheme->tui.wcol_menu_back;
			}
			if (btheme->tui.wcol_tooltip.text[0] == 160) { /* hrmf */
				rgba_char_args_set(btheme->tui.wcol_tooltip.text, 255, 255, 255, 255);
			}
		}
	}

	if (bmain->versionfile < 262 || (bmain->versionfile == 262 && bmain->subversionfile < 4)) {
		bTheme *btheme;
		for (btheme = U.themes.first; btheme; btheme = btheme->next) {
			if (btheme->tseq.movieclip[3] == 0) {
				rgba_char_args_set(btheme->tseq.movieclip,  32, 32, 143, 255);
			}
		}
	}

	if (bmain->versionfile < 263 || (bmain->versionfile == 263 && bmain->subversionfile < 2)) {
		bTheme *btheme;
		for (btheme = U.themes.first; btheme; btheme = btheme->next) {
			if (btheme->tclip.strip[0] == 0) {
				rgba_char_args_set(btheme->tclip.list, 0x66, 0x66, 0x66, 0xff);
				rgba_char_args_set(btheme->tclip.strip, 0x0c, 0x0a, 0x0a, 0x80);
				rgba_char_args_set(btheme->tclip.strip_select, 0xff, 0x8c, 0x00, 0xff);
			}
		}
	}

	if (bmain->versionfile < 263 || (bmain->versionfile == 263 && bmain->subversionfile < 6)) {
		bTheme *btheme;
		for (btheme = U.themes.first; btheme; btheme = btheme->next)
			rgba_char_args_set(btheme->tv3d.skin_root, 180, 77, 77, 255);
	}
	
	if (bmain->versionfile < 263 || (bmain->versionfile == 263 && bmain->subversionfile < 7)) {
		bTheme *btheme;
		
		for (btheme = U.themes.first; btheme; btheme = btheme->next) {
			/* DopeSheet Summary */
			rgba_char_args_set(btheme->tact.anim_active,    204, 112, 26, 102); 
			
			/* NLA Colors */
			rgba_char_args_set(btheme->tnla.anim_active,     204, 112, 26, 102); /* same as dopesheet above */
			rgba_char_args_set(btheme->tnla.anim_non_active, 153, 135, 97, 77);
			
			rgba_char_args_set(btheme->tnla.nla_tweaking,   77, 243, 26, 77);
			rgba_char_args_set(btheme->tnla.nla_tweakdupli, 217, 0, 0, 255);
			
			rgba_char_args_set(btheme->tnla.nla_transition,     28, 38, 48, 255);
			rgba_char_args_set(btheme->tnla.nla_transition_sel, 46, 117, 219, 255);
			rgba_char_args_set(btheme->tnla.nla_meta,           51, 38, 66, 255);
			rgba_char_args_set(btheme->tnla.nla_meta_sel,       105, 33, 150, 255);
			rgba_char_args_set(btheme->tnla.nla_sound,          43, 61, 61, 255);
			rgba_char_args_set(btheme->tnla.nla_sound_sel,      31, 122, 122, 255);
		}
	}

	if (bmain->versionfile < 263 || (bmain->versionfile == 263 && bmain->subversionfile < 11)) {
		bTheme *btheme;
		for (btheme = U.themes.first; btheme; btheme = btheme->next) {
			if (btheme->tseq.mask[3] == 0) {
				rgba_char_args_set(btheme->tseq.mask,  152, 78, 62, 255);
			}
		}
	}

	if (bmain->versionfile < 263 || (bmain->versionfile == 263 && bmain->subversionfile < 15)) {
		bTheme *btheme;
		for (btheme = U.themes.first; btheme; btheme = btheme->next) {
			rgba_char_args_set(btheme->tv3d.bone_pose_active, 140, 255, 255, 80);
		}
	}

	if (bmain->versionfile < 263 || (bmain->versionfile == 263 && bmain->subversionfile < 16)) {
		bTheme *btheme;

		for (btheme = U.themes.first; btheme; btheme = btheme->next) {
			if (btheme->tact.anim_active[3] == 0)
				rgba_char_args_set(btheme->tact.anim_active, 204, 112, 26, 102);

			if (btheme->tnla.anim_active[3] == 0)
				rgba_char_args_set(btheme->tnla.anim_active, 204, 112, 26, 102);
		}
	}

	if (bmain->versionfile < 263 || (bmain->versionfile == 263 && bmain->subversionfile < 22)) {
		bTheme *btheme;

		for (btheme = U.themes.first; btheme; btheme = btheme->next) {
			if (btheme->tipo.lastsel_point[3] == 0)
				rgba_char_args_set(btheme->tipo.lastsel_point, 0xff, 0xff, 0xff, 255);

			if (btheme->tv3d.skin_root[3] == 0)
				rgba_char_args_set(btheme->tv3d.skin_root, 180, 77, 77, 255);
		}
	}
	
	if (bmain->versionfile < 264 || (bmain->versionfile == 264 && bmain->subversionfile < 9)) {
		bTheme *btheme;
		
		for (btheme = U.themes.first; btheme; btheme = btheme->next) {
			rgba_char_args_set(btheme->tui.xaxis, 220,   0,   0, 255);
			rgba_char_args_set(btheme->tui.yaxis,   0, 220,   0, 255);
			rgba_char_args_set(btheme->tui.zaxis,   0,   0, 220, 255);
		}
	}

	if (U.versionfile < 267) {
		/* Freestyle color settings */
		bTheme *btheme;

		for (btheme = U.themes.first; btheme; btheme = btheme->next) {
			/* check for alpha == 0 is safe, then color was never set */
			if (btheme->tv3d.freestyle_edge_mark[3] == 0) {
				rgba_char_args_set(btheme->tv3d.freestyle_edge_mark, 0x7f, 0xff, 0x7f, 255);
				rgba_char_args_set(btheme->tv3d.freestyle_face_mark, 0x7f, 0xff, 0x7f, 51);
			}

			if (btheme->tv3d.wire_edit[3] == 0) {
				rgba_char_args_set(btheme->tv3d.wire_edit,  0x0, 0x0, 0x0, 255);
			}
		}

		/* GL Texture Garbage Collection */
		if (U.textimeout == 0) {
			U.texcollectrate = 60;
			U.textimeout = 120;
		}
		if (U.memcachelimit <= 0) {
			U.memcachelimit = 32;
		}
		if (U.frameserverport == 0) {
			U.frameserverport = 8080;
		}
		if (U.dbl_click_time == 0) {
			U.dbl_click_time = 350;
		}
		if (U.scrcastfps == 0) {
			U.scrcastfps = 10;
			U.scrcastwait = 50;
		}
		if (U.v2d_min_gridsize == 0) {
			U.v2d_min_gridsize = 35;
		}
		if (U.dragthreshold == 0)
			U.dragthreshold = 5;
		if (U.widget_unit == 0)
			U.widget_unit = 20;
		if (U.anisotropic_filter <= 0)
			U.anisotropic_filter = 1;

		if (U.ndof_sensitivity == 0.0f) {
			U.ndof_sensitivity = 1.0f;
			U.ndof_flag = (NDOF_LOCK_HORIZON | NDOF_SHOULD_PAN | NDOF_SHOULD_ZOOM | NDOF_SHOULD_ROTATE);
		}
		
		if (U.ndof_orbit_sensitivity == 0.0f) {
			U.ndof_orbit_sensitivity = U.ndof_sensitivity;

			if (!(U.flag & USER_TRACKBALL))
				U.ndof_flag |= NDOF_TURNTABLE;
		}
		if (U.tweak_threshold == 0)
			U.tweak_threshold = 10;
	}

	if (bmain->versionfile < 265 || (bmain->versionfile == 265 && bmain->subversionfile < 1)) {
		bTheme *btheme;
		
		for (btheme = U.themes.first; btheme; btheme = btheme->next) {
			/* note: the toggle operator for transparent backdrops limits to these spacetypes */
			if (btheme->tnode.button[3] == 255) {
				btheme->tv3d.button[3] = 128;
				btheme->tnode.button[3] = 128;
				btheme->tima.button[3] = 128;
				btheme->tseq.button[3] = 128;
				btheme->tclip.button[3] = 128;
			}
		}
	}
	
	/* panel header/backdrop supported locally per editor now */
	if (bmain->versionfile < 265 || (bmain->versionfile == 265 && bmain->subversionfile < 2)) {
		bTheme *btheme;
		
		for (btheme = U.themes.first; btheme; btheme = btheme->next) {
			ThemeSpace *ts;
			
			/* new color, panel backdrop. Not used anywhere yet, until you enable it */
			copy_v3_v3_char(btheme->tui.panel.back, btheme->tbuts.button);
			btheme->tui.panel.back[3] = 128;
			
			for (ts = UI_THEMESPACE_START(btheme); ts != UI_THEMESPACE_END(btheme); ts++) {
				ts->panelcolors = btheme->tui.panel;
			}
		}
	}

	/* NOTE!! from now on use U.versionfile and U.subversionfile */
	if (U.versionfile < 266) {
		bTheme *btheme;
		
		for (btheme = U.themes.first; btheme; btheme = btheme->next) {
			/* rna definition limits fac to 0.01 */
			if (btheme->tui.menu_shadow_fac == 0.0f) {
				btheme->tui.menu_shadow_fac = 0.5f;
				btheme->tui.menu_shadow_width = 12;
			}
		}
	}

	if (U.versionfile < 265 || (U.versionfile == 265 && U.subversionfile < 4)) {
		bTheme *btheme;
		for (btheme = U.themes.first; btheme; btheme = btheme->next) {
			rgba_char_args_set(btheme->text.syntaxd,    50, 0, 140, 255);   /* Decorator/Preprocessor Dir.  Blue-purple */
			rgba_char_args_set(btheme->text.syntaxr,    140, 60, 0, 255);   /* Reserved  Orange */
			rgba_char_args_set(btheme->text.syntaxs,    76, 76, 76, 255);   /* Gray (mix between fg/bg) */
		}
	}

	if (U.versionfile < 265 || (U.versionfile == 265 && U.subversionfile < 6)) {
		bTheme *btheme;
		for (btheme = U.themes.first; btheme; btheme = btheme->next) {
			copy_v4_v4_char(btheme->tv3d.gradients.high_gradient, btheme->tv3d.back);
		}
	}

	if (U.versionfile < 265 || (U.versionfile == 265 && U.subversionfile < 9)) {
		bTheme *btheme;
		for (btheme = U.themes.first; btheme; btheme = btheme->next) {
			rgba_char_args_test_set(btheme->tnode.syntaxs, 151, 116, 116, 255);  /* matte nodes */
			rgba_char_args_test_set(btheme->tnode.syntaxd, 116, 151, 151, 255);  /* distort nodes */
		}
	}

	if (U.versionfile < 265 || (U.versionfile == 265 && U.subversionfile < 11)) {
		bTheme *btheme;
		for (btheme = U.themes.first; btheme; btheme = btheme->next) {
			rgba_char_args_test_set(btheme->tconsole.console_select, 255, 255, 255, 48);
		}
	}

	if (U.versionfile < 266 || (U.versionfile == 266 && U.subversionfile < 2)) {
		bTheme *btheme;
		for (btheme = U.themes.first; btheme; btheme = btheme->next) {
			rgba_char_args_test_set(btheme->tnode.console_output, 223, 202, 53, 255);  /* interface nodes */
		}
	}

	/* NOTE!! from now on use U.versionfile and U.subversionfile */

	if (U.versionfile < 268 || (U.versionfile == 268 && U.subversionfile < 3)) {
		bTheme *btheme;
		for (btheme = U.themes.first; btheme; btheme = btheme->next) {
			rgba_char_args_test_set(btheme->tima.uv_others, 96, 96, 96, 255);
			rgba_char_args_test_set(btheme->tima.uv_shadow, 112, 112, 112, 255);
		}
	}

	if (U.versionfile < 269 || (U.versionfile == 269 && U.subversionfile < 5)) {
		bTheme *btheme;
		for (btheme = U.themes.first; btheme; btheme = btheme->next) {
			rgba_char_args_set(btheme->tima.wire_edit, 192, 192, 192, 255);
			rgba_char_args_set(btheme->tima.edge_select, 255, 133, 0, 255);
		}
	}

	if (U.versionfile < 269 || (U.versionfile == 269 && U.subversionfile < 6)) {
		bTheme *btheme;
		for (btheme = U.themes.first; btheme; btheme = btheme->next) {
			char r, g, b;
			r = btheme->tnode.syntaxn[0];
			g = btheme->tnode.syntaxn[1];
			b = btheme->tnode.syntaxn[2];
			rgba_char_args_test_set(btheme->tnode.nodeclass_output, r, g, b, 255);
			r = btheme->tnode.syntaxb[0];
			g = btheme->tnode.syntaxb[1];
			b = btheme->tnode.syntaxb[2];
			rgba_char_args_test_set(btheme->tnode.nodeclass_filter, r, g, b, 255);
			rgba_char_args_test_set(btheme->tnode.nodeclass_vector, r, g, b, 255);
			rgba_char_args_test_set(btheme->tnode.nodeclass_texture, r, g, b, 255);
			rgba_char_args_test_set(btheme->tnode.nodeclass_shader, r, g, b, 255);
			rgba_char_args_test_set(btheme->tnode.nodeclass_script, r, g, b, 255);
			rgba_char_args_test_set(btheme->tnode.nodeclass_pattern, r, g, b, 255);
			rgba_char_args_test_set(btheme->tnode.nodeclass_layout, r, g, b, 255);
		}
	}

	if (U.versionfile < 269 || (U.versionfile == 269 && U.subversionfile < 8)) {
		bTheme *btheme;
		for (btheme = U.themes.first; btheme; btheme = btheme->next) {
			rgba_char_args_test_set(btheme->tinfo.info_selected, 96, 128, 255, 255);
			rgba_char_args_test_set(btheme->tinfo.info_selected_text, 255, 255, 255, 255);
			rgba_char_args_test_set(btheme->tinfo.info_error, 220, 0, 0, 255);
			rgba_char_args_test_set(btheme->tinfo.info_error_text, 0, 0, 0, 255);
			rgba_char_args_test_set(btheme->tinfo.info_warning, 220, 128, 96, 255);
			rgba_char_args_test_set(btheme->tinfo.info_warning_text, 0, 0, 0, 255);
			rgba_char_args_test_set(btheme->tinfo.info_info, 0, 170, 0, 255);
			rgba_char_args_test_set(btheme->tinfo.info_info_text, 0, 0, 0, 255);
			rgba_char_args_test_set(btheme->tinfo.info_debug, 196, 196, 196, 255);
			rgba_char_args_test_set(btheme->tinfo.info_debug_text, 0, 0, 0, 255);
		}
	}
	
	if (U.versionfile < 269 || (U.versionfile == 269 && U.subversionfile < 9)) {
		bTheme *btheme;
		
		U.tw_size = U.tw_size * 5.0f;
		
		/* Action Editor (and NLA Editor) - Keyframe Colors */
		/* Graph Editor - larger vertex size defaults */
		for (btheme = U.themes.first; btheme; btheme = btheme->next) {
			/* Action Editor ................. */
			/* key types */
			rgba_char_args_set(btheme->tact.keytype_keyframe,           232, 232, 232, 255);
			rgba_char_args_set(btheme->tact.keytype_keyframe_select,    255, 190,  50, 255);
			rgba_char_args_set(btheme->tact.keytype_extreme,            232, 179, 204, 255);
			rgba_char_args_set(btheme->tact.keytype_extreme_select,     242, 128, 128, 255);
			rgba_char_args_set(btheme->tact.keytype_breakdown,          179, 219, 232, 255);
			rgba_char_args_set(btheme->tact.keytype_breakdown_select,    84, 191, 237, 255);
			rgba_char_args_set(btheme->tact.keytype_jitter,             148, 229, 117, 255);
			rgba_char_args_set(btheme->tact.keytype_jitter_select,       97, 192,  66, 255);
			
			/* key border */
			rgba_char_args_set(btheme->tact.keyborder,               0,   0,   0, 255);
			rgba_char_args_set(btheme->tact.keyborder_select,        0,   0,   0, 255);
			
			/* NLA ............................ */
			/* key border */
			rgba_char_args_set(btheme->tnla.keyborder,               0,   0,   0, 255);
			rgba_char_args_set(btheme->tnla.keyborder_select,        0,   0,   0, 255);
			
			/* Graph Editor ................... */
			btheme->tipo.vertex_size = 6;
			btheme->tipo.handle_vertex_size = 5;
		}
		
		/* grease pencil - new layer color */
		if (U.gpencil_new_layer_col[3] < 0.1f) {
			/* defaults to black, but must at least be visible! */
			U.gpencil_new_layer_col[3] = 0.9f;
		}
	}

	if (U.versionfile < 269 || (U.versionfile == 269 && U.subversionfile < 10)) {
		bTheme *btheme;
		for (btheme = U.themes.first; btheme; btheme = btheme->next) {
			ThemeSpace *ts;

			for (ts = UI_THEMESPACE_START(btheme); ts != UI_THEMESPACE_END(btheme); ts++) {
				rgba_char_args_set(ts->tabs.tab_active, 114, 114, 114, 255);
				rgba_char_args_set(ts->tabs.tab_inactive, 83, 83, 83, 255);
				rgba_char_args_set(ts->tabs.tab_back, 64, 64, 64, 255);
				rgba_char_args_set(ts->tabs.tab_outline, 60, 60, 60, 255);
			}
		}
	}

	if (U.versionfile < 271) {
		bTheme *btheme;
		for (btheme = U.themes.first; btheme; btheme = btheme->next) {
			rgba_char_args_set(btheme->tui.wcol_tooltip.text, 255, 255, 255, 255);
		}
	}

	if (U.versionfile < 272 || (U.versionfile == 272 && U.subversionfile < 2)) {
		bTheme *btheme;
		for (btheme = U.themes.first; btheme; btheme = btheme->next) {
			rgba_char_args_set_fl(btheme->tv3d.paint_curve_handle, 0.5f, 1.0f, 0.5f, 0.5f);
			rgba_char_args_set_fl(btheme->tv3d.paint_curve_pivot, 1.0f, 0.5f, 0.5f, 0.5f);
			rgba_char_args_set_fl(btheme->tima.paint_curve_handle, 0.5f, 1.0f, 0.5f, 0.5f);
			rgba_char_args_set_fl(btheme->tima.paint_curve_pivot, 1.0f, 0.5f, 0.5f, 0.5f);
			rgba_char_args_set(btheme->tnode.syntaxr, 115, 115, 115, 255);
		}
	}

	if (U.versionfile < 271 || (U.versionfile == 271 && U.subversionfile < 5)) {
		bTheme *btheme;

		struct uiWidgetColors wcol_pie_menu = {
			{10, 10, 10, 200},
			{25, 25, 25, 230},
			{140, 140, 140, 255},
			{45, 45, 45, 230},

			{160, 160, 160, 255},
			{255, 255, 255, 255},

			1,
			10, -10
		};

		U.pie_menu_radius = 100;
		U.pie_menu_threshold = 12;
		U.pie_animation_timeout = 6;

		for (btheme = U.themes.first; btheme; btheme = btheme->next) {
			btheme->tui.wcol_pie_menu = wcol_pie_menu;

			ui_theme_space_init_handles_color(&btheme->tclip);
			ui_theme_space_init_handles_color(&btheme->tima);
			btheme->tima.handle_vertex_size = 5;
			btheme->tclip.handle_vertex_size = 5;
		}
	}

	if (U.versionfile < 271 || (U.versionfile == 271 && U.subversionfile < 6)) {
		bTheme *btheme;
		for (btheme = U.themes.first; btheme; btheme = btheme->next) {
			/* check for (alpha == 0) is safe, then color was never set */
			if (btheme->tv3d.loop_normal[3] == 0) {
				rgba_char_args_set(btheme->tv3d.loop_normal, 0xDD, 0x23, 0xDD, 255);
			}
		}
	}

	if (U.versionfile < 272 || (U.versionfile == 272 && U.subversionfile < 3)) {
		bTheme *btheme;
		for (btheme = U.themes.first; btheme; btheme = btheme->next) {
			rgba_char_args_set_fl(btheme->tui.widget_emboss, 1.0f, 1.0f, 1.0f, 0.02f);
		}
	}
	
	if (U.versionfile < 273 || (U.versionfile == 273 && U.subversionfile < 1)) {
		bTheme *btheme;
		for (btheme = U.themes.first; btheme; btheme = btheme->next) {
			/* Grease Pencil vertex settings */
			rgba_char_args_set(btheme->tv3d.gp_vertex, 0, 0, 0, 255);
			rgba_char_args_set(btheme->tv3d.gp_vertex_select, 255, 133, 0, 255);
			btheme->tv3d.gp_vertex_size = 3;
			
			rgba_char_args_set(btheme->tseq.gp_vertex, 0, 0, 0, 255);
			rgba_char_args_set(btheme->tseq.gp_vertex_select, 255, 133, 0, 255);
			btheme->tseq.gp_vertex_size = 3;
			
			rgba_char_args_set(btheme->tima.gp_vertex, 0, 0, 0, 255);
			rgba_char_args_set(btheme->tima.gp_vertex_select, 255, 133, 0, 255);
			btheme->tima.gp_vertex_size = 3;
			
			rgba_char_args_set(btheme->tnode.gp_vertex, 0, 0, 0, 255);
			rgba_char_args_set(btheme->tnode.gp_vertex_select, 255, 133, 0, 255);
			btheme->tnode.gp_vertex_size = 3;
			
			/* Timeline Keyframe Indicators */
			rgba_char_args_set(btheme->ttime.time_keyframe, 0xDD, 0xD7, 0x00, 1.0);
			rgba_char_args_set(btheme->ttime.time_gp_keyframe, 0xB5, 0xE6, 0x1D, 1.0);
		}
	}

	if (U.versionfile < 273 || (U.versionfile == 273 && U.subversionfile < 5)) {
		bTheme *btheme;
		for (btheme = U.themes.first; btheme; btheme = btheme->next) {
			unsigned char *cp = (unsigned char *)btheme->tv3d.clipping_border_3d;
			int c;
			copy_v4_v4_char((char *)cp, btheme->tv3d.back);
			c = cp[0] - 8;
			CLAMP(c, 0, 255);
			cp[0] = c;
			c = cp[1] - 8;
			CLAMP(c, 0, 255);
			cp[1] = c;
			c = cp[2] - 8;
			CLAMP(c, 0, 255);
			cp[2] = c;
			cp[3] = 255;
		}
	}

	if (U.versionfile < 274 || (U.versionfile == 274 && U.subversionfile < 5)) {
		bTheme *btheme;
		for (btheme = U.themes.first; btheme; btheme = btheme->next) {
			copy_v4_v4_char(btheme->tima.metadatatext, btheme->tima.text_hi);
			copy_v4_v4_char(btheme->tseq.metadatatext, btheme->tseq.text_hi);
		}
	}

<<<<<<< HEAD
	if (U.versionfile < 274 || (U.versionfile == 274 && U.subversionfile < 6)) {
		bTheme *btheme;
		ThemeSpace *ts;

		/* interface_widgets.c */
		struct uiWidgetColors wcol_tab = {
			{255, 255, 255, 255},
			{83, 83, 83, 255},    /* gets overwritten later */
			{114, 114, 114, 255}, /* gets overwritten later */
			{90, 90, 90, 255},

			{0, 0, 0, 255},       /* gets overwritten later */
			{0, 0, 0, 255},

			0,
			0, 0
		};

		for (btheme = U.themes.first; btheme; btheme = btheme->next) {
			btheme->tui.wcol_tab = wcol_tab;
			for (ts = UI_THEMESPACE_START(btheme); ts != UI_THEMESPACE_END(btheme); ts++) {
				copy_v4_v4_char(ts->tabs.tab_active, ts->tab_active);
				copy_v4_v4_char(ts->tabs.tab_inactive, ts->tab_inactive);
				copy_v4_v4_char(ts->tabs.tab_back, ts->tab_back);
				copy_v4_v4_char(ts->tabs.tab_outline, ts->tab_outline);
			}
		}
	}

	if (U.versionfile < 274 || (U.versionfile == 274 && U.subversionfile < 6)) {
		bTheme *btheme;
		ThemeSpace *ts;

		for (btheme = U.themes.first; btheme; btheme = btheme->next) {
			for (ts = UI_THEMESPACE_START(btheme); ts != UI_THEMESPACE_END(btheme); ts++) {
				/* XXX maybe remove show_back/show_header options? */
				ts->panelcolors.show_back = ts->panelcolors.show_header = true;
				rgba_char_args_set(ts->panelcolors.back, 128, 128, 128, 255);
				rgba_char_args_set(ts->panelcolors.header, 97, 97, 97, 255);
			}

			rgba_char_args_set_fl(btheme->tui.area_edges, 0.10f, 0.10f, 0.10f, 1.0f);

			btheme->tui.interface_style = TH_IFACE_STYLE_FLAT;

			ui_widget_color_init(&btheme->tui);
		}
	}
		
=======
	if (U.versionfile < 275 || (U.versionfile == 275 && U.subversionfile < 1)) {
		bTheme *btheme;
		for (btheme = U.themes.first; btheme; btheme = btheme->next) {
			copy_v4_v4_char(btheme->tclip.metadatatext, btheme->tseq.text_hi);
		}
	}

>>>>>>> f1917a21
	if (U.pixelsize == 0.0f)
		U.pixelsize = 1.0f;
	
	if (U.image_draw_method == 0)
		U.image_draw_method = IMAGE_DRAW_METHOD_2DTEXTURE;
	
	/* funny name, but it is GE stuff, moves userdef stuff to engine */
// XXX	space_set_commmandline_options();
	/* this timer uses U */
// XXX	reset_autosave();

}<|MERGE_RESOLUTION|>--- conflicted
+++ resolved
@@ -2627,8 +2627,14 @@
 		}
 	}
 
-<<<<<<< HEAD
-	if (U.versionfile < 274 || (U.versionfile == 274 && U.subversionfile < 6)) {
+	if (U.versionfile < 275 || (U.versionfile == 275 && U.subversionfile < 1)) {
+		bTheme *btheme;
+		for (btheme = U.themes.first; btheme; btheme = btheme->next) {
+			copy_v4_v4_char(btheme->tclip.metadatatext, btheme->tseq.text_hi);
+		}
+	}
+
+	if (U.versionfile < 275 || (U.versionfile == 275 && U.subversionfile < 2)) {
 		bTheme *btheme;
 		ThemeSpace *ts;
 
@@ -2657,7 +2663,7 @@
 		}
 	}
 
-	if (U.versionfile < 274 || (U.versionfile == 274 && U.subversionfile < 6)) {
+	if (U.versionfile < 275 || (U.versionfile == 275 && U.subversionfile < 2)) {
 		bTheme *btheme;
 		ThemeSpace *ts;
 
@@ -2676,16 +2682,7 @@
 			ui_widget_color_init(&btheme->tui);
 		}
 	}
-		
-=======
-	if (U.versionfile < 275 || (U.versionfile == 275 && U.subversionfile < 1)) {
-		bTheme *btheme;
-		for (btheme = U.themes.first; btheme; btheme = btheme->next) {
-			copy_v4_v4_char(btheme->tclip.metadatatext, btheme->tseq.text_hi);
-		}
-	}
-
->>>>>>> f1917a21
+
 	if (U.pixelsize == 0.0f)
 		U.pixelsize = 1.0f;
 	

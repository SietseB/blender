--- conflicted
+++ resolved
@@ -191,11 +191,7 @@
 	return name;
 }
 
-<<<<<<< HEAD
-static int ui_item_fit(int item, int pos, int all, int available, bool is_last, int alignment)
-=======
 static int ui_item_fit(int item, int pos, int all, int available, bool is_last, int alignment, float *extra_pixel)
->>>>>>> 5e9132b3
 {
 	/* available == 0 is unlimited */
 	if (ELEM(0, available, all)) {
@@ -2174,11 +2170,7 @@
 			minw = ui_litem_min_width(itemw);
 
 			if (w - lastw > 0)
-<<<<<<< HEAD
-				neww = ui_item_fit(itemw, x, totw, w - lastw, !item->next, litem->alignment);
-=======
 				neww = ui_item_fit(itemw, x, totw, w - lastw, !item->next, litem->alignment, &extra_pixel);
->>>>>>> 5e9132b3
 			else
 				neww = 0;  /* no space left, all will need clamping to minimum size */
 
@@ -2226,23 +2218,15 @@
 
 		if (item->flag & UI_ITEM_FIXED) {
 			/* fixed minimum size items */
-<<<<<<< HEAD
-			itemw = ui_item_fit(minw, fixedx, fixedw, min_ii(w, fixedw), !item->next, litem->alignment);
-=======
 			if (item->type != ITEM_BUTTON && item->flag & UI_ITEM_MIN) {
 				minw = itemw;
 			}
 			itemw = ui_item_fit(minw, fixedx, fixedw, min_ii(w, fixedw), !item->next, litem->alignment, &extra_pixel);
->>>>>>> 5e9132b3
 			fixedx += itemw;
 		}
 		else {
 			/* free size item */
-<<<<<<< HEAD
-			itemw = ui_item_fit(itemw, freex, freew, w - fixedw, !item->next, litem->alignment);
-=======
 			itemw = ui_item_fit(itemw, freex, freew, w - fixedw, !item->next, litem->alignment, &extra_pixel);
->>>>>>> 5e9132b3
 			freex += itemw;
 			last_free_item = item;
 		}

--- conflicted
+++ resolved
@@ -3238,7 +3238,6 @@
       *r_layout = split_wrapper.decorate_column;
     }
   }
-<<<<<<< HEAD
   else {
     char namestr[UI_MAX_NAME_STR];
     if (text) {
@@ -3251,16 +3250,6 @@
     }
   }
   return label_but;
-=======
-
-  char namestr[UI_MAX_NAME_STR];
-  if (text) {
-    text = ui_item_name_add_colon(text, namestr);
-  }
-  uiItemL_(layout, text, icon);
-
-  return layout;
->>>>>>> 20558848
 }
 
 void uiItemLDrag(uiLayout *layout, PointerRNA *ptr, const char *name, int icon)

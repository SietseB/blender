/*
 * This program is free software; you can redistribute it and/or
 * modify it under the terms of the GNU General Public License
 * as published by the Free Software Foundation; either version 2
 * of the License, or (at your option) any later version.
 *
 * This program is distributed in the hope that it will be useful,
 * but WITHOUT ANY WARRANTY; without even the implied warranty of
 * MERCHANTABILITY or FITNESS FOR A PARTICULAR PURPOSE.  See the
 * GNU General Public License for more details.
 *
 * You should have received a copy of the GNU General Public License
 * along with this program; if not, write to the Free Software Foundation,
 * Inc., 51 Franklin Street, Fifth Floor, Boston, MA 02110-1301, USA.
 *
 * The Original Code is Copyright (C) 2008 Blender Foundation.
 * All rights reserved.
 */

/** \file
 * \ingroup edinterface
 *
 * ToolTip Region and Construction
 */

/* TODO(campbell):
 * We may want to have a higher level API that initializes a timer,
 * checks for mouse motion and clears the tool-tip afterwards.
 * We never want multiple tool-tips at once so this could be handled on the window / window-manager level.
 *
 * For now it's not a priority, so leave as-is.
 */

#include <stdarg.h>
#include <stdlib.h>
#include <string.h>
#include <assert.h>

#include "MEM_guardedalloc.h"

#include "DNA_userdef_types.h"
#include "DNA_brush_types.h"

#include "BLI_math.h"
#include "BLI_string.h"
#include "BLI_rect.h"
#include "BLI_utildefines.h"

#include "BKE_context.h"
#include "BKE_paint.h"
#include "BKE_screen.h"

#include "WM_api.h"
#include "WM_types.h"

#include "RNA_access.h"

#include "UI_interface.h"

#include "BLF_api.h"
#include "BLT_translation.h"

#ifdef WITH_PYTHON
#  include "BPY_extern.h"
#endif

#include "ED_screen.h"

#include "interface_intern.h"
#include "interface_regions_intern.h"

#define UI_TIP_PAD_FAC 1.3f
#define UI_TIP_PADDING (int)(UI_TIP_PAD_FAC * UI_UNIT_Y)
#define UI_TIP_MAXWIDTH 600

typedef struct uiTooltipFormat {
  enum {
    UI_TIP_STYLE_NORMAL = 0,
    UI_TIP_STYLE_HEADER,
    UI_TIP_STYLE_MONO,
  } style : 3;
  enum {
    UI_TIP_LC_MAIN = 0, /* primary text */
    UI_TIP_LC_VALUE,    /* the value of buttons (also shortcuts) */
    UI_TIP_LC_ACTIVE,   /* titles of active enum values */
    UI_TIP_LC_NORMAL,   /* regular text */
    UI_TIP_LC_PYTHON,   /* Python snippet */
    UI_TIP_LC_ALERT,    /* description of why operator can't run */
  } color_id : 4;
  int is_pad : 1;
} uiTooltipFormat;

typedef struct uiTooltipField {
  char *text;
  char *text_suffix;
  struct {
    uint x_pos; /* x cursor position at the end of the last line */
    uint lines; /* number of lines, 1 or more with word-wrap */
  } geom;
  uiTooltipFormat format;

} uiTooltipField;

typedef struct uiTooltipData {
  rcti bbox;
  uiTooltipField *fields;
  uint fields_len;
  uiFontStyle fstyle;
  int wrap_width;
  int toth, lineh;
} uiTooltipData;

#define UI_TIP_LC_MAX 6

BLI_STATIC_ASSERT(UI_TIP_LC_MAX == UI_TIP_LC_ALERT + 1, "invalid lc-max");
BLI_STATIC_ASSERT(sizeof(uiTooltipFormat) <= sizeof(int), "oversize");

static uiTooltipField *text_field_add_only(uiTooltipData *data)
{
  data->fields_len += 1;
  data->fields = MEM_recallocN(data->fields, sizeof(*data->fields) * data->fields_len);
  return &data->fields[data->fields_len - 1];
}

static uiTooltipField *text_field_add(uiTooltipData *data, const uiTooltipFormat *format)
{
  uiTooltipField *field = text_field_add_only(data);
  field->format = *format;
  return field;
}

/* -------------------------------------------------------------------- */
/** \name ToolTip Callbacks (Draw & Free)
 * \{ */

static void rgb_tint(float col[3], float h, float h_strength, float v, float v_strength)
{
  float col_hsv_from[3];
  float col_hsv_to[3];

  rgb_to_hsv_v(col, col_hsv_from);

  col_hsv_to[0] = h;
  col_hsv_to[1] = h_strength;
  col_hsv_to[2] = (col_hsv_from[2] * (1.0f - v_strength)) + (v * v_strength);

  hsv_to_rgb_v(col_hsv_to, col);
}

static void ui_tooltip_region_draw_cb(const bContext *UNUSED(C), ARegion *ar)
{
  const float pad_px = UI_TIP_PADDING;
  uiTooltipData *data = ar->regiondata;
  const uiWidgetColors *theme = ui_tooltip_get_theme();
  rcti bbox = data->bbox;
  float tip_colors[UI_TIP_LC_MAX][3];
  uchar drawcol[4] = {0, 0, 0, 255}; /* to store color in while drawing (alpha is always 255) */

  float *main_color = tip_colors[UI_TIP_LC_MAIN]; /* the color from the theme */
  float *value_color = tip_colors[UI_TIP_LC_VALUE];
  float *active_color = tip_colors[UI_TIP_LC_ACTIVE];
  float *normal_color = tip_colors[UI_TIP_LC_NORMAL];
  float *python_color = tip_colors[UI_TIP_LC_PYTHON];
  float *alert_color = tip_colors[UI_TIP_LC_ALERT];

  float background_color[3];
  float tone_bg;
  int i;

  wmOrtho2_region_pixelspace(ar);

  /* draw background */
  ui_draw_tooltip_background(UI_style_get(), NULL, &bbox);

  /* set background_color */
  rgb_uchar_to_float(background_color, (const uchar *)theme->inner);

  /* calculate normal_color */
  rgb_uchar_to_float(main_color, (const uchar *)theme->text);
  copy_v3_v3(active_color, main_color);
  copy_v3_v3(normal_color, main_color);
  copy_v3_v3(python_color, main_color);
  copy_v3_v3(alert_color, main_color);
  copy_v3_v3(value_color, main_color);

  /* find the brightness difference between background and text colors */

  tone_bg = rgb_to_grayscale(background_color);
  /* tone_fg = rgb_to_grayscale(main_color); */

  /* mix the colors */
  rgb_tint(value_color, 0.0f, 0.0f, tone_bg, 0.2f);  /* light gray */
  rgb_tint(active_color, 0.6f, 0.2f, tone_bg, 0.2f); /* light blue */
  rgb_tint(normal_color, 0.0f, 0.0f, tone_bg, 0.4f); /* gray       */
  rgb_tint(python_color, 0.0f, 0.0f, tone_bg, 0.5f); /* dark gray  */
  rgb_tint(alert_color, 0.0f, 0.8f, tone_bg, 0.1f);  /* red        */

  /* draw text */
  BLF_wordwrap(data->fstyle.uifont_id, data->wrap_width);
  BLF_wordwrap(blf_mono_font, data->wrap_width);

  bbox.xmin += 0.5f * pad_px; /* add padding to the text */
  bbox.ymax -= 0.25f * pad_px;

  for (i = 0; i < data->fields_len; i++) {
    const uiTooltipField *field = &data->fields[i];
    const uiTooltipField *field_next = (i + 1) != data->fields_len ? &data->fields[i + 1] : NULL;

    bbox.ymin = bbox.ymax - (data->lineh * field->geom.lines);
    if (field->format.style == UI_TIP_STYLE_HEADER) {
      const struct uiFontStyleDraw_Params fs_params = {
          .align = UI_STYLE_TEXT_LEFT,
          .word_wrap = true,
      };
      /* draw header and active data (is done here to be able to change color) */
      rgb_float_to_uchar(drawcol, tip_colors[UI_TIP_LC_MAIN]);
      UI_fontstyle_set(&data->fstyle);
      UI_fontstyle_draw(&data->fstyle, &bbox, field->text, drawcol, &fs_params);

      /* offset to the end of the last line */
      if (field->text_suffix) {
        float xofs = field->geom.x_pos;
        float yofs = data->lineh * (field->geom.lines - 1);
        bbox.xmin += xofs;
        bbox.ymax -= yofs;

        rgb_float_to_uchar(drawcol, tip_colors[UI_TIP_LC_ACTIVE]);
        UI_fontstyle_draw(&data->fstyle, &bbox, field->text_suffix, drawcol, &fs_params);

        /* undo offset */
        bbox.xmin -= xofs;
        bbox.ymax += yofs;
      }
    }
    else if (field->format.style == UI_TIP_STYLE_MONO) {
      const struct uiFontStyleDraw_Params fs_params = {
          .align = UI_STYLE_TEXT_LEFT,
          .word_wrap = true,
      };
      uiFontStyle fstyle_mono = data->fstyle;
      fstyle_mono.uifont_id = blf_mono_font;

      UI_fontstyle_set(&fstyle_mono);
      /* XXX, needed because we dont have mono in 'U.uifonts' */
      BLF_size(fstyle_mono.uifont_id, fstyle_mono.points * U.pixelsize, U.dpi);
      rgb_float_to_uchar(drawcol, tip_colors[field->format.color_id]);
      UI_fontstyle_draw(&fstyle_mono, &bbox, field->text, drawcol, &fs_params);
    }
    else {
      BLI_assert(field->format.style == UI_TIP_STYLE_NORMAL);
      const struct uiFontStyleDraw_Params fs_params = {
          .align = UI_STYLE_TEXT_LEFT,
          .word_wrap = true,
      };

      /* draw remaining data */
      rgb_float_to_uchar(drawcol, tip_colors[field->format.color_id]);
      UI_fontstyle_set(&data->fstyle);
      UI_fontstyle_draw(&data->fstyle, &bbox, field->text, drawcol, &fs_params);
    }

    bbox.ymax -= data->lineh * field->geom.lines;

    if (field_next && field_next->format.is_pad) {
      bbox.ymax -= data->lineh * (UI_TIP_PAD_FAC - 1);
    }
  }

  BLF_disable(data->fstyle.uifont_id, BLF_WORD_WRAP);
  BLF_disable(blf_mono_font, BLF_WORD_WRAP);
}

static void ui_tooltip_region_free_cb(ARegion *ar)
{
  uiTooltipData *data;

  data = ar->regiondata;

  for (int i = 0; i < data->fields_len; i++) {
    const uiTooltipField *field = &data->fields[i];
    MEM_freeN(field->text);
    if (field->text_suffix) {
      MEM_freeN(field->text_suffix);
    }
  }
  MEM_freeN(data->fields);
  MEM_freeN(data);
  ar->regiondata = NULL;
}

/** \} */

/* -------------------------------------------------------------------- */
/** \name ToolTip Creation
 * \{ */

static bool ui_tooltip_data_append_from_keymap(bContext *C, uiTooltipData *data, wmKeyMap *keymap)
{
  const int fields_len_init = data->fields_len;
  char buf[512];

  for (wmKeyMapItem *kmi = keymap->items.first; kmi; kmi = kmi->next) {
    wmOperatorType *ot = WM_operatortype_find(kmi->idname, true);
    if (ot != NULL) {
      /* Tip */
      {
        uiTooltipField *field = text_field_add(data,
                                               &(uiTooltipFormat){
                                                   .style = UI_TIP_STYLE_NORMAL,
                                                   .color_id = UI_TIP_LC_MAIN,
                                                   .is_pad = true,
                                               });
        field->text = BLI_strdup(ot->description ? ot->description : ot->name);
      }
      /* Shortcut */
      {
        uiTooltipField *field = text_field_add(data,
                                               &(uiTooltipFormat){
                                                   .style = UI_TIP_STYLE_NORMAL,
                                                   .color_id = UI_TIP_LC_NORMAL,
                                               });
        bool found = false;
        if (WM_keymap_item_to_string(kmi, false, buf, sizeof(buf))) {
          found = true;
        }
        field->text = BLI_sprintfN(TIP_("Shortcut: %s"), found ? buf : "None");
      }

      /* Python */
      if (U.flag & USER_TOOLTIPS_PYTHON) {
        uiTooltipField *field = text_field_add(data,
                                               &(uiTooltipFormat){
                                                   .style = UI_TIP_STYLE_NORMAL,
                                                   .color_id = UI_TIP_LC_PYTHON,
                                               });
        char *str = WM_operator_pystring_ex(C, NULL, false, false, ot, kmi->ptr);
        WM_operator_pystring_abbreviate(str, 32);
        field->text = BLI_sprintfN(TIP_("Python: %s"), str);
        MEM_freeN(str);
      }
    }
  }

  return (fields_len_init != data->fields_len);
}

/**
 * Special tool-system exception.
 */
static uiTooltipData *ui_tooltip_data_from_tool(bContext *C, uiBut *but, bool is_label)
{
  if (but->optype == NULL) {
    return NULL;
  }

  if (!STREQ(but->optype->idname, "WM_OT_tool_set_by_id")) {
    return NULL;
  }

  /* Needed to get the space-data's type (below). */
  if (CTX_wm_space_data(C) == NULL) {
    return NULL;
  }

  char tool_id[MAX_NAME];
  RNA_string_get(but->opptr, "name", tool_id);
  BLI_assert(tool_id[0] != '\0');

  /* We have a tool, now extract the info. */
  uiTooltipData *data = MEM_callocN(sizeof(uiTooltipData), "uiTooltipData");

#ifdef WITH_PYTHON
  /* it turns out to be most simple to do this via Python since C
   * doesn't have access to information about non-active tools.
   */

  /* Title (when icon-only). */
  if (but->drawstr[0] == '\0') {
    const char *expr_imports[] = {"bpy", "bl_ui", NULL};
    char expr[256];
    SNPRINTF(expr,
             "bl_ui.space_toolsystem_common.item_from_id("
             "bpy.context, "
             "bpy.context.space_data.type, "
             "'%s').label",
             tool_id);
    char *expr_result = NULL;
    bool is_error = false;
    if (BPY_execute_string_as_string(C, expr_imports, expr, true, &expr_result)) {
      if (STREQ(expr_result, "")) {
        MEM_freeN(expr_result);
        expr_result = NULL;
      }
    }
    else {
      /* Note, this is an exceptional case, we could even remove it
       * however there have been reports of tooltips failing, so keep it for now. */
      expr_result = BLI_strdup("Internal error!");
      is_error = true;
    }

    if (expr_result != NULL) {
      uiTooltipField *field = text_field_add(data,
                                             &(uiTooltipFormat){
                                                 .style = UI_TIP_STYLE_NORMAL,
                                                 .color_id = UI_TIP_LC_MAIN,
                                                 .is_pad = true,
                                             });
      field->text = expr_result;

      if (UNLIKELY(is_error)) {
        field->format.color_id = UI_TIP_LC_ALERT;
      }
    }
  }

  /* Tip. */
  if (is_label == false) {
    const char *expr_imports[] = {"bpy", "bl_ui", NULL};
    char expr[256];
    SNPRINTF(expr,
             "bl_ui.space_toolsystem_common.description_from_id("
             "bpy.context, "
             "bpy.context.space_data.type, "
             "'%s') + '.'",
             tool_id);

    char *expr_result = NULL;
    bool is_error = false;
    if (BPY_execute_string_as_string(C, expr_imports, expr, true, &expr_result)) {
      if (STREQ(expr_result, ".")) {
        MEM_freeN(expr_result);
        expr_result = NULL;
      }
    }
    else {
      /* Note, this is an exceptional case, we could even remove it
       * however there have been reports of tooltips failing, so keep it for now. */
      expr_result = BLI_strdup("Internal error!");
      is_error = true;
    }

    if (expr_result != NULL) {
      uiTooltipField *field = text_field_add(data,
                                             &(uiTooltipFormat){
                                                 .style = UI_TIP_STYLE_NORMAL,
                                                 .color_id = UI_TIP_LC_MAIN,
                                                 .is_pad = true,
                                             });
      field->text = expr_result;

      if (UNLIKELY(is_error)) {
        field->format.color_id = UI_TIP_LC_ALERT;
      }
    }
  }

  /* Shortcut. */
  if (is_label == false && ((but->block->flag & UI_BLOCK_SHOW_SHORTCUT_ALWAYS) == 0)) {
    /* There are different kinds of shortcuts:
     *
     * - Direct access to the tool (as if the toolbar button is pressed).
     * - The key is bound to a brush type (not the exact brush name).
     * - The key is assigned to the operator it's self (bypassing the tool, executing the operator).
     *
     * Either way case it's useful to show the shortcut.
     */
    char *shortcut = NULL;

    {
      uiStringInfo op_keymap = {BUT_GET_OP_KEYMAP, NULL};
      UI_but_string_info_get(C, but, &op_keymap, NULL);
      shortcut = op_keymap.strinfo;
    }

    if (shortcut == NULL) {
      ePaintMode paint_mode = BKE_paintmode_get_active_from_context(C);
      const char *tool_attr = BKE_paint_get_tool_prop_id_from_paintmode(paint_mode);
      if (tool_attr != NULL) {
        const EnumPropertyItem *items = BKE_paint_get_tool_enum_from_paintmode(paint_mode);
        const int i = RNA_enum_from_name(items, tool_id);
        if (i != -1) {
          wmOperatorType *ot = WM_operatortype_find("paint.brush_select", true);
          PointerRNA op_props;
          WM_operator_properties_create_ptr(&op_props, ot);
          RNA_enum_set(&op_props, tool_attr, items[i].value);

          /* Check for direct access to the tool. */
          char shortcut_brush[128] = "";
          if (WM_key_event_operator_string(C,
                                           ot->idname,
                                           WM_OP_INVOKE_REGION_WIN,
                                           op_props.data,
                                           true,
                                           shortcut_brush,
                                           ARRAY_SIZE(shortcut_brush))) {
            shortcut = BLI_strdup(shortcut_brush);
          }
          WM_operator_properties_free(&op_props);
        }
      }
    }

    if (shortcut == NULL) {
      /* Check for direct access to the tool. */
      char shortcut_toolbar[128] = "";
      if (WM_key_event_operator_string(C,
                                       "WM_OT_toolbar",
                                       WM_OP_INVOKE_REGION_WIN,
                                       NULL,
                                       true,
                                       shortcut_toolbar,
                                       ARRAY_SIZE(shortcut_toolbar))) {
        /* Generate keymap in order to inspect it.
         * Note, we could make a utility to avoid the keymap generation part of this. */
        const char *expr_imports[] = {
            "bpy", "bl_keymap_utils", "bl_keymap_utils.keymap_from_toolbar", NULL};
        const char *expr =
            ("getattr("
             "bl_keymap_utils.keymap_from_toolbar.generate("
             "bpy.context, "
             "bpy.context.space_data.type), "
             "'as_pointer', lambda: 0)()");

        intptr_t expr_result = 0;
        if (BPY_execute_string_as_intptr(C, expr_imports, expr, true, &expr_result)) {
          if (expr_result != 0) {
            wmKeyMap *keymap = (wmKeyMap *)expr_result;
            for (wmKeyMapItem *kmi = keymap->items.first; kmi; kmi = kmi->next) {
              if (STREQ(kmi->idname, but->optype->idname)) {
                char tool_id_test[MAX_NAME];
                RNA_string_get(kmi->ptr, "name", tool_id_test);
                if (STREQ(tool_id, tool_id_test)) {
                  char buf[128];
                  WM_keymap_item_to_string(kmi, false, buf, sizeof(buf));
                  shortcut = BLI_sprintfN("%s, %s", shortcut_toolbar, buf);
                  break;
                }
              }
            }
          }
        }
        else {
          BLI_assert(0);
        }
      }
    }

    if (shortcut != NULL) {
      uiTooltipField *field = text_field_add(data,
                                             &(uiTooltipFormat){
                                                 .style = UI_TIP_STYLE_NORMAL,
                                                 .color_id = UI_TIP_LC_VALUE,
                                                 .is_pad = true,
                                             });
      field->text = BLI_sprintfN(TIP_("Shortcut: %s"), shortcut);
      MEM_freeN(shortcut);
    }
  }

  /* Keymap */

  /* This is too handy not to expose somehow, let's be sneaky for now. */
  if ((is_label == false) && CTX_wm_window(C)->eventstate->shift) {
    const char *expr_imports[] = {"bpy", "bl_ui", NULL};
    char expr[256];
    SNPRINTF(expr,
             "getattr("
             "bl_ui.space_toolsystem_common.keymap_from_id("
             "bpy.context, "
             "bpy.context.space_data.type, "
             "'%s'), "
             "'as_pointer', lambda: 0)()",
             tool_id);

    intptr_t expr_result = 0;
    if (BPY_execute_string_as_intptr(C, expr_imports, expr, true, &expr_result)) {
      if (expr_result != 0) {
        {
          uiTooltipField *field = text_field_add(data,
                                                 &(uiTooltipFormat){
                                                     .style = UI_TIP_STYLE_NORMAL,
                                                     .color_id = UI_TIP_LC_NORMAL,
                                                     .is_pad = true,
                                                 });
          field->text = BLI_strdup("Tool Keymap:");
        }
        wmKeyMap *keymap = (wmKeyMap *)expr_result;
        ui_tooltip_data_append_from_keymap(C, data, keymap);
      }
    }
    else {
      BLI_assert(0);
    }
  }
#endif /* WITH_PYTHON */

  if (data->fields_len == 0) {
    MEM_freeN(data);
    return NULL;
  }
  else {
    return data;
  }
}

static uiTooltipData *ui_tooltip_data_from_button(bContext *C, uiBut *but)
{
<<<<<<< HEAD
	uiStringInfo but_tip = {BUT_GET_TIP, NULL};
	uiStringInfo enum_label = {BUT_GET_RNAENUM_LABEL, NULL};
	uiStringInfo enum_tip = {BUT_GET_RNAENUM_TIP, NULL};
	uiStringInfo op_keymap = {BUT_GET_OP_KEYMAP, NULL};
	uiStringInfo prop_keymap = {BUT_GET_PROP_KEYMAP, NULL};
	uiStringInfo rna_struct = {BUT_GET_RNASTRUCT_IDENTIFIER, NULL};
	uiStringInfo rna_prop = {BUT_GET_RNAPROP_IDENTIFIER, NULL};

	char buf[512];

	/* create tooltip data */
	uiTooltipData *data = MEM_callocN(sizeof(uiTooltipData), "uiTooltipData");

	UI_but_string_info_get(C, but, &but_tip, &enum_label, &enum_tip, &op_keymap, &prop_keymap, &rna_struct, &rna_prop, NULL);

	/* Tip */
	if (but_tip.strinfo) {
		{
			uiTooltipField *field = text_field_add(
			        data, &(uiTooltipFormat){
			            .style = UI_TIP_STYLE_HEADER,
			            .color_id = UI_TIP_LC_NORMAL,
			        });
			if (enum_label.strinfo) {
				field->text = BLI_sprintfN("%s:  ", but_tip.strinfo);
				field->text_suffix = BLI_strdup(enum_label.strinfo);
			}
			else {
				field->text = BLI_sprintfN("%s.", but_tip.strinfo);
			}
		}

		/* special case enum rna buttons */
		if ((but->type & UI_BTYPE_ROW) && but->rnaprop && RNA_property_flag(but->rnaprop) & PROP_ENUM_FLAG) {
			uiTooltipField *field = text_field_add(
			        data, &(uiTooltipFormat){
			            .style = UI_TIP_STYLE_NORMAL,
			            .color_id = UI_TIP_LC_NORMAL,
			        });
			field->text = BLI_strdup(IFACE_("(Shift-Click/Drag to select multiple)"));
		}

	}
	/* Enum field label & tip */
	if (enum_tip.strinfo) {
		uiTooltipField *field = text_field_add(
		        data, &(uiTooltipFormat){
		            .style = UI_TIP_STYLE_NORMAL,
		            .color_id = UI_TIP_LC_VALUE,
		            .is_pad = true,
		        });
		field->text = BLI_strdup(enum_tip.strinfo);
	}

	/* Op shortcut */
	if (op_keymap.strinfo) {
		uiTooltipField *field = text_field_add(
		        data, &(uiTooltipFormat){
		            .style = UI_TIP_STYLE_NORMAL,
		            .color_id = UI_TIP_LC_VALUE,
		            .is_pad = true,
		        });
		field->text = BLI_sprintfN(TIP_("Shortcut: %s"), op_keymap.strinfo);
	}

	/* Property context-toggle shortcut */
	if (prop_keymap.strinfo) {
		uiTooltipField *field = text_field_add(
		        data, &(uiTooltipFormat){
		            .style = UI_TIP_STYLE_NORMAL,
		            .color_id = UI_TIP_LC_VALUE,
		            .is_pad = true,
		        });
		field->text = BLI_sprintfN(TIP_("Shortcut: %s"), prop_keymap.strinfo);
	}

	if (ELEM(but->type, UI_BTYPE_TEXT, UI_BTYPE_SEARCH_MENU)) {
		/* better not show the value of a password */
		if ((but->rnaprop && (RNA_property_subtype(but->rnaprop) == PROP_PASSWORD)) == 0) {
			/* full string */
			ui_but_string_get(but, buf, sizeof(buf));
			if (buf[0]) {
				uiTooltipField *field = text_field_add(
				        data, &(uiTooltipFormat){
				            .style = UI_TIP_STYLE_NORMAL,
				            .color_id = UI_TIP_LC_VALUE,
				            .is_pad = true,
				        });
				field->text = BLI_sprintfN(TIP_("Value: %s"), buf);
			}
		}
	}

	if (but->rnaprop) {
		int unit_type = UI_but_unit_type_get(but);

		if (unit_type == PROP_UNIT_ROTATION) {
			if (RNA_property_type(but->rnaprop) == PROP_FLOAT) {
				float value = RNA_property_array_check(but->rnaprop) ?
				                  RNA_property_float_get_index(&but->rnapoin, but->rnaprop, but->rnaindex) :
				                  RNA_property_float_get(&but->rnapoin, but->rnaprop);

				uiTooltipField *field = text_field_add(
				        data, &(uiTooltipFormat){
				            .style = UI_TIP_STYLE_NORMAL,
				            .color_id = UI_TIP_LC_VALUE,
				        });
				field->text = BLI_sprintfN(TIP_("Radians: %f"), value);
			}
		}

		if (but->flag & UI_BUT_DRIVEN) {
			if (ui_but_anim_expression_get(but, buf, sizeof(buf))) {
				uiTooltipField *field = text_field_add(
				        data, &(uiTooltipFormat){
				            .style = UI_TIP_STYLE_NORMAL,
				            .color_id = UI_TIP_LC_NORMAL,
				        });
				field->text = BLI_sprintfN(TIP_("Expression: %s"), buf);
			}
		}

		if (but->rnapoin.id.data) {
			const ID *id = but->rnapoin.id.data;
			if (ID_IS_LINKED(id)) {
				uiTooltipField *field = text_field_add(
				        data, &(uiTooltipFormat){
				            .style = UI_TIP_STYLE_NORMAL,
				            .color_id = UI_TIP_LC_NORMAL,
				        });
				if (ID_IS_LINKED_DATABLOCK(id)) {
					field->text = BLI_sprintfN(TIP_("Library: %s"), id->lib->name);
				}
				else {  /* if (ID_IS_LINKED_DATAPATH(id)) */
					field->text = BLI_sprintfN(TIP_("Using file path as asset"));
				}
			}
		}
	}
	else if (but->optype) {
		PointerRNA *opptr;
		char *str;
		opptr = UI_but_operator_ptr_get(but); /* allocated when needed, the button owns it */

		/* so the context is passed to fieldf functions (some py fieldf functions use it) */
		WM_operator_properties_sanitize(opptr, false);

		str = WM_operator_pystring_ex(C, NULL, false, false, but->optype, opptr);

		/* avoid overly verbose tips (eg, arrays of 20 layers), exact limit is arbitrary */
		WM_operator_pystring_abbreviate(str, 32);

		/* operator info */
		if (U.flag & USER_TOOLTIPS_PYTHON) {
			uiTooltipField *field = text_field_add(
			        data, &(uiTooltipFormat){
			            .style = UI_TIP_STYLE_MONO,
			            .color_id = UI_TIP_LC_PYTHON,
			            .is_pad = true,
			        });
			field->text = BLI_sprintfN(TIP_("Python: %s"), str);
		}

		MEM_freeN(str);
	}

	/* button is disabled, we may be able to tell user why */
	if (but->flag & UI_BUT_DISABLED) {
		const char *disabled_msg = NULL;

		/* if operator poll check failed, it can give pretty precise info why */
		if (but->optype) {
			CTX_wm_operator_poll_msg_set(C, NULL);
			WM_operator_poll_context(C, but->optype, but->opcontext);
			disabled_msg = CTX_wm_operator_poll_msg_get(C);
		}
		/* alternatively, buttons can store some reasoning too */
		else if (but->disabled_info) {
			disabled_msg = TIP_(but->disabled_info);
		}

		if (disabled_msg && disabled_msg[0]) {
			uiTooltipField *field = text_field_add(
			        data, &(uiTooltipFormat){
			            .style = UI_TIP_STYLE_NORMAL,
			            .color_id = UI_TIP_LC_ALERT,
			        });
			field->text = BLI_sprintfN(TIP_("Disabled: %s"), disabled_msg);
		}
	}

	if ((U.flag & USER_TOOLTIPS_PYTHON) && !but->optype && rna_struct.strinfo) {
		{
			uiTooltipField *field = text_field_add(
			        data, &(uiTooltipFormat){
			            .style = UI_TIP_STYLE_MONO,
			            .color_id = UI_TIP_LC_PYTHON,
			            .is_pad = true,
			        });
			if (rna_prop.strinfo) {
				/* Struct and prop */
				field->text = BLI_sprintfN(TIP_("Python: %s.%s"), rna_struct.strinfo, rna_prop.strinfo);
			}
			else {
				/* Only struct (e.g. menus) */
				field->text = BLI_sprintfN(TIP_("Python: %s"), rna_struct.strinfo);
			}
		}

		if (but->rnapoin.id.data) {
			uiTooltipField *field = text_field_add(
			        data, &(uiTooltipFormat){
			            .style = UI_TIP_STYLE_MONO,
			            .color_id = UI_TIP_LC_PYTHON,
			        });

			/* this could get its own 'BUT_GET_...' type */

			/* never fails */
			/* move ownership (no need for re-alloc) */
			if (but->rnaprop) {
				field->text = RNA_path_full_property_py_ex(&but->rnapoin, but->rnaprop, but->rnaindex, true);
			}
			else {
				field->text = RNA_path_full_struct_py(&but->rnapoin);
			}

		}
	}

	/* Free strinfo's... */
	if (but_tip.strinfo) {
		MEM_freeN(but_tip.strinfo);
	}
	if (enum_label.strinfo) {
		MEM_freeN(enum_label.strinfo);
	}
	if (enum_tip.strinfo) {
		MEM_freeN(enum_tip.strinfo);
	}
	if (op_keymap.strinfo) {
		MEM_freeN(op_keymap.strinfo);
	}
	if (prop_keymap.strinfo) {
		MEM_freeN(prop_keymap.strinfo);
	}
	if (rna_struct.strinfo) {
		MEM_freeN(rna_struct.strinfo);
	}
	if (rna_prop.strinfo) {
		MEM_freeN(rna_prop.strinfo);
	}

	if (data->fields_len == 0) {
		MEM_freeN(data);
		return NULL;
	}
	else {
		return data;
	}
=======
  uiStringInfo but_tip = {BUT_GET_TIP, NULL};
  uiStringInfo enum_label = {BUT_GET_RNAENUM_LABEL, NULL};
  uiStringInfo enum_tip = {BUT_GET_RNAENUM_TIP, NULL};
  uiStringInfo op_keymap = {BUT_GET_OP_KEYMAP, NULL};
  uiStringInfo prop_keymap = {BUT_GET_PROP_KEYMAP, NULL};
  uiStringInfo rna_struct = {BUT_GET_RNASTRUCT_IDENTIFIER, NULL};
  uiStringInfo rna_prop = {BUT_GET_RNAPROP_IDENTIFIER, NULL};

  char buf[512];

  /* create tooltip data */
  uiTooltipData *data = MEM_callocN(sizeof(uiTooltipData), "uiTooltipData");

  UI_but_string_info_get(C,
                         but,
                         &but_tip,
                         &enum_label,
                         &enum_tip,
                         &op_keymap,
                         &prop_keymap,
                         &rna_struct,
                         &rna_prop,
                         NULL);

  /* Tip */
  if (but_tip.strinfo) {
    {
      uiTooltipField *field = text_field_add(data,
                                             &(uiTooltipFormat){
                                                 .style = UI_TIP_STYLE_HEADER,
                                                 .color_id = UI_TIP_LC_NORMAL,
                                             });
      if (enum_label.strinfo) {
        field->text = BLI_sprintfN("%s:  ", but_tip.strinfo);
        field->text_suffix = BLI_strdup(enum_label.strinfo);
      }
      else {
        field->text = BLI_sprintfN("%s.", but_tip.strinfo);
      }
    }

    /* special case enum rna buttons */
    if ((but->type & UI_BTYPE_ROW) && but->rnaprop &&
        RNA_property_flag(but->rnaprop) & PROP_ENUM_FLAG) {
      uiTooltipField *field = text_field_add(data,
                                             &(uiTooltipFormat){
                                                 .style = UI_TIP_STYLE_NORMAL,
                                                 .color_id = UI_TIP_LC_NORMAL,
                                             });
      field->text = BLI_strdup(IFACE_("(Shift-Click/Drag to select multiple)"));
    }
  }
  /* Enum field label & tip */
  if (enum_tip.strinfo) {
    uiTooltipField *field = text_field_add(data,
                                           &(uiTooltipFormat){
                                               .style = UI_TIP_STYLE_NORMAL,
                                               .color_id = UI_TIP_LC_VALUE,
                                               .is_pad = true,
                                           });
    field->text = BLI_strdup(enum_tip.strinfo);
  }

  /* Op shortcut */
  if (op_keymap.strinfo) {
    uiTooltipField *field = text_field_add(data,
                                           &(uiTooltipFormat){
                                               .style = UI_TIP_STYLE_NORMAL,
                                               .color_id = UI_TIP_LC_VALUE,
                                               .is_pad = true,
                                           });
    field->text = BLI_sprintfN(TIP_("Shortcut: %s"), op_keymap.strinfo);
  }

  /* Property context-toggle shortcut */
  if (prop_keymap.strinfo) {
    uiTooltipField *field = text_field_add(data,
                                           &(uiTooltipFormat){
                                               .style = UI_TIP_STYLE_NORMAL,
                                               .color_id = UI_TIP_LC_VALUE,
                                               .is_pad = true,
                                           });
    field->text = BLI_sprintfN(TIP_("Shortcut: %s"), prop_keymap.strinfo);
  }

  if (ELEM(but->type, UI_BTYPE_TEXT, UI_BTYPE_SEARCH_MENU)) {
    /* better not show the value of a password */
    if ((but->rnaprop && (RNA_property_subtype(but->rnaprop) == PROP_PASSWORD)) == 0) {
      /* full string */
      ui_but_string_get(but, buf, sizeof(buf));
      if (buf[0]) {
        uiTooltipField *field = text_field_add(data,
                                               &(uiTooltipFormat){
                                                   .style = UI_TIP_STYLE_NORMAL,
                                                   .color_id = UI_TIP_LC_VALUE,
                                                   .is_pad = true,
                                               });
        field->text = BLI_sprintfN(TIP_("Value: %s"), buf);
      }
    }
  }

  if (but->rnaprop) {
    int unit_type = UI_but_unit_type_get(but);

    if (unit_type == PROP_UNIT_ROTATION) {
      if (RNA_property_type(but->rnaprop) == PROP_FLOAT) {
        float value = RNA_property_array_check(but->rnaprop) ?
                          RNA_property_float_get_index(
                              &but->rnapoin, but->rnaprop, but->rnaindex) :
                          RNA_property_float_get(&but->rnapoin, but->rnaprop);

        uiTooltipField *field = text_field_add(data,
                                               &(uiTooltipFormat){
                                                   .style = UI_TIP_STYLE_NORMAL,
                                                   .color_id = UI_TIP_LC_VALUE,
                                               });
        field->text = BLI_sprintfN(TIP_("Radians: %f"), value);
      }
    }

    if (but->flag & UI_BUT_DRIVEN) {
      if (ui_but_anim_expression_get(but, buf, sizeof(buf))) {
        uiTooltipField *field = text_field_add(data,
                                               &(uiTooltipFormat){
                                                   .style = UI_TIP_STYLE_NORMAL,
                                                   .color_id = UI_TIP_LC_NORMAL,
                                               });
        field->text = BLI_sprintfN(TIP_("Expression: %s"), buf);
      }
    }

    if (but->rnapoin.id.data) {
      const ID *id = but->rnapoin.id.data;
      if (ID_IS_LINKED(id)) {
        uiTooltipField *field = text_field_add(data,
                                               &(uiTooltipFormat){
                                                   .style = UI_TIP_STYLE_NORMAL,
                                                   .color_id = UI_TIP_LC_NORMAL,
                                               });
        field->text = BLI_sprintfN(TIP_("Library: %s"), id->lib->name);
      }
    }
  }
  else if (but->optype) {
    PointerRNA *opptr;
    char *str;
    opptr = UI_but_operator_ptr_get(but); /* allocated when needed, the button owns it */

    /* so the context is passed to fieldf functions (some py fieldf functions use it) */
    WM_operator_properties_sanitize(opptr, false);

    str = WM_operator_pystring_ex(C, NULL, false, false, but->optype, opptr);

    /* avoid overly verbose tips (eg, arrays of 20 layers), exact limit is arbitrary */
    WM_operator_pystring_abbreviate(str, 32);

    /* operator info */
    if (U.flag & USER_TOOLTIPS_PYTHON) {
      uiTooltipField *field = text_field_add(data,
                                             &(uiTooltipFormat){
                                                 .style = UI_TIP_STYLE_MONO,
                                                 .color_id = UI_TIP_LC_PYTHON,
                                                 .is_pad = true,
                                             });
      field->text = BLI_sprintfN(TIP_("Python: %s"), str);
    }

    MEM_freeN(str);
  }

  /* button is disabled, we may be able to tell user why */
  if (but->flag & UI_BUT_DISABLED) {
    const char *disabled_msg = NULL;

    /* if operator poll check failed, it can give pretty precise info why */
    if (but->optype) {
      CTX_wm_operator_poll_msg_set(C, NULL);
      WM_operator_poll_context(C, but->optype, but->opcontext);
      disabled_msg = CTX_wm_operator_poll_msg_get(C);
    }
    /* alternatively, buttons can store some reasoning too */
    else if (but->disabled_info) {
      disabled_msg = TIP_(but->disabled_info);
    }

    if (disabled_msg && disabled_msg[0]) {
      uiTooltipField *field = text_field_add(data,
                                             &(uiTooltipFormat){
                                                 .style = UI_TIP_STYLE_NORMAL,
                                                 .color_id = UI_TIP_LC_ALERT,
                                             });
      field->text = BLI_sprintfN(TIP_("Disabled: %s"), disabled_msg);
    }
  }

  if ((U.flag & USER_TOOLTIPS_PYTHON) && !but->optype && rna_struct.strinfo) {
    {
      uiTooltipField *field = text_field_add(data,
                                             &(uiTooltipFormat){
                                                 .style = UI_TIP_STYLE_MONO,
                                                 .color_id = UI_TIP_LC_PYTHON,
                                                 .is_pad = true,
                                             });
      if (rna_prop.strinfo) {
        /* Struct and prop */
        field->text = BLI_sprintfN(TIP_("Python: %s.%s"), rna_struct.strinfo, rna_prop.strinfo);
      }
      else {
        /* Only struct (e.g. menus) */
        field->text = BLI_sprintfN(TIP_("Python: %s"), rna_struct.strinfo);
      }
    }

    if (but->rnapoin.id.data) {
      uiTooltipField *field = text_field_add(data,
                                             &(uiTooltipFormat){
                                                 .style = UI_TIP_STYLE_MONO,
                                                 .color_id = UI_TIP_LC_PYTHON,
                                             });

      /* this could get its own 'BUT_GET_...' type */

      /* never fails */
      /* move ownership (no need for re-alloc) */
      if (but->rnaprop) {
        field->text = RNA_path_full_property_py_ex(
            &but->rnapoin, but->rnaprop, but->rnaindex, true);
      }
      else {
        field->text = RNA_path_full_struct_py(&but->rnapoin);
      }
    }
  }

  /* Free strinfo's... */
  if (but_tip.strinfo) {
    MEM_freeN(but_tip.strinfo);
  }
  if (enum_label.strinfo) {
    MEM_freeN(enum_label.strinfo);
  }
  if (enum_tip.strinfo) {
    MEM_freeN(enum_tip.strinfo);
  }
  if (op_keymap.strinfo) {
    MEM_freeN(op_keymap.strinfo);
  }
  if (prop_keymap.strinfo) {
    MEM_freeN(prop_keymap.strinfo);
  }
  if (rna_struct.strinfo) {
    MEM_freeN(rna_struct.strinfo);
  }
  if (rna_prop.strinfo) {
    MEM_freeN(rna_prop.strinfo);
  }

  if (data->fields_len == 0) {
    MEM_freeN(data);
    return NULL;
  }
  else {
    return data;
  }
>>>>>>> e12c08e8
}

static uiTooltipData *ui_tooltip_data_from_gizmo(bContext *C, wmGizmo *gz)
{
  uiTooltipData *data = MEM_callocN(sizeof(uiTooltipData), "uiTooltipData");

  /* TODO(campbell): a way for gizmos to have their own descriptions (low priority). */

  /* Operator Actions */
  {
    bool use_drag = gz->drag_part != -1 && gz->highlight_part != gz->drag_part;

    const struct {
      int part;
      const char *prefix;
    } gzop_actions[] = {
        {
            .part = gz->highlight_part,
            .prefix = use_drag ? TIP_("Click") : NULL,
        },
        {
            .part = use_drag ? gz->drag_part : -1,
            .prefix = use_drag ? TIP_("Drag") : NULL,
        },
    };

    for (int i = 0; i < ARRAY_SIZE(gzop_actions); i++) {
      wmGizmoOpElem *gzop = (gzop_actions[i].part != -1) ?
                                WM_gizmo_operator_get(gz, gzop_actions[i].part) :
                                NULL;
      if (gzop != NULL) {
        /* Description */
        const char *info = RNA_struct_ui_description(gzop->type->srna);
        if (!(info && info[0])) {
          info = RNA_struct_ui_name(gzop->type->srna);
        }

        if (info && info[0]) {
          char *text = NULL;
          if (gzop_actions[i].prefix != NULL) {
            text = BLI_sprintfN("%s: %s", gzop_actions[i].prefix, info);
          }
          else {
            text = BLI_strdup(info);
          }

          if (text != NULL) {
            uiTooltipField *field = text_field_add(data,
                                                   &(uiTooltipFormat){
                                                       .style = UI_TIP_STYLE_HEADER,
                                                       .color_id = UI_TIP_LC_VALUE,
                                                       .is_pad = true,
                                                   });
            field->text = text;
          }
        }

        /* Shortcut */
        {
          IDProperty *prop = gzop->ptr.data;
          char buf[128];
          if (WM_key_event_operator_string(
                  C, gzop->type->idname, WM_OP_INVOKE_DEFAULT, prop, true, buf, ARRAY_SIZE(buf))) {
            uiTooltipField *field = text_field_add(data,
                                                   &(uiTooltipFormat){
                                                       .style = UI_TIP_STYLE_NORMAL,
                                                       .color_id = UI_TIP_LC_VALUE,
                                                       .is_pad = true,
                                                   });
            field->text = BLI_sprintfN(TIP_("Shortcut: %s"), buf);
          }
        }
      }
    }
  }

  /* Property Actions */
  if (gz->type->target_property_defs_len) {
    wmGizmoProperty *gz_prop_array = WM_gizmo_target_property_array(gz);
    for (int i = 0; i < gz->type->target_property_defs_len; i++) {
      /* TODO(campbell): function callback descriptions. */
      wmGizmoProperty *gz_prop = &gz_prop_array[i];
      if (gz_prop->prop != NULL) {
        const char *info = RNA_property_ui_description(gz_prop->prop);
        if (info && info[0]) {
          uiTooltipField *field = text_field_add(data,
                                                 &(uiTooltipFormat){
                                                     .style = UI_TIP_STYLE_NORMAL,
                                                     .color_id = UI_TIP_LC_VALUE,
                                                     .is_pad = true,
                                                 });
          field->text = BLI_strdup(info);
        }
      }
    }
  }

  if (data->fields_len == 0) {
    MEM_freeN(data);
    return NULL;
  }
  else {
    return data;
  }
}

static ARegion *ui_tooltip_create_with_data(bContext *C,
                                            uiTooltipData *data,
                                            const float init_position[2],
                                            const rcti *init_rect_overlap,
                                            const float aspect)
{
  const float pad_px = UI_TIP_PADDING;
  wmWindow *win = CTX_wm_window(C);
  const int winx = WM_window_pixels_x(win);
  const int winy = WM_window_pixels_y(win);
  uiStyle *style = UI_style_get();
  static ARegionType type;
  ARegion *ar;
  int fonth, fontw;
  int h, i;
  rcti rect_i;
  int font_flag = 0;

  /* create area region */
  ar = ui_region_temp_add(CTX_wm_screen(C));

  memset(&type, 0, sizeof(ARegionType));
  type.draw = ui_tooltip_region_draw_cb;
  type.free = ui_tooltip_region_free_cb;
  type.regionid = RGN_TYPE_TEMPORARY;
  ar->type = &type;

  /* set font, get bb */
  data->fstyle = style->widget; /* copy struct */
  ui_fontscale(&data->fstyle.points, aspect);

  UI_fontstyle_set(&data->fstyle);

  data->wrap_width = min_ii(UI_TIP_MAXWIDTH * U.pixelsize / aspect, winx - (UI_TIP_PADDING * 2));

  font_flag |= BLF_WORD_WRAP;
  if (data->fstyle.kerning == 1) {
    font_flag |= BLF_KERNING_DEFAULT;
  }
  BLF_enable(data->fstyle.uifont_id, font_flag);
  BLF_enable(blf_mono_font, font_flag);
  BLF_wordwrap(data->fstyle.uifont_id, data->wrap_width);
  BLF_wordwrap(blf_mono_font, data->wrap_width);

  /* these defines tweaked depending on font */
#define TIP_BORDER_X (16.0f / aspect)
#define TIP_BORDER_Y (6.0f / aspect)

  h = BLF_height_max(data->fstyle.uifont_id);

  for (i = 0, fontw = 0, fonth = 0; i < data->fields_len; i++) {
    uiTooltipField *field = &data->fields[i];
    uiTooltipField *field_next = (i + 1) != data->fields_len ? &data->fields[i + 1] : NULL;

    struct ResultBLF info;
    int w, x_pos = 0;
    int font_id;

    if (field->format.style == UI_TIP_STYLE_MONO) {
      BLF_size(blf_mono_font, data->fstyle.points * U.pixelsize, U.dpi);
      font_id = blf_mono_font;
    }
    else {
      BLI_assert(ELEM(field->format.style, UI_TIP_STYLE_NORMAL, UI_TIP_STYLE_HEADER));
      font_id = data->fstyle.uifont_id;
    }
    w = BLF_width_ex(font_id, field->text, BLF_DRAW_STR_DUMMY_MAX, &info);

    /* check for suffix (enum label) */
    if (field->text_suffix && field->text_suffix[0]) {
      x_pos = info.width;
      w = max_ii(w, x_pos + BLF_width(font_id, field->text_suffix, BLF_DRAW_STR_DUMMY_MAX));
    }
    fontw = max_ii(fontw, w);

    fonth += h * info.lines;
    if (field_next && field_next->format.is_pad) {
      fonth += h * (UI_TIP_PAD_FAC - 1);
    }

    field->geom.lines = info.lines;
    field->geom.x_pos = x_pos;
  }

  //fontw *= aspect;

  BLF_disable(data->fstyle.uifont_id, font_flag);
  BLF_disable(blf_mono_font, font_flag);

  ar->regiondata = data;

  data->toth = fonth;
  data->lineh = h;

  /* Compute position. */
  {
    rctf rect_fl;
    rect_fl.xmin = init_position[0] - TIP_BORDER_X;
    rect_fl.xmax = rect_fl.xmin + fontw + pad_px;
    rect_fl.ymax = init_position[1] - TIP_BORDER_Y;
    rect_fl.ymin = rect_fl.ymax - fonth - TIP_BORDER_Y;
    BLI_rcti_rctf_copy(&rect_i, &rect_fl);
  }

#undef TIP_BORDER_X
#undef TIP_BORDER_Y

  // #define USE_ALIGN_Y_CENTER

  /* Clamp to window bounds. */
  {
    /* Ensure at least 5 px above screen bounds
     * UI_UNIT_Y is just a guess to be above the menu item */
    if (init_rect_overlap != NULL) {
      const int pad = max_ff(1.0f, U.pixelsize) * 5;
      const rcti init_rect = {
          .xmin = init_rect_overlap->xmin - pad,
          .xmax = init_rect_overlap->xmax + pad,
          .ymin = init_rect_overlap->ymin - pad,
          .ymax = init_rect_overlap->ymax + pad,
      };
      const rcti rect_clamp = {
          .xmin = 0,
          .xmax = winx,
          .ymin = 0,
          .ymax = winy,
      };
      /* try right. */
      const int size_x = BLI_rcti_size_x(&rect_i);
      const int size_y = BLI_rcti_size_y(&rect_i);
      const int cent_overlap_x = BLI_rcti_cent_x(&init_rect);
#ifdef USE_ALIGN_Y_CENTER
      const int cent_overlap_y = BLI_rcti_cent_y(&init_rect);
#endif
      struct {
        rcti xpos;
        rcti xneg;
        rcti ypos;
        rcti yneg;
      } rect;

      { /* xpos */
        rcti r = rect_i;
        r.xmin = init_rect.xmax;
        r.xmax = r.xmin + size_x;
#ifdef USE_ALIGN_Y_CENTER
        r.ymin = cent_overlap_y - (size_y / 2);
        r.ymax = r.ymin + size_y;
#else
        r.ymin = init_rect.ymax - BLI_rcti_size_y(&rect_i);
        r.ymax = init_rect.ymax;
        r.ymin -= UI_POPUP_MARGIN;
        r.ymax -= UI_POPUP_MARGIN;
#endif
        rect.xpos = r;
      }
      { /* xneg */
        rcti r = rect_i;
        r.xmin = init_rect.xmin - size_x;
        r.xmax = r.xmin + size_x;
#ifdef USE_ALIGN_Y_CENTER
        r.ymin = cent_overlap_y - (size_y / 2);
        r.ymax = r.ymin + size_y;
#else
        r.ymin = init_rect.ymax - BLI_rcti_size_y(&rect_i);
        r.ymax = init_rect.ymax;
        r.ymin -= UI_POPUP_MARGIN;
        r.ymax -= UI_POPUP_MARGIN;
#endif
        rect.xneg = r;
      }
      { /* ypos */
        rcti r = rect_i;
        r.xmin = cent_overlap_x - (size_x / 2);
        r.xmax = r.xmin + size_x;
        r.ymin = init_rect.ymax;
        r.ymax = r.ymin + size_y;
        rect.ypos = r;
      }
      { /* yneg */
        rcti r = rect_i;
        r.xmin = cent_overlap_x - (size_x / 2);
        r.xmax = r.xmin + size_x;
        r.ymin = init_rect.ymin - size_y;
        r.ymax = r.ymin + size_y;
        rect.yneg = r;
      }

      bool found = false;
      for (int j = 0; j < 4; j++) {
        const rcti *r = (&rect.xpos) + j;
        if (BLI_rcti_inside_rcti(&rect_clamp, r)) {
          rect_i = *r;
          found = true;
          break;
        }
      }
      if (!found) {
        /* Fallback, we could pick the best fallback, for now just use xpos. */
        int offset_dummy[2];
        rect_i = rect.xpos;
        BLI_rcti_clamp(&rect_i, &rect_clamp, offset_dummy);
      }
    }
    else {
      const int pad = max_ff(1.0f, U.pixelsize) * 5;
      const rcti rect_clamp = {
          .xmin = pad,
          .xmax = winx - pad,
          .ymin = pad + (UI_UNIT_Y * 2),
          .ymax = winy - pad,
      };
      int offset_dummy[2];
      BLI_rcti_clamp(&rect_i, &rect_clamp, offset_dummy);
    }
  }

#undef USE_ALIGN_Y_CENTER

  /* add padding */
  BLI_rcti_resize(&rect_i, BLI_rcti_size_x(&rect_i) + pad_px, BLI_rcti_size_y(&rect_i) + pad_px);

  /* widget rect, in region coords */
  {
    /* Compensate for margin offset, visually this corrects the position. */
    const int margin = UI_POPUP_MARGIN;
    if (init_rect_overlap != NULL) {
      BLI_rcti_translate(&rect_i, margin, margin / 2);
    }

    data->bbox.xmin = margin;
    data->bbox.xmax = BLI_rcti_size_x(&rect_i) - margin;
    data->bbox.ymin = margin;
    data->bbox.ymax = BLI_rcti_size_y(&rect_i);

    /* region bigger for shadow */
    ar->winrct.xmin = rect_i.xmin - margin;
    ar->winrct.xmax = rect_i.xmax + margin;
    ar->winrct.ymin = rect_i.ymin - margin;
    ar->winrct.ymax = rect_i.ymax + margin;
  }

  /* adds subwindow */
  ED_region_init(ar);

  /* notify change and redraw */
  ED_region_tag_redraw(ar);

  return ar;
}

/** \} */

/* -------------------------------------------------------------------- */
/** \name ToolTip Public API
 * \{ */

ARegion *UI_tooltip_create_from_button(bContext *C, ARegion *butregion, uiBut *but, bool is_label)
{
  wmWindow *win = CTX_wm_window(C);
  /* aspect values that shrink text are likely unreadable */
  const float aspect = min_ff(1.0f, but->block->aspect);
  float init_position[2];

  if (but->drawflag & UI_BUT_NO_TOOLTIP) {
    return NULL;
  }
  uiTooltipData *data = NULL;

  if (data == NULL) {
    data = ui_tooltip_data_from_tool(C, but, is_label);
  }

  if (data == NULL) {
    data = ui_tooltip_data_from_button(C, but);
  }

  if (data == NULL) {
    return NULL;
  }

  const bool is_no_overlap = UI_but_has_tooltip_label(but) || UI_but_is_tool(but);
  rcti init_rect;
  if (is_no_overlap) {
    rctf overlap_rect_fl;
    init_position[0] = BLI_rctf_cent_x(&but->rect);
    init_position[1] = BLI_rctf_cent_y(&but->rect);
    if (butregion) {
      ui_block_to_window_fl(butregion, but->block, &init_position[0], &init_position[1]);
      ui_block_to_window_rctf(butregion, but->block, &overlap_rect_fl, &but->rect);
    }
    else {
      overlap_rect_fl = but->rect;
    }
    BLI_rcti_rctf_copy_round(&init_rect, &overlap_rect_fl);
  }
  else {
    init_position[0] = BLI_rctf_cent_x(&but->rect);
    init_position[1] = but->rect.ymin - (UI_POPUP_MARGIN / 2);
    if (butregion) {
      ui_block_to_window_fl(butregion, but->block, &init_position[0], &init_position[1]);
      init_position[0] = win->eventstate->x;
    }
  }

  ARegion *ar = ui_tooltip_create_with_data(
      C, data, init_position, is_no_overlap ? &init_rect : NULL, aspect);

  return ar;
}

ARegion *UI_tooltip_create_from_gizmo(bContext *C, wmGizmo *gz)
{
  wmWindow *win = CTX_wm_window(C);
  const float aspect = 1.0f;
  float init_position[2];

  uiTooltipData *data = ui_tooltip_data_from_gizmo(C, gz);
  if (data == NULL) {
    return NULL;
  }

  init_position[0] = win->eventstate->x;
  init_position[1] = win->eventstate->y;

  return ui_tooltip_create_with_data(C, data, init_position, NULL, aspect);
}

void UI_tooltip_free(bContext *C, bScreen *sc, ARegion *ar)
{
  ui_region_temp_remove(C, sc, ar);
}

/** \} */<|MERGE_RESOLUTION|>--- conflicted
+++ resolved
@@ -69,45 +69,45 @@
 #include "interface_intern.h"
 #include "interface_regions_intern.h"
 
-#define UI_TIP_PAD_FAC 1.3f
-#define UI_TIP_PADDING (int)(UI_TIP_PAD_FAC * UI_UNIT_Y)
-#define UI_TIP_MAXWIDTH 600
+#define UI_TIP_PAD_FAC      1.3f
+#define UI_TIP_PADDING      (int)(UI_TIP_PAD_FAC * UI_UNIT_Y)
+#define UI_TIP_MAXWIDTH     600
 
 typedef struct uiTooltipFormat {
-  enum {
-    UI_TIP_STYLE_NORMAL = 0,
-    UI_TIP_STYLE_HEADER,
-    UI_TIP_STYLE_MONO,
-  } style : 3;
-  enum {
-    UI_TIP_LC_MAIN = 0, /* primary text */
-    UI_TIP_LC_VALUE,    /* the value of buttons (also shortcuts) */
-    UI_TIP_LC_ACTIVE,   /* titles of active enum values */
-    UI_TIP_LC_NORMAL,   /* regular text */
-    UI_TIP_LC_PYTHON,   /* Python snippet */
-    UI_TIP_LC_ALERT,    /* description of why operator can't run */
-  } color_id : 4;
-  int is_pad : 1;
+	enum {
+		UI_TIP_STYLE_NORMAL = 0,
+		UI_TIP_STYLE_HEADER,
+		UI_TIP_STYLE_MONO,
+	} style : 3;
+	enum {
+		UI_TIP_LC_MAIN = 0,     /* primary text */
+		UI_TIP_LC_VALUE,        /* the value of buttons (also shortcuts) */
+		UI_TIP_LC_ACTIVE,       /* titles of active enum values */
+		UI_TIP_LC_NORMAL,       /* regular text */
+		UI_TIP_LC_PYTHON,       /* Python snippet */
+		UI_TIP_LC_ALERT,        /* description of why operator can't run */
+	} color_id : 4;
+	int is_pad : 1;
 } uiTooltipFormat;
 
 typedef struct uiTooltipField {
-  char *text;
-  char *text_suffix;
-  struct {
-    uint x_pos; /* x cursor position at the end of the last line */
-    uint lines; /* number of lines, 1 or more with word-wrap */
-  } geom;
-  uiTooltipFormat format;
+	char *text;
+	char *text_suffix;
+	struct {
+		uint x_pos;     /* x cursor position at the end of the last line */
+		uint lines;     /* number of lines, 1 or more with word-wrap */
+	} geom;
+	uiTooltipFormat format;
 
 } uiTooltipField;
 
 typedef struct uiTooltipData {
-  rcti bbox;
-  uiTooltipField *fields;
-  uint fields_len;
-  uiFontStyle fstyle;
-  int wrap_width;
-  int toth, lineh;
+	rcti bbox;
+	uiTooltipField *fields;
+	uint            fields_len;
+	uiFontStyle fstyle;
+	int wrap_width;
+	int toth, lineh;
 } uiTooltipData;
 
 #define UI_TIP_LC_MAX 6
@@ -117,16 +117,16 @@
 
 static uiTooltipField *text_field_add_only(uiTooltipData *data)
 {
-  data->fields_len += 1;
-  data->fields = MEM_recallocN(data->fields, sizeof(*data->fields) * data->fields_len);
-  return &data->fields[data->fields_len - 1];
+	data->fields_len += 1;
+	data->fields = MEM_recallocN(data->fields, sizeof(*data->fields) * data->fields_len);
+	return &data->fields[data->fields_len - 1];
 }
 
 static uiTooltipField *text_field_add(uiTooltipData *data, const uiTooltipFormat *format)
 {
-  uiTooltipField *field = text_field_add_only(data);
-  field->format = *format;
-  return field;
+	uiTooltipField *field = text_field_add_only(data);
+	field->format = *format;
+	return field;
 }
 
 /* -------------------------------------------------------------------- */
@@ -135,157 +135,157 @@
 
 static void rgb_tint(float col[3], float h, float h_strength, float v, float v_strength)
 {
-  float col_hsv_from[3];
-  float col_hsv_to[3];
-
-  rgb_to_hsv_v(col, col_hsv_from);
-
-  col_hsv_to[0] = h;
-  col_hsv_to[1] = h_strength;
-  col_hsv_to[2] = (col_hsv_from[2] * (1.0f - v_strength)) + (v * v_strength);
-
-  hsv_to_rgb_v(col_hsv_to, col);
+	float col_hsv_from[3];
+	float col_hsv_to[3];
+
+	rgb_to_hsv_v(col, col_hsv_from);
+
+	col_hsv_to[0] = h;
+	col_hsv_to[1] = h_strength;
+	col_hsv_to[2] = (col_hsv_from[2] * (1.0f - v_strength)) + (v * v_strength);
+
+	hsv_to_rgb_v(col_hsv_to, col);
 }
 
 static void ui_tooltip_region_draw_cb(const bContext *UNUSED(C), ARegion *ar)
 {
-  const float pad_px = UI_TIP_PADDING;
-  uiTooltipData *data = ar->regiondata;
-  const uiWidgetColors *theme = ui_tooltip_get_theme();
-  rcti bbox = data->bbox;
-  float tip_colors[UI_TIP_LC_MAX][3];
-  uchar drawcol[4] = {0, 0, 0, 255}; /* to store color in while drawing (alpha is always 255) */
-
-  float *main_color = tip_colors[UI_TIP_LC_MAIN]; /* the color from the theme */
-  float *value_color = tip_colors[UI_TIP_LC_VALUE];
-  float *active_color = tip_colors[UI_TIP_LC_ACTIVE];
-  float *normal_color = tip_colors[UI_TIP_LC_NORMAL];
-  float *python_color = tip_colors[UI_TIP_LC_PYTHON];
-  float *alert_color = tip_colors[UI_TIP_LC_ALERT];
-
-  float background_color[3];
-  float tone_bg;
-  int i;
-
-  wmOrtho2_region_pixelspace(ar);
-
-  /* draw background */
-  ui_draw_tooltip_background(UI_style_get(), NULL, &bbox);
-
-  /* set background_color */
-  rgb_uchar_to_float(background_color, (const uchar *)theme->inner);
-
-  /* calculate normal_color */
-  rgb_uchar_to_float(main_color, (const uchar *)theme->text);
-  copy_v3_v3(active_color, main_color);
-  copy_v3_v3(normal_color, main_color);
-  copy_v3_v3(python_color, main_color);
-  copy_v3_v3(alert_color, main_color);
-  copy_v3_v3(value_color, main_color);
-
-  /* find the brightness difference between background and text colors */
-
-  tone_bg = rgb_to_grayscale(background_color);
-  /* tone_fg = rgb_to_grayscale(main_color); */
-
-  /* mix the colors */
-  rgb_tint(value_color, 0.0f, 0.0f, tone_bg, 0.2f);  /* light gray */
-  rgb_tint(active_color, 0.6f, 0.2f, tone_bg, 0.2f); /* light blue */
-  rgb_tint(normal_color, 0.0f, 0.0f, tone_bg, 0.4f); /* gray       */
-  rgb_tint(python_color, 0.0f, 0.0f, tone_bg, 0.5f); /* dark gray  */
-  rgb_tint(alert_color, 0.0f, 0.8f, tone_bg, 0.1f);  /* red        */
-
-  /* draw text */
-  BLF_wordwrap(data->fstyle.uifont_id, data->wrap_width);
-  BLF_wordwrap(blf_mono_font, data->wrap_width);
-
-  bbox.xmin += 0.5f * pad_px; /* add padding to the text */
-  bbox.ymax -= 0.25f * pad_px;
-
-  for (i = 0; i < data->fields_len; i++) {
-    const uiTooltipField *field = &data->fields[i];
-    const uiTooltipField *field_next = (i + 1) != data->fields_len ? &data->fields[i + 1] : NULL;
-
-    bbox.ymin = bbox.ymax - (data->lineh * field->geom.lines);
-    if (field->format.style == UI_TIP_STYLE_HEADER) {
-      const struct uiFontStyleDraw_Params fs_params = {
-          .align = UI_STYLE_TEXT_LEFT,
-          .word_wrap = true,
-      };
-      /* draw header and active data (is done here to be able to change color) */
-      rgb_float_to_uchar(drawcol, tip_colors[UI_TIP_LC_MAIN]);
-      UI_fontstyle_set(&data->fstyle);
-      UI_fontstyle_draw(&data->fstyle, &bbox, field->text, drawcol, &fs_params);
-
-      /* offset to the end of the last line */
-      if (field->text_suffix) {
-        float xofs = field->geom.x_pos;
-        float yofs = data->lineh * (field->geom.lines - 1);
-        bbox.xmin += xofs;
-        bbox.ymax -= yofs;
-
-        rgb_float_to_uchar(drawcol, tip_colors[UI_TIP_LC_ACTIVE]);
-        UI_fontstyle_draw(&data->fstyle, &bbox, field->text_suffix, drawcol, &fs_params);
-
-        /* undo offset */
-        bbox.xmin -= xofs;
-        bbox.ymax += yofs;
-      }
-    }
-    else if (field->format.style == UI_TIP_STYLE_MONO) {
-      const struct uiFontStyleDraw_Params fs_params = {
-          .align = UI_STYLE_TEXT_LEFT,
-          .word_wrap = true,
-      };
-      uiFontStyle fstyle_mono = data->fstyle;
-      fstyle_mono.uifont_id = blf_mono_font;
-
-      UI_fontstyle_set(&fstyle_mono);
-      /* XXX, needed because we dont have mono in 'U.uifonts' */
-      BLF_size(fstyle_mono.uifont_id, fstyle_mono.points * U.pixelsize, U.dpi);
-      rgb_float_to_uchar(drawcol, tip_colors[field->format.color_id]);
-      UI_fontstyle_draw(&fstyle_mono, &bbox, field->text, drawcol, &fs_params);
-    }
-    else {
-      BLI_assert(field->format.style == UI_TIP_STYLE_NORMAL);
-      const struct uiFontStyleDraw_Params fs_params = {
-          .align = UI_STYLE_TEXT_LEFT,
-          .word_wrap = true,
-      };
-
-      /* draw remaining data */
-      rgb_float_to_uchar(drawcol, tip_colors[field->format.color_id]);
-      UI_fontstyle_set(&data->fstyle);
-      UI_fontstyle_draw(&data->fstyle, &bbox, field->text, drawcol, &fs_params);
-    }
-
-    bbox.ymax -= data->lineh * field->geom.lines;
-
-    if (field_next && field_next->format.is_pad) {
-      bbox.ymax -= data->lineh * (UI_TIP_PAD_FAC - 1);
-    }
-  }
-
-  BLF_disable(data->fstyle.uifont_id, BLF_WORD_WRAP);
-  BLF_disable(blf_mono_font, BLF_WORD_WRAP);
+	const float pad_px = UI_TIP_PADDING;
+	uiTooltipData *data = ar->regiondata;
+	const uiWidgetColors *theme = ui_tooltip_get_theme();
+	rcti bbox = data->bbox;
+	float tip_colors[UI_TIP_LC_MAX][3];
+	uchar drawcol[4] = {0, 0, 0, 255}; /* to store color in while drawing (alpha is always 255) */
+
+	float *main_color    = tip_colors[UI_TIP_LC_MAIN]; /* the color from the theme */
+	float *value_color   = tip_colors[UI_TIP_LC_VALUE];
+	float *active_color  = tip_colors[UI_TIP_LC_ACTIVE];
+	float *normal_color  = tip_colors[UI_TIP_LC_NORMAL];
+	float *python_color  = tip_colors[UI_TIP_LC_PYTHON];
+	float *alert_color   = tip_colors[UI_TIP_LC_ALERT];
+
+	float background_color[3];
+	float tone_bg;
+	int i;
+
+	wmOrtho2_region_pixelspace(ar);
+
+	/* draw background */
+	ui_draw_tooltip_background(UI_style_get(), NULL, &bbox);
+
+	/* set background_color */
+	rgb_uchar_to_float(background_color, (const uchar *)theme->inner);
+
+	/* calculate normal_color */
+	rgb_uchar_to_float(main_color, (const uchar *)theme->text);
+	copy_v3_v3(active_color, main_color);
+	copy_v3_v3(normal_color, main_color);
+	copy_v3_v3(python_color, main_color);
+	copy_v3_v3(alert_color, main_color);
+	copy_v3_v3(value_color, main_color);
+
+	/* find the brightness difference between background and text colors */
+
+	tone_bg = rgb_to_grayscale(background_color);
+	/* tone_fg = rgb_to_grayscale(main_color); */
+
+	/* mix the colors */
+	rgb_tint(value_color,  0.0f, 0.0f, tone_bg, 0.2f);  /* light gray */
+	rgb_tint(active_color, 0.6f, 0.2f, tone_bg, 0.2f);  /* light blue */
+	rgb_tint(normal_color, 0.0f, 0.0f, tone_bg, 0.4f);  /* gray       */
+	rgb_tint(python_color, 0.0f, 0.0f, tone_bg, 0.5f);  /* dark gray  */
+	rgb_tint(alert_color,  0.0f, 0.8f, tone_bg, 0.1f);  /* red        */
+
+	/* draw text */
+	BLF_wordwrap(data->fstyle.uifont_id, data->wrap_width);
+	BLF_wordwrap(blf_mono_font, data->wrap_width);
+
+	bbox.xmin += 0.5f * pad_px;  /* add padding to the text */
+	bbox.ymax -= 0.25f * pad_px;
+
+	for (i = 0; i < data->fields_len; i++) {
+		const uiTooltipField *field = &data->fields[i];
+		const uiTooltipField *field_next = (i + 1) != data->fields_len ? &data->fields[i + 1] : NULL;
+
+		bbox.ymin = bbox.ymax - (data->lineh * field->geom.lines);
+		if (field->format.style == UI_TIP_STYLE_HEADER) {
+			const struct uiFontStyleDraw_Params fs_params = {
+				.align = UI_STYLE_TEXT_LEFT,
+				.word_wrap = true,
+			};
+			/* draw header and active data (is done here to be able to change color) */
+			rgb_float_to_uchar(drawcol, tip_colors[UI_TIP_LC_MAIN]);
+			UI_fontstyle_set(&data->fstyle);
+			UI_fontstyle_draw(&data->fstyle, &bbox, field->text, drawcol, &fs_params);
+
+			/* offset to the end of the last line */
+			if (field->text_suffix) {
+				float xofs = field->geom.x_pos;
+				float yofs = data->lineh * (field->geom.lines - 1);
+				bbox.xmin += xofs;
+				bbox.ymax -= yofs;
+
+				rgb_float_to_uchar(drawcol, tip_colors[UI_TIP_LC_ACTIVE]);
+				UI_fontstyle_draw(&data->fstyle, &bbox, field->text_suffix, drawcol, &fs_params);
+
+				/* undo offset */
+				bbox.xmin -= xofs;
+				bbox.ymax += yofs;
+			}
+		}
+		else if (field->format.style == UI_TIP_STYLE_MONO) {
+			const struct uiFontStyleDraw_Params fs_params = {
+				.align = UI_STYLE_TEXT_LEFT,
+				.word_wrap = true,
+			};
+			uiFontStyle fstyle_mono = data->fstyle;
+			fstyle_mono.uifont_id = blf_mono_font;
+
+			UI_fontstyle_set(&fstyle_mono);
+			/* XXX, needed because we dont have mono in 'U.uifonts' */
+			BLF_size(fstyle_mono.uifont_id, fstyle_mono.points * U.pixelsize, U.dpi);
+			rgb_float_to_uchar(drawcol, tip_colors[field->format.color_id]);
+			UI_fontstyle_draw(&fstyle_mono, &bbox, field->text, drawcol, &fs_params);
+		}
+		else {
+			BLI_assert(field->format.style == UI_TIP_STYLE_NORMAL);
+			const struct uiFontStyleDraw_Params fs_params = {
+				.align = UI_STYLE_TEXT_LEFT,
+				.word_wrap = true,
+			};
+
+			/* draw remaining data */
+			rgb_float_to_uchar(drawcol, tip_colors[field->format.color_id]);
+			UI_fontstyle_set(&data->fstyle);
+			UI_fontstyle_draw(&data->fstyle, &bbox, field->text, drawcol, &fs_params);
+		}
+
+		bbox.ymax -= data->lineh * field->geom.lines;
+
+		if (field_next && field_next->format.is_pad) {
+			bbox.ymax -= data->lineh * (UI_TIP_PAD_FAC - 1);
+		}
+	}
+
+	BLF_disable(data->fstyle.uifont_id, BLF_WORD_WRAP);
+	BLF_disable(blf_mono_font, BLF_WORD_WRAP);
 }
 
 static void ui_tooltip_region_free_cb(ARegion *ar)
 {
-  uiTooltipData *data;
-
-  data = ar->regiondata;
-
-  for (int i = 0; i < data->fields_len; i++) {
-    const uiTooltipField *field = &data->fields[i];
-    MEM_freeN(field->text);
-    if (field->text_suffix) {
-      MEM_freeN(field->text_suffix);
-    }
-  }
-  MEM_freeN(data->fields);
-  MEM_freeN(data);
-  ar->regiondata = NULL;
+	uiTooltipData *data;
+
+	data = ar->regiondata;
+
+	for (int  i = 0; i < data->fields_len; i++) {
+		const uiTooltipField *field = &data->fields[i];
+		MEM_freeN(field->text);
+		if (field->text_suffix) {
+			MEM_freeN(field->text_suffix);
+		}
+	}
+	MEM_freeN(data->fields);
+	MEM_freeN(data);
+	ar->regiondata = NULL;
 }
 
 /** \} */
@@ -296,52 +296,52 @@
 
 static bool ui_tooltip_data_append_from_keymap(bContext *C, uiTooltipData *data, wmKeyMap *keymap)
 {
-  const int fields_len_init = data->fields_len;
-  char buf[512];
-
-  for (wmKeyMapItem *kmi = keymap->items.first; kmi; kmi = kmi->next) {
-    wmOperatorType *ot = WM_operatortype_find(kmi->idname, true);
-    if (ot != NULL) {
-      /* Tip */
-      {
+	const int fields_len_init = data->fields_len;
+	char buf[512];
+
+	for (wmKeyMapItem *kmi = keymap->items.first; kmi; kmi = kmi->next) {
+		wmOperatorType *ot = WM_operatortype_find(kmi->idname, true);
+		if (ot != NULL) {
+			/* Tip */
+			{
         uiTooltipField *field = text_field_add(data,
                                                &(uiTooltipFormat){
-                                                   .style = UI_TIP_STYLE_NORMAL,
-                                                   .color_id = UI_TIP_LC_MAIN,
-                                                   .is_pad = true,
-                                               });
-        field->text = BLI_strdup(ot->description ? ot->description : ot->name);
-      }
-      /* Shortcut */
-      {
+				            .style = UI_TIP_STYLE_NORMAL,
+				            .color_id = UI_TIP_LC_MAIN,
+				            .is_pad = true,
+				        });
+				field->text = BLI_strdup(ot->description ? ot->description : ot->name);
+			}
+			/* Shortcut */
+			{
         uiTooltipField *field = text_field_add(data,
                                                &(uiTooltipFormat){
-                                                   .style = UI_TIP_STYLE_NORMAL,
-                                                   .color_id = UI_TIP_LC_NORMAL,
-                                               });
-        bool found = false;
-        if (WM_keymap_item_to_string(kmi, false, buf, sizeof(buf))) {
-          found = true;
-        }
-        field->text = BLI_sprintfN(TIP_("Shortcut: %s"), found ? buf : "None");
-      }
-
-      /* Python */
-      if (U.flag & USER_TOOLTIPS_PYTHON) {
+				            .style = UI_TIP_STYLE_NORMAL,
+				            .color_id = UI_TIP_LC_NORMAL,
+				        });
+				bool found = false;
+				if (WM_keymap_item_to_string(kmi, false, buf, sizeof(buf))) {
+					found = true;
+				}
+				field->text = BLI_sprintfN(TIP_("Shortcut: %s"), found ? buf : "None");
+			}
+
+			/* Python */
+			if (U.flag & USER_TOOLTIPS_PYTHON) {
         uiTooltipField *field = text_field_add(data,
                                                &(uiTooltipFormat){
-                                                   .style = UI_TIP_STYLE_NORMAL,
-                                                   .color_id = UI_TIP_LC_PYTHON,
-                                               });
-        char *str = WM_operator_pystring_ex(C, NULL, false, false, ot, kmi->ptr);
-        WM_operator_pystring_abbreviate(str, 32);
-        field->text = BLI_sprintfN(TIP_("Python: %s"), str);
-        MEM_freeN(str);
-      }
-    }
-  }
-
-  return (fields_len_init != data->fields_len);
+				            .style = UI_TIP_STYLE_NORMAL,
+				            .color_id = UI_TIP_LC_PYTHON,
+				        });
+				char *str = WM_operator_pystring_ex(C, NULL, false, false, ot, kmi->ptr);
+				WM_operator_pystring_abbreviate(str, 32);
+				field->text = BLI_sprintfN(TIP_("Python: %s"), str);
+				MEM_freeN(str);
+			}
+		}
+	}
+
+	return (fields_len_init != data->fields_len);
 }
 
 /**
@@ -349,144 +349,144 @@
  */
 static uiTooltipData *ui_tooltip_data_from_tool(bContext *C, uiBut *but, bool is_label)
 {
-  if (but->optype == NULL) {
-    return NULL;
-  }
-
-  if (!STREQ(but->optype->idname, "WM_OT_tool_set_by_id")) {
-    return NULL;
-  }
-
-  /* Needed to get the space-data's type (below). */
-  if (CTX_wm_space_data(C) == NULL) {
-    return NULL;
-  }
-
-  char tool_id[MAX_NAME];
-  RNA_string_get(but->opptr, "name", tool_id);
-  BLI_assert(tool_id[0] != '\0');
-
-  /* We have a tool, now extract the info. */
-  uiTooltipData *data = MEM_callocN(sizeof(uiTooltipData), "uiTooltipData");
+	if (but->optype == NULL) {
+		return NULL;
+	}
+
+	if (!STREQ(but->optype->idname, "WM_OT_tool_set_by_id")) {
+		return NULL;
+	}
+
+	/* Needed to get the space-data's type (below). */
+	if (CTX_wm_space_data(C) == NULL) {
+		return NULL;
+	}
+
+	char tool_id[MAX_NAME];
+	RNA_string_get(but->opptr, "name", tool_id);
+	BLI_assert(tool_id[0] != '\0');
+
+	/* We have a tool, now extract the info. */
+	uiTooltipData *data = MEM_callocN(sizeof(uiTooltipData), "uiTooltipData");
 
 #ifdef WITH_PYTHON
-  /* it turns out to be most simple to do this via Python since C
-   * doesn't have access to information about non-active tools.
-   */
-
-  /* Title (when icon-only). */
-  if (but->drawstr[0] == '\0') {
-    const char *expr_imports[] = {"bpy", "bl_ui", NULL};
-    char expr[256];
+	/* it turns out to be most simple to do this via Python since C
+	 * doesn't have access to information about non-active tools.
+	 */
+
+	/* Title (when icon-only). */
+	if (but->drawstr[0] == '\0') {
+		const char *expr_imports[] = {"bpy", "bl_ui", NULL};
+		char expr[256];
     SNPRINTF(expr,
-             "bl_ui.space_toolsystem_common.item_from_id("
-             "bpy.context, "
-             "bpy.context.space_data.type, "
-             "'%s').label",
-             tool_id);
-    char *expr_result = NULL;
-    bool is_error = false;
-    if (BPY_execute_string_as_string(C, expr_imports, expr, true, &expr_result)) {
-      if (STREQ(expr_result, "")) {
-        MEM_freeN(expr_result);
-        expr_result = NULL;
-      }
-    }
-    else {
-      /* Note, this is an exceptional case, we could even remove it
-       * however there have been reports of tooltips failing, so keep it for now. */
-      expr_result = BLI_strdup("Internal error!");
-      is_error = true;
-    }
-
-    if (expr_result != NULL) {
+		        "bl_ui.space_toolsystem_common.item_from_id("
+		        "bpy.context, "
+		        "bpy.context.space_data.type, "
+		        "'%s').label",
+		        tool_id);
+		char *expr_result = NULL;
+		bool is_error = false;
+		if (BPY_execute_string_as_string(C, expr_imports, expr, true, &expr_result)) {
+			if (STREQ(expr_result, "")) {
+				MEM_freeN(expr_result);
+				expr_result = NULL;
+			}
+		}
+		else {
+			/* Note, this is an exceptional case, we could even remove it
+			 * however there have been reports of tooltips failing, so keep it for now. */
+			expr_result = BLI_strdup("Internal error!");
+			is_error = true;
+		}
+
+		if (expr_result != NULL) {
       uiTooltipField *field = text_field_add(data,
                                              &(uiTooltipFormat){
-                                                 .style = UI_TIP_STYLE_NORMAL,
-                                                 .color_id = UI_TIP_LC_MAIN,
-                                                 .is_pad = true,
-                                             });
-      field->text = expr_result;
-
-      if (UNLIKELY(is_error)) {
-        field->format.color_id = UI_TIP_LC_ALERT;
-      }
-    }
-  }
-
-  /* Tip. */
-  if (is_label == false) {
-    const char *expr_imports[] = {"bpy", "bl_ui", NULL};
-    char expr[256];
+			            .style = UI_TIP_STYLE_NORMAL,
+			            .color_id = UI_TIP_LC_MAIN,
+			            .is_pad = true,
+			        });
+			field->text = expr_result;
+
+			if (UNLIKELY(is_error)) {
+				field->format.color_id = UI_TIP_LC_ALERT;
+			}
+		}
+	}
+
+	/* Tip. */
+	if (is_label == false) {
+		const char *expr_imports[] = {"bpy", "bl_ui", NULL};
+		char expr[256];
     SNPRINTF(expr,
-             "bl_ui.space_toolsystem_common.description_from_id("
-             "bpy.context, "
-             "bpy.context.space_data.type, "
-             "'%s') + '.'",
-             tool_id);
-
-    char *expr_result = NULL;
-    bool is_error = false;
-    if (BPY_execute_string_as_string(C, expr_imports, expr, true, &expr_result)) {
-      if (STREQ(expr_result, ".")) {
-        MEM_freeN(expr_result);
-        expr_result = NULL;
-      }
-    }
-    else {
-      /* Note, this is an exceptional case, we could even remove it
-       * however there have been reports of tooltips failing, so keep it for now. */
-      expr_result = BLI_strdup("Internal error!");
-      is_error = true;
-    }
-
-    if (expr_result != NULL) {
+		        "bl_ui.space_toolsystem_common.description_from_id("
+		        "bpy.context, "
+		        "bpy.context.space_data.type, "
+		        "'%s') + '.'",
+		        tool_id);
+
+		char *expr_result = NULL;
+		bool is_error = false;
+		if (BPY_execute_string_as_string(C, expr_imports, expr, true, &expr_result)) {
+			if (STREQ(expr_result, ".")) {
+				MEM_freeN(expr_result);
+				expr_result = NULL;
+			}
+		}
+		else {
+			/* Note, this is an exceptional case, we could even remove it
+			 * however there have been reports of tooltips failing, so keep it for now. */
+			expr_result = BLI_strdup("Internal error!");
+			is_error = true;
+		}
+
+		if (expr_result != NULL) {
       uiTooltipField *field = text_field_add(data,
                                              &(uiTooltipFormat){
-                                                 .style = UI_TIP_STYLE_NORMAL,
-                                                 .color_id = UI_TIP_LC_MAIN,
-                                                 .is_pad = true,
-                                             });
-      field->text = expr_result;
-
-      if (UNLIKELY(is_error)) {
-        field->format.color_id = UI_TIP_LC_ALERT;
-      }
-    }
-  }
-
-  /* Shortcut. */
-  if (is_label == false && ((but->block->flag & UI_BLOCK_SHOW_SHORTCUT_ALWAYS) == 0)) {
-    /* There are different kinds of shortcuts:
-     *
-     * - Direct access to the tool (as if the toolbar button is pressed).
-     * - The key is bound to a brush type (not the exact brush name).
-     * - The key is assigned to the operator it's self (bypassing the tool, executing the operator).
-     *
-     * Either way case it's useful to show the shortcut.
-     */
-    char *shortcut = NULL;
-
-    {
-      uiStringInfo op_keymap = {BUT_GET_OP_KEYMAP, NULL};
-      UI_but_string_info_get(C, but, &op_keymap, NULL);
-      shortcut = op_keymap.strinfo;
-    }
-
-    if (shortcut == NULL) {
-      ePaintMode paint_mode = BKE_paintmode_get_active_from_context(C);
-      const char *tool_attr = BKE_paint_get_tool_prop_id_from_paintmode(paint_mode);
-      if (tool_attr != NULL) {
-        const EnumPropertyItem *items = BKE_paint_get_tool_enum_from_paintmode(paint_mode);
-        const int i = RNA_enum_from_name(items, tool_id);
-        if (i != -1) {
-          wmOperatorType *ot = WM_operatortype_find("paint.brush_select", true);
-          PointerRNA op_props;
-          WM_operator_properties_create_ptr(&op_props, ot);
-          RNA_enum_set(&op_props, tool_attr, items[i].value);
-
-          /* Check for direct access to the tool. */
-          char shortcut_brush[128] = "";
+			            .style = UI_TIP_STYLE_NORMAL,
+			            .color_id = UI_TIP_LC_MAIN,
+			            .is_pad = true,
+			        });
+			field->text = expr_result;
+
+			if (UNLIKELY(is_error)) {
+				field->format.color_id = UI_TIP_LC_ALERT;
+			}
+		}
+	}
+
+	/* Shortcut. */
+	if (is_label == false && ((but->block->flag & UI_BLOCK_SHOW_SHORTCUT_ALWAYS) == 0)) {
+		/* There are different kinds of shortcuts:
+		 *
+		 * - Direct access to the tool (as if the toolbar button is pressed).
+		 * - The key is bound to a brush type (not the exact brush name).
+		 * - The key is assigned to the operator it's self (bypassing the tool, executing the operator).
+		 *
+		 * Either way case it's useful to show the shortcut.
+		 */
+		char *shortcut = NULL;
+
+		{
+			uiStringInfo op_keymap = {BUT_GET_OP_KEYMAP, NULL};
+			UI_but_string_info_get(C, but, &op_keymap, NULL);
+			shortcut = op_keymap.strinfo;
+		}
+
+		if (shortcut == NULL) {
+			ePaintMode paint_mode = BKE_paintmode_get_active_from_context(C);
+			const char *tool_attr = BKE_paint_get_tool_prop_id_from_paintmode(paint_mode);
+			if (tool_attr != NULL) {
+				const EnumPropertyItem *items = BKE_paint_get_tool_enum_from_paintmode(paint_mode);
+				const int i = RNA_enum_from_name(items, tool_id);
+				if (i != -1) {
+					wmOperatorType *ot = WM_operatortype_find("paint.brush_select", true);
+					PointerRNA op_props;
+					WM_operator_properties_create_ptr(&op_props, ot);
+					RNA_enum_set(&op_props, tool_attr, items[i].value);
+
+					/* Check for direct access to the tool. */
+					char shortcut_brush[128] = "";
           if (WM_key_event_operator_string(C,
                                            ot->idname,
                                            WM_OP_INVOKE_REGION_WIN,
@@ -494,16 +494,16 @@
                                            true,
                                            shortcut_brush,
                                            ARRAY_SIZE(shortcut_brush))) {
-            shortcut = BLI_strdup(shortcut_brush);
-          }
-          WM_operator_properties_free(&op_props);
-        }
-      }
-    }
-
-    if (shortcut == NULL) {
-      /* Check for direct access to the tool. */
-      char shortcut_toolbar[128] = "";
+						shortcut = BLI_strdup(shortcut_brush);
+					}
+					WM_operator_properties_free(&op_props);
+				}
+			}
+		}
+
+		if (shortcut == NULL) {
+			/* Check for direct access to the tool. */
+			char shortcut_toolbar[128] = "";
       if (WM_key_event_operator_string(C,
                                        "WM_OT_toolbar",
                                        WM_OP_INVOKE_REGION_WIN,
@@ -511,102 +511,101 @@
                                        true,
                                        shortcut_toolbar,
                                        ARRAY_SIZE(shortcut_toolbar))) {
-        /* Generate keymap in order to inspect it.
-         * Note, we could make a utility to avoid the keymap generation part of this. */
+				/* Generate keymap in order to inspect it.
+				 * Note, we could make a utility to avoid the keymap generation part of this. */
         const char *expr_imports[] = {
             "bpy", "bl_keymap_utils", "bl_keymap_utils.keymap_from_toolbar", NULL};
         const char *expr =
             ("getattr("
-             "bl_keymap_utils.keymap_from_toolbar.generate("
-             "bpy.context, "
-             "bpy.context.space_data.type), "
-             "'as_pointer', lambda: 0)()");
-
-        intptr_t expr_result = 0;
-        if (BPY_execute_string_as_intptr(C, expr_imports, expr, true, &expr_result)) {
-          if (expr_result != 0) {
-            wmKeyMap *keymap = (wmKeyMap *)expr_result;
-            for (wmKeyMapItem *kmi = keymap->items.first; kmi; kmi = kmi->next) {
-              if (STREQ(kmi->idname, but->optype->idname)) {
-                char tool_id_test[MAX_NAME];
-                RNA_string_get(kmi->ptr, "name", tool_id_test);
-                if (STREQ(tool_id, tool_id_test)) {
-                  char buf[128];
-                  WM_keymap_item_to_string(kmi, false, buf, sizeof(buf));
-                  shortcut = BLI_sprintfN("%s, %s", shortcut_toolbar, buf);
-                  break;
-                }
-              }
-            }
-          }
-        }
-        else {
-          BLI_assert(0);
-        }
-      }
-    }
-
-    if (shortcut != NULL) {
+				        "bl_keymap_utils.keymap_from_toolbar.generate("
+				        "bpy.context, "
+				        "bpy.context.space_data.type), "
+				        "'as_pointer', lambda: 0)()");
+
+				intptr_t expr_result = 0;
+				if (BPY_execute_string_as_intptr(C, expr_imports, expr, true, &expr_result)) {
+					if (expr_result != 0) {
+						wmKeyMap *keymap = (wmKeyMap *)expr_result;
+						for (wmKeyMapItem *kmi = keymap->items.first; kmi; kmi = kmi->next) {
+							if (STREQ(kmi->idname, but->optype->idname)) {
+								char tool_id_test[MAX_NAME];
+								RNA_string_get(kmi->ptr, "name", tool_id_test);
+								if (STREQ(tool_id, tool_id_test)) {
+									char buf[128];
+									WM_keymap_item_to_string(kmi, false, buf, sizeof(buf));
+									shortcut = BLI_sprintfN("%s, %s", shortcut_toolbar, buf);
+									break;
+								}
+							}
+						}
+					}
+				}
+				else {
+					BLI_assert(0);
+				}
+			}
+		}
+
+		if (shortcut != NULL) {
       uiTooltipField *field = text_field_add(data,
                                              &(uiTooltipFormat){
-                                                 .style = UI_TIP_STYLE_NORMAL,
-                                                 .color_id = UI_TIP_LC_VALUE,
-                                                 .is_pad = true,
-                                             });
-      field->text = BLI_sprintfN(TIP_("Shortcut: %s"), shortcut);
-      MEM_freeN(shortcut);
-    }
-  }
-
-  /* Keymap */
-
-  /* This is too handy not to expose somehow, let's be sneaky for now. */
-  if ((is_label == false) && CTX_wm_window(C)->eventstate->shift) {
-    const char *expr_imports[] = {"bpy", "bl_ui", NULL};
-    char expr[256];
+			            .style = UI_TIP_STYLE_NORMAL,
+			            .color_id = UI_TIP_LC_VALUE,
+			            .is_pad = true,
+			        });
+			field->text = BLI_sprintfN(TIP_("Shortcut: %s"), shortcut);
+			MEM_freeN(shortcut);
+		}
+	}
+
+	/* Keymap */
+
+	/* This is too handy not to expose somehow, let's be sneaky for now. */
+	if ((is_label == false) && CTX_wm_window(C)->eventstate->shift) {
+		const char *expr_imports[] = {"bpy", "bl_ui", NULL};
+		char expr[256];
     SNPRINTF(expr,
-             "getattr("
-             "bl_ui.space_toolsystem_common.keymap_from_id("
-             "bpy.context, "
-             "bpy.context.space_data.type, "
-             "'%s'), "
-             "'as_pointer', lambda: 0)()",
-             tool_id);
-
-    intptr_t expr_result = 0;
-    if (BPY_execute_string_as_intptr(C, expr_imports, expr, true, &expr_result)) {
-      if (expr_result != 0) {
-        {
+		        "getattr("
+		        "bl_ui.space_toolsystem_common.keymap_from_id("
+		        "bpy.context, "
+		        "bpy.context.space_data.type, "
+		        "'%s'), "
+		        "'as_pointer', lambda: 0)()",
+		        tool_id);
+
+		intptr_t expr_result = 0;
+		if (BPY_execute_string_as_intptr(C, expr_imports, expr, true, &expr_result)) {
+			if (expr_result != 0) {
+				{
           uiTooltipField *field = text_field_add(data,
                                                  &(uiTooltipFormat){
-                                                     .style = UI_TIP_STYLE_NORMAL,
-                                                     .color_id = UI_TIP_LC_NORMAL,
-                                                     .is_pad = true,
-                                                 });
-          field->text = BLI_strdup("Tool Keymap:");
-        }
-        wmKeyMap *keymap = (wmKeyMap *)expr_result;
-        ui_tooltip_data_append_from_keymap(C, data, keymap);
-      }
-    }
-    else {
-      BLI_assert(0);
-    }
-  }
-#endif /* WITH_PYTHON */
-
-  if (data->fields_len == 0) {
-    MEM_freeN(data);
-    return NULL;
-  }
-  else {
-    return data;
-  }
+					            .style = UI_TIP_STYLE_NORMAL,
+					            .color_id = UI_TIP_LC_NORMAL,
+					            .is_pad = true,
+					        });
+					field->text = BLI_strdup("Tool Keymap:");
+				}
+				wmKeyMap *keymap = (wmKeyMap *)expr_result;
+				ui_tooltip_data_append_from_keymap(C, data, keymap);
+			}
+		}
+		else {
+			BLI_assert(0);
+		}
+	}
+#endif  /* WITH_PYTHON */
+
+	if (data->fields_len == 0) {
+		MEM_freeN(data);
+		return NULL;
+	}
+	else {
+		return data;
+	}
 }
 
 static uiTooltipData *ui_tooltip_data_from_button(bContext *C, uiBut *but)
 {
-<<<<<<< HEAD
 	uiStringInfo but_tip = {BUT_GET_TIP, NULL};
 	uiStringInfo enum_label = {BUT_GET_RNAENUM_LABEL, NULL};
 	uiStringInfo enum_tip = {BUT_GET_RNAENUM_TIP, NULL};
@@ -619,267 +618,6 @@
 
 	/* create tooltip data */
 	uiTooltipData *data = MEM_callocN(sizeof(uiTooltipData), "uiTooltipData");
-
-	UI_but_string_info_get(C, but, &but_tip, &enum_label, &enum_tip, &op_keymap, &prop_keymap, &rna_struct, &rna_prop, NULL);
-
-	/* Tip */
-	if (but_tip.strinfo) {
-		{
-			uiTooltipField *field = text_field_add(
-			        data, &(uiTooltipFormat){
-			            .style = UI_TIP_STYLE_HEADER,
-			            .color_id = UI_TIP_LC_NORMAL,
-			        });
-			if (enum_label.strinfo) {
-				field->text = BLI_sprintfN("%s:  ", but_tip.strinfo);
-				field->text_suffix = BLI_strdup(enum_label.strinfo);
-			}
-			else {
-				field->text = BLI_sprintfN("%s.", but_tip.strinfo);
-			}
-		}
-
-		/* special case enum rna buttons */
-		if ((but->type & UI_BTYPE_ROW) && but->rnaprop && RNA_property_flag(but->rnaprop) & PROP_ENUM_FLAG) {
-			uiTooltipField *field = text_field_add(
-			        data, &(uiTooltipFormat){
-			            .style = UI_TIP_STYLE_NORMAL,
-			            .color_id = UI_TIP_LC_NORMAL,
-			        });
-			field->text = BLI_strdup(IFACE_("(Shift-Click/Drag to select multiple)"));
-		}
-
-	}
-	/* Enum field label & tip */
-	if (enum_tip.strinfo) {
-		uiTooltipField *field = text_field_add(
-		        data, &(uiTooltipFormat){
-		            .style = UI_TIP_STYLE_NORMAL,
-		            .color_id = UI_TIP_LC_VALUE,
-		            .is_pad = true,
-		        });
-		field->text = BLI_strdup(enum_tip.strinfo);
-	}
-
-	/* Op shortcut */
-	if (op_keymap.strinfo) {
-		uiTooltipField *field = text_field_add(
-		        data, &(uiTooltipFormat){
-		            .style = UI_TIP_STYLE_NORMAL,
-		            .color_id = UI_TIP_LC_VALUE,
-		            .is_pad = true,
-		        });
-		field->text = BLI_sprintfN(TIP_("Shortcut: %s"), op_keymap.strinfo);
-	}
-
-	/* Property context-toggle shortcut */
-	if (prop_keymap.strinfo) {
-		uiTooltipField *field = text_field_add(
-		        data, &(uiTooltipFormat){
-		            .style = UI_TIP_STYLE_NORMAL,
-		            .color_id = UI_TIP_LC_VALUE,
-		            .is_pad = true,
-		        });
-		field->text = BLI_sprintfN(TIP_("Shortcut: %s"), prop_keymap.strinfo);
-	}
-
-	if (ELEM(but->type, UI_BTYPE_TEXT, UI_BTYPE_SEARCH_MENU)) {
-		/* better not show the value of a password */
-		if ((but->rnaprop && (RNA_property_subtype(but->rnaprop) == PROP_PASSWORD)) == 0) {
-			/* full string */
-			ui_but_string_get(but, buf, sizeof(buf));
-			if (buf[0]) {
-				uiTooltipField *field = text_field_add(
-				        data, &(uiTooltipFormat){
-				            .style = UI_TIP_STYLE_NORMAL,
-				            .color_id = UI_TIP_LC_VALUE,
-				            .is_pad = true,
-				        });
-				field->text = BLI_sprintfN(TIP_("Value: %s"), buf);
-			}
-		}
-	}
-
-	if (but->rnaprop) {
-		int unit_type = UI_but_unit_type_get(but);
-
-		if (unit_type == PROP_UNIT_ROTATION) {
-			if (RNA_property_type(but->rnaprop) == PROP_FLOAT) {
-				float value = RNA_property_array_check(but->rnaprop) ?
-				                  RNA_property_float_get_index(&but->rnapoin, but->rnaprop, but->rnaindex) :
-				                  RNA_property_float_get(&but->rnapoin, but->rnaprop);
-
-				uiTooltipField *field = text_field_add(
-				        data, &(uiTooltipFormat){
-				            .style = UI_TIP_STYLE_NORMAL,
-				            .color_id = UI_TIP_LC_VALUE,
-				        });
-				field->text = BLI_sprintfN(TIP_("Radians: %f"), value);
-			}
-		}
-
-		if (but->flag & UI_BUT_DRIVEN) {
-			if (ui_but_anim_expression_get(but, buf, sizeof(buf))) {
-				uiTooltipField *field = text_field_add(
-				        data, &(uiTooltipFormat){
-				            .style = UI_TIP_STYLE_NORMAL,
-				            .color_id = UI_TIP_LC_NORMAL,
-				        });
-				field->text = BLI_sprintfN(TIP_("Expression: %s"), buf);
-			}
-		}
-
-		if (but->rnapoin.id.data) {
-			const ID *id = but->rnapoin.id.data;
-			if (ID_IS_LINKED(id)) {
-				uiTooltipField *field = text_field_add(
-				        data, &(uiTooltipFormat){
-				            .style = UI_TIP_STYLE_NORMAL,
-				            .color_id = UI_TIP_LC_NORMAL,
-				        });
-				if (ID_IS_LINKED_DATABLOCK(id)) {
-					field->text = BLI_sprintfN(TIP_("Library: %s"), id->lib->name);
-				}
-				else {  /* if (ID_IS_LINKED_DATAPATH(id)) */
-					field->text = BLI_sprintfN(TIP_("Using file path as asset"));
-				}
-			}
-		}
-	}
-	else if (but->optype) {
-		PointerRNA *opptr;
-		char *str;
-		opptr = UI_but_operator_ptr_get(but); /* allocated when needed, the button owns it */
-
-		/* so the context is passed to fieldf functions (some py fieldf functions use it) */
-		WM_operator_properties_sanitize(opptr, false);
-
-		str = WM_operator_pystring_ex(C, NULL, false, false, but->optype, opptr);
-
-		/* avoid overly verbose tips (eg, arrays of 20 layers), exact limit is arbitrary */
-		WM_operator_pystring_abbreviate(str, 32);
-
-		/* operator info */
-		if (U.flag & USER_TOOLTIPS_PYTHON) {
-			uiTooltipField *field = text_field_add(
-			        data, &(uiTooltipFormat){
-			            .style = UI_TIP_STYLE_MONO,
-			            .color_id = UI_TIP_LC_PYTHON,
-			            .is_pad = true,
-			        });
-			field->text = BLI_sprintfN(TIP_("Python: %s"), str);
-		}
-
-		MEM_freeN(str);
-	}
-
-	/* button is disabled, we may be able to tell user why */
-	if (but->flag & UI_BUT_DISABLED) {
-		const char *disabled_msg = NULL;
-
-		/* if operator poll check failed, it can give pretty precise info why */
-		if (but->optype) {
-			CTX_wm_operator_poll_msg_set(C, NULL);
-			WM_operator_poll_context(C, but->optype, but->opcontext);
-			disabled_msg = CTX_wm_operator_poll_msg_get(C);
-		}
-		/* alternatively, buttons can store some reasoning too */
-		else if (but->disabled_info) {
-			disabled_msg = TIP_(but->disabled_info);
-		}
-
-		if (disabled_msg && disabled_msg[0]) {
-			uiTooltipField *field = text_field_add(
-			        data, &(uiTooltipFormat){
-			            .style = UI_TIP_STYLE_NORMAL,
-			            .color_id = UI_TIP_LC_ALERT,
-			        });
-			field->text = BLI_sprintfN(TIP_("Disabled: %s"), disabled_msg);
-		}
-	}
-
-	if ((U.flag & USER_TOOLTIPS_PYTHON) && !but->optype && rna_struct.strinfo) {
-		{
-			uiTooltipField *field = text_field_add(
-			        data, &(uiTooltipFormat){
-			            .style = UI_TIP_STYLE_MONO,
-			            .color_id = UI_TIP_LC_PYTHON,
-			            .is_pad = true,
-			        });
-			if (rna_prop.strinfo) {
-				/* Struct and prop */
-				field->text = BLI_sprintfN(TIP_("Python: %s.%s"), rna_struct.strinfo, rna_prop.strinfo);
-			}
-			else {
-				/* Only struct (e.g. menus) */
-				field->text = BLI_sprintfN(TIP_("Python: %s"), rna_struct.strinfo);
-			}
-		}
-
-		if (but->rnapoin.id.data) {
-			uiTooltipField *field = text_field_add(
-			        data, &(uiTooltipFormat){
-			            .style = UI_TIP_STYLE_MONO,
-			            .color_id = UI_TIP_LC_PYTHON,
-			        });
-
-			/* this could get its own 'BUT_GET_...' type */
-
-			/* never fails */
-			/* move ownership (no need for re-alloc) */
-			if (but->rnaprop) {
-				field->text = RNA_path_full_property_py_ex(&but->rnapoin, but->rnaprop, but->rnaindex, true);
-			}
-			else {
-				field->text = RNA_path_full_struct_py(&but->rnapoin);
-			}
-
-		}
-	}
-
-	/* Free strinfo's... */
-	if (but_tip.strinfo) {
-		MEM_freeN(but_tip.strinfo);
-	}
-	if (enum_label.strinfo) {
-		MEM_freeN(enum_label.strinfo);
-	}
-	if (enum_tip.strinfo) {
-		MEM_freeN(enum_tip.strinfo);
-	}
-	if (op_keymap.strinfo) {
-		MEM_freeN(op_keymap.strinfo);
-	}
-	if (prop_keymap.strinfo) {
-		MEM_freeN(prop_keymap.strinfo);
-	}
-	if (rna_struct.strinfo) {
-		MEM_freeN(rna_struct.strinfo);
-	}
-	if (rna_prop.strinfo) {
-		MEM_freeN(rna_prop.strinfo);
-	}
-
-	if (data->fields_len == 0) {
-		MEM_freeN(data);
-		return NULL;
-	}
-	else {
-		return data;
-	}
-=======
-  uiStringInfo but_tip = {BUT_GET_TIP, NULL};
-  uiStringInfo enum_label = {BUT_GET_RNAENUM_LABEL, NULL};
-  uiStringInfo enum_tip = {BUT_GET_RNAENUM_TIP, NULL};
-  uiStringInfo op_keymap = {BUT_GET_OP_KEYMAP, NULL};
-  uiStringInfo prop_keymap = {BUT_GET_PROP_KEYMAP, NULL};
-  uiStringInfo rna_struct = {BUT_GET_RNASTRUCT_IDENTIFIER, NULL};
-  uiStringInfo rna_prop = {BUT_GET_RNAPROP_IDENTIFIER, NULL};
-
-  char buf[512];
-
-  /* create tooltip data */
-  uiTooltipData *data = MEM_callocN(sizeof(uiTooltipData), "uiTooltipData");
 
   UI_but_string_info_get(C,
                          but,
@@ -892,603 +630,607 @@
                          &rna_prop,
                          NULL);
 
-  /* Tip */
-  if (but_tip.strinfo) {
-    {
+	/* Tip */
+	if (but_tip.strinfo) {
+		{
       uiTooltipField *field = text_field_add(data,
                                              &(uiTooltipFormat){
-                                                 .style = UI_TIP_STYLE_HEADER,
-                                                 .color_id = UI_TIP_LC_NORMAL,
-                                             });
-      if (enum_label.strinfo) {
-        field->text = BLI_sprintfN("%s:  ", but_tip.strinfo);
-        field->text_suffix = BLI_strdup(enum_label.strinfo);
-      }
-      else {
-        field->text = BLI_sprintfN("%s.", but_tip.strinfo);
-      }
-    }
-
-    /* special case enum rna buttons */
+			            .style = UI_TIP_STYLE_HEADER,
+			            .color_id = UI_TIP_LC_NORMAL,
+			        });
+			if (enum_label.strinfo) {
+				field->text = BLI_sprintfN("%s:  ", but_tip.strinfo);
+				field->text_suffix = BLI_strdup(enum_label.strinfo);
+			}
+			else {
+				field->text = BLI_sprintfN("%s.", but_tip.strinfo);
+			}
+		}
+
+		/* special case enum rna buttons */
     if ((but->type & UI_BTYPE_ROW) && but->rnaprop &&
         RNA_property_flag(but->rnaprop) & PROP_ENUM_FLAG) {
       uiTooltipField *field = text_field_add(data,
                                              &(uiTooltipFormat){
-                                                 .style = UI_TIP_STYLE_NORMAL,
-                                                 .color_id = UI_TIP_LC_NORMAL,
-                                             });
-      field->text = BLI_strdup(IFACE_("(Shift-Click/Drag to select multiple)"));
-    }
-  }
-  /* Enum field label & tip */
-  if (enum_tip.strinfo) {
+			            .style = UI_TIP_STYLE_NORMAL,
+			            .color_id = UI_TIP_LC_NORMAL,
+			        });
+			field->text = BLI_strdup(IFACE_("(Shift-Click/Drag to select multiple)"));
+		}
+	}
+	/* Enum field label & tip */
+	if (enum_tip.strinfo) {
     uiTooltipField *field = text_field_add(data,
                                            &(uiTooltipFormat){
-                                               .style = UI_TIP_STYLE_NORMAL,
-                                               .color_id = UI_TIP_LC_VALUE,
-                                               .is_pad = true,
-                                           });
-    field->text = BLI_strdup(enum_tip.strinfo);
-  }
-
-  /* Op shortcut */
-  if (op_keymap.strinfo) {
+		            .style = UI_TIP_STYLE_NORMAL,
+		            .color_id = UI_TIP_LC_VALUE,
+		            .is_pad = true,
+		        });
+		field->text = BLI_strdup(enum_tip.strinfo);
+	}
+
+	/* Op shortcut */
+	if (op_keymap.strinfo) {
     uiTooltipField *field = text_field_add(data,
                                            &(uiTooltipFormat){
-                                               .style = UI_TIP_STYLE_NORMAL,
-                                               .color_id = UI_TIP_LC_VALUE,
-                                               .is_pad = true,
-                                           });
-    field->text = BLI_sprintfN(TIP_("Shortcut: %s"), op_keymap.strinfo);
-  }
-
-  /* Property context-toggle shortcut */
-  if (prop_keymap.strinfo) {
+		            .style = UI_TIP_STYLE_NORMAL,
+		            .color_id = UI_TIP_LC_VALUE,
+		            .is_pad = true,
+		        });
+		field->text = BLI_sprintfN(TIP_("Shortcut: %s"), op_keymap.strinfo);
+	}
+
+	/* Property context-toggle shortcut */
+	if (prop_keymap.strinfo) {
     uiTooltipField *field = text_field_add(data,
                                            &(uiTooltipFormat){
-                                               .style = UI_TIP_STYLE_NORMAL,
-                                               .color_id = UI_TIP_LC_VALUE,
-                                               .is_pad = true,
-                                           });
-    field->text = BLI_sprintfN(TIP_("Shortcut: %s"), prop_keymap.strinfo);
-  }
-
-  if (ELEM(but->type, UI_BTYPE_TEXT, UI_BTYPE_SEARCH_MENU)) {
-    /* better not show the value of a password */
-    if ((but->rnaprop && (RNA_property_subtype(but->rnaprop) == PROP_PASSWORD)) == 0) {
-      /* full string */
-      ui_but_string_get(but, buf, sizeof(buf));
-      if (buf[0]) {
+		            .style = UI_TIP_STYLE_NORMAL,
+		            .color_id = UI_TIP_LC_VALUE,
+		            .is_pad = true,
+		        });
+		field->text = BLI_sprintfN(TIP_("Shortcut: %s"), prop_keymap.strinfo);
+	}
+
+	if (ELEM(but->type, UI_BTYPE_TEXT, UI_BTYPE_SEARCH_MENU)) {
+		/* better not show the value of a password */
+		if ((but->rnaprop && (RNA_property_subtype(but->rnaprop) == PROP_PASSWORD)) == 0) {
+			/* full string */
+			ui_but_string_get(but, buf, sizeof(buf));
+			if (buf[0]) {
         uiTooltipField *field = text_field_add(data,
                                                &(uiTooltipFormat){
-                                                   .style = UI_TIP_STYLE_NORMAL,
-                                                   .color_id = UI_TIP_LC_VALUE,
-                                                   .is_pad = true,
-                                               });
-        field->text = BLI_sprintfN(TIP_("Value: %s"), buf);
-      }
-    }
-  }
-
-  if (but->rnaprop) {
-    int unit_type = UI_but_unit_type_get(but);
-
-    if (unit_type == PROP_UNIT_ROTATION) {
-      if (RNA_property_type(but->rnaprop) == PROP_FLOAT) {
-        float value = RNA_property_array_check(but->rnaprop) ?
+				            .style = UI_TIP_STYLE_NORMAL,
+				            .color_id = UI_TIP_LC_VALUE,
+				            .is_pad = true,
+				        });
+				field->text = BLI_sprintfN(TIP_("Value: %s"), buf);
+			}
+		}
+	}
+
+	if (but->rnaprop) {
+		int unit_type = UI_but_unit_type_get(but);
+
+		if (unit_type == PROP_UNIT_ROTATION) {
+			if (RNA_property_type(but->rnaprop) == PROP_FLOAT) {
+				float value = RNA_property_array_check(but->rnaprop) ?
                           RNA_property_float_get_index(
                               &but->rnapoin, but->rnaprop, but->rnaindex) :
-                          RNA_property_float_get(&but->rnapoin, but->rnaprop);
+				                  RNA_property_float_get(&but->rnapoin, but->rnaprop);
 
         uiTooltipField *field = text_field_add(data,
                                                &(uiTooltipFormat){
-                                                   .style = UI_TIP_STYLE_NORMAL,
-                                                   .color_id = UI_TIP_LC_VALUE,
-                                               });
-        field->text = BLI_sprintfN(TIP_("Radians: %f"), value);
-      }
-    }
-
-    if (but->flag & UI_BUT_DRIVEN) {
-      if (ui_but_anim_expression_get(but, buf, sizeof(buf))) {
+				            .style = UI_TIP_STYLE_NORMAL,
+				            .color_id = UI_TIP_LC_VALUE,
+				        });
+				field->text = BLI_sprintfN(TIP_("Radians: %f"), value);
+			}
+		}
+
+		if (but->flag & UI_BUT_DRIVEN) {
+			if (ui_but_anim_expression_get(but, buf, sizeof(buf))) {
         uiTooltipField *field = text_field_add(data,
                                                &(uiTooltipFormat){
-                                                   .style = UI_TIP_STYLE_NORMAL,
-                                                   .color_id = UI_TIP_LC_NORMAL,
-                                               });
-        field->text = BLI_sprintfN(TIP_("Expression: %s"), buf);
-      }
-    }
-
-    if (but->rnapoin.id.data) {
-      const ID *id = but->rnapoin.id.data;
-      if (ID_IS_LINKED(id)) {
+				            .style = UI_TIP_STYLE_NORMAL,
+				            .color_id = UI_TIP_LC_NORMAL,
+				        });
+				field->text = BLI_sprintfN(TIP_("Expression: %s"), buf);
+			}
+		}
+
+		if (but->rnapoin.id.data) {
+			const ID *id = but->rnapoin.id.data;
+			if (ID_IS_LINKED(id)) {
         uiTooltipField *field = text_field_add(data,
                                                &(uiTooltipFormat){
-                                                   .style = UI_TIP_STYLE_NORMAL,
-                                                   .color_id = UI_TIP_LC_NORMAL,
-                                               });
-        field->text = BLI_sprintfN(TIP_("Library: %s"), id->lib->name);
-      }
-    }
-  }
-  else if (but->optype) {
-    PointerRNA *opptr;
-    char *str;
-    opptr = UI_but_operator_ptr_get(but); /* allocated when needed, the button owns it */
-
-    /* so the context is passed to fieldf functions (some py fieldf functions use it) */
-    WM_operator_properties_sanitize(opptr, false);
-
-    str = WM_operator_pystring_ex(C, NULL, false, false, but->optype, opptr);
-
-    /* avoid overly verbose tips (eg, arrays of 20 layers), exact limit is arbitrary */
-    WM_operator_pystring_abbreviate(str, 32);
-
-    /* operator info */
-    if (U.flag & USER_TOOLTIPS_PYTHON) {
+				            .style = UI_TIP_STYLE_NORMAL,
+				            .color_id = UI_TIP_LC_NORMAL,
+				        });
+				if (ID_IS_LINKED_DATABLOCK(id)) {
+					field->text = BLI_sprintfN(TIP_("Library: %s"), id->lib->name);
+				}
+				else {  /* if (ID_IS_LINKED_DATAPATH(id)) */
+					field->text = BLI_sprintfN(TIP_("Using file path as asset"));
+				}
+			}
+		}
+	}
+	else if (but->optype) {
+		PointerRNA *opptr;
+		char *str;
+		opptr = UI_but_operator_ptr_get(but); /* allocated when needed, the button owns it */
+
+		/* so the context is passed to fieldf functions (some py fieldf functions use it) */
+		WM_operator_properties_sanitize(opptr, false);
+
+		str = WM_operator_pystring_ex(C, NULL, false, false, but->optype, opptr);
+
+		/* avoid overly verbose tips (eg, arrays of 20 layers), exact limit is arbitrary */
+		WM_operator_pystring_abbreviate(str, 32);
+
+		/* operator info */
+		if (U.flag & USER_TOOLTIPS_PYTHON) {
       uiTooltipField *field = text_field_add(data,
                                              &(uiTooltipFormat){
-                                                 .style = UI_TIP_STYLE_MONO,
-                                                 .color_id = UI_TIP_LC_PYTHON,
-                                                 .is_pad = true,
-                                             });
-      field->text = BLI_sprintfN(TIP_("Python: %s"), str);
-    }
-
-    MEM_freeN(str);
-  }
-
-  /* button is disabled, we may be able to tell user why */
-  if (but->flag & UI_BUT_DISABLED) {
-    const char *disabled_msg = NULL;
-
-    /* if operator poll check failed, it can give pretty precise info why */
-    if (but->optype) {
-      CTX_wm_operator_poll_msg_set(C, NULL);
-      WM_operator_poll_context(C, but->optype, but->opcontext);
-      disabled_msg = CTX_wm_operator_poll_msg_get(C);
-    }
-    /* alternatively, buttons can store some reasoning too */
-    else if (but->disabled_info) {
-      disabled_msg = TIP_(but->disabled_info);
-    }
-
-    if (disabled_msg && disabled_msg[0]) {
+			            .style = UI_TIP_STYLE_MONO,
+			            .color_id = UI_TIP_LC_PYTHON,
+			            .is_pad = true,
+			        });
+			field->text = BLI_sprintfN(TIP_("Python: %s"), str);
+		}
+
+		MEM_freeN(str);
+	}
+
+	/* button is disabled, we may be able to tell user why */
+	if (but->flag & UI_BUT_DISABLED) {
+		const char *disabled_msg = NULL;
+
+		/* if operator poll check failed, it can give pretty precise info why */
+		if (but->optype) {
+			CTX_wm_operator_poll_msg_set(C, NULL);
+			WM_operator_poll_context(C, but->optype, but->opcontext);
+			disabled_msg = CTX_wm_operator_poll_msg_get(C);
+		}
+		/* alternatively, buttons can store some reasoning too */
+		else if (but->disabled_info) {
+			disabled_msg = TIP_(but->disabled_info);
+		}
+
+		if (disabled_msg && disabled_msg[0]) {
       uiTooltipField *field = text_field_add(data,
                                              &(uiTooltipFormat){
-                                                 .style = UI_TIP_STYLE_NORMAL,
-                                                 .color_id = UI_TIP_LC_ALERT,
-                                             });
-      field->text = BLI_sprintfN(TIP_("Disabled: %s"), disabled_msg);
-    }
-  }
-
-  if ((U.flag & USER_TOOLTIPS_PYTHON) && !but->optype && rna_struct.strinfo) {
-    {
+			            .style = UI_TIP_STYLE_NORMAL,
+			            .color_id = UI_TIP_LC_ALERT,
+			        });
+			field->text = BLI_sprintfN(TIP_("Disabled: %s"), disabled_msg);
+		}
+	}
+
+	if ((U.flag & USER_TOOLTIPS_PYTHON) && !but->optype && rna_struct.strinfo) {
+		{
       uiTooltipField *field = text_field_add(data,
                                              &(uiTooltipFormat){
-                                                 .style = UI_TIP_STYLE_MONO,
-                                                 .color_id = UI_TIP_LC_PYTHON,
-                                                 .is_pad = true,
-                                             });
-      if (rna_prop.strinfo) {
-        /* Struct and prop */
-        field->text = BLI_sprintfN(TIP_("Python: %s.%s"), rna_struct.strinfo, rna_prop.strinfo);
-      }
-      else {
-        /* Only struct (e.g. menus) */
-        field->text = BLI_sprintfN(TIP_("Python: %s"), rna_struct.strinfo);
-      }
-    }
-
-    if (but->rnapoin.id.data) {
+			            .style = UI_TIP_STYLE_MONO,
+			            .color_id = UI_TIP_LC_PYTHON,
+			            .is_pad = true,
+			        });
+			if (rna_prop.strinfo) {
+				/* Struct and prop */
+				field->text = BLI_sprintfN(TIP_("Python: %s.%s"), rna_struct.strinfo, rna_prop.strinfo);
+			}
+			else {
+				/* Only struct (e.g. menus) */
+				field->text = BLI_sprintfN(TIP_("Python: %s"), rna_struct.strinfo);
+			}
+		}
+
+		if (but->rnapoin.id.data) {
       uiTooltipField *field = text_field_add(data,
                                              &(uiTooltipFormat){
-                                                 .style = UI_TIP_STYLE_MONO,
-                                                 .color_id = UI_TIP_LC_PYTHON,
-                                             });
-
-      /* this could get its own 'BUT_GET_...' type */
-
-      /* never fails */
-      /* move ownership (no need for re-alloc) */
-      if (but->rnaprop) {
+			            .style = UI_TIP_STYLE_MONO,
+			            .color_id = UI_TIP_LC_PYTHON,
+			        });
+
+			/* this could get its own 'BUT_GET_...' type */
+
+			/* never fails */
+			/* move ownership (no need for re-alloc) */
+			if (but->rnaprop) {
         field->text = RNA_path_full_property_py_ex(
             &but->rnapoin, but->rnaprop, but->rnaindex, true);
-      }
-      else {
-        field->text = RNA_path_full_struct_py(&but->rnapoin);
-      }
-    }
-  }
-
-  /* Free strinfo's... */
-  if (but_tip.strinfo) {
-    MEM_freeN(but_tip.strinfo);
-  }
-  if (enum_label.strinfo) {
-    MEM_freeN(enum_label.strinfo);
-  }
-  if (enum_tip.strinfo) {
-    MEM_freeN(enum_tip.strinfo);
-  }
-  if (op_keymap.strinfo) {
-    MEM_freeN(op_keymap.strinfo);
-  }
-  if (prop_keymap.strinfo) {
-    MEM_freeN(prop_keymap.strinfo);
-  }
-  if (rna_struct.strinfo) {
-    MEM_freeN(rna_struct.strinfo);
-  }
-  if (rna_prop.strinfo) {
-    MEM_freeN(rna_prop.strinfo);
-  }
-
-  if (data->fields_len == 0) {
-    MEM_freeN(data);
-    return NULL;
-  }
-  else {
-    return data;
-  }
->>>>>>> e12c08e8
+			}
+			else {
+				field->text = RNA_path_full_struct_py(&but->rnapoin);
+			}
+		}
+	}
+
+	/* Free strinfo's... */
+	if (but_tip.strinfo) {
+		MEM_freeN(but_tip.strinfo);
+	}
+	if (enum_label.strinfo) {
+		MEM_freeN(enum_label.strinfo);
+	}
+	if (enum_tip.strinfo) {
+		MEM_freeN(enum_tip.strinfo);
+	}
+	if (op_keymap.strinfo) {
+		MEM_freeN(op_keymap.strinfo);
+	}
+	if (prop_keymap.strinfo) {
+		MEM_freeN(prop_keymap.strinfo);
+	}
+	if (rna_struct.strinfo) {
+		MEM_freeN(rna_struct.strinfo);
+	}
+	if (rna_prop.strinfo) {
+		MEM_freeN(rna_prop.strinfo);
+	}
+
+	if (data->fields_len == 0) {
+		MEM_freeN(data);
+		return NULL;
+	}
+	else {
+		return data;
+	}
 }
 
 static uiTooltipData *ui_tooltip_data_from_gizmo(bContext *C, wmGizmo *gz)
 {
-  uiTooltipData *data = MEM_callocN(sizeof(uiTooltipData), "uiTooltipData");
-
-  /* TODO(campbell): a way for gizmos to have their own descriptions (low priority). */
-
-  /* Operator Actions */
-  {
-    bool use_drag = gz->drag_part != -1 && gz->highlight_part != gz->drag_part;
-
-    const struct {
-      int part;
-      const char *prefix;
-    } gzop_actions[] = {
-        {
-            .part = gz->highlight_part,
-            .prefix = use_drag ? TIP_("Click") : NULL,
+	uiTooltipData *data = MEM_callocN(sizeof(uiTooltipData), "uiTooltipData");
+
+	/* TODO(campbell): a way for gizmos to have their own descriptions (low priority). */
+
+	/* Operator Actions */
+	{
+		bool use_drag = gz->drag_part != -1 && gz->highlight_part != gz->drag_part;
+
+		const struct {
+			int part;
+			const char *prefix;
+		} gzop_actions[] = {
+			{
+				.part = gz->highlight_part,
+				.prefix = use_drag ? TIP_("Click") : NULL,
         },
         {
-            .part = use_drag ? gz->drag_part : -1,
-            .prefix = use_drag ? TIP_("Drag") : NULL,
-        },
-    };
-
-    for (int i = 0; i < ARRAY_SIZE(gzop_actions); i++) {
+				.part = use_drag ? gz->drag_part : -1,
+				.prefix = use_drag ? TIP_("Drag") : NULL,
+			},
+		};
+
+		for (int i = 0; i < ARRAY_SIZE(gzop_actions); i++) {
       wmGizmoOpElem *gzop = (gzop_actions[i].part != -1) ?
                                 WM_gizmo_operator_get(gz, gzop_actions[i].part) :
                                 NULL;
-      if (gzop != NULL) {
-        /* Description */
-        const char *info = RNA_struct_ui_description(gzop->type->srna);
-        if (!(info && info[0])) {
-          info = RNA_struct_ui_name(gzop->type->srna);
-        }
-
-        if (info && info[0]) {
-          char *text = NULL;
-          if (gzop_actions[i].prefix != NULL) {
-            text = BLI_sprintfN("%s: %s", gzop_actions[i].prefix, info);
-          }
-          else {
-            text = BLI_strdup(info);
-          }
-
-          if (text != NULL) {
+			if (gzop != NULL) {
+				/* Description */
+				const char *info = RNA_struct_ui_description(gzop->type->srna);
+				if (!(info && info[0])) {
+					info  = RNA_struct_ui_name(gzop->type->srna);
+				}
+
+				if (info && info[0]) {
+					char *text = NULL;
+					if (gzop_actions[i].prefix != NULL) {
+						text = BLI_sprintfN("%s: %s", gzop_actions[i].prefix, info);
+					}
+					else {
+						text = BLI_strdup(info);
+					}
+
+					if (text != NULL) {
             uiTooltipField *field = text_field_add(data,
                                                    &(uiTooltipFormat){
-                                                       .style = UI_TIP_STYLE_HEADER,
-                                                       .color_id = UI_TIP_LC_VALUE,
-                                                       .is_pad = true,
-                                                   });
-            field->text = text;
-          }
-        }
-
-        /* Shortcut */
-        {
-          IDProperty *prop = gzop->ptr.data;
-          char buf[128];
-          if (WM_key_event_operator_string(
+						            .style = UI_TIP_STYLE_HEADER,
+						            .color_id = UI_TIP_LC_VALUE,
+						            .is_pad = true,
+						        });
+						field->text = text;
+					}
+				}
+
+				/* Shortcut */
+				{
+					IDProperty *prop = gzop->ptr.data;
+					char buf[128];
+					if (WM_key_event_operator_string(
                   C, gzop->type->idname, WM_OP_INVOKE_DEFAULT, prop, true, buf, ARRAY_SIZE(buf))) {
             uiTooltipField *field = text_field_add(data,
                                                    &(uiTooltipFormat){
-                                                       .style = UI_TIP_STYLE_NORMAL,
-                                                       .color_id = UI_TIP_LC_VALUE,
-                                                       .is_pad = true,
-                                                   });
-            field->text = BLI_sprintfN(TIP_("Shortcut: %s"), buf);
-          }
-        }
-      }
-    }
-  }
-
-  /* Property Actions */
-  if (gz->type->target_property_defs_len) {
-    wmGizmoProperty *gz_prop_array = WM_gizmo_target_property_array(gz);
-    for (int i = 0; i < gz->type->target_property_defs_len; i++) {
-      /* TODO(campbell): function callback descriptions. */
-      wmGizmoProperty *gz_prop = &gz_prop_array[i];
-      if (gz_prop->prop != NULL) {
-        const char *info = RNA_property_ui_description(gz_prop->prop);
-        if (info && info[0]) {
+						            .style = UI_TIP_STYLE_NORMAL,
+						            .color_id = UI_TIP_LC_VALUE,
+						            .is_pad = true,
+						        });
+						field->text = BLI_sprintfN(TIP_("Shortcut: %s"), buf);
+					}
+				}
+			}
+		}
+	}
+
+	/* Property Actions */
+	if (gz->type->target_property_defs_len) {
+		wmGizmoProperty *gz_prop_array = WM_gizmo_target_property_array(gz);
+		for (int i = 0; i < gz->type->target_property_defs_len; i++) {
+			/* TODO(campbell): function callback descriptions. */
+			wmGizmoProperty *gz_prop = &gz_prop_array[i];
+			if (gz_prop->prop != NULL) {
+				const char *info = RNA_property_ui_description(gz_prop->prop);
+				if (info && info[0]) {
           uiTooltipField *field = text_field_add(data,
                                                  &(uiTooltipFormat){
-                                                     .style = UI_TIP_STYLE_NORMAL,
-                                                     .color_id = UI_TIP_LC_VALUE,
-                                                     .is_pad = true,
-                                                 });
-          field->text = BLI_strdup(info);
-        }
-      }
-    }
-  }
-
-  if (data->fields_len == 0) {
-    MEM_freeN(data);
-    return NULL;
-  }
-  else {
-    return data;
-  }
+					            .style = UI_TIP_STYLE_NORMAL,
+					            .color_id = UI_TIP_LC_VALUE,
+					            .is_pad = true,
+					        });
+					field->text = BLI_strdup(info);
+				}
+			}
+		}
+	}
+
+	if (data->fields_len == 0) {
+		MEM_freeN(data);
+		return NULL;
+	}
+	else {
+		return data;
+	}
 }
 
 static ARegion *ui_tooltip_create_with_data(bContext *C,
                                             uiTooltipData *data,
                                             const float init_position[2],
                                             const rcti *init_rect_overlap,
-                                            const float aspect)
+        const float aspect)
 {
-  const float pad_px = UI_TIP_PADDING;
-  wmWindow *win = CTX_wm_window(C);
-  const int winx = WM_window_pixels_x(win);
-  const int winy = WM_window_pixels_y(win);
-  uiStyle *style = UI_style_get();
-  static ARegionType type;
-  ARegion *ar;
-  int fonth, fontw;
-  int h, i;
-  rcti rect_i;
-  int font_flag = 0;
-
-  /* create area region */
-  ar = ui_region_temp_add(CTX_wm_screen(C));
-
-  memset(&type, 0, sizeof(ARegionType));
-  type.draw = ui_tooltip_region_draw_cb;
-  type.free = ui_tooltip_region_free_cb;
-  type.regionid = RGN_TYPE_TEMPORARY;
-  ar->type = &type;
-
-  /* set font, get bb */
-  data->fstyle = style->widget; /* copy struct */
-  ui_fontscale(&data->fstyle.points, aspect);
-
-  UI_fontstyle_set(&data->fstyle);
-
-  data->wrap_width = min_ii(UI_TIP_MAXWIDTH * U.pixelsize / aspect, winx - (UI_TIP_PADDING * 2));
-
-  font_flag |= BLF_WORD_WRAP;
-  if (data->fstyle.kerning == 1) {
-    font_flag |= BLF_KERNING_DEFAULT;
-  }
-  BLF_enable(data->fstyle.uifont_id, font_flag);
-  BLF_enable(blf_mono_font, font_flag);
-  BLF_wordwrap(data->fstyle.uifont_id, data->wrap_width);
-  BLF_wordwrap(blf_mono_font, data->wrap_width);
-
-  /* these defines tweaked depending on font */
+	const float pad_px = UI_TIP_PADDING;
+	wmWindow *win = CTX_wm_window(C);
+	const int winx = WM_window_pixels_x(win);
+	const int winy = WM_window_pixels_y(win);
+	uiStyle *style = UI_style_get();
+	static ARegionType type;
+	ARegion *ar;
+	int fonth, fontw;
+	int h, i;
+	rcti rect_i;
+	int font_flag = 0;
+
+	/* create area region */
+	ar = ui_region_temp_add(CTX_wm_screen(C));
+
+	memset(&type, 0, sizeof(ARegionType));
+	type.draw = ui_tooltip_region_draw_cb;
+	type.free = ui_tooltip_region_free_cb;
+	type.regionid = RGN_TYPE_TEMPORARY;
+	ar->type = &type;
+
+	/* set font, get bb */
+	data->fstyle = style->widget; /* copy struct */
+	ui_fontscale(&data->fstyle.points, aspect);
+
+	UI_fontstyle_set(&data->fstyle);
+
+	data->wrap_width = min_ii(UI_TIP_MAXWIDTH * U.pixelsize / aspect, winx - (UI_TIP_PADDING * 2));
+
+	font_flag |= BLF_WORD_WRAP;
+	if (data->fstyle.kerning == 1) {
+		font_flag |= BLF_KERNING_DEFAULT;
+	}
+	BLF_enable(data->fstyle.uifont_id, font_flag);
+	BLF_enable(blf_mono_font, font_flag);
+	BLF_wordwrap(data->fstyle.uifont_id, data->wrap_width);
+	BLF_wordwrap(blf_mono_font, data->wrap_width);
+
+	/* these defines tweaked depending on font */
 #define TIP_BORDER_X (16.0f / aspect)
 #define TIP_BORDER_Y (6.0f / aspect)
 
-  h = BLF_height_max(data->fstyle.uifont_id);
-
-  for (i = 0, fontw = 0, fonth = 0; i < data->fields_len; i++) {
-    uiTooltipField *field = &data->fields[i];
-    uiTooltipField *field_next = (i + 1) != data->fields_len ? &data->fields[i + 1] : NULL;
-
-    struct ResultBLF info;
-    int w, x_pos = 0;
-    int font_id;
-
-    if (field->format.style == UI_TIP_STYLE_MONO) {
-      BLF_size(blf_mono_font, data->fstyle.points * U.pixelsize, U.dpi);
-      font_id = blf_mono_font;
-    }
-    else {
-      BLI_assert(ELEM(field->format.style, UI_TIP_STYLE_NORMAL, UI_TIP_STYLE_HEADER));
-      font_id = data->fstyle.uifont_id;
-    }
-    w = BLF_width_ex(font_id, field->text, BLF_DRAW_STR_DUMMY_MAX, &info);
-
-    /* check for suffix (enum label) */
-    if (field->text_suffix && field->text_suffix[0]) {
-      x_pos = info.width;
-      w = max_ii(w, x_pos + BLF_width(font_id, field->text_suffix, BLF_DRAW_STR_DUMMY_MAX));
-    }
-    fontw = max_ii(fontw, w);
-
-    fonth += h * info.lines;
-    if (field_next && field_next->format.is_pad) {
-      fonth += h * (UI_TIP_PAD_FAC - 1);
-    }
-
-    field->geom.lines = info.lines;
-    field->geom.x_pos = x_pos;
-  }
-
-  //fontw *= aspect;
-
-  BLF_disable(data->fstyle.uifont_id, font_flag);
-  BLF_disable(blf_mono_font, font_flag);
-
-  ar->regiondata = data;
-
-  data->toth = fonth;
-  data->lineh = h;
-
-  /* Compute position. */
-  {
-    rctf rect_fl;
-    rect_fl.xmin = init_position[0] - TIP_BORDER_X;
-    rect_fl.xmax = rect_fl.xmin + fontw + pad_px;
-    rect_fl.ymax = init_position[1] - TIP_BORDER_Y;
-    rect_fl.ymin = rect_fl.ymax - fonth - TIP_BORDER_Y;
-    BLI_rcti_rctf_copy(&rect_i, &rect_fl);
-  }
+	h = BLF_height_max(data->fstyle.uifont_id);
+
+	for (i = 0, fontw = 0, fonth = 0; i < data->fields_len; i++) {
+		uiTooltipField *field = &data->fields[i];
+		uiTooltipField *field_next = (i + 1) != data->fields_len ? &data->fields[i + 1] : NULL;
+
+		struct ResultBLF info;
+		int w, x_pos = 0;
+		int font_id;
+
+		if (field->format.style == UI_TIP_STYLE_MONO) {
+			BLF_size(blf_mono_font, data->fstyle.points * U.pixelsize, U.dpi);
+			font_id = blf_mono_font;
+		}
+		else {
+			BLI_assert(ELEM(field->format.style, UI_TIP_STYLE_NORMAL, UI_TIP_STYLE_HEADER));
+			font_id = data->fstyle.uifont_id;
+		}
+		w = BLF_width_ex(font_id, field->text, BLF_DRAW_STR_DUMMY_MAX, &info);
+
+		/* check for suffix (enum label) */
+		if (field->text_suffix && field->text_suffix[0]) {
+			x_pos = info.width;
+			w = max_ii(w, x_pos + BLF_width(font_id, field->text_suffix, BLF_DRAW_STR_DUMMY_MAX));
+		}
+		fontw = max_ii(fontw, w);
+
+		fonth += h * info.lines;
+		if (field_next && field_next->format.is_pad) {
+			fonth += h * (UI_TIP_PAD_FAC - 1);
+		}
+
+		field->geom.lines = info.lines;
+		field->geom.x_pos = x_pos;
+	}
+
+	//fontw *= aspect;
+
+	BLF_disable(data->fstyle.uifont_id, font_flag);
+	BLF_disable(blf_mono_font, font_flag);
+
+	ar->regiondata = data;
+
+	data->toth = fonth;
+	data->lineh = h;
+
+	/* Compute position. */
+	{
+		rctf rect_fl;
+		rect_fl.xmin = init_position[0] - TIP_BORDER_X;
+		rect_fl.xmax = rect_fl.xmin + fontw + pad_px;
+		rect_fl.ymax = init_position[1] - TIP_BORDER_Y;
+		rect_fl.ymin = rect_fl.ymax - fonth - TIP_BORDER_Y;
+		BLI_rcti_rctf_copy(&rect_i, &rect_fl);
+	}
 
 #undef TIP_BORDER_X
 #undef TIP_BORDER_Y
 
-  // #define USE_ALIGN_Y_CENTER
-
-  /* Clamp to window bounds. */
-  {
-    /* Ensure at least 5 px above screen bounds
-     * UI_UNIT_Y is just a guess to be above the menu item */
-    if (init_rect_overlap != NULL) {
-      const int pad = max_ff(1.0f, U.pixelsize) * 5;
-      const rcti init_rect = {
-          .xmin = init_rect_overlap->xmin - pad,
-          .xmax = init_rect_overlap->xmax + pad,
-          .ymin = init_rect_overlap->ymin - pad,
-          .ymax = init_rect_overlap->ymax + pad,
-      };
-      const rcti rect_clamp = {
-          .xmin = 0,
-          .xmax = winx,
-          .ymin = 0,
-          .ymax = winy,
-      };
-      /* try right. */
-      const int size_x = BLI_rcti_size_x(&rect_i);
-      const int size_y = BLI_rcti_size_y(&rect_i);
-      const int cent_overlap_x = BLI_rcti_cent_x(&init_rect);
+// #define USE_ALIGN_Y_CENTER
+
+	/* Clamp to window bounds. */
+	{
+		/* Ensure at least 5 px above screen bounds
+		 * UI_UNIT_Y is just a guess to be above the menu item */
+		if (init_rect_overlap != NULL) {
+			const int pad = max_ff(1.0f, U.pixelsize) * 5;
+			const rcti init_rect = {
+				.xmin = init_rect_overlap->xmin - pad,
+				.xmax = init_rect_overlap->xmax + pad,
+				.ymin = init_rect_overlap->ymin - pad,
+				.ymax = init_rect_overlap->ymax + pad,
+			};
+			const rcti rect_clamp = {
+				.xmin = 0,
+				.xmax = winx,
+				.ymin = 0,
+				.ymax = winy,
+			};
+			/* try right. */
+			const int size_x = BLI_rcti_size_x(&rect_i);
+			const int size_y = BLI_rcti_size_y(&rect_i);
+			const int cent_overlap_x = BLI_rcti_cent_x(&init_rect);
 #ifdef USE_ALIGN_Y_CENTER
-      const int cent_overlap_y = BLI_rcti_cent_y(&init_rect);
+			const int cent_overlap_y = BLI_rcti_cent_y(&init_rect);
 #endif
-      struct {
-        rcti xpos;
-        rcti xneg;
-        rcti ypos;
-        rcti yneg;
-      } rect;
-
-      { /* xpos */
-        rcti r = rect_i;
-        r.xmin = init_rect.xmax;
-        r.xmax = r.xmin + size_x;
+			struct {
+				rcti xpos;
+				rcti xneg;
+				rcti ypos;
+				rcti yneg;
+			} rect;
+
+			{	/* xpos */
+				rcti r = rect_i;
+				r.xmin = init_rect.xmax;
+				r.xmax = r.xmin + size_x;
 #ifdef USE_ALIGN_Y_CENTER
-        r.ymin = cent_overlap_y - (size_y / 2);
-        r.ymax = r.ymin + size_y;
+				r.ymin = cent_overlap_y - (size_y / 2);
+				r.ymax = r.ymin + size_y;
 #else
-        r.ymin = init_rect.ymax - BLI_rcti_size_y(&rect_i);
-        r.ymax = init_rect.ymax;
-        r.ymin -= UI_POPUP_MARGIN;
-        r.ymax -= UI_POPUP_MARGIN;
+				r.ymin = init_rect.ymax - BLI_rcti_size_y(&rect_i);
+				r.ymax = init_rect.ymax;
+				r.ymin -= UI_POPUP_MARGIN;
+				r.ymax -= UI_POPUP_MARGIN;
 #endif
-        rect.xpos = r;
-      }
-      { /* xneg */
-        rcti r = rect_i;
-        r.xmin = init_rect.xmin - size_x;
-        r.xmax = r.xmin + size_x;
+				rect.xpos = r;
+			}
+			{	/* xneg */
+				rcti r = rect_i;
+				r.xmin = init_rect.xmin - size_x;
+				r.xmax = r.xmin + size_x;
 #ifdef USE_ALIGN_Y_CENTER
-        r.ymin = cent_overlap_y - (size_y / 2);
-        r.ymax = r.ymin + size_y;
+				r.ymin = cent_overlap_y - (size_y / 2);
+				r.ymax = r.ymin + size_y;
 #else
-        r.ymin = init_rect.ymax - BLI_rcti_size_y(&rect_i);
-        r.ymax = init_rect.ymax;
-        r.ymin -= UI_POPUP_MARGIN;
-        r.ymax -= UI_POPUP_MARGIN;
+				r.ymin = init_rect.ymax - BLI_rcti_size_y(&rect_i);
+				r.ymax = init_rect.ymax;
+				r.ymin -= UI_POPUP_MARGIN;
+				r.ymax -= UI_POPUP_MARGIN;
 #endif
-        rect.xneg = r;
-      }
-      { /* ypos */
-        rcti r = rect_i;
-        r.xmin = cent_overlap_x - (size_x / 2);
-        r.xmax = r.xmin + size_x;
-        r.ymin = init_rect.ymax;
-        r.ymax = r.ymin + size_y;
-        rect.ypos = r;
-      }
-      { /* yneg */
-        rcti r = rect_i;
-        r.xmin = cent_overlap_x - (size_x / 2);
-        r.xmax = r.xmin + size_x;
-        r.ymin = init_rect.ymin - size_y;
-        r.ymax = r.ymin + size_y;
-        rect.yneg = r;
-      }
-
-      bool found = false;
-      for (int j = 0; j < 4; j++) {
-        const rcti *r = (&rect.xpos) + j;
-        if (BLI_rcti_inside_rcti(&rect_clamp, r)) {
-          rect_i = *r;
-          found = true;
-          break;
-        }
-      }
-      if (!found) {
-        /* Fallback, we could pick the best fallback, for now just use xpos. */
-        int offset_dummy[2];
-        rect_i = rect.xpos;
-        BLI_rcti_clamp(&rect_i, &rect_clamp, offset_dummy);
-      }
-    }
-    else {
-      const int pad = max_ff(1.0f, U.pixelsize) * 5;
-      const rcti rect_clamp = {
-          .xmin = pad,
-          .xmax = winx - pad,
-          .ymin = pad + (UI_UNIT_Y * 2),
-          .ymax = winy - pad,
-      };
-      int offset_dummy[2];
-      BLI_rcti_clamp(&rect_i, &rect_clamp, offset_dummy);
-    }
-  }
+				rect.xneg = r;
+			}
+			{	/* ypos */
+				rcti r = rect_i;
+				r.xmin = cent_overlap_x - (size_x / 2);
+				r.xmax = r.xmin + size_x;
+				r.ymin = init_rect.ymax;
+				r.ymax = r.ymin + size_y;
+				rect.ypos = r;
+			}
+			{	/* yneg */
+				rcti r = rect_i;
+				r.xmin = cent_overlap_x - (size_x / 2);
+				r.xmax = r.xmin + size_x;
+				r.ymin = init_rect.ymin - size_y;
+				r.ymax = r.ymin + size_y;
+				rect.yneg = r;
+			}
+
+			bool found = false;
+			for (int j = 0; j < 4; j++) {
+				const rcti *r = (&rect.xpos) + j;
+				if (BLI_rcti_inside_rcti(&rect_clamp, r)) {
+					rect_i = *r;
+					found = true;
+					break;
+				}
+			}
+			if (!found) {
+				/* Fallback, we could pick the best fallback, for now just use xpos. */
+				int offset_dummy[2];
+				rect_i = rect.xpos;
+				BLI_rcti_clamp(&rect_i, &rect_clamp, offset_dummy);
+			}
+		}
+		else {
+			const int pad = max_ff(1.0f, U.pixelsize) * 5;
+			const rcti rect_clamp = {
+				.xmin = pad,
+				.xmax = winx - pad,
+				.ymin = pad + (UI_UNIT_Y * 2),
+				.ymax = winy - pad,
+			};
+			int offset_dummy[2];
+			BLI_rcti_clamp(&rect_i, &rect_clamp, offset_dummy);
+		}
+	}
 
 #undef USE_ALIGN_Y_CENTER
 
-  /* add padding */
+	/* add padding */
   BLI_rcti_resize(&rect_i, BLI_rcti_size_x(&rect_i) + pad_px, BLI_rcti_size_y(&rect_i) + pad_px);
 
-  /* widget rect, in region coords */
-  {
-    /* Compensate for margin offset, visually this corrects the position. */
-    const int margin = UI_POPUP_MARGIN;
-    if (init_rect_overlap != NULL) {
-      BLI_rcti_translate(&rect_i, margin, margin / 2);
-    }
-
-    data->bbox.xmin = margin;
-    data->bbox.xmax = BLI_rcti_size_x(&rect_i) - margin;
-    data->bbox.ymin = margin;
-    data->bbox.ymax = BLI_rcti_size_y(&rect_i);
-
-    /* region bigger for shadow */
-    ar->winrct.xmin = rect_i.xmin - margin;
-    ar->winrct.xmax = rect_i.xmax + margin;
-    ar->winrct.ymin = rect_i.ymin - margin;
-    ar->winrct.ymax = rect_i.ymax + margin;
-  }
-
-  /* adds subwindow */
-  ED_region_init(ar);
-
-  /* notify change and redraw */
-  ED_region_tag_redraw(ar);
-
-  return ar;
+	/* widget rect, in region coords */
+	{
+		/* Compensate for margin offset, visually this corrects the position. */
+		const int margin = UI_POPUP_MARGIN;
+		if (init_rect_overlap != NULL) {
+			BLI_rcti_translate(&rect_i, margin, margin / 2);
+		}
+
+		data->bbox.xmin = margin;
+		data->bbox.xmax = BLI_rcti_size_x(&rect_i) - margin;
+		data->bbox.ymin = margin;
+		data->bbox.ymax = BLI_rcti_size_y(&rect_i);
+
+		/* region bigger for shadow */
+		ar->winrct.xmin = rect_i.xmin - margin;
+		ar->winrct.xmax = rect_i.xmax + margin;
+		ar->winrct.ymin = rect_i.ymin - margin;
+		ar->winrct.ymax = rect_i.ymax + margin;
+	}
+
+	/* adds subwindow */
+	ED_region_init(ar);
+
+	/* notify change and redraw */
+	ED_region_tag_redraw(ar);
+
+	return ar;
 }
 
 /** \} */
@@ -1499,78 +1241,78 @@
 
 ARegion *UI_tooltip_create_from_button(bContext *C, ARegion *butregion, uiBut *but, bool is_label)
 {
-  wmWindow *win = CTX_wm_window(C);
-  /* aspect values that shrink text are likely unreadable */
-  const float aspect = min_ff(1.0f, but->block->aspect);
-  float init_position[2];
-
-  if (but->drawflag & UI_BUT_NO_TOOLTIP) {
-    return NULL;
-  }
-  uiTooltipData *data = NULL;
-
-  if (data == NULL) {
-    data = ui_tooltip_data_from_tool(C, but, is_label);
-  }
-
-  if (data == NULL) {
-    data = ui_tooltip_data_from_button(C, but);
-  }
-
-  if (data == NULL) {
-    return NULL;
-  }
-
-  const bool is_no_overlap = UI_but_has_tooltip_label(but) || UI_but_is_tool(but);
-  rcti init_rect;
-  if (is_no_overlap) {
-    rctf overlap_rect_fl;
-    init_position[0] = BLI_rctf_cent_x(&but->rect);
-    init_position[1] = BLI_rctf_cent_y(&but->rect);
-    if (butregion) {
-      ui_block_to_window_fl(butregion, but->block, &init_position[0], &init_position[1]);
-      ui_block_to_window_rctf(butregion, but->block, &overlap_rect_fl, &but->rect);
-    }
-    else {
-      overlap_rect_fl = but->rect;
-    }
-    BLI_rcti_rctf_copy_round(&init_rect, &overlap_rect_fl);
-  }
-  else {
-    init_position[0] = BLI_rctf_cent_x(&but->rect);
-    init_position[1] = but->rect.ymin - (UI_POPUP_MARGIN / 2);
-    if (butregion) {
-      ui_block_to_window_fl(butregion, but->block, &init_position[0], &init_position[1]);
-      init_position[0] = win->eventstate->x;
-    }
-  }
+	wmWindow *win = CTX_wm_window(C);
+	/* aspect values that shrink text are likely unreadable */
+	const float aspect = min_ff(1.0f, but->block->aspect);
+	float init_position[2];
+
+	if (but->drawflag & UI_BUT_NO_TOOLTIP) {
+		return NULL;
+	}
+	uiTooltipData *data = NULL;
+
+	if (data == NULL) {
+		data = ui_tooltip_data_from_tool(C, but, is_label);
+	}
+
+	if (data == NULL) {
+		data = ui_tooltip_data_from_button(C, but);
+	}
+
+	if (data == NULL) {
+		return NULL;
+	}
+
+	const bool is_no_overlap = UI_but_has_tooltip_label(but) || UI_but_is_tool(but);
+	rcti init_rect;
+	if (is_no_overlap) {
+		rctf overlap_rect_fl;
+		init_position[0] = BLI_rctf_cent_x(&but->rect);
+		init_position[1] = BLI_rctf_cent_y(&but->rect);
+		if (butregion) {
+			ui_block_to_window_fl(butregion, but->block, &init_position[0], &init_position[1]);
+			ui_block_to_window_rctf(butregion, but->block, &overlap_rect_fl, &but->rect);
+		}
+		else {
+			overlap_rect_fl = but->rect;
+		}
+		BLI_rcti_rctf_copy_round(&init_rect, &overlap_rect_fl);
+	}
+	else {
+		init_position[0] = BLI_rctf_cent_x(&but->rect);
+		init_position[1] = but->rect.ymin - (UI_POPUP_MARGIN / 2);
+		if (butregion) {
+			ui_block_to_window_fl(butregion, but->block, &init_position[0], &init_position[1]);
+			init_position[0] = win->eventstate->x;
+		}
+	}
 
   ARegion *ar = ui_tooltip_create_with_data(
       C, data, init_position, is_no_overlap ? &init_rect : NULL, aspect);
 
-  return ar;
+	return ar;
 }
 
 ARegion *UI_tooltip_create_from_gizmo(bContext *C, wmGizmo *gz)
 {
-  wmWindow *win = CTX_wm_window(C);
-  const float aspect = 1.0f;
-  float init_position[2];
-
-  uiTooltipData *data = ui_tooltip_data_from_gizmo(C, gz);
-  if (data == NULL) {
-    return NULL;
-  }
-
-  init_position[0] = win->eventstate->x;
-  init_position[1] = win->eventstate->y;
-
-  return ui_tooltip_create_with_data(C, data, init_position, NULL, aspect);
+	wmWindow *win = CTX_wm_window(C);
+	const float aspect = 1.0f;
+	float init_position[2];
+
+	uiTooltipData *data = ui_tooltip_data_from_gizmo(C, gz);
+	if (data == NULL) {
+		return NULL;
+	}
+
+	init_position[0] = win->eventstate->x;
+	init_position[1] = win->eventstate->y;
+
+	return ui_tooltip_create_with_data(C, data, init_position, NULL, aspect);
 }
 
 void UI_tooltip_free(bContext *C, bScreen *sc, ARegion *ar)
 {
-  ui_region_temp_remove(C, sc, ar);
+	ui_region_temp_remove(C, sc, ar);
 }
 
 /** \} */
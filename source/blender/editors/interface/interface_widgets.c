/*
 * This program is free software; you can redistribute it and/or
 * modify it under the terms of the GNU General Public License
 * as published by the Free Software Foundation; either version 2
 * of the License, or (at your option) any later version.
 *
 * This program is distributed in the hope that it will be useful,
 * but WITHOUT ANY WARRANTY; without even the implied warranty of
 * MERCHANTABILITY or FITNESS FOR A PARTICULAR PURPOSE.  See the
 * GNU General Public License for more details.
 *
 * You should have received a copy of the GNU General Public License
 * along with this program; if not, write to the Free Software Foundation,
 * Inc., 51 Franklin Street, Fifth Floor, Boston, MA 02110-1301, USA.
 *
 * The Original Code is Copyright (C) 2009 Blender Foundation.
 * All rights reserved.
 */

/** \file
 * \ingroup edinterface
 */

#include <assert.h>
#include <limits.h>
#include <stdlib.h>
#include <string.h>

#include "DNA_brush_types.h"
#include "DNA_screen_types.h"
#include "DNA_userdef_types.h"

#include "BLI_math.h"
#include "BLI_rect.h"
#include "BLI_string.h"
#include "BLI_string_utf8.h"
#include "BLI_utildefines.h"

#include "BKE_context.h"

#include "RNA_access.h"

#include "BLF_api.h"

#include "ED_node.h"

#include "UI_interface.h"
#include "UI_interface_icons.h"

#include "interface_intern.h"

#include "GPU_batch.h"
#include "GPU_batch_presets.h"
#include "GPU_immediate.h"
#include "GPU_immediate_util.h"
#include "GPU_matrix.h"
#include "GPU_state.h"

#ifdef WITH_INPUT_IME
#  include "WM_types.h"
#endif

/* -------------------------------------------------------------------- */
/** \name Local Enums/Defines
 * \{ */

/* icons are 80% of height of button (16 pixels inside 20 height) */
#define ICON_SIZE_FROM_BUTRECT(rect) (0.8f * BLI_rcti_size_y(rect))

/* visual types for drawing */
/* for time being separated from functional types */
typedef enum {
  /* default */
  UI_WTYPE_REGULAR,

  /* standard set */
  UI_WTYPE_LABEL,
  UI_WTYPE_TOGGLE,
  UI_WTYPE_CHECKBOX,
  UI_WTYPE_RADIO,
  UI_WTYPE_NUMBER,
  UI_WTYPE_SLIDER,
  UI_WTYPE_EXEC,
  UI_WTYPE_TOOLBAR_ITEM,
  UI_WTYPE_TAB,
  UI_WTYPE_TOOLTIP,

  /* strings */
  UI_WTYPE_NAME,
  UI_WTYPE_NAME_LINK,
  UI_WTYPE_POINTER_LINK,
  UI_WTYPE_FILENAME,

  /* menus */
  UI_WTYPE_MENU_RADIO,
  UI_WTYPE_MENU_ICON_RADIO,
  UI_WTYPE_MENU_POINTER_LINK,
  UI_WTYPE_MENU_NODE_LINK,

  UI_WTYPE_PULLDOWN,
  UI_WTYPE_MENU_ITEM,
  UI_WTYPE_MENU_ITEM_RADIAL,
  UI_WTYPE_MENU_BACK,

  /* specials */
  UI_WTYPE_ICON,
  UI_WTYPE_ICON_LABEL,
  UI_WTYPE_SWATCH,
  UI_WTYPE_RGB_PICKER,
  UI_WTYPE_UNITVEC,
  UI_WTYPE_BOX,
  UI_WTYPE_SCROLL,
  UI_WTYPE_LISTITEM,
  UI_WTYPE_PROGRESSBAR,
  UI_WTYPE_NODESOCKET,
} uiWidgetTypeEnum;

/* Button state argument shares bits with 'uiBut.flag'.
 * reuse flags that aren't needed for drawing to avoid collision. */
enum {
  /* Show that holding the button opens a menu. */
  UI_STATE_HOLD_ACTION = UI_BUT_UPDATE_DELAY,
  UI_STATE_TEXT_INPUT = UI_BUT_UNDO,
  UI_STATE_ACTIVE_LEFT = UI_BUT_VALUE_CLEAR,
  UI_STATE_ACTIVE_RIGHT = UI_BUT_TEXTEDIT_UPDATE,
  UI_STATE_TEXT_BEFORE_WIDGET = UI_BUT_IMMEDIATE,

  UI_STATE_FLAGS_ALL = (UI_STATE_HOLD_ACTION | UI_STATE_TEXT_INPUT | UI_STATE_ACTIVE_LEFT |
                        UI_STATE_ACTIVE_RIGHT | UI_STATE_TEXT_BEFORE_WIDGET),
};
/* Prevent accidental use. */
#define UI_BUT_UPDATE_DELAY ((void)0)
#define UI_BUT_UNDO ((void)0)

/** \} */

/* -------------------------------------------------------------------- */
/** \name Internal Color Utilities
 * \{ */

static void color_blend_v3_v3(uchar cp[3], const uchar cpstate[3], const float fac)
{
  if (fac != 0.0f) {
    cp[0] = (int)((1.0f - fac) * cp[0] + fac * cpstate[0]);
    cp[1] = (int)((1.0f - fac) * cp[1] + fac * cpstate[1]);
    cp[2] = (int)((1.0f - fac) * cp[2] + fac * cpstate[2]);
  }
}

static void color_blend_v4_v4v4(uchar r_col[4],
                                const uchar col1[4],
                                const uchar col2[4],
                                const float fac)
{
  const int faci = unit_float_to_uchar_clamp(fac);
  const int facm = 255 - faci;

  r_col[0] = (faci * col1[0] + facm * col2[0]) / 256;
  r_col[1] = (faci * col1[1] + facm * col2[1]) / 256;
  r_col[2] = (faci * col1[2] + facm * col2[2]) / 256;
  r_col[3] = (faci * col1[3] + facm * col2[3]) / 256;
}

static void color_add_v3_i(uchar cp[3], int tint)
{
  cp[0] = clamp_i(cp[0] + tint, 0, 255);
  cp[1] = clamp_i(cp[1] + tint, 0, 255);
  cp[2] = clamp_i(cp[2] + tint, 0, 255);
}

static void color_ensure_contrast_v3(uchar cp[3], const uchar cp_other[3], int contrast)
{
  BLI_assert(contrast > 0);
  const int item_value = rgb_to_grayscale_byte(cp);
  const int inner_value = rgb_to_grayscale_byte(cp_other);
  const int delta = item_value - inner_value;
  if (delta >= 0) {
    if (contrast > delta) {
      color_add_v3_i(cp, contrast - delta);
    }
  }
  else {
    if (contrast > -delta) {
      color_add_v3_i(cp, -contrast - delta);
    }
  }
}

static void color_mul_hsl_v3(uchar ch[3], float h_factor, float s_factor, float l_factor)
{
  float rgb[3], hsl[3];
  rgb_uchar_to_float(rgb, ch);
  rgb_to_hsl_v(rgb, hsl);
  hsl[0] *= h_factor;
  hsl[1] *= s_factor;
  hsl[2] *= l_factor;
  hsl_to_rgb_v(hsl, rgb);
  rgb_float_to_uchar(ch, rgb);
}

/** \} */

/* -------------------------------------------------------------------- */
/** \name Widget Base Type
 * \{ */

/**
 * - in: roundbox codes for corner types and radius
 * - return: array of `[size][2][x, y]` points, the edges of the roundbox, + UV coords
 *
 * - draw black box with alpha 0 on exact button boundbox
 * - for every AA step:
 *    - draw the inner part for a round filled box, with color blend codes or texture coords
 *    - draw outline in outline color
 *    - draw outer part, bottom half, extruded 1 pixel to bottom, for emboss shadow
 *    - draw extra decorations
 * - draw background color box with alpha 1 on exact button boundbox
 */

/* fill this struct with polygon info to draw AA'ed */
/* it has outline, back, and two optional tria meshes */

typedef struct uiWidgetTrias {
  uint tot;
  int type;
  float size, center[2];

  float vec[16][2];
  const uint (*index)[3];

} uiWidgetTrias;

/* max as used by round_box__edges */
/* Make sure to change widget_base_vert.glsl accordingly. */
#define WIDGET_CURVE_RESOLU 9
#define WIDGET_SIZE_MAX (WIDGET_CURVE_RESOLU * 4)

typedef struct uiWidgetBase {
  /* TODO remove these completely */
  int totvert, halfwayvert;
  float outer_v[WIDGET_SIZE_MAX][2];
  float inner_v[WIDGET_SIZE_MAX][2];
  float inner_uv[WIDGET_SIZE_MAX][2];

  bool draw_inner, draw_outline, draw_emboss;

  uiWidgetTrias tria1;
  uiWidgetTrias tria2;

  /* Widget shader parameters, must match the shader layout. */
  uiWidgetBaseParameters uniform_params;
} uiWidgetBase;

/**
 * For time being only for visual appearance,
 * later, a handling callback can be added too.
 */
typedef struct uiWidgetType {

  /* pointer to theme color definition */
  const uiWidgetColors *wcol_theme;
  uiWidgetStateColors *wcol_state;

  /* converted colors for state */
  uiWidgetColors wcol;

  void (*state)(struct uiWidgetType *, int state, int drawflag);
  void (*draw)(uiWidgetColors *, rcti *, int state, int roundboxalign);
  void (*custom)(uiBut *, uiWidgetColors *, rcti *, int state, int roundboxalign);
  void (*text)(const uiFontStyle *, const uiWidgetColors *, uiBut *, rcti *);

} uiWidgetType;

/** \} */

/* -------------------------------------------------------------------- */
/** \name Shape Preset Data
 * \{ */

static const float cornervec[WIDGET_CURVE_RESOLU][2] = {
    {0.0, 0.0},
    {0.195, 0.02},
    {0.383, 0.067},
    {0.55, 0.169},
    {0.707, 0.293},
    {0.831, 0.45},
    {0.924, 0.617},
    {0.98, 0.805},
    {1.0, 1.0},
};

const float ui_pixel_jitter[UI_PIXEL_AA_JITTER][2] = {
    {0.468813, -0.481430},
    {-0.155755, -0.352820},
    {0.219306, -0.238501},
    {-0.393286, -0.110949},
    {-0.024699, 0.013908},
    {0.343805, 0.147431},
    {-0.272855, 0.269918},
    {0.095909, 0.388710},
};
#define WIDGET_AA_JITTER UI_PIXEL_AA_JITTER
#define jit ui_pixel_jitter

static const float g_shape_preset_number_arrow_vert[3][2] = {
    {-0.352077, 0.532607},
    {-0.352077, -0.549313},
    {0.330000, -0.008353},
};
static const uint g_shape_preset_number_arrow_face[1][3] = {
    {0, 1, 2},
};

static const float g_shape_preset_scroll_circle_vert[16][2] = {
    {0.382684, 0.923879},
    {0.000001, 1.000000},
    {-0.382683, 0.923880},
    {-0.707107, 0.707107},
    {-0.923879, 0.382684},
    {-1.000000, 0.000000},
    {-0.923880, -0.382684},
    {-0.707107, -0.707107},
    {-0.382683, -0.923880},
    {0.000000, -1.000000},
    {0.382684, -0.923880},
    {0.707107, -0.707107},
    {0.923880, -0.382684},
    {1.000000, -0.000000},
    {0.923880, 0.382683},
    {0.707107, 0.707107},
};
static const uint g_shape_preset_scroll_circle_face[14][3] = {
    {0, 1, 2},
    {2, 0, 3},
    {3, 0, 15},
    {3, 15, 4},
    {4, 15, 14},
    {4, 14, 5},
    {5, 14, 13},
    {5, 13, 6},
    {6, 13, 12},
    {6, 12, 7},
    {7, 12, 11},
    {7, 11, 8},
    {8, 11, 10},
    {8, 10, 9},
};

static const float g_shape_preset_menu_arrow_vert[6][2] = {
    {-0.33, 0.16},
    {0.33, 0.16},
    {0, 0.82},
    {0, -0.82},
    {-0.33, -0.16},
    {0.33, -0.16},
};
static const uint g_shape_preset_menu_arrow_face[2][3] = {{2, 0, 1}, {3, 5, 4}};

static const float g_shape_preset_checkmark_vert[6][2] = {
    {-0.578579, 0.253369},
    {-0.392773, 0.412794},
    {-0.004241, -0.328551},
    {-0.003001, 0.034320},
    {1.055313, 0.864744},
    {0.866408, 1.026895},
};

static const uint g_shape_preset_checkmark_face[4][3] = {
    {3, 2, 4},
    {3, 4, 5},
    {1, 0, 3},
    {0, 2, 3},
};

#define OY (-0.2 / 2)
#define SC (0.35 * 2)
static const float g_shape_preset_hold_action_vert[6][2] = {
    {-0.5 + SC, 1.0 + OY},
    {0.5, 1.0 + OY},
    {0.5, 0.0 + OY + SC},
};
static const uint g_shape_preset_hold_action_face[2][3] = {{2, 0, 1}, {3, 5, 4}};
#undef OY
#undef SC

/** \} */

/* -------------------------------------------------------------------- */
/** \name #GPUBatch Creation
 *
 * In order to speed up UI drawing we create some batches that are then
 * modified by specialized shaders to draw certain elements really fast.
 * TODO: find a better place. Maybe it's own file?
 *
 * \{ */

/* offset in triavec[] in shader per type */
static const int tria_ofs[ROUNDBOX_TRIA_MAX] = {
    [ROUNDBOX_TRIA_NONE] = 0,
    [ROUNDBOX_TRIA_ARROWS] = 0,
    [ROUNDBOX_TRIA_SCROLL] = 12,
    [ROUNDBOX_TRIA_MENU] = 28,
    [ROUNDBOX_TRIA_CHECK] = 34,
    [ROUNDBOX_TRIA_HOLD_ACTION_ARROW] = 40,
};
static const int tria_vcount[ROUNDBOX_TRIA_MAX] = {
    [ROUNDBOX_TRIA_NONE] = 0,
    [ROUNDBOX_TRIA_ARROWS] = 6,
    [ROUNDBOX_TRIA_SCROLL] = 16,
    [ROUNDBOX_TRIA_MENU] = 6,
    [ROUNDBOX_TRIA_CHECK] = 6,
    [ROUNDBOX_TRIA_HOLD_ACTION_ARROW] = 3,
};

static struct {
  GPUBatch *roundbox_widget[ROUNDBOX_TRIA_MAX];

  GPUBatch *roundbox_simple;
  GPUBatch *roundbox_simple_aa;
  GPUBatch *roundbox_simple_outline;
  GPUBatch *roundbox_shadow;

  GPUVertFormat format;
  uint vflag_id;
} g_ui_batch_cache = {{0}};

static GPUVertFormat *vflag_format(void)
{
  if (g_ui_batch_cache.format.attr_len == 0) {
    GPUVertFormat *format = &g_ui_batch_cache.format;
    g_ui_batch_cache.vflag_id = GPU_vertformat_attr_add(
        format, "vflag", GPU_COMP_U32, 1, GPU_FETCH_INT);
  }
  return &g_ui_batch_cache.format;
}

#define INNER 0
#define OUTLINE 1
#define EMBOSS 2
#define NO_AA WIDGET_AA_JITTER

static void set_roundbox_vertex_data(GPUVertBufRaw *vflag_step, uint32_t d)
{
  uint32_t *data = GPU_vertbuf_raw_step(vflag_step);
  *data = d;
}

static uint32_t set_roundbox_vertex(GPUVertBufRaw *vflag_step,
                                    int corner_id,
                                    int corner_v,
                                    int jit_v,
                                    bool inner,
                                    bool emboss,
                                    int color)
{
  uint32_t *data = GPU_vertbuf_raw_step(vflag_step);
  *data = corner_id;
  *data |= corner_v << 2;
  *data |= jit_v << 6;
  *data |= color << 12;
  *data |= (inner) ? (1 << 10) : 0;  /* is inner vert */
  *data |= (emboss) ? (1 << 11) : 0; /* is emboss vert */
  return *data;
}

static uint32_t set_tria_vertex(
    GPUVertBufRaw *vflag_step, int tria_type, int tria_v, int tria_id, int jit_v)
{
  uint32_t *data = GPU_vertbuf_raw_step(vflag_step);
  if (ELEM(tria_type, ROUNDBOX_TRIA_ARROWS)) {
    tria_v += tria_id * tria_vcount[ROUNDBOX_TRIA_ARROWS];
  }
  *data = tria_ofs[tria_type] + tria_v;
  *data |= jit_v << 6;
  *data |= (tria_id == 0) ? (1 << 10) : 0; /* is first tria */
  *data |= 1 << 14;                        /* is tria vert */
  return *data;
}

static void roundbox_batch_add_tria(GPUVertBufRaw *vflag_step, int tria, uint32_t last_data)
{
  const int tria_num =
      ELEM(tria, ROUNDBOX_TRIA_CHECK, ROUNDBOX_TRIA_HOLD_ACTION_ARROW, ROUNDBOX_TRIA_MENU) ? 1 : 2;
  /* for each tria */
  for (int t = 0; t < tria_num; t++) {
    for (int j = 0; j < WIDGET_AA_JITTER; j++) {
      /* restart */
      set_roundbox_vertex_data(vflag_step, last_data);
      set_tria_vertex(vflag_step, tria, 0, t, j);
      for (int v = 0; v < tria_vcount[tria]; v++) {
        last_data = set_tria_vertex(vflag_step, tria, v, t, j);
      }
    }
  }
}

GPUBatch *ui_batch_roundbox_widget_get(int tria)
{
  if (g_ui_batch_cache.roundbox_widget[tria] == NULL) {
    uint32_t last_data;
    GPUVertBufRaw vflag_step;
    GPUVertBuf *vbo = GPU_vertbuf_create_with_format(vflag_format());
    int vcount = WIDGET_SIZE_MAX;                                 /* inner */
    vcount += 2;                                                  /* restart */
    vcount += ((WIDGET_SIZE_MAX + 1) * 2) * WIDGET_AA_JITTER;     /* outline (edges) */
    vcount += 2;                                                  /* restart */
    vcount += ((WIDGET_CURVE_RESOLU * 2) * 2) * WIDGET_AA_JITTER; /* emboss */
    if (tria) {
      vcount += (tria_vcount[tria] + 2) * WIDGET_AA_JITTER; /* tria1 */
      if (!ELEM(tria, ROUNDBOX_TRIA_CHECK, ROUNDBOX_TRIA_HOLD_ACTION_ARROW, ROUNDBOX_TRIA_MENU)) {
        vcount += (tria_vcount[tria] + 2) * WIDGET_AA_JITTER; /* tria2 */
      }
    }
    GPU_vertbuf_data_alloc(vbo, vcount);
    GPU_vertbuf_attr_get_raw_data(vbo, g_ui_batch_cache.vflag_id, &vflag_step);
    /* Inner */
    for (int c1 = 0, c2 = 3; c1 < 2; c1++, c2--) {
      for (int a1 = 0, a2 = WIDGET_CURVE_RESOLU - 1; a2 >= 0; a1++, a2--) {
        last_data = set_roundbox_vertex(&vflag_step, c1, a1, NO_AA, true, false, INNER);
        last_data = set_roundbox_vertex(&vflag_step, c2, a2, NO_AA, true, false, INNER);
      }
    }
    /* restart */
    set_roundbox_vertex_data(&vflag_step, last_data);
    set_roundbox_vertex(&vflag_step, 0, 0, 0, true, false, OUTLINE);
    /* Outlines */
    for (int j = 0; j < WIDGET_AA_JITTER; j++) {
      for (int c = 0; c < 4; c++) {
        for (int a = 0; a < WIDGET_CURVE_RESOLU; a++) {
          set_roundbox_vertex(&vflag_step, c, a, j, true, false, OUTLINE);
          set_roundbox_vertex(&vflag_step, c, a, j, false, false, OUTLINE);
        }
      }
      /* Close the loop. */
      set_roundbox_vertex(&vflag_step, 0, 0, j, true, false, OUTLINE);
      last_data = set_roundbox_vertex(&vflag_step, 0, 0, j, false, false, OUTLINE);
    }
    /* restart */
    set_roundbox_vertex_data(&vflag_step, last_data);
    set_roundbox_vertex(&vflag_step, 0, 0, 0, false, false, EMBOSS);
    /* Emboss */
    /* go back and forth : avoid degenerate triangle (but beware of backface cull) */
    bool rev = false;
    for (int j = 0; j < WIDGET_AA_JITTER; j++, rev = !rev) {
      for (int c = (rev) ? 1 : 0; (rev) ? c >= 0 : c < 2; (rev) ? c-- : c++) {
        int sta = (rev) ? WIDGET_CURVE_RESOLU - 1 : 0;
        int end = WIDGET_CURVE_RESOLU;
        for (int a = sta; (rev) ? a >= 0 : a < end; (rev) ? a-- : a++) {
          set_roundbox_vertex(&vflag_step, c, a, j, false, false, EMBOSS);
          last_data = set_roundbox_vertex(&vflag_step, c, a, j, false, true, EMBOSS);
        }
      }
    }
    if (tria) {
      roundbox_batch_add_tria(&vflag_step, tria, last_data);
    }
    g_ui_batch_cache.roundbox_widget[tria] = GPU_batch_create_ex(
        GPU_PRIM_TRI_STRIP, vbo, NULL, GPU_BATCH_OWNS_VBO);
    gpu_batch_presets_register(g_ui_batch_cache.roundbox_widget[tria]);
  }
  return g_ui_batch_cache.roundbox_widget[tria];
}

GPUBatch *ui_batch_roundbox_get(bool filled, bool antialiased)
{
  GPUBatch **batch = NULL;

  if (filled) {
    if (antialiased) {
      batch = &g_ui_batch_cache.roundbox_simple_aa;
    }
    else {
      batch = &g_ui_batch_cache.roundbox_simple;
    }
  }
  else {
    if (antialiased) {
      BLI_assert(0); /* Use GL_LINE_SMOOTH instead!!: */
    }
    else {
      batch = &g_ui_batch_cache.roundbox_simple_outline;
    }
  }

  if (*batch == NULL) {
    uint32_t last_data;
    GPUVertBufRaw vflag_step;
    GPUVertBuf *vbo = GPU_vertbuf_create_with_format(vflag_format());
    int vcount = WIDGET_SIZE_MAX;
    vcount += (filled) ? 2 : 0;
    vcount *= (antialiased) ? WIDGET_AA_JITTER : 1;
    GPU_vertbuf_data_alloc(vbo, vcount);
    GPU_vertbuf_attr_get_raw_data(vbo, g_ui_batch_cache.vflag_id, &vflag_step);

    if (filled) {
      for (int j = 0; j < WIDGET_AA_JITTER; j++) {
        if (!antialiased) {
          j = NO_AA;
        }
        /* restart */
        set_roundbox_vertex(&vflag_step, 0, 0, j, true, false, INNER);
        for (int c1 = 0, c2 = 3; c1 < 2; c1++, c2--) {
          for (int a1 = 0, a2 = WIDGET_CURVE_RESOLU - 1; a2 >= 0; a1++, a2--) {
            last_data = set_roundbox_vertex(&vflag_step, c1, a1, j, true, false, INNER);
            last_data = set_roundbox_vertex(&vflag_step, c2, a2, j, true, false, INNER);
          }
        }
        /* restart */
        set_roundbox_vertex_data(&vflag_step, last_data);
        if (!antialiased) {
          break;
        }
      }
      *batch = GPU_batch_create_ex(GPU_PRIM_TRI_STRIP, vbo, NULL, GPU_BATCH_OWNS_VBO);
    }
    else {
      for (int j = 0; j < WIDGET_AA_JITTER; j++) {
        if (!antialiased) {
          j = NO_AA;
        }
        for (int c = 0; c < 4; c++) {
          for (int a = 0; a < WIDGET_CURVE_RESOLU; a++) {
            set_roundbox_vertex(&vflag_step, c, a, j, true, false, INNER);
          }
        }
        if (!antialiased) {
          break;
        }
      }
      *batch = GPU_batch_create_ex(GPU_PRIM_LINE_LOOP, vbo, NULL, GPU_BATCH_OWNS_VBO);
    }

    gpu_batch_presets_register(*batch);
  }
  return *batch;
}

GPUBatch *ui_batch_roundbox_shadow_get(void)
{
  if (g_ui_batch_cache.roundbox_shadow == NULL) {
    uint32_t last_data;
    GPUVertBufRaw vflag_step;
    GPUVertBuf *vbo = GPU_vertbuf_create_with_format(vflag_format());
    int vcount = (WIDGET_SIZE_MAX + 1) * 2 + 2 + WIDGET_SIZE_MAX;
    GPU_vertbuf_data_alloc(vbo, vcount);
    GPU_vertbuf_attr_get_raw_data(vbo, g_ui_batch_cache.vflag_id, &vflag_step);

    for (int c = 0; c < 4; c++) {
      for (int a = 0; a < WIDGET_CURVE_RESOLU; a++) {
        set_roundbox_vertex(&vflag_step, c, a, NO_AA, true, false, INNER);
        set_roundbox_vertex(&vflag_step, c, a, NO_AA, false, false, INNER);
      }
    }
    /* close loop */
    last_data = set_roundbox_vertex(&vflag_step, 0, 0, NO_AA, true, false, INNER);
    last_data = set_roundbox_vertex(&vflag_step, 0, 0, NO_AA, false, false, INNER);
    /* restart */
    set_roundbox_vertex_data(&vflag_step, last_data);
    set_roundbox_vertex(&vflag_step, 0, 0, NO_AA, true, false, INNER);
    /* filled */
    for (int c1 = 0, c2 = 3; c1 < 2; c1++, c2--) {
      for (int a1 = 0, a2 = WIDGET_CURVE_RESOLU - 1; a2 >= 0; a1++, a2--) {
        set_roundbox_vertex(&vflag_step, c1, a1, NO_AA, true, false, INNER);
        set_roundbox_vertex(&vflag_step, c2, a2, NO_AA, true, false, INNER);
      }
    }
    g_ui_batch_cache.roundbox_shadow = GPU_batch_create_ex(
        GPU_PRIM_TRI_STRIP, vbo, NULL, GPU_BATCH_OWNS_VBO);
    gpu_batch_presets_register(g_ui_batch_cache.roundbox_shadow);
  }
  return g_ui_batch_cache.roundbox_shadow;
}

#undef INNER
#undef OUTLINE
#undef EMBOSS
#undef NO_AA

/** \} */

/* -------------------------------------------------------------------- */
/** \name Draw Triangle Arrow
 * \{ */

void UI_draw_anti_tria(
    float x1, float y1, float x2, float y2, float x3, float y3, const float color[4])
{
  float tri_arr[3][2] = {{x1, y1}, {x2, y2}, {x3, y3}};
  float draw_color[4];

  copy_v4_v4(draw_color, color);
  /* Note: This won't give back the original color. */
  draw_color[3] *= 1.0f / WIDGET_AA_JITTER;

  GPU_blend(true);

  uint pos = GPU_vertformat_attr_add(immVertexFormat(), "pos", GPU_COMP_F32, 2, GPU_FETCH_FLOAT);
  immBindBuiltinProgram(GPU_SHADER_2D_UNIFORM_COLOR);

  immUniformColor4fv(draw_color);
  immBegin(GPU_PRIM_TRIS, 3 * WIDGET_AA_JITTER);

  /* for each AA step */
  for (int j = 0; j < WIDGET_AA_JITTER; j++) {
    immVertex2f(pos, tri_arr[0][0] + jit[j][0], tri_arr[0][1] + jit[j][1]);
    immVertex2f(pos, tri_arr[1][0] + jit[j][0], tri_arr[1][1] + jit[j][1]);
    immVertex2f(pos, tri_arr[2][0] + jit[j][0], tri_arr[2][1] + jit[j][1]);
  }

  immEnd();

  immUnbindProgram();

  GPU_blend(false);
}

/* triangle 'icon' inside rect */
void ui_draw_anti_tria_rect(const rctf *rect, char dir, const float color[4])
{
  if (dir == 'h') {
    float half = 0.5f * BLI_rctf_size_y(rect);
    UI_draw_anti_tria(
        rect->xmin, rect->ymin, rect->xmin, rect->ymax, rect->xmax, rect->ymin + half, color);
  }
  else {
    float half = 0.5f * BLI_rctf_size_x(rect);
    UI_draw_anti_tria(
        rect->xmin, rect->ymax, rect->xmax, rect->ymax, rect->xmin + half, rect->ymin, color);
  }
}

void UI_draw_anti_fan(float tri_array[][2], uint length, const float color[4])
{
  float draw_color[4];

  copy_v4_v4(draw_color, color);
  draw_color[3] *= 2.0f / WIDGET_AA_JITTER;

  GPU_blend(true);

  uint pos = GPU_vertformat_attr_add(immVertexFormat(), "pos", GPU_COMP_F32, 2, GPU_FETCH_FLOAT);
  immBindBuiltinProgram(GPU_SHADER_2D_UNIFORM_COLOR);

  immUniformColor4fv(draw_color);

  /* for each AA step */
  for (int j = 0; j < WIDGET_AA_JITTER; j++) {
    immBegin(GPU_PRIM_TRI_FAN, length);
    immVertex2f(pos, tri_array[0][0], tri_array[0][1]);
    immVertex2f(pos, tri_array[1][0], tri_array[1][1]);

    /* We jitter only the middle of the fan, the extremes are pinned. */
    for (int i = 2; i < length - 1; i++) {
      immVertex2f(pos, tri_array[i][0] + jit[j][0], tri_array[i][1] + jit[j][1]);
    }

    immVertex2f(pos, tri_array[length - 1][0], tri_array[length - 1][1]);
    immEnd();
  }

  immUnbindProgram();

  GPU_blend(false);
}

static void widget_init(uiWidgetBase *wtb)
{
  wtb->totvert = wtb->halfwayvert = 0;
  wtb->tria1.tot = 0;
  wtb->tria2.tot = 0;
  wtb->tria1.type = ROUNDBOX_TRIA_NONE;
  wtb->tria1.size = 0;
  wtb->tria2.size = 0;

  wtb->draw_inner = true;
  wtb->draw_outline = true;
  wtb->draw_emboss = true;

  wtb->uniform_params.shade_dir = 1.0f;
  wtb->uniform_params.alpha_discard = 1.0f;
}

/** \} */

/* -------------------------------------------------------------------- */
/** \name Draw Round Box
 * \{ */

/* helper call, makes shadow rect, with 'sun' above menu, so only shadow to left/right/bottom */
/* return tot */
static int round_box_shadow_edges(
    float (*vert)[2], const rcti *rect, float rad, int roundboxalign, float step)
{
  float vec[WIDGET_CURVE_RESOLU][2];
  float minx, miny, maxx, maxy;
  int a, tot = 0;

  rad += step;

  if (2.0f * rad > BLI_rcti_size_y(rect)) {
    rad = 0.5f * BLI_rcti_size_y(rect);
  }

  minx = rect->xmin - step;
  miny = rect->ymin - step;
  maxx = rect->xmax + step;
  maxy = rect->ymax + step;

  /* mult */
  for (a = 0; a < WIDGET_CURVE_RESOLU; a++) {
    vec[a][0] = rad * cornervec[a][0];
    vec[a][1] = rad * cornervec[a][1];
  }

  /* start with left-top, anti clockwise */
  if (roundboxalign & UI_CNR_TOP_LEFT) {
    for (a = 0; a < WIDGET_CURVE_RESOLU; a++, tot++) {
      vert[tot][0] = minx + rad - vec[a][0];
      vert[tot][1] = maxy - vec[a][1];
    }
  }
  else {
    for (a = 0; a < WIDGET_CURVE_RESOLU; a++, tot++) {
      vert[tot][0] = minx;
      vert[tot][1] = maxy;
    }
  }

  if (roundboxalign & UI_CNR_BOTTOM_LEFT) {
    for (a = 0; a < WIDGET_CURVE_RESOLU; a++, tot++) {
      vert[tot][0] = minx + vec[a][1];
      vert[tot][1] = miny + rad - vec[a][0];
    }
  }
  else {
    for (a = 0; a < WIDGET_CURVE_RESOLU; a++, tot++) {
      vert[tot][0] = minx;
      vert[tot][1] = miny;
    }
  }

  if (roundboxalign & UI_CNR_BOTTOM_RIGHT) {
    for (a = 0; a < WIDGET_CURVE_RESOLU; a++, tot++) {
      vert[tot][0] = maxx - rad + vec[a][0];
      vert[tot][1] = miny + vec[a][1];
    }
  }
  else {
    for (a = 0; a < WIDGET_CURVE_RESOLU; a++, tot++) {
      vert[tot][0] = maxx;
      vert[tot][1] = miny;
    }
  }

  if (roundboxalign & UI_CNR_TOP_RIGHT) {
    for (a = 0; a < WIDGET_CURVE_RESOLU; a++, tot++) {
      vert[tot][0] = maxx - vec[a][1];
      vert[tot][1] = maxy - rad + vec[a][0];
    }
  }
  else {
    for (a = 0; a < WIDGET_CURVE_RESOLU; a++, tot++) {
      vert[tot][0] = maxx;
      vert[tot][1] = maxy;
    }
  }
  return tot;
}

/* this call has 1 extra arg to allow mask outline */
static void round_box__edges(
    uiWidgetBase *wt, int roundboxalign, const rcti *rect, float rad, float radi)
{
  float vec[WIDGET_CURVE_RESOLU][2], veci[WIDGET_CURVE_RESOLU][2];
  float minx = rect->xmin, miny = rect->ymin, maxx = rect->xmax, maxy = rect->ymax;
  float minxi = minx + U.pixelsize; /* boundbox inner */
  float maxxi = maxx - U.pixelsize;
  float minyi = miny + U.pixelsize;
  float maxyi = maxy - U.pixelsize;
  /* for uv, can divide by zero */
  float facxi = (maxxi != minxi) ? 1.0f / (maxxi - minxi) : 0.0f;
  float facyi = (maxyi != minyi) ? 1.0f / (maxyi - minyi) : 0.0f;
  int a, tot = 0, minsize;
  const int hnum = ((roundboxalign & (UI_CNR_TOP_LEFT | UI_CNR_TOP_RIGHT)) ==
                        (UI_CNR_TOP_LEFT | UI_CNR_TOP_RIGHT) ||
                    (roundboxalign & (UI_CNR_BOTTOM_RIGHT | UI_CNR_BOTTOM_LEFT)) ==
                        (UI_CNR_BOTTOM_RIGHT | UI_CNR_BOTTOM_LEFT)) ?
                       1 :
                       2;
  const int vnum = ((roundboxalign & (UI_CNR_TOP_LEFT | UI_CNR_BOTTOM_LEFT)) ==
                        (UI_CNR_TOP_LEFT | UI_CNR_BOTTOM_LEFT) ||
                    (roundboxalign & (UI_CNR_TOP_RIGHT | UI_CNR_BOTTOM_RIGHT)) ==
                        (UI_CNR_TOP_RIGHT | UI_CNR_BOTTOM_RIGHT)) ?
                       1 :
                       2;

  minsize = min_ii(BLI_rcti_size_x(rect) * hnum, BLI_rcti_size_y(rect) * vnum);

  if (2.0f * rad > minsize) {
    rad = 0.5f * minsize;
  }

  if (2.0f * (radi + 1.0f) > minsize) {
    radi = 0.5f * minsize - U.pixelsize;
  }

  wt->uniform_params.rad = rad;
  wt->uniform_params.radi = radi;
  wt->uniform_params.facxi = facxi;
  wt->uniform_params.facyi = facyi;
  wt->uniform_params.round_corners[0] = (roundboxalign & UI_CNR_BOTTOM_LEFT) ? 1.0f : 0.0f;
  wt->uniform_params.round_corners[1] = (roundboxalign & UI_CNR_BOTTOM_RIGHT) ? 1.0f : 0.0f;
  wt->uniform_params.round_corners[2] = (roundboxalign & UI_CNR_TOP_RIGHT) ? 1.0f : 0.0f;
  wt->uniform_params.round_corners[3] = (roundboxalign & UI_CNR_TOP_LEFT) ? 1.0f : 0.0f;
  BLI_rctf_rcti_copy(&wt->uniform_params.rect, rect);
  BLI_rctf_init(&wt->uniform_params.recti, minxi, maxxi, minyi, maxyi);

  /* mult */
  for (a = 0; a < WIDGET_CURVE_RESOLU; a++) {
    veci[a][0] = radi * cornervec[a][0];
    veci[a][1] = radi * cornervec[a][1];
    vec[a][0] = rad * cornervec[a][0];
    vec[a][1] = rad * cornervec[a][1];
  }

  /* corner left-bottom */
  if (roundboxalign & UI_CNR_BOTTOM_LEFT) {

    for (a = 0; a < WIDGET_CURVE_RESOLU; a++, tot++) {
      wt->inner_v[tot][0] = minxi + veci[a][1];
      wt->inner_v[tot][1] = minyi + radi - veci[a][0];

      wt->outer_v[tot][0] = minx + vec[a][1];
      wt->outer_v[tot][1] = miny + rad - vec[a][0];

      wt->inner_uv[tot][0] = facxi * (wt->inner_v[tot][0] - minxi);
      wt->inner_uv[tot][1] = facyi * (wt->inner_v[tot][1] - minyi);
    }
  }
  else {
    wt->inner_v[tot][0] = minxi;
    wt->inner_v[tot][1] = minyi;

    wt->outer_v[tot][0] = minx;
    wt->outer_v[tot][1] = miny;

    wt->inner_uv[tot][0] = 0.0f;
    wt->inner_uv[tot][1] = 0.0f;

    tot++;
  }

  /* corner right-bottom */
  if (roundboxalign & UI_CNR_BOTTOM_RIGHT) {

    for (a = 0; a < WIDGET_CURVE_RESOLU; a++, tot++) {
      wt->inner_v[tot][0] = maxxi - radi + veci[a][0];
      wt->inner_v[tot][1] = minyi + veci[a][1];

      wt->outer_v[tot][0] = maxx - rad + vec[a][0];
      wt->outer_v[tot][1] = miny + vec[a][1];

      wt->inner_uv[tot][0] = facxi * (wt->inner_v[tot][0] - minxi);
      wt->inner_uv[tot][1] = facyi * (wt->inner_v[tot][1] - minyi);
    }
  }
  else {
    wt->inner_v[tot][0] = maxxi;
    wt->inner_v[tot][1] = minyi;

    wt->outer_v[tot][0] = maxx;
    wt->outer_v[tot][1] = miny;

    wt->inner_uv[tot][0] = 1.0f;
    wt->inner_uv[tot][1] = 0.0f;

    tot++;
  }

  wt->halfwayvert = tot;

  /* corner right-top */
  if (roundboxalign & UI_CNR_TOP_RIGHT) {

    for (a = 0; a < WIDGET_CURVE_RESOLU; a++, tot++) {
      wt->inner_v[tot][0] = maxxi - veci[a][1];
      wt->inner_v[tot][1] = maxyi - radi + veci[a][0];

      wt->outer_v[tot][0] = maxx - vec[a][1];
      wt->outer_v[tot][1] = maxy - rad + vec[a][0];

      wt->inner_uv[tot][0] = facxi * (wt->inner_v[tot][0] - minxi);
      wt->inner_uv[tot][1] = facyi * (wt->inner_v[tot][1] - minyi);
    }
  }
  else {
    wt->inner_v[tot][0] = maxxi;
    wt->inner_v[tot][1] = maxyi;

    wt->outer_v[tot][0] = maxx;
    wt->outer_v[tot][1] = maxy;

    wt->inner_uv[tot][0] = 1.0f;
    wt->inner_uv[tot][1] = 1.0f;

    tot++;
  }

  /* corner left-top */
  if (roundboxalign & UI_CNR_TOP_LEFT) {

    for (a = 0; a < WIDGET_CURVE_RESOLU; a++, tot++) {
      wt->inner_v[tot][0] = minxi + radi - veci[a][0];
      wt->inner_v[tot][1] = maxyi - veci[a][1];

      wt->outer_v[tot][0] = minx + rad - vec[a][0];
      wt->outer_v[tot][1] = maxy - vec[a][1];

      wt->inner_uv[tot][0] = facxi * (wt->inner_v[tot][0] - minxi);
      wt->inner_uv[tot][1] = facyi * (wt->inner_v[tot][1] - minyi);
    }
  }
  else {

    wt->inner_v[tot][0] = minxi;
    wt->inner_v[tot][1] = maxyi;

    wt->outer_v[tot][0] = minx;
    wt->outer_v[tot][1] = maxy;

    wt->inner_uv[tot][0] = 0.0f;
    wt->inner_uv[tot][1] = 1.0f;

    tot++;
  }

  BLI_assert(tot <= WIDGET_SIZE_MAX);

  wt->totvert = tot;
}

static void round_box_edges(uiWidgetBase *wt, int roundboxalign, const rcti *rect, float rad)
{
  round_box__edges(wt, roundboxalign, rect, rad, rad - U.pixelsize);
}

/** \} */

/* -------------------------------------------------------------------- */
/** \name Shape Preset Mini API
 * \{ */

/* based on button rect, return scaled array of triangles */
static void shape_preset_init_trias_ex(uiWidgetTrias *tria,
                                       const rcti *rect,
                                       float triasize,
                                       char where,
                                       /* input data */
                                       const float verts[][2],
                                       const int verts_tot,
                                       const uint tris[][3],
                                       const int tris_tot)
{
  float centx, centy, sizex, sizey, minsize;
  int a, i1 = 0, i2 = 1;

  if (where == 'r' || where == 'l') {
    minsize = BLI_rcti_size_y(rect);
  }
  else {
    minsize = BLI_rcti_size_x(rect);
  }

  /* center position and size */
  centx = (float)rect->xmin + 0.4f * minsize;
  centy = (float)rect->ymin + 0.5f * minsize;
  tria->size = sizex = sizey = -0.5f * triasize * minsize;

  if (where == 'r') {
    centx = (float)rect->xmax - 0.4f * minsize;
    sizex = -sizex;
  }
  else if (where == 't') {
    centx = (float)rect->xmin + 0.5f * minsize;
    centy = (float)rect->ymax - 0.5f * minsize;
    sizey = -sizey;
    i2 = 0;
    i1 = 1;
  }
  else if (where == 'b') {
    centx = (float)rect->xmin + 0.5f * minsize;
    sizex = -sizex;
    i2 = 0;
    i1 = 1;
  }

  for (a = 0; a < verts_tot; a++) {
    tria->vec[a][0] = sizex * verts[a][i1] + centx;
    tria->vec[a][1] = sizey * verts[a][i2] + centy;
  }

  tria->center[0] = centx;
  tria->center[1] = centy;

  tria->tot = tris_tot;
  tria->index = tris;
}

static void shape_preset_init_number_arrows(uiWidgetTrias *tria,
                                            const rcti *rect,
                                            float triasize,
                                            char where)
{
  tria->type = ROUNDBOX_TRIA_ARROWS;
  shape_preset_init_trias_ex(tria,
                             rect,
                             triasize,
                             where,
                             g_shape_preset_number_arrow_vert,
                             ARRAY_SIZE(g_shape_preset_number_arrow_vert),
                             g_shape_preset_number_arrow_face,
                             ARRAY_SIZE(g_shape_preset_number_arrow_face));
}

static void shape_preset_init_hold_action(uiWidgetTrias *tria,
                                          const rcti *rect,
                                          float triasize,
                                          char where)
{
  tria->type = ROUNDBOX_TRIA_HOLD_ACTION_ARROW;
  /* With the current changes to use batches for widget drawing, the code
   * below is doing almost nothing effectively. 'where' doesn't work either,
   * shader is currently hardcoded to work for the button triangle pointing
   * at the lower right. The same limitation applies to other trias as well.
   * XXX Should be addressed. */
  shape_preset_init_trias_ex(tria,
                             rect,
                             triasize,
                             where,
                             g_shape_preset_hold_action_vert,
                             ARRAY_SIZE(g_shape_preset_hold_action_vert),
                             g_shape_preset_hold_action_face,
                             ARRAY_SIZE(g_shape_preset_hold_action_face));
}

static void shape_preset_init_scroll_circle(uiWidgetTrias *tria,
                                            const rcti *rect,
                                            float triasize,
                                            char where)
{
  tria->type = ROUNDBOX_TRIA_SCROLL;
  shape_preset_init_trias_ex(tria,
                             rect,
                             triasize,
                             where,
                             g_shape_preset_scroll_circle_vert,
                             ARRAY_SIZE(g_shape_preset_scroll_circle_vert),
                             g_shape_preset_scroll_circle_face,
                             ARRAY_SIZE(g_shape_preset_scroll_circle_face));
}

static void widget_draw_vertex_buffer(uint pos,
                                      uint col,
                                      int mode,
                                      const float quads_pos[WIDGET_SIZE_MAX][2],
                                      const uchar quads_col[WIDGET_SIZE_MAX][4],
                                      uint totvert)
{
  immBegin(mode, totvert);
  for (int i = 0; i < totvert; i++) {
    if (quads_col) {
      immAttr4ubv(col, quads_col[i]);
    }
    immVertex2fv(pos, quads_pos[i]);
  }
  immEnd();
}

static void shape_preset_trias_from_rect_menu(uiWidgetTrias *tria, const rcti *rect)
{
  float width = BLI_rcti_size_x(rect);
  float height = BLI_rcti_size_y(rect);
  float centx, centy, size;

  tria->type = ROUNDBOX_TRIA_MENU;

  /* Center position and size. */
  tria->center[0] = centx = rect->xmin + 0.52f * BLI_rcti_size_y(rect);
  tria->center[1] = centy = rect->ymin + 0.52f * BLI_rcti_size_y(rect);
  tria->size = size = 0.4f * height;

  if (width > height * 1.1f) {
    /* For wider buttons align tighter to the right. */
    tria->center[0] = centx = rect->xmax - 0.32f * height;
  }

  for (int a = 0; a < 6; a++) {
    tria->vec[a][0] = size * g_shape_preset_menu_arrow_vert[a][0] + centx;
    tria->vec[a][1] = size * g_shape_preset_menu_arrow_vert[a][1] + centy;
  }

  tria->tot = 2;
  tria->index = g_shape_preset_menu_arrow_face;
}

static void shape_preset_trias_from_rect_checkmark(uiWidgetTrias *tria, const rcti *rect)
{
  float centx, centy, size;

  tria->type = ROUNDBOX_TRIA_CHECK;

  /* Center position and size. */
  tria->center[0] = centx = rect->xmin + 0.5f * BLI_rcti_size_y(rect);
  tria->center[1] = centy = rect->ymin + 0.5f * BLI_rcti_size_y(rect);
  tria->size = size = 0.5f * BLI_rcti_size_y(rect);

  for (int a = 0; a < 6; a++) {
    tria->vec[a][0] = size * g_shape_preset_checkmark_vert[a][0] + centx;
    tria->vec[a][1] = size * g_shape_preset_checkmark_vert[a][1] + centy;
  }

  tria->tot = 4;
  tria->index = g_shape_preset_checkmark_face;
}

/** \} */

/* -------------------------------------------------------------------- */
/** \name Widget Base Drawing
 * \{ */

/* prepares shade colors */
static void shadecolors4(
    uchar coltop[4], uchar coldown[4], const uchar *color, short shadetop, short shadedown)
{
  coltop[0] = CLAMPIS(color[0] + shadetop, 0, 255);
  coltop[1] = CLAMPIS(color[1] + shadetop, 0, 255);
  coltop[2] = CLAMPIS(color[2] + shadetop, 0, 255);
  coltop[3] = color[3];

  coldown[0] = CLAMPIS(color[0] + shadedown, 0, 255);
  coldown[1] = CLAMPIS(color[1] + shadedown, 0, 255);
  coldown[2] = CLAMPIS(color[2] + shadedown, 0, 255);
  coldown[3] = color[3];
}

static void widget_verts_to_triangle_strip(uiWidgetBase *wtb,
                                           const int totvert,
                                           float triangle_strip[WIDGET_SIZE_MAX * 2 + 2][2])
{
  int a;
  for (a = 0; a < totvert; a++) {
    copy_v2_v2(triangle_strip[a * 2], wtb->outer_v[a]);
    copy_v2_v2(triangle_strip[a * 2 + 1], wtb->inner_v[a]);
  }
  copy_v2_v2(triangle_strip[a * 2], wtb->outer_v[0]);
  copy_v2_v2(triangle_strip[a * 2 + 1], wtb->inner_v[0]);
}

static void widgetbase_outline(uiWidgetBase *wtb, uint pos)
{
  float triangle_strip[WIDGET_SIZE_MAX * 2 + 2][2]; /* + 2 because the last pair is wrapped */
  widget_verts_to_triangle_strip(wtb, wtb->totvert, triangle_strip);

  widget_draw_vertex_buffer(pos, 0, GL_TRIANGLE_STRIP, triangle_strip, NULL, wtb->totvert * 2 + 2);
}

static void widgetbase_set_uniform_alpha_discard(uiWidgetBase *wtb,
                                                 const bool alpha_check,
                                                 const float discard_factor)
{
  if (alpha_check) {
    wtb->uniform_params.alpha_discard = -discard_factor;
  }
  else {
    wtb->uniform_params.alpha_discard = discard_factor;
  }
}

static void widgetbase_set_uniform_alpha_check(uiWidgetBase *wtb, const bool alpha_check)
{
  const float discard_factor = fabs(wtb->uniform_params.alpha_discard);
  widgetbase_set_uniform_alpha_discard(wtb, alpha_check, discard_factor);
}

static void widgetbase_set_uniform_discard_factor(uiWidgetBase *wtb, const float discard_factor)
{
  bool alpha_check = wtb->uniform_params.alpha_discard < 0.0f;
  widgetbase_set_uniform_alpha_discard(wtb, alpha_check, discard_factor);
}

static void widgetbase_set_uniform_colors_ubv(uiWidgetBase *wtb,
                                              const uchar *col1,
                                              const uchar *col2,
                                              const uchar *outline,
                                              const uchar *emboss,
                                              const uchar *tria,
                                              const bool alpha_check)
{
  widgetbase_set_uniform_alpha_check(wtb, alpha_check);
  rgba_float_args_set_ch(wtb->uniform_params.color_inner1, col1[0], col1[1], col1[2], col1[3]);
  rgba_float_args_set_ch(wtb->uniform_params.color_inner2, col2[0], col2[1], col2[2], col2[3]);
  rgba_float_args_set_ch(
      wtb->uniform_params.color_outline, outline[0], outline[1], outline[2], outline[3]);
  rgba_float_args_set_ch(
      wtb->uniform_params.color_emboss, emboss[0], emboss[1], emboss[2], emboss[3]);
  rgba_float_args_set_ch(wtb->uniform_params.color_tria, tria[0], tria[1], tria[2], tria[3]);
}

/** \} */

/* -------------------------------------------------------------------- */
/** \name Widget Base Drawing #GPUBatch Cache
 * \{ */

/* keep in sync with shader */
#define MAX_WIDGET_BASE_BATCH 6
#define MAX_WIDGET_PARAMETERS 11

static struct {
  GPUBatch *batch; /* Batch type */
  uiWidgetBaseParameters params[MAX_WIDGET_BASE_BATCH];
  int count;
  bool enabled;
} g_widget_base_batch = {0};

void UI_widgetbase_draw_cache_flush(void)
{
  const float checker_params[3] = {
      UI_ALPHA_CHECKER_DARK / 255.0f, UI_ALPHA_CHECKER_LIGHT / 255.0f, 8.0f};

  if (g_widget_base_batch.count == 0) {
    return;
  }

  GPUBatch *batch = g_widget_base_batch.batch;
  if (g_widget_base_batch.count == 1) {
    /* draw single */
    GPU_batch_program_set_builtin(batch, GPU_SHADER_2D_WIDGET_BASE);
    GPU_batch_uniform_4fv_array(
        batch, "parameters", MAX_WIDGET_PARAMETERS, (float *)g_widget_base_batch.params);
    GPU_batch_uniform_3fv(batch, "checkerColorAndSize", checker_params);
    GPU_batch_draw(batch);
  }
  else {
    GPU_batch_program_set_builtin(batch, GPU_SHADER_2D_WIDGET_BASE_INST);
    GPU_batch_uniform_4fv_array(batch,
                                "parameters",
                                MAX_WIDGET_PARAMETERS * MAX_WIDGET_BASE_BATCH,
                                (float *)g_widget_base_batch.params);
    GPU_batch_uniform_3fv(batch, "checkerColorAndSize", checker_params);
    GPU_matrix_bind(batch->interface);
    GPU_shader_set_srgb_uniform(batch->interface);
    GPU_batch_bind(batch);
    GPU_batch_draw_advanced(batch, 0, 0, 0, g_widget_base_batch.count);

    GPU_batch_program_use_end(batch);
  }
  g_widget_base_batch.count = 0;
}

void UI_widgetbase_draw_cache_begin(void)
{
  BLI_assert(g_widget_base_batch.enabled == false);
  g_widget_base_batch.enabled = true;
}

void UI_widgetbase_draw_cache_end(void)
{
  BLI_assert(g_widget_base_batch.enabled == true);
  g_widget_base_batch.enabled = false;

  GPU_blend(true);

  UI_widgetbase_draw_cache_flush();

  GPU_blend(false);
}

static void draw_widgetbase_batch(GPUBatch *batch, uiWidgetBase *wtb)
{
  wtb->uniform_params.tria1_size = wtb->tria1.size;
  wtb->uniform_params.tria2_size = wtb->tria2.size;
  copy_v2_v2(wtb->uniform_params.tria1_center, wtb->tria1.center);
  copy_v2_v2(wtb->uniform_params.tria2_center, wtb->tria2.center);

  if (g_widget_base_batch.enabled) {
    if (g_widget_base_batch.batch == NULL) {
      g_widget_base_batch.batch = ui_batch_roundbox_widget_get(ROUNDBOX_TRIA_ARROWS);
    }

    /* draw multi */
    if (batch != g_ui_batch_cache.roundbox_widget[ROUNDBOX_TRIA_NONE] &&
        batch != g_widget_base_batch.batch) {
      /* issue previous calls before changing batch type. */
      UI_widgetbase_draw_cache_flush();
      g_widget_base_batch.batch = batch;
    }

    /* No need to change batch if tria is not visible. Just scale it to 0. */
    if (batch == g_ui_batch_cache.roundbox_widget[ROUNDBOX_TRIA_NONE]) {
      wtb->uniform_params.tria1_size = wtb->uniform_params.tria2_size = 0;
    }

    g_widget_base_batch.params[g_widget_base_batch.count] = wtb->uniform_params;
    g_widget_base_batch.count++;

    if (g_widget_base_batch.count == MAX_WIDGET_BASE_BATCH) {
      UI_widgetbase_draw_cache_flush();
    }
  }
  else {
    const float checker_params[3] = {
        UI_ALPHA_CHECKER_DARK / 255.0f, UI_ALPHA_CHECKER_LIGHT / 255.0f, 8.0f};
    /* draw single */
    GPU_batch_program_set_builtin(batch, GPU_SHADER_2D_WIDGET_BASE);
    GPU_batch_uniform_4fv_array(
        batch, "parameters", MAX_WIDGET_PARAMETERS, (float *)&wtb->uniform_params);
    GPU_batch_uniform_3fv(batch, "checkerColorAndSize", checker_params);
    GPU_batch_draw(batch);
  }
}

static void widgetbase_draw_ex(uiWidgetBase *wtb,
                               const uiWidgetColors *wcol,
                               bool show_alpha_checkers)
{
  uchar inner_col1[4] = {0};
  uchar inner_col2[4] = {0};
  uchar emboss_col[4] = {0};
  uchar outline_col[4] = {0};
  uchar tria_col[4] = {0};
  /* For color widget. */
  if (wcol->shaded != 0) {
    show_alpha_checkers = false;
  }

  GPU_blend(true);

  /* backdrop non AA */
  if (wtb->draw_inner) {
    if (wcol->shaded == 0) {
      /* simple fill */
      inner_col1[0] = inner_col2[0] = wcol->inner[0];
      inner_col1[1] = inner_col2[1] = wcol->inner[1];
      inner_col1[2] = inner_col2[2] = wcol->inner[2];
      inner_col1[3] = inner_col2[3] = wcol->inner[3];
    }
    else {
      /* gradient fill */
      shadecolors4(inner_col1, inner_col2, wcol->inner, wcol->shadetop, wcol->shadedown);
    }
  }

  if (wtb->draw_outline) {
    outline_col[0] = wcol->outline[0];
    outline_col[1] = wcol->outline[1];
    outline_col[2] = wcol->outline[2];
    outline_col[3] = wcol->outline[3] / WIDGET_AA_JITTER;

    /* emboss bottom shadow */
    if (wtb->draw_emboss) {
      UI_GetThemeColor4ubv(TH_WIDGET_EMBOSS, emboss_col);
    }
  }

  if (wtb->tria1.type != ROUNDBOX_TRIA_NONE) {
    tria_col[0] = wcol->item[0];
    tria_col[1] = wcol->item[1];
    tria_col[2] = wcol->item[2];
    tria_col[3] = (uchar)((float)wcol->item[3] / WIDGET_AA_JITTER);
  }

  /* Draw everything in one drawcall */
  if (inner_col1[3] || inner_col2[3] || outline_col[3] || emboss_col[3] || tria_col[3] ||
      show_alpha_checkers) {
    widgetbase_set_uniform_colors_ubv(
        wtb, inner_col1, inner_col2, outline_col, emboss_col, tria_col, show_alpha_checkers);

    GPUBatch *roundbox_batch = ui_batch_roundbox_widget_get(wtb->tria1.type);
    draw_widgetbase_batch(roundbox_batch, wtb);
  }

  GPU_blend(false);
}

static void widgetbase_draw(uiWidgetBase *wtb, const uiWidgetColors *wcol)
{
  widgetbase_draw_ex(wtb, wcol, false);
}

/** \} */

/* -------------------------------------------------------------------- */
/** \name Text/Icon Drawing
 * \{ */

#define UI_TEXT_CLIP_MARGIN (0.25f * U.widget_unit / but->block->aspect)

#define PREVIEW_PAD 4

static void widget_draw_preview(BIFIconID icon, float alpha, const rcti *rect)
{
  int w, h, size;

  if (icon == ICON_NONE) {
    return;
  }

  w = BLI_rcti_size_x(rect);
  h = BLI_rcti_size_y(rect);
  size = MIN2(w, h);
  size -= PREVIEW_PAD * 2; /* padding */

  if (size > 0) {
    int x = rect->xmin + w / 2 - size / 2;
    int y = rect->ymin + h / 2 - size / 2;

    UI_icon_draw_preview(x, y, icon, 1.0f, alpha, size);
  }
}

static int ui_but_draw_menu_icon(const uiBut *but)
{
  return (but->flag & UI_BUT_ICON_SUBMENU) && (but->dt == UI_EMBOSS_PULLDOWN);
}

/* icons have been standardized... and this call draws in untransformed coordinates */

static void widget_draw_icon(
    const uiBut *but, BIFIconID icon, float alpha, const rcti *rect, const uchar mono_color[4])
{
  float xs = 0.0f, ys = 0.0f;
  float aspect, height;

  if (but->flag & UI_BUT_ICON_PREVIEW) {
    GPU_blend(true);
    widget_draw_preview(icon, alpha, rect);
    GPU_blend(false);
    return;
  }

  /* this icon doesn't need draw... */
  if (icon == ICON_BLANK1 && (but->flag & UI_BUT_ICON_SUBMENU) == 0) {
    return;
  }

  aspect = but->block->aspect * U.inv_dpi_fac;
  height = ICON_DEFAULT_HEIGHT / aspect;

  /* calculate blend color */
  if (ELEM(but->type, UI_BTYPE_TOGGLE, UI_BTYPE_ROW, UI_BTYPE_TOGGLE_N, UI_BTYPE_LISTROW)) {
    if (but->flag & UI_SELECT) {
      /* pass */
    }
    else if (but->flag & UI_ACTIVE) {
      /* pass */
    }
    else {
      alpha = 0.75f;
    }
  }
  else if ((but->type == UI_BTYPE_LABEL)) {
    /* extra feature allows more alpha blending */
    if (but->a1 == 1.0f) {
      alpha *= but->a2;
    }
  }
  else if (ELEM(but->type, UI_BTYPE_BUT)) {
    if (but->flag & UI_BUT_DISABLED) {
      alpha *= 0.5f;
    }
  }

  GPU_blend(true);

  if (icon && icon != ICON_BLANK1) {
    float ofs = 1.0f / aspect;

    if (but->drawflag & UI_BUT_ICON_LEFT) {
      /* special case - icon_only pie buttons */
      if (ui_block_is_pie_menu(but->block) && !ELEM(but->type, UI_BTYPE_MENU, UI_BTYPE_POPOVER) &&
          but->str && but->str[0] == '\0') {
        xs = rect->xmin + 2.0f * ofs;
      }
      else if (but->dt == UI_EMBOSS_NONE || but->type == UI_BTYPE_LABEL) {
        xs = rect->xmin + 2.0f * ofs;
      }
      else {
        xs = rect->xmin + 4.0f * ofs;
      }
    }
    else {
      xs = (rect->xmin + rect->xmax - height) / 2.0f;
    }
    ys = (rect->ymin + rect->ymax - height) / 2.0f;

    /* force positions to integers, for zoom levels near 1. draws icons crisp. */
    if (aspect > 0.95f && aspect < 1.05f) {
      xs = (int)(xs + 0.1f);
      ys = (int)(ys + 0.1f);
    }

    /* Get theme color. */
    uchar color[4] = {mono_color[0], mono_color[1], mono_color[2], mono_color[3]};
    bool has_theme = UI_icon_get_theme_color(icon, color);

    /* to indicate draggable */
    if (but->dragpoin && (but->flag & UI_ACTIVE)) {
      UI_icon_draw_ex(xs, ys, icon, aspect, 1.25f, 0.0f, color, has_theme);
    }
    else if ((but->flag & (UI_ACTIVE | UI_SELECT | UI_SELECT_DRAW))) {
      UI_icon_draw_ex(xs, ys, icon, aspect, alpha, 0.0f, color, has_theme);
    }
    else if (!((but->icon != ICON_NONE) && UI_but_is_tool(but))) {
      if (has_theme) {
        alpha *= 0.8f;
      }
      UI_icon_draw_ex(xs, ys, icon, aspect, alpha, 0.0f, color, has_theme);
    }
    else {
      const bTheme *btheme = UI_GetTheme();
      const float desaturate = 1.0 - btheme->tui.icon_saturation;
      UI_icon_draw_ex(xs, ys, icon, aspect, alpha, desaturate, color, has_theme);
    }
  }

  GPU_blend(false);
}

static void widget_draw_submenu_tria(const uiBut *but,
                                     const rcti *rect,
                                     const uiWidgetColors *wcol)
{
  const float aspect = but->block->aspect * U.inv_dpi_fac;
  const int tria_height = (int)(ICON_DEFAULT_HEIGHT / aspect);
  const int tria_width = (int)(ICON_DEFAULT_WIDTH / aspect) - 2 * U.pixelsize;
  const int xs = rect->xmax - tria_width;
  const int ys = (rect->ymin + rect->ymax - tria_height) / 2.0f;
  float col[4];
  rctf tria_rect;

  rgba_uchar_to_float(col, wcol->text);
  col[3] *= 0.8f;

  BLI_rctf_init(&tria_rect, xs, xs + tria_width, ys, ys + tria_height);
  BLI_rctf_scale(&tria_rect, 0.4f);

  GPU_blend(true);
  UI_widgetbase_draw_cache_flush();
  GPU_blend(false);
  ui_draw_anti_tria_rect(&tria_rect, 'h', col);
}

static void ui_text_clip_give_prev_off(uiBut *but, const char *str)
{
  const char *prev_utf8 = BLI_str_find_prev_char_utf8(str, str + but->ofs);
  int bytes = str + but->ofs - prev_utf8;

  but->ofs -= bytes;
}

static void ui_text_clip_give_next_off(uiBut *but, const char *str)
{
  const char *next_utf8 = BLI_str_find_next_char_utf8(str + but->ofs, NULL);
  int bytes = next_utf8 - (str + but->ofs);

  but->ofs += bytes;
}

/**
 * Helper.
 * This func assumes things like kerning handling have already been handled!
 * Return the length of modified (right-clipped + ellipsis) string.
 */
static void ui_text_clip_right_ex(const uiFontStyle *fstyle,
                                  char *str,
                                  const size_t max_len,
                                  const float okwidth,
                                  const char *sep,
                                  const int sep_len,
                                  const float sep_strwidth,
                                  size_t *r_final_len)
{
  float tmp;
  int l_end;

  BLI_assert(str[0]);

  /* If the trailing ellipsis takes more than 20% of all available width, just cut the string
   * (as using the ellipsis would remove even more useful chars, and we cannot show much
   * already!).
   */
  if (sep_strwidth / okwidth > 0.2f) {
    l_end = BLF_width_to_strlen(fstyle->uifont_id, str, max_len, okwidth, &tmp);
    str[l_end] = '\0';
    if (r_final_len) {
      *r_final_len = (size_t)l_end;
    }
  }
  else {
    l_end = BLF_width_to_strlen(fstyle->uifont_id, str, max_len, okwidth - sep_strwidth, &tmp);
    memcpy(str + l_end, sep, sep_len + 1); /* +1 for trailing '\0'. */
    if (r_final_len) {
      *r_final_len = (size_t)(l_end + sep_len);
    }
  }
}

/**
 * Cut off the middle of the text to fit into the given width.
 *
 * \note in case this middle clipping would just remove a few chars,
 * it rather clips right, which is more readable.
 *
 * If rpart_sep is not Null, the part of str starting to first occurrence of rpart_sep
 * is preserved at all cost.
 * Useful for strings with shortcuts
 * (like 'AVeryLongFooBarLabelForMenuEntry|Ctrl O' -> 'AVeryLong...MenuEntry|Ctrl O').
 */
float UI_text_clip_middle_ex(const uiFontStyle *fstyle,
                             char *str,
                             float okwidth,
                             const float minwidth,
                             const size_t max_len,
                             const char rpart_sep)
{
  float strwidth;

  /* Add some epsilon to OK width, avoids 'ellipsing' text that nearly fits!
   * Better to have a small piece of the last char cut out,
   * than two remaining chars replaced by an ellipsis... */
  okwidth += 1.0f + UI_DPI_FAC;

  BLI_assert(str[0]);

  /* need to set this first */
  UI_fontstyle_set(fstyle);

  if (fstyle->kerning == 1) {
    /* for BLF_width */
    BLF_enable(fstyle->uifont_id, BLF_KERNING_DEFAULT);
  }

  strwidth = BLF_width(fstyle->uifont_id, str, max_len);

  if ((okwidth > 0.0f) && (strwidth > okwidth)) {
    /* Ellipsis. Some compilers complain with real literal string. */
    const char sep[] = {0xe2, 0x80, 0xA6, 0x0};
    const int sep_len = sizeof(sep) - 1;
    const float sep_strwidth = BLF_width(fstyle->uifont_id, sep, sep_len + 1);
    float parts_strwidth;
    size_t l_end;

    char *rpart = NULL, rpart_buf[UI_MAX_DRAW_STR];
    float rpart_width = 0.0f;
    size_t rpart_len = 0;
    size_t final_lpart_len;

    if (rpart_sep) {
      rpart = strrchr(str, rpart_sep);

      if (rpart) {
        rpart_len = strlen(rpart);
        rpart_width = BLF_width(fstyle->uifont_id, rpart, rpart_len);
        okwidth -= rpart_width;
        strwidth -= rpart_width;

        if (okwidth < 0.0f) {
          /* Not enough place for actual label, just display protected right part.
           * Here just for safety, should never happen in real life! */
          memmove(str, rpart, rpart_len + 1);
          rpart = NULL;
          okwidth += rpart_width;
          strwidth = rpart_width;
        }
      }
    }

    parts_strwidth = (okwidth - sep_strwidth) / 2.0f;

    if (rpart) {
      strcpy(rpart_buf, rpart);
      *rpart = '\0';
      rpart = rpart_buf;
    }

    l_end = BLF_width_to_strlen(fstyle->uifont_id, str, max_len, parts_strwidth, NULL);
    if (l_end < 10 || min_ff(parts_strwidth, strwidth - okwidth) < minwidth) {
      /* If we really have no place, or we would clip a very small piece of string in the middle,
       * only show start of string.
       */
      ui_text_clip_right_ex(
          fstyle, str, max_len, okwidth, sep, sep_len, sep_strwidth, &final_lpart_len);
    }
    else {
      size_t r_offset, r_len;

      r_offset = BLF_width_to_rstrlen(fstyle->uifont_id, str, max_len, parts_strwidth, NULL);
      r_len = strlen(str + r_offset) + 1; /* +1 for the trailing '\0'. */

      if (l_end + sep_len + r_len + rpart_len > max_len) {
        /* Corner case, the str already takes all available mem,
         * and the ellipsis chars would actually add more chars.
         * Better to just trim one or two letters to the right in this case...
         * Note: with a single-char ellipsis, this should never happen! But better be safe
         * here...
         */
        ui_text_clip_right_ex(
            fstyle, str, max_len, okwidth, sep, sep_len, sep_strwidth, &final_lpart_len);
      }
      else {
        memmove(str + l_end + sep_len, str + r_offset, r_len);
        memcpy(str + l_end, sep, sep_len);
        /* -1 to remove trailing '\0'! */
        final_lpart_len = (size_t)(l_end + sep_len + r_len - 1);

        while (BLF_width(fstyle->uifont_id, str, max_len) > okwidth) {
          /* This will happen because a lot of string width processing is done in integer pixels,
           * which can introduce a rather high error in the end (about 2 pixels or so).
           * Only one char removal shall ever be needed in real-life situation... */
          r_len--;
          final_lpart_len--;
          char *c = str + l_end + sep_len;
          memmove(c, c + 1, r_len);
        }
      }
    }

    if (rpart) {
      /* Add back preserved right part to our shorten str. */
      memcpy(str + final_lpart_len, rpart, rpart_len + 1); /* +1 for trailing '\0'. */
      okwidth += rpart_width;
    }

    strwidth = BLF_width(fstyle->uifont_id, str, max_len);
  }

  if (fstyle->kerning == 1) {
    BLF_disable(fstyle->uifont_id, BLF_KERNING_DEFAULT);
  }

  BLI_assert(strwidth <= okwidth);

  return strwidth;
}

/**
 * Wrapper around UI_text_clip_middle_ex.
 */
static void ui_text_clip_middle(const uiFontStyle *fstyle, uiBut *but, const rcti *rect)
{
  /* No margin for labels! */
  const int border = ELEM(but->type, UI_BTYPE_LABEL, UI_BTYPE_MENU, UI_BTYPE_POPOVER) ?
                         0 :
                         (int)(UI_TEXT_CLIP_MARGIN + 0.5f);
  const float okwidth = (float)max_ii(BLI_rcti_size_x(rect) - border, 0);
  const size_t max_len = sizeof(but->drawstr);
  const float minwidth = (float)(UI_DPI_ICON_SIZE) / but->block->aspect * 2.0f;

  but->ofs = 0;
  but->strwidth = UI_text_clip_middle_ex(fstyle, but->drawstr, okwidth, minwidth, max_len, '\0');
}

/**
 * Like #ui_text_clip_middle(), but protect/preserve at all cost
 * the right part of the string after sep.
 * Useful for strings with shortcuts
 * (like 'AVeryLongFooBarLabelForMenuEntry|Ctrl O' -> 'AVeryLong...MenuEntry|Ctrl O').
 */
static void ui_text_clip_middle_protect_right(const uiFontStyle *fstyle,
                                              uiBut *but,
                                              const rcti *rect,
                                              const char rsep)
{
  /* No margin for labels! */
  const int border = ELEM(but->type, UI_BTYPE_LABEL, UI_BTYPE_MENU, UI_BTYPE_POPOVER) ?
                         0 :
                         (int)(UI_TEXT_CLIP_MARGIN + 0.5f);
  const float okwidth = (float)max_ii(BLI_rcti_size_x(rect) - border, 0);
  const size_t max_len = sizeof(but->drawstr);
  const float minwidth = (float)(UI_DPI_ICON_SIZE) / but->block->aspect * 2.0f;

  but->ofs = 0;
  but->strwidth = UI_text_clip_middle_ex(fstyle, but->drawstr, okwidth, minwidth, max_len, rsep);
}

/**
 * Cut off the text, taking into account the cursor location (text display while editing).
 */
static void ui_text_clip_cursor(const uiFontStyle *fstyle, uiBut *but, const rcti *rect)
{
  const int border = (int)(UI_TEXT_CLIP_MARGIN + 0.5f);
  const int okwidth = max_ii(BLI_rcti_size_x(rect) - border, 0);

  BLI_assert(but->editstr && but->pos >= 0);

  /* need to set this first */
  UI_fontstyle_set(fstyle);

  if (fstyle->kerning == 1) {
    /* for BLF_width */
    BLF_enable(fstyle->uifont_id, BLF_KERNING_DEFAULT);
  }

  /* define ofs dynamically */
  if (but->ofs > but->pos) {
    but->ofs = but->pos;
  }

  if (BLF_width(fstyle->uifont_id, but->editstr, INT_MAX) <= okwidth) {
    but->ofs = 0;
  }

  but->strwidth = BLF_width(fstyle->uifont_id, but->editstr + but->ofs, INT_MAX);

  if (but->strwidth > okwidth) {
    int len = strlen(but->editstr);

    while (but->strwidth > okwidth) {
      float width;

      /* string position of cursor */
      width = BLF_width(fstyle->uifont_id, but->editstr + but->ofs, (but->pos - but->ofs));

      /* if cursor is at 20 pixels of right side button we clip left */
      if (width > okwidth - 20) {
        ui_text_clip_give_next_off(but, but->editstr);
      }
      else {
        int bytes;
        /* shift string to the left */
        if (width < 20 && but->ofs > 0) {
          ui_text_clip_give_prev_off(but, but->editstr);
        }
        bytes = BLI_str_utf8_size(BLI_str_find_prev_char_utf8(but->editstr, but->editstr + len));
        if (bytes == -1) {
          bytes = 1;
        }
        len -= bytes;
      }

      but->strwidth = BLF_width(fstyle->uifont_id, but->editstr + but->ofs, len - but->ofs);

      if (but->strwidth < 10) {
        break;
      }
    }
  }

  if (fstyle->kerning == 1) {
    BLF_disable(fstyle->uifont_id, BLF_KERNING_DEFAULT);
  }
}

/**
 * Cut off the end of text to fit into the width of \a rect.
 *
 * \note deals with ': ' especially for number buttons
 */
static void ui_text_clip_right_label(const uiFontStyle *fstyle, uiBut *but, const rcti *rect)
{
  const int border = UI_TEXT_CLIP_MARGIN + 1;
  const int okwidth = max_ii(BLI_rcti_size_x(rect) - border, 0);
  char *cpoin = NULL;
  int drawstr_len = strlen(but->drawstr);
  const char *cpend = but->drawstr + drawstr_len;

  /* need to set this first */
  UI_fontstyle_set(fstyle);

  if (fstyle->kerning == 1) {
    /* for BLF_width */
    BLF_enable(fstyle->uifont_id, BLF_KERNING_DEFAULT);
  }

  but->strwidth = BLF_width(fstyle->uifont_id, but->drawstr, sizeof(but->drawstr));
  but->ofs = 0;

  /* First shorten num-buttons eg,
   *   Translucency: 0.000
   * becomes
   *   Trans: 0.000
   */

  /* find the space after ':' separator */
  cpoin = strrchr(but->drawstr, ':');

  if (cpoin && (cpoin < cpend - 2)) {
    char *cp2 = cpoin;

    /* chop off the leading text, starting from the right */
    while (but->strwidth > okwidth && cp2 > but->drawstr) {
      const char *prev_utf8 = BLI_str_find_prev_char_utf8(but->drawstr, cp2);
      int bytes = cp2 - prev_utf8;

      /* shift the text after and including cp2 back by 1 char,
       * +1 to include null terminator */
      memmove(cp2 - bytes, cp2, drawstr_len + 1);
      cp2 -= bytes;

      drawstr_len -= bytes;
      // BLI_assert(strlen(but->drawstr) == drawstr_len);

      but->strwidth = BLF_width(
          fstyle->uifont_id, but->drawstr + but->ofs, sizeof(but->drawstr) - but->ofs);
      if (but->strwidth < 10) {
        break;
      }
    }

    /* after the leading text is gone, chop off the : and following space, with ofs */
    while ((but->strwidth > okwidth) && (but->ofs < 2)) {
      ui_text_clip_give_next_off(but, but->drawstr);
      but->strwidth = BLF_width(
          fstyle->uifont_id, but->drawstr + but->ofs, sizeof(but->drawstr) - but->ofs);
      if (but->strwidth < 10) {
        break;
      }
    }
  }

  /* Now just remove trailing chars */
  /* once the label's gone, chop off the least significant digits */
  if (but->strwidth > okwidth) {
    float strwidth;
    drawstr_len = BLF_width_to_strlen(fstyle->uifont_id,
                                      but->drawstr + but->ofs,
                                      drawstr_len - but->ofs,
                                      okwidth,
                                      &strwidth) +
                  but->ofs;
    but->strwidth = strwidth;
    but->drawstr[drawstr_len] = 0;
  }

  if (fstyle->kerning == 1) {
    BLF_disable(fstyle->uifont_id, BLF_KERNING_DEFAULT);
  }
}

#ifdef WITH_INPUT_IME
static void widget_draw_text_ime_underline(const uiFontStyle *fstyle,
                                           const uiWidgetColors *wcol,
                                           const uiBut *but,
                                           const rcti *rect,
                                           const wmIMEData *ime_data,
                                           const char *drawstr)
{
  int ofs_x, width;
  int rect_x = BLI_rcti_size_x(rect);
  int sel_start = ime_data->sel_start, sel_end = ime_data->sel_end;
  float fcol[4];

  if (drawstr[0] != 0) {
    if (but->pos >= but->ofs) {
      ofs_x = BLF_width(fstyle->uifont_id, drawstr + but->ofs, but->pos - but->ofs);
    }
    else {
      ofs_x = 0;
    }

    width = BLF_width(
        fstyle->uifont_id, drawstr + but->ofs, ime_data->composite_len + but->pos - but->ofs);

    rgba_uchar_to_float(fcol, wcol->text);
    UI_draw_text_underline(rect->xmin + ofs_x,
                           rect->ymin + 6 * U.pixelsize,
                           min_ii(width, rect_x - 2) - ofs_x,
                           1,
                           fcol);

    /* draw the thick line */
    if (sel_start != -1 && sel_end != -1) {
      sel_end -= sel_start;
      sel_start += but->pos;

      if (sel_start >= but->ofs) {
        ofs_x = BLF_width(fstyle->uifont_id, drawstr + but->ofs, sel_start - but->ofs);
      }
      else {
        ofs_x = 0;
      }

      width = BLF_width(fstyle->uifont_id, drawstr + but->ofs, sel_end + sel_start - but->ofs);

      UI_draw_text_underline(rect->xmin + ofs_x,
                             rect->ymin + 6 * U.pixelsize,
                             min_ii(width, rect_x - 2) - ofs_x,
                             2,
                             fcol);
    }
  }
}
#endif /* WITH_INPUT_IME */

static void widget_draw_text(const uiFontStyle *fstyle,
                             const uiWidgetColors *wcol,
                             uiBut *but,
                             rcti *rect)
{
  int drawstr_left_len = UI_MAX_DRAW_STR;
  const char *drawstr = but->drawstr;
  const char *drawstr_right = NULL;
  bool use_right_only = false;

#ifdef WITH_INPUT_IME
  const wmIMEData *ime_data;
#endif

  UI_fontstyle_set(fstyle);

  eFontStyle_Align align;
  if (but->editstr || (but->drawflag & UI_BUT_TEXT_LEFT)) {
    align = UI_STYLE_TEXT_LEFT;
  }
  else if (but->drawflag & UI_BUT_TEXT_RIGHT) {
    align = UI_STYLE_TEXT_RIGHT;
  }
  else {
    align = UI_STYLE_TEXT_CENTER;
  }

  if (fstyle->kerning == 1) {
    /* for BLF_width */
    BLF_enable(fstyle->uifont_id, BLF_KERNING_DEFAULT);
  }

  /* Special case: when we're entering text for multiple buttons,
   * don't draw the text for any of the multi-editing buttons */
  if (UNLIKELY(but->flag & UI_BUT_DRAG_MULTI)) {
    uiBut *but_edit = ui_but_drag_multi_edit_get(but);
    if (but_edit) {
      drawstr = but_edit->editstr;
      align = UI_STYLE_TEXT_LEFT;
    }
  }
  else {
    if (but->editstr) {
      /* max length isn't used in this case,
       * we rely on string being NULL terminated. */
      drawstr_left_len = INT_MAX;

#ifdef WITH_INPUT_IME
      /* FIXME, IME is modifying 'const char *drawstr! */
      ime_data = ui_but_ime_data_get(but);

      if (ime_data && ime_data->composite_len) {
        /* insert composite string into cursor pos */
        BLI_snprintf((char *)drawstr,
                     UI_MAX_DRAW_STR,
                     "%s%s%s",
                     but->editstr,
                     ime_data->str_composite,
                     but->editstr + but->pos);
      }
      else
#endif
      {
        drawstr = but->editstr;
      }
    }
  }

  /* text button selection, cursor, composite underline */
  if (but->editstr && but->pos != -1) {
    int but_pos_ofs;
    /* Shape of the cursor for drawing. */
    rcti but_cursor_shape;

    /* text button selection */
    if ((but->selend - but->selsta) > 0) {
      int selsta_draw, selwidth_draw;

      if (drawstr[0] != 0) {
        /* We are drawing on top of widget bases. Flush cache. */
        GPU_blend(true);
        UI_widgetbase_draw_cache_flush();
        GPU_blend(false);

        if (but->selsta >= but->ofs) {
          selsta_draw = BLF_width(fstyle->uifont_id, drawstr + but->ofs, but->selsta - but->ofs);
        }
        else {
          selsta_draw = 0;
        }

        selwidth_draw = BLF_width(fstyle->uifont_id, drawstr + but->ofs, but->selend - but->ofs);

        uint pos = GPU_vertformat_attr_add(
            immVertexFormat(), "pos", GPU_COMP_I32, 2, GPU_FETCH_INT_TO_FLOAT);
        immBindBuiltinProgram(GPU_SHADER_2D_UNIFORM_COLOR);

        immUniformColor4ubv(wcol->item);
        immRecti(pos,
                 rect->xmin + selsta_draw,
                 rect->ymin + U.pixelsize,
                 min_ii(rect->xmin + selwidth_draw, rect->xmax - 2),
                 rect->ymax - U.pixelsize);

        immUnbindProgram();
      }
    }

    /* text cursor */
    but_pos_ofs = but->pos;

#ifdef WITH_INPUT_IME
    /* if is ime compositing, move the cursor */
    if (ime_data && ime_data->composite_len && ime_data->cursor_pos != -1) {
      but_pos_ofs += ime_data->cursor_pos;
    }
#endif

    if (but->pos >= but->ofs) {
      int t;
      if (drawstr[0] != 0) {
        t = BLF_width(fstyle->uifont_id, drawstr + but->ofs, but_pos_ofs - but->ofs);
      }
      else {
        t = 0;
      }
      /* We are drawing on top of widget bases. Flush cache. */
      GPU_blend(true);
      UI_widgetbase_draw_cache_flush();
      GPU_blend(false);

      uint pos = GPU_vertformat_attr_add(
          immVertexFormat(), "pos", GPU_COMP_I32, 2, GPU_FETCH_INT_TO_FLOAT);
      immBindBuiltinProgram(GPU_SHADER_2D_UNIFORM_COLOR);

      immUniformThemeColor(TH_WIDGET_TEXT_CURSOR);

      but_cursor_shape.xmin = (rect->xmin + t) - U.pixelsize;
      but_cursor_shape.ymin = rect->ymin + U.pixelsize;
      but_cursor_shape.xmax = (rect->xmin + t) + U.pixelsize;
      but_cursor_shape.ymax = rect->ymax - U.pixelsize;

      /* draw cursor */
      immRecti(pos,
               but_cursor_shape.xmin,
               but_cursor_shape.ymin,
               but_cursor_shape.xmax,
               but_cursor_shape.ymax);

      immUnbindProgram();
    }

#ifdef WITH_INPUT_IME
    if (ime_data && ime_data->composite_len) {
      /* ime cursor following */
      if (but->pos >= but->ofs) {
        ui_but_ime_reposition(but, but_cursor_shape.xmax + 5, but_cursor_shape.ymin + 3, false);
      }

      /* composite underline */
      widget_draw_text_ime_underline(fstyle, wcol, but, rect, ime_data, drawstr);
    }
#endif
  }

  if (fstyle->kerning == 1) {
    BLF_disable(fstyle->uifont_id, BLF_KERNING_DEFAULT);
  }

#if 0
  ui_rasterpos_safe(x, y, but->aspect);
  transopts = ui_translate_buttons();
#endif

  /* cut string in 2 parts - only for menu entries */
  if ((but->drawflag & UI_BUT_HAS_SHORTCUT) && (but->editstr == NULL)) {
    if (but->flag & UI_BUT_HAS_SEP_CHAR) {
      drawstr_right = strrchr(drawstr, UI_SEP_CHAR);
      if (drawstr_right) {
        drawstr_left_len = (drawstr_right - drawstr);
        drawstr_right++;
      }
    }
  }

#ifdef USE_NUMBUTS_LR_ALIGN
  if (!drawstr_right && (but->drawflag & UI_BUT_TEXT_LEFT) &&
      ELEM(but->type, UI_BTYPE_NUM, UI_BTYPE_NUM_SLIDER) &&
      /* if we're editing or multi-drag (fake editing), then use left alignment */
      (but->editstr == NULL) && (drawstr == but->drawstr)) {
    drawstr_right = strrchr(drawstr + but->ofs, ':');
    if (drawstr_right) {
      drawstr_right++;
      drawstr_left_len = (drawstr_right - drawstr - 1);

      while (*drawstr_right == ' ') {
        drawstr_right++;
      }
    }
    else {
      /* no prefix, even so use only cpoin */
      drawstr_right = drawstr + but->ofs;
      use_right_only = true;
    }
  }
#endif

  if (!use_right_only) {
    /* for underline drawing */
    int font_xofs, font_yofs;

    int drawlen = (drawstr_left_len == INT_MAX) ? strlen(drawstr + but->ofs) :
                                                  (drawstr_left_len - but->ofs);

    if (drawlen > 0) {
      UI_fontstyle_draw_ex(fstyle,
                           rect,
                           drawstr + but->ofs,
                           wcol->text,
                           &(struct uiFontStyleDraw_Params){
                               .align = align,
                           },
                           drawlen,
                           &font_xofs,
                           &font_yofs,
                           NULL);

      if (but->menu_key != '\0') {
        char fixedbuf[128];
        const char *str;

        BLI_strncpy(fixedbuf, drawstr + but->ofs, min_ii(sizeof(fixedbuf), drawlen));

        str = strchr(fixedbuf, but->menu_key - 32); /* upper case */
        if (str == NULL) {
          str = strchr(fixedbuf, but->menu_key);
        }

        if (str) {
          int ul_index = -1;
          float ul_advance;

          ul_index = (int)(str - fixedbuf);

          if (fstyle->kerning == 1) {
            BLF_enable(fstyle->uifont_id, BLF_KERNING_DEFAULT);
          }

          fixedbuf[ul_index] = '\0';
          ul_advance = BLF_width(fstyle->uifont_id, fixedbuf, ul_index) + (1.0f * UI_DPI_FAC);

          BLF_position(fstyle->uifont_id,
                       rect->xmin + font_xofs + (int)ul_advance,
                       rect->ymin + font_yofs,
                       0.0f);
          BLF_color4ubv(fstyle->uifont_id, wcol->text);
          BLF_draw(fstyle->uifont_id, "_", 2);

          if (fstyle->kerning == 1) {
            BLF_disable(fstyle->uifont_id, BLF_KERNING_DEFAULT);
          }
        }
      }
    }
  }

  /* part text right aligned */
  if (drawstr_right) {
    uchar col[4];
    copy_v4_v4_uchar(col, wcol->text);
    if (but->drawflag & UI_BUT_HAS_SHORTCUT) {
      col[3] *= 0.5f;
    }

    rect->xmax -= UI_TEXT_CLIP_MARGIN;
    UI_fontstyle_draw(fstyle,
                      rect,
                      drawstr_right,
                      col,
                      &(struct uiFontStyleDraw_Params){
                          .align = UI_STYLE_TEXT_RIGHT,
                      });
  }
}

static void widget_draw_extra_icons(const uiWidgetColors *wcol,
                                    uiBut *but,
                                    rcti *rect,
                                    float alpha)
{
  /* inverse order, from right to left. */
  for (uiButExtraOpIcon *op_icon = but->extra_op_icons.last; op_icon; op_icon = op_icon->prev) {
    rcti temp = *rect;

    temp.xmin = temp.xmax - (BLI_rcti_size_y(rect) * 1.08f);

    widget_draw_icon(but, op_icon->icon, alpha, &temp, wcol->text);

    rect->xmax -= ICON_SIZE_FROM_BUTRECT(rect);
  }
}

static void widget_draw_node_link_socket(const uiWidgetColors *wcol,
                                         const rcti *rect,
                                         uiBut *but,
                                         float alpha)
{
  /* Node socket pointer can be passed as custom_data, see UI_but_node_link_set(). */
  if (but->custom_data) {
    const float scale = 0.9f / but->block->aspect;

    float col[4];
    rgba_uchar_to_float(col, but->col);
    col[3] *= alpha;

    GPU_blend(true);
    UI_widgetbase_draw_cache_flush();
    GPU_blend(false);

    ED_node_socket_draw(but->custom_data, rect, col, scale);
  }
  else {
    widget_draw_icon(but, ICON_LAYER_USED, alpha, rect, wcol->text);
  }
}

/* draws text and icons for buttons */
static void widget_draw_text_icon(const uiFontStyle *fstyle,
                                  const uiWidgetColors *wcol,
                                  uiBut *but,
                                  rcti *rect)
{
  const bool show_menu_icon = ui_but_draw_menu_icon(but);
  float alpha = (float)wcol->text[3] / 255.0f;
  char password_str[UI_MAX_DRAW_STR];
  bool no_text_padding = but->drawflag & UI_BUT_NO_TEXT_PADDING;

  ui_but_text_password_hide(password_str, but, false);

  /* check for button text label */
  if (ELEM(but->type, UI_BTYPE_MENU, UI_BTYPE_POPOVER) && (but->flag & UI_BUT_NODE_LINK)) {
    rcti temp = *rect;
    const int size = BLI_rcti_size_y(rect) + 1; /* Not the icon size! */

    if (but->drawflag & UI_BUT_ICON_LEFT) {
      temp.xmax = rect->xmin + size;
      rect->xmin = temp.xmax;
      /* Further padding looks off. */
      no_text_padding = true;
    }
    else {
      temp.xmin = rect->xmax - size;
      rect->xmax = temp.xmin;
    }

    widget_draw_node_link_socket(wcol, &temp, but, alpha);
  }

  /* If there's an icon too (made with uiDefIconTextBut) then draw the icon
   * and offset the text label to accommodate it */

  /* Big previews with optional text label below */
  if (but->flag & UI_BUT_ICON_PREVIEW && ui_block_is_menu(but->block)) {
    const BIFIconID icon = ui_but_icon(but);
    int icon_size = BLI_rcti_size_y(rect);
    int text_size = 0;

    /* This is a bit britle, but avoids adding an 'UI_BUT_HAS_LABEL' flag to but... */
    if (icon_size > BLI_rcti_size_x(rect)) {
      /* button is not square, it has extra height for label */
      text_size = UI_UNIT_Y;
      icon_size -= text_size;
    }

    /* draw icon in rect above the space reserved for the label */
    rect->ymin += text_size;
    GPU_blend(true);
    widget_draw_preview(icon, alpha, rect);
    GPU_blend(false);

    /* offset rect to draw label in */
    rect->ymin -= text_size;
    rect->ymax -= icon_size;

    /* vertically centering text */
    rect->ymin += UI_UNIT_Y / 2;
  }
  /* Icons on the left with optional text label on the right */
  else if (but->flag & UI_HAS_ICON || show_menu_icon) {
    const bool is_tool = ((but->icon != ICON_NONE) & UI_but_is_tool(but));

    /* XXX add way to draw icons at a different size!
     * Use small icons for popup. */
#ifdef USE_UI_TOOLBAR_HACK
    const float aspect_orig = but->block->aspect;
    if (is_tool && (but->block->flag & UI_BLOCK_POPOVER)) {
      but->block->aspect *= 2.0f;
    }
#endif

    const BIFIconID icon = ui_but_icon(but);
    int icon_size_init = is_tool ? ICON_DEFAULT_HEIGHT_TOOLBAR : ICON_DEFAULT_HEIGHT;
    const float icon_size = icon_size_init / (but->block->aspect * U.inv_dpi_fac);
    const float icon_padding = 2 * UI_DPI_FAC;

#ifdef USE_UI_TOOLBAR_HACK
    if (is_tool) {
      /* pass (even if its a menu toolbar) */
      but->drawflag |= UI_BUT_TEXT_LEFT;
      but->drawflag |= UI_BUT_ICON_LEFT;
    }
#endif

    /* menu item - add some more padding so menus don't feel cramped. it must
     * be part of the button so that this area is still clickable */
    if (is_tool) {
      /* pass (even if its a menu toolbar) */
    }
    else if (ui_block_is_pie_menu(but->block)) {
      if (but->dt == UI_EMBOSS_RADIAL) {
        rect->xmin += 0.3f * U.widget_unit;
      }
    }
    else if (ui_block_is_menu(but->block)) {
      rect->xmin += 0.2f * U.widget_unit;
    }

    widget_draw_icon(but, icon, alpha, rect, wcol->text);
    if (show_menu_icon) {
      BLI_assert(but->block->content_hints & UI_BLOCK_CONTAINS_SUBMENU_BUT);
      widget_draw_submenu_tria(but, rect, wcol);
    }

#ifdef USE_UI_TOOLBAR_HACK
    but->block->aspect = aspect_orig;
#endif

    rect->xmin += icon_size + icon_padding;
  }

  if (!no_text_padding) {
    int text_padding = (UI_TEXT_MARGIN_X * U.widget_unit) / but->block->aspect;
    if (but->editstr) {
      rect->xmin += text_padding;
    }
    else if (but->flag & UI_BUT_DRAG_MULTI) {
      bool text_is_edited = ui_but_drag_multi_edit_get(but) != NULL;
      if (text_is_edited) {
        rect->xmin += text_padding;
      }
    }
    else if (but->drawflag & UI_BUT_TEXT_LEFT) {

      /* Reduce the left padding for labels without an icon. */
      if ((but->type == UI_BTYPE_LABEL) && !(but->flag & UI_HAS_ICON) &&
          !ui_block_is_menu(but->block)) {
        text_padding /= 2;
      }

      rect->xmin += text_padding;
    }
    else if (but->drawflag & UI_BUT_TEXT_RIGHT) {
      rect->xmax -= text_padding;
    }
  }

  /* Menu contains sub-menu items with triangle icon on their right. Shortcut
   * strings should be drawn with some padding to the right then. */
  if (ui_block_is_menu(but->block) &&
      (but->block->content_hints & UI_BLOCK_CONTAINS_SUBMENU_BUT)) {
    rect->xmax -= UI_MENU_SUBMENU_PADDING;
  }

  /* extra icons, e.g. 'x' icon to clear text or icon for eyedropper */
  widget_draw_extra_icons(wcol, but, rect, alpha);

  /* clip but->drawstr to fit in available space */
  if (but->editstr && but->pos >= 0) {
    ui_text_clip_cursor(fstyle, but, rect);
  }
  else if (but->drawstr[0] == '\0') {
    /* bypass text clipping on icon buttons */
    but->ofs = 0;
    but->strwidth = 0;
  }
  else if (ELEM(but->type, UI_BTYPE_NUM, UI_BTYPE_NUM_SLIDER)) {
    ui_text_clip_right_label(fstyle, but, rect);
  }
  else if (but->flag & UI_BUT_HAS_SEP_CHAR) {
    /* Clip middle, but protect in all case right part containing the shortcut, if any. */
    ui_text_clip_middle_protect_right(fstyle, but, rect, UI_SEP_CHAR);
  }
  else {
    ui_text_clip_middle(fstyle, but, rect);
  }

  /* always draw text for textbutton cursor */
  widget_draw_text(fstyle, wcol, but, rect);

  ui_but_text_password_hide(password_str, but, true);

  /* if a widget uses font shadow it has to be deactivated now */
  BLF_disable(fstyle->uifont_id, BLF_SHADOW);
}

#undef UI_TEXT_CLIP_MARGIN

/** \} */

/* -------------------------------------------------------------------- */
/** \name Widget State Management
 *
 * Adjust widget display based on animated, driven, overridden ... etc.
 * \{ */

/* put all widget colors on half alpha, use local storage */
static void ui_widget_color_disabled(uiWidgetType *wt)
{
  static uiWidgetColors wcol_theme_s;

  wcol_theme_s = *wt->wcol_theme;

  wcol_theme_s.outline[3] *= 0.5;
  wcol_theme_s.inner[3] *= 0.5;
  wcol_theme_s.inner_sel[3] *= 0.5;
  wcol_theme_s.item[3] *= 0.5;
  wcol_theme_s.text[3] *= 0.5;
  wcol_theme_s.text_sel[3] *= 0.5;

  wt->wcol_theme = &wcol_theme_s;
}

static void widget_active_color(uiWidgetColors *wcol)
{
  bool dark = (rgb_to_grayscale_byte(wcol->text) > rgb_to_grayscale_byte(wcol->inner));
  color_mul_hsl_v3(wcol->inner, 1.0f, 1.15f, dark ? 1.2f : 1.1f);
  color_mul_hsl_v3(wcol->outline, 1.0f, 1.15f, 1.15f);
  color_mul_hsl_v3(wcol->text, 1.0f, 1.15f, dark ? 1.25f : 0.8f);
}

static const uchar *widget_color_blend_from_flags(const uiWidgetStateColors *wcol_state,
                                                  int state,
                                                  int drawflag)
{
  if (drawflag & UI_BUT_ANIMATED_CHANGED) {
    return wcol_state->inner_changed_sel;
  }
  if (state & UI_BUT_ANIMATED_KEY) {
    return wcol_state->inner_key_sel;
  }
  if (state & UI_BUT_ANIMATED) {
    return wcol_state->inner_anim_sel;
  }
  if (state & UI_BUT_DRIVEN) {
    return wcol_state->inner_driven_sel;
  }
  if (state & UI_BUT_OVERRIDEN) {
    return wcol_state->inner_overridden_sel;
  }
  return NULL;
}

/* copy colors from theme, and set changes in it based on state */
static void widget_state(uiWidgetType *wt, int state, int drawflag)
{
  uiWidgetStateColors *wcol_state = wt->wcol_state;

  if ((state & UI_BUT_LIST_ITEM) && !(state & UI_STATE_TEXT_INPUT)) {
    /* Override default widget's colors. */
    bTheme *btheme = UI_GetTheme();
    wt->wcol_theme = &btheme->tui.wcol_list_item;

    if (state & (UI_BUT_DISABLED | UI_BUT_INACTIVE)) {
      ui_widget_color_disabled(wt);
    }
  }

  wt->wcol = *(wt->wcol_theme);

  const uchar *color_blend = widget_color_blend_from_flags(wcol_state, state, drawflag);

  if (state & UI_SELECT) {
    copy_v4_v4_uchar(wt->wcol.inner, wt->wcol.inner_sel);
    if (color_blend != NULL) {
      color_blend_v3_v3(wt->wcol.inner, color_blend, wcol_state->blend);
    }

    copy_v3_v3_uchar(wt->wcol.text, wt->wcol.text_sel);

    if (state & UI_SELECT) {
      SWAP(short, wt->wcol.shadetop, wt->wcol.shadedown);
    }
  }
  else {
    if (state & UI_BUT_ACTIVE_DEFAULT) {
      copy_v4_v4_uchar(wt->wcol.inner, wt->wcol.inner_sel);
      copy_v4_v4_uchar(wt->wcol.text, wt->wcol.text_sel);
    }
    if (color_blend != NULL) {
      color_blend_v3_v3(wt->wcol.inner, color_blend, wcol_state->blend);
    }

    /* Add "hover" highlight. Ideally this could apply in all cases,
     * even if UI_SELECT. But currently this causes some flickering
     * as buttons can be created and updated without respect to mouse
     * position and so can draw without UI_ACTIVE set.  See D6503. */
    if (state & UI_ACTIVE) {
      widget_active_color(&wt->wcol);
    }
  }

  if (state & UI_BUT_REDALERT) {
    uchar red[4] = {255, 0, 0};
    if (wt->draw) {
      color_blend_v3_v3(wt->wcol.inner, red, 0.4f);
    }
    else {
      color_blend_v3_v3(wt->wcol.text, red, 0.4f);
    }
  }

  if (state & UI_BUT_DRAG_MULTI) {
    /* the button isn't SELECT but we're editing this so draw with sel color */
    copy_v4_v4_uchar(wt->wcol.inner, wt->wcol.inner_sel);
    SWAP(short, wt->wcol.shadetop, wt->wcol.shadedown);
    color_blend_v3_v3(wt->wcol.text, wt->wcol.text_sel, 0.85f);
  }

  if (state & UI_BUT_NODE_ACTIVE) {
    uchar blue[4] = {86, 128, 194};
    color_blend_v3_v3(wt->wcol.inner, blue, 0.3f);
  }
}

/** \} */

/* -------------------------------------------------------------------- */
/** \name Widget Types
 * \{ */

/* sliders use special hack which sets 'item' as inner when drawing filling */
static void widget_state_numslider(uiWidgetType *wt, int state, int drawflag)
{
  uiWidgetStateColors *wcol_state = wt->wcol_state;

  /* call this for option button */
  widget_state(wt, state, drawflag);

  const uchar *color_blend = widget_color_blend_from_flags(wcol_state, state, drawflag);
  if (color_blend != NULL) {
    /* Set the slider 'item' so that it reflects state settings too.
     * De-saturate so the color of the slider doesn't conflict with the blend color,
     * which can make the color hard to see when the slider is set to full (see T66102). */
    wt->wcol.item[0] = wt->wcol.item[1] = wt->wcol.item[2] = rgb_to_grayscale_byte(wt->wcol.item);
    color_blend_v3_v3(wt->wcol.item, color_blend, wcol_state->blend);
    color_ensure_contrast_v3(wt->wcol.item, wt->wcol.inner, 30);
  }

  if (state & UI_SELECT) {
    SWAP(short, wt->wcol.shadetop, wt->wcol.shadedown);
  }
}

/* labels use theme colors for text */
static void widget_state_option_menu(uiWidgetType *wt, int state, int drawflag)
{
  bTheme *btheme = UI_GetTheme(); /* XXX */

  /* call this for option button */
  widget_state(wt, state, drawflag);

  /* if not selected we get theme from menu back */
  if (state & UI_SELECT) {
    copy_v3_v3_uchar(wt->wcol.text, btheme->tui.wcol_menu_back.text_sel);
  }
  else {
    copy_v3_v3_uchar(wt->wcol.text, btheme->tui.wcol_menu_back.text);
  }
}

static void widget_state_nothing(uiWidgetType *wt, int UNUSED(state), int UNUSED(drawflag))
{
  wt->wcol = *(wt->wcol_theme);
}

/* special case, button that calls pulldown */
static void widget_state_pulldown(uiWidgetType *wt, int UNUSED(state), int UNUSED(drawflag))
{
  wt->wcol = *(wt->wcol_theme);
}

/* special case, pie menu items */
static void widget_state_pie_menu_item(uiWidgetType *wt, int state, int UNUSED(drawflag))
{
  wt->wcol = *(wt->wcol_theme);

  /* active and disabled (not so common) */
  if ((state & UI_BUT_DISABLED) && (state & UI_ACTIVE)) {
    color_blend_v3_v3(wt->wcol.text, wt->wcol.text_sel, 0.5f);
    /* draw the backdrop at low alpha, helps navigating with keys
     * when disabled items are active */
    copy_v4_v4_uchar(wt->wcol.inner, wt->wcol.item);
    wt->wcol.inner[3] = 64;
  }
  else {
    /* regular active */
    if (state & (UI_SELECT | UI_ACTIVE)) {
      copy_v3_v3_uchar(wt->wcol.text, wt->wcol.text_sel);
    }
    else if (state & (UI_BUT_DISABLED | UI_BUT_INACTIVE)) {
      /* regular disabled */
      color_blend_v3_v3(wt->wcol.text, wt->wcol.inner, 0.5f);
    }

    if (state & UI_SELECT) {
      copy_v4_v4_uchar(wt->wcol.inner, wt->wcol.inner_sel);
    }
    else if (state & UI_ACTIVE) {
      copy_v4_v4_uchar(wt->wcol.inner, wt->wcol.item);
    }
  }
}

/* special case, menu items */
static void widget_state_menu_item(uiWidgetType *wt, int state, int UNUSED(drawflag))
{
  wt->wcol = *(wt->wcol_theme);

  /* active and disabled (not so common) */
  if ((state & UI_BUT_DISABLED) && (state & UI_ACTIVE)) {
    /* draw the backdrop at low alpha, helps navigating with keys
     * when disabled items are active */
    wt->wcol.text[3] = 128;
    color_blend_v3_v3(wt->wcol.inner, wt->wcol.text, 0.5f);
    wt->wcol.inner[3] = 64;
  }
  else {
    /* regular active */
    if (state & UI_ACTIVE) {
      copy_v3_v3_uchar(wt->wcol.text, wt->wcol.text_sel);
    }
    else if (state & (UI_BUT_DISABLED | UI_BUT_INACTIVE)) {
      /* regular disabled */
      color_blend_v3_v3(wt->wcol.text, wt->wcol.inner, 0.5f);
    }

    if (state & UI_ACTIVE) {
      copy_v4_v4_uchar(wt->wcol.inner, wt->wcol.inner_sel);
    }
  }
}

/** \} */

/* -------------------------------------------------------------------- */
/** \name Draw Menu Backdrop
 * \{ */

/* outside of rect, rad to left/bottom/right */
static void widget_softshadow(const rcti *rect, int roundboxalign, const float radin)
{
  bTheme *btheme = UI_GetTheme();
  uiWidgetBase wtb;
  rcti rect1 = *rect;
  float alphastep;
  int step, totvert;
  float triangle_strip[WIDGET_SIZE_MAX * 2 + 2][2];
  const float radout = UI_ThemeMenuShadowWidth();

  /* disabled shadow */
  if (radout == 0.0f) {
    return;
  }

  /* prevent tooltips to not show round shadow */
  if (radout > 0.2f * BLI_rcti_size_y(&rect1)) {
    rect1.ymax -= 0.2f * BLI_rcti_size_y(&rect1);
  }
  else {
    rect1.ymax -= radout;
  }

  /* inner part */
  totvert = round_box_shadow_edges(wtb.inner_v,
                                   &rect1,
                                   radin,
                                   roundboxalign & (UI_CNR_BOTTOM_RIGHT | UI_CNR_BOTTOM_LEFT),
                                   0.0f);

  /* we draw a number of increasing size alpha quad strips */
  alphastep = 3.0f * btheme->tui.menu_shadow_fac / radout;

  uint pos = GPU_vertformat_attr_add(immVertexFormat(), "pos", GPU_COMP_F32, 2, GPU_FETCH_FLOAT);

  immBindBuiltinProgram(GPU_SHADER_2D_UNIFORM_COLOR);

  for (step = 1; step <= (int)radout; step++) {
    float expfac = sqrtf(step / radout);

    round_box_shadow_edges(wtb.outer_v, &rect1, radin, UI_CNR_ALL, (float)step);

    immUniformColor4f(0.0f, 0.0f, 0.0f, alphastep * (1.0f - expfac));

    widget_verts_to_triangle_strip(&wtb, totvert, triangle_strip);

    widget_draw_vertex_buffer(pos, 0, GL_TRIANGLE_STRIP, triangle_strip, NULL, totvert * 2);
  }

  immUnbindProgram();
}

static void widget_menu_back(uiWidgetColors *wcol, rcti *rect, int flag, int direction)
{
  uiWidgetBase wtb;
  int roundboxalign = UI_CNR_ALL;

  widget_init(&wtb);

  /* menu is 2nd level or deeper */
  if (flag & UI_BLOCK_POPUP) {
    // rect->ymin -= 4.0;
    // rect->ymax += 4.0;
  }
  else if (direction == UI_DIR_DOWN) {
    roundboxalign = (UI_CNR_BOTTOM_RIGHT | UI_CNR_BOTTOM_LEFT);
    rect->ymin -= 0.1f * U.widget_unit;
  }
  else if (direction == UI_DIR_UP) {
    roundboxalign = UI_CNR_TOP_LEFT | UI_CNR_TOP_RIGHT;
    rect->ymax += 0.1f * U.widget_unit;
  }

  GPU_blend_set_func_separate(
      GPU_SRC_ALPHA, GPU_ONE_MINUS_SRC_ALPHA, GPU_ONE, GPU_ONE_MINUS_SRC_ALPHA);
  GPU_blend(true);
  widget_softshadow(rect, roundboxalign, wcol->roundness * U.widget_unit);

  round_box_edges(&wtb, roundboxalign, rect, wcol->roundness * U.widget_unit);
  wtb.draw_emboss = false;
  widgetbase_draw(&wtb, wcol);

  GPU_blend(false);
}

static void ui_hsv_cursor(float x, float y)
{
  uint pos = GPU_vertformat_attr_add(immVertexFormat(), "pos", GPU_COMP_F32, 2, GPU_FETCH_FLOAT);

  immBindBuiltinProgram(GPU_SHADER_2D_UNIFORM_COLOR);

  immUniformColor3f(1.0f, 1.0f, 1.0f);
  imm_draw_circle_fill_2d(pos, x, y, 3.0f * U.pixelsize, 8);

  GPU_blend(true);
  GPU_line_smooth(true);
  immUniformColor3f(0.0f, 0.0f, 0.0f);
  imm_draw_circle_wire_2d(pos, x, y, 3.0f * U.pixelsize, 12);
  GPU_blend(false);
  GPU_line_smooth(false);

  immUnbindProgram();
}

void ui_hsvcircle_vals_from_pos(
    const rcti *rect, const float mx, const float my, float *r_val_rad, float *r_val_dist)
{
  /* duplication of code... well, simple is better now */
  const float centx = BLI_rcti_cent_x_fl(rect);
  const float centy = BLI_rcti_cent_y_fl(rect);
  const float radius = (float)min_ii(BLI_rcti_size_x(rect), BLI_rcti_size_y(rect)) / 2.0f;
  const float m_delta[2] = {mx - centx, my - centy};
  const float dist_sq = len_squared_v2(m_delta);

  *r_val_dist = (dist_sq < (radius * radius)) ? sqrtf(dist_sq) / radius : 1.0f;
  *r_val_rad = atan2f(m_delta[0], m_delta[1]) / (2.0f * (float)M_PI) + 0.5f;
}

/* cursor in hsv circle, in float units -1 to 1, to map on radius */
void ui_hsvcircle_pos_from_vals(
    const ColorPicker *cpicker, const rcti *rect, const float *hsv, float *r_xpos, float *r_ypos)
{
  /* duplication of code... well, simple is better now */
  const float centx = BLI_rcti_cent_x_fl(rect);
  const float centy = BLI_rcti_cent_y_fl(rect);
  float radius = (float)min_ii(BLI_rcti_size_x(rect), BLI_rcti_size_y(rect)) / 2.0f;
  float ang, radius_t;

  ang = 2.0f * (float)M_PI * hsv[0] + (float)M_PI_2;

  if (cpicker->use_color_cubic && (U.color_picker_type == USER_CP_CIRCLE_HSV)) {
    radius_t = (1.0f - pow3f(1.0f - hsv[1]));
  }
  else {
    radius_t = hsv[1];
  }

  radius = clamp_f(radius_t, 0.0f, 1.0f) * radius;
  *r_xpos = centx + cosf(-ang) * radius;
  *r_ypos = centy + sinf(-ang) * radius;
}

static void ui_draw_but_HSVCIRCLE(uiBut *but, const uiWidgetColors *wcol, const rcti *rect)
{
  /* TODO(merwin): reimplement as shader for pixel-perfect colors */

  const int tot = 64;
  const float radstep = 2.0f * (float)M_PI / (float)tot;
  const float centx = BLI_rcti_cent_x_fl(rect);
  const float centy = BLI_rcti_cent_y_fl(rect);
  float radius = (float)min_ii(BLI_rcti_size_x(rect), BLI_rcti_size_y(rect)) / 2.0f;

  ColorPicker *cpicker = but->custom_data;
  float rgb[3], hsv[3], rgb_center[3];
  bool is_color_gamma = ui_but_is_color_gamma(but);

  /* Initialize for compatibility. */
  copy_v3_v3(hsv, cpicker->color_data);

  /* Compute current hue. */
  ui_but_v3_get(but, rgb);
  ui_scene_linear_to_color_picker_space(but, rgb);
  ui_rgb_to_color_picker_compat_v(rgb, hsv);

  CLAMP(hsv[2], 0.0f, 1.0f); /* for display only */

  /* exception: if 'lock' is set
   * lock the value of the color wheel to 1.
   * Useful for color correction tools where you're only interested in hue. */
  if (cpicker->use_color_lock) {
    if (U.color_picker_type == USER_CP_CIRCLE_HSV) {
      hsv[2] = 1.0f;
    }
    else {
      hsv[2] = 0.5f;
    }
  }

  const float hsv_center[3] = {0.0f, 0.0f, hsv[2]};
  ui_color_picker_to_rgb_v(hsv_center, rgb_center);
  ui_color_picker_to_scene_linear_space(but, rgb_center);

  if (!is_color_gamma) {
    ui_block_cm_to_display_space_v3(but->block, rgb_center);
  }

  GPUVertFormat *format = immVertexFormat();
  uint pos = GPU_vertformat_attr_add(format, "pos", GPU_COMP_F32, 2, GPU_FETCH_FLOAT);
  uint color = GPU_vertformat_attr_add(format, "color", GPU_COMP_F32, 3, GPU_FETCH_FLOAT);

  immBindBuiltinProgram(GPU_SHADER_2D_SMOOTH_COLOR);

  immBegin(GPU_PRIM_TRI_FAN, tot + 2);
  immAttr3fv(color, rgb_center);
  immVertex2f(pos, centx, centy);

  float ang = 0.0f;
  for (int a = 0; a <= tot; a++, ang += radstep) {
    float si = sinf(ang);
    float co = cosf(ang);
    float hsv_ang[3];
    float rgb_ang[3];

    ui_hsvcircle_vals_from_pos(
        rect, centx + co * radius, centy + si * radius, hsv_ang, hsv_ang + 1);
    hsv_ang[2] = hsv[2];

    ui_color_picker_to_rgb_v(hsv_ang, rgb_ang);
    ui_color_picker_to_scene_linear_space(but, rgb_ang);

    if (!is_color_gamma) {
      ui_block_cm_to_display_space_v3(but->block, rgb_ang);
    }

    immAttr3fv(color, rgb_ang);
    immVertex2f(pos, centx + co * radius, centy + si * radius);
  }
  immEnd();
  immUnbindProgram();

  /* fully rounded outline */
  format = immVertexFormat();
  pos = GPU_vertformat_attr_add(format, "pos", GPU_COMP_F32, 2, GPU_FETCH_FLOAT);

  immBindBuiltinProgram(GPU_SHADER_2D_UNIFORM_COLOR);

  GPU_blend(true);
  GPU_line_smooth(true);

  immUniformColor3ubv(wcol->outline);
  imm_draw_circle_wire_2d(pos, centx, centy, radius, tot);

  immUnbindProgram();

  GPU_blend(false);
  GPU_line_smooth(false);

  /* cursor */
  copy_v3_v3(hsv, cpicker->color_data);
  ui_but_v3_get(but, rgb);
  ui_scene_linear_to_color_picker_space(but, rgb);
  ui_rgb_to_color_picker_compat_v(rgb, hsv);

  float xpos, ypos;
  ui_hsvcircle_pos_from_vals(cpicker, rect, hsv, &xpos, &ypos);
  ui_hsv_cursor(xpos, ypos);
}

/** \} */

/* -------------------------------------------------------------------- */
/** \name Draw Custom Buttons
 * \{ */

/* draws in resolution of 48x4 colors */
void ui_draw_gradient(const rcti *rect, const float hsv[3], const int type, const float alpha)
{
  /* allows for 4 steps (red->yellow) */
  const int steps = 48;
  const float color_step = 1.0f / steps;
  int a;
  float h = hsv[0], s = hsv[1], v = hsv[2];
  float dx, dy, sx1, sx2, sy;
  float col0[4][3]; /* left half, rect bottom to top */
  float col1[4][3]; /* right half, rect bottom to top */

  /* draw series of gouraud rects */

  switch (type) {
    case UI_GRAD_SV:
      hsv_to_rgb(h, 0.0, 0.0, &col1[0][0], &col1[0][1], &col1[0][2]);
      hsv_to_rgb(h, 0.0, 0.333, &col1[1][0], &col1[1][1], &col1[1][2]);
      hsv_to_rgb(h, 0.0, 0.666, &col1[2][0], &col1[2][1], &col1[2][2]);
      hsv_to_rgb(h, 0.0, 1.0, &col1[3][0], &col1[3][1], &col1[3][2]);
      break;
    case UI_GRAD_HV:
      hsv_to_rgb(0.0, s, 0.0, &col1[0][0], &col1[0][1], &col1[0][2]);
      hsv_to_rgb(0.0, s, 0.333, &col1[1][0], &col1[1][1], &col1[1][2]);
      hsv_to_rgb(0.0, s, 0.666, &col1[2][0], &col1[2][1], &col1[2][2]);
      hsv_to_rgb(0.0, s, 1.0, &col1[3][0], &col1[3][1], &col1[3][2]);
      break;
    case UI_GRAD_HS:
      hsv_to_rgb(0.0, 0.0, v, &col1[0][0], &col1[0][1], &col1[0][2]);
      hsv_to_rgb(0.0, 0.333, v, &col1[1][0], &col1[1][1], &col1[1][2]);
      hsv_to_rgb(0.0, 0.666, v, &col1[2][0], &col1[2][1], &col1[2][2]);
      hsv_to_rgb(0.0, 1.0, v, &col1[3][0], &col1[3][1], &col1[3][2]);
      break;
    case UI_GRAD_H:
      hsv_to_rgb(0.0, 1.0, 1.0, &col1[0][0], &col1[0][1], &col1[0][2]);
      copy_v3_v3(col1[1], col1[0]);
      copy_v3_v3(col1[2], col1[0]);
      copy_v3_v3(col1[3], col1[0]);
      break;
    case UI_GRAD_S:
      hsv_to_rgb(1.0, 0.0, 1.0, &col1[1][0], &col1[1][1], &col1[1][2]);
      copy_v3_v3(col1[0], col1[1]);
      copy_v3_v3(col1[2], col1[1]);
      copy_v3_v3(col1[3], col1[1]);
      break;
    case UI_GRAD_V:
      hsv_to_rgb(1.0, 1.0, 0.0, &col1[2][0], &col1[2][1], &col1[2][2]);
      copy_v3_v3(col1[0], col1[2]);
      copy_v3_v3(col1[1], col1[2]);
      copy_v3_v3(col1[3], col1[2]);
      break;
    default:
      assert(!"invalid 'type' argument");
      hsv_to_rgb(1.0, 1.0, 1.0, &col1[2][0], &col1[2][1], &col1[2][2]);
      copy_v3_v3(col1[0], col1[2]);
      copy_v3_v3(col1[1], col1[2]);
      copy_v3_v3(col1[3], col1[2]);
      break;
  }

  /* old below */
  GPUVertFormat *format = immVertexFormat();
  uint pos = GPU_vertformat_attr_add(format, "pos", GPU_COMP_F32, 2, GPU_FETCH_FLOAT);
  uint col = GPU_vertformat_attr_add(format, "color", GPU_COMP_F32, 4, GPU_FETCH_FLOAT);
  immBindBuiltinProgram(GPU_SHADER_2D_SMOOTH_COLOR);

  immBegin(GPU_PRIM_TRIS, steps * 3 * 6);

  /* 0.999 = prevent float inaccuracy for steps */
  for (dx = 0.0f; dx < 0.999f; dx += color_step) {
    const float dx_next = dx + color_step;

    /* previous color */
    copy_v3_v3(col0[0], col1[0]);
    copy_v3_v3(col0[1], col1[1]);
    copy_v3_v3(col0[2], col1[2]);
    copy_v3_v3(col0[3], col1[3]);

    /* new color */
    switch (type) {
      case UI_GRAD_SV:
        hsv_to_rgb(h, dx, 0.0, &col1[0][0], &col1[0][1], &col1[0][2]);
        hsv_to_rgb(h, dx, 0.333, &col1[1][0], &col1[1][1], &col1[1][2]);
        hsv_to_rgb(h, dx, 0.666, &col1[2][0], &col1[2][1], &col1[2][2]);
        hsv_to_rgb(h, dx, 1.0, &col1[3][0], &col1[3][1], &col1[3][2]);
        break;
      case UI_GRAD_HV:
        hsv_to_rgb(dx_next, s, 0.0, &col1[0][0], &col1[0][1], &col1[0][2]);
        hsv_to_rgb(dx_next, s, 0.333, &col1[1][0], &col1[1][1], &col1[1][2]);
        hsv_to_rgb(dx_next, s, 0.666, &col1[2][0], &col1[2][1], &col1[2][2]);
        hsv_to_rgb(dx_next, s, 1.0, &col1[3][0], &col1[3][1], &col1[3][2]);
        break;
      case UI_GRAD_HS:
        hsv_to_rgb(dx_next, 0.0, v, &col1[0][0], &col1[0][1], &col1[0][2]);
        hsv_to_rgb(dx_next, 0.333, v, &col1[1][0], &col1[1][1], &col1[1][2]);
        hsv_to_rgb(dx_next, 0.666, v, &col1[2][0], &col1[2][1], &col1[2][2]);
        hsv_to_rgb(dx_next, 1.0, v, &col1[3][0], &col1[3][1], &col1[3][2]);
        break;
      case UI_GRAD_H:
        /* annoying but without this the color shifts - could be solved some other way
         * - campbell */
        hsv_to_rgb(dx_next, 1.0, 1.0, &col1[0][0], &col1[0][1], &col1[0][2]);
        copy_v3_v3(col1[1], col1[0]);
        copy_v3_v3(col1[2], col1[0]);
        copy_v3_v3(col1[3], col1[0]);
        break;
      case UI_GRAD_S:
        hsv_to_rgb(h, dx, 1.0, &col1[1][0], &col1[1][1], &col1[1][2]);
        copy_v3_v3(col1[0], col1[1]);
        copy_v3_v3(col1[2], col1[1]);
        copy_v3_v3(col1[3], col1[1]);
        break;
      case UI_GRAD_V:
        hsv_to_rgb(h, 1.0, dx, &col1[2][0], &col1[2][1], &col1[2][2]);
        copy_v3_v3(col1[0], col1[2]);
        copy_v3_v3(col1[1], col1[2]);
        copy_v3_v3(col1[3], col1[2]);
        break;
    }

    /* rect */
    sx1 = rect->xmin + dx * BLI_rcti_size_x(rect);
    sx2 = rect->xmin + dx_next * BLI_rcti_size_x(rect);
    sy = rect->ymin;
    dy = (float)BLI_rcti_size_y(rect) / 3.0f;

    for (a = 0; a < 3; a++, sy += dy) {
      immAttr4f(col, col0[a][0], col0[a][1], col0[a][2], alpha);
      immVertex2f(pos, sx1, sy);

      immAttr4f(col, col1[a][0], col1[a][1], col1[a][2], alpha);
      immVertex2f(pos, sx2, sy);

      immAttr4f(col, col1[a + 1][0], col1[a + 1][1], col1[a + 1][2], alpha);
      immVertex2f(pos, sx2, sy + dy);

      immAttr4f(col, col0[a][0], col0[a][1], col0[a][2], alpha);
      immVertex2f(pos, sx1, sy);

      immAttr4f(col, col1[a + 1][0], col1[a + 1][1], col1[a + 1][2], alpha);
      immVertex2f(pos, sx2, sy + dy);

      immAttr4f(col, col0[a + 1][0], col0[a + 1][1], col0[a + 1][2], alpha);
      immVertex2f(pos, sx1, sy + dy);
    }
  }
  immEnd();

  immUnbindProgram();
}

void ui_hsvcube_pos_from_vals(
    const uiBut *but, const rcti *rect, const float *hsv, float *r_xp, float *r_yp)
{
  float x = 0.0f, y = 0.0f;

  switch ((int)but->a1) {
    case UI_GRAD_SV:
      x = hsv[1];
      y = hsv[2];
      break;
    case UI_GRAD_HV:
      x = hsv[0];
      y = hsv[2];
      break;
    case UI_GRAD_HS:
      x = hsv[0];
      y = hsv[1];
      break;
    case UI_GRAD_H:
      x = hsv[0];
      y = 0.5;
      break;
    case UI_GRAD_S:
      x = hsv[1];
      y = 0.5;
      break;
    case UI_GRAD_V:
      x = hsv[2];
      y = 0.5;
      break;
    case UI_GRAD_L_ALT:
      x = 0.5f;
      /* exception only for value strip - use the range set in but->min/max */
      y = hsv[2];
      break;
    case UI_GRAD_V_ALT:
      x = 0.5f;
      /* exception only for value strip - use the range set in but->min/max */
      y = (hsv[2] - but->softmin) / (but->softmax - but->softmin);
      break;
  }

  /* cursor */
  *r_xp = rect->xmin + x * BLI_rcti_size_x(rect);
  *r_yp = rect->ymin + y * BLI_rcti_size_y(rect);
}

static void ui_draw_but_HSVCUBE(uiBut *but, const rcti *rect)
{
  float rgb[3];
  float x = 0.0f, y = 0.0f;
  ColorPicker *cpicker = but->custom_data;
  float *hsv = cpicker->color_data;
  float hsv_n[3];

  /* Initialize for compatibility. */
  copy_v3_v3(hsv_n, hsv);

  ui_but_v3_get(but, rgb);
  ui_scene_linear_to_color_picker_space(but, rgb);
  rgb_to_hsv_compat_v(rgb, hsv_n);

  ui_draw_gradient(rect, hsv_n, but->a1, 1.0f);

  ui_hsvcube_pos_from_vals(but, rect, hsv_n, &x, &y);
  CLAMP(x, rect->xmin + 3.0f, rect->xmax - 3.0f);
  CLAMP(y, rect->ymin + 3.0f, rect->ymax - 3.0f);

  ui_hsv_cursor(x, y);

  /* outline */
  uint pos = GPU_vertformat_attr_add(immVertexFormat(), "pos", GPU_COMP_F32, 2, GPU_FETCH_FLOAT);
  immBindBuiltinProgram(GPU_SHADER_2D_UNIFORM_COLOR);
  immUniformColor3ub(0, 0, 0);
  imm_draw_box_wire_2d(pos, (rect->xmin), (rect->ymin), (rect->xmax), (rect->ymax));
  immUnbindProgram();
}

/* vertical 'value' slider, using new widget code */
static void ui_draw_but_HSV_v(uiBut *but, const rcti *rect)
{
  bTheme *btheme = UI_GetTheme();
  uiWidgetColors *wcol = &btheme->tui.wcol_numslider;
  uiWidgetBase wtb;
  const float rad = wcol->roundness * BLI_rcti_size_x(rect);
  float x, y;
  float rgb[3], hsv[3], v;

  ui_but_v3_get(but, rgb);
  ui_scene_linear_to_color_picker_space(but, rgb);

  if (but->a1 == UI_GRAD_L_ALT) {
    rgb_to_hsl_v(rgb, hsv);
  }
  else {
    rgb_to_hsv_v(rgb, hsv);
  }
  v = hsv[2];

  /* map v from property range to [0,1] */
  if (but->a1 == UI_GRAD_V_ALT) {
    float min = but->softmin, max = but->softmax;
    v = (v - min) / (max - min);
  }

  widget_init(&wtb);

  /* fully rounded */
  round_box_edges(&wtb, UI_CNR_ALL, rect, rad);

  /* setup temp colors */
  widgetbase_draw(&wtb,
                  &((uiWidgetColors){
                      .outline = {0, 0, 0, 255},
                      .inner = {128, 128, 128, 255},
                      .shadetop = 127,
                      .shadedown = -128,
                      .shaded = 1,
                  }));

  /* We are drawing on top of widget bases. Flush cache. */
  GPU_blend(true);
  UI_widgetbase_draw_cache_flush();
  GPU_blend(false);

  /* cursor */
  x = rect->xmin + 0.5f * BLI_rcti_size_x(rect);
  y = rect->ymin + v * BLI_rcti_size_y(rect);
  CLAMP(y, rect->ymin + 3.0f, rect->ymax - 3.0f);

  ui_hsv_cursor(x, y);
}

/** Separator for menus. */
static void ui_draw_separator(const rcti *rect, const uiWidgetColors *wcol)
{
  int y = rect->ymin + BLI_rcti_size_y(rect) / 2 - 1;
  const uchar col[4] = {
      wcol->text[0],
      wcol->text[1],
      wcol->text[2],
      30,
  };

  uint pos = GPU_vertformat_attr_add(immVertexFormat(), "pos", GPU_COMP_F32, 2, GPU_FETCH_FLOAT);
  immBindBuiltinProgram(GPU_SHADER_2D_UNIFORM_COLOR);

  GPU_blend(true);
  immUniformColor4ubv(col);
  GPU_line_width(1.0f);

  immBegin(GPU_PRIM_LINES, 2);
  immVertex2f(pos, rect->xmin, y);
  immVertex2f(pos, rect->xmax, y);
  immEnd();

  GPU_blend(false);

  immUnbindProgram();
}

/** \} */

/* -------------------------------------------------------------------- */
/** \name Button Draw Callbacks
 * \{ */

static void widget_numbut_draw(
    uiWidgetColors *wcol, rcti *rect, int state, int roundboxalign, bool emboss)
{
  uiWidgetBase wtb;
  const float rad = wcol->roundness * BLI_rcti_size_y(rect);
  const int handle_width = min_ii(BLI_rcti_size_x(rect) / 3, BLI_rcti_size_y(rect) * 0.7f);

  if (state & UI_SELECT) {
    SWAP(short, wcol->shadetop, wcol->shadedown);
  }

  widget_init(&wtb);

  if (!emboss) {
    round_box_edges(&wtb, roundboxalign, rect, rad);
  }
  else {
    wtb.draw_inner = false;
    wtb.draw_outline = false;
  }

  /* decoration */
  if ((state & UI_ACTIVE) && !(state & UI_STATE_TEXT_INPUT)) {
    uiWidgetColors wcol_zone;
    uiWidgetBase wtb_zone;
    rcti rect_zone;
    int roundboxalign_zone;

    /* left arrow zone */
    widget_init(&wtb_zone);
    wtb_zone.draw_outline = false;
    wtb_zone.draw_emboss = false;

    wcol_zone = *wcol;
    copy_v3_v3_uchar(wcol_zone.item, wcol->text);
    if (state & UI_STATE_ACTIVE_LEFT) {
      widget_active_color(&wcol_zone);
    }

    rect_zone = *rect;
    rect_zone.xmax = rect->xmin + handle_width + U.pixelsize;
    roundboxalign_zone = roundboxalign & ~(UI_CNR_TOP_RIGHT | UI_CNR_BOTTOM_RIGHT);
    round_box_edges(&wtb_zone, roundboxalign_zone, &rect_zone, rad);

    shape_preset_init_number_arrows(&wtb_zone.tria1, &rect_zone, 0.6f, 'l');
    widgetbase_draw(&wtb_zone, &wcol_zone);

    /* right arrow zone */
    widget_init(&wtb_zone);
    wtb_zone.draw_outline = false;
    wtb_zone.draw_emboss = false;
    wtb_zone.tria1.type = ROUNDBOX_TRIA_ARROWS;

    wcol_zone = *wcol;
    copy_v3_v3_uchar(wcol_zone.item, wcol->text);
    if (state & UI_STATE_ACTIVE_RIGHT) {
      widget_active_color(&wcol_zone);
    }

    rect_zone = *rect;
    rect_zone.xmin = rect->xmax - handle_width - U.pixelsize;
    roundboxalign_zone = roundboxalign & ~(UI_CNR_TOP_LEFT | UI_CNR_BOTTOM_LEFT);
    round_box_edges(&wtb_zone, roundboxalign_zone, &rect_zone, rad);

    shape_preset_init_number_arrows(&wtb_zone.tria2, &rect_zone, 0.6f, 'r');
    widgetbase_draw(&wtb_zone, &wcol_zone);

    /* middle highlight zone */
    widget_init(&wtb_zone);
    wtb_zone.draw_outline = false;
    wtb_zone.draw_emboss = false;

    wcol_zone = *wcol;
    copy_v3_v3_uchar(wcol_zone.item, wcol->text);
    if (!(state & (UI_STATE_ACTIVE_LEFT | UI_STATE_ACTIVE_RIGHT))) {
      widget_active_color(&wcol_zone);
    }

    rect_zone = *rect;
    rect_zone.xmin = rect->xmin + handle_width - U.pixelsize;
    rect_zone.xmax = rect->xmax - handle_width + U.pixelsize;
    round_box_edges(&wtb_zone, 0, &rect_zone, 0);
    widgetbase_draw(&wtb_zone, &wcol_zone);

    /* outline */
    wtb.draw_inner = false;
    widgetbase_draw(&wtb, wcol);
  }
  else {
    /* inner and outline */
    widgetbase_draw(&wtb, wcol);
  }

  if (!(state & UI_STATE_TEXT_INPUT)) {
    const float textofs = 0.425f * BLI_rcti_size_y(rect);

    /* text space */
    rect->xmin += textofs;
    rect->xmax -= textofs;
  }
}

static void widget_numbut(uiWidgetColors *wcol, rcti *rect, int state, int roundboxalign)
{
  widget_numbut_draw(wcol, rect, state, roundboxalign, false);
}

static void widget_menubut(uiWidgetColors *wcol, rcti *rect, int UNUSED(state), int roundboxalign)
{
  uiWidgetBase wtb;
  float rad;

  widget_init(&wtb);

  rad = wcol->roundness * U.widget_unit;
  round_box_edges(&wtb, roundboxalign, rect, rad);

  /* decoration */
  shape_preset_trias_from_rect_menu(&wtb.tria1, rect);
  /* copy size and center to 2nd tria */
  wtb.tria2 = wtb.tria1;

  widgetbase_draw(&wtb, wcol);

  /* text space, arrows are about 0.6 height of button */
  rect->xmax -= (6 * BLI_rcti_size_y(rect)) / 10;
}

/**
 * Draw menu buttons still with triangles when field is not embossed
 */
static void widget_menubut_embossn(uiBut *UNUSED(but),
                                   uiWidgetColors *wcol,
                                   rcti *rect,
                                   int UNUSED(state),
                                   int UNUSED(roundboxalign))
{
  uiWidgetBase wtb;

  widget_init(&wtb);
  wtb.draw_inner = false;
  wtb.draw_outline = false;

  /* decoration */
  shape_preset_trias_from_rect_menu(&wtb.tria1, rect);
  /* copy size and center to 2nd tria */
  wtb.tria2 = wtb.tria1;

  widgetbase_draw(&wtb, wcol);
}

/**
 * Draw number buttons still with triangles when field is not embossed
 */
static void widget_numbut_embossn(
    uiBut *UNUSED(but), uiWidgetColors *wcol, rcti *rect, int state, int roundboxalign)
{
  widget_numbut_draw(wcol, rect, state, roundboxalign, true);
}

/* function in use for buttons and for view2d sliders */
void UI_draw_widget_scroll(uiWidgetColors *wcol, const rcti *rect, const rcti *slider, int state)
{
  uiWidgetBase wtb;
  int horizontal;
  float rad;
  bool outline = false;

  widget_init(&wtb);

  /* determine horizontal/vertical */
  horizontal = (BLI_rcti_size_x(rect) > BLI_rcti_size_y(rect));

  if (horizontal) {
    rad = wcol->roundness * BLI_rcti_size_y(rect);
  }
  else {
    rad = wcol->roundness * BLI_rcti_size_x(rect);
  }

  wtb.uniform_params.shade_dir = (horizontal) ? 1.0f : 0.0;

  /* draw back part, colors swapped and shading inverted */
  if (horizontal) {
    SWAP(short, wcol->shadetop, wcol->shadedown);
  }

  round_box_edges(&wtb, UI_CNR_ALL, rect, rad);
  widgetbase_draw(&wtb, wcol);

  /* slider */
  if ((BLI_rcti_size_x(slider) < 2) || (BLI_rcti_size_y(slider) < 2)) {
    /* pass */
  }
  else {
    SWAP(short, wcol->shadetop, wcol->shadedown);

    copy_v4_v4_uchar(wcol->inner, wcol->item);

    if (wcol->shadetop > wcol->shadedown) {
      wcol->shadetop += 20; /* XXX violates themes... */
    }
    else {
      wcol->shadedown += 20;
    }

    if (state & UI_SCROLL_PRESSED) {
      wcol->inner[0] = wcol->inner[0] >= 250 ? 255 : wcol->inner[0] + 5;
      wcol->inner[1] = wcol->inner[1] >= 250 ? 255 : wcol->inner[1] + 5;
      wcol->inner[2] = wcol->inner[2] >= 250 ? 255 : wcol->inner[2] + 5;
    }

    /* draw */
    wtb.draw_emboss = false; /* only emboss once */

    /* exception for progress bar */
    if (state & UI_SCROLL_NO_OUTLINE) {
      SWAP(bool, outline, wtb.draw_outline);
    }

    round_box_edges(&wtb, UI_CNR_ALL, slider, rad);

    if (state & UI_SCROLL_ARROWS) {
      if (wcol->item[0] > 48) {
        wcol->item[0] -= 48;
      }
      if (wcol->item[1] > 48) {
        wcol->item[1] -= 48;
      }
      if (wcol->item[2] > 48) {
        wcol->item[2] -= 48;
      }
      wcol->item[3] = 255;

      if (horizontal) {
        rcti slider_inset = *slider;
        slider_inset.xmin += 0.05 * U.widget_unit;
        slider_inset.xmax -= 0.05 * U.widget_unit;
        shape_preset_init_scroll_circle(&wtb.tria1, &slider_inset, 0.6f, 'l');
        shape_preset_init_scroll_circle(&wtb.tria2, &slider_inset, 0.6f, 'r');
      }
      else {
        shape_preset_init_scroll_circle(&wtb.tria1, slider, 0.6f, 'b');
        shape_preset_init_scroll_circle(&wtb.tria2, slider, 0.6f, 't');
      }
    }
    widgetbase_draw(&wtb, wcol);

    if (state & UI_SCROLL_NO_OUTLINE) {
      SWAP(bool, outline, wtb.draw_outline);
    }
  }
}

static void widget_scroll(
    uiBut *but, uiWidgetColors *wcol, rcti *rect, int state, int UNUSED(roundboxalign))
{
  rcti rect1;
  double value;
  float fac, size, min;
  int horizontal;

  /* calculate slider part */
  value = ui_but_value_get(but);

  size = (but->softmax + but->a1 - but->softmin);
  size = max_ff(size, 2.0f);

  /* position */
  rect1 = *rect;

  /* determine horizontal/vertical */
  horizontal = (BLI_rcti_size_x(rect) > BLI_rcti_size_y(rect));

  if (horizontal) {
    fac = BLI_rcti_size_x(rect) / size;
    rect1.xmin = rect1.xmin + ceilf(fac * ((float)value - but->softmin));
    rect1.xmax = rect1.xmin + ceilf(fac * (but->a1 - but->softmin));

    /* ensure minimium size */
    min = BLI_rcti_size_y(rect);

    if (BLI_rcti_size_x(&rect1) < min) {
      rect1.xmax = rect1.xmin + min;

      if (rect1.xmax > rect->xmax) {
        rect1.xmax = rect->xmax;
        rect1.xmin = max_ii(rect1.xmax - min, rect->xmin);
      }
    }
  }
  else {
    fac = BLI_rcti_size_y(rect) / size;
    rect1.ymax = rect1.ymax - ceilf(fac * ((float)value - but->softmin));
    rect1.ymin = rect1.ymax - ceilf(fac * (but->a1 - but->softmin));

    /* ensure minimium size */
    min = BLI_rcti_size_x(rect);

    if (BLI_rcti_size_y(&rect1) < min) {
      rect1.ymax = rect1.ymin + min;

      if (rect1.ymax > rect->ymax) {
        rect1.ymax = rect->ymax;
        rect1.ymin = max_ii(rect1.ymax - min, rect->ymin);
      }
    }
  }

  if (state & UI_SELECT) {
    state = UI_SCROLL_PRESSED;
  }
  else {
    state = 0;
  }
  UI_draw_widget_scroll(wcol, rect, &rect1, state);
}

static void widget_progressbar(
    uiBut *but, uiWidgetColors *wcol, rcti *rect, int UNUSED(state), int roundboxalign)
{
  uiWidgetBase wtb, wtb_bar;
  rcti rect_prog = *rect, rect_bar = *rect;

  widget_init(&wtb);
  widget_init(&wtb_bar);

  /* round corners */
  float value = but->a1;
  float offs = wcol->roundness * BLI_rcti_size_y(&rect_prog);
  float w = value * BLI_rcti_size_x(&rect_prog);

  /* ensure minimium size */
  w = MAX2(w, offs);

  rect_bar.xmax = rect_bar.xmin + w;

  round_box_edges(&wtb, roundboxalign, &rect_prog, offs);
  round_box_edges(&wtb_bar, roundboxalign, &rect_bar, offs);

  wtb.draw_outline = true;
  widgetbase_draw(&wtb, wcol);

  /* "slider" bar color */
  copy_v3_v3_uchar(wcol->inner, wcol->item);
  widgetbase_draw(&wtb_bar, wcol);

  /* raise text a bit */
  rect->xmin += (BLI_rcti_size_x(&rect_prog) / 2);
  rect->xmax += (BLI_rcti_size_x(&rect_prog) / 2);
}

static void widget_nodesocket(
    uiBut *but, uiWidgetColors *wcol, rcti *rect, int UNUSED(state), int UNUSED(roundboxalign))
{
  uiWidgetBase wtb;
  int radi = 5;
  uchar old_inner[3], old_outline[3];

  widget_init(&wtb);

  copy_v3_v3_uchar(old_inner, wcol->inner);
  copy_v3_v3_uchar(old_outline, wcol->outline);

  wcol->inner[0] = but->col[0];
  wcol->inner[1] = but->col[1];
  wcol->inner[2] = but->col[2];
  wcol->outline[0] = 0;
  wcol->outline[1] = 0;
  wcol->outline[2] = 0;
  wcol->outline[3] = 150;

  int cent_x = BLI_rcti_cent_x(rect);
  int cent_y = BLI_rcti_cent_y(rect);
  rect->xmin = cent_x - radi;
  rect->xmax = cent_x + radi;
  rect->ymin = cent_y - radi;
  rect->ymax = cent_y + radi;

  wtb.draw_outline = true;
  round_box_edges(&wtb, UI_CNR_ALL, rect, (float)radi);
  widgetbase_draw(&wtb, wcol);

  copy_v3_v3_uchar(wcol->inner, old_inner);
  copy_v3_v3_uchar(wcol->outline, old_outline);
}

static void widget_numslider(
    uiBut *but, uiWidgetColors *wcol, rcti *rect, int state, int roundboxalign)
{
  uiWidgetBase wtb, wtb1;
  rcti rect1;
  float offs, toffs;
  uchar outline[3];

  widget_init(&wtb);
  widget_init(&wtb1);

  /* Backdrop first. */
  offs = wcol->roundness * BLI_rcti_size_y(rect);
  toffs = offs * 0.75f;
  round_box_edges(&wtb, roundboxalign, rect, offs);

  wtb.draw_outline = false;
  widgetbase_draw(&wtb, wcol);

  /* Draw slider part only when not in text editing. */
  if (!(state & UI_STATE_TEXT_INPUT)) {
    int roundboxalign_slider = roundboxalign;

    copy_v3_v3_uchar(outline, wcol->outline);
    copy_v3_v3_uchar(wcol->outline, wcol->item);
    copy_v3_v3_uchar(wcol->inner, wcol->item);

    if (!(state & UI_SELECT)) {
      SWAP(short, wcol->shadetop, wcol->shadedown);
    }

    rect1 = *rect;
    float factor, factor_ui;
    float factor_discard = 1.0f; /* No discard. */
    float value = (float)ui_but_value_get(but);

    if (but->rnaprop && (RNA_property_subtype(but->rnaprop) == PROP_PERCENTAGE)) {
      factor = value / but->softmax;
    }
    else {
      factor = (value - but->softmin) / (but->softmax - but->softmin);
    }

    float width = (float)BLI_rcti_size_x(rect);
    factor_ui = factor * width;

    if (factor_ui <= offs) {
      /* Left part only. */
      roundboxalign_slider &= ~(UI_CNR_TOP_RIGHT | UI_CNR_BOTTOM_RIGHT);
      rect1.xmax = rect1.xmin + offs;
      factor_discard = factor_ui / offs;
    }
    else if (factor_ui <= width - offs) {
      /* Left part + middle part. */
      roundboxalign_slider &= ~(UI_CNR_TOP_RIGHT | UI_CNR_BOTTOM_RIGHT);
      rect1.xmax = rect1.xmin + factor_ui;
    }
    else {
      /* Left part + middle part + right part. */
      factor_discard = factor;
    }

    round_box_edges(&wtb1, roundboxalign_slider, &rect1, offs);
    wtb1.draw_outline = false;
    widgetbase_set_uniform_discard_factor(&wtb1, factor_discard);
    widgetbase_draw(&wtb1, wcol);

    copy_v3_v3_uchar(wcol->outline, outline);

    if (!(state & UI_SELECT)) {
      SWAP(short, wcol->shadetop, wcol->shadedown);
    }
  }

  /* Outline. */
  wtb.draw_outline = true;
  wtb.draw_inner = false;
  widgetbase_draw(&wtb, wcol);

  /* Add space at either side of the button so text aligns with numbuttons
   * (which have arrow icons). */
  if (!(state & UI_STATE_TEXT_INPUT)) {
    rect->xmax -= toffs;
    rect->xmin += toffs;
  }
}

/* I think 3 is sufficient border to indicate keyed status */
#define SWATCH_KEYED_BORDER 3

static void widget_swatch(
    uiBut *but, uiWidgetColors *wcol, rcti *rect, int state, int roundboxalign)
{
  uiWidgetBase wtb;
  float rad, col[4];

  col[3] = 1.0f;

  if (but->rnaprop) {
    BLI_assert(but->rnaindex == -1);

    if (RNA_property_array_length(&but->rnapoin, but->rnaprop) == 4) {
      col[3] = RNA_property_float_get_index(&but->rnapoin, but->rnaprop, 3);
    }
  }

  widget_init(&wtb);

  rad = wcol->roundness * U.widget_unit;
  round_box_edges(&wtb, roundboxalign, rect, rad);

  ui_but_v3_get(but, col);

  if ((state & (UI_BUT_ANIMATED | UI_BUT_ANIMATED_KEY | UI_BUT_DRIVEN | UI_BUT_OVERRIDEN |
                UI_BUT_REDALERT)) ||
      (but->drawflag & UI_BUT_ANIMATED_CHANGED)) {
    /* draw based on state - color for keyed etc */
    widgetbase_draw(&wtb, wcol);

    /* inset to draw swatch color */
    rect->xmin += SWATCH_KEYED_BORDER;
    rect->xmax -= SWATCH_KEYED_BORDER;
    rect->ymin += SWATCH_KEYED_BORDER;
    rect->ymax -= SWATCH_KEYED_BORDER;

    round_box_edges(&wtb, roundboxalign, rect, rad);
  }

  if (!ui_but_is_color_gamma(but)) {
    ui_block_cm_to_display_space_v3(but->block, col);
  }

  rgba_float_to_uchar(wcol->inner, col);
  const bool show_alpha_checkers = (wcol->inner[3] < 255);

  wcol->shaded = 0;

  if (state & (UI_BUT_DISABLED | UI_BUT_INACTIVE)) {
    /* Now we reduce alpha of the inner color (i.e. the color shown)
     * so that this setting can look grayed out, while retaining
     * the checkerboard (for transparent values). This is needed
     * here as the effects of ui_widget_color_disabled() are overwritten.
     */
    wcol->inner[3] /= 2;
  }

  widgetbase_draw_ex(&wtb, wcol, show_alpha_checkers);
  if (but->a1 == UI_PALETTE_COLOR &&
      ((Palette *)but->rnapoin.owner_id)->active_color == (int)but->a2) {
    float width = rect->xmax - rect->xmin;
    float height = rect->ymax - rect->ymin;
    /* find color luminance and change it slightly */
    float bw = rgb_to_grayscale(col);

    bw += (bw < 0.5f) ? 0.5f : -0.5f;

    /* We are drawing on top of widget bases. Flush cache. */
    GPU_blend(true);
    UI_widgetbase_draw_cache_flush();
    GPU_blend(false);

    uint pos = GPU_vertformat_attr_add(immVertexFormat(), "pos", GPU_COMP_F32, 2, GPU_FETCH_FLOAT);
    immBindBuiltinProgram(GPU_SHADER_2D_UNIFORM_COLOR);

    immUniformColor3f(bw, bw, bw);
    immBegin(GPU_PRIM_TRIS, 3);
    immVertex2f(pos, rect->xmin + 0.1f * width, rect->ymin + 0.9f * height);
    immVertex2f(pos, rect->xmin + 0.1f * width, rect->ymin + 0.5f * height);
    immVertex2f(pos, rect->xmin + 0.5f * width, rect->ymin + 0.9f * height);
    immEnd();

    immUnbindProgram();
  }
}

static void widget_unitvec(
    uiBut *but, uiWidgetColors *wcol, rcti *rect, int UNUSED(state), int UNUSED(roundboxalign))
{
  ui_draw_but_UNITVEC(but, wcol, rect);
}

static void widget_icon_has_anim(
    uiBut *but, uiWidgetColors *wcol, rcti *rect, int state, int roundboxalign)
{
  if (state & (UI_BUT_ANIMATED | UI_BUT_ANIMATED_KEY | UI_BUT_DRIVEN | UI_BUT_REDALERT)) {
    uiWidgetBase wtb;
    float rad;

    widget_init(&wtb);
    wtb.draw_outline = false;

    rad = wcol->roundness * BLI_rcti_size_y(rect);
    round_box_edges(&wtb, UI_CNR_ALL, rect, rad);
    widgetbase_draw(&wtb, wcol);
  }
  else if (but->type == UI_BTYPE_NUM) {
    /* Draw number buttons still with left/right
     * triangles when field is not embossed */
    widget_numbut_embossn(but, wcol, rect, state, roundboxalign);
  }
  else if (but->type == UI_BTYPE_MENU) {
    /* Draw menu buttons still with down arrow. */
    widget_menubut_embossn(but, wcol, rect, state, roundboxalign);
  }
}

static void widget_textbut(uiWidgetColors *wcol, rcti *rect, int state, int roundboxalign)
{
  uiWidgetBase wtb;
  float rad;

  if (state & UI_SELECT) {
    SWAP(short, wcol->shadetop, wcol->shadedown);
  }

  widget_init(&wtb);

  rad = wcol->roundness * U.widget_unit;
  round_box_edges(&wtb, roundboxalign, rect, rad);

  widgetbase_draw(&wtb, wcol);
}

static void widget_menuiconbut(uiWidgetColors *wcol,
                               rcti *rect,
                               int UNUSED(state),
                               int roundboxalign)
{
  uiWidgetBase wtb;
  float rad;

  widget_init(&wtb);

  rad = wcol->roundness * U.widget_unit;
  round_box_edges(&wtb, roundboxalign, rect, rad);

  /* decoration */
  widgetbase_draw(&wtb, wcol);
}

static void widget_pulldownbut(uiWidgetColors *wcol, rcti *rect, int state, int roundboxalign)
{
  float back[4];
  UI_GetThemeColor4fv(TH_BACK, back);

  if ((state & UI_ACTIVE) || (back[3] < 1.0f)) {
    uiWidgetBase wtb;
    const float rad = wcol->roundness * U.widget_unit;

    if (state & UI_ACTIVE) {
      copy_v4_v4_uchar(wcol->inner, wcol->inner_sel);
      copy_v3_v3_uchar(wcol->text, wcol->text_sel);
      copy_v3_v3_uchar(wcol->outline, wcol->inner);
    }
    else {
      wcol->inner[3] *= 1.0f - back[3];
      wcol->outline[3] = 0.0f;
    }

    widget_init(&wtb);

    /* half rounded */
    round_box_edges(&wtb, roundboxalign, rect, rad);

    widgetbase_draw(&wtb, wcol);
  }
}

static void widget_menu_itembut(uiWidgetColors *wcol,
                                rcti *rect,
                                int UNUSED(state),
                                int UNUSED(roundboxalign))
{
  uiWidgetBase wtb;

  widget_init(&wtb);

  /* not rounded, no outline */
  wtb.draw_outline = false;
  round_box_edges(&wtb, 0, rect, 0.0f);

  widgetbase_draw(&wtb, wcol);
}

static void widget_menu_radial_itembut(
    uiBut *but, uiWidgetColors *wcol, rcti *rect, int UNUSED(state), int UNUSED(roundboxalign))
{
  uiWidgetBase wtb;
  float rad;
  float fac = but->block->pie_data.alphafac;

  widget_init(&wtb);

  wtb.draw_emboss = false;

  rad = wcol->roundness * BLI_rcti_size_y(rect);
  round_box_edges(&wtb, UI_CNR_ALL, rect, rad);

  wcol->inner[3] *= fac;
  wcol->inner_sel[3] *= fac;
  wcol->item[3] *= fac;
  wcol->text[3] *= fac;
  wcol->text_sel[3] *= fac;
  wcol->outline[3] *= fac;

  widgetbase_draw(&wtb, wcol);
}

static void widget_list_itembut(uiWidgetColors *wcol,
                                rcti *rect,
                                int UNUSED(state),
                                int UNUSED(roundboxalign))
{
  uiWidgetBase wtb;
  float rad;

  widget_init(&wtb);

  /* no outline */
  wtb.draw_outline = false;
  rad = wcol->roundness * U.widget_unit;
  round_box_edges(&wtb, UI_CNR_ALL, rect, rad);

  widgetbase_draw(&wtb, wcol);
}

static void widget_optionbut(uiWidgetColors *wcol,
                             rcti *rect,
                             int state,
                             int UNUSED(roundboxalign))
{
  bool text_before_widget = (state & UI_STATE_TEXT_BEFORE_WIDGET);
  uiWidgetBase wtb;
  rcti recttemp = *rect;
  float rad;
  int delta;

  widget_init(&wtb);

  /* square */
  if (text_before_widget) {
    recttemp.xmin = recttemp.xmax - BLI_rcti_size_y(&recttemp);
  }
  else {
    recttemp.xmax = recttemp.xmin + BLI_rcti_size_y(&recttemp);
  }

  /* smaller */
  delta = 1 + BLI_rcti_size_y(&recttemp) / 8;
  BLI_rcti_resize(
      &recttemp, BLI_rcti_size_x(&recttemp) - delta * 2, BLI_rcti_size_y(&recttemp) - delta * 2);
  /* Keep one edge in place. */
  BLI_rcti_translate(&recttemp, text_before_widget ? delta : -delta, 0);

  rad = wcol->roundness * BLI_rcti_size_y(&recttemp);
  round_box_edges(&wtb, UI_CNR_ALL, &recttemp, rad);

  /* decoration */
  if (state & UI_SELECT) {
    shape_preset_trias_from_rect_checkmark(&wtb.tria1, &recttemp);
  }

  widgetbase_draw(&wtb, wcol);

  /* Text space - factor is really just eyeballed. */
<<<<<<< HEAD
  const float offset = BLI_rcti_size_y(rect) * 0.31f + delta;
=======
  const float offset = delta * 0.9;
>>>>>>> 6fa3e415
  if (text_before_widget) {
    rect->xmax = recttemp.xmin - offset;
  }
  else {
    rect->xmin = recttemp.xmax + offset;
  }
}

/* labels use Editor theme colors for text */
static void widget_state_label(uiWidgetType *wt, int state, int drawflag)
{
  if (state & UI_BUT_LIST_ITEM) {
    /* Override default label theme's colors. */
    bTheme *btheme = UI_GetTheme();
    wt->wcol_theme = &btheme->tui.wcol_list_item;
    /* call this for option button */
    widget_state(wt, state, drawflag);
  }
  else {
    /* call this for option button */
    widget_state(wt, state, drawflag);
    if (state & UI_SELECT) {
      UI_GetThemeColor3ubv(TH_TEXT_HI, wt->wcol.text);
    }
    else {
      UI_GetThemeColor3ubv(TH_TEXT, wt->wcol.text);
    }
  }

  if (state & UI_BUT_REDALERT) {
    uchar red[4] = {255, 0, 0};
    color_blend_v3_v3(wt->wcol.text, red, 0.4f);
  }
}

static void widget_radiobut(uiWidgetColors *wcol, rcti *rect, int UNUSED(state), int roundboxalign)
{
  uiWidgetBase wtb;
  float rad;

  widget_init(&wtb);

  rad = wcol->roundness * U.widget_unit;
  round_box_edges(&wtb, roundboxalign, rect, rad);

  widgetbase_draw(&wtb, wcol);
}

static void widget_box(
    uiBut *but, uiWidgetColors *wcol, rcti *rect, int UNUSED(state), int roundboxalign)
{
  uiWidgetBase wtb;
  float rad;
  uchar old_col[3];

  widget_init(&wtb);

  copy_v3_v3_uchar(old_col, wcol->inner);

  /* abuse but->hsv - if it's non-zero, use this color as the box's background */
  if (but != NULL && but->col[3]) {
    wcol->inner[0] = but->col[0];
    wcol->inner[1] = but->col[1];
    wcol->inner[2] = but->col[2];
    wcol->inner[3] = but->col[3];
  }

  rad = wcol->roundness * U.widget_unit;
  round_box_edges(&wtb, roundboxalign, rect, rad);

  widgetbase_draw(&wtb, wcol);

  copy_v3_v3_uchar(wcol->inner, old_col);
}

static void widget_but(uiWidgetColors *wcol, rcti *rect, int UNUSED(state), int roundboxalign)
{
  uiWidgetBase wtb;
  float rad;

  widget_init(&wtb);

  rad = wcol->roundness * U.widget_unit;
  round_box_edges(&wtb, roundboxalign, rect, rad);

  widgetbase_draw(&wtb, wcol);
}

#if 0
static void widget_roundbut(uiWidgetColors *wcol, rcti *rect, int UNUSED(state), int roundboxalign)
{
  uiWidgetBase wtb;
  const float rad = wcol->roundness * U.widget_unit;

  widget_init(&wtb);

  /* half rounded */
  round_box_edges(&wtb, roundboxalign, rect, rad);

  widgetbase_draw(&wtb, wcol);
}
#endif

static void widget_roundbut_exec(uiWidgetColors *wcol, rcti *rect, int state, int roundboxalign)
{
  uiWidgetBase wtb;
  const float rad = wcol->roundness * U.widget_unit;

  widget_init(&wtb);

  if (state & UI_STATE_HOLD_ACTION) {
    /* Show that keeping pressed performs another action (typically a menu). */
    shape_preset_init_hold_action(&wtb.tria1, rect, 0.75f, 'r');
  }

  /* half rounded */
  round_box_edges(&wtb, roundboxalign, rect, rad);

  widgetbase_draw(&wtb, wcol);
}

static void widget_tab(uiWidgetColors *wcol, rcti *rect, int state, int roundboxalign)
{
  const float rad = wcol->roundness * U.widget_unit;
  const bool is_active = (state & UI_SELECT);

  /* Draw shaded outline - Disabled for now,
   * seems incorrect and also looks nicer without it imho ;) */
  //#define USE_TAB_SHADED_HIGHLIGHT

  uiWidgetBase wtb;
  uchar theme_col_tab_highlight[3];

#ifdef USE_TAB_SHADED_HIGHLIGHT
  /* create outline highlight colors */
  if (is_active) {
    interp_v3_v3v3_uchar(theme_col_tab_highlight, wcol->inner_sel, wcol->outline, 0.2f);
  }
  else {
    interp_v3_v3v3_uchar(theme_col_tab_highlight, wcol->inner, wcol->outline, 0.12f);
  }
#endif

  widget_init(&wtb);

  /* half rounded */
  round_box_edges(&wtb, roundboxalign, rect, rad);

  /* draw inner */
#ifdef USE_TAB_SHADED_HIGHLIGHT
  wtb.draw_outline = 0;
#endif
  widgetbase_draw(&wtb, wcol);

  /* We are drawing on top of widget bases. Flush cache. */
  GPU_blend(true);
  UI_widgetbase_draw_cache_flush();
  GPU_blend(false);

#ifdef USE_TAB_SHADED_HIGHLIGHT
  /* draw outline (3d look) */
  ui_draw_but_TAB_outline(rect, rad, theme_col_tab_highlight, wcol->inner);
#endif

#ifndef USE_TAB_SHADED_HIGHLIGHT
  UNUSED_VARS(is_active, theme_col_tab_highlight);
#endif
}

static void widget_draw_extra_mask(const bContext *C, uiBut *but, uiWidgetType *wt, rcti *rect)
{
  bTheme *btheme = UI_GetTheme();
  uiWidgetColors *wcol = &btheme->tui.wcol_radio;
  uiWidgetBase wtb;
  const float rad = wcol->roundness * U.widget_unit;
  uchar col[4];

  /* state copy! */
  wt->wcol = *(wt->wcol_theme);

  widget_init(&wtb);

  if (but->block->drawextra) {
    /* note: drawextra can change rect +1 or -1, to match round errors of existing previews */
    but->block->drawextra(
        C, but->poin, but->block->drawextra_arg1, but->block->drawextra_arg2, rect);

    uint pos = GPU_vertformat_attr_add(immVertexFormat(), "pos", GPU_COMP_F32, 2, GPU_FETCH_FLOAT);
    immBindBuiltinProgram(GPU_SHADER_2D_UNIFORM_COLOR);

    /* make mask to draw over image */
    UI_GetThemeColor3ubv(TH_BACK, col);
    immUniformColor3ubv(col);

    round_box__edges(&wtb, UI_CNR_ALL, rect, 0.0f, rad);
    widgetbase_outline(&wtb, pos);

    immUnbindProgram();
  }

  /* outline */
  round_box_edges(&wtb, UI_CNR_ALL, rect, rad);
  wtb.draw_outline = true;
  wtb.draw_inner = false;
  widgetbase_draw(&wtb, &wt->wcol);
}

static uiWidgetType *widget_type(uiWidgetTypeEnum type)
{
  bTheme *btheme = UI_GetTheme();
  static uiWidgetType wt;

  /* defaults */
  wt.wcol_theme = &btheme->tui.wcol_regular;
  wt.wcol_state = &btheme->tui.wcol_state;
  wt.state = widget_state;
  wt.draw = widget_but;
  wt.custom = NULL;
  wt.text = widget_draw_text_icon;

  switch (type) {
    case UI_WTYPE_REGULAR:
      break;

    case UI_WTYPE_LABEL:
      wt.draw = NULL;
      wt.state = widget_state_label;
      break;

    case UI_WTYPE_TOGGLE:
      wt.wcol_theme = &btheme->tui.wcol_toggle;
      break;

    case UI_WTYPE_CHECKBOX:
      wt.wcol_theme = &btheme->tui.wcol_option;
      wt.draw = widget_optionbut;
      break;

    case UI_WTYPE_RADIO:
      wt.wcol_theme = &btheme->tui.wcol_radio;
      wt.draw = widget_radiobut;
      break;

    case UI_WTYPE_NUMBER:
      wt.wcol_theme = &btheme->tui.wcol_num;
      wt.draw = widget_numbut;
      break;

    case UI_WTYPE_SLIDER:
      wt.wcol_theme = &btheme->tui.wcol_numslider;
      wt.custom = widget_numslider;
      wt.state = widget_state_numslider;
      break;

    case UI_WTYPE_EXEC:
      wt.wcol_theme = &btheme->tui.wcol_tool;
      wt.draw = widget_roundbut_exec;
      break;

    case UI_WTYPE_TOOLBAR_ITEM:
      wt.wcol_theme = &btheme->tui.wcol_toolbar_item;
      wt.draw = widget_roundbut_exec;
      break;

    case UI_WTYPE_TAB:
      wt.wcol_theme = &btheme->tui.wcol_tab;
      wt.draw = widget_tab;
      break;

    case UI_WTYPE_TOOLTIP:
      wt.wcol_theme = &btheme->tui.wcol_tooltip;
      wt.draw = widget_menu_back;
      break;

    /* strings */
    case UI_WTYPE_NAME:
      wt.wcol_theme = &btheme->tui.wcol_text;
      wt.draw = widget_textbut;
      break;

    case UI_WTYPE_NAME_LINK:
      break;

    case UI_WTYPE_POINTER_LINK:
      break;

    case UI_WTYPE_FILENAME:
      break;

    /* start menus */
    case UI_WTYPE_MENU_RADIO:
      wt.wcol_theme = &btheme->tui.wcol_menu;
      wt.draw = widget_menubut;
      break;

    case UI_WTYPE_MENU_ICON_RADIO:
    case UI_WTYPE_MENU_NODE_LINK:
      wt.wcol_theme = &btheme->tui.wcol_menu;
      wt.draw = widget_menuiconbut;
      break;

    case UI_WTYPE_MENU_POINTER_LINK:
      wt.wcol_theme = &btheme->tui.wcol_menu;
      wt.draw = widget_menubut;
      break;

    case UI_WTYPE_PULLDOWN:
      wt.wcol_theme = &btheme->tui.wcol_pulldown;
      wt.draw = widget_pulldownbut;
      wt.state = widget_state_pulldown;
      break;

    /* in menus */
    case UI_WTYPE_MENU_ITEM:
      wt.wcol_theme = &btheme->tui.wcol_menu_item;
      wt.draw = widget_menu_itembut;
      wt.state = widget_state_menu_item;
      break;

    case UI_WTYPE_MENU_BACK:
      wt.wcol_theme = &btheme->tui.wcol_menu_back;
      wt.draw = widget_menu_back;
      break;

    /* specials */
    case UI_WTYPE_ICON:
      wt.custom = widget_icon_has_anim;
      break;

    case UI_WTYPE_ICON_LABEL:
      /* behave like regular labels (this is simply a label with an icon) */
      wt.state = widget_state_label;
      wt.custom = widget_icon_has_anim;
      break;

    case UI_WTYPE_SWATCH:
      wt.custom = widget_swatch;
      break;

    case UI_WTYPE_BOX:
      wt.custom = widget_box;
      wt.wcol_theme = &btheme->tui.wcol_box;
      break;

    case UI_WTYPE_RGB_PICKER:
      break;

    case UI_WTYPE_UNITVEC:
      wt.custom = widget_unitvec;
      break;

    case UI_WTYPE_SCROLL:
      wt.wcol_theme = &btheme->tui.wcol_scroll;
      wt.state = widget_state_nothing;
      wt.custom = widget_scroll;
      break;

    case UI_WTYPE_LISTITEM:
      wt.wcol_theme = &btheme->tui.wcol_list_item;
      wt.draw = widget_list_itembut;
      break;

    case UI_WTYPE_PROGRESSBAR:
      wt.wcol_theme = &btheme->tui.wcol_progress;
      wt.custom = widget_progressbar;
      break;

    case UI_WTYPE_NODESOCKET:
      wt.custom = widget_nodesocket;
      break;

    case UI_WTYPE_MENU_ITEM_RADIAL:
      wt.wcol_theme = &btheme->tui.wcol_pie_menu;
      wt.custom = widget_menu_radial_itembut;
      wt.state = widget_state_pie_menu_item;
      break;
  }

  return &wt;
}

static int widget_roundbox_set(uiBut *but, rcti *rect)
{
  int roundbox = UI_CNR_ALL;

  /* alignment */
  if ((but->drawflag & UI_BUT_ALIGN) && but->type != UI_BTYPE_PULLDOWN) {

    /* ui_popup_block_position has this correction too, keep in sync */
    if (but->drawflag & (UI_BUT_ALIGN_TOP | UI_BUT_ALIGN_STITCH_TOP)) {
      rect->ymax += U.pixelsize;
    }
    if (but->drawflag & (UI_BUT_ALIGN_LEFT | UI_BUT_ALIGN_STITCH_LEFT)) {
      rect->xmin -= U.pixelsize;
    }

    switch (but->drawflag & UI_BUT_ALIGN) {
      case UI_BUT_ALIGN_TOP:
        roundbox = UI_CNR_BOTTOM_LEFT | UI_CNR_BOTTOM_RIGHT;
        break;
      case UI_BUT_ALIGN_DOWN:
        roundbox = UI_CNR_TOP_LEFT | UI_CNR_TOP_RIGHT;
        break;
      case UI_BUT_ALIGN_LEFT:
        roundbox = UI_CNR_TOP_RIGHT | UI_CNR_BOTTOM_RIGHT;
        break;
      case UI_BUT_ALIGN_RIGHT:
        roundbox = UI_CNR_TOP_LEFT | UI_CNR_BOTTOM_LEFT;
        break;
      case UI_BUT_ALIGN_DOWN | UI_BUT_ALIGN_RIGHT:
        roundbox = UI_CNR_TOP_LEFT;
        break;
      case UI_BUT_ALIGN_DOWN | UI_BUT_ALIGN_LEFT:
        roundbox = UI_CNR_TOP_RIGHT;
        break;
      case UI_BUT_ALIGN_TOP | UI_BUT_ALIGN_RIGHT:
        roundbox = UI_CNR_BOTTOM_LEFT;
        break;
      case UI_BUT_ALIGN_TOP | UI_BUT_ALIGN_LEFT:
        roundbox = UI_CNR_BOTTOM_RIGHT;
        break;
      default:
        roundbox = 0;
        break;
    }
  }

  /* align with open menu */
  if (but->active && (but->type != UI_BTYPE_POPOVER) && !ui_but_menu_draw_as_popover(but)) {
    int direction = ui_but_menu_direction(but);

    if (direction == UI_DIR_UP) {
      roundbox &= ~(UI_CNR_TOP_RIGHT | UI_CNR_TOP_LEFT);
    }
    else if (direction == UI_DIR_DOWN) {
      roundbox &= ~(UI_CNR_BOTTOM_RIGHT | UI_CNR_BOTTOM_LEFT);
    }
    else if (direction == UI_DIR_LEFT) {
      roundbox &= ~(UI_CNR_TOP_LEFT | UI_CNR_BOTTOM_LEFT);
    }
    else if (direction == UI_DIR_RIGHT) {
      roundbox &= ~(UI_CNR_TOP_RIGHT | UI_CNR_BOTTOM_RIGHT);
    }
  }

  return roundbox;
}

/* -------------------------------------------------------------------- */
/** \name Public API
 * \{ */

/* conversion from old to new buttons, so still messy */
void ui_draw_but(const bContext *C, ARegion *region, uiStyle *style, uiBut *but, rcti *rect)
{
  bTheme *btheme = UI_GetTheme();
  const ThemeUI *tui = &btheme->tui;
  const uiFontStyle *fstyle = &style->widget;
  uiWidgetType *wt = NULL;

  /* handle menus separately */
  if (but->dt == UI_EMBOSS_PULLDOWN) {
    switch (but->type) {
      case UI_BTYPE_LABEL:
        widget_draw_text_icon(&style->widgetlabel, &tui->wcol_menu_back, but, rect);
        break;
      case UI_BTYPE_SEPR_LINE:
        ui_draw_separator(rect, &tui->wcol_menu_item);
        break;
      default:
        wt = widget_type(UI_WTYPE_MENU_ITEM);
        break;
    }
  }
  else if (but->dt == UI_EMBOSS_NONE) {
    /* "nothing" */
    switch (but->type) {
      case UI_BTYPE_LABEL:
        wt = widget_type(UI_WTYPE_ICON_LABEL);
        break;
      default:
        wt = widget_type(UI_WTYPE_ICON);
        break;
    }
  }
  else if (but->dt == UI_EMBOSS_RADIAL) {
    wt = widget_type(UI_WTYPE_MENU_ITEM_RADIAL);
  }
  else {
    BLI_assert(but->dt == UI_EMBOSS);

    switch (but->type) {
      case UI_BTYPE_LABEL:
        wt = widget_type(UI_WTYPE_LABEL);
        fstyle = &style->widgetlabel;
        if (but->drawflag & UI_BUT_BOX_ITEM) {
          wt->wcol_theme = &tui->wcol_box;
          wt->state = widget_state;
        }
        else if (but->block->theme_style == UI_BLOCK_THEME_STYLE_POPUP) {
          wt->wcol_theme = &tui->wcol_menu_back;
          wt->state = widget_state;
        }
        break;

      case UI_BTYPE_SEPR:
      case UI_BTYPE_SEPR_LINE:
      case UI_BTYPE_SEPR_SPACER:
        break;

      case UI_BTYPE_BUT:
#ifdef USE_UI_TOOLBAR_HACK
        if ((but->icon != ICON_NONE) && UI_but_is_tool(but)) {
          wt = widget_type(UI_WTYPE_TOOLBAR_ITEM);
        }
        else {
          wt = widget_type(UI_WTYPE_EXEC);
        }
#else
        wt = widget_type(UI_WTYPE_EXEC);
#endif
        break;

      case UI_BTYPE_NUM:
        wt = widget_type(UI_WTYPE_NUMBER);
        break;

      case UI_BTYPE_NUM_SLIDER:
        wt = widget_type(UI_WTYPE_SLIDER);
        break;

      case UI_BTYPE_ROW:
        wt = widget_type(UI_WTYPE_RADIO);
        break;

      case UI_BTYPE_LISTROW:
        wt = widget_type(UI_WTYPE_LISTITEM);
        break;

      case UI_BTYPE_TEXT:
        wt = widget_type(UI_WTYPE_NAME);
        break;

      case UI_BTYPE_SEARCH_MENU:
        wt = widget_type(UI_WTYPE_NAME);
        break;

      case UI_BTYPE_TAB:
        wt = widget_type(UI_WTYPE_TAB);
        break;

      case UI_BTYPE_BUT_TOGGLE:
      case UI_BTYPE_TOGGLE:
      case UI_BTYPE_TOGGLE_N:
        wt = widget_type(UI_WTYPE_TOGGLE);
        break;

      case UI_BTYPE_CHECKBOX:
      case UI_BTYPE_CHECKBOX_N:
        if (!(but->flag & UI_HAS_ICON)) {
          wt = widget_type(UI_WTYPE_CHECKBOX);

          if ((but->drawflag & (UI_BUT_TEXT_LEFT | UI_BUT_TEXT_RIGHT)) == 0) {
            but->drawflag |= UI_BUT_TEXT_LEFT;
          }
          /* widget_optionbut() carefully sets the text rectangle for fine tuned paddings. If the
           * text drawing were to add its own padding, DPI and zoom factor would be applied twice
           * in the final padding, so it's difficult to control it. */
          but->drawflag |= UI_BUT_NO_TEXT_PADDING;
        }
        else {
          wt = widget_type(UI_WTYPE_TOGGLE);
        }

        /* option buttons have strings outside, on menus use different colors */
        if (but->block->theme_style == UI_BLOCK_THEME_STYLE_POPUP) {
          wt->state = widget_state_option_menu;
        }
        break;

      case UI_BTYPE_MENU:
      case UI_BTYPE_BLOCK:
      case UI_BTYPE_POPOVER:
        if (but->flag & UI_BUT_NODE_LINK) {
          /* new node-link button, not active yet XXX */
          wt = widget_type(UI_WTYPE_MENU_NODE_LINK);
        }
        else {
          /* with menu arrows */

          /* We could use a flag for this, but for now just check size,
           * add up/down arrows if there is room. */
          if ((!but->str[0] && but->icon && (BLI_rcti_size_x(rect) < BLI_rcti_size_y(rect) + 2)) ||
              /* disable for brushes also */
              (but->flag & UI_BUT_ICON_PREVIEW)) {
            /* no arrows */
            wt = widget_type(UI_WTYPE_MENU_ICON_RADIO);
          }
          else {
            wt = widget_type(UI_WTYPE_MENU_RADIO);
          }
        }
        break;

      case UI_BTYPE_PULLDOWN:
        wt = widget_type(UI_WTYPE_PULLDOWN);
        break;

      case UI_BTYPE_BUT_MENU:
        wt = widget_type(UI_WTYPE_MENU_ITEM);
        break;

      case UI_BTYPE_COLOR:
        wt = widget_type(UI_WTYPE_SWATCH);
        break;

      case UI_BTYPE_ROUNDBOX:
      case UI_BTYPE_LISTBOX:
        wt = widget_type(UI_WTYPE_BOX);
        break;

      case UI_BTYPE_EXTRA:
        widget_draw_extra_mask(C, but, widget_type(UI_WTYPE_BOX), rect);
        break;

      case UI_BTYPE_HSVCUBE:
        if (ELEM(but->a1, UI_GRAD_V_ALT, UI_GRAD_L_ALT)) {
          /* vertical V slider, uses new widget draw now */
          ui_draw_but_HSV_v(but, rect);
        }
        else { /* other HSV pickers... */
          ui_draw_but_HSVCUBE(but, rect);
        }
        break;

      case UI_BTYPE_HSVCIRCLE:
        ui_draw_but_HSVCIRCLE(but, &tui->wcol_regular, rect);
        break;

      case UI_BTYPE_COLORBAND:
        /* do not draw right to edge of rect */
        rect->xmin += (0.25f * UI_UNIT_X);
        rect->xmax -= (0.3f * UI_UNIT_X);
        ui_draw_but_COLORBAND(but, &tui->wcol_regular, rect);
        break;

      case UI_BTYPE_UNITVEC:
        wt = widget_type(UI_WTYPE_UNITVEC);
        break;

      case UI_BTYPE_IMAGE:
        ui_draw_but_IMAGE(region, but, &tui->wcol_regular, rect);
        break;

      case UI_BTYPE_HISTOGRAM:
        ui_draw_but_HISTOGRAM(region, but, &tui->wcol_regular, rect);
        break;

      case UI_BTYPE_WAVEFORM:
        ui_draw_but_WAVEFORM(region, but, &tui->wcol_regular, rect);
        break;

      case UI_BTYPE_VECTORSCOPE:
        ui_draw_but_VECTORSCOPE(region, but, &tui->wcol_regular, rect);
        break;

      case UI_BTYPE_CURVE:
        /* do not draw right to edge of rect */
        rect->xmin += (0.2f * UI_UNIT_X);
        rect->xmax -= (0.2f * UI_UNIT_X);
        ui_draw_but_CURVE(region, but, &tui->wcol_regular, rect);
        break;

      case UI_BTYPE_CURVEPROFILE:
        ui_draw_but_CURVEPROFILE(region, but, &tui->wcol_regular, rect);
        break;

      case UI_BTYPE_PROGRESS_BAR:
        wt = widget_type(UI_WTYPE_PROGRESSBAR);
        fstyle = &style->widgetlabel;
        break;

      case UI_BTYPE_SCROLL:
        wt = widget_type(UI_WTYPE_SCROLL);
        break;

      case UI_BTYPE_GRIP:
        wt = widget_type(UI_WTYPE_ICON);
        break;

      case UI_BTYPE_TRACK_PREVIEW:
        ui_draw_but_TRACKPREVIEW(region, but, &tui->wcol_regular, rect);
        break;

      case UI_BTYPE_NODE_SOCKET:
        wt = widget_type(UI_WTYPE_NODESOCKET);
        break;

      default:
        wt = widget_type(UI_WTYPE_REGULAR);
        break;
    }
  }

  if (wt) {
    // rcti disablerect = *rect; /* rect gets clipped smaller for text */
    int roundboxalign, state, drawflag;
    bool disabled = false;

    roundboxalign = widget_roundbox_set(but, rect);

    /* Mask out flags re-used for local state. */
    state = but->flag & ~UI_STATE_FLAGS_ALL;
    drawflag = but->drawflag;

    if (state & UI_SELECT_DRAW) {
      state |= UI_SELECT;
    }

    if ((but->editstr) ||
        (UNLIKELY(but->flag & UI_BUT_DRAG_MULTI) && ui_but_drag_multi_edit_get(but))) {
      state |= UI_STATE_TEXT_INPUT;
    }

    if (but->hold_func) {
      state |= UI_STATE_HOLD_ACTION;
    }

    if (state & UI_ACTIVE) {
      if (but->drawflag & UI_BUT_ACTIVE_LEFT) {
        state |= UI_STATE_ACTIVE_LEFT;
      }
      else if (but->drawflag & UI_BUT_ACTIVE_RIGHT) {
        state |= UI_STATE_ACTIVE_RIGHT;
      }
    }

    if (state & (UI_BUT_DISABLED | UI_BUT_INACTIVE)) {
      if (but->dt != UI_EMBOSS_PULLDOWN) {
        disabled = true;
      }
    }

    if (drawflag & UI_BUT_TEXT_RIGHT) {
      state |= UI_STATE_TEXT_BEFORE_WIDGET;
    }

    if (disabled) {
      ui_widget_color_disabled(wt);
    }

#ifdef USE_UI_POPOVER_ONCE
    if (but->block->flag & UI_BLOCK_POPOVER_ONCE) {
      if ((state & UI_ACTIVE) && ui_but_is_popover_once_compat(but)) {
        state |= UI_BUT_ACTIVE_DEFAULT;
      }
    }
#endif

    wt->state(wt, state, drawflag);
    if (wt->custom) {
      wt->custom(but, &wt->wcol, rect, state, roundboxalign);
    }
    else if (wt->draw) {
      wt->draw(&wt->wcol, rect, state, roundboxalign);
    }

    if (disabled) {
      GPU_blend(true);
    }

    wt->text(fstyle, &wt->wcol, but, rect);
    if (disabled) {
      GPU_blend(false);
    }
  }
}

static void ui_draw_clip_tri(uiBlock *block, rcti *rect, uiWidgetType *wt)
{
  if (block) {
    float draw_color[4];
    const uchar *color = wt->wcol.text;

    draw_color[0] = ((float)color[0]) / 255.0f;
    draw_color[1] = ((float)color[1]) / 255.0f;
    draw_color[2] = ((float)color[2]) / 255.0f;
    draw_color[3] = 1.0f;

    if (block->flag & UI_BLOCK_CLIPTOP) {
      /* XXX no scaling for UI here yet */
      UI_draw_icon_tri(BLI_rcti_cent_x(rect), rect->ymax - 8, 't', draw_color);
    }
    if (block->flag & UI_BLOCK_CLIPBOTTOM) {
      /* XXX no scaling for UI here yet */
      UI_draw_icon_tri(BLI_rcti_cent_x(rect), rect->ymin + 10, 'v', draw_color);
    }
  }
}

void ui_draw_menu_back(uiStyle *UNUSED(style), uiBlock *block, rcti *rect)
{
  uiWidgetType *wt = widget_type(UI_WTYPE_MENU_BACK);

  wt->state(wt, 0, 0);
  if (block) {
    wt->draw(&wt->wcol, rect, block->flag, block->direction);
  }
  else {
    wt->draw(&wt->wcol, rect, 0, 0);
  }

  ui_draw_clip_tri(block, rect, wt);
}

/**
 * Uses the widget base drawing and colors from from the box widget, but ensures an opaque
 * inner color.
 */
void ui_draw_box_opaque(rcti *rect, int roundboxalign)
{
  uiWidgetType *wt = widget_type(UI_WTYPE_BOX);

  /* Alpha blend with the region's background color to force an opaque background. */
  bTheme *btheme = UI_GetTheme();
  uiWidgetColors wcol = btheme->tui.wcol_box;
  float background[4];
  UI_GetThemeColor4fv(TH_BACK, background);
  float new_inner[4];
  rgba_uchar_to_float(new_inner, wcol.inner);
  new_inner[0] = (new_inner[0] * new_inner[3]) + (background[0] * (1.0f - new_inner[3]));
  new_inner[1] = (new_inner[1] * new_inner[3]) + (background[1] * (1.0f - new_inner[3]));
  new_inner[2] = (new_inner[2] * new_inner[3]) + (background[2] * (1.0f - new_inner[3]));
  new_inner[3] = 1.0f;
  rgba_float_to_uchar(wcol.inner, new_inner);

  wt->custom(NULL, &wcol, rect, 0, roundboxalign);
}

/**
 * Similar to 'widget_menu_back', however we can't use the widget preset system
 * because we need to pass in the original location so we know where to show the arrow.
 */
static void ui_draw_popover_back_impl(const uiWidgetColors *wcol,
                                      rcti *rect,
                                      int direction,
                                      const float unit_size,
                                      const float mval_origin[2])
{
  /* tsk, this isn't nice. */
  const float unit_half = unit_size / 2;
  const float cent_x = mval_origin ? CLAMPIS(mval_origin[0],
                                             rect->xmin + unit_size,
                                             rect->xmax - unit_size) :
                                     BLI_rcti_cent_x(rect);

  GPU_blend(true);

  /* Extracted from 'widget_menu_back', keep separate to avoid menu changes breaking popovers */
  {
    uiWidgetBase wtb;
    widget_init(&wtb);

    const int roundboxalign = UI_CNR_ALL;
    widget_softshadow(rect, roundboxalign, wcol->roundness * U.widget_unit);

    round_box_edges(&wtb, roundboxalign, rect, wcol->roundness * U.widget_unit);
    wtb.draw_emboss = false;
    widgetbase_draw(&wtb, wcol);
  }

  /* Draw popover arrow (top/bottom) */
  if (ELEM(direction, UI_DIR_UP, UI_DIR_DOWN)) {
    uint pos = GPU_vertformat_attr_add(immVertexFormat(), "pos", GPU_COMP_F32, 2, GPU_FETCH_FLOAT);
    immBindBuiltinProgram(GPU_SHADER_2D_UNIFORM_COLOR);

    const bool is_down = (direction == UI_DIR_DOWN);
    const int sign = is_down ? 1 : -1;
    float y = is_down ? rect->ymax : rect->ymin;

    GPU_blend(true);
    immBegin(GPU_PRIM_TRIS, 3);
    immUniformColor4ub(UNPACK3(wcol->outline), 166);
    immVertex2f(pos, cent_x - unit_half, y);
    immVertex2f(pos, cent_x + unit_half, y);
    immVertex2f(pos, cent_x, y + sign * unit_half);
    immEnd();

    y = y - sign * round(U.pixelsize * 1.41);

    GPU_blend(false);
    immBegin(GPU_PRIM_TRIS, 3);
    immUniformColor4ub(0, 0, 0, 0);
    immVertex2f(pos, cent_x - unit_half, y);
    immVertex2f(pos, cent_x + unit_half, y);
    immVertex2f(pos, cent_x, y + sign * unit_half);
    immEnd();

    GPU_blend(true);
    immBegin(GPU_PRIM_TRIS, 3);
    immUniformColor4ubv(wcol->inner);
    immVertex2f(pos, cent_x - unit_half, y);
    immVertex2f(pos, cent_x + unit_half, y);
    immVertex2f(pos, cent_x, y + sign * unit_half);
    immEnd();

    immUnbindProgram();
  }

  GPU_blend(false);
}

void ui_draw_popover_back(ARegion *region, uiStyle *UNUSED(style), uiBlock *block, rcti *rect)
{
  uiWidgetType *wt = widget_type(UI_WTYPE_MENU_BACK);

  if (block) {
    float mval_origin[2] = {UNPACK2(block->bounds_offset)};
    ui_window_to_block_fl(region, block, &mval_origin[0], &mval_origin[1]);
    ui_draw_popover_back_impl(
        wt->wcol_theme, rect, block->direction, U.widget_unit / block->aspect, mval_origin);
  }
  else {
    wt->state(wt, 0, 0);
    wt->draw(&wt->wcol, rect, 0, 0);
  }

  ui_draw_clip_tri(block, rect, wt);
}

static void draw_disk_shaded(float start,
                             float angle,
                             float radius_int,
                             float radius_ext,
                             int subd,
                             const uchar col1[4],
                             const uchar col2[4],
                             bool shaded)
{
  const float radius_ext_scale = (0.5f / radius_ext); /* 1 / (2 * radius_ext) */
  int i;

  float s, c;
  float y1, y2;
  float fac;
  uchar r_col[4];
  uint pos, col;

  GPUVertFormat *format = immVertexFormat();
  pos = GPU_vertformat_attr_add(format, "pos", GPU_COMP_F32, 2, GPU_FETCH_FLOAT);
  if (shaded) {
    col = GPU_vertformat_attr_add(format, "color", GPU_COMP_U8, 4, GPU_FETCH_INT_TO_FLOAT_UNIT);
    immBindBuiltinProgram(GPU_SHADER_2D_SMOOTH_COLOR);
  }
  else {
    immBindBuiltinProgram(GPU_SHADER_2D_UNIFORM_COLOR);
    immUniformColor4ubv(col1);
  }

  immBegin(GPU_PRIM_TRI_STRIP, subd * 2);
  for (i = 0; i < subd; i++) {
    float a;

    a = start + ((i) / (float)(subd - 1)) * angle;
    s = sinf(a);
    c = cosf(a);
    y1 = s * radius_int;
    y2 = s * radius_ext;

    if (shaded) {
      fac = (y1 + radius_ext) * radius_ext_scale;
      color_blend_v4_v4v4(r_col, col1, col2, fac);
      immAttr4ubv(col, r_col);
    }
    immVertex2f(pos, c * radius_int, s * radius_int);

    if (shaded) {
      fac = (y2 + radius_ext) * radius_ext_scale;
      color_blend_v4_v4v4(r_col, col1, col2, fac);
      immAttr4ubv(col, r_col);
    }
    immVertex2f(pos, c * radius_ext, s * radius_ext);
  }
  immEnd();

  immUnbindProgram();
}

void ui_draw_pie_center(uiBlock *block)
{
  bTheme *btheme = UI_GetTheme();
  float cx = block->pie_data.pie_center_spawned[0];
  float cy = block->pie_data.pie_center_spawned[1];

  float *pie_dir = block->pie_data.pie_dir;

  float pie_radius_internal = U.dpi_fac * U.pie_menu_threshold;
  float pie_radius_external = U.dpi_fac * (U.pie_menu_threshold + 7.0f);

  int subd = 40;

  float angle = atan2f(pie_dir[1], pie_dir[0]);
  float range = (block->pie_data.flags & UI_PIE_DEGREES_RANGE_LARGE) ? M_PI_2 : M_PI_4;

  GPU_matrix_push();
  GPU_matrix_translate_2f(cx, cy);

  GPU_blend(true);
  if (btheme->tui.wcol_pie_menu.shaded) {
    uchar col1[4], col2[4];
    shadecolors4(col1,
                 col2,
                 btheme->tui.wcol_pie_menu.inner,
                 btheme->tui.wcol_pie_menu.shadetop,
                 btheme->tui.wcol_pie_menu.shadedown);
    draw_disk_shaded(0.0f,
                     (float)(M_PI * 2.0),
                     pie_radius_internal,
                     pie_radius_external,
                     subd,
                     col1,
                     col2,
                     true);
  }
  else {
    draw_disk_shaded(0.0f,
                     (float)(M_PI * 2.0),
                     pie_radius_internal,
                     pie_radius_external,
                     subd,
                     btheme->tui.wcol_pie_menu.inner,
                     NULL,
                     false);
  }

  if (!(block->pie_data.flags & UI_PIE_INVALID_DIR)) {
    if (btheme->tui.wcol_pie_menu.shaded) {
      uchar col1[4], col2[4];
      shadecolors4(col1,
                   col2,
                   btheme->tui.wcol_pie_menu.inner_sel,
                   btheme->tui.wcol_pie_menu.shadetop,
                   btheme->tui.wcol_pie_menu.shadedown);
      draw_disk_shaded(angle - range / 2.0f,
                       range,
                       pie_radius_internal,
                       pie_radius_external,
                       subd,
                       col1,
                       col2,
                       true);
    }
    else {
      draw_disk_shaded(angle - range / 2.0f,
                       range,
                       pie_radius_internal,
                       pie_radius_external,
                       subd,
                       btheme->tui.wcol_pie_menu.inner_sel,
                       NULL,
                       false);
    }
  }

  GPUVertFormat *format = immVertexFormat();
  uint pos = GPU_vertformat_attr_add(format, "pos", GPU_COMP_F32, 2, GPU_FETCH_FLOAT);
  immBindBuiltinProgram(GPU_SHADER_2D_UNIFORM_COLOR);
  immUniformColor4ubv(btheme->tui.wcol_pie_menu.outline);

  imm_draw_circle_wire_2d(pos, 0.0f, 0.0f, pie_radius_internal, subd);
  imm_draw_circle_wire_2d(pos, 0.0f, 0.0f, pie_radius_external, subd);

  immUnbindProgram();

  if (U.pie_menu_confirm > 0 &&
      !(block->pie_data.flags & (UI_PIE_INVALID_DIR | UI_PIE_CLICK_STYLE))) {
    float pie_confirm_radius = U.dpi_fac * (pie_radius_internal + U.pie_menu_confirm);
    float pie_confirm_external = U.dpi_fac * (pie_radius_internal + U.pie_menu_confirm + 7.0f);

    const uchar col[4] = {UNPACK3(btheme->tui.wcol_pie_menu.text_sel), 64};
    draw_disk_shaded(angle - range / 2.0f,
                     range,
                     pie_confirm_radius,
                     pie_confirm_external,
                     subd,
                     col,
                     NULL,
                     false);
  }

  GPU_blend(false);
  GPU_matrix_pop();
}

const uiWidgetColors *ui_tooltip_get_theme(void)
{
  uiWidgetType *wt = widget_type(UI_WTYPE_TOOLTIP);
  return wt->wcol_theme;
}

/**
 * Generic drawing for background.
 */
static void ui_draw_widget_back_color(uiWidgetTypeEnum type,
                                      bool use_shadow,
                                      const rcti *rect,
                                      const float color[4])
{
  uiWidgetType *wt = widget_type(type);

  if (use_shadow) {
    GPU_blend(true);
    GPU_blend_set_func_separate(
        GPU_SRC_ALPHA, GPU_ONE_MINUS_SRC_ALPHA, GPU_ONE, GPU_ONE_MINUS_SRC_ALPHA);
    widget_softshadow(rect, UI_CNR_ALL, 0.25f * U.widget_unit);
    GPU_blend(false);
  }

  rcti rect_copy = *rect;
  wt->state(wt, 0, 0);
  if (color) {
    rgba_float_to_uchar(wt->wcol.inner, color);
  }
  wt->draw(&wt->wcol, &rect_copy, 0, UI_CNR_ALL);
}
void ui_draw_widget_menu_back_color(const rcti *rect, bool use_shadow, const float color[4])
{
  ui_draw_widget_back_color(UI_WTYPE_MENU_BACK, use_shadow, rect, color);
}

void ui_draw_widget_menu_back(const rcti *rect, bool use_shadow)
{
  ui_draw_widget_back_color(UI_WTYPE_MENU_BACK, use_shadow, rect, NULL);
}

void ui_draw_tooltip_background(const uiStyle *UNUSED(style), uiBlock *UNUSED(block), rcti *rect)
{
  uiWidgetType *wt = widget_type(UI_WTYPE_TOOLTIP);
  wt->state(wt, 0, 0);
  /* wt->draw ends up using same function to draw the tooltip as menu_back */
  wt->draw(&wt->wcol, rect, 0, 0);
}

/**
 * Helper call to draw a menu item without a button.
 *
 * \param state: The state of the button,
 * typically #UI_ACTIVE, #UI_BUT_DISABLED, #UI_BUT_INACTIVE.
 * \param use_sep: When true, characters after the last #UI_SEP_CHAR are right aligned,
 * use for displaying key shortcuts.
 * \param r_xmax: The right hand position of the text, this takes into the icon,
 * padding and text clipping when there is not enough room to display the full text.
 */
void ui_draw_menu_item(const uiFontStyle *fstyle,
                       rcti *rect,
                       const char *name,
                       int iconid,
                       int state,
                       bool use_sep,
                       int *r_xmax)
{
  uiWidgetType *wt = widget_type(UI_WTYPE_MENU_ITEM);
  rcti _rect = *rect;
  char *cpoin = NULL;

  wt->state(wt, state, 0);
  wt->draw(&wt->wcol, rect, 0, 0);

  UI_fontstyle_set(fstyle);

  /* text location offset */
  rect->xmin += 0.25f * UI_UNIT_X;
  if (iconid) {
    rect->xmin += UI_DPI_ICON_SIZE;
  }

  /* cut string in 2 parts? */
  if (use_sep) {
    cpoin = strrchr(name, UI_SEP_CHAR);
    if (cpoin) {
      *cpoin = 0;

      /* need to set this first */
      UI_fontstyle_set(fstyle);

      if (fstyle->kerning == 1) {
        /* for BLF_width */
        BLF_enable(fstyle->uifont_id, BLF_KERNING_DEFAULT);
      }

      rect->xmax -= BLF_width(fstyle->uifont_id, cpoin + 1, INT_MAX) + UI_DPI_ICON_SIZE;

      if (fstyle->kerning == 1) {
        BLF_disable(fstyle->uifont_id, BLF_KERNING_DEFAULT);
      }
    }
  }

  {
    char drawstr[UI_MAX_DRAW_STR];
    const float okwidth = (float)BLI_rcti_size_x(rect);
    const size_t max_len = sizeof(drawstr);
    const float minwidth = (float)(UI_DPI_ICON_SIZE);

    BLI_strncpy(drawstr, name, sizeof(drawstr));
    if (drawstr[0]) {
      UI_text_clip_middle_ex(fstyle, drawstr, okwidth, minwidth, max_len, '\0');
    }

    int xofs = 0, yofs = 0;
    struct ResultBLF info;
    UI_fontstyle_draw_ex(fstyle,
                         rect,
                         drawstr,
                         wt->wcol.text,
                         &(struct uiFontStyleDraw_Params){
                             .align = UI_STYLE_TEXT_LEFT,
                         },
                         BLF_DRAW_STR_DUMMY_MAX,
                         &xofs,
                         &yofs,
                         &info);
    if (r_xmax != NULL) {
      *r_xmax = xofs + info.width;
    }
  }

  /* part text right aligned */
  if (use_sep) {
    if (cpoin) {
      rect->xmax = _rect.xmax - 5;
      UI_fontstyle_draw(fstyle,
                        rect,
                        cpoin + 1,
                        wt->wcol.text,
                        &(struct uiFontStyleDraw_Params){
                            .align = UI_STYLE_TEXT_RIGHT,
                        });
      *cpoin = UI_SEP_CHAR;
    }
  }

  /* restore rect, was messed with */
  *rect = _rect;

  if (iconid) {
    float height, aspect;
    int xs = rect->xmin + 0.2f * UI_UNIT_X;
    int ys = rect->ymin + 0.1f * BLI_rcti_size_y(rect);

    height = ICON_SIZE_FROM_BUTRECT(rect);
    aspect = ICON_DEFAULT_HEIGHT / height;

    GPU_blend(true);
    /* XXX scale weak get from fstyle? */
    UI_icon_draw_ex(xs, ys, iconid, aspect, 1.0f, 0.0f, wt->wcol.text, false);
    GPU_blend(false);
  }
}

void ui_draw_preview_item(
    const uiFontStyle *fstyle, rcti *rect, const char *name, int iconid, int state)
{
  rcti trect = *rect;
  const float text_size = UI_UNIT_Y;
  float font_dims[2] = {0.0f, 0.0f};
  uiWidgetType *wt = widget_type(UI_WTYPE_MENU_ITEM);

  /* drawing button background */
  wt->state(wt, state, 0);
  wt->draw(&wt->wcol, rect, 0, 0);

  /* draw icon in rect above the space reserved for the label */
  rect->ymin += text_size;
  GPU_blend(true);
  widget_draw_preview(iconid, 1.0f, rect);
  GPU_blend(false);

  BLF_width_and_height(
      fstyle->uifont_id, name, BLF_DRAW_STR_DUMMY_MAX, &font_dims[0], &font_dims[1]);

  /* text rect */
  trect.xmin += 0;
  trect.xmax = trect.xmin + font_dims[0] + U.widget_unit / 2;
  trect.ymin += U.widget_unit / 2;
  trect.ymax = trect.ymin + font_dims[1];
  if (trect.xmax > rect->xmax - PREVIEW_PAD) {
    trect.xmax = rect->xmax - PREVIEW_PAD;
  }

  {
    char drawstr[UI_MAX_DRAW_STR];
    const float okwidth = (float)BLI_rcti_size_x(&trect);
    const size_t max_len = sizeof(drawstr);
    const float minwidth = (float)(UI_DPI_ICON_SIZE);

    BLI_strncpy(drawstr, name, sizeof(drawstr));
    UI_text_clip_middle_ex(fstyle, drawstr, okwidth, minwidth, max_len, '\0');

    UI_fontstyle_draw(fstyle,
                      &trect,
                      drawstr,
                      wt->wcol.text,
                      &(struct uiFontStyleDraw_Params){
                          .align = UI_STYLE_TEXT_CENTER,
                      });
  }
}

/** \} */<|MERGE_RESOLUTION|>--- conflicted
+++ resolved
@@ -4177,11 +4177,7 @@
   widgetbase_draw(&wtb, wcol);
 
   /* Text space - factor is really just eyeballed. */
-<<<<<<< HEAD
-  const float offset = BLI_rcti_size_y(rect) * 0.31f + delta;
-=======
   const float offset = delta * 0.9;
->>>>>>> 6fa3e415
   if (text_before_widget) {
     rect->xmax = recttemp.xmin - offset;
   }

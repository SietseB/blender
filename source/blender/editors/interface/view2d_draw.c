/*
 * This program is free software; you can redistribute it and/or
 * modify it under the terms of the GNU General Public License
 * as published by the Free Software Foundation; either version 2
 * of the License, or (at your option) any later version.
 *
 * This program is distributed in the hope that it will be useful,
 * but WITHOUT ANY WARRANTY; without even the implied warranty of
 * MERCHANTABILITY or FITNESS FOR A PARTICULAR PURPOSE.  See the
 * GNU General Public License for more details.
 *
 * You should have received a copy of the GNU General Public License
 * along with this program; if not, write to the Free Software Foundation,
 * Inc., 51 Franklin Street, Fifth Floor, Boston, MA 02110-1301, USA.
 *
 * The Original Code is Copyright (C) 2008 Blender Foundation.
 * All rights reserved.
 */

/** \file
 * \ingroup edinterface
 */

#include <float.h>
#include <limits.h>
#include <math.h>
#include <string.h>

#include "MEM_guardedalloc.h"

#include "DNA_scene_types.h"
#include "DNA_userdef_types.h"

#include "BLI_array.h"
#include "BLI_math.h"
#include "BLI_rect.h"
#include "BLI_string.h"
#include "BLI_timecode.h"
#include "BLI_utildefines.h"

#include "GPU_immediate.h"
#include "GPU_matrix.h"
#include "GPU_state.h"

#include "WM_api.h"

#include "BLF_api.h"

#include "UI_interface.h"
#include "UI_view2d.h"

#include "interface_intern.h"

/* Compute display grid resolution
 ********************************************************/

#define MIN_MAJOR_LINE_DISTANCE (U.v2d_min_gridsize * UI_DPI_FAC)

static float select_major_distance(const float *possible_distances,
                                   uint amount,
                                   float pixel_width,
                                   float view_width)
{
  BLI_assert(amount >= 1);

  if (IS_EQF(view_width, 0.0f)) {
    return possible_distances[0];
  }

  const float pixels_per_view_unit = pixel_width / view_width;

  for (uint i = 0; i < amount; i++) {
    const float distance = possible_distances[i];
    if (pixels_per_view_unit * distance >= MIN_MAJOR_LINE_DISTANCE) {
      return distance;
    }
  }
  return possible_distances[amount - 1];
}

static const float discrete_value_scales[] = {
    1, 2, 5, 10, 20, 50, 100, 200, 500, 1000, 2000, 5000, 10000, 20000, 50000, 100000};

static const float continuous_value_scales[] = {0.01, 0.02, 0.05,  0.1,   0.2,   0.5,   1,   2,
                                                5,    10,   20,    50,    100,   200,   500, 1000,
                                                2000, 5000, 10000, 20000, 50000, 100000};

static uint view2d_major_step_x__discrete(const View2D *v2d)
{
  return select_major_distance(discrete_value_scales,
                               ARRAY_SIZE(discrete_value_scales),
                               BLI_rcti_size_x(&v2d->mask),
                               BLI_rctf_size_x(&v2d->cur));
}

static float view2d_major_step_x__continuous(const View2D *v2d)
{
  return select_major_distance(continuous_value_scales,
                               ARRAY_SIZE(continuous_value_scales),
                               BLI_rcti_size_x(&v2d->mask),
                               BLI_rctf_size_x(&v2d->cur));
}

static float view2d_major_step_y__continuous(const View2D *v2d)
{
  return select_major_distance(continuous_value_scales,
                               ARRAY_SIZE(continuous_value_scales),
                               BLI_rcti_size_y(&v2d->mask),
                               BLI_rctf_size_y(&v2d->cur));
}

static float view2d_major_step_x__time(const View2D *v2d, const Scene *scene)
{
  const double fps = FPS;

  float *possible_distances = NULL;
  BLI_array_staticdeclare(possible_distances, 32);

  for (uint step = 1; step < fps; step *= 2) {
    BLI_array_append(possible_distances, step);
  }
  BLI_array_append(possible_distances, fps);
  BLI_array_append(possible_distances, 2 * fps);
  BLI_array_append(possible_distances, 5 * fps);
  BLI_array_append(possible_distances, 10 * fps);
  BLI_array_append(possible_distances, 30 * fps);
  BLI_array_append(possible_distances, 60 * fps);
  BLI_array_append(possible_distances, 2 * 60 * fps);
  BLI_array_append(possible_distances, 5 * 60 * fps);
  BLI_array_append(possible_distances, 10 * 60 * fps);
  BLI_array_append(possible_distances, 30 * 60 * fps);
  BLI_array_append(possible_distances, 60 * 60 * fps);

  float distance = select_major_distance(possible_distances,
                                         BLI_array_len(possible_distances),
                                         BLI_rcti_size_x(&v2d->mask),
                                         BLI_rctf_size_x(&v2d->cur));

  BLI_array_free(possible_distances);
  return distance;
}

/* Draw parallel lines
 ************************************/

typedef struct ParallelLinesSet {
  float offset;
  float distance;
} ParallelLinesSet;

static void get_parallel_lines_draw_steps(const ParallelLinesSet *lines,
                                          float region_start,
                                          float region_end,
                                          float *r_first,
                                          uint *r_steps)
{
  if (region_start >= region_end) {
    *r_first = 0;
    *r_steps = 0;
    return;
  }

  BLI_assert(lines->distance > 0);
  BLI_assert(region_start <= region_end);

  *r_first = ceilf((region_start - lines->offset) / lines->distance) * lines->distance +
             lines->offset;

  if (region_start <= *r_first && region_end >= *r_first) {
    *r_steps = MAX2(0, floorf((region_end - *r_first) / lines->distance)) + 1;
  }
  else {
    *r_steps = 0;
  }
}

/**
 * \param rect_mask: Region size in pixels.
 */
static void draw_parallel_lines(const ParallelLinesSet *lines,
                                const rctf *rect,
                                const rcti *rect_mask,
                                const uchar color[3],
                                char direction)
{
  float first;
  uint steps, steps_max;

  if (direction == 'v') {
    get_parallel_lines_draw_steps(lines, rect->xmin, rect->xmax, &first, &steps);
    steps_max = BLI_rcti_size_x(rect_mask);
  }
  else {
    BLI_assert(direction == 'h');
    get_parallel_lines_draw_steps(lines, rect->ymin, rect->ymax, &first, &steps);
    steps_max = BLI_rcti_size_y(rect_mask);
  }

  if (steps == 0) {
    return;
  }

  if (UNLIKELY(steps >= steps_max)) {
    /* Note that we could draw a solid color,
     * however this flickers because of numeric instability when zoomed out. */
    return;
  }

  GPUVertFormat *format = immVertexFormat();
  const uint pos = GPU_vertformat_attr_add(format, "pos", GPU_COMP_F32, 2, GPU_FETCH_FLOAT);

  if (U.pixelsize > 1.0f) {
    float viewport[4];
    GPU_viewport_size_get_f(viewport);

    immBindBuiltinProgram(GPU_SHADER_3D_POLYLINE_UNIFORM_COLOR);
    immUniform2fv("viewportSize", &viewport[2]);
    /* -1.0f offset here  is because the line is too fat due to the builtin anti-aliasing.
     * TODO: make a variant or a uniform to toggle it off. */
    immUniform1f("lineWidth", U.pixelsize - 1.0f);
  }
  else {
    immBindBuiltinProgram(GPU_SHADER_2D_UNIFORM_COLOR);
  }
  immUniformColor3ubv(color);
  immBegin(GPU_PRIM_LINES, steps * 2);

  if (direction == 'v') {
    for (uint i = 0; i < steps; i++) {
      const float xpos = first + i * lines->distance;
      immVertex2f(pos, xpos, rect->ymin);
      immVertex2f(pos, xpos, rect->ymax);
    }
  }
  else {
    for (uint i = 0; i < steps; i++) {
      const float ypos = first + i * lines->distance;
      immVertex2f(pos, rect->xmin, ypos);
      immVertex2f(pos, rect->xmax, ypos);
    }
  }

  immEnd();
  immUnbindProgram();
}

static void view2d_draw_lines_internal(const View2D *v2d,
                                       const ParallelLinesSet *lines,
                                       const uchar color[3],
                                       char direction)
{
  GPU_matrix_push_projection();
  UI_view2d_view_ortho(v2d);
  draw_parallel_lines(lines, &v2d->cur, &v2d->mask, color, direction);
  GPU_matrix_pop_projection();
}

static void view2d_draw_lines(const View2D *v2d,
                              float major_distance,
                              bool display_minor_lines,
                              char direction)
{
  {
    uchar major_color[3];
    UI_GetThemeColor3ubv(TH_GRID, major_color);
    ParallelLinesSet major_lines;
    major_lines.distance = major_distance;
    major_lines.offset = 0;
    view2d_draw_lines_internal(v2d, &major_lines, major_color, direction);
  }

  if (display_minor_lines) {
    uchar minor_color[3];
    UI_GetThemeColorShade3ubv(TH_GRID, 16, minor_color);
    ParallelLinesSet minor_lines;
    minor_lines.distance = major_distance;
    minor_lines.offset = major_distance / 2.0f;
    view2d_draw_lines_internal(v2d, &minor_lines, minor_color, direction);
  }
}

/* Scale indicator text drawing
 **************************************************/

typedef void (*PositionToString)(
    void *user_data, float v2d_pos, float v2d_step, uint max_len, char *r_str);

static void draw_horizontal_scale_indicators(const ARegion *region,
                                             const View2D *v2d,
                                             float distance,
                                             const rcti *rect,
                                             PositionToString to_string,
                                             void *to_string_data,
                                             int colorid)
{
  if (UI_view2d_scale_get_x(v2d) <= 0.0f) {
    return;
  }

  float start;
  uint steps;
  {
    ParallelLinesSet lines;
    lines.distance = distance;
    lines.offset = 0;
    get_parallel_lines_draw_steps(&lines,
                                  UI_view2d_region_to_view_x(v2d, rect->xmin),
                                  UI_view2d_region_to_view_x(v2d, rect->xmax),
                                  &start,
                                  &steps);
    const uint steps_max = BLI_rcti_size_x(&v2d->mask);
    if (UNLIKELY(steps >= steps_max)) {
      return;
    }
  }

  GPU_matrix_push_projection();
  wmOrtho2_region_pixelspace(region);

  const int font_id = BLF_default();
  UI_FontThemeColor(font_id, colorid);

  BLF_batch_draw_begin();

  const float ypos = rect->ymin + 4 * UI_DPI_FAC;
  const float xmin = rect->xmin;
  const float xmax = rect->xmax;

  char text[32];
<<<<<<< HEAD

  /* Calculate max_label_count and draw_frequency based on largest visible label. */
  to_string(to_string_data, start, 0, sizeof(text), text);
  const float left_text_width = BLF_width(font_id, text, strlen(text));
  to_string(to_string_data, start + steps * distance, 0, sizeof(text), text);
  const float right_text_width = BLF_width(font_id, text, strlen(text));
  const float max_text_width = max_ff(left_text_width, right_text_width);
  const float max_label_count = BLI_rcti_size_x(&v2d->mask) / (max_text_width + 10.0f);
  const int draw_frequency = ceil((float)steps / max_label_count);

  if (draw_frequency == 0) {
    BLF_batch_draw_end();
    GPU_matrix_pop_projection();
    return;
  }

  const int start_index = abs((int)(start / distance)) % draw_frequency;
  for (uint i = start_index; i < steps; i += draw_frequency) {
    const float xpos_view = start + i * distance;
    const float xpos_region = UI_view2d_view_to_region_x(v2d, xpos_view);
    to_string(to_string_data, xpos_view, distance, sizeof(text), text);
    const float text_width = BLF_width(font_id, text, strlen(text));
=======
>>>>>>> 54bd5efa

  /* Calculate max_label_count and draw_frequency based on largest visible label. */
  int draw_frequency;
  {
    to_string(to_string_data, start, 0, sizeof(text), text);
    const float left_text_width = BLF_width(font_id, text, strlen(text));
    to_string(to_string_data, start + steps * distance, 0, sizeof(text), text);
    const float right_text_width = BLF_width(font_id, text, strlen(text));
    const float max_text_width = max_ff(left_text_width, right_text_width);
    const float max_label_count = BLI_rcti_size_x(&v2d->mask) / (max_text_width + 10.0f);
    draw_frequency = ceil((float)steps / max_label_count);
  }

  if (draw_frequency != 0) {
    const int start_index = abs((int)(start / distance)) % draw_frequency;
    for (uint i = start_index; i < steps; i += draw_frequency) {
      const float xpos_view = start + i * distance;
      const float xpos_region = UI_view2d_view_to_region_x(v2d, xpos_view);
      to_string(to_string_data, xpos_view, distance, sizeof(text), text);
      const float text_width = BLF_width(font_id, text, strlen(text));

      if (xpos_region - text_width / 2.0f >= xmin && xpos_region + text_width / 2.0f <= xmax) {
        BLF_draw_default_ascii(xpos_region - text_width / 2.0f, ypos, 0.0f, text, sizeof(text));
      }
    }
  }

  BLF_batch_draw_end();
  GPU_matrix_pop_projection();
}

static void draw_vertical_scale_indicators(const ARegion *region,
                                           const View2D *v2d,
                                           float distance,
                                           float display_offset,
                                           const rcti *rect,
                                           PositionToString to_string,
                                           void *to_string_data,
                                           int colorid)
{
  if (UI_view2d_scale_get_y(v2d) <= 0.0f) {
    return;
  }

  float start;
  uint steps;
  {
    ParallelLinesSet lines;
    lines.distance = distance;
    lines.offset = 0;
    get_parallel_lines_draw_steps(&lines,
                                  UI_view2d_region_to_view_y(v2d, rect->ymin),
                                  UI_view2d_region_to_view_y(v2d, rect->ymax),
                                  &start,
                                  &steps);
    const uint steps_max = BLI_rcti_size_y(&v2d->mask);
    if (UNLIKELY(steps >= steps_max)) {
      return;
    }
  }

  GPU_matrix_push_projection();
  wmOrtho2_region_pixelspace(region);

  const int font_id = BLF_default();
  UI_FontThemeColor(font_id, colorid);

  BLF_enable(font_id, BLF_ROTATION);
  BLF_rotation(font_id, M_PI_2);

  BLF_batch_draw_begin();

  const float xpos = rect->xmax - 2.0f * UI_DPI_FAC;
  const float ymin = rect->ymin;
  const float ymax = rect->ymax;

  for (uint i = 0; i < steps; i++) {
    const float ypos_view = start + i * distance;
    const float ypos_region = UI_view2d_view_to_region_y(v2d, ypos_view + display_offset);
    char text[32];
    to_string(to_string_data, ypos_view, distance, sizeof(text), text);
    const float text_width = BLF_width(font_id, text, strlen(text));

    if (ypos_region - text_width / 2.0f >= ymin && ypos_region + text_width / 2.0f <= ymax) {
      BLF_draw_default_ascii(xpos, ypos_region - text_width / 2.0f, 0.0f, text, sizeof(text));
    }
  }

  BLF_batch_draw_end();
  BLF_disable(font_id, BLF_ROTATION);

  GPU_matrix_pop_projection();
}

static void view_to_string__frame_number(
    void *UNUSED(user_data), float v2d_pos, float UNUSED(v2d_step), uint max_len, char *r_str)
{
  BLI_snprintf(r_str, max_len, "%d", (int)v2d_pos);
}

static void view_to_string__time(
    void *user_data, float v2d_pos, float v2d_step, uint max_len, char *r_str)
{
  const Scene *scene = (const Scene *)user_data;

  int brevity_level = 0;
  if (U.timecode_style == USER_TIMECODE_MINIMAL && v2d_step >= FPS) {
    brevity_level = 1;
  }

  BLI_timecode_string_from_time(
      r_str, max_len, brevity_level, v2d_pos / (float)FPS, FPS, U.timecode_style);
}

static void view_to_string__value(
    void *UNUSED(user_data), float v2d_pos, float v2d_step, uint max_len, char *r_str)
{
  if (v2d_step >= 1.0f) {
    BLI_snprintf(r_str, max_len, "%d", (int)v2d_pos);
  }
  else if (v2d_step >= 0.1f) {
    BLI_snprintf(r_str, max_len, "%.1f", v2d_pos);
  }
  else if (v2d_step >= 0.01f) {
    BLI_snprintf(r_str, max_len, "%.2f", v2d_pos);
  }
  else {
    BLI_snprintf(r_str, max_len, "%.3f", v2d_pos);
  }
}

/* Grid Resolution API
 **************************************************/

float UI_view2d_grid_resolution_x__frames_or_seconds(const struct View2D *v2d,
                                                     const struct Scene *scene,
                                                     bool display_seconds)
{
  if (display_seconds) {
    return view2d_major_step_x__time(v2d, scene);
  }
  return view2d_major_step_x__continuous(v2d);
}

float UI_view2d_grid_resolution_y__values(const struct View2D *v2d)
{
  return view2d_major_step_y__continuous(v2d);
}

/* Line Drawing API
 **************************************************/

void UI_view2d_draw_lines_x__discrete_values(const View2D *v2d, bool display_minor_lines)
{
  const uint major_line_distance = view2d_major_step_x__discrete(v2d);
  view2d_draw_lines(
      v2d, major_line_distance, display_minor_lines && (major_line_distance > 1), 'v');
}

void UI_view2d_draw_lines_x__values(const View2D *v2d)
{
  const float major_line_distance = view2d_major_step_x__continuous(v2d);
  view2d_draw_lines(v2d, major_line_distance, true, 'v');
}

void UI_view2d_draw_lines_y__values(const View2D *v2d)
{
  const float major_line_distance = view2d_major_step_y__continuous(v2d);
  view2d_draw_lines(v2d, major_line_distance, true, 'h');
}

void UI_view2d_draw_lines_x__discrete_time(const View2D *v2d,
                                           const Scene *scene,
                                           bool display_minor_lines)
{
  const float major_line_distance = view2d_major_step_x__time(v2d, scene);
  view2d_draw_lines(
      v2d, major_line_distance, display_minor_lines && (major_line_distance > 1), 'v');
}

void UI_view2d_draw_lines_x__discrete_frames_or_seconds(const View2D *v2d,
                                                        const Scene *scene,
                                                        bool display_seconds,
                                                        bool display_minor_lines)
{
  if (display_seconds) {
    UI_view2d_draw_lines_x__discrete_time(v2d, scene, display_minor_lines);
  }
  else {
    UI_view2d_draw_lines_x__discrete_values(v2d, display_minor_lines);
  }
}

void UI_view2d_draw_lines_x__frames_or_seconds(const View2D *v2d,
                                               const Scene *scene,
                                               bool display_seconds)
{
  if (display_seconds) {
    UI_view2d_draw_lines_x__discrete_time(v2d, scene, true);
  }
  else {
    UI_view2d_draw_lines_x__values(v2d);
  }
}

/* Scale indicator text drawing API
 **************************************************/

static void UI_view2d_draw_scale_x__discrete_values(const ARegion *region,
                                                    const View2D *v2d,
                                                    const rcti *rect,
                                                    int colorid)
{
  const float number_step = view2d_major_step_x__discrete(v2d);
  draw_horizontal_scale_indicators(
      region, v2d, number_step, rect, view_to_string__frame_number, NULL, colorid);
}

static void UI_view2d_draw_scale_x__discrete_time(
    const ARegion *region, const View2D *v2d, const rcti *rect, const Scene *scene, int colorid)
{
  const float step = view2d_major_step_x__time(v2d, scene);
  draw_horizontal_scale_indicators(
      region, v2d, step, rect, view_to_string__time, (void *)scene, colorid);
}

static void UI_view2d_draw_scale_x__values(const ARegion *region,
                                           const View2D *v2d,
                                           const rcti *rect,
                                           int colorid)
{
  const float step = view2d_major_step_x__continuous(v2d);
  draw_horizontal_scale_indicators(region, v2d, step, rect, view_to_string__value, NULL, colorid);
}

void UI_view2d_draw_scale_y__values(const ARegion *region,
                                    const View2D *v2d,
                                    const rcti *rect,
                                    int colorid)
{
  const float step = view2d_major_step_y__continuous(v2d);
  draw_vertical_scale_indicators(
      region, v2d, step, 0.0f, rect, view_to_string__value, NULL, colorid);
}

void UI_view2d_draw_scale_y__block(const ARegion *region,
                                   const View2D *v2d,
                                   const rcti *rect,
                                   int colorid)
{
  draw_vertical_scale_indicators(
      region, v2d, 1.0f, 0.5f, rect, view_to_string__value, NULL, colorid);
}

void UI_view2d_draw_scale_x__discrete_frames_or_seconds(const struct ARegion *region,
                                                        const struct View2D *v2d,
                                                        const struct rcti *rect,
                                                        const struct Scene *scene,
                                                        bool display_seconds,
                                                        int colorid)
{
  if (display_seconds) {
    UI_view2d_draw_scale_x__discrete_time(region, v2d, rect, scene, colorid);
  }
  else {
    UI_view2d_draw_scale_x__discrete_values(region, v2d, rect, colorid);
  }
}

void UI_view2d_draw_scale_x__frames_or_seconds(const struct ARegion *region,
                                               const struct View2D *v2d,
                                               const struct rcti *rect,
                                               const struct Scene *scene,
                                               bool display_seconds,
                                               int colorid)
{
  if (display_seconds) {
    UI_view2d_draw_scale_x__discrete_time(region, v2d, rect, scene, colorid);
  }
  else {
    UI_view2d_draw_scale_x__values(region, v2d, rect, colorid);
  }
}<|MERGE_RESOLUTION|>--- conflicted
+++ resolved
@@ -327,31 +327,6 @@
   const float xmax = rect->xmax;
 
   char text[32];
-<<<<<<< HEAD
-
-  /* Calculate max_label_count and draw_frequency based on largest visible label. */
-  to_string(to_string_data, start, 0, sizeof(text), text);
-  const float left_text_width = BLF_width(font_id, text, strlen(text));
-  to_string(to_string_data, start + steps * distance, 0, sizeof(text), text);
-  const float right_text_width = BLF_width(font_id, text, strlen(text));
-  const float max_text_width = max_ff(left_text_width, right_text_width);
-  const float max_label_count = BLI_rcti_size_x(&v2d->mask) / (max_text_width + 10.0f);
-  const int draw_frequency = ceil((float)steps / max_label_count);
-
-  if (draw_frequency == 0) {
-    BLF_batch_draw_end();
-    GPU_matrix_pop_projection();
-    return;
-  }
-
-  const int start_index = abs((int)(start / distance)) % draw_frequency;
-  for (uint i = start_index; i < steps; i += draw_frequency) {
-    const float xpos_view = start + i * distance;
-    const float xpos_region = UI_view2d_view_to_region_x(v2d, xpos_view);
-    to_string(to_string_data, xpos_view, distance, sizeof(text), text);
-    const float text_width = BLF_width(font_id, text, strlen(text));
-=======
->>>>>>> 54bd5efa
 
   /* Calculate max_label_count and draw_frequency based on largest visible label. */
   int draw_frequency;

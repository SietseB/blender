--- conflicted
+++ resolved
@@ -497,7 +497,8 @@
                 "softness",
                 "start_cap",
                 "end_cap",
-                "fill_color"};
+                "fill_color",
+                ".seed"};
       }
       else {
         return {"curve_type", "material_index", "cyclic", "softness", "start_cap", "end_cap"};
@@ -563,18 +564,10 @@
                                     bke::AttrDomain::Point,
                                     skipped_attribute_ids(ptd, bke::AttrDomain::Point),
                                     curves.points_range().take_back(1));
-<<<<<<< HEAD
-  bke::fill_attribute_range_default(
-      attributes,
-      bke::AttrDomain::Curve,
-      {"curve_type", "material_index", "cyclic", "softness", "start_cap", "end_cap", ".seed"},
-      curves.curves_range().take_back(1));
-=======
   bke::fill_attribute_range_default(attributes,
                                     bke::AttrDomain::Curve,
                                     skipped_attribute_ids(ptd, bke::AttrDomain::Curve),
                                     curves.curves_range().take_back(1));
->>>>>>> de7e3f99
 
   grease_pencil_primitive_update_curves(ptd);
 }

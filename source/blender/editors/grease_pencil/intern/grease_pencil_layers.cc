/* SPDX-FileCopyrightText: 2023 Blender Authors
 *
 * SPDX-License-Identifier: GPL-2.0-or-later */

/** \file
 * \ingroup edgreasepencil
 */

#include "BLI_math_matrix.h"
#include "BLI_math_matrix.hh"
#include "BLI_string.h"

#include "BKE_context.hh"
#include "BKE_grease_pencil.hh"
#include "BKE_object.hh"
#include "BKE_report.hh"

#include "BLT_translation.hh"

#include "DEG_depsgraph.hh"

#include "ED_grease_pencil.hh"

#include "RNA_access.hh"
#include "RNA_define.hh"

#include "UI_interface.hh"

#include "DNA_scene_types.h"

#include "WM_api.hh"
#include "WM_message.hh"

namespace blender::ed::greasepencil {

/* This utility function is modified from `BKE_object_get_parent_matrix()`. */
static void get_bone_mat(const Object *parent, const char *parsubstr, float4x4 &r_mat)
{
  if (parent->type != OB_ARMATURE) {
    r_mat = float4x4::identity();
    return;
  }

  const bPoseChannel *pchan = BKE_pose_channel_find_name(parent->pose, parsubstr);
  if (!pchan || !pchan->bone) {
    r_mat = float4x4::identity();
    return;
  }

  if (pchan->bone->flag & BONE_RELATIVE_PARENTING) {
    r_mat = float4x4(pchan->chan_mat);
  }
  else {
    r_mat = float4x4(pchan->pose_mat);
  }
}

bool grease_pencil_layer_parent_set(bke::greasepencil::Layer &layer,
                                    Object *parent,
                                    StringRefNull bone,
                                    const bool keep_transform)
{
  if (keep_transform) {
    /* TODO apply current transform to geometry. */
  }

  layer.parent = parent;
  layer.parsubstr = BLI_strdup_null(bone.c_str());
  /* Calculate inverse parent matrix. */
  if (parent) {
    copy_m4_m4(layer.parentinv, parent->world_to_object().ptr());
    if (layer.parsubstr) {
      float4x4 bone_mat;
      get_bone_mat(parent, layer.parsubstr, bone_mat);
      float4x4 bone_inverse = math::invert(bone_mat) * float4x4(layer.parentinv);
      copy_m4_m4(layer.parentinv, bone_inverse.ptr());
    }
  }
  else {
    unit_m4(layer.parentinv);
  }

  return true;
}

void grease_pencil_layer_parent_clear(bke::greasepencil::Layer &layer, const bool keep_transform)
{
  if (layer.parent == nullptr) {
    return;
  }
  if (keep_transform) {
    /* TODO apply current transform to geometry. */
  }

  layer.parent = nullptr;
  MEM_SAFE_FREE(layer.parsubstr);

  copy_m4_m4(layer.parentinv, float4x4::identity().ptr());
}

void select_layer_channel(GreasePencil &grease_pencil, bke::greasepencil::Layer *layer)
{
  using namespace blender::bke::greasepencil;

  if (layer != nullptr) {
    layer->set_selected(true);
  }

  if (grease_pencil.get_active_layer() != layer) {
    grease_pencil.set_active_layer(layer);
    WM_main_add_notifier(NC_GPENCIL | ND_DATA | NA_EDITED, &grease_pencil);
  }
}

static int grease_pencil_layer_add_exec(bContext *C, wmOperator *op)
{
  using namespace blender::bke::greasepencil;
  Scene *scene = CTX_data_scene(C);
  GreasePencil &grease_pencil = *blender::ed::greasepencil::from_context(*C);

  int new_layer_name_length;
  char *new_layer_name = RNA_string_get_alloc(
      op->ptr, "new_layer_name", nullptr, 0, &new_layer_name_length);
  BLI_SCOPED_DEFER([&] { MEM_SAFE_FREE(new_layer_name); });
  Layer &new_layer = grease_pencil.add_layer(new_layer_name);
  WM_msg_publish_rna_prop(
      CTX_wm_message_bus(C), &grease_pencil.id, &grease_pencil, GreasePencilv3, layers);

  if (grease_pencil.has_active_layer()) {
    grease_pencil.move_node_after(new_layer.as_node(),
                                  grease_pencil.get_active_layer()->as_node());
  }
  else if (grease_pencil.has_active_group()) {
    grease_pencil.move_node_into(new_layer.as_node(), *grease_pencil.get_active_group());
    WM_msg_publish_rna_prop(CTX_wm_message_bus(C),
                            &grease_pencil.id,
                            &grease_pencil,
                            GreasePencilv3LayerGroup,
                            active);
  }

  grease_pencil.set_active_layer(&new_layer);
  WM_msg_publish_rna_prop(
      CTX_wm_message_bus(C), &grease_pencil.id, &grease_pencil, GreasePencilv3Layers, active);

  grease_pencil.insert_frame(new_layer, scene->r.cfra);

  DEG_id_tag_update(&grease_pencil.id, ID_RECALC_GEOMETRY);
  WM_event_add_notifier(C, NC_GPENCIL | ND_DATA | NA_SELECTED, &grease_pencil);

  return OPERATOR_FINISHED;
}

static int grease_pencil_layer_add_invoke(bContext *C, wmOperator *op, const wmEvent *event)
{
  return WM_operator_props_popup_confirm_ex(C,
                                            op,
                                            event,
                                            IFACE_("Add New Grease Pencil Layer"),
                                            CTX_IFACE_(BLT_I18NCONTEXT_OPERATOR_DEFAULT, "Add"));
}

static void GREASE_PENCIL_OT_layer_add(wmOperatorType *ot)
{
  /* identifiers */
  ot->name = "Add New Layer";
  ot->idname = "GREASE_PENCIL_OT_layer_add";
  ot->description = "Add a new Grease Pencil layer in the active object";

  /* callbacks */
  ot->invoke = grease_pencil_layer_add_invoke;
  ot->exec = grease_pencil_layer_add_exec;
  ot->poll = grease_pencil_context_poll;

  ot->flag = OPTYPE_REGISTER | OPTYPE_UNDO;

  PropertyRNA *prop = RNA_def_string(
      ot->srna, "new_layer_name", "Layer", INT16_MAX, "Name", "Name of the new layer");
  RNA_def_property_flag(prop, PROP_SKIP_SAVE);
  ot->prop = prop;
}

static int grease_pencil_layer_remove_exec(bContext *C, wmOperator * /*op*/)
{
  using namespace blender::bke::greasepencil;
  GreasePencil &grease_pencil = *blender::ed::greasepencil::from_context(*C);

  if (!grease_pencil.has_active_layer()) {
    return OPERATOR_CANCELLED;
  }

  grease_pencil.remove_layer(*grease_pencil.get_active_layer());

  WM_msg_publish_rna_prop(
      CTX_wm_message_bus(C), &grease_pencil.id, &grease_pencil, GreasePencilv3Layers, active);
  WM_msg_publish_rna_prop(
      CTX_wm_message_bus(C), &grease_pencil.id, &grease_pencil, GreasePencilv3, layers);

  DEG_id_tag_update(&grease_pencil.id, ID_RECALC_GEOMETRY);
  WM_event_add_notifier(C, NC_GPENCIL | ND_DATA | NA_SELECTED, &grease_pencil);

  return OPERATOR_FINISHED;
}

static void GREASE_PENCIL_OT_layer_remove(wmOperatorType *ot)
{
  /* identifiers */
  ot->name = "Remove Layer";
  ot->idname = "GREASE_PENCIL_OT_layer_remove";
  ot->description = "Remove the active Grease Pencil layer";

  /* callbacks */
  ot->exec = grease_pencil_layer_remove_exec;
  ot->poll = active_grease_pencil_layer_poll;

  ot->flag = OPTYPE_REGISTER | OPTYPE_UNDO;
}

<<<<<<< HEAD
static const EnumPropertyItem prop_layer_reorder_location[] = {
    {LAYER_REORDER_ABOVE, "ABOVE", 0, "Above", ""},
    {LAYER_REORDER_BELOW, "BELOW", 0, "Below", ""},
    {0, nullptr, 0, nullptr, nullptr},
};

static int grease_pencil_layer_reorder_exec(bContext *C, wmOperator *op)
{
  using namespace blender::bke::greasepencil;
  Object *object = CTX_data_active_object(C);
  GreasePencil &grease_pencil = *static_cast<GreasePencil *>(object->data);

  if (!grease_pencil.has_active_layer()) {
    return OPERATOR_CANCELLED;
  }

  int target_layer_name_length;
  char *target_layer_name = RNA_string_get_alloc(
      op->ptr, "target_layer_name", nullptr, 0, &target_layer_name_length);
  const int reorder_location = RNA_enum_get(op->ptr, "location");

  TreeNode *target_node = grease_pencil.find_node_by_name(target_layer_name);
  if (!target_node || !target_node->is_layer()) {
    MEM_SAFE_FREE(target_layer_name);
    return OPERATOR_CANCELLED;
  }

  Layer &active_layer = *grease_pencil.get_active_layer();
  switch (reorder_location) {
    case LAYER_REORDER_ABOVE: {
      /* NOTE: The layers are stored from bottom to top, so inserting above (visually), means
       * inserting the link after the target. */
      grease_pencil.move_node_after(active_layer.as_node(), *target_node);
      break;
    }
    case LAYER_REORDER_BELOW: {
      /* NOTE: The layers are stored from bottom to top, so inserting below (visually), means
       * inserting the link before the target. */
      grease_pencil.move_node_before(active_layer.as_node(), *target_node);
      break;
    }
    default:
      BLI_assert_unreachable();
  }

  MEM_SAFE_FREE(target_layer_name);

  if (grease_pencil.flag & GREASE_PENCIL_AUTOLOCK_LAYER_GROUPS) {
    grease_pencil.autolock_inactive_layer_groups();
  }

  DEG_id_tag_update(&grease_pencil.id, ID_RECALC_GEOMETRY);
  WM_event_add_notifier(C, NC_GEOM | ND_DATA, &grease_pencil);

  WM_msg_publish_rna_prop(
      CTX_wm_message_bus(C), &grease_pencil.id, &grease_pencil, GreasePencilv3, layers);
  WM_msg_publish_rna_prop(
      CTX_wm_message_bus(C), &grease_pencil.id, &grease_pencil, GreasePencilv3, layer_groups);

  return OPERATOR_FINISHED;
}

static void GREASE_PENCIL_OT_layer_reorder(wmOperatorType *ot)
{
  /* identifiers */
  ot->name = "Reorder Layer";
  ot->idname = "GREASE_PENCIL_OT_layer_reorder";
  ot->description = "Reorder the active Grease Pencil layer";

  /* callbacks */
  ot->exec = grease_pencil_layer_reorder_exec;
  ot->poll = grease_pencil_context_poll;

  ot->flag = OPTYPE_REGISTER | OPTYPE_UNDO;

  PropertyRNA *prop = RNA_def_string(ot->srna,
                                     "target_layer_name",
                                     "Layer",
                                     INT16_MAX,
                                     "Target Name",
                                     "Name of the target layer");
  RNA_def_property_flag(prop, PROP_SKIP_SAVE);

  RNA_def_enum(
      ot->srna, "location", prop_layer_reorder_location, LAYER_REORDER_ABOVE, "Location", "");
}

=======
>>>>>>> 693f8f37
enum class LayerMoveDirection : int8_t { Up = -1, Down = 1 };

static const EnumPropertyItem enum_layer_move_direction[] = {
    {int(LayerMoveDirection::Up), "UP", 0, "Up", ""},
    {int(LayerMoveDirection::Down), "DOWN", 0, "Down", ""},
    {0, nullptr, 0, nullptr, nullptr},
};

static bool grease_pencil_layer_move_poll(bContext *C)
{
  using namespace blender::bke::greasepencil;
  if (!grease_pencil_context_poll(C)) {
    return false;
  }

  GreasePencil &grease_pencil = *blender::ed::greasepencil::from_context(*C);
  const TreeNode *active_node = grease_pencil.get_active_node();

  if (active_node == nullptr) {
    return false;
  }

  const LayerGroup *parent = active_node->parent_group();

  if (parent == nullptr || parent->num_direct_nodes() < 2) {
    return false;
  }

  return true;
}

static int grease_pencil_layer_move_exec(bContext *C, wmOperator *op)
{
  using namespace blender::bke::greasepencil;
  GreasePencil &grease_pencil = *blender::ed::greasepencil::from_context(*C);

  const LayerMoveDirection direction = LayerMoveDirection(RNA_enum_get(op->ptr, "direction"));

  TreeNode &active_node = *grease_pencil.get_active_node();

  if (direction == LayerMoveDirection::Up) {
    grease_pencil.move_node_up(active_node);
  }
  else if (direction == LayerMoveDirection::Down) {
    grease_pencil.move_node_down(active_node);
  }

  DEG_id_tag_update(&grease_pencil.id, ID_RECALC_GEOMETRY);
  WM_event_add_notifier(C, NC_GEOM | ND_DATA, &grease_pencil);

  WM_msg_publish_rna_prop(
      CTX_wm_message_bus(C), &grease_pencil.id, &grease_pencil, GreasePencilv3, layers);

  return OPERATOR_FINISHED;
}

static void GREASE_PENCIL_OT_layer_move(wmOperatorType *ot)
{
  /* identifiers */
  ot->name = "Reorder Layer";
  ot->idname = "GREASE_PENCIL_OT_layer_move";
  ot->description = "Move the active Grease Pencil layer or Group";

  /* callbacks */
  ot->exec = grease_pencil_layer_move_exec;
  ot->poll = grease_pencil_layer_move_poll;

  ot->flag = OPTYPE_REGISTER | OPTYPE_UNDO;

  ot->prop = RNA_def_enum(ot->srna, "direction", enum_layer_move_direction, 0, "Direction", "");
}

static int grease_pencil_layer_active_exec(bContext *C, wmOperator *op)
{
  using namespace blender::bke::greasepencil;
  Object *object = CTX_data_active_object(C);
  GreasePencil &grease_pencil = *static_cast<GreasePencil *>(object->data);
  int layer_index = RNA_int_get(op->ptr, "layer");

  Layer &layer = grease_pencil.layer(layer_index);
  if (grease_pencil.is_layer_active(&layer)) {
    return OPERATOR_CANCELLED;
  }

  if (grease_pencil.has_active_group()) {
    WM_msg_publish_rna_prop(CTX_wm_message_bus(C),
                            &grease_pencil.id,
                            &grease_pencil,
                            GreasePencilv3LayerGroup,
                            active);
  }
  grease_pencil.set_active_layer(&layer);

  WM_msg_publish_rna_prop(
      CTX_wm_message_bus(C), &grease_pencil.id, &grease_pencil, GreasePencilv3Layers, active);

  WM_event_add_notifier(C, NC_GPENCIL | ND_DATA | NA_SELECTED, &grease_pencil);

  return OPERATOR_FINISHED;
}

static void GREASE_PENCIL_OT_layer_active(wmOperatorType *ot)
{
  /* identifiers */
  ot->name = "Set Active Layer";
  ot->idname = "GREASE_PENCIL_OT_layer_active";
  ot->description = "Set the active Grease Pencil layer";

  /* callbacks */
  ot->exec = grease_pencil_layer_active_exec;
  ot->poll = active_grease_pencil_poll;

  ot->flag = OPTYPE_REGISTER | OPTYPE_UNDO;

  PropertyRNA *prop = RNA_def_int(
      ot->srna, "layer", 0, 0, INT_MAX, "Grease Pencil Layer", "", 0, INT_MAX);
  RNA_def_property_flag(prop, PROP_HIDDEN | PROP_SKIP_SAVE);
}

static int grease_pencil_layer_group_add_exec(bContext *C, wmOperator *op)
{
  using namespace blender::bke::greasepencil;
  GreasePencil &grease_pencil = *blender::ed::greasepencil::from_context(*C);

  int new_layer_group_name_length;
  char *new_layer_group_name = RNA_string_get_alloc(
      op->ptr, "new_layer_group_name", nullptr, 0, &new_layer_group_name_length);

  LayerGroup &new_group = grease_pencil.add_layer_group(new_layer_group_name);
  WM_msg_publish_rna_prop(
      CTX_wm_message_bus(C), &grease_pencil.id, &grease_pencil, GreasePencilv3, layer_groups);

  if (grease_pencil.has_active_layer()) {
    grease_pencil.move_node_after(new_group.as_node(),
                                  grease_pencil.get_active_layer()->as_node());
    WM_msg_publish_rna_prop(
        CTX_wm_message_bus(C), &grease_pencil.id, &grease_pencil, GreasePencilv3Layers, active);
  }
  else if (grease_pencil.has_active_group()) {
    grease_pencil.move_node_into(new_group.as_node(), *grease_pencil.get_active_group());
    WM_msg_publish_rna_prop(CTX_wm_message_bus(C),
                            &grease_pencil.id,
                            &grease_pencil,
                            GreasePencilv3LayerGroup,
                            active);
  }

  MEM_SAFE_FREE(new_layer_group_name);
  grease_pencil.set_active_node(&new_group.as_node());

  WM_msg_publish_rna_prop(
      CTX_wm_message_bus(C), &grease_pencil.id, &grease_pencil, GreasePencilv3LayerGroup, active);

  DEG_id_tag_update(&grease_pencil.id, ID_RECALC_GEOMETRY);
  WM_event_add_notifier(C, NC_GEOM | ND_DATA, &grease_pencil);
  WM_event_add_notifier(C, NC_GPENCIL | NA_EDITED, nullptr);

  return OPERATOR_FINISHED;
}

static void GREASE_PENCIL_OT_layer_group_add(wmOperatorType *ot)
{
  /* identifiers */
  ot->name = "Add New Layer Group";
  ot->idname = "GREASE_PENCIL_OT_layer_group_add";
  ot->description = "Add a new Grease Pencil layer group in the active object";

  /* callbacks */
  ot->exec = grease_pencil_layer_group_add_exec;
  ot->poll = grease_pencil_context_poll;

  ot->flag = OPTYPE_REGISTER | OPTYPE_UNDO;

  PropertyRNA *prop = RNA_def_string(
      ot->srna, "new_layer_group_name", nullptr, INT16_MAX, "Name", "Name of the new layer group");
  RNA_def_property_flag(prop, PROP_SKIP_SAVE);
  ot->prop = prop;
}

static int grease_pencil_layer_group_remove_exec(bContext *C, wmOperator *op)
{
  using namespace blender::bke::greasepencil;
  const bool keep_children = RNA_boolean_get(op->ptr, "keep_children");
  GreasePencil &grease_pencil = *blender::ed::greasepencil::from_context(*C);

  if (!grease_pencil.has_active_group()) {
    return OPERATOR_CANCELLED;
  }

  grease_pencil.remove_group(*grease_pencil.get_active_group(), keep_children);

  DEG_id_tag_update(&grease_pencil.id, ID_RECALC_GEOMETRY);
  WM_event_add_notifier(C, NC_GPENCIL | ND_DATA | NA_SELECTED, &grease_pencil);

  WM_msg_publish_rna_prop(
      CTX_wm_message_bus(C), &grease_pencil.id, &grease_pencil, GreasePencilv3LayerGroup, active);
  WM_msg_publish_rna_prop(
      CTX_wm_message_bus(C), &grease_pencil.id, &grease_pencil, GreasePencilv3, layer_groups);

  return OPERATOR_FINISHED;
}

static void GREASE_PENCIL_OT_layer_group_remove(wmOperatorType *ot)
{
  /* identifiers */
  ot->name = "Remove Layer Group";
  ot->idname = "GREASE_PENCIL_OT_layer_group_remove";
  ot->description = "Remove Grease Pencil layer group in the active object";

  /* callbacks */
  ot->exec = grease_pencil_layer_group_remove_exec;
  ot->poll = grease_pencil_context_poll;

  ot->flag = OPTYPE_REGISTER | OPTYPE_UNDO;

  RNA_def_boolean(ot->srna,
                  "keep_children",
                  false,
                  "Keep children nodes",
                  "Keep the children nodes of the group and only delete the group itself");
}

static int grease_pencil_layer_hide_exec(bContext *C, wmOperator *op)
{
  using namespace blender::bke::greasepencil;
  GreasePencil &grease_pencil = *blender::ed::greasepencil::from_context(*C);
  const bool unselected = RNA_boolean_get(op->ptr, "unselected");

  if (!grease_pencil.has_active_layer()) {
    return OPERATOR_CANCELLED;
  }

  if (unselected) {
    /* hide unselected */
    for (Layer *layer : grease_pencil.layers_for_write()) {
      const bool is_active = grease_pencil.is_layer_active(layer);
      layer->set_visible(is_active);
    }
  }
  else {
    /* hide selected/active */
    Layer &active_layer = *grease_pencil.get_active_layer();
    active_layer.set_visible(false);
  }

  /* notifiers */
  DEG_id_tag_update(&grease_pencil.id, ID_RECALC_GEOMETRY);
  WM_event_add_notifier(C, NC_GEOM | ND_DATA, &grease_pencil);
  WM_event_add_notifier(C, NC_GPENCIL | NA_EDITED, nullptr);

  return OPERATOR_FINISHED;
}

static void GREASE_PENCIL_OT_layer_hide(wmOperatorType *ot)
{
  /* identifiers */
  ot->name = "Hide Layer(s)";
  ot->idname = "GREASE_PENCIL_OT_layer_hide";
  ot->description = "Hide selected/unselected Grease Pencil layers";

  /* callbacks */
  ot->exec = grease_pencil_layer_hide_exec;
  ot->poll = grease_pencil_context_poll;

  /* flags */
  ot->flag = OPTYPE_REGISTER | OPTYPE_UNDO;

  /* props */
  PropertyRNA *prop = RNA_def_boolean(
      ot->srna, "unselected", false, "Unselected", "Hide unselected rather than selected layers");
  RNA_def_property_flag(prop, PROP_SKIP_SAVE);
  ot->prop = prop;
}

static int grease_pencil_layer_reveal_exec(bContext *C, wmOperator * /*op*/)
{
  using namespace blender::bke::greasepencil;
  GreasePencil &grease_pencil = *blender::ed::greasepencil::from_context(*C);

  if (!grease_pencil.has_active_layer()) {
    return OPERATOR_CANCELLED;
  }

  for (Layer *layer : grease_pencil.layers_for_write()) {
    layer->set_visible(true);
  }

  /* notifiers */
  DEG_id_tag_update(&grease_pencil.id, ID_RECALC_GEOMETRY);
  WM_event_add_notifier(C, NC_GEOM | ND_DATA, &grease_pencil);
  WM_event_add_notifier(C, NC_GPENCIL | NA_EDITED, nullptr);

  return OPERATOR_FINISHED;
}

static void GREASE_PENCIL_OT_layer_reveal(wmOperatorType *ot)
{
  /* identifiers */
  ot->name = "Show All Layers";
  ot->idname = "GREASE_PENCIL_OT_layer_reveal";
  ot->description = "Show all Grease Pencil layers";

  /* callbacks */
  ot->exec = grease_pencil_layer_reveal_exec;
  ot->poll = grease_pencil_context_poll;

  /* flags */
  ot->flag = OPTYPE_REGISTER | OPTYPE_UNDO;
}

static int grease_pencil_layer_isolate_exec(bContext *C, wmOperator *op)
{
  using namespace blender::bke::greasepencil;
  GreasePencil &grease_pencil = *blender::ed::greasepencil::from_context(*C);
  const int affect_visibility = RNA_boolean_get(op->ptr, "affect_visibility");
  bool isolate = false;

  for (const Layer *layer : grease_pencil.layers()) {
    if (grease_pencil.is_layer_active(layer)) {
      continue;
    }
    if ((affect_visibility && layer->is_visible()) || !layer->is_locked()) {
      isolate = true;
      break;
    }
  }

  for (Layer *layer : grease_pencil.layers_for_write()) {
    if (grease_pencil.is_layer_active(layer) || !isolate) {
      layer->set_locked(false);
      if (affect_visibility) {
        layer->set_visible(true);
      }
    }
    else {
      layer->set_locked(true);
      if (affect_visibility) {
        layer->set_visible(false);
      }
    }
  }

  DEG_id_tag_update(&grease_pencil.id, ID_RECALC_GEOMETRY);
  WM_event_add_notifier(C, NC_GEOM | ND_DATA, &grease_pencil);
  WM_event_add_notifier(C, NC_GPENCIL | NA_EDITED, nullptr);

  return OPERATOR_FINISHED;
}

static void GREASE_PENCIL_OT_layer_isolate(wmOperatorType *ot)
{
  /* identifiers */
  ot->name = "Isolate Layers";
  ot->idname = "GREASE_PENCIL_OT_layer_isolate";
  ot->description = "Make only active layer visible/editable";

  /* callbacks */
  ot->exec = grease_pencil_layer_isolate_exec;
  ot->poll = active_grease_pencil_layer_poll;

  /* flags */
  ot->flag = OPTYPE_REGISTER | OPTYPE_UNDO;

  /* properties */
  RNA_def_boolean(
      ot->srna, "affect_visibility", false, "Affect Visibility", "Also affect the visibility");
}

static int grease_pencil_layer_lock_all_exec(bContext *C, wmOperator *op)
{
  using namespace blender::bke::greasepencil;
  GreasePencil &grease_pencil = *blender::ed::greasepencil::from_context(*C);
  const bool lock_value = RNA_boolean_get(op->ptr, "lock");

  if (grease_pencil.layers().is_empty()) {
    return OPERATOR_CANCELLED;
  }

  for (Layer *layer : grease_pencil.layers_for_write()) {
    layer->set_locked(lock_value);
  }

  DEG_id_tag_update(&grease_pencil.id, ID_RECALC_GEOMETRY);
  WM_event_add_notifier(C, NC_GEOM | ND_DATA, &grease_pencil);
  WM_event_add_notifier(C, NC_GPENCIL | NA_EDITED, nullptr);

  return OPERATOR_FINISHED;
}

static void GREASE_PENCIL_OT_layer_lock_all(wmOperatorType *ot)
{
  /* identifiers */
  ot->name = "Lock All Layers";
  ot->idname = "GREASE_PENCIL_OT_layer_lock_all";
  ot->description =
      "Lock all Grease Pencil layers to prevent them from being accidentally modified";

  /* callbacks */
  ot->exec = grease_pencil_layer_lock_all_exec;
  ot->poll = active_grease_pencil_layer_poll;

  /* flags */
  ot->flag = OPTYPE_REGISTER | OPTYPE_UNDO;

  /* properties */
  RNA_def_boolean(ot->srna, "lock", true, "Lock Value", "Lock/Unlock all layers");
}

static int grease_pencil_layer_duplicate_exec(bContext *C, wmOperator *op)
{
  using namespace blender::bke::greasepencil;
  GreasePencil &grease_pencil = *blender::ed::greasepencil::from_context(*C);
  const bool empty_keyframes = RNA_boolean_get(op->ptr, "empty_keyframes");

  if (!grease_pencil.has_active_layer()) {
    BKE_reportf(op->reports, RPT_ERROR, "No active layer to duplicate");
    return OPERATOR_CANCELLED;
  }

  /* Duplicate layer. */
  Layer &active_layer = *grease_pencil.get_active_layer();
  Layer &new_layer = grease_pencil.duplicate_layer(active_layer);

  WM_msg_publish_rna_prop(
      CTX_wm_message_bus(C), &grease_pencil.id, &grease_pencil, GreasePencilv3, layers);

  /* Clear source keyframes and recreate them with duplicated drawings. */
  new_layer.frames_for_write().clear();
  for (auto [frame_number, frame] : active_layer.frames().items()) {
    const int duration = active_layer.get_frame_duration_at(frame_number);

    Drawing *dst_drawing = grease_pencil.insert_frame(
        new_layer, frame_number, duration, eBezTriple_KeyframeType(frame.type));
    if (!empty_keyframes) {
      BLI_assert(dst_drawing != nullptr);
      /* TODO: This can fail (return `nullptr`) if the drawing is a drawing reference! */
      const Drawing &src_drawing = *grease_pencil.get_drawing_at(active_layer, frame_number);
      /* Duplicate the drawing. */
      *dst_drawing = src_drawing;
    }
  }

  grease_pencil.move_node_after(new_layer.as_node(), active_layer.as_node());
  grease_pencil.set_active_layer(&new_layer);

  DEG_id_tag_update(&grease_pencil.id, ID_RECALC_GEOMETRY);
  WM_event_add_notifier(C, NC_GPENCIL | ND_DATA | NA_SELECTED, nullptr);

  WM_msg_publish_rna_prop(
      CTX_wm_message_bus(C), &grease_pencil.id, &grease_pencil, GreasePencilv3Layers, active);

  return OPERATOR_FINISHED;
}

static void GREASE_PENCIL_OT_layer_duplicate(wmOperatorType *ot)
{
  /* identifiers */
  ot->name = "Duplicate Layer";
  ot->idname = "GREASE_PENCIL_OT_layer_duplicate";
  ot->description = "Make a copy of the active Grease Pencil layer";

  /* callbacks */
  ot->exec = grease_pencil_layer_duplicate_exec;
  ot->poll = active_grease_pencil_layer_poll;

  /* flags */
  ot->flag = OPTYPE_REGISTER | OPTYPE_UNDO;

  /* properties */
  RNA_def_boolean(ot->srna, "empty_keyframes", false, "Empty Keyframes", "Add Empty Keyframes");
}

enum class MergeMode : int8_t {
  Down = 0,
  Group = 1,
  All = 2,
};

static int grease_pencil_merge_layer_exec(bContext *C, wmOperator *op)
{
  using namespace blender::bke::greasepencil;
  Main *bmain = CTX_data_main(C);
  Object *object = CTX_data_active_object(C);
  GreasePencil &grease_pencil = *static_cast<GreasePencil *>(object->data);
  const MergeMode mode = MergeMode(RNA_enum_get(op->ptr, "mode"));

  Vector<Vector<int>> src_layer_indices_by_dst_layer;
  std::string merged_layer_name;
  if (mode == MergeMode::Down) {
    if (!grease_pencil.has_active_layer()) {
      BKE_report(op->reports, RPT_ERROR, "No active layer");
      return OPERATOR_CANCELLED;
    }
    const Layer &active_layer = *grease_pencil.get_active_layer();
    GreasePencilLayerTreeNode *prev_node = active_layer.as_node().prev;
    if (prev_node == nullptr || !prev_node->wrap().is_layer()) {
      /* No layer below the active one. */
      return OPERATOR_CANCELLED;
    }
    const Layer &prev_layer = prev_node->wrap().as_layer();
    /* Get the indices of the two layers to be merged. */
    const int prev_layer_index = *grease_pencil.get_layer_index(prev_layer);
    const int active_layer_index = *grease_pencil.get_layer_index(active_layer);

    /* Map all the other layers to their own index. */
    const Span<const Layer *> layers = grease_pencil.layers();
    for (const int layer_i : layers.index_range()) {
      if (layer_i == active_layer_index) {
        /* Active layer is merged into previous, skip. */
      }
      else if (layer_i == prev_layer_index) {
        /* Previous layer merges itself and the active layer. */
        src_layer_indices_by_dst_layer.append({prev_layer_index, active_layer_index});
      }
      else {
        /* Other layers remain unchanged. */
        src_layer_indices_by_dst_layer.append({layer_i});
      }
    }

    /* Store the name of the current active layer as the name of the merged layer. */
    merged_layer_name = grease_pencil.layer(prev_layer_index).name();
  }
  else if (mode == MergeMode::Group) {
    if (!grease_pencil.has_active_group()) {
      BKE_report(op->reports, RPT_ERROR, "No active group");
      return OPERATOR_CANCELLED;
    }
    LayerGroup &active_group = *grease_pencil.get_active_group();
    /* Remove all sub groups of the active group since they won't be needed anymore, but keep the
     * layers. */
    Array<LayerGroup *> groups = active_group.groups_for_write();
    for (LayerGroup *group : groups) {
      grease_pencil.remove_group(*group, true);
    }

    const Span<const Layer *> layers = grease_pencil.layers();
    Vector<int> indices;
    for (const int layer_i : layers.index_range()) {
      const Layer &layer = grease_pencil.layer(layer_i);
      if (!layer.is_child_of(active_group)) {
        src_layer_indices_by_dst_layer.append({layer_i});
      }
      else {
        indices.append(layer_i);
      }
    }
    src_layer_indices_by_dst_layer.append(indices);

    /* Store the name of the group as the name of the merged layer. */
    merged_layer_name = active_group.name();

    /* Remove the active group. */
    grease_pencil.remove_group(active_group, true);
    WM_msg_publish_rna_prop(CTX_wm_message_bus(C),
                            &grease_pencil.id,
                            &grease_pencil,
                            GreasePencilv3LayerGroup,
                            active);

    /* Rename the first node so that the merged layer will have the name of the group. */
    grease_pencil.rename_node(
        *bmain, grease_pencil.layer(indices[0]).as_node(), merged_layer_name);
  }
  else if (mode == MergeMode::All) {
    /* Remove all groups, keep the layers. */
    Array<LayerGroup *> groups = grease_pencil.layer_groups_for_write();
    for (LayerGroup *group : groups) {
      grease_pencil.remove_group(*group, true);
    }

    Vector<int> indices;
    for (const int layer_i : grease_pencil.layers().index_range()) {
      indices.append(layer_i);
    }
    src_layer_indices_by_dst_layer.append(indices);

    merged_layer_name = N_("Layer");
    grease_pencil.rename_node(
        *bmain, grease_pencil.layer(indices[0]).as_node(), merged_layer_name);
  }
  else {
    BLI_assert_unreachable();
  }

  GreasePencil *merged_grease_pencil = BKE_grease_pencil_new_nomain();
  BKE_grease_pencil_copy_parameters(grease_pencil, *merged_grease_pencil);
  ed::greasepencil::merge_layers(
      grease_pencil, src_layer_indices_by_dst_layer, *merged_grease_pencil);
  BKE_grease_pencil_nomain_to_grease_pencil(merged_grease_pencil, &grease_pencil);

  WM_msg_publish_rna_prop(
      CTX_wm_message_bus(C), &grease_pencil.id, &grease_pencil, GreasePencilv3, layers);

  /* Try to set the active (merged) layer. */
  TreeNode *node = grease_pencil.find_node_by_name(merged_layer_name);
  if (node && node->is_layer()) {
    Layer &layer = node->as_layer();
    grease_pencil.set_active_layer(&layer);

    WM_msg_publish_rna_prop(
        CTX_wm_message_bus(C), &grease_pencil.id, &grease_pencil, GreasePencilv3Layers, active);
  }

  DEG_id_tag_update(&grease_pencil.id, ID_RECALC_GEOMETRY);
  WM_event_add_notifier(C, NC_GPENCIL | ND_DATA | NA_SELECTED, nullptr);

  return OPERATOR_FINISHED;
}

static void GREASE_PENCIL_OT_layer_merge(wmOperatorType *ot)
{
  static const EnumPropertyItem merge_modes[] = {
      {int(MergeMode::Down),
       "ACTIVE",
       0,
       "Active",
       "Combine the active layer with the layer just below (if it exists)"},
      {int(MergeMode::Group),
       "GROUP",
       0,
       "Group",
       "Combine layers in the active group into a single layer"},
      {int(MergeMode::All), "ALL", 0, "All", "Combine all layers into a single layer"},
      {0, nullptr, 0, nullptr, nullptr},
  };

  ot->name = "Merge";
  ot->idname = "GREASE_PENCIL_OT_layer_merge";
  ot->description = "Combine layers based on the mode into one layer";

  ot->exec = grease_pencil_merge_layer_exec;
  ot->poll = active_grease_pencil_poll;

  ot->flag = OPTYPE_REGISTER | OPTYPE_UNDO;

  ot->prop = RNA_def_enum(ot->srna, "mode", merge_modes, int(MergeMode::Down), "Mode", "");
}

static int grease_pencil_layer_mask_add_exec(bContext *C, wmOperator *op)
{
  using namespace blender::bke::greasepencil;
  GreasePencil &grease_pencil = *blender::ed::greasepencil::from_context(*C);

  if (!grease_pencil.has_active_layer()) {
    return OPERATOR_CANCELLED;
  }
  Layer &active_layer = *grease_pencil.get_active_layer();

  int mask_name_length;
  char *mask_name = RNA_string_get_alloc(op->ptr, "name", nullptr, 0, &mask_name_length);
  BLI_SCOPED_DEFER([&] { MEM_SAFE_FREE(mask_name); });

  if (TreeNode *node = grease_pencil.find_node_by_name(mask_name)) {
    if (grease_pencil.is_layer_active(&node->as_layer())) {
      BKE_report(op->reports, RPT_ERROR, "Cannot add active layer as mask");
      return OPERATOR_CANCELLED;
    }

    if (BLI_findstring(&active_layer.masks,
                       mask_name,
                       offsetof(GreasePencilLayerMask, layer_name)) != nullptr)
    {
      BKE_report(op->reports, RPT_ERROR, "Layer already added");
      return OPERATOR_CANCELLED;
    }

    LayerMask *new_mask = MEM_new<LayerMask>(__func__, mask_name);
    BLI_addtail(&active_layer.masks, reinterpret_cast<GreasePencilLayerMask *>(new_mask));
    /* Make the newly added mask active. */
    active_layer.active_mask_index = BLI_listbase_count(&active_layer.masks) - 1;
  }
  else {
    BKE_report(op->reports, RPT_ERROR, "Unable to find layer to add");
    return OPERATOR_CANCELLED;
  }

  DEG_id_tag_update(&grease_pencil.id, ID_RECALC_GEOMETRY);
  WM_event_add_notifier(C, NC_GPENCIL | ND_DATA | NA_SELECTED, &grease_pencil);

  return OPERATOR_FINISHED;
}

static void GREASE_PENCIL_OT_layer_mask_add(wmOperatorType *ot)
{
  /* identifiers */
  ot->name = "Add New Mask Layer";
  ot->idname = "GREASE_PENCIL_OT_layer_mask_add";
  ot->description = "Add new layer as masking";

  ot->flag = OPTYPE_REGISTER | OPTYPE_UNDO;

  /* callbacks */
  ot->exec = grease_pencil_layer_mask_add_exec;
  ot->poll = active_grease_pencil_layer_poll;

  /* properties */
  RNA_def_string(ot->srna, "name", nullptr, 0, "Layer", "Name of the layer");
}

static int grease_pencil_layer_mask_remove_exec(bContext *C, wmOperator * /*op*/)
{
  using namespace blender::bke::greasepencil;
  GreasePencil &grease_pencil = *blender::ed::greasepencil::from_context(*C);

  if (!grease_pencil.has_active_layer()) {
    return OPERATOR_CANCELLED;
  }

  Layer &active_layer = *grease_pencil.get_active_layer();
  if (GreasePencilLayerMask *mask = reinterpret_cast<GreasePencilLayerMask *>(
          BLI_findlink(&active_layer.masks, active_layer.active_mask_index)))
  {
    BLI_remlink(&active_layer.masks, mask);
    MEM_delete(reinterpret_cast<LayerMask *>(mask));
    active_layer.active_mask_index = std::max(active_layer.active_mask_index - 1, 0);
  }
  else {
    return OPERATOR_CANCELLED;
  }

  DEG_id_tag_update(&grease_pencil.id, ID_RECALC_GEOMETRY);
  WM_event_add_notifier(C, NC_GPENCIL | ND_DATA | NA_SELECTED, &grease_pencil);

  return OPERATOR_FINISHED;
}

static void GREASE_PENCIL_OT_layer_mask_remove(wmOperatorType *ot)
{
  /* identifiers */
  ot->name = "Remove Mask Layer";
  ot->idname = "GREASE_PENCIL_OT_layer_mask_remove";
  ot->description = "Remove Layer Mask";

  ot->flag = OPTYPE_REGISTER | OPTYPE_UNDO;

  /* callbacks */
  ot->exec = grease_pencil_layer_mask_remove_exec;
  ot->poll = active_grease_pencil_layer_poll;
}

static int grease_pencil_layer_mask_reorder_exec(bContext *C, wmOperator *op)
{
  using namespace blender::bke::greasepencil;
  GreasePencil &grease_pencil = *blender::ed::greasepencil::from_context(*C);

  if (!grease_pencil.has_active_layer()) {
    return OPERATOR_CANCELLED;
  }
  Layer &active_layer = *grease_pencil.get_active_layer();
  const int direction = RNA_enum_get(op->ptr, "direction");

  bool changed = false;
  if (GreasePencilLayerMask *mask = reinterpret_cast<GreasePencilLayerMask *>(
          BLI_findlink(&active_layer.masks, active_layer.active_mask_index)))
  {
    if (BLI_listbase_link_move(&active_layer.masks, mask, direction)) {
      active_layer.active_mask_index = std::max(active_layer.active_mask_index + direction, 0);
      changed = true;
    }
  }
  else {
    return OPERATOR_CANCELLED;
  }

  if (changed) {
    DEG_id_tag_update(&grease_pencil.id, ID_RECALC_GEOMETRY);
    WM_event_add_notifier(C, NC_GPENCIL | ND_DATA | NA_SELECTED, &grease_pencil);
  }

  return OPERATOR_FINISHED;
}

static void GREASE_PENCIL_OT_layer_mask_reorder(wmOperatorType *ot)
{
  /* identifiers */
  ot->name = "Reorder Grease Pencil Layer Mask";
  ot->idname = "GREASE_PENCIL_OT_layer_mask_reorder";
  ot->description = "Reorder the active Grease Pencil mask layer up/down in the list";

  /* api callbacks */
  ot->exec = grease_pencil_layer_mask_reorder_exec;
  ot->poll = active_grease_pencil_layer_poll;

  /* flags */
  ot->flag = OPTYPE_REGISTER | OPTYPE_UNDO;

  ot->prop = RNA_def_enum(ot->srna, "direction", enum_layer_move_direction, 0, "Direction", "");
}

const EnumPropertyItem enum_layergroup_color_items[] = {
    {LAYERGROUP_COLOR_NONE, "NONE", ICON_X, "Set Default icon", ""},
    {LAYERGROUP_COLOR_01, "COLOR1", ICON_LAYERGROUP_COLOR_01, "Color tag 1", ""},
    {LAYERGROUP_COLOR_02, "COLOR2", ICON_LAYERGROUP_COLOR_02, "Color tag 2", ""},
    {LAYERGROUP_COLOR_03, "COLOR3", ICON_LAYERGROUP_COLOR_03, "Color tag 3", ""},
    {LAYERGROUP_COLOR_04, "COLOR4", ICON_LAYERGROUP_COLOR_04, "Color tag 4", ""},
    {LAYERGROUP_COLOR_05, "COLOR5", ICON_LAYERGROUP_COLOR_05, "Color tag 5", ""},
    {LAYERGROUP_COLOR_06, "COLOR6", ICON_LAYERGROUP_COLOR_06, "Color tag 6", ""},
    {LAYERGROUP_COLOR_07, "COLOR7", ICON_LAYERGROUP_COLOR_07, "Color tag 7", ""},
    {LAYERGROUP_COLOR_08, "COLOR8", ICON_LAYERGROUP_COLOR_08, "Color tag 8", ""},
    {0, nullptr, 0, nullptr, nullptr},
};

static int grease_pencil_layer_group_color_tag_exec(bContext *C, wmOperator *op)
{
  using namespace blender::bke::greasepencil;
  GreasePencil &grease_pencil = *blender::ed::greasepencil::from_context(*C);

  const int color_tag = RNA_enum_get(op->ptr, "color_tag");
  LayerGroup *active_group = grease_pencil.get_active_group();
  active_group->color_tag = color_tag;

  DEG_id_tag_update(&grease_pencil.id, ID_RECALC_GEOMETRY);
  WM_event_add_notifier(C, NC_GPENCIL | ND_DATA | NA_SELECTED, &grease_pencil);

  return OPERATOR_FINISHED;
}

static void GREASE_PENCIL_OT_layer_group_color_tag(wmOperatorType *ot)
{
  /* identifiers */
  ot->name = "Grease Pencil Group Color Tag";
  ot->idname = "GREASE_PENCIL_OT_layer_group_color_tag";
  ot->description = "Change layer group icon";

  ot->exec = grease_pencil_layer_group_color_tag_exec;
  ot->poll = grease_pencil_context_poll;

  ot->flag = OPTYPE_UNDO;

  ot->prop = RNA_def_enum(ot->srna, "color_tag", enum_layergroup_color_items, 0, "Color Tag", "");
}

enum class DuplicateCopyMode {
  All = 0,
  Active,
};

static void duplicate_layer_and_frames(GreasePencil &dst_grease_pencil,
                                       const GreasePencil &src_grease_pencil,
                                       const blender::bke::greasepencil::Layer &src_layer,
                                       const DuplicateCopyMode copy_frame_mode,
                                       const int current_frame)
{
  using namespace blender::bke::greasepencil;
  Layer &dst_layer = dst_grease_pencil.duplicate_layer(src_layer);

  dst_layer.frames_for_write().clear();
  for (const auto [frame_number, frame] : src_layer.frames().items()) {
    if ((copy_frame_mode == DuplicateCopyMode::Active) &&
        (&frame != src_layer.frame_at(current_frame)))
    {
      continue;
    }
    const int duration = src_layer.get_frame_duration_at(frame_number);

    Drawing *dst_drawing = dst_grease_pencil.insert_frame(
        dst_layer, frame_number, duration, eBezTriple_KeyframeType(frame.type));
    if (dst_drawing != nullptr) {
      /* Duplicate drawing. */
      const Drawing &src_drawing = *src_grease_pencil.get_drawing_at(src_layer, frame_number);
      *dst_drawing = src_drawing;
    }
  }
}

static int grease_pencil_layer_duplicate_object_exec(bContext *C, wmOperator *op)
{
  using namespace blender::bke::greasepencil;
  Object *src_object = CTX_data_active_object(C);
  const Scene *scene = CTX_data_scene(C);
  const int current_frame = scene->r.cfra;
  const GreasePencil &src_grease_pencil = *static_cast<GreasePencil *>(src_object->data);
  const bool only_active = RNA_boolean_get(op->ptr, "only_active");
  const DuplicateCopyMode copy_frame_mode = DuplicateCopyMode(RNA_enum_get(op->ptr, "mode"));

  CTX_DATA_BEGIN (C, Object *, ob, selected_objects) {
    if (ob == src_object || ob->type != OB_GREASE_PENCIL) {
      continue;
    }
    GreasePencil &dst_grease_pencil = *static_cast<GreasePencil *>(ob->data);

    if (only_active) {
      const Layer &active_layer = *src_grease_pencil.get_active_layer();
      duplicate_layer_and_frames(
          dst_grease_pencil, src_grease_pencil, active_layer, copy_frame_mode, current_frame);
    }
    else {
      for (const Layer *layer : src_grease_pencil.layers()) {
        duplicate_layer_and_frames(
            dst_grease_pencil, src_grease_pencil, *layer, copy_frame_mode, current_frame);
      }
    }

    DEG_id_tag_update(&dst_grease_pencil.id, ID_RECALC_GEOMETRY);
    WM_event_add_notifier(C, NC_GPENCIL | ND_DATA | NA_SELECTED, nullptr);
  }
  CTX_DATA_END;

  return OPERATOR_FINISHED;
}

static void GREASE_PENCIL_OT_layer_duplicate_object(wmOperatorType *ot)
{
  /* identifiers */
  ot->name = "Duplicate Layer to New Object";
  ot->idname = "GREASE_PENCIL_OT_layer_duplicate_object";
  ot->description = "Make a copy of the active Grease Pencil layer to selected object";

  /* api callbacks */
  ot->poll = active_grease_pencil_layer_poll;
  ot->exec = grease_pencil_layer_duplicate_object_exec;

  /* flags */
  ot->flag = OPTYPE_REGISTER | OPTYPE_UNDO;

  RNA_def_boolean(ot->srna,
                  "only_active",
                  true,
                  "Only Active",
                  "Copy only active Layer, uncheck to append all layers");

  static const EnumPropertyItem copy_mode[] = {
      {int(DuplicateCopyMode::All), "ALL", 0, "All Frames", ""},
      {int(DuplicateCopyMode::Active), "ACTIVE", 0, "Active Frame", ""},
      {0, nullptr, 0, nullptr, nullptr},
  };

  ot->prop = RNA_def_enum(ot->srna, "mode", copy_mode, 0, "Mode", "");
}

}  // namespace blender::ed::greasepencil

void ED_operatortypes_grease_pencil_layers()
{
  using namespace blender::ed::greasepencil;
  WM_operatortype_append(GREASE_PENCIL_OT_layer_add);
  WM_operatortype_append(GREASE_PENCIL_OT_layer_remove);
  WM_operatortype_append(GREASE_PENCIL_OT_layer_move);
  WM_operatortype_append(GREASE_PENCIL_OT_layer_active);
  WM_operatortype_append(GREASE_PENCIL_OT_layer_hide);
  WM_operatortype_append(GREASE_PENCIL_OT_layer_reveal);
  WM_operatortype_append(GREASE_PENCIL_OT_layer_isolate);
  WM_operatortype_append(GREASE_PENCIL_OT_layer_lock_all);
  WM_operatortype_append(GREASE_PENCIL_OT_layer_duplicate);
  WM_operatortype_append(GREASE_PENCIL_OT_layer_merge);

  WM_operatortype_append(GREASE_PENCIL_OT_layer_group_add);
  WM_operatortype_append(GREASE_PENCIL_OT_layer_group_remove);

  WM_operatortype_append(GREASE_PENCIL_OT_layer_mask_add);
  WM_operatortype_append(GREASE_PENCIL_OT_layer_mask_remove);
  WM_operatortype_append(GREASE_PENCIL_OT_layer_mask_reorder);
  WM_operatortype_append(GREASE_PENCIL_OT_layer_group_color_tag);
  WM_operatortype_append(GREASE_PENCIL_OT_layer_duplicate_object);
}<|MERGE_RESOLUTION|>--- conflicted
+++ resolved
@@ -216,96 +216,6 @@
   ot->flag = OPTYPE_REGISTER | OPTYPE_UNDO;
 }
 
-<<<<<<< HEAD
-static const EnumPropertyItem prop_layer_reorder_location[] = {
-    {LAYER_REORDER_ABOVE, "ABOVE", 0, "Above", ""},
-    {LAYER_REORDER_BELOW, "BELOW", 0, "Below", ""},
-    {0, nullptr, 0, nullptr, nullptr},
-};
-
-static int grease_pencil_layer_reorder_exec(bContext *C, wmOperator *op)
-{
-  using namespace blender::bke::greasepencil;
-  Object *object = CTX_data_active_object(C);
-  GreasePencil &grease_pencil = *static_cast<GreasePencil *>(object->data);
-
-  if (!grease_pencil.has_active_layer()) {
-    return OPERATOR_CANCELLED;
-  }
-
-  int target_layer_name_length;
-  char *target_layer_name = RNA_string_get_alloc(
-      op->ptr, "target_layer_name", nullptr, 0, &target_layer_name_length);
-  const int reorder_location = RNA_enum_get(op->ptr, "location");
-
-  TreeNode *target_node = grease_pencil.find_node_by_name(target_layer_name);
-  if (!target_node || !target_node->is_layer()) {
-    MEM_SAFE_FREE(target_layer_name);
-    return OPERATOR_CANCELLED;
-  }
-
-  Layer &active_layer = *grease_pencil.get_active_layer();
-  switch (reorder_location) {
-    case LAYER_REORDER_ABOVE: {
-      /* NOTE: The layers are stored from bottom to top, so inserting above (visually), means
-       * inserting the link after the target. */
-      grease_pencil.move_node_after(active_layer.as_node(), *target_node);
-      break;
-    }
-    case LAYER_REORDER_BELOW: {
-      /* NOTE: The layers are stored from bottom to top, so inserting below (visually), means
-       * inserting the link before the target. */
-      grease_pencil.move_node_before(active_layer.as_node(), *target_node);
-      break;
-    }
-    default:
-      BLI_assert_unreachable();
-  }
-
-  MEM_SAFE_FREE(target_layer_name);
-
-  if (grease_pencil.flag & GREASE_PENCIL_AUTOLOCK_LAYER_GROUPS) {
-    grease_pencil.autolock_inactive_layer_groups();
-  }
-
-  DEG_id_tag_update(&grease_pencil.id, ID_RECALC_GEOMETRY);
-  WM_event_add_notifier(C, NC_GEOM | ND_DATA, &grease_pencil);
-
-  WM_msg_publish_rna_prop(
-      CTX_wm_message_bus(C), &grease_pencil.id, &grease_pencil, GreasePencilv3, layers);
-  WM_msg_publish_rna_prop(
-      CTX_wm_message_bus(C), &grease_pencil.id, &grease_pencil, GreasePencilv3, layer_groups);
-
-  return OPERATOR_FINISHED;
-}
-
-static void GREASE_PENCIL_OT_layer_reorder(wmOperatorType *ot)
-{
-  /* identifiers */
-  ot->name = "Reorder Layer";
-  ot->idname = "GREASE_PENCIL_OT_layer_reorder";
-  ot->description = "Reorder the active Grease Pencil layer";
-
-  /* callbacks */
-  ot->exec = grease_pencil_layer_reorder_exec;
-  ot->poll = grease_pencil_context_poll;
-
-  ot->flag = OPTYPE_REGISTER | OPTYPE_UNDO;
-
-  PropertyRNA *prop = RNA_def_string(ot->srna,
-                                     "target_layer_name",
-                                     "Layer",
-                                     INT16_MAX,
-                                     "Target Name",
-                                     "Name of the target layer");
-  RNA_def_property_flag(prop, PROP_SKIP_SAVE);
-
-  RNA_def_enum(
-      ot->srna, "location", prop_layer_reorder_location, LAYER_REORDER_ABOVE, "Location", "");
-}
-
-=======
->>>>>>> 693f8f37
 enum class LayerMoveDirection : int8_t { Up = -1, Down = 1 };
 
 static const EnumPropertyItem enum_layer_move_direction[] = {

/*
 * ***** BEGIN GPL LICENSE BLOCK *****
 *
 * This program is free software; you can redistribute it and/or
 * modify it under the terms of the GNU General Public License
 * as published by the Free Software Foundation; either version 2
 * of the License, or (at your option) any later version. 
 *
 * This program is distributed in the hope that it will be useful,
 * but WITHOUT ANY WARRANTY; without even the implied warranty of
 * MERCHANTABILITY or FITNESS FOR A PARTICULAR PURPOSE.  See the
 * GNU General Public License for more details.
 *
 * You should have received a copy of the GNU General Public License
 * along with this program; if not, write to the Free Software Foundation,
 * Inc., 51 Franklin Street, Fifth Floor, Boston, MA 02110-1301, USA.
 *
 * The Original Code is Copyright (C) 2008 Blender Foundation.
 * All rights reserved.
 *
 * The Original Code is: all of this file.
 * Contributor(s): Nathan Letwory
 *
 * ***** END GPL LICENSE BLOCK *****
 */

/** \file blender/editors/space_node/node_draw.c
 *  \ingroup spnode
 *  \brief higher level node drawing for the node editor.
 */

#include <math.h>
#include <stdio.h>
#include <string.h>

#include "MEM_guardedalloc.h"

#include "DNA_node_types.h"
#include "DNA_lamp_types.h"
#include "DNA_material_types.h"
#include "DNA_object_types.h"
#include "DNA_scene_types.h"
#include "DNA_space_types.h"
#include "DNA_screen_types.h"
#include "DNA_world_types.h"

#include "BLI_math.h"
#include "BLI_blenlib.h"
#include "BLI_rect.h"
#include "BLI_threads.h"
#include "BLI_utildefines.h"

#include "BLF_translation.h"

#include "BKE_context.h"
#include "BKE_depsgraph.h"
#include "BKE_main.h"
#include "BKE_node.h"

#include "GPU_compatibility.h"

#include "BIF_gl.h"
#include "BIF_glutil.h"

#include "WM_api.h"
#include "WM_types.h"

#include "ED_node.h"
#include "ED_gpencil.h"
#include "ED_space_api.h"

#include "UI_interface.h"
#include "UI_interface_icons.h"
#include "UI_resources.h"
#include "UI_view2d.h"

#include "RNA_access.h"

#include "NOD_composite.h"
#include "NOD_shader.h"

#include "intern/node_util.h"

#include "node_intern.h"
#include "COM_compositor.h"

/* width of socket columns in group display */
#define NODE_GROUP_FRAME  120
/* XXX interface.h */
extern void ui_dropshadow(rctf *rct, float radius, float aspect, float alpha, int select);

/* XXX update functions for node editor are a mess, needs a clear concept */
void ED_node_tree_update(SpaceNode *snode, Scene *scene)
{
	snode_set_context(snode, scene);
	
	if (snode->nodetree && snode->nodetree->id.us == 0)
		snode->nodetree->id.us = 1;
}

void ED_node_changed_update(ID *id, bNode *node)
{
	bNodeTree *nodetree, *edittree;
	int treetype;

	node_tree_from_ID(id, &nodetree, &edittree, &treetype);

	if (treetype == NTREE_SHADER) {
		DAG_id_tag_update(id, 0);

		if (GS(id->name) == ID_MA)
			WM_main_add_notifier(NC_MATERIAL | ND_SHADING_DRAW, id);
		else if (GS(id->name) == ID_LA)
			WM_main_add_notifier(NC_LAMP | ND_LIGHTING_DRAW, id);
		else if (GS(id->name) == ID_WO)
			WM_main_add_notifier(NC_WORLD | ND_WORLD_DRAW, id);
	}
	else if (treetype == NTREE_COMPOSIT) {
		if (node)
			nodeUpdate(edittree, node);
		/* don't use NodeTagIDChanged, it gives far too many recomposites for image, scene layers, ... */
			
		node = node_tree_get_editgroup(nodetree);
		if (node)
			nodeUpdateID(nodetree, node->id);

		WM_main_add_notifier(NC_SCENE | ND_NODES, id);
	}			
	else if (treetype == NTREE_TEXTURE) {
		DAG_id_tag_update(id, 0);
		WM_main_add_notifier(NC_TEXTURE | ND_NODES, id);
	}
}

static int has_nodetree(bNodeTree *ntree, bNodeTree *lookup)
{
	bNode *node;
	
	if (ntree == lookup)
		return 1;
	
	for (node = ntree->nodes.first; node; node = node->next)
		if (node->type == NODE_GROUP && node->id)
			if (has_nodetree((bNodeTree *)node->id, lookup))
				return 1;
	
	return 0;
}

typedef struct NodeUpdateCalldata {
	bNodeTree *ntree;
	bNode *node;
} NodeUpdateCalldata;
static void node_generic_update_cb(void *calldata, ID *owner_id, bNodeTree *ntree)
{
	NodeUpdateCalldata *cd = (NodeUpdateCalldata *)calldata;
	/* check if nodetree uses the group stored in calldata */
	if (has_nodetree(ntree, cd->ntree))
		ED_node_changed_update(owner_id, cd->node);
}
void ED_node_generic_update(Main *bmain, bNodeTree *ntree, bNode *node)
{
	bNodeTreeType *tti = ntreeGetType(ntree->type);
	NodeUpdateCalldata cd;
	cd.ntree = ntree;
	cd.node = node;
	/* look through all datablocks, to support groups */
	tti->foreach_nodetree(bmain, &cd, node_generic_update_cb);
	
	if (ntree->type == NTREE_TEXTURE)
		ntreeTexCheckCyclics(ntree);
}

static int compare_nodes(bNode *a, bNode *b)
{
	bNode *parent;
	/* These tell if either the node or any of the parent nodes is selected.
	 * A selected parent means an unselected node is also in foreground!
	 */
	int a_select = (a->flag & NODE_SELECT), b_select = (b->flag & NODE_SELECT);
	int a_active = (a->flag & NODE_ACTIVE), b_active = (b->flag & NODE_ACTIVE);
	
	/* if one is an ancestor of the other */
	/* XXX there might be a better sorting algorithm for stable topological sort, this is O(n^2) worst case */
	for (parent = a->parent; parent; parent = parent->parent) {
		/* if b is an ancestor, it is always behind a */
		if (parent == b)
			return 1;
		/* any selected ancestor moves the node forward */
		if (parent->flag & NODE_ACTIVE)
			a_active = 1;
		if (parent->flag & NODE_SELECT)
			a_select = 1;
	}
	for (parent = b->parent; parent; parent = parent->parent) {
		/* if a is an ancestor, it is always behind b */
		if (parent == a)
			return 0;
		/* any selected ancestor moves the node forward */
		if (parent->flag & NODE_ACTIVE)
			b_active = 1;
		if (parent->flag & NODE_SELECT)
			b_select = 1;
	}

	/* if one of the nodes is in the background and the other not */
	if ((a->flag & NODE_BACKGROUND) && !(b->flag & NODE_BACKGROUND))
		return 0;
	else if (!(a->flag & NODE_BACKGROUND) && (b->flag & NODE_BACKGROUND))
		return 1;
	
	/* if one has a higher selection state (active > selected > nothing) */
	if (!b_active && a_active)
		return 1;
	else if (!b_select && (a_active || a_select))
		return 1;
	
	return 0;
}

/* Sorts nodes by selection: unselected nodes first, then selected,
 * then the active node at the very end. Relative order is kept intact!
 */
void ED_node_sort(bNodeTree *ntree)
{
	/* merge sort is the algorithm of choice here */
	bNode *first_a, *first_b, *node_a, *node_b, *tmp;
	int totnodes = BLI_countlist(&ntree->nodes);
	int k, a, b;
	
	k = 1;
	while (k < totnodes) {
		first_a = first_b = ntree->nodes.first;
		
		do {
			/* setup first_b pointer */
			for (b = 0; b < k && first_b; ++b) {
				first_b = first_b->next;
			}
			/* all batches merged? */
			if (first_b == NULL)
				break;
			
			/* merge batches */
			node_a = first_a;
			node_b = first_b;
			a = b = 0;
			while (a < k && b < k && node_b) {
				if (compare_nodes(node_a, node_b) == 0) {
					node_a = node_a->next;
					++a;
				}
				else {
					tmp = node_b;
					node_b = node_b->next;
					++b;
					BLI_remlink(&ntree->nodes, tmp);
					BLI_insertlinkbefore(&ntree->nodes, node_a, tmp);
				}
			}

			/* setup first pointers for next batch */
			first_b = node_b;
			for (; b < k; ++b) {
				/* all nodes sorted? */
				if (first_b == NULL)
					break;
				first_b = first_b->next;
			}
			first_a = first_b;
		} while (first_b);
		
		k = k << 1;
	}
}


static void do_node_internal_buttons(bContext *C, void *node_v, int event)
{
	if (event == B_NODE_EXEC) {
		SpaceNode *snode = CTX_wm_space_node(C);
		if (snode && snode->id)
			ED_node_changed_update(snode->id, node_v);
	}
}

static void node_uiblocks_init(const bContext *C, bNodeTree *ntree)
{
	bNode *node;
	char uiblockstr[32];
	
	/* add node uiBlocks in drawing order - prevents events going to overlapping nodes */
	
	for (node = ntree->nodes.first; node; node = node->next) {
		/* ui block */
		BLI_snprintf(uiblockstr, sizeof(uiblockstr), "node buttons %p", (void *)node);
		node->block = uiBeginBlock(C, CTX_wm_region(C), uiblockstr, UI_EMBOSS);
		uiBlockSetHandleFunc(node->block, do_node_internal_buttons, node);

		/* this cancels events for background nodes */
		uiBlockSetFlag(node->block, UI_BLOCK_CLIP_EVENTS);
	}
}

/* based on settings in node, sets drawing rect info. each redraw! */
static void node_update_basis(const bContext *C, bNodeTree *ntree, bNode *node)
{
	uiLayout *layout;
	PointerRNA ptr;
	bNodeSocket *nsock;
	float locx, locy;
	float dy;
	int buty;
	
	/* get "global" coords */
	nodeToView(node, 0.0f, 0.0f, &locx, &locy);
	dy = locy;
	
	/* header */
	dy -= NODE_DY;
	
	/* little bit space in top */
	if (node->outputs.first)
		dy -= NODE_DYS / 2;

	/* output sockets */
	for (nsock = node->outputs.first; nsock; nsock = nsock->next) {
		if (!nodeSocketIsHidden(nsock)) {
			nsock->locx = locx + node->width;
			nsock->locy = dy - NODE_DYS;
			dy -= NODE_DY;
		}
	}

	node->prvr.xmin = locx + NODE_DYS;
	node->prvr.xmax = locx + node->width - NODE_DYS;

	/* preview rect? */
	if (node->flag & NODE_PREVIEW) {
		if (node->preview && node->preview->rect) {
			float aspect = 1.0f;
			
			if (node->preview && node->preview->xsize && node->preview->ysize) 
				aspect = (float)node->preview->ysize / (float)node->preview->xsize;
			
			dy -= NODE_DYS / 2;
			node->prvr.ymax = dy;
			
			if (aspect <= 1.0f)
				node->prvr.ymin = dy - aspect * (node->width - NODE_DY);
			else {
				/* width correction of image */
				float dx = (node->width - NODE_DYS) - (node->width - NODE_DYS) / aspect;
				
				node->prvr.ymin = dy - (node->width - NODE_DY);
				
				node->prvr.xmin += 0.5f * dx;
				node->prvr.xmax -= 0.5f * dx;
			}

			dy = node->prvr.ymin - NODE_DYS / 2;

			/* make sure that maximums are bigger or equal to minimums */
			if (node->prvr.xmax < node->prvr.xmin) SWAP(float, node->prvr.xmax, node->prvr.xmin);
			if (node->prvr.ymax < node->prvr.ymin) SWAP(float, node->prvr.ymax, node->prvr.ymin);
		}
		else {
			float oldh = node->prvr.ymax - node->prvr.ymin;
			if (oldh == 0.0f)
				oldh = 0.6f * node->width - NODE_DY;
			dy -= NODE_DYS / 2;
			node->prvr.ymax = dy;
			node->prvr.ymin = dy - oldh;
			dy = node->prvr.ymin - NODE_DYS / 2;
		}
	}

	/* buttons rect? */
	if ((node->flag & NODE_OPTIONS) && node->typeinfo->uifunc) {
		dy -= NODE_DYS / 2;

		/* set this for uifunc() that don't use layout engine yet */
		node->butr.xmin = 0;
		node->butr.xmax = node->width - 2 * NODE_DYS;
		node->butr.ymin = 0;
		node->butr.ymax = 0;
		
		RNA_pointer_create(&ntree->id, &RNA_Node, node, &ptr);
		
		layout = uiBlockLayout(node->block, UI_LAYOUT_VERTICAL, UI_LAYOUT_PANEL,
		                       locx + NODE_DYS, dy, node->butr.xmax, NODE_DY, UI_GetStyle());
		uiLayoutSetContextPointer(layout, "node", &ptr);
		
		node->typeinfo->uifunc(layout, (bContext *)C, &ptr);
		
		uiBlockEndAlign(node->block);
		uiBlockLayoutResolve(node->block, NULL, &buty);
		
		dy = buty - NODE_DYS / 2;
	}

	/* input sockets */
	for (nsock = node->inputs.first; nsock; nsock = nsock->next) {
		if (!nodeSocketIsHidden(nsock)) {
			nsock->locx = locx;
			nsock->locy = dy - NODE_DYS;
			dy -= NODE_DY;
		}
	}
	
	/* little bit space in end */
	if (node->inputs.first || (node->flag & (NODE_OPTIONS | NODE_PREVIEW)) == 0)
		dy -= NODE_DYS / 2;

	node->totr.xmin = locx;
	node->totr.xmax = locx + node->width;
	node->totr.ymax = locy;
	node->totr.ymin = MIN2(dy, locy - 2 * NODE_DY);
	
	/* Set the block bounds to clip mouse events from underlying nodes.
	 * Add a margin for sockets on each side.
	 */
	uiExplicitBoundsBlock(node->block,
	                      node->totr.xmin - NODE_SOCKSIZE,
	                      node->totr.ymin,
	                      node->totr.xmax + NODE_SOCKSIZE,
	                      node->totr.ymax);
}

/* based on settings in node, sets drawing rect info. each redraw! */
static void node_update_hidden(bNode *node)
{
	bNodeSocket *nsock;
	float locx, locy;
	float rad, drad, hiddenrad = HIDDEN_RAD;
	int totin = 0, totout = 0, tot;
	
	/* get "global" coords */
	nodeToView(node, 0.0f, 0.0f, &locx, &locy);

	/* calculate minimal radius */
	for (nsock = node->inputs.first; nsock; nsock = nsock->next)
		if (!nodeSocketIsHidden(nsock))
			totin++;
	for (nsock = node->outputs.first; nsock; nsock = nsock->next)
		if (!nodeSocketIsHidden(nsock))
			totout++;
	
	tot = MAX2(totin, totout);
	if (tot > 4) {
		hiddenrad += 5.0f * (float)(tot - 4);
	}
	
	node->totr.xmin = locx;
	node->totr.xmax = locx + 3 * hiddenrad + node->miniwidth;
	node->totr.ymax = locy + (hiddenrad - 0.5f * NODE_DY);
	node->totr.ymin = node->totr.ymax - 2 * hiddenrad;
	
	/* output sockets */
	rad = drad = (float)M_PI / (1.0f + (float)totout);
	
	for (nsock = node->outputs.first; nsock; nsock = nsock->next) {
		if (!nodeSocketIsHidden(nsock)) {
			nsock->locx = node->totr.xmax - hiddenrad + (float)sin(rad) * hiddenrad;
			nsock->locy = node->totr.ymin + hiddenrad + (float)cos(rad) * hiddenrad;
			rad += drad;
		}
	}
	
	/* input sockets */
	rad = drad = -(float)M_PI / (1.0f + (float)totin);
	
	for (nsock = node->inputs.first; nsock; nsock = nsock->next) {
		if (!nodeSocketIsHidden(nsock)) {
			nsock->locx = node->totr.xmin + hiddenrad + (float)sin(rad) * hiddenrad;
			nsock->locy = node->totr.ymin + hiddenrad + (float)cos(rad) * hiddenrad;
			rad += drad;
		}
	}

	/* Set the block bounds to clip mouse events from underlying nodes.
	 * Add a margin for sockets on each side.
	 */
	uiExplicitBoundsBlock(node->block,
	                      node->totr.xmin - NODE_SOCKSIZE,
	                      node->totr.ymin,
	                      node->totr.xmax + NODE_SOCKSIZE,
	                      node->totr.ymax);
}

void node_update_default(const bContext *C, bNodeTree *ntree, bNode *node)
{
	if (node->flag & NODE_HIDDEN)
		node_update_hidden(node);
	else
		node_update_basis(C, ntree, node);
}

int node_select_area_default(bNode *node, int x, int y)
{
	return BLI_in_rctf(&node->totr, x, y);
}

int node_tweak_area_default(bNode *node, int x, int y)
{
	return BLI_in_rctf(&node->totr, x, y);
}

int node_get_colorid(bNode *node)
{
	if (node->typeinfo->nclass == NODE_CLASS_INPUT)
		return TH_NODE_IN_OUT;
	if (node->typeinfo->nclass == NODE_CLASS_OUTPUT) {
		if (node->flag & NODE_DO_OUTPUT)
			return TH_NODE_IN_OUT;
		else
			return TH_NODE;
	}
	if (node->typeinfo->nclass == NODE_CLASS_CONVERTOR)
		return TH_NODE_CONVERTOR;
	if (ELEM3(node->typeinfo->nclass, NODE_CLASS_OP_COLOR, NODE_CLASS_OP_VECTOR, NODE_CLASS_OP_FILTER))
		return TH_NODE_OPERATOR;
	if (node->typeinfo->nclass == NODE_CLASS_GROUP)
		return TH_NODE_GROUP;
	return TH_NODE;
}

/* note: in cmp_util.c is similar code, for node_compo_pass_on()
 *       the same goes for shader and texture nodes. */
/* note: in node_edit.c is similar code, for untangle node */
static void node_draw_mute_line(View2D *v2d, SpaceNode *snode, bNode *node)
{
	ListBase links;
	bNodeLink *link;

	if (node->typeinfo->internal_connect == NULL)
		return;

	/* Get default muting links. */
	links = node->typeinfo->internal_connect(snode->edittree, node);

	glEnable(GL_BLEND);
	glEnable(GL_LINE_SMOOTH);

	for (link = links.first; link; link = link->next)
		node_draw_link_bezier(v2d, snode, link, TH_REDALERT, 0, TH_WIRE, 0, TH_WIRE);

	glDisable(GL_BLEND);
	glDisable(GL_LINE_SMOOTH);

	BLI_freelistN(&links);
}

/* this might have some more generic use */
static void node_circle_draw(float x, float y, float size, char *col, int highlight)
{
	/* 16 values of sin function */
	static float si[16] = {
		0.00000000f, 0.39435585f, 0.72479278f, 0.93775213f,
		0.99871650f, 0.89780453f, 0.65137248f, 0.29936312f,
		-0.10116832f, -0.48530196f, -0.79077573f, -0.96807711f,
		-0.98846832f, -0.84864425f, -0.57126821f, -0.20129852f
	};
	/* 16 values of cos function */
	static float co[16] = {
		1.00000000f, 0.91895781f, 0.68896691f, 0.34730525f,
		-0.05064916f, -0.44039415f, -0.75875812f, -0.95413925f,
		-0.99486932f, -0.87434661f, -0.61210598f, -0.25065253f,
		0.15142777f, 0.52896401f, 0.82076344f, 0.97952994f,
	};
	int a;
	
	gpuCurrentColor3ub(col[0], col[1], col[2]);
	
<<<<<<< HEAD
	gpuBegin(GL_POLYGON);
	for (a=0; a<16; a++)
		gpuVertex2f(x+size*si[a], y+size*co[a]);
	gpuEnd();
=======
	glBegin(GL_POLYGON);
	for (a = 0; a < 16; a++)
		glVertex2f(x + size * si[a], y + size * co[a]);
	glEnd();
>>>>>>> 52d2bae2
	
	if (highlight) {
		UI_ThemeColor(TH_TEXT_HI);
		glLineWidth(1.5f);
	}
	else {
		gpuCurrentColor4x(CPACK_BLACK, 0.588f);
	}
	glEnable(GL_BLEND);
	glEnable(GL_LINE_SMOOTH);
<<<<<<< HEAD
	gpuBegin(GL_LINE_LOOP);
	for (a=0; a<16; a++)
		gpuVertex2f(x+size*si[a], y+size*co[a]);
	gpuEnd();
=======
	glBegin(GL_LINE_LOOP);
	for (a = 0; a < 16; a++)
		glVertex2f(x + size * si[a], y + size * co[a]);
	glEnd();
>>>>>>> 52d2bae2
	glDisable(GL_LINE_SMOOTH);
	glDisable(GL_BLEND);
	glLineWidth(1.0f);
}

void node_socket_circle_draw(bNodeTree *UNUSED(ntree), bNodeSocket *sock, float size, int highlight)
{
	bNodeSocketType *stype = ntreeGetSocketType(sock->type);
	node_circle_draw(sock->locx, sock->locy, size, stype->ui_color, highlight);
}

/* **************  Socket callbacks *********** */

/* not a callback */
static void node_draw_preview(bNodePreview *preview, rctf *prv)
{
	float xscale = (prv->xmax - prv->xmin) / ((float)preview->xsize);
	float yscale = (prv->ymax - prv->ymin) / ((float)preview->ysize);
	float tile = (prv->xmax - prv->xmin) / 10.0f;
	float x, y;
	
	/* draw checkerboard backdrop to show alpha */
<<<<<<< HEAD
	gpuCurrentGray3f(0.471f);
	gpuSingleFilledRectf(prv->xmin, prv->ymin, prv->xmax, prv->ymax);

	gpuCurrentGray3f(0.627f);

	for (y=prv->ymin; y<prv->ymax; y+=tile*2) {
		for (x=prv->xmin; x<prv->xmax; x+=tile*2) {
			float tilex= tile, tiley= tile;
=======
	glColor3ub(120, 120, 120);
	glRectf(prv->xmin, prv->ymin, prv->xmax, prv->ymax);
	glColor3ub(160, 160, 160);
	
	for (y = prv->ymin; y < prv->ymax; y += tile * 2) {
		for (x = prv->xmin; x < prv->xmax; x += tile * 2) {
			float tilex = tile, tiley = tile;
>>>>>>> 52d2bae2

			if (x + tile > prv->xmax)
				tilex = prv->xmax - x;
			if (y + tile > prv->ymax)
				tiley = prv->ymax - y;

			gpuSingleFilledRectf(x, y, x + tilex, y + tiley);
		}
	}
	for (y = prv->ymin + tile; y < prv->ymax; y += tile * 2) {
		for (x = prv->xmin + tile; x < prv->xmax; x += tile * 2) {
			float tilex = tile, tiley = tile;

			if (x + tile > prv->xmax)
				tilex = prv->xmax - x;
			if (y + tile > prv->ymax)
				tiley = prv->ymax - y;

			gpuSingleFilledRectf(x, y, x + tilex, y + tiley);
		}
	}
	
	glPixelZoom(xscale, yscale);

	glEnable(GL_BLEND);  /* premul graphics */
	
	gpuCurrentColor3x(CPACK_WHITE);
	glaDrawPixelsTex(prv->xmin, prv->ymin, preview->xsize, preview->ysize, GL_UNSIGNED_BYTE, preview->rect);
	
	glDisable(GL_BLEND);
	glPixelZoom(1.0f, 1.0f);

	UI_ThemeColorShadeAlpha(TH_BACK, -15, +100);
	gpuSingleWireRectf(prv->xmin, prv->ymin, prv->xmax, prv->ymax);
	
}

/* common handle function for operator buttons that need to select the node first */
static void node_toggle_button_cb(struct bContext *C, void *node_argv, void *op_argv)
{
	bNode *node = (bNode *)node_argv;
	const char *opname = (const char *)op_argv;
	
	/* select & activate only the button's node */
	node_select_single(C, node);
	
	WM_operator_name_call(C, opname, WM_OP_INVOKE_DEFAULT, NULL);
}

void node_draw_shadow(SpaceNode *snode, bNode *node, float radius, float alpha)
{
	rctf *rct = &node->totr;
	
	uiSetRoundBox(UI_CNR_ALL);
	if (node->parent == NULL)
		ui_dropshadow(rct, radius, snode->aspect, alpha, node->flag & SELECT);
	else {
		const float margin = 3.0f;

		gpuCurrentColor4x(CPACK_BLACK, 0.333f);
		glEnable(GL_BLEND);
		uiRoundBox(rct->xmin - margin, rct->ymin - margin,
		           rct->xmax + margin, rct->ymax + margin, radius + margin);
		glDisable(GL_BLEND);
	}
}

static void node_draw_basis(const bContext *C, ARegion *ar, SpaceNode *snode, bNodeTree *ntree, bNode *node)
{
	bNodeSocket *sock;
	rctf *rct = &node->totr;
	float iconofs;
	/* float socket_size= NODE_SOCKSIZE*U.dpi/72; */ /* UNUSED */
	float iconbutw = 0.8f * UI_UNIT_X;
	int color_id = node_get_colorid(node);
	char showname[128]; /* 128 used below */
	View2D *v2d = &ar->v2d;
	
	/* hurmf... another candidate for callback, have to see how this works first */
	if (node->id && node->block && snode->treetype == NTREE_SHADER)
		nodeShaderSynchronizeID(node, 0);
	
	/* skip if out of view */
	if (node->totr.xmax < ar->v2d.cur.xmin || node->totr.xmin > ar->v2d.cur.xmax ||
	    node->totr.ymax < ar->v2d.cur.ymin || node->totr.ymin > ar->v2d.cur.ymax)
	{
		uiEndBlock(C, node->block);
		node->block = NULL;
		return;
	}
	
	/* shadow */
	node_draw_shadow(snode, node, BASIS_RAD, 1.0f);
	
	/* header */
	if (color_id == TH_NODE)
		UI_ThemeColorShade(color_id, -20);
	else
		UI_ThemeColor(color_id);
	
	if (node->flag & NODE_MUTED)
		UI_ThemeColorBlend(color_id, TH_REDALERT, 0.5f);

#ifdef WITH_COMPOSITOR
	if (ntree->type == NTREE_COMPOSIT && (snode->flag & SNODE_SHOW_HIGHLIGHT)) {
		if (COM_isHighlightedbNode(node)) {
			UI_ThemeColorBlend(color_id, TH_ACTIVE, 0.5f);
		}
	}
#endif

	uiSetRoundBox(UI_CNR_TOP_LEFT | UI_CNR_TOP_RIGHT);
	uiRoundBox(rct->xmin, rct->ymax - NODE_DY, rct->xmax, rct->ymax, BASIS_RAD);
	
	/* show/hide icons */
	iconofs = rct->xmax - 7.0f;
	
	/* preview */
	if (node->typeinfo->flag & NODE_PREVIEW) {
		uiBut *but;
		iconofs -= iconbutw;
		uiBlockSetEmboss(node->block, UI_EMBOSSN);
		but = uiDefIconBut(node->block, TOGBUT, B_REDR, ICON_MATERIAL,
		                   iconofs, rct->ymax - NODE_DY, iconbutw, UI_UNIT_Y, NULL, 0, 0, 0, 0, "");
		uiButSetFunc(but, node_toggle_button_cb, node, (void *)"NODE_OT_preview_toggle");
		/* XXX this does not work when node is activated and the operator called right afterwards,
		 * since active ID is not updated yet (needs to process the notifier).
		 * This can only work as visual indicator!
		 */
//		if (!(node->flag & (NODE_ACTIVE_ID|NODE_DO_OUTPUT)))
//			uiButSetFlag(but, UI_BUT_DISABLED);
		uiBlockSetEmboss(node->block, UI_EMBOSS);
	}
	/* group edit */
	if (node->type == NODE_GROUP) {
		uiBut *but;
		iconofs -= iconbutw;
		uiBlockSetEmboss(node->block, UI_EMBOSSN);
		but = uiDefIconBut(node->block, TOGBUT, B_REDR, ICON_NODETREE,
		                   iconofs, rct->ymax - NODE_DY, iconbutw, UI_UNIT_Y, NULL, 0, 0, 0, 0, "");
		uiButSetFunc(but, node_toggle_button_cb, node, (void *)"NODE_OT_group_edit");
		uiBlockSetEmboss(node->block, UI_EMBOSS);
	}
	
	/* title */
	if (node->flag & SELECT) 
		UI_ThemeColor(TH_SELECT);
	else
		UI_ThemeColorBlendShade(TH_TEXT, color_id, 0.4f, 10);
	
	/* open/close entirely? */
	{
		uiBut *but;
		int but_size = UI_UNIT_X * 0.6f;
		/* XXX button uses a custom triangle draw below, so make it invisible without icon */
		uiBlockSetEmboss(node->block, UI_EMBOSSN);
		but = uiDefBut(node->block, TOGBUT, B_REDR, "",
		               rct->xmin + 10.0f - but_size / 2, rct->ymax - NODE_DY / 2.0f - but_size / 2,
		               but_size, but_size, NULL, 0, 0, 0, 0, "");
		uiButSetFunc(but, node_toggle_button_cb, node, (void *)"NODE_OT_hide_toggle");
		uiBlockSetEmboss(node->block, UI_EMBOSS);
		
		/* custom draw function for this button */
		UI_DrawTriIcon(rct->xmin + 10.0f, rct->ymax - NODE_DY / 2.0f, 'v');
	}
	
	/* this isn't doing anything for the label, so commenting out */
#if 0
	if (node->flag & SELECT) 
		UI_ThemeColor(TH_TEXT_HI);
	else
		UI_ThemeColor(TH_TEXT);
#endif
	
	BLI_strncpy(showname, nodeLabel(node), sizeof(showname));
	
	//if (node->flag & NODE_MUTED)
	//	BLI_snprintf(showname, sizeof(showname), "[%s]", showname); /* XXX - don't print into self! */
	
	uiDefBut(node->block, LABEL, 0, showname,
	         (int)(rct->xmin + (NODE_MARGIN_X / snode->aspect_sqrt)), (int)(rct->ymax - NODE_DY),
	         (short)(iconofs - rct->xmin - 18.0f), (short)NODE_DY,
	         NULL, 0, 0, 0, 0, "");

	/* body */
	if (node->flag & NODE_CUSTOM_COLOR)
		gpuCurrentColor3fv(node->color);
	else
		UI_ThemeColor4(TH_NODE);
	glEnable(GL_BLEND);
	uiSetRoundBox(UI_CNR_BOTTOM_LEFT | UI_CNR_BOTTOM_RIGHT);
	uiRoundBox(rct->xmin, rct->ymin, rct->xmax, rct->ymax - NODE_DY, BASIS_RAD);
	glDisable(GL_BLEND);

	/* outline active and selected emphasis */
	if (node->flag & (NODE_ACTIVE | SELECT)) {
		glEnable(GL_BLEND);
		glEnable(GL_LINE_SMOOTH);
		
		if (node->flag & NODE_ACTIVE)
			UI_ThemeColorShadeAlpha(TH_ACTIVE, 0, -40);
		else
			UI_ThemeColorShadeAlpha(TH_SELECT, 0, -40);
		uiSetRoundBox(UI_CNR_ALL);
		uiDrawBox(GL_LINE_LOOP, rct->xmin, rct->ymin, rct->xmax, rct->ymax, BASIS_RAD);
		
		glDisable(GL_LINE_SMOOTH);
		glDisable(GL_BLEND);
	}
	
	/* disable lines */
	if (node->flag & NODE_MUTED)
		node_draw_mute_line(v2d, snode, node);

	gpuImmediateFormat_C4_V2();

	/* socket inputs, buttons */
	for (sock = node->inputs.first; sock; sock = sock->next) {
		if (nodeSocketIsHidden(sock))
			continue;

		node_socket_circle_draw(ntree, sock, NODE_SOCKSIZE, sock->flag & SELECT);
		
		node->typeinfo->drawinputfunc(C, node->block, ntree, node, sock, IFACE_(sock->name),
		                              sock->locx + (NODE_DYS / snode->aspect_sqrt), sock->locy - NODE_DYS,
		                              node->width - NODE_DY);
	}

	/* socket outputs */
	for (sock = node->outputs.first; sock; sock = sock->next) {
		if (nodeSocketIsHidden(sock))
			continue;

		node_socket_circle_draw(ntree, sock, NODE_SOCKSIZE, sock->flag & SELECT);
		
		node->typeinfo->drawoutputfunc(C, node->block, ntree, node, sock, IFACE_(sock->name),
		                               sock->locx - node->width + (NODE_DYS / snode->aspect_sqrt), sock->locy - NODE_DYS,
		                               node->width - NODE_DY);
	}

	gpuImmediateUnformat();

	/* preview */
	if (node->flag & NODE_PREVIEW) {
		if (node->preview && node->preview->rect && !BLI_rctf_is_empty(&node->prvr))
			node_draw_preview(node->preview, &node->prvr);
	}
	
	UI_ThemeClearColor(color_id);
		
	uiEndBlock(C, node->block);
	uiDrawBlock(C, node->block);
	node->block = NULL;
}

static void node_draw_hidden(const bContext *C, ARegion *ar, SpaceNode *snode, bNodeTree *ntree, bNode *node)
{
	bNodeSocket *sock;
	rctf *rct = &node->totr;
	float dx, centy = 0.5f * (rct->ymax + rct->ymin);
	float hiddenrad = 0.5f * (rct->ymax - rct->ymin);
	float socket_size = NODE_SOCKSIZE * U.dpi / 72;
	int color_id = node_get_colorid(node);
	char showname[128]; /* 128 is used below */
	
	/* shadow */
	node_draw_shadow(snode, node, hiddenrad, 1.0f);

	/* body */
	UI_ThemeColor(color_id);
	if (node->flag & NODE_MUTED)
		UI_ThemeColorBlend(color_id, TH_REDALERT, 0.5f);

#ifdef WITH_COMPOSITOR
	if (ntree->type == NTREE_COMPOSIT && (snode->flag & SNODE_SHOW_HIGHLIGHT)) {
		if (COM_isHighlightedbNode(node)) {
			UI_ThemeColorBlend(color_id, TH_ACTIVE, 0.5f);
		}
	}
#else
	(void)ntree;
#endif
	
	uiRoundBox(rct->xmin, rct->ymin, rct->xmax, rct->ymax, hiddenrad);
	
	/* outline active and selected emphasis */
	if (node->flag & (NODE_ACTIVE | SELECT)) {
		glEnable(GL_BLEND);
		glEnable(GL_LINE_SMOOTH);
		
		if (node->flag & NODE_ACTIVE)
			UI_ThemeColorShadeAlpha(TH_ACTIVE, 0, -40);
		else
			UI_ThemeColorShadeAlpha(TH_SELECT, 0, -40);
		uiDrawBox(GL_LINE_LOOP, rct->xmin, rct->ymin, rct->xmax, rct->ymax, hiddenrad);
		
		glDisable(GL_LINE_SMOOTH);
		glDisable(GL_BLEND);
	}
	
	/* title */
	if (node->flag & SELECT) 
		UI_ThemeColor(TH_SELECT);
	else
		UI_ThemeColorBlendShade(TH_TEXT, color_id, 0.4f, 10);
	
	/* open entirely icon */
	{
		uiBut *but;
		int but_size = UI_UNIT_X * 0.6f;
		/* XXX button uses a custom triangle draw below, so make it invisible without icon */
		uiBlockSetEmboss(node->block, UI_EMBOSSN);
		but = uiDefBut(node->block, TOGBUT, B_REDR, "",
		               rct->xmin + 10.0f - but_size / 2, centy - but_size / 2,
		               but_size, but_size, NULL, 0, 0, 0, 0, "");
		uiButSetFunc(but, node_toggle_button_cb, node, (void *)"NODE_OT_hide_toggle");
		uiBlockSetEmboss(node->block, UI_EMBOSS);
		
		/* custom draw function for this button */
		UI_DrawTriIcon(rct->xmin + 10.0f, centy, 'h');
	}
	
	/* disable lines */
	if (node->flag & NODE_MUTED)
		node_draw_mute_line(&ar->v2d, snode, node);	
	
	if (node->flag & SELECT) 
		UI_ThemeColor(TH_SELECT);
	else
		UI_ThemeColor(TH_TEXT);
	
	if (node->miniwidth > 0.0f) {
		BLI_strncpy(showname, nodeLabel(node), sizeof(showname));
		
		//if (node->flag & NODE_MUTED)
		//	BLI_snprintf(showname, sizeof(showname), "[%s]", showname); /* XXX - don't print into self! */

		uiDefBut(node->block, LABEL, 0, showname,
		         (int)(rct->xmin + (NODE_MARGIN_X / snode->aspect_sqrt)), (int)(centy - 10),
		         (short)(rct->xmax - rct->xmin - 18.0f - 12.0f), (short)NODE_DY,
		         NULL, 0, 0, 0, 0, "");
	}	

	gpuImmediateFormat_C4_V2(); // DOODLE: 4 theme colored lines
	gpuBegin(GL_LINES);

	/* scale widget thing */
<<<<<<< HEAD

	dx = 10.0f;
	UI_ThemeAppendColorShade(color_id, -10);
	gpuAppendLinef(rct->xmax-dx, centy-4.0f, rct->xmax-dx, centy+4.0f);
	gpuAppendLinef(rct->xmax-dx-3.0f*snode->aspect, centy-4.0f, rct->xmax-dx-3.0f*snode->aspect, centy+4.0f);

	dx-= snode->aspect;
	UI_ThemeAppendColorShade(color_id, +30);
	gpuAppendLinef(rct->xmax-dx, centy-4.0f, rct->xmax-dx, centy+4.0f);
	gpuAppendLinef(rct->xmax-dx-3.0f*snode->aspect, centy-4.0f, rct->xmax-dx-3.0f*snode->aspect, centy+4.0f);

	gpuEnd();
	gpuImmediateUnformat();
=======
	UI_ThemeColorShade(color_id, -10);
	dx = 10.0f;
	fdrawline(rct->xmax - dx, centy - 4.0f, rct->xmax - dx, centy + 4.0f);
	fdrawline(rct->xmax - dx - 3.0f * snode->aspect, centy - 4.0f, rct->xmax - dx - 3.0f * snode->aspect, centy + 4.0f);
	
	UI_ThemeColorShade(color_id, +30);
	dx -= snode->aspect;
	fdrawline(rct->xmax - dx, centy - 4.0f, rct->xmax - dx, centy + 4.0f);
	fdrawline(rct->xmax - dx - 3.0f * snode->aspect, centy - 4.0f, rct->xmax - dx - 3.0f * snode->aspect, centy + 4.0f);
>>>>>>> 52d2bae2

	/* sockets */
	for (sock = node->inputs.first; sock; sock = sock->next) {
		if (!nodeSocketIsHidden(sock))
			node_socket_circle_draw(snode->nodetree, sock, socket_size, sock->flag & SELECT);
	}
	
	for (sock = node->outputs.first; sock; sock = sock->next) {
		if (!nodeSocketIsHidden(sock))
			node_socket_circle_draw(snode->nodetree, sock, socket_size, sock->flag & SELECT);
	}
	
	uiEndBlock(C, node->block);
	uiDrawBlock(C, node->block);
	node->block = NULL;
}

int node_get_resize_cursor(int directions)
{
	if (directions == 0)
		return CURSOR_STD;
	else if ((directions & ~(NODE_RESIZE_TOP | NODE_RESIZE_BOTTOM)) == 0)
		return CURSOR_Y_MOVE;
	else if ((directions & ~(NODE_RESIZE_RIGHT | NODE_RESIZE_LEFT)) == 0)
		return CURSOR_X_MOVE;
	else
		return CURSOR_EDIT;
}

void node_set_cursor(wmWindow *win, SpaceNode *snode)
{
	bNodeTree *ntree = snode->edittree;
	bNode *node;
	bNodeSocket *sock;
	int cursor = CURSOR_STD;
	
	if (ntree) {
		if (node_find_indicated_socket(snode, &node, &sock, SOCK_IN | SOCK_OUT)) {
			/* pass */
		}
		else {
			/* check nodes front to back */
			for (node = ntree->nodes.last; node; node = node->prev) {
				if (BLI_in_rctf(&node->totr, snode->mx, snode->my))
					break;  /* first hit on node stops */
			}
			if (node) {
				int dir = node->typeinfo->resize_area_func(node, snode->mx, snode->my);
				cursor = node_get_resize_cursor(dir);
			}
		}
	}
	
	WM_cursor_set(win, cursor);
}

void node_draw_default(const bContext *C, ARegion *ar, SpaceNode *snode, bNodeTree *ntree, bNode *node)
{
	if (node->flag & NODE_HIDDEN)
		node_draw_hidden(C, ar, snode, ntree, node);
	else
		node_draw_basis(C, ar, snode, ntree, node);
}

static void node_update(const bContext *C, bNodeTree *ntree, bNode *node)
{
	if (node->typeinfo->drawupdatefunc)
		node->typeinfo->drawupdatefunc(C, ntree, node);
}

void node_update_nodetree(const bContext *C, bNodeTree *ntree, float offsetx, float offsety)
{
	bNode *node;
	
	/* update nodes front to back, so children sizes get updated before parents */
	for (node = ntree->nodes.last; node; node = node->prev) {
		/* XXX little hack */
		node->locx += offsetx;
		node->locy += offsety;
		
		node_update(C, ntree, node);
		
		node->locx -= offsetx;
		node->locy -= offsety;
	}
}

static void node_draw(const bContext *C, ARegion *ar, SpaceNode *snode, bNodeTree *ntree, bNode *node)
{
	if (node->typeinfo->drawfunc)
		node->typeinfo->drawfunc(C, ar, snode, ntree, node);
}

void node_draw_nodetree(const bContext *C, ARegion *ar, SpaceNode *snode, bNodeTree *ntree)
{
	bNode *node;
	bNodeLink *link;
	int a;
	
	if (ntree == NULL) return;      /* groups... */
	
	/* draw background nodes, last nodes in front */
	for (a = 0, node = ntree->nodes.first; node; node = node->next, a++) {
		if (!(node->flag & NODE_BACKGROUND))
			continue;
		node->nr = a;        /* index of node in list, used for exec event code */
		node_draw(C, ar, snode, ntree, node);
	}
	
	/* node lines */
	glEnable(GL_BLEND);
	glEnable(GL_LINE_SMOOTH);
	for (link = ntree->links.first; link; link = link->next)
		node_draw_link(&ar->v2d, snode, link);
	glDisable(GL_LINE_SMOOTH);
	glDisable(GL_BLEND);
	
	/* draw foreground nodes, last nodes in front */
	for (a = 0, node = ntree->nodes.first; node; node = node->next, a++) {
		if (node->flag & NODE_BACKGROUND)
			continue;
		node->nr = a;        /* index of node in list, used for exec event code */
		node_draw(C, ar, snode, ntree, node);
	}
}

void drawnodespace(const bContext *C, ARegion *ar, View2D *v2d)
{
	View2DScrollers *scrollers;
	SpaceNode *snode = CTX_wm_space_node(C);
	Scene *scene = CTX_data_scene(C);
	int color_manage = scene->r.color_mgt_flag & R_COLOR_MANAGEMENT;
	bNodeLinkDrag *nldrag;
	LinkData *linkdata;
	
	UI_ThemeClearColor(TH_BACK);
	glClear(GL_COLOR_BUFFER_BIT);

	UI_view2d_view_ortho(v2d);
	
	//uiFreeBlocksWin(&sa->uiblocks, sa->win);

	ED_region_draw_cb_draw(C, ar, REGION_DRAW_PRE_VIEW);

	/* only set once */
	glEnable(GL_MAP1_VERTEX_3);

	/* aspect+font, set each time */
	snode->aspect = (v2d->cur.xmax - v2d->cur.xmin) / ((float)ar->winx);
	snode->aspect_sqrt = sqrtf(snode->aspect);
	// XXX snode->curfont= uiSetCurFont_ext(snode->aspect);

	/* grid */
	UI_view2d_multi_grid_draw(v2d, 25.0f, 5, 2);

	/* backdrop */
	draw_nodespace_back_pix(ar, snode, color_manage);
	
	/* nodes */
	snode_set_context(snode, CTX_data_scene(C));
	
	if (snode->nodetree) {
		bNode *node;
		/* void** highlights = 0; */ /* UNUSED */
		
		node_uiblocks_init(C, snode->nodetree);
		
		/* uiBlocks must be initialized in drawing order for correct event clipping.
		 * Node group internal blocks added after the main group block.
		 */
		for (node = snode->nodetree->nodes.first; node; node = node->next) {
			if (node->flag & NODE_GROUP_EDIT)
				node_uiblocks_init(C, (bNodeTree *)node->id);
		}
		
		node_update_nodetree(C, snode->nodetree, 0.0f, 0.0f);

#ifdef WITH_COMPOSITOR
		if (snode->nodetree->type == NTREE_COMPOSIT) {
			COM_startReadHighlights();
		} 
#endif

		node_draw_nodetree(C, ar, snode, snode->nodetree);
		
		#if 0
		/* active group */
		for (node = snode->nodetree->nodes.first; node; node = node->next) {
			if (node->flag & NODE_GROUP_EDIT)
				node_draw_group(C, ar, snode, snode->nodetree, node);
		}
		#endif
	}
	
	/* temporary links */
	glEnable(GL_BLEND);
	glEnable(GL_LINE_SMOOTH);
	for (nldrag = snode->linkdrag.first; nldrag; nldrag = nldrag->next) {
		for (linkdata = nldrag->links.first; linkdata; linkdata = linkdata->next) {
			node_draw_link(&ar->v2d, snode, (bNodeLink *)linkdata->data);
		}
	}
	glDisable(GL_LINE_SMOOTH);
	glDisable(GL_BLEND);
	
	ED_region_draw_cb_draw(C, ar, REGION_DRAW_POST_VIEW);
	
	/* draw grease-pencil ('canvas' strokes) */
	if (snode->nodetree)
		draw_gpencil_view2d(C, 1);
	
	/* reset view matrix */
	UI_view2d_view_restore(C);
	
	/* draw grease-pencil (screen strokes, and also paintbuffer) */
	if (snode->nodetree)
		draw_gpencil_view2d(C, 0);
	
	/* scrollers */
	scrollers = UI_view2d_scrollers_calc(C, v2d, 10, V2D_GRID_CLAMP, V2D_ARG_DUMMY, V2D_ARG_DUMMY);
	UI_view2d_scrollers_draw(C, v2d, scrollers);
	UI_view2d_scrollers_free(scrollers);
}<|MERGE_RESOLUTION|>--- conflicted
+++ resolved
@@ -572,17 +572,10 @@
 	
 	gpuCurrentColor3ub(col[0], col[1], col[2]);
 	
-<<<<<<< HEAD
 	gpuBegin(GL_POLYGON);
-	for (a=0; a<16; a++)
-		gpuVertex2f(x+size*si[a], y+size*co[a]);
+	for (a = 0; a < 16; a++)
+		gpuVertex2f(x  +  size*si[a], y + size*co[a]);
 	gpuEnd();
-=======
-	glBegin(GL_POLYGON);
-	for (a = 0; a < 16; a++)
-		glVertex2f(x + size * si[a], y + size * co[a]);
-	glEnd();
->>>>>>> 52d2bae2
 	
 	if (highlight) {
 		UI_ThemeColor(TH_TEXT_HI);
@@ -593,17 +586,10 @@
 	}
 	glEnable(GL_BLEND);
 	glEnable(GL_LINE_SMOOTH);
-<<<<<<< HEAD
 	gpuBegin(GL_LINE_LOOP);
-	for (a=0; a<16; a++)
-		gpuVertex2f(x+size*si[a], y+size*co[a]);
+	for (a = 0; a < 16; a++)
+		gpuVertex2f(x + size*si[a], y + size*co[a]);
 	gpuEnd();
-=======
-	glBegin(GL_LINE_LOOP);
-	for (a = 0; a < 16; a++)
-		glVertex2f(x + size * si[a], y + size * co[a]);
-	glEnd();
->>>>>>> 52d2bae2
 	glDisable(GL_LINE_SMOOTH);
 	glDisable(GL_BLEND);
 	glLineWidth(1.0f);
@@ -626,24 +612,14 @@
 	float x, y;
 	
 	/* draw checkerboard backdrop to show alpha */
-<<<<<<< HEAD
 	gpuCurrentGray3f(0.471f);
 	gpuSingleFilledRectf(prv->xmin, prv->ymin, prv->xmax, prv->ymax);
 
 	gpuCurrentGray3f(0.627f);
 
-	for (y=prv->ymin; y<prv->ymax; y+=tile*2) {
-		for (x=prv->xmin; x<prv->xmax; x+=tile*2) {
-			float tilex= tile, tiley= tile;
-=======
-	glColor3ub(120, 120, 120);
-	glRectf(prv->xmin, prv->ymin, prv->xmax, prv->ymax);
-	glColor3ub(160, 160, 160);
-	
 	for (y = prv->ymin; y < prv->ymax; y += tile * 2) {
 		for (x = prv->xmin; x < prv->xmax; x += tile * 2) {
 			float tilex = tile, tiley = tile;
->>>>>>> 52d2bae2
 
 			if (x + tile > prv->xmax)
 				tilex = prv->xmax - x;
@@ -991,31 +967,19 @@
 	gpuBegin(GL_LINES);
 
 	/* scale widget thing */
-<<<<<<< HEAD
 
 	dx = 10.0f;
 	UI_ThemeAppendColorShade(color_id, -10);
-	gpuAppendLinef(rct->xmax-dx, centy-4.0f, rct->xmax-dx, centy+4.0f);
-	gpuAppendLinef(rct->xmax-dx-3.0f*snode->aspect, centy-4.0f, rct->xmax-dx-3.0f*snode->aspect, centy+4.0f);
-
-	dx-= snode->aspect;
+	gpuAppendLinef(rct->xmax - dx, centy - 4.0f, rct->xmax-dx, centy+4.0f);
+	gpuAppendLinef(rct->xmax - dx - 3.0f*snode->aspect, centy - 4.0f, rct->xmax - dx - 3.0f*snode->aspect, centy + 4.0f);
+
+	dx -= snode->aspect;
 	UI_ThemeAppendColorShade(color_id, +30);
-	gpuAppendLinef(rct->xmax-dx, centy-4.0f, rct->xmax-dx, centy+4.0f);
-	gpuAppendLinef(rct->xmax-dx-3.0f*snode->aspect, centy-4.0f, rct->xmax-dx-3.0f*snode->aspect, centy+4.0f);
+	gpuAppendLinef(rct->xmax - dx, centy - 4.0f, rct->xmax - dx, centy + 4.0f);
+	gpuAppendLinef(rct->xmax - dx - 3.0f*snode->aspect, centy - 4.0f, rct->xmax - dx - 3.0f*snode->aspect, centy + 4.0f);
 
 	gpuEnd();
 	gpuImmediateUnformat();
-=======
-	UI_ThemeColorShade(color_id, -10);
-	dx = 10.0f;
-	fdrawline(rct->xmax - dx, centy - 4.0f, rct->xmax - dx, centy + 4.0f);
-	fdrawline(rct->xmax - dx - 3.0f * snode->aspect, centy - 4.0f, rct->xmax - dx - 3.0f * snode->aspect, centy + 4.0f);
-	
-	UI_ThemeColorShade(color_id, +30);
-	dx -= snode->aspect;
-	fdrawline(rct->xmax - dx, centy - 4.0f, rct->xmax - dx, centy + 4.0f);
-	fdrawline(rct->xmax - dx - 3.0f * snode->aspect, centy - 4.0f, rct->xmax - dx - 3.0f * snode->aspect, centy + 4.0f);
->>>>>>> 52d2bae2
 
 	/* sockets */
 	for (sock = node->inputs.first; sock; sock = sock->next) {

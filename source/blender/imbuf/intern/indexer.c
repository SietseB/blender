--- conflicted
+++ resolved
@@ -397,15 +397,8 @@
 		BLI_snprintf(stream_suffix, sizeof(stream_suffix), "_st%d", anim->streamindex);
 	}
 
-<<<<<<< HEAD
-	BLI_snprintf(proxy_name, sizeof(proxy_name), "proxy_%d%s%s.avi",
+	BLI_snprintf(proxy_name, sizeof(proxy_name), name,
 	             (int) (proxy_fac[i] * 100), stream_suffix, anim->suffix);
-	BLI_snprintf(proxy_temp_name, sizeof(proxy_temp_name), "proxy_%d%s%s_part.avi",
-	             (int) (proxy_fac[i] * 100), stream_suffix, anim->suffix);
-=======
-	BLI_snprintf(proxy_name, sizeof(proxy_name), name,
-	             (int) (proxy_fac[i] * 100), stream_suffix);
->>>>>>> 660173ed
 
 	get_index_dir(anim, index_dir, sizeof(index_dir));
 

--- conflicted
+++ resolved
@@ -604,11 +604,7 @@
 
 		if(DefRNA.preprocess) {
 			RNA_def_property_struct_type(prop, "Property");
-<<<<<<< HEAD
-			RNA_def_property_collection_funcs(prop, "rna_builtin_properties_begin", "rna_builtin_properties_next", "rna_iterator_listbase_end", "rna_builtin_properties_get", 0, 0, 0, 0);
-=======
 			RNA_def_property_collection_funcs(prop, "rna_builtin_properties_begin", "rna_builtin_properties_next", "rna_iterator_listbase_end", "rna_builtin_properties_get", 0, 0, 0, 0, 0);
->>>>>>> 94dbb3bb
 		}
 		else {
 #ifdef RNA_RUNTIME
@@ -1780,11 +1776,7 @@
 	}
 }
 
-<<<<<<< HEAD
-void RNA_def_property_collection_funcs(PropertyRNA *prop, const char *begin, const char *next, const char *end, const char *get, const char *length, const char *lookupint, const char *lookupstring, const char *add)
-=======
 void RNA_def_property_collection_funcs(PropertyRNA *prop, const char *begin, const char *next, const char *end, const char *get, const char *length, const char *lookupint, const char *lookupstring, const char *add, const char *remove)
->>>>>>> 94dbb3bb
 {
 	StructRNA *srna= DefRNA.laststruct;
 
@@ -1804,12 +1796,8 @@
 			if(length) cprop->length= (PropCollectionLengthFunc)length;
 			if(lookupint) cprop->lookupint= (PropCollectionLookupIntFunc)lookupint;
 			if(lookupstring) cprop->lookupstring= (PropCollectionLookupStringFunc)lookupstring;
-<<<<<<< HEAD
-			if(add) cprop->add= (PropCollectionAddFunc)add;
-=======
 			if(add) cprop->add= (FunctionRNA*)add;
 			if(remove) cprop->remove= (FunctionRNA*)remove;
->>>>>>> 94dbb3bb
 			break;
 		}
 		default:

--- conflicted
+++ resolved
@@ -205,6 +205,7 @@
   ../../simulation
   ../../windowmanager
   ../../editors/include
+  ../../editors/gpencil
   ../../render
   ../../../../intern/clog
   ../../../../intern/cycles/blender
@@ -392,38 +393,6 @@
 endif()
 
 # Build makesrna executable
-<<<<<<< HEAD
-blender_include_dirs(
-  .
-  ..
-  ../../blenfont
-  ../../blenkernel
-  ../../blenlib
-  ../../blentranslation
-  ../../bmesh
-  ../../depsgraph
-  ../../draw
-  ../../gpu
-  ../../ikplugin
-  ../../imbuf
-  ../../makesdna
-  ../../modifiers
-  ../../nodes/
-  ../../sequencer
-  ../../simulation
-  ../../windowmanager
-  ../../editors/include
-  ../../editors/gpencil
-  ../../render
-  ../../../../intern/cycles/blender
-  ../../../../intern/atomic
-  ../../../../intern/guardedalloc
-  ../../../../intern/memutil
-  ../../../../intern/mantaflow/extern
-)
-
-=======
->>>>>>> 1f493125
 add_cc_flags_custom_test(makesrna)
 
 add_executable(makesrna ${SRC} ${SRC_RNA_INC} ${SRC_DNA_INC})

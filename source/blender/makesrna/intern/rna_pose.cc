--- conflicted
+++ resolved
@@ -388,13 +388,8 @@
     return;
   }
 
-<<<<<<< HEAD
-  BKE_constraint_remove(&pchan->constraints, con);
+  BKE_constraint_remove_ex(&pchan->constraints, ob, con);
   con_ptr->invalidate();
-=======
-  BKE_constraint_remove_ex(&pchan->constraints, ob, con);
-  RNA_POINTER_INVALIDATE(con_ptr);
->>>>>>> 5100a80f
 
   blender::ed::object::constraint_update(bmain, ob);
 

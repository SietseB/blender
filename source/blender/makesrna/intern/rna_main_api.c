/*
 * ***** BEGIN GPL LICENSE BLOCK *****
 *
 * This program is free software; you can redistribute it and/or
 * modify it under the terms of the GNU General Public License
 * as published by the Free Software Foundation; either version 2
 * of the License, or (at your option) any later version.
 *
 * This program is distributed in the hope that it will be useful,
 * but WITHOUT ANY WARRANTY; without even the implied warranty of
 * MERCHANTABILITY or FITNESS FOR A PARTICULAR PURPOSE.  See the
 * GNU General Public License for more details.
 *
 * You should have received a copy of the GNU General Public License
 * along with this program; if not, write to the Free Software Foundation,
 * Inc., 51 Franklin Street, Fifth Floor, Boston, MA 02110-1301, USA.
 *
 * The Original Code is Copyright (C) 2009 Blender Foundation.
 * All rights reserved.
 *
 *
 * Contributor(s): Blender Foundation
 *
 * ***** END GPL LICENSE BLOCK *****
 */

/** \file blender/makesrna/intern/rna_main_api.c
 *  \ingroup RNA
 */


#include <stdlib.h>
#include <stdio.h>
#include <errno.h>

#include "DNA_ID.h"
#include "DNA_modifier_types.h"

#include "BLI_utildefines.h"
#include "BLI_path_util.h"

#include "RNA_define.h"
#include "RNA_access.h"
#include "RNA_enum_types.h"

#include "rna_internal.h"

#ifdef RNA_RUNTIME

#include "BKE_main.h"
#include "BKE_anim.h"
#include "BKE_cache_library.h"
#include "BKE_camera.h"
#include "BKE_curve.h"
#include "BKE_DerivedMesh.h"
#include "BKE_displist.h"
#include "BKE_mesh.h"
#include "BKE_armature.h"
#include "BKE_lamp.h"
#include "BKE_library.h"
#include "BKE_object.h"
#include "BKE_material.h"
#include "BKE_image.h"
#include "BKE_texture.h"
#include "BKE_scene.h"
#include "BKE_text.h"
#include "BKE_action.h"
#include "BKE_group.h"
#include "BKE_brush.h"
#include "BKE_lattice.h"
#include "BKE_mball.h"
#include "BKE_world.h"
#include "BKE_particle.h"
#include "BKE_paint.h"
#include "BKE_font.h"
#include "BKE_node.h"
#include "BKE_depsgraph.h"
#include "BKE_speaker.h"
#include "BKE_movieclip.h"
#include "BKE_mask.h"
#include "BKE_gpencil.h"
#include "BKE_linestyle.h"

#include "DNA_armature_types.h"
#include "DNA_cache_library_types.h"
#include "DNA_camera_types.h"
#include "DNA_curve_types.h"
#include "DNA_lamp_types.h"
#include "DNA_material_types.h"
#include "DNA_mesh_types.h"
#include "DNA_object_types.h"
#include "DNA_speaker_types.h"
#include "DNA_text_types.h"
#include "DNA_texture_types.h"
#include "DNA_group_types.h"
#include "DNA_brush_types.h"
#include "DNA_lattice_types.h"
#include "DNA_meta_types.h"
#include "DNA_world_types.h"
#include "DNA_particle_types.h"
#include "DNA_vfont_types.h"
#include "DNA_node_types.h"
#include "DNA_movieclip_types.h"
#include "DNA_mask_types.h"
#include "DNA_gpencil_types.h"

#include "ED_screen.h"

#include "BLF_translation.h"

#ifdef WITH_PYTHON
#  include "BPY_extern.h"
#endif

static Camera *rna_Main_cameras_new(Main *bmain, const char *name)
{
	ID *id = BKE_camera_add(bmain, name);
	id_us_min(id);
	return (Camera *)id;
}
static void rna_Main_cameras_remove(Main *bmain, ReportList *reports, PointerRNA *camera_ptr)
{
	Camera *camera = camera_ptr->data;
	if (ID_REAL_USERS(camera) <= 0) {
		BKE_libblock_free(bmain, camera);
		RNA_POINTER_INVALIDATE(camera_ptr);
	}
	else {
		BKE_reportf(reports, RPT_ERROR, "Camera '%s' must have zero users to be removed, found %d",
		            camera->id.name + 2, ID_REAL_USERS(camera));
	}
}

static Scene *rna_Main_scenes_new(Main *bmain, const char *name)
{
	return BKE_scene_add(bmain, name);
}
static void rna_Main_scenes_remove(Main *bmain, bContext *C, ReportList *reports, PointerRNA *scene_ptr)
{
	/* don't call BKE_libblock_free(...) directly */
	Scene *scene = scene_ptr->data;
	Scene *scene_new;

	if ((scene_new = scene->id.prev) ||
	    (scene_new = scene->id.next))
	{
		bScreen *sc = CTX_wm_screen(C);
		if (sc->scene == scene) {

#ifdef WITH_PYTHON
			BPy_BEGIN_ALLOW_THREADS;
#endif

			ED_screen_set_scene(C, sc, scene_new);

#ifdef WITH_PYTHON
			BPy_END_ALLOW_THREADS;
#endif

		}

		BKE_scene_unlink(bmain, scene, scene_new);
		RNA_POINTER_INVALIDATE(scene_ptr);
	}
	else {
		BKE_reportf(reports, RPT_ERROR, "Scene '%s' is the last, cannot be removed", scene->id.name + 2);
	}
}

static Object *rna_Main_objects_new(Main *bmain, ReportList *reports, const char *name, ID *data)
{
	Object *ob;
	int type = OB_EMPTY;
	if (data) {
		/* keep in sync with OB_DATA_SUPPORT_ID() macro */
		switch (GS(data->name)) {
			case ID_ME:
				type = OB_MESH;
				break;
			case ID_CU:
				type = BKE_curve_type_get((Curve *)data);
				break;
			case ID_MB:
				type = OB_MBALL;
				break;
			case ID_LA:
				type = OB_LAMP;
				break;
			case ID_SPK:
				type = OB_SPEAKER;
				break;
			case ID_CA:
				type = OB_CAMERA;
				break;
			case ID_LT:
				type = OB_LATTICE;
				break;
			case ID_AR:
				type = OB_ARMATURE;
				break;
			default:
			{
				const char *idname;
				if (RNA_enum_id_from_value(id_type_items, GS(data->name), &idname) == 0)
					idname = "UNKNOWN";

				BKE_reportf(reports, RPT_ERROR, "ID type '%s' is not valid for an object", idname);
				return NULL;
			}
		}

		id_us_plus(data);
	}

	ob = BKE_object_add_only_object(bmain, type, name);
	id_us_min(&ob->id);

	ob->data = data;
	test_object_materials(bmain, ob->data);
	
	return ob;
}

static void rna_Main_objects_remove(Main *bmain, ReportList *reports, PointerRNA *object_ptr)
{
	Object *object = object_ptr->data;
	if (ID_REAL_USERS(object) <= 0) {
		BKE_object_unlink(object); /* needed or ID pointers to this are not cleared */
		BKE_libblock_free(bmain, object);
		RNA_POINTER_INVALIDATE(object_ptr);
	}
	else {
		BKE_reportf(reports, RPT_ERROR, "Object '%s' must have zero users to be removed, found %d",
		            object->id.name + 2, ID_REAL_USERS(object));
	}
}

static Material *rna_Main_materials_new(Main *bmain, const char *name)
{
	ID *id = (ID *)BKE_material_add(bmain, name);
	id_us_min(id);
	return (Material *)id;
}
static void rna_Main_materials_remove(Main *bmain, ReportList *reports, PointerRNA *material_ptr)
{
	Material *material = material_ptr->data;
	if (ID_REAL_USERS(material) <= 0) {
		BKE_libblock_free(bmain, material);
		RNA_POINTER_INVALIDATE(material_ptr);
	}
	else {
		BKE_reportf(reports, RPT_ERROR, "Material '%s' must have zero users to be removed, found %d",
		            material->id.name + 2, ID_REAL_USERS(material));
	}
}

static EnumPropertyItem *rna_Main_nodetree_type_itemf(bContext *UNUSED(C), PointerRNA *UNUSED(ptr), PropertyRNA *UNUSED(prop), bool *r_free)
{
	return rna_node_tree_type_itemf(NULL, NULL, r_free);
}
static struct bNodeTree *rna_Main_nodetree_new(Main *bmain, const char *name, int type)
{
	bNodeTreeType *typeinfo = rna_node_tree_type_from_enum(type);
	if (typeinfo) {
		bNodeTree *ntree = ntreeAddTree(bmain, name, typeinfo->idname);
		
		id_us_min(&ntree->id);
		return ntree;
	}
	else
		return NULL;
}
static void rna_Main_nodetree_remove(Main *bmain, ReportList *reports, PointerRNA *ntree_ptr)
{
	bNodeTree *ntree = ntree_ptr->data;
	if (ID_REAL_USERS(ntree) <= 0) {
		BKE_libblock_free(bmain, ntree);
		RNA_POINTER_INVALIDATE(ntree_ptr);
	}
	else {
		BKE_reportf(reports, RPT_ERROR, "Node tree '%s' must have zero users to be removed, found %d",
		            ntree->id.name + 2, ID_REAL_USERS(ntree));
	}
}

static Mesh *rna_Main_meshes_new(Main *bmain, const char *name)
{
	Mesh *me = BKE_mesh_add(bmain, name);
	id_us_min(&me->id);
	return me;
}

/* copied from Mesh_getFromObject and adapted to RNA interface */
/* settings: 1 - preview, 2 - render */
Mesh *rna_Main_meshes_new_from_object(
        Main *bmain, ReportList *reports, Scene *sce,
        Object *ob, int apply_modifiers, int settings, int calc_tessface, int calc_undeformed)
{
	switch (ob->type) {
		case OB_FONT:
		case OB_CURVE:
		case OB_SURF:
		case OB_MBALL:
		case OB_MESH:
			break;
		default:
			BKE_report(reports, RPT_ERROR, "Object does not have geometry data");
			return NULL;
	}

	return BKE_mesh_new_from_object(bmain, sce, ob, apply_modifiers, settings, calc_tessface, calc_undeformed);
}

/* copied from Mesh_getFromObject and adapted to RNA interface */
/* settings: 1 - preview, 2 - render */
Mesh *rna_Main_meshes_new_from_dupli(
        Main *bmain, ReportList *reports, Scene *scene, Object *parent, DupliObject *dob,
        int settings, int calc_tessface, int calc_undeformed)
{
	Mesh *mesh = NULL;
<<<<<<< HEAD
=======
	bool is_cached = parent->cache_library && (parent->cache_library->source_mode == CACHE_LIBRARY_SOURCE_CACHE || parent->cache_library->display_mode == CACHE_LIBRARY_DISPLAY_RESULT);
>>>>>>> 866537d0
	
	switch (dob->ob->type) {
		case OB_FONT:
		case OB_CURVE:
		case OB_SURF:
		case OB_MBALL:
		case OB_MESH:
			break;
		default:
			BKE_report(reports, RPT_ERROR, "Object does not have geometry data");
			return NULL;
	}
	
<<<<<<< HEAD
	if ((parent->transflag & OB_DUPLI_READ_CACHE) && parent->cache_library) {
=======
	if (is_cached) {
>>>>>>> 866537d0
		float frame = (float)scene->r.cfra;
		eCacheLibrary_EvalMode eval_mode;
		
		if (settings == 1)
			eval_mode = CACHE_LIBRARY_EVAL_REALTIME;
		else if (settings == 2)
			eval_mode = CACHE_LIBRARY_EVAL_RENDER;
		else
			return NULL;
		
		if (settings == 1 && parent->dup_cache) {
			DupliObjectData *data;
			
			/* use dupli cache for realtime dupli data if possible */
			data = BKE_dupli_cache_find_data(parent->dup_cache, dob->ob);
			if (data)
				mesh = BKE_mesh_new_from_dupli_data(bmain, data, calc_tessface, calc_undeformed);
		}
		else {
			DupliObjectData data;
			
			memset(&data, 0, sizeof(data));
			if (BKE_cache_read_dupli_object(scene, frame, eval_mode, dob->ob, &data, parent->cache_library))
				mesh = BKE_mesh_new_from_dupli_data(bmain, &data, calc_tessface, calc_undeformed);
			
			BKE_dupli_object_data_clear(&data);
		}
	}
	else {
		mesh = BKE_mesh_new_from_object(bmain, scene, dob->ob, true, settings, calc_tessface, calc_undeformed);
	}
	
	return mesh;
}

static void rna_Main_meshes_remove(Main *bmain, ReportList *reports, PointerRNA *mesh_ptr)
{
	Mesh *mesh = mesh_ptr->data;
	if (ID_REAL_USERS(mesh) <= 0) {
		BKE_libblock_free(bmain, mesh);
		RNA_POINTER_INVALIDATE(mesh_ptr);
	}
	else {
		BKE_reportf(reports, RPT_ERROR, "Mesh '%s' must have zero users to be removed, found %d",
		            mesh->id.name + 2, ID_REAL_USERS(mesh));
	}
}

static Lamp *rna_Main_lamps_new(Main *bmain, const char *name, int type)
{
	Lamp *lamp = BKE_lamp_add(bmain, name);
	lamp->type = type;
	id_us_min(&lamp->id);
	return lamp;
}
static void rna_Main_lamps_remove(Main *bmain, ReportList *reports, PointerRNA *lamp_ptr)
{
	Lamp *lamp = lamp_ptr->data;
	if (ID_REAL_USERS(lamp) <= 0) {
		BKE_libblock_free(bmain, lamp);
		RNA_POINTER_INVALIDATE(lamp_ptr);
	}
	else {
		BKE_reportf(reports, RPT_ERROR, "Lamp '%s' must have zero users to be removed, found %d",
		            lamp->id.name + 2, ID_REAL_USERS(lamp));
	}
}

static Image *rna_Main_images_new(Main *bmain, const char *name, int width, int height, int alpha, int float_buffer)
{
	float color[4] = {0.0, 0.0, 0.0, 1.0};
	Image *image = BKE_image_add_generated(bmain, width, height, name, alpha ? 32 : 24, float_buffer, 0, color);
	id_us_min(&image->id);
	return image;
}
static Image *rna_Main_images_load(Main *bmain, ReportList *reports, const char *filepath)
{
	Image *ima;

	errno = 0;
	ima = BKE_image_load(bmain, filepath);

	if (!ima) {
		BKE_reportf(reports, RPT_ERROR, "Cannot read '%s': %s", filepath,
		            errno ? strerror(errno) : TIP_("unsupported image format"));
	}

	return ima;
}
static void rna_Main_images_remove(Main *bmain, ReportList *reports, PointerRNA *image_ptr)
{
	Image *image = image_ptr->data;
	if (ID_REAL_USERS(image) <= 0) {
		BKE_libblock_free(bmain, image);
		RNA_POINTER_INVALIDATE(image_ptr);
	}
	else {
		BKE_reportf(reports, RPT_ERROR, "Image '%s' must have zero users to be removed, found %d",
		            image->id.name + 2, ID_REAL_USERS(image));
	}
}

static Lattice *rna_Main_lattices_new(Main *bmain, const char *name)
{
	Lattice *lt = BKE_lattice_add(bmain, name);
	id_us_min(&lt->id);
	return lt;
}
static void rna_Main_lattices_remove(Main *bmain, ReportList *reports, PointerRNA *lt_ptr)
{
	Lattice *lt = lt_ptr->data;
	if (ID_REAL_USERS(lt) <= 0) {
		BKE_libblock_free(bmain, lt);
		RNA_POINTER_INVALIDATE(lt_ptr);
	}
	else {
		BKE_reportf(reports, RPT_ERROR, "Lattice '%s' must have zero users to be removed, found %d",
		            lt->id.name + 2, ID_REAL_USERS(lt));
	}
}

static Curve *rna_Main_curves_new(Main *bmain, const char *name, int type)
{
	Curve *cu = BKE_curve_add(bmain, name, type);
	id_us_min(&cu->id);
	return cu;
}
static void rna_Main_curves_remove(Main *bmain, ReportList *reports, PointerRNA *cu_ptr)
{
	Curve *cu = cu_ptr->data;
	if (ID_REAL_USERS(cu) <= 0) {
		BKE_libblock_free(bmain, cu);
		RNA_POINTER_INVALIDATE(cu_ptr);
	}
	else {
		BKE_reportf(reports, RPT_ERROR, "Curve '%s' must have zero users to be removed, found %d",
		            cu->id.name + 2, ID_REAL_USERS(cu));
	}
}

static MetaBall *rna_Main_metaballs_new(Main *bmain, const char *name)
{
	MetaBall *mb = BKE_mball_add(bmain, name);
	id_us_min(&mb->id);
	return mb;
}
static void rna_Main_metaballs_remove(Main *bmain, ReportList *reports, PointerRNA *mb_ptr)
{
	MetaBall *mb = mb_ptr->data;
	if (ID_REAL_USERS(mb) <= 0) {
		BKE_libblock_free(bmain, mb);
		RNA_POINTER_INVALIDATE(mb_ptr);
	}
	else {
		BKE_reportf(reports, RPT_ERROR, "Metaball '%s' must have zero users to be removed, found %d",
		            mb->id.name + 2, ID_REAL_USERS(mb));
	}
}

static VFont *rna_Main_fonts_load(Main *bmain, ReportList *reports, const char *filepath)
{
	VFont *font;

	errno = 0;
	font = BKE_vfont_load(bmain, filepath);

	if (!font)
		BKE_reportf(reports, RPT_ERROR, "Cannot read '%s': %s", filepath,
		            errno ? strerror(errno) : TIP_("unsupported font format"));

	return font;

}
static void rna_Main_fonts_remove(Main *bmain, ReportList *reports, PointerRNA *vfont_ptr)
{
	VFont *vfont = vfont_ptr->data;
	if (ID_REAL_USERS(vfont) <= 0) {
		BKE_libblock_free(bmain, vfont);
		RNA_POINTER_INVALIDATE(vfont_ptr);
	}
	else {
		BKE_reportf(reports, RPT_ERROR, "Font '%s' must have zero users to be removed, found %d",
		            vfont->id.name + 2, ID_REAL_USERS(vfont));
	}
}

static Tex *rna_Main_textures_new(Main *bmain, const char *name, int type)
{
	Tex *tex = BKE_texture_add(bmain, name);
	BKE_texture_type_set(tex, type);
	id_us_min(&tex->id);
	return tex;
}
static void rna_Main_textures_remove(Main *bmain, ReportList *reports, PointerRNA *tex_ptr)
{
	Tex *tex = tex_ptr->data;
	if (ID_REAL_USERS(tex) <= 0) {
		BKE_libblock_free(bmain, tex);
		RNA_POINTER_INVALIDATE(tex_ptr);
	}
	else {
		BKE_reportf(reports, RPT_ERROR, "Texture '%s' must have zero users to be removed, found %d",
		            tex->id.name + 2, ID_REAL_USERS(tex));
	}
}

static Brush *rna_Main_brushes_new(Main *bmain, const char *name)
{
	Brush *brush = BKE_brush_add(bmain, name);
	id_us_min(&brush->id);
	return brush;
}
static void rna_Main_brushes_remove(Main *bmain, ReportList *reports, PointerRNA *brush_ptr)
{
	Brush *brush = brush_ptr->data;
	if (ID_REAL_USERS(brush) <= 0) {
		BKE_libblock_free(bmain, brush);
		RNA_POINTER_INVALIDATE(brush_ptr);
	}
	else {
		BKE_reportf(reports, RPT_ERROR, "Brush '%s' must have zero users to be removed, found %d",
		            brush->id.name + 2, ID_REAL_USERS(brush));
	}
}

static World *rna_Main_worlds_new(Main *bmain, const char *name)
{
	World *world = add_world(bmain, name);
	id_us_min(&world->id);
	return world;
}
static void rna_Main_worlds_remove(Main *bmain, ReportList *reports, PointerRNA *world_ptr)
{
	Group *world = world_ptr->data;
	if (ID_REAL_USERS(world) <= 0) {
		BKE_libblock_free(bmain, world);
		RNA_POINTER_INVALIDATE(world_ptr);
	}
	else {
		BKE_reportf(reports, RPT_ERROR, "World '%s' must have zero users to be removed, found %d",
		            world->id.name + 2, ID_REAL_USERS(world));
	}
}

static Group *rna_Main_groups_new(Main *bmain, const char *name)
{
	return BKE_group_add(bmain, name);
}
static void rna_Main_groups_remove(Main *bmain, PointerRNA *group_ptr)
{
	Group *group = group_ptr->data;
	BKE_group_unlink(group);
	BKE_libblock_free(bmain, group);
	RNA_POINTER_INVALIDATE(group_ptr);
}

static Speaker *rna_Main_speakers_new(Main *bmain, const char *name)
{
	Speaker *speaker = BKE_speaker_add(bmain, name);
	id_us_min(&speaker->id);
	return speaker;
}
static void rna_Main_speakers_remove(Main *bmain, ReportList *reports, PointerRNA *speaker_ptr)
{
	Speaker *speaker = speaker_ptr->data;
	if (ID_REAL_USERS(speaker) <= 0) {
		BKE_libblock_free(bmain, speaker);
		RNA_POINTER_INVALIDATE(speaker_ptr);
	}
	else {
		BKE_reportf(reports, RPT_ERROR, "Speaker '%s' must have zero users to be removed, found %d",
		            speaker->id.name + 2, ID_REAL_USERS(speaker));
	}
}

static Text *rna_Main_texts_new(Main *bmain, const char *name)
{
	return BKE_text_add(bmain, name);
}
static void rna_Main_texts_remove(Main *bmain, PointerRNA *text_ptr)
{
	Text *text = text_ptr->data;
	BKE_text_unlink(bmain, text);
	BKE_libblock_free(bmain, text);
	RNA_POINTER_INVALIDATE(text_ptr);
}

static Text *rna_Main_texts_load(Main *bmain, ReportList *reports, const char *filepath, int is_internal)
{
	Text *txt;

	errno = 0;
	txt = BKE_text_load_ex(bmain, filepath, bmain->name, is_internal);

	if (!txt)
		BKE_reportf(reports, RPT_ERROR, "Cannot read '%s': %s", filepath,
		            errno ? strerror(errno) : TIP_("unable to load text"));

	return txt;
}

static bArmature *rna_Main_armatures_new(Main *bmain, const char *name)
{
	bArmature *arm = BKE_armature_add(bmain, name);
	id_us_min(&arm->id);
	return arm;
}
static void rna_Main_armatures_remove(Main *bmain, ReportList *reports, PointerRNA *arm_ptr)
{
	bArmature *arm = arm_ptr->data;
	if (ID_REAL_USERS(arm) <= 0) {
		BKE_libblock_free(bmain, arm);
		RNA_POINTER_INVALIDATE(arm_ptr);
	}
	else {
		BKE_reportf(reports, RPT_ERROR, "Armature '%s' must have zero users to be removed, found %d",
		            arm->id.name + 2, ID_REAL_USERS(arm));
	}
}

static bAction *rna_Main_actions_new(Main *bmain, const char *name)
{
	bAction *act = add_empty_action(bmain, name);
	id_us_min(&act->id);
	act->id.flag &= ~LIB_FAKEUSER;
	return act;
}
static void rna_Main_actions_remove(Main *bmain, ReportList *reports, PointerRNA *act_ptr)
{
	bAction *act = act_ptr->data;
	if (ID_REAL_USERS(act) <= 0) {
		BKE_libblock_free(bmain, act);
		RNA_POINTER_INVALIDATE(act_ptr);
	}
	else {
		BKE_reportf(reports, RPT_ERROR, "Action '%s' must have zero users to be removed, found %d",
		            act->id.name + 2, ID_REAL_USERS(act));
	}
}

static ParticleSettings *rna_Main_particles_new(Main *bmain, const char *name)
{
	ParticleSettings *part = psys_new_settings(name, bmain);
	id_us_min(&part->id);
	return part;
}
static void rna_Main_particles_remove(Main *bmain, ReportList *reports, PointerRNA *part_ptr)
{
	ParticleSettings *part = part_ptr->data;
	if (ID_REAL_USERS(part) <= 0) {
		BKE_libblock_free(bmain, part);
		RNA_POINTER_INVALIDATE(part_ptr);
	}
	else {
		BKE_reportf(reports, RPT_ERROR, "Particle settings '%s' must have zero users to be removed, found %d",
		            part->id.name + 2, ID_REAL_USERS(part));
	}
}

static Palette *rna_Main_palettes_new(Main *bmain, const char *name)
{
	Palette *palette = BKE_palette_add(bmain, name);
	id_us_min(&palette->id);
	return (Palette *)palette;
}
static void rna_Main_palettes_remove(Main *bmain, ReportList *reports, PointerRNA *palette_ptr)
{
	Palette *palette = palette_ptr->data;
	if (ID_REAL_USERS(palette) <= 0) {
		BKE_libblock_free(bmain, palette);
		RNA_POINTER_INVALIDATE(palette_ptr);
	}
	else {
		BKE_reportf(reports, RPT_ERROR, "Palette settings '%s' must have zero users to be removed, found %d",
		            palette->id.name + 2, ID_REAL_USERS(palette));
	}
}

static MovieClip *rna_Main_movieclip_load(Main *bmain, ReportList *reports, const char *filepath)
{
	MovieClip *clip;

	errno = 0;
	clip = BKE_movieclip_file_add(bmain, filepath);

	if (!clip)
		BKE_reportf(reports, RPT_ERROR, "Cannot read '%s': %s", filepath,
		            errno ? strerror(errno) : TIP_("unable to load movie clip"));

	return clip;
}

static void rna_Main_movieclips_remove(Main *bmain, PointerRNA *clip_ptr)
{
	MovieClip *clip = clip_ptr->data;
	BKE_movieclip_unlink(bmain, clip);
	BKE_libblock_free(bmain, clip);
	RNA_POINTER_INVALIDATE(clip_ptr);
}

static Mask *rna_Main_mask_new(Main *bmain, const char *name)
{
	Mask *mask;

	mask = BKE_mask_new(bmain, name);

	return mask;
}

static void rna_Main_masks_remove(Main *bmain, PointerRNA *mask_ptr)
{
	Mask *mask = mask_ptr->data;
	BKE_mask_free(bmain, mask);
	BKE_libblock_free(bmain, mask);
	RNA_POINTER_INVALIDATE(mask_ptr);
}

static void rna_Main_grease_pencil_remove(Main *bmain, ReportList *reports, PointerRNA *gpd_ptr)
{
	bGPdata *gpd = gpd_ptr->data;
	if (ID_REAL_USERS(gpd) <= 0) {
		BKE_gpencil_free(gpd);
		BKE_libblock_free(bmain, gpd);
		RNA_POINTER_INVALIDATE(gpd_ptr);
	}
	else
		BKE_reportf(reports, RPT_ERROR, "Grease pencil '%s' must have zero users to be removed, found %d",
		            gpd->id.name + 2, ID_REAL_USERS(gpd));
}

static FreestyleLineStyle *rna_Main_linestyles_new(Main *bmain, const char *name)
{
	FreestyleLineStyle *linestyle = BKE_linestyle_new(bmain, name);
	id_us_min(&linestyle->id);
	return linestyle;
}

static void rna_Main_linestyles_remove(Main *bmain, ReportList *reports, FreestyleLineStyle *linestyle)
{
	if (ID_REAL_USERS(linestyle) <= 0)
		BKE_libblock_free(bmain, linestyle);
	else
		BKE_reportf(reports, RPT_ERROR, "Line style '%s' must have zero users to be removed, found %d",
		            linestyle->id.name + 2, ID_REAL_USERS(linestyle));

	/* XXX python now has invalid pointer? */
}

static CacheLibrary *rna_Main_cachelibraries_new(Main *bmain, const char *name)
{
	CacheLibrary *cachelib = BKE_cache_library_add(bmain, name);
	id_us_min(&cachelib->id);
	return cachelib;
}

static void rna_Main_cachelibraries_remove(Main *bmain, ReportList *reports, CacheLibrary *cachelib)
{
	if (ID_REAL_USERS(cachelib) <= 0)
		BKE_libblock_free(bmain, cachelib);
	else
		BKE_reportf(reports, RPT_ERROR, "Cache library '%s' must have zero users to be removed, found %d",
		            cachelib->id.name + 2, ID_REAL_USERS(cachelib));
}

/* tag functions, all the same */
static void rna_Main_cameras_tag(Main *bmain, int value) { BKE_main_id_tag_listbase(&bmain->camera, value); }
static void rna_Main_scenes_tag(Main *bmain, int value) { BKE_main_id_tag_listbase(&bmain->scene, value); }
static void rna_Main_objects_tag(Main *bmain, int value) { BKE_main_id_tag_listbase(&bmain->object, value); }
static void rna_Main_materials_tag(Main *bmain, int value) { BKE_main_id_tag_listbase(&bmain->mat, value); }
static void rna_Main_node_groups_tag(Main *bmain, int value) { BKE_main_id_tag_listbase(&bmain->nodetree, value); }
static void rna_Main_meshes_tag(Main *bmain, int value) { BKE_main_id_tag_listbase(&bmain->mesh, value); }
static void rna_Main_lamps_tag(Main *bmain, int value) { BKE_main_id_tag_listbase(&bmain->lamp, value); }
static void rna_Main_libraries_tag(Main *bmain, int value) { BKE_main_id_tag_listbase(&bmain->library, value); }
static void rna_Main_screens_tag(Main *bmain, int value) { BKE_main_id_tag_listbase(&bmain->screen, value); }
static void rna_Main_window_managers_tag(Main *bmain, int value) { BKE_main_id_tag_listbase(&bmain->wm, value); }
static void rna_Main_images_tag(Main *bmain, int value) { BKE_main_id_tag_listbase(&bmain->image, value); }
static void rna_Main_lattices_tag(Main *bmain, int value) { BKE_main_id_tag_listbase(&bmain->latt, value); }
static void rna_Main_curves_tag(Main *bmain, int value) { BKE_main_id_tag_listbase(&bmain->curve, value); }
static void rna_Main_metaballs_tag(Main *bmain, int value) { BKE_main_id_tag_listbase(&bmain->mball, value); }
static void rna_Main_fonts_tag(Main *bmain, int value) { BKE_main_id_tag_listbase(&bmain->vfont, value); }
static void rna_Main_textures_tag(Main *bmain, int value) { BKE_main_id_tag_listbase(&bmain->tex, value); }
static void rna_Main_brushes_tag(Main *bmain, int value) { BKE_main_id_tag_listbase(&bmain->brush, value); }
static void rna_Main_worlds_tag(Main *bmain, int value) { BKE_main_id_tag_listbase(&bmain->world, value); }
static void rna_Main_groups_tag(Main *bmain, int value) { BKE_main_id_tag_listbase(&bmain->group, value); }
// static void rna_Main_shape_keys_tag(Main *bmain, int value) { BKE_main_id_tag_listbase(&bmain->key, value); }
// static void rna_Main_scripts_tag(Main *bmain, int value) { BKE_main_id_tag_listbase(&bmain->script, value); }
static void rna_Main_texts_tag(Main *bmain, int value) { BKE_main_id_tag_listbase(&bmain->text, value); }
static void rna_Main_speakers_tag(Main *bmain, int value) { BKE_main_id_tag_listbase(&bmain->speaker, value); }
static void rna_Main_sounds_tag(Main *bmain, int value) { BKE_main_id_tag_listbase(&bmain->sound, value); }
static void rna_Main_armatures_tag(Main *bmain, int value) { BKE_main_id_tag_listbase(&bmain->armature, value); }
static void rna_Main_actions_tag(Main *bmain, int value) { BKE_main_id_tag_listbase(&bmain->action, value); }
static void rna_Main_particles_tag(Main *bmain, int value) { BKE_main_id_tag_listbase(&bmain->particle, value); }
static void rna_Main_palettes_tag(Main *bmain, int value) { BKE_main_id_tag_listbase(&bmain->palettes, value); }
static void rna_Main_gpencil_tag(Main *bmain, int value) { BKE_main_id_tag_listbase(&bmain->gpencil, value); }
static void rna_Main_movieclips_tag(Main *bmain, int value) { BKE_main_id_tag_listbase(&bmain->movieclip, value); }
static void rna_Main_masks_tag(Main *bmain, int value) { BKE_main_id_tag_listbase(&bmain->mask, value); }
static void rna_Main_linestyle_tag(Main *bmain, int value) { BKE_main_id_tag_listbase(&bmain->linestyle, value); }
static void rna_Main_cachelibraries_tag(Main *bmain, int value) { BKE_main_id_tag_listbase(&bmain->cache_library, value); }

static int rna_Main_cameras_is_updated_get(PointerRNA *ptr) { return DAG_id_type_tagged(ptr->data, ID_CA) != 0; }
static int rna_Main_scenes_is_updated_get(PointerRNA *ptr) { return DAG_id_type_tagged(ptr->data, ID_SCE) != 0; }
static int rna_Main_objects_is_updated_get(PointerRNA *ptr) { return DAG_id_type_tagged(ptr->data, ID_OB) != 0; }
static int rna_Main_materials_is_updated_get(PointerRNA *ptr) { return DAG_id_type_tagged(ptr->data, ID_MA) != 0; }
static int rna_Main_node_groups_is_updated_get(PointerRNA *ptr) { return DAG_id_type_tagged(ptr->data, ID_NT) != 0; }
static int rna_Main_meshes_is_updated_get(PointerRNA *ptr) { return DAG_id_type_tagged(ptr->data, ID_ME) != 0; }
static int rna_Main_lamps_is_updated_get(PointerRNA *ptr) { return DAG_id_type_tagged(ptr->data, ID_LA) != 0; }
static int rna_Main_libraries_is_updated_get(PointerRNA *ptr) { return DAG_id_type_tagged(ptr->data, ID_LI) != 0; }
static int rna_Main_screens_is_updated_get(PointerRNA *ptr) { return DAG_id_type_tagged(ptr->data, ID_SCR) != 0; }
static int rna_Main_window_managers_is_updated_get(PointerRNA *ptr) { return DAG_id_type_tagged(ptr->data, ID_WM) != 0; }
static int rna_Main_images_is_updated_get(PointerRNA *ptr) { return DAG_id_type_tagged(ptr->data, ID_IM) != 0; }
static int rna_Main_lattices_is_updated_get(PointerRNA *ptr) { return DAG_id_type_tagged(ptr->data, ID_LT) != 0; }
static int rna_Main_curves_is_updated_get(PointerRNA *ptr) { return DAG_id_type_tagged(ptr->data, ID_CU) != 0; }
static int rna_Main_metaballs_is_updated_get(PointerRNA *ptr) { return DAG_id_type_tagged(ptr->data, ID_MB) != 0; }
static int rna_Main_fonts_is_updated_get(PointerRNA *ptr) { return DAG_id_type_tagged(ptr->data, ID_VF) != 0; }
static int rna_Main_textures_is_updated_get(PointerRNA *ptr) { return DAG_id_type_tagged(ptr->data, ID_TE) != 0; }
static int rna_Main_brushes_is_updated_get(PointerRNA *ptr) { return DAG_id_type_tagged(ptr->data, ID_BR) != 0; }
static int rna_Main_worlds_is_updated_get(PointerRNA *ptr) { return DAG_id_type_tagged(ptr->data, ID_WO) != 0; }
static int rna_Main_groups_is_updated_get(PointerRNA *ptr) { return DAG_id_type_tagged(ptr->data, ID_GR) != 0; }
static int rna_Main_texts_is_updated_get(PointerRNA *ptr) { return DAG_id_type_tagged(ptr->data, ID_TXT) != 0; }
static int rna_Main_speakers_is_updated_get(PointerRNA *ptr) { return DAG_id_type_tagged(ptr->data, ID_SPK) != 0; }
static int rna_Main_sounds_is_updated_get(PointerRNA *ptr) { return DAG_id_type_tagged(ptr->data, ID_SO) != 0; }
static int rna_Main_armatures_is_updated_get(PointerRNA *ptr) { return DAG_id_type_tagged(ptr->data, ID_AR) != 0; }
static int rna_Main_actions_is_updated_get(PointerRNA *ptr) { return DAG_id_type_tagged(ptr->data, ID_AC) != 0; }
static int rna_Main_particles_is_updated_get(PointerRNA *ptr) { return DAG_id_type_tagged(ptr->data, ID_PA) != 0; }
static int rna_Main_palettes_is_updated_get(PointerRNA *ptr) { return DAG_id_type_tagged(ptr->data, ID_PAL) != 0; }
static int rna_Main_gpencil_is_updated_get(PointerRNA *ptr) { return DAG_id_type_tagged(ptr->data, ID_GD) != 0; }
static int rna_Main_linestyle_is_updated_get(PointerRNA *ptr) { return DAG_id_type_tagged(ptr->data, ID_LS) != 0; }
static int rna_Main_cachelibraries_is_updated_get(PointerRNA *ptr) { return DAG_id_type_tagged(ptr->data, ID_CL) != 0; }

#else

void RNA_api_main(StructRNA *srna)
{
#if 0
	FunctionRNA *func;
	PropertyRNA *parm;
	/* maybe we want to add functions in 'bpy.data' still?
	 * for now they are all in collections bpy.data.images.new(...) */
	func = RNA_def_function(srna, "add_image", "rna_Main_add_image");
	RNA_def_function_ui_description(func, "Add a new image");
	parm = RNA_def_string_file_path(func, "filepath", NULL, 0, "", "File path to load image from");
	RNA_def_property_flag(parm, PROP_REQUIRED);
	parm = RNA_def_pointer(func, "image", "Image", "", "New image");
	RNA_def_function_return(func, parm);
#else
	(void)srna;
#endif
}

void RNA_def_main_cameras(BlenderRNA *brna, PropertyRNA *cprop)
{
	StructRNA *srna;
	FunctionRNA *func;
	PropertyRNA *parm;
	PropertyRNA *prop;

	RNA_def_property_srna(cprop, "BlendDataCameras");
	srna = RNA_def_struct(brna, "BlendDataCameras", NULL);
	RNA_def_struct_sdna(srna, "Main");
	RNA_def_struct_ui_text(srna, "Main Cameras", "Collection of cameras");

	func = RNA_def_function(srna, "new", "rna_Main_cameras_new");
	RNA_def_function_ui_description(func, "Add a new camera to the main database");
	parm = RNA_def_string(func, "name", "Camera", 0, "", "New name for the datablock");
	RNA_def_property_flag(parm, PROP_REQUIRED);
	/* return type */
	parm = RNA_def_pointer(func, "camera", "Camera", "", "New camera datablock");
	RNA_def_function_return(func, parm);

	func = RNA_def_function(srna, "remove", "rna_Main_cameras_remove");
	RNA_def_function_flag(func, FUNC_USE_REPORTS);
	RNA_def_function_ui_description(func, "Remove a camera from the current blendfile");
	parm = RNA_def_pointer(func, "camera", "Camera", "", "Camera to remove");
	RNA_def_property_flag(parm, PROP_REQUIRED | PROP_NEVER_NULL | PROP_RNAPTR);
	RNA_def_property_clear_flag(parm, PROP_THICK_WRAP);

	func = RNA_def_function(srna, "tag", "rna_Main_cameras_tag");
	parm = RNA_def_boolean(func, "value", 0, "Value", "");
	RNA_def_property_flag(parm, PROP_REQUIRED);

	prop = RNA_def_property(srna, "is_updated", PROP_BOOLEAN, PROP_NONE);
	RNA_def_property_clear_flag(prop, PROP_EDITABLE);
	RNA_def_property_boolean_funcs(prop, "rna_Main_cameras_is_updated_get", NULL);
}

void RNA_def_main_scenes(BlenderRNA *brna, PropertyRNA *cprop)
{
	StructRNA *srna;
	FunctionRNA *func;
	PropertyRNA *parm;
	PropertyRNA *prop;

	RNA_def_property_srna(cprop, "BlendDataScenes");
	srna = RNA_def_struct(brna, "BlendDataScenes", NULL);
	RNA_def_struct_sdna(srna, "Main");
	RNA_def_struct_ui_text(srna, "Main Scenes", "Collection of scenes");

	func = RNA_def_function(srna, "new", "rna_Main_scenes_new");
	RNA_def_function_ui_description(func, "Add a new scene to the main database");
	parm = RNA_def_string(func, "name", "Scene", 0, "", "New name for the datablock");
	RNA_def_property_flag(parm, PROP_REQUIRED);
	/* return type */
	parm = RNA_def_pointer(func, "scene", "Scene", "", "New scene datablock");
	RNA_def_function_return(func, parm);

	func = RNA_def_function(srna, "remove", "rna_Main_scenes_remove");
	RNA_def_function_flag(func, FUNC_USE_CONTEXT | FUNC_USE_REPORTS);
	RNA_def_function_ui_description(func, "Remove a scene from the current blendfile");
	parm = RNA_def_pointer(func, "scene", "Scene", "", "Scene to remove");
	RNA_def_property_flag(parm, PROP_REQUIRED | PROP_NEVER_NULL | PROP_RNAPTR);
	RNA_def_property_clear_flag(parm, PROP_THICK_WRAP);

	func = RNA_def_function(srna, "tag", "rna_Main_scenes_tag");
	parm = RNA_def_boolean(func, "value", 0, "Value", "");
	RNA_def_property_flag(parm, PROP_REQUIRED);

	prop = RNA_def_property(srna, "is_updated", PROP_BOOLEAN, PROP_NONE);
	RNA_def_property_clear_flag(prop, PROP_EDITABLE);
	RNA_def_property_boolean_funcs(prop, "rna_Main_scenes_is_updated_get", NULL);
}

void RNA_def_main_objects(BlenderRNA *brna, PropertyRNA *cprop)
{
	StructRNA *srna;
	FunctionRNA *func;
	PropertyRNA *parm;
	PropertyRNA *prop;

	RNA_def_property_srna(cprop, "BlendDataObjects");
	srna = RNA_def_struct(brna, "BlendDataObjects", NULL);
	RNA_def_struct_sdna(srna, "Main");
	RNA_def_struct_ui_text(srna, "Main Objects", "Collection of objects");

	func = RNA_def_function(srna, "new", "rna_Main_objects_new");
	RNA_def_function_flag(func, FUNC_USE_REPORTS);
	RNA_def_function_ui_description(func, "Add a new object to the main database");
	parm = RNA_def_string(func, "name", "Object", 0, "", "New name for the datablock");
	RNA_def_property_flag(parm, PROP_REQUIRED);
	parm = RNA_def_pointer(func, "object_data", "ID", "", "Object data or None for an empty object");
	RNA_def_property_flag(parm, PROP_REQUIRED);

	/* return type */
	parm = RNA_def_pointer(func, "object", "Object", "", "New object datablock");
	RNA_def_function_return(func, parm);

	func = RNA_def_function(srna, "remove", "rna_Main_objects_remove");
	RNA_def_function_ui_description(func, "Remove a object from the current blendfile");
	RNA_def_function_flag(func, FUNC_USE_REPORTS);
	parm = RNA_def_pointer(func, "object", "Object", "", "Object to remove");
	RNA_def_property_flag(parm, PROP_REQUIRED | PROP_NEVER_NULL | PROP_RNAPTR);
	RNA_def_property_clear_flag(parm, PROP_THICK_WRAP);

	func = RNA_def_function(srna, "tag", "rna_Main_objects_tag");
	parm = RNA_def_boolean(func, "value", 0, "Value", "");
	RNA_def_property_flag(parm, PROP_REQUIRED);

	prop = RNA_def_property(srna, "is_updated", PROP_BOOLEAN, PROP_NONE);
	RNA_def_property_clear_flag(prop, PROP_EDITABLE);
	RNA_def_property_boolean_funcs(prop, "rna_Main_objects_is_updated_get", NULL);
}

void RNA_def_main_materials(BlenderRNA *brna, PropertyRNA *cprop)
{
	StructRNA *srna;
	FunctionRNA *func;
	PropertyRNA *parm;
	PropertyRNA *prop;

	RNA_def_property_srna(cprop, "BlendDataMaterials");
	srna = RNA_def_struct(brna, "BlendDataMaterials", NULL);
	RNA_def_struct_sdna(srna, "Main");
	RNA_def_struct_ui_text(srna, "Main Materials", "Collection of materials");

	func = RNA_def_function(srna, "new", "rna_Main_materials_new");
	RNA_def_function_ui_description(func, "Add a new material to the main database");
	parm = RNA_def_string(func, "name", "Material", 0, "", "New name for the datablock");
	RNA_def_property_flag(parm, PROP_REQUIRED);
	/* return type */
	parm = RNA_def_pointer(func, "material", "Material", "", "New material datablock");
	RNA_def_function_return(func, parm);

	func = RNA_def_function(srna, "remove", "rna_Main_materials_remove");
	RNA_def_function_flag(func, FUNC_USE_REPORTS);
	RNA_def_function_ui_description(func, "Remove a material from the current blendfile");
	parm = RNA_def_pointer(func, "material", "Material", "", "Material to remove");
	RNA_def_property_flag(parm, PROP_REQUIRED | PROP_NEVER_NULL | PROP_RNAPTR);
	RNA_def_property_clear_flag(parm, PROP_THICK_WRAP);

	func = RNA_def_function(srna, "tag", "rna_Main_materials_tag");
	parm = RNA_def_boolean(func, "value", 0, "Value", "");
	RNA_def_property_flag(parm, PROP_REQUIRED);

	prop = RNA_def_property(srna, "is_updated", PROP_BOOLEAN, PROP_NONE);
	RNA_def_property_clear_flag(prop, PROP_EDITABLE);
	RNA_def_property_boolean_funcs(prop, "rna_Main_materials_is_updated_get", NULL);
}
void RNA_def_main_node_groups(BlenderRNA *brna, PropertyRNA *cprop)
{
	StructRNA *srna;
	FunctionRNA *func;
	PropertyRNA *parm;
	PropertyRNA *prop;

	static EnumPropertyItem dummy_items[] = {
		{0, "DUMMY", 0, "", ""},
		{0, NULL, 0, NULL, NULL}
	};

	RNA_def_property_srna(cprop, "BlendDataNodeTrees");
	srna = RNA_def_struct(brna, "BlendDataNodeTrees", NULL);
	RNA_def_struct_sdna(srna, "Main");
	RNA_def_struct_ui_text(srna, "Main Node Trees", "Collection of node trees");

	func = RNA_def_function(srna, "new", "rna_Main_nodetree_new");
	RNA_def_function_ui_description(func, "Add a new node tree to the main database");
	parm = RNA_def_string(func, "name", "NodeGroup", 0, "", "New name for the datablock");
	RNA_def_property_flag(parm, PROP_REQUIRED);
	parm = RNA_def_enum(func, "type", dummy_items, 0, "Type", "The type of node_group to add");
	RNA_def_property_enum_funcs(parm, NULL, NULL, "rna_Main_nodetree_type_itemf");
	RNA_def_property_flag(parm, PROP_REQUIRED);
	/* return type */
	parm = RNA_def_pointer(func, "tree", "NodeTree", "", "New node tree datablock");
	RNA_def_function_return(func, parm);

	func = RNA_def_function(srna, "remove", "rna_Main_nodetree_remove");
	RNA_def_function_flag(func, FUNC_USE_REPORTS);
	RNA_def_function_ui_description(func, "Remove a node tree from the current blendfile");
	parm = RNA_def_pointer(func, "tree", "NodeTree", "", "Node tree to remove");
	RNA_def_property_flag(parm, PROP_REQUIRED | PROP_NEVER_NULL | PROP_RNAPTR);
	RNA_def_property_clear_flag(parm, PROP_THICK_WRAP);

	func = RNA_def_function(srna, "tag", "rna_Main_node_groups_tag");
	parm = RNA_def_boolean(func, "value", 0, "Value", "");
	RNA_def_property_flag(parm, PROP_REQUIRED);

	prop = RNA_def_property(srna, "is_updated", PROP_BOOLEAN, PROP_NONE);
	RNA_def_property_clear_flag(prop, PROP_EDITABLE);
	RNA_def_property_boolean_funcs(prop, "rna_Main_node_groups_is_updated_get", NULL);
}
void RNA_def_main_meshes(BlenderRNA *brna, PropertyRNA *cprop)
{
	StructRNA *srna;
	FunctionRNA *func;
	PropertyRNA *parm;
	PropertyRNA *prop;

	static EnumPropertyItem mesh_type_items[] = {
		{eModifierMode_Realtime, "PREVIEW", 0, "Preview", "Apply modifier preview settings"},
		{eModifierMode_Render, "RENDER", 0, "Render", "Apply modifier render settings"},
		{0, NULL, 0, NULL, NULL}
	};

	RNA_def_property_srna(cprop, "BlendDataMeshes");
	srna = RNA_def_struct(brna, "BlendDataMeshes", NULL);
	RNA_def_struct_sdna(srna, "Main");
	RNA_def_struct_ui_text(srna, "Main Meshes", "Collection of meshes");

	func = RNA_def_function(srna, "new", "rna_Main_meshes_new");
	RNA_def_function_ui_description(func, "Add a new mesh to the main database");
	parm = RNA_def_string(func, "name", "Mesh", 0, "", "New name for the datablock");
	RNA_def_property_flag(parm, PROP_REQUIRED);
	/* return type */
	parm = RNA_def_pointer(func, "mesh", "Mesh", "", "New mesh datablock");
	RNA_def_function_return(func, parm);

	func = RNA_def_function(srna, "new_from_object", "rna_Main_meshes_new_from_object");
	RNA_def_function_ui_description(func, "Add a new mesh created from object with modifiers applied");
	RNA_def_function_flag(func, FUNC_USE_REPORTS);
	parm = RNA_def_pointer(func, "scene", "Scene", "", "Scene within which to evaluate modifiers");
	RNA_def_property_flag(parm, PROP_REQUIRED | PROP_NEVER_NULL);
	parm = RNA_def_pointer(func, "object", "Object", "", "Object to create mesh from");
	RNA_def_property_flag(parm, PROP_REQUIRED | PROP_NEVER_NULL);
	parm = RNA_def_boolean(func, "apply_modifiers", 0, "", "Apply modifiers");
	RNA_def_property_flag(parm, PROP_REQUIRED);
	parm = RNA_def_enum(func, "settings", mesh_type_items, 0, "", "Modifier settings to apply");
	RNA_def_property_flag(parm, PROP_REQUIRED);
	RNA_def_boolean(func, "calc_tessface", true, "Calculate Tessellation", "Calculate tessellation faces");
	RNA_def_boolean(func, "calc_undeformed", false, "Calculate Undeformed", "Calculate undeformed vertex coordinates");
	parm = RNA_def_pointer(func, "mesh", "Mesh", "",
	                       "Mesh created from object, remove it if it is only used for export");
	RNA_def_function_return(func, parm);

	func = RNA_def_function(srna, "new_from_dupli", "rna_Main_meshes_new_from_dupli");
	RNA_def_function_ui_description(func, "Add a new mesh created from dupli cache data");
	RNA_def_function_flag(func, FUNC_USE_REPORTS);
	parm = RNA_def_pointer(func, "scene", "Scene", "", "Scene within which to evaluate modifiers");
	RNA_def_property_flag(parm, PROP_REQUIRED | PROP_NEVER_NULL);
	parm = RNA_def_pointer(func, "parent", "Object", "", "Duplicator parent of the object");
	RNA_def_property_flag(parm, PROP_REQUIRED | PROP_NEVER_NULL);
	parm = RNA_def_pointer(func, "dupli_object", "DupliObject", "", "Dupli Object to create mesh from");
	RNA_def_property_flag(parm, PROP_REQUIRED | PROP_NEVER_NULL);
	parm = RNA_def_enum(func, "settings", mesh_type_items, 0, "", "Modifier settings to apply");
	RNA_def_property_flag(parm, PROP_REQUIRED);
	RNA_def_boolean(func, "calc_tessface", true, "Calculate Tessellation", "Calculate tessellation faces");
	RNA_def_boolean(func, "calc_undeformed", false, "Calculate Undeformed", "Calculate undeformed vertex coordinates");
	parm = RNA_def_pointer(func, "mesh", "Mesh", "",
	                       "Mesh created from object, remove it if it is only used for export");
	RNA_def_function_return(func, parm);

	func = RNA_def_function(srna, "remove", "rna_Main_meshes_remove");
	RNA_def_function_flag(func, FUNC_USE_REPORTS);
	RNA_def_function_ui_description(func, "Remove a mesh from the current blendfile");
	parm = RNA_def_pointer(func, "mesh", "Mesh", "", "Mesh to remove");
	RNA_def_property_flag(parm, PROP_REQUIRED | PROP_NEVER_NULL | PROP_RNAPTR);
	RNA_def_property_clear_flag(parm, PROP_THICK_WRAP);

	func = RNA_def_function(srna, "tag", "rna_Main_meshes_tag");
	parm = RNA_def_boolean(func, "value", 0, "Value", "");
	RNA_def_property_flag(parm, PROP_REQUIRED);

	prop = RNA_def_property(srna, "is_updated", PROP_BOOLEAN, PROP_NONE);
	RNA_def_property_clear_flag(prop, PROP_EDITABLE);
	RNA_def_property_boolean_funcs(prop, "rna_Main_meshes_is_updated_get", NULL);
}
void RNA_def_main_lamps(BlenderRNA *brna, PropertyRNA *cprop)
{
	StructRNA *srna;
	FunctionRNA *func;
	PropertyRNA *parm;
	PropertyRNA *prop;

	RNA_def_property_srna(cprop, "BlendDataLamps");
	srna = RNA_def_struct(brna, "BlendDataLamps", NULL);
	RNA_def_struct_sdna(srna, "Main");
	RNA_def_struct_ui_text(srna, "Main Lamps", "Collection of lamps");

	func = RNA_def_function(srna, "new", "rna_Main_lamps_new");
	RNA_def_function_ui_description(func, "Add a new lamp to the main database");
	parm = RNA_def_string(func, "name", "Lamp", 0, "", "New name for the datablock");
	RNA_def_property_flag(parm, PROP_REQUIRED);
	parm = RNA_def_enum(func, "type", lamp_type_items, 0, "Type", "The type of texture to add");
	RNA_def_property_flag(parm, PROP_REQUIRED);
	/* return type */
	parm = RNA_def_pointer(func, "lamp", "Lamp", "", "New lamp datablock");
	RNA_def_function_return(func, parm);

	func = RNA_def_function(srna, "remove", "rna_Main_lamps_remove");
	RNA_def_function_flag(func, FUNC_USE_REPORTS);
	RNA_def_function_ui_description(func, "Remove a lamp from the current blendfile");
	parm = RNA_def_pointer(func, "lamp", "Lamp", "", "Lamp to remove");
	RNA_def_property_flag(parm, PROP_REQUIRED | PROP_NEVER_NULL | PROP_RNAPTR);
	RNA_def_property_clear_flag(parm, PROP_THICK_WRAP);

	func = RNA_def_function(srna, "tag", "rna_Main_lamps_tag");
	parm = RNA_def_boolean(func, "value", 0, "Value", "");
	RNA_def_property_flag(parm, PROP_REQUIRED);

	prop = RNA_def_property(srna, "is_updated", PROP_BOOLEAN, PROP_NONE);
	RNA_def_property_clear_flag(prop, PROP_EDITABLE);
	RNA_def_property_boolean_funcs(prop, "rna_Main_lamps_is_updated_get", NULL);
}

void RNA_def_main_libraries(BlenderRNA *brna, PropertyRNA *cprop)
{
	StructRNA *srna;
	FunctionRNA *func;
	PropertyRNA *parm;
	PropertyRNA *prop;

	RNA_def_property_srna(cprop, "BlendDataLibraries");
	srna = RNA_def_struct(brna, "BlendDataLibraries", NULL);
	RNA_def_struct_sdna(srna, "Main");
	RNA_def_struct_ui_text(srna, "Main Libraries", "Collection of libraries");

	func = RNA_def_function(srna, "tag", "rna_Main_libraries_tag");
	parm = RNA_def_boolean(func, "value", 0, "Value", "");
	RNA_def_property_flag(parm, PROP_REQUIRED);

	prop = RNA_def_property(srna, "is_updated", PROP_BOOLEAN, PROP_NONE);
	RNA_def_property_clear_flag(prop, PROP_EDITABLE);
	RNA_def_property_boolean_funcs(prop, "rna_Main_libraries_is_updated_get", NULL);
}

void RNA_def_main_screens(BlenderRNA *brna, PropertyRNA *cprop)
{
	StructRNA *srna;
	FunctionRNA *func;
	PropertyRNA *parm;
	PropertyRNA *prop;

	RNA_def_property_srna(cprop, "BlendDataScreens");
	srna = RNA_def_struct(brna, "BlendDataScreens", NULL);
	RNA_def_struct_sdna(srna, "Main");
	RNA_def_struct_ui_text(srna, "Main Screens", "Collection of screens");

	func = RNA_def_function(srna, "tag", "rna_Main_screens_tag");
	parm = RNA_def_boolean(func, "value", 0, "Value", "");
	RNA_def_property_flag(parm, PROP_REQUIRED);

	prop = RNA_def_property(srna, "is_updated", PROP_BOOLEAN, PROP_NONE);
	RNA_def_property_clear_flag(prop, PROP_EDITABLE);
	RNA_def_property_boolean_funcs(prop, "rna_Main_screens_is_updated_get", NULL);
}

void RNA_def_main_window_managers(BlenderRNA *brna, PropertyRNA *cprop)
{
	StructRNA *srna;
	FunctionRNA *func;
	PropertyRNA *parm;
	PropertyRNA *prop;

	RNA_def_property_srna(cprop, "BlendDataWindowManagers");
	srna = RNA_def_struct(brna, "BlendDataWindowManagers", NULL);
	RNA_def_struct_sdna(srna, "Main");
	RNA_def_struct_ui_text(srna, "Main Window Managers", "Collection of window managers");

	func = RNA_def_function(srna, "tag", "rna_Main_window_managers_tag");
	parm = RNA_def_boolean(func, "value", 0, "Value", "");
	RNA_def_property_flag(parm, PROP_REQUIRED);

	prop = RNA_def_property(srna, "is_updated", PROP_BOOLEAN, PROP_NONE);
	RNA_def_property_clear_flag(prop, PROP_EDITABLE);
	RNA_def_property_boolean_funcs(prop, "rna_Main_window_managers_is_updated_get", NULL);
}
void RNA_def_main_images(BlenderRNA *brna, PropertyRNA *cprop)
{
	StructRNA *srna;
	FunctionRNA *func;
	PropertyRNA *parm;
	PropertyRNA *prop;

	RNA_def_property_srna(cprop, "BlendDataImages");
	srna = RNA_def_struct(brna, "BlendDataImages", NULL);
	RNA_def_struct_sdna(srna, "Main");
	RNA_def_struct_ui_text(srna, "Main Images", "Collection of images");

	func = RNA_def_function(srna, "new", "rna_Main_images_new");
	RNA_def_function_ui_description(func, "Add a new image to the main database");
	parm = RNA_def_string(func, "name", "Image", 0, "", "New name for the datablock");
	RNA_def_property_flag(parm, PROP_REQUIRED);
	parm = RNA_def_int(func, "width", 1024, 1, INT_MAX, "", "Width of the image", 1, INT_MAX);
	RNA_def_property_flag(parm, PROP_REQUIRED);
	parm = RNA_def_int(func, "height", 1024, 1, INT_MAX, "", "Height of the image", 1, INT_MAX);
	RNA_def_property_flag(parm, PROP_REQUIRED);
	RNA_def_boolean(func, "alpha", 0, "Alpha", "Use alpha channel");
	RNA_def_boolean(func, "float_buffer", 0, "Float Buffer", "Create an image with floating point color");
	/* return type */
	parm = RNA_def_pointer(func, "image", "Image", "", "New image datablock");
	RNA_def_function_return(func, parm);

	func = RNA_def_function(srna, "load", "rna_Main_images_load");
	RNA_def_function_flag(func, FUNC_USE_REPORTS);
	RNA_def_function_ui_description(func, "Load a new image into the main database");
	parm = RNA_def_string_file_path(func, "filepath", "File Path", 0, "", "path of the file to load");
	RNA_def_property_flag(parm, PROP_REQUIRED);
	/* return type */
	parm = RNA_def_pointer(func, "image", "Image", "", "New image datablock");
	RNA_def_function_return(func, parm);

	func = RNA_def_function(srna, "remove", "rna_Main_images_remove");
	RNA_def_function_flag(func, FUNC_USE_REPORTS);
	RNA_def_function_ui_description(func, "Remove an image from the current blendfile");
	parm = RNA_def_pointer(func, "image", "Image", "", "Image to remove");
	RNA_def_property_flag(parm, PROP_REQUIRED | PROP_NEVER_NULL | PROP_RNAPTR);
	RNA_def_property_clear_flag(parm, PROP_THICK_WRAP);

	func = RNA_def_function(srna, "tag", "rna_Main_images_tag");
	parm = RNA_def_boolean(func, "value", 0, "Value", "");
	RNA_def_property_flag(parm, PROP_REQUIRED);

	prop = RNA_def_property(srna, "is_updated", PROP_BOOLEAN, PROP_NONE);
	RNA_def_property_clear_flag(prop, PROP_EDITABLE);
	RNA_def_property_boolean_funcs(prop, "rna_Main_images_is_updated_get", NULL);
}

void RNA_def_main_lattices(BlenderRNA *brna, PropertyRNA *cprop)
{
	StructRNA *srna;
	FunctionRNA *func;
	PropertyRNA *parm;
	PropertyRNA *prop;

	RNA_def_property_srna(cprop, "BlendDataLattices");
	srna = RNA_def_struct(brna, "BlendDataLattices", NULL);
	RNA_def_struct_sdna(srna, "Main");
	RNA_def_struct_ui_text(srna, "Main Lattices", "Collection of lattices");

	func = RNA_def_function(srna, "new", "rna_Main_lattices_new");
	RNA_def_function_ui_description(func, "Add a new lattice to the main database");
	parm = RNA_def_string(func, "name", "Lattice", 0, "", "New name for the datablock");
	RNA_def_property_flag(parm, PROP_REQUIRED);
	/* return type */
	parm = RNA_def_pointer(func, "lattice", "Lattice", "", "New lattices datablock");
	RNA_def_function_return(func, parm);

	func = RNA_def_function(srna, "remove", "rna_Main_lattices_remove");
	RNA_def_function_flag(func, FUNC_USE_REPORTS);
	RNA_def_function_ui_description(func, "Remove a lattice from the current blendfile");
	parm = RNA_def_pointer(func, "lattice", "Lattice", "", "Lattice to remove");
	RNA_def_property_flag(parm, PROP_REQUIRED | PROP_NEVER_NULL | PROP_RNAPTR);
	RNA_def_property_clear_flag(parm, PROP_THICK_WRAP);

	func = RNA_def_function(srna, "tag", "rna_Main_lattices_tag");
	parm = RNA_def_boolean(func, "value", 0, "Value", "");
	RNA_def_property_flag(parm, PROP_REQUIRED);

	prop = RNA_def_property(srna, "is_updated", PROP_BOOLEAN, PROP_NONE);
	RNA_def_property_clear_flag(prop, PROP_EDITABLE);
	RNA_def_property_boolean_funcs(prop, "rna_Main_lattices_is_updated_get", NULL);
}
void RNA_def_main_curves(BlenderRNA *brna, PropertyRNA *cprop)
{
	StructRNA *srna;
	FunctionRNA *func;
	PropertyRNA *parm;
	PropertyRNA *prop;

	RNA_def_property_srna(cprop, "BlendDataCurves");
	srna = RNA_def_struct(brna, "BlendDataCurves", NULL);
	RNA_def_struct_sdna(srna, "Main");
	RNA_def_struct_ui_text(srna, "Main Curves", "Collection of curves");

	func = RNA_def_function(srna, "new", "rna_Main_curves_new");
	RNA_def_function_ui_description(func, "Add a new curve to the main database");
	parm = RNA_def_string(func, "name", "Curve", 0, "", "New name for the datablock");
	RNA_def_property_flag(parm, PROP_REQUIRED);
	parm = RNA_def_enum(func, "type", object_type_curve_items, 0, "Type", "The type of curve to add");
	RNA_def_property_flag(parm, PROP_REQUIRED);
	/* return type */
	parm = RNA_def_pointer(func, "curve", "Curve", "", "New curve datablock");
	RNA_def_function_return(func, parm);

	func = RNA_def_function(srna, "remove", "rna_Main_curves_remove");
	RNA_def_function_flag(func, FUNC_USE_REPORTS);
	RNA_def_function_ui_description(func, "Remove a curve from the current blendfile");
	parm = RNA_def_pointer(func, "curve", "Curve", "", "Curve to remove");
	RNA_def_property_flag(parm, PROP_REQUIRED | PROP_NEVER_NULL | PROP_RNAPTR);
	RNA_def_property_clear_flag(parm, PROP_THICK_WRAP);

	func = RNA_def_function(srna, "tag", "rna_Main_curves_tag");
	parm = RNA_def_boolean(func, "value", 0, "Value", "");
	RNA_def_property_flag(parm, PROP_REQUIRED);

	prop = RNA_def_property(srna, "is_updated", PROP_BOOLEAN, PROP_NONE);
	RNA_def_property_clear_flag(prop, PROP_EDITABLE);
	RNA_def_property_boolean_funcs(prop, "rna_Main_curves_is_updated_get", NULL);
}
void RNA_def_main_metaballs(BlenderRNA *brna, PropertyRNA *cprop)
{
	StructRNA *srna;
	FunctionRNA *func;
	PropertyRNA *parm;
	PropertyRNA *prop;

	RNA_def_property_srna(cprop, "BlendDataMetaBalls");
	srna = RNA_def_struct(brna, "BlendDataMetaBalls", NULL);
	RNA_def_struct_sdna(srna, "Main");
	RNA_def_struct_ui_text(srna, "Main Metaballs", "Collection of metaballs");

	func = RNA_def_function(srna, "new", "rna_Main_metaballs_new");
	RNA_def_function_ui_description(func, "Add a new metaball to the main database");
	parm = RNA_def_string(func, "name", "MetaBall", 0, "", "New name for the datablock");
	RNA_def_property_flag(parm, PROP_REQUIRED);
	/* return type */
	parm = RNA_def_pointer(func, "metaball", "MetaBall", "", "New metaball datablock");
	RNA_def_function_return(func, parm);

	func = RNA_def_function(srna, "remove", "rna_Main_metaballs_remove");
	RNA_def_function_flag(func, FUNC_USE_REPORTS);
	RNA_def_function_ui_description(func, "Remove a metaball from the current blendfile");
	parm = RNA_def_pointer(func, "metaball", "MetaBall", "", "Metaball to remove");
	RNA_def_property_flag(parm, PROP_REQUIRED | PROP_NEVER_NULL | PROP_RNAPTR);
	RNA_def_property_clear_flag(parm, PROP_THICK_WRAP);

	func = RNA_def_function(srna, "tag", "rna_Main_metaballs_tag");
	parm = RNA_def_boolean(func, "value", 0, "Value", "");
	RNA_def_property_flag(parm, PROP_REQUIRED);

	prop = RNA_def_property(srna, "is_updated", PROP_BOOLEAN, PROP_NONE);
	RNA_def_property_clear_flag(prop, PROP_EDITABLE);
	RNA_def_property_boolean_funcs(prop, "rna_Main_metaballs_is_updated_get", NULL);
}
void RNA_def_main_fonts(BlenderRNA *brna, PropertyRNA *cprop)
{
	StructRNA *srna;
	FunctionRNA *func;
	PropertyRNA *parm;
	PropertyRNA *prop;

	RNA_def_property_srna(cprop, "BlendDataFonts");
	srna = RNA_def_struct(brna, "BlendDataFonts", NULL);
	RNA_def_struct_sdna(srna, "Main");
	RNA_def_struct_ui_text(srna, "Main Fonts", "Collection of fonts");

	func = RNA_def_function(srna, "load", "rna_Main_fonts_load");
	RNA_def_function_flag(func, FUNC_USE_REPORTS);
	RNA_def_function_ui_description(func, "Load a new font into the main database");
	parm = RNA_def_string_file_path(func, "filepath", "File Path", 0, "", "path of the font to load");
	RNA_def_property_flag(parm, PROP_REQUIRED);
	/* return type */
	parm = RNA_def_pointer(func, "vfont", "VectorFont", "", "New font datablock");
	RNA_def_function_return(func, parm);

	func = RNA_def_function(srna, "remove", "rna_Main_fonts_remove");
	RNA_def_function_flag(func, FUNC_USE_REPORTS);
	RNA_def_function_ui_description(func, "Remove a font from the current blendfile");
	parm = RNA_def_pointer(func, "vfont", "VectorFont", "", "Font to remove");
	RNA_def_property_flag(parm, PROP_REQUIRED | PROP_NEVER_NULL | PROP_RNAPTR);
	RNA_def_property_clear_flag(parm, PROP_THICK_WRAP);

	func = RNA_def_function(srna, "tag", "rna_Main_fonts_tag");
	parm = RNA_def_boolean(func, "value", 0, "Value", "");
	RNA_def_property_flag(parm, PROP_REQUIRED);

	prop = RNA_def_property(srna, "is_updated", PROP_BOOLEAN, PROP_NONE);
	RNA_def_property_clear_flag(prop, PROP_EDITABLE);
	RNA_def_property_boolean_funcs(prop, "rna_Main_fonts_is_updated_get", NULL);
}
void RNA_def_main_textures(BlenderRNA *brna, PropertyRNA *cprop)
{
	StructRNA *srna;
	FunctionRNA *func;
	PropertyRNA *parm;
	PropertyRNA *prop;

	RNA_def_property_srna(cprop, "BlendDataTextures");
	srna = RNA_def_struct(brna, "BlendDataTextures", NULL);
	RNA_def_struct_sdna(srna, "Main");
	RNA_def_struct_ui_text(srna, "Main Textures", "Collection of groups");

	func = RNA_def_function(srna, "new", "rna_Main_textures_new");
	RNA_def_function_ui_description(func, "Add a new texture to the main database");
	parm = RNA_def_string(func, "name", "Texture", 0, "", "New name for the datablock");
	RNA_def_property_flag(parm, PROP_REQUIRED);
	parm = RNA_def_enum(func, "type", texture_type_items, 0, "Type", "The type of texture to add");
	RNA_def_property_flag(parm, PROP_REQUIRED);
	/* return type */
	parm = RNA_def_pointer(func, "texture", "Texture", "", "New texture datablock");
	RNA_def_function_return(func, parm);

	func = RNA_def_function(srna, "remove", "rna_Main_textures_remove");
	RNA_def_function_flag(func, FUNC_USE_REPORTS);
	RNA_def_function_ui_description(func, "Remove a texture from the current blendfile");
	parm = RNA_def_pointer(func, "texture", "Texture", "", "Texture to remove");
	RNA_def_property_flag(parm, PROP_REQUIRED | PROP_NEVER_NULL | PROP_RNAPTR);
	RNA_def_property_clear_flag(parm, PROP_THICK_WRAP);

	func = RNA_def_function(srna, "tag", "rna_Main_textures_tag");
	parm = RNA_def_boolean(func, "value", 0, "Value", "");
	RNA_def_property_flag(parm, PROP_REQUIRED);

	prop = RNA_def_property(srna, "is_updated", PROP_BOOLEAN, PROP_NONE);
	RNA_def_property_clear_flag(prop, PROP_EDITABLE);
	RNA_def_property_boolean_funcs(prop, "rna_Main_textures_is_updated_get", NULL);
}
void RNA_def_main_brushes(BlenderRNA *brna, PropertyRNA *cprop)
{
	StructRNA *srna;
	FunctionRNA *func;
	PropertyRNA *parm;
	PropertyRNA *prop;

	RNA_def_property_srna(cprop, "BlendDataBrushes");
	srna = RNA_def_struct(brna, "BlendDataBrushes", NULL);
	RNA_def_struct_sdna(srna, "Main");
	RNA_def_struct_ui_text(srna, "Main Brushes", "Collection of brushes");

	func = RNA_def_function(srna, "new", "rna_Main_brushes_new");
	RNA_def_function_ui_description(func, "Add a new brush to the main database");
	parm = RNA_def_string(func, "name", "Brush", 0, "", "New name for the datablock");
	RNA_def_property_flag(parm, PROP_REQUIRED);
	/* return type */
	parm = RNA_def_pointer(func, "brush", "Brush", "", "New brush datablock");
	RNA_def_function_return(func, parm);

	func = RNA_def_function(srna, "remove", "rna_Main_brushes_remove");
	RNA_def_function_flag(func, FUNC_USE_REPORTS);
	RNA_def_function_ui_description(func, "Remove a brush from the current blendfile");
	parm = RNA_def_pointer(func, "brush", "Brush", "", "Brush to remove");
	RNA_def_property_flag(parm, PROP_REQUIRED | PROP_NEVER_NULL | PROP_RNAPTR);
	RNA_def_property_clear_flag(parm, PROP_THICK_WRAP);

	func = RNA_def_function(srna, "tag", "rna_Main_brushes_tag");
	parm = RNA_def_boolean(func, "value", 0, "Value", "");
	RNA_def_property_flag(parm, PROP_REQUIRED);

	prop = RNA_def_property(srna, "is_updated", PROP_BOOLEAN, PROP_NONE);
	RNA_def_property_clear_flag(prop, PROP_EDITABLE);
	RNA_def_property_boolean_funcs(prop, "rna_Main_brushes_is_updated_get", NULL);
}

void RNA_def_main_worlds(BlenderRNA *brna, PropertyRNA *cprop)
{
	StructRNA *srna;
	FunctionRNA *func;
	PropertyRNA *parm;
	PropertyRNA *prop;

	RNA_def_property_srna(cprop, "BlendDataWorlds");
	srna = RNA_def_struct(brna, "BlendDataWorlds", NULL);
	RNA_def_struct_sdna(srna, "Main");
	RNA_def_struct_ui_text(srna, "Main Worlds", "Collection of worlds");

	func = RNA_def_function(srna, "new", "rna_Main_worlds_new");
	RNA_def_function_ui_description(func, "Add a new world to the main database");
	parm = RNA_def_string(func, "name", "World", 0, "", "New name for the datablock");
	RNA_def_property_flag(parm, PROP_REQUIRED);
	/* return type */
	parm = RNA_def_pointer(func, "world", "World", "", "New world datablock");
	RNA_def_function_return(func, parm);

	func = RNA_def_function(srna, "remove", "rna_Main_worlds_remove");
	RNA_def_function_flag(func, FUNC_USE_REPORTS);
	RNA_def_function_ui_description(func, "Remove a world from the current blendfile");
	parm = RNA_def_pointer(func, "world", "World", "", "World to remove");
	RNA_def_property_flag(parm, PROP_REQUIRED | PROP_NEVER_NULL | PROP_RNAPTR);
	RNA_def_property_clear_flag(parm, PROP_THICK_WRAP);

	func = RNA_def_function(srna, "tag", "rna_Main_worlds_tag");
	parm = RNA_def_boolean(func, "value", 0, "Value", "");
	RNA_def_property_flag(parm, PROP_REQUIRED);

	prop = RNA_def_property(srna, "is_updated", PROP_BOOLEAN, PROP_NONE);
	RNA_def_property_clear_flag(prop, PROP_EDITABLE);
	RNA_def_property_boolean_funcs(prop, "rna_Main_worlds_is_updated_get", NULL);
}

void RNA_def_main_groups(BlenderRNA *brna, PropertyRNA *cprop)
{
	StructRNA *srna;
	FunctionRNA *func;
	PropertyRNA *parm;
	PropertyRNA *prop;

	RNA_def_property_srna(cprop, "BlendDataGroups");
	srna = RNA_def_struct(brna, "BlendDataGroups", NULL);
	RNA_def_struct_sdna(srna, "Main");
	RNA_def_struct_ui_text(srna, "Main Groups", "Collection of groups");

	func = RNA_def_function(srna, "new", "rna_Main_groups_new");
	RNA_def_function_ui_description(func, "Add a new group to the main database");
	parm = RNA_def_string(func, "name", "Group", 0, "", "New name for the datablock");
	RNA_def_property_flag(parm, PROP_REQUIRED);
	/* return type */
	parm = RNA_def_pointer(func, "group", "Group", "", "New group datablock");
	RNA_def_function_return(func, parm);

	func = RNA_def_function(srna, "remove", "rna_Main_groups_remove");
	RNA_def_function_ui_description(func, "Remove a group from the current blendfile");
	parm = RNA_def_pointer(func, "group", "Group", "", "Group to remove");
	RNA_def_property_flag(parm, PROP_REQUIRED | PROP_NEVER_NULL | PROP_RNAPTR);
	RNA_def_property_clear_flag(parm, PROP_THICK_WRAP);

	func = RNA_def_function(srna, "tag", "rna_Main_groups_tag");
	parm = RNA_def_boolean(func, "value", 0, "Value", "");
	RNA_def_property_flag(parm, PROP_REQUIRED);

	prop = RNA_def_property(srna, "is_updated", PROP_BOOLEAN, PROP_NONE);
	RNA_def_property_clear_flag(prop, PROP_EDITABLE);
	RNA_def_property_boolean_funcs(prop, "rna_Main_groups_is_updated_get", NULL);
}

void RNA_def_main_speakers(BlenderRNA *brna, PropertyRNA *cprop)
{
	StructRNA *srna;
	FunctionRNA *func;
	PropertyRNA *parm;
	PropertyRNA *prop;

	RNA_def_property_srna(cprop, "BlendDataSpeakers");
	srna = RNA_def_struct(brna, "BlendDataSpeakers", NULL);
	RNA_def_struct_sdna(srna, "Main");
	RNA_def_struct_ui_text(srna, "Main Speakers", "Collection of speakers");

	func = RNA_def_function(srna, "new", "rna_Main_speakers_new");
	RNA_def_function_ui_description(func, "Add a new speaker to the main database");
	parm = RNA_def_string(func, "name", "Speaker", 0, "", "New name for the datablock");
	RNA_def_property_flag(parm, PROP_REQUIRED);
	/* return type */
	parm = RNA_def_pointer(func, "speaker", "Speaker", "", "New speaker datablock");
	RNA_def_function_return(func, parm);

	func = RNA_def_function(srna, "remove", "rna_Main_speakers_remove");
	RNA_def_function_flag(func, FUNC_USE_REPORTS);
	RNA_def_function_ui_description(func, "Remove a speaker from the current blendfile");
	parm = RNA_def_pointer(func, "speaker", "Speaker", "", "Speaker to remove");
	RNA_def_property_flag(parm, PROP_REQUIRED | PROP_NEVER_NULL | PROP_RNAPTR);
	RNA_def_property_clear_flag(parm, PROP_THICK_WRAP);

	func = RNA_def_function(srna, "tag", "rna_Main_speakers_tag");
	parm = RNA_def_boolean(func, "value", 0, "Value", "");
	RNA_def_property_flag(parm, PROP_REQUIRED);

	prop = RNA_def_property(srna, "is_updated", PROP_BOOLEAN, PROP_NONE);
	RNA_def_property_clear_flag(prop, PROP_EDITABLE);
	RNA_def_property_boolean_funcs(prop, "rna_Main_speakers_is_updated_get", NULL);
}

void RNA_def_main_texts(BlenderRNA *brna, PropertyRNA *cprop)
{
	StructRNA *srna;
	FunctionRNA *func;
	PropertyRNA *parm;
	PropertyRNA *prop;

	RNA_def_property_srna(cprop, "BlendDataTexts");
	srna = RNA_def_struct(brna, "BlendDataTexts", NULL);
	RNA_def_struct_sdna(srna, "Main");
	RNA_def_struct_ui_text(srna, "Main Texts", "Collection of texts");

	func = RNA_def_function(srna, "new", "rna_Main_texts_new");
	RNA_def_function_ui_description(func, "Add a new text to the main database");
	parm = RNA_def_string(func, "name", "Text", 0, "", "New name for the datablock");
	RNA_def_property_flag(parm, PROP_REQUIRED);
	/* return type */
	parm = RNA_def_pointer(func, "text", "Text", "", "New text datablock");
	RNA_def_function_return(func, parm);

	func = RNA_def_function(srna, "remove", "rna_Main_texts_remove");
	RNA_def_function_ui_description(func, "Remove a text from the current blendfile");
	parm = RNA_def_pointer(func, "text", "Text", "", "Text to remove");
	RNA_def_property_flag(parm, PROP_REQUIRED | PROP_NEVER_NULL | PROP_RNAPTR);
	RNA_def_property_clear_flag(parm, PROP_THICK_WRAP);

	/* load func */
	func = RNA_def_function(srna, "load", "rna_Main_texts_load");
	RNA_def_function_flag(func, FUNC_USE_REPORTS);
	RNA_def_function_ui_description(func, "Add a new text to the main database from a file");
	parm = RNA_def_string_file_path(func, "filepath", "Path", FILE_MAX, "", "path for the datablock");
	RNA_def_property_flag(parm, PROP_REQUIRED);
	parm = RNA_def_boolean(func, "internal", 0, "Make internal", "Make text file internal after loading");
	/* return type */
	parm = RNA_def_pointer(func, "text", "Text", "", "New text datablock");
	RNA_def_function_return(func, parm);

	func = RNA_def_function(srna, "tag", "rna_Main_texts_tag");
	parm = RNA_def_boolean(func, "value", 0, "Value", "");
	RNA_def_property_flag(parm, PROP_REQUIRED);

	prop = RNA_def_property(srna, "is_updated", PROP_BOOLEAN, PROP_NONE);
	RNA_def_property_clear_flag(prop, PROP_EDITABLE);
	RNA_def_property_boolean_funcs(prop, "rna_Main_texts_is_updated_get", NULL);
}

void RNA_def_main_sounds(BlenderRNA *brna, PropertyRNA *cprop)
{
	StructRNA *srna;
	FunctionRNA *func;
	PropertyRNA *parm;
	PropertyRNA *prop;

	RNA_def_property_srna(cprop, "BlendDataSounds");
	srna = RNA_def_struct(brna, "BlendDataSounds", NULL);
	RNA_def_struct_sdna(srna, "Main");
	RNA_def_struct_ui_text(srna, "Main Sounds", "Collection of sounds");

	/* TODO, 'load' */

	func = RNA_def_function(srna, "tag", "rna_Main_sounds_tag");
	parm = RNA_def_boolean(func, "value", 0, "Value", "");
	RNA_def_property_flag(parm, PROP_REQUIRED);

	prop = RNA_def_property(srna, "is_updated", PROP_BOOLEAN, PROP_NONE);
	RNA_def_property_clear_flag(prop, PROP_EDITABLE);
	RNA_def_property_boolean_funcs(prop, "rna_Main_sounds_is_updated_get", NULL);
}

void RNA_def_main_armatures(BlenderRNA *brna, PropertyRNA *cprop)
{
	StructRNA *srna;
	FunctionRNA *func;
	PropertyRNA *parm;
	PropertyRNA *prop;

	RNA_def_property_srna(cprop, "BlendDataArmatures");
	srna = RNA_def_struct(brna, "BlendDataArmatures", NULL);
	RNA_def_struct_sdna(srna, "Main");
	RNA_def_struct_ui_text(srna, "Main Armatures", "Collection of armatures");

	func = RNA_def_function(srna, "new", "rna_Main_armatures_new");
	RNA_def_function_ui_description(func, "Add a new armature to the main database");
	parm = RNA_def_string(func, "name", "Armature", 0, "", "New name for the datablock");
	RNA_def_property_flag(parm, PROP_REQUIRED);
	/* return type */
	parm = RNA_def_pointer(func, "armature", "Armature", "", "New armature datablock");
	RNA_def_function_return(func, parm);

	func = RNA_def_function(srna, "remove", "rna_Main_armatures_remove");
	RNA_def_function_flag(func, FUNC_USE_REPORTS);
	RNA_def_function_ui_description(func, "Remove a armature from the current blendfile");
	parm = RNA_def_pointer(func, "armature", "Armature", "", "Armature to remove");
	RNA_def_property_flag(parm, PROP_REQUIRED | PROP_NEVER_NULL | PROP_RNAPTR);
	RNA_def_property_clear_flag(parm, PROP_THICK_WRAP);

	func = RNA_def_function(srna, "tag", "rna_Main_armatures_tag");
	parm = RNA_def_boolean(func, "value", 0, "Value", "");
	RNA_def_property_flag(parm, PROP_REQUIRED);

	prop = RNA_def_property(srna, "is_updated", PROP_BOOLEAN, PROP_NONE);
	RNA_def_property_clear_flag(prop, PROP_EDITABLE);
	RNA_def_property_boolean_funcs(prop, "rna_Main_armatures_is_updated_get", NULL);
}
void RNA_def_main_actions(BlenderRNA *brna, PropertyRNA *cprop)
{
	StructRNA *srna;
	FunctionRNA *func;
	PropertyRNA *parm;
	PropertyRNA *prop;

	RNA_def_property_srna(cprop, "BlendDataActions");
	srna = RNA_def_struct(brna, "BlendDataActions", NULL);
	RNA_def_struct_sdna(srna, "Main");
	RNA_def_struct_ui_text(srna, "Main Actions", "Collection of actions");

	func = RNA_def_function(srna, "new", "rna_Main_actions_new");
	RNA_def_function_ui_description(func, "Add a new action to the main database");
	parm = RNA_def_string(func, "name", "Action", 0, "", "New name for the datablock");
	RNA_def_property_flag(parm, PROP_REQUIRED);
	/* return type */
	parm = RNA_def_pointer(func, "action", "Action", "", "New action datablock");
	RNA_def_function_return(func, parm);

	func = RNA_def_function(srna, "remove", "rna_Main_actions_remove");
	RNA_def_function_flag(func, FUNC_USE_REPORTS);
	RNA_def_function_ui_description(func, "Remove a action from the current blendfile");
	parm = RNA_def_pointer(func, "action", "Action", "", "Action to remove");
	RNA_def_property_flag(parm, PROP_REQUIRED | PROP_NEVER_NULL | PROP_RNAPTR);
	RNA_def_property_clear_flag(parm, PROP_THICK_WRAP);

	func = RNA_def_function(srna, "tag", "rna_Main_actions_tag");
	parm = RNA_def_boolean(func, "value", 0, "Value", "");
	RNA_def_property_flag(parm, PROP_REQUIRED);

	prop = RNA_def_property(srna, "is_updated", PROP_BOOLEAN, PROP_NONE);
	RNA_def_property_clear_flag(prop, PROP_EDITABLE);
	RNA_def_property_boolean_funcs(prop, "rna_Main_actions_is_updated_get", NULL);
}
void RNA_def_main_particles(BlenderRNA *brna, PropertyRNA *cprop)
{
	StructRNA *srna;
	FunctionRNA *func;
	PropertyRNA *parm;
	PropertyRNA *prop;

	RNA_def_property_srna(cprop, "BlendDataParticles");
	srna = RNA_def_struct(brna, "BlendDataParticles", NULL);
	RNA_def_struct_sdna(srna, "Main");
	RNA_def_struct_ui_text(srna, "Main Particle Settings", "Collection of particle settings");

	func = RNA_def_function(srna, "new", "rna_Main_particles_new");
	RNA_def_function_ui_description(func, "Add a new particle settings instance to the main database");
	parm = RNA_def_string(func, "name", "ParticleSettings", 0, "", "New name for the datablock");
	RNA_def_property_flag(parm, PROP_REQUIRED);
	/* return type */
	parm = RNA_def_pointer(func, "particle", "ParticleSettings", "", "New particle settings datablock");
	RNA_def_function_return(func, parm);

	func = RNA_def_function(srna, "remove", "rna_Main_particles_remove");
	RNA_def_function_flag(func, FUNC_USE_REPORTS);
	RNA_def_function_ui_description(func, "Remove a particle settings instance from the current blendfile");
	parm = RNA_def_pointer(func, "particle", "ParticleSettings", "", "Particle Settings to remove");
	RNA_def_property_flag(parm, PROP_REQUIRED | PROP_NEVER_NULL | PROP_RNAPTR);
	RNA_def_property_clear_flag(parm, PROP_THICK_WRAP);

	func = RNA_def_function(srna, "tag", "rna_Main_particles_tag");
	parm = RNA_def_boolean(func, "value", 0, "Value", "");
	RNA_def_property_flag(parm, PROP_REQUIRED);

	prop = RNA_def_property(srna, "is_updated", PROP_BOOLEAN, PROP_NONE);
	RNA_def_property_clear_flag(prop, PROP_EDITABLE);
	RNA_def_property_boolean_funcs(prop, "rna_Main_particles_is_updated_get", NULL);
}
void RNA_def_main_palettes(BlenderRNA *brna, PropertyRNA *cprop)
{
	StructRNA *srna;
	FunctionRNA *func;
	PropertyRNA *parm;
	PropertyRNA *prop;

	RNA_def_property_srna(cprop, "BlendDataPalettes");
	srna = RNA_def_struct(brna, "BlendDataPalettes", NULL);
	RNA_def_struct_sdna(srna, "Main");
	RNA_def_struct_ui_text(srna, "Main Palettes", "Collection of palettes");

	func = RNA_def_function(srna, "new", "rna_Main_palettes_new");
	RNA_def_function_ui_description(func, "Add a new palette to the main database");
	parm = RNA_def_string(func, "name", "Palette", 0, "", "New name for the datablock");
	RNA_def_property_flag(parm, PROP_REQUIRED);
	/* return type */
	parm = RNA_def_pointer(func, "palette", "Palette", "", "New palette datablock");
	RNA_def_function_return(func, parm);

	func = RNA_def_function(srna, "remove", "rna_Main_palettes_remove");
	RNA_def_function_flag(func, FUNC_USE_REPORTS);
	RNA_def_function_ui_description(func, "Remove a palette from the current blendfile");
	parm = RNA_def_pointer(func, "palette", "Palette", "", "Palette to remove");
	RNA_def_property_flag(parm, PROP_REQUIRED | PROP_NEVER_NULL | PROP_RNAPTR);
	RNA_def_property_clear_flag(parm, PROP_THICK_WRAP);

	func = RNA_def_function(srna, "tag", "rna_Main_palettes_tag");
	parm = RNA_def_boolean(func, "value", 0, "Value", "");
	RNA_def_property_flag(parm, PROP_REQUIRED);

	prop = RNA_def_property(srna, "is_updated", PROP_BOOLEAN, PROP_NONE);
	RNA_def_property_clear_flag(prop, PROP_EDITABLE);
	RNA_def_property_boolean_funcs(prop, "rna_Main_palettes_is_updated_get", NULL);
}
void RNA_def_main_gpencil(BlenderRNA *brna, PropertyRNA *cprop)
{
	StructRNA *srna;
	FunctionRNA *func;
	PropertyRNA *parm;
	PropertyRNA *prop;

	RNA_def_property_srna(cprop, "BlendDataGreasePencils");
	srna = RNA_def_struct(brna, "BlendDataGreasePencils", NULL);
	RNA_def_struct_sdna(srna, "Main");
	RNA_def_struct_ui_text(srna, "Main Grease Pencils", "Collection of grease pencils");

	func = RNA_def_function(srna, "tag", "rna_Main_gpencil_tag");
	parm = RNA_def_boolean(func, "value", 0, "Value", "");
	RNA_def_property_flag(parm, PROP_REQUIRED);

	func = RNA_def_function(srna, "new", "gpencil_data_addnew");
	RNA_def_function_flag(func, FUNC_NO_SELF);
	parm = RNA_def_string(func, "name", "GreasePencil", 0, "", "New name for the datablock");
	RNA_def_property_flag(parm, PROP_REQUIRED);
	/* return type */
	parm = RNA_def_pointer(func, "grease_pencil", "GreasePencil", "", "New grease pencil datablock");
	RNA_def_function_return(func, parm);

	func = RNA_def_function(srna, "remove", "rna_Main_grease_pencil_remove");
	RNA_def_function_flag(func, FUNC_USE_REPORTS);
	RNA_def_function_ui_description(func, "Remove a grease pencil instance from the current blendfile");
	parm = RNA_def_pointer(func, "grease_pencil", "GreasePencil", "", "Grease Pencil to remove");
	RNA_def_property_flag(parm, PROP_REQUIRED | PROP_NEVER_NULL | PROP_RNAPTR);
	RNA_def_property_clear_flag(parm, PROP_THICK_WRAP);

	prop = RNA_def_property(srna, "is_updated", PROP_BOOLEAN, PROP_NONE);
	RNA_def_property_clear_flag(prop, PROP_EDITABLE);
	RNA_def_property_boolean_funcs(prop, "rna_Main_gpencil_is_updated_get", NULL);
}

void RNA_def_main_movieclips(BlenderRNA *brna, PropertyRNA *cprop)
{
	StructRNA *srna;
	FunctionRNA *func;
	PropertyRNA *parm;

	RNA_def_property_srna(cprop, "BlendDataMovieClips");
	srna = RNA_def_struct(brna, "BlendDataMovieClips", NULL);
	RNA_def_struct_sdna(srna, "Main");
	RNA_def_struct_ui_text(srna, "Main Movie Clips", "Collection of movie clips");

	func = RNA_def_function(srna, "tag", "rna_Main_movieclips_tag");
	parm = RNA_def_boolean(func, "value", 0, "Value", "");
	RNA_def_property_flag(parm, PROP_REQUIRED);

	func = RNA_def_function(srna, "remove", "rna_Main_movieclips_remove");
	RNA_def_function_ui_description(func, "Remove a movie clip from the current blendfile.");
	parm = RNA_def_pointer(func, "clip", "MovieClip", "", "Movie clip to remove");
	RNA_def_property_flag(parm, PROP_REQUIRED | PROP_NEVER_NULL | PROP_RNAPTR);
	RNA_def_property_clear_flag(parm, PROP_THICK_WRAP);

	/* load func */
	func = RNA_def_function(srna, "load", "rna_Main_movieclip_load");
	RNA_def_function_flag(func, FUNC_USE_REPORTS);
	RNA_def_function_ui_description(func, "Add a new movie clip to the main database from a file");
	parm = RNA_def_string_file_path(func, "filepath", "Path", FILE_MAX, "", "path for the datablock");
	RNA_def_property_flag(parm, PROP_REQUIRED);
	/* return type */
	parm = RNA_def_pointer(func, "clip", "MovieClip", "", "New movie clip datablock");
	RNA_def_function_return(func, parm);
}

void RNA_def_main_masks(BlenderRNA *brna, PropertyRNA *cprop)
{
	StructRNA *srna;
	FunctionRNA *func;
	PropertyRNA *parm;

	RNA_def_property_srna(cprop, "BlendDataMasks");
	srna = RNA_def_struct(brna, "BlendDataMasks", NULL);
	RNA_def_struct_sdna(srna, "Main");
	RNA_def_struct_ui_text(srna, "Main Masks", "Collection of masks");

	func = RNA_def_function(srna, "tag", "rna_Main_masks_tag");
	parm = RNA_def_boolean(func, "value", 0, "Value", "");
	RNA_def_property_flag(parm, PROP_REQUIRED);

	/* new func */
	func = RNA_def_function(srna, "new", "rna_Main_mask_new");
	RNA_def_function_ui_description(func, "Add a new mask with a given name to the main database");
	RNA_def_string_file_path(func, "name", NULL, MAX_ID_NAME - 2, "Mask", "Name of new mask datablock");
	/* return type */
	parm = RNA_def_pointer(func, "mask", "Mask", "", "New mask datablock");
	RNA_def_function_return(func, parm);

	/* remove func */
	func = RNA_def_function(srna, "remove", "rna_Main_masks_remove");
	RNA_def_function_ui_description(func, "Remove a masks from the current blendfile.");
	parm = RNA_def_pointer(func, "mask", "Mask", "", "Mask to remove");
	RNA_def_property_flag(parm, PROP_REQUIRED | PROP_NEVER_NULL | PROP_RNAPTR);
	RNA_def_property_clear_flag(parm, PROP_THICK_WRAP);
}

void RNA_def_main_linestyles(BlenderRNA *brna, PropertyRNA *cprop)
{
	StructRNA *srna;
	FunctionRNA *func;
	PropertyRNA *parm;
	PropertyRNA *prop;

	RNA_def_property_srna(cprop, "BlendDataLineStyles");
	srna = RNA_def_struct(brna, "BlendDataLineStyles", NULL);
	RNA_def_struct_sdna(srna, "Main");
	RNA_def_struct_ui_text(srna, "Main Line Styles", "Collection of line styles");

	func = RNA_def_function(srna, "tag", "rna_Main_linestyle_tag");
	parm = RNA_def_boolean(func, "value", 0, "Value", "");
	RNA_def_property_flag(parm, PROP_REQUIRED);

	func = RNA_def_function(srna, "new", "rna_Main_linestyles_new");
	RNA_def_function_ui_description(func, "Add a new line style instance to the main database");
	parm = RNA_def_string(func, "name", "FreestyleLineStyle", 0, "", "New name for the datablock");
	RNA_def_property_flag(parm, PROP_REQUIRED);
	/* return type */
	parm = RNA_def_pointer(func, "linestyle", "FreestyleLineStyle", "", "New line style datablock");
	RNA_def_function_return(func, parm);

	func = RNA_def_function(srna, "remove", "rna_Main_linestyles_remove");
	RNA_def_function_flag(func, FUNC_USE_REPORTS);
	RNA_def_function_ui_description(func, "Remove a line style instance from the current blendfile");
	parm = RNA_def_pointer(func, "linestyle", "FreestyleLineStyle", "", "Line style to remove");
	RNA_def_property_flag(parm, PROP_REQUIRED);

	prop = RNA_def_property(srna, "is_updated", PROP_BOOLEAN, PROP_NONE);
	RNA_def_property_clear_flag(prop, PROP_EDITABLE);
	RNA_def_property_boolean_funcs(prop, "rna_Main_linestyle_is_updated_get", NULL);
}

void RNA_def_main_cache_libraries(BlenderRNA *brna, PropertyRNA *cprop)
{
	StructRNA *srna;
	FunctionRNA *func;
	PropertyRNA *parm;
	PropertyRNA *prop;

	RNA_def_property_srna(cprop, "BlendDataCacheLibraries");
	srna = RNA_def_struct(brna, "BlendDataCacheLibraries", NULL);
	RNA_def_struct_sdna(srna, "Main");
	RNA_def_struct_ui_text(srna, "Main Cache Libraries", "Collection of cache libraries");

	func = RNA_def_function(srna, "tag", "rna_Main_cachelibraries_tag");
	parm = RNA_def_boolean(func, "value", 0, "Value", "");
	RNA_def_property_flag(parm, PROP_REQUIRED);

	func = RNA_def_function(srna, "new", "rna_Main_cachelibraries_new");
	RNA_def_function_ui_description(func, "Add a new cache library to the main database");
	parm = RNA_def_string(func, "name", "CacheLibrary", 0, "", "New name for the datablock");
	RNA_def_property_flag(parm, PROP_REQUIRED);
	/* return type */
	parm = RNA_def_pointer(func, "cachelib", "CacheLibrary", "", "New cache library datablock");
	RNA_def_function_return(func, parm);

	func = RNA_def_function(srna, "remove", "rna_Main_cachelibraries_remove");
	RNA_def_function_flag(func, FUNC_USE_REPORTS);
	RNA_def_function_ui_description(func, "Remove a cache library from the current blendfile");
	parm = RNA_def_pointer(func, "cachelib", "CacheLibrary", "", "Cache Library to remove");
	RNA_def_property_flag(parm, PROP_REQUIRED);

	prop = RNA_def_property(srna, "is_updated", PROP_BOOLEAN, PROP_NONE);
	RNA_def_property_clear_flag(prop, PROP_EDITABLE);
	RNA_def_property_boolean_funcs(prop, "rna_Main_cachelibraries_is_updated_get", NULL);
}

#endif<|MERGE_RESOLUTION|>--- conflicted
+++ resolved
@@ -318,10 +318,7 @@
         int settings, int calc_tessface, int calc_undeformed)
 {
 	Mesh *mesh = NULL;
-<<<<<<< HEAD
-=======
 	bool is_cached = parent->cache_library && (parent->cache_library->source_mode == CACHE_LIBRARY_SOURCE_CACHE || parent->cache_library->display_mode == CACHE_LIBRARY_DISPLAY_RESULT);
->>>>>>> 866537d0
 	
 	switch (dob->ob->type) {
 		case OB_FONT:
@@ -335,11 +332,7 @@
 			return NULL;
 	}
 	
-<<<<<<< HEAD
-	if ((parent->transflag & OB_DUPLI_READ_CACHE) && parent->cache_library) {
-=======
 	if (is_cached) {
->>>>>>> 866537d0
 		float frame = (float)scene->r.cfra;
 		eCacheLibrary_EvalMode eval_mode;
 		

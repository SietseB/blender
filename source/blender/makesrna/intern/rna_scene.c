--- conflicted
+++ resolved
@@ -4930,12 +4930,7 @@
 	prop = RNA_def_property(srna, "motion_blur_shutter", PROP_FLOAT, PROP_UNSIGNED);
 	RNA_def_property_float_sdna(prop, NULL, "blurfac");
 	RNA_def_property_ui_range(prop, 0.01f, 2.0f, 1, 2);
-<<<<<<< HEAD
-	RNA_def_property_ui_text(prop, "Shutter", "Time taken in frames between shutter open and close "
-	                         "(NOTE: Blender Internal does not support animated shutter)");
-=======
 	RNA_def_property_ui_text(prop, "Shutter", "Time taken in frames between shutter open and close");
->>>>>>> fea3451c
 	RNA_def_property_update(prop, NC_SCENE | ND_RENDER_OPTIONS, "rna_Scene_glsl_update");
 
 	prop = RNA_def_property(srna, "motion_blur_shutter_curve", PROP_POINTER, PROP_NONE);

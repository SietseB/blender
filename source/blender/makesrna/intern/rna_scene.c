--- conflicted
+++ resolved
@@ -341,39 +341,13 @@
 #  define R_IMF_ENUM_TIFF
 #endif
 
-<<<<<<< HEAD
 #if WITH_KTX
-#  define R_IMF_ENUM_KTX {R_IMF_IMTYPE_KTX, "KTX", ICON_FILE_IMAGE, "KTX", "Output image in KTX format"},
+#  define R_IMF_ENUM_KTX \
+    {R_IMF_IMTYPE_KTX, "KTX", ICON_FILE_IMAGE, "KTX", "Output image in KTX format"},
 #else
 #  define R_IMF_ENUM_KTX
 #endif
 
-#define IMAGE_TYPE_ITEMS_IMAGE_ONLY                                           \
-	R_IMF_ENUM_BMP                                                            \
-	/* DDS save not supported yet R_IMF_ENUM_DDS */                           \
-	R_IMF_ENUM_IRIS                                                           \
-	R_IMF_ENUM_PNG                                                            \
-	R_IMF_ENUM_JPEG                                                           \
-	R_IMF_ENUM_JPEG2K                                                         \
-	R_IMF_ENUM_TAGA                                                           \
-	R_IMF_ENUM_TAGA_RAW                                                       \
-	{0, "", 0, " ", NULL},                                                    \
-	R_IMF_ENUM_CINEON                                                         \
-	R_IMF_ENUM_DPX                                                            \
-	R_IMF_ENUM_EXR_MULTILAYER                                                 \
-	R_IMF_ENUM_EXR                                                            \
-	R_IMF_ENUM_HDR                                                            \
-	R_IMF_ENUM_TIFF                                                           \
-	R_IMF_ENUM_KTX                                                            \
-
-
-EnumPropertyItem image_only_type_items[] = {
-
-	IMAGE_TYPE_ITEMS_IMAGE_ONLY
-
-	{0, NULL, 0, NULL, NULL}
-};
-=======
 #define IMAGE_TYPE_ITEMS_IMAGE_ONLY \
   R_IMF_ENUM_BMP \
   /* DDS save not supported yet R_IMF_ENUM_DDS */ \
@@ -384,8 +358,8 @@
   R_IMF_ENUM_TAGA \
   R_IMF_ENUM_TAGA_RAW{0, "", 0, " ", NULL}, \
       R_IMF_ENUM_CINEON R_IMF_ENUM_DPX R_IMF_ENUM_EXR_MULTILAYER R_IMF_ENUM_EXR R_IMF_ENUM_HDR \
-          R_IMF_ENUM_TIFF
->>>>>>> 5d7ac749
+          R_IMF_ENUM_TIFF \
+  R_IMF_ENUM_KTX
 
 #ifdef RNA_RUNTIME
 static const EnumPropertyItem image_only_type_items[] = {

--- conflicted
+++ resolved
@@ -3055,7 +3055,6 @@
 	ED_node_tag_update_nodetree(bmain, ntree, node);
 }
 
-<<<<<<< HEAD
 static void rna_ShaderNodePrincipled_update(Main *bmain, Scene *scene, PointerRNA *ptr)
 {
 	bNodeTree *ntree = (bNodeTree *)ptr->id.data;
@@ -3074,10 +3073,7 @@
 	rna_Node_update(bmain, scene, ptr);
 }
 
-static void rna_ShaderNodeSubsurface_update(Main *bmain, Scene *scene, PointerRNA *ptr)
-=======
 static void rna_ShaderNode_socket_update(Main *bmain, Scene *scene, PointerRNA *ptr)
->>>>>>> ab9bd557
 {
 	bNodeTree *ntree = (bNodeTree *)ptr->id.data;
 	bNode *node = (bNode *)ptr->data;

--- conflicted
+++ resolved
@@ -10453,24 +10453,6 @@
   RNA_def_property_update(prop, NC_NODE | NA_EDITED, "rna_Node_update");
 }
 
-<<<<<<< HEAD
-const EnumPropertyItem rna_enum_geometry_nodes_weld_mode_items[] = {
-    {0, "ALL", 0, "All", "Full merge by distance"},
-    {1, "CONNECTED", 0, "Connected", "Only merge along the edges"},
-    {0, NULL, 0, NULL, NULL},
-};
-
-static void def_geo_merge_by_distance(StructRNA *srna)
-{
-  PropertyRNA *prop;
-
-  prop = RNA_def_property(srna, "merge_mode", PROP_ENUM, PROP_NONE);
-  RNA_def_property_enum_sdna(prop, NULL, "custom1");
-  RNA_def_property_enum_items(prop, rna_enum_geometry_nodes_weld_mode_items);
-  RNA_def_property_ui_text(prop, "Mode", "Mode defines the merge rule");
-  RNA_def_property_update(prop, NC_NODE | NA_EDITED, "rna_Node_update");
-}
-=======
 static void def_geo_string_to_curves(StructRNA *srna)
 {
   static const EnumPropertyItem rna_node_geometry_string_to_curves_overflow_items[] = {
@@ -10585,7 +10567,22 @@
   RNA_def_property_update(prop, NC_NODE | NA_EDITED, "rna_Node_update");
 }
 
->>>>>>> a3027fb0
+const EnumPropertyItem rna_enum_geometry_nodes_weld_mode_items[] = {
+    {0, "ALL", 0, "All", "Full merge by distance"},
+    {1, "CONNECTED", 0, "Connected", "Only merge along the edges"},
+    {0, NULL, 0, NULL, NULL},
+};
+
+static void def_geo_merge_by_distance(StructRNA *srna)
+{
+  PropertyRNA *prop;
+
+  prop = RNA_def_property(srna, "merge_mode", PROP_ENUM, PROP_NONE);
+  RNA_def_property_enum_sdna(prop, NULL, "custom1");
+  RNA_def_property_enum_items(prop, rna_enum_geometry_nodes_weld_mode_items);
+  RNA_def_property_ui_text(prop, "Mode", "Mode defines the merge rule");
+  RNA_def_property_update(prop, NC_NODE | NA_EDITED, "rna_Node_update");
+}
 /* -------------------------------------------------------------------------- */
 
 static void rna_def_shader_node(BlenderRNA *brna)

--- conflicted
+++ resolved
@@ -26,8 +26,7 @@
 #  include "DNA_brush_types.h"
 
 #  include "BKE_paint.hh"
-<<<<<<< HEAD
-#  include "BKE_report.h"
+#  include "BKE_report.hh"
 
 static PaletteColor *rna_Palette_unshaded_color_new(Palette *palette)
 {
@@ -186,9 +185,7 @@
   return color;
 }
 
-=======
-#  include "BKE_report.hh"
->>>>>>> 4e60a68d
+
 static PaletteColor *rna_Palette_color_new(Palette *palette)
 {
   if (ID_IS_LINKED(palette) || ID_IS_OVERRIDE_LIBRARY(palette)) {

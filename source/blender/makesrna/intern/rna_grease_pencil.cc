/* SPDX-FileCopyrightText: 2024 Blender Authors
 *
 * SPDX-License-Identifier: GPL-2.0-or-later */

/** \file
 * \ingroup RNA
 */

#include "BKE_attribute.h"
#include "BKE_global.hh"

#include "BLI_string.h"

#include "DNA_grease_pencil_types.h"
#include "DNA_scene_types.h"

#include "RNA_access.hh"
#include "RNA_define.hh"
#include "RNA_enum_types.hh"

#include "rna_internal.hh"

#include "WM_api.hh"

#ifdef RNA_RUNTIME

#  include <fmt/format.h>

#  include "BKE_attribute.hh"
#  include "BKE_curves.hh"
#  include "BKE_grease_pencil.hh"

#  include "BLI_math_matrix.hh"
#  include "BLI_span.hh"

#  include "DEG_depsgraph.hh"
#  include "DEG_depsgraph_build.hh"

static GreasePencil *rna_grease_pencil(const PointerRNA *ptr)
{
  return reinterpret_cast<GreasePencil *>(ptr->owner_id);
}

static void rna_grease_pencil_update(Main * /*bmain*/, Scene * /*scene*/, PointerRNA *ptr)
{
  DEG_id_tag_update(&rna_grease_pencil(ptr)->id, ID_RECALC_GEOMETRY);
  WM_main_add_notifier(NC_GPENCIL | NA_EDITED, rna_grease_pencil(ptr));
}

static void rna_grease_pencil_autolock(Main * /*bmain*/, Scene * /*scene*/, PointerRNA *ptr)
{
  using namespace blender::bke::greasepencil;
  GreasePencil *grease_pencil = rna_grease_pencil(ptr);
  if (grease_pencil->flag & GREASE_PENCIL_AUTOLOCK_LAYERS) {
    grease_pencil->autolock_inactive_layers();
  }
  else {
    for (Layer *layer : grease_pencil->layers_for_write()) {
      layer->set_locked(false);
    }
  }

  rna_grease_pencil_update(nullptr, nullptr, ptr);
}

static void rna_grease_pencil_dependency_update(Main *bmain, Scene * /*scene*/, PointerRNA *ptr)
{
  DEG_id_tag_update(&rna_grease_pencil(ptr)->id, ID_RECALC_GEOMETRY);
  DEG_relations_tag_update(bmain);
  WM_main_add_notifier(NC_GPENCIL | NA_EDITED, rna_grease_pencil(ptr));
}

static int rna_Drawing_user_count_get(PointerRNA *ptr)
{
  using namespace blender::bke::greasepencil;
  const GreasePencilDrawing *drawing = static_cast<const GreasePencilDrawing *>(ptr->data);
  return drawing->wrap().user_count();
}

static int rna_GreasePencilDrawing_curve_offset_data_length(PointerRNA *ptr)
{
  const GreasePencilDrawing *drawing = static_cast<GreasePencilDrawing *>(ptr->data);
  return drawing->geometry.curve_num + 1;
}

static void rna_GreasePencilDrawing_curve_offset_data_begin(CollectionPropertyIterator *iter,
                                                            PointerRNA *ptr)
{
  GreasePencilDrawing *drawing = static_cast<GreasePencilDrawing *>(ptr->data);
  rna_iterator_array_begin(iter,
                           drawing->geometry.wrap().offsets_for_write().data(),
                           sizeof(int),
                           drawing->geometry.curve_num + 1,
                           false,
                           nullptr);
}

static bool rna_GreasePencilDrawing_curve_offset_data_lookup_int(PointerRNA *ptr,
                                                                 int index,
                                                                 PointerRNA *r_ptr)
{
  GreasePencilDrawing *drawing = static_cast<GreasePencilDrawing *>(ptr->data);
  if (index < 0 || index >= drawing->geometry.curve_num + 1) {
    return false;
  }
  r_ptr->owner_id = ptr->owner_id;
  r_ptr->type = &RNA_IntAttributeValue;
  r_ptr->data = &drawing->geometry.wrap().offsets_for_write()[index];
  return true;
}

static void rna_GreasePencilLayer_frames_begin(CollectionPropertyIterator *iter, PointerRNA *ptr)
{
  using namespace blender::bke::greasepencil;
  Layer &layer = static_cast<GreasePencilLayer *>(ptr->data)->wrap();
  blender::Span<FramesMapKeyT> sorted_keys = layer.sorted_keys();

  rna_iterator_array_begin(
      iter, (void *)sorted_keys.data(), sizeof(FramesMapKeyT), sorted_keys.size(), false, nullptr);
}

static PointerRNA rna_GreasePencilLayer_frames_get(CollectionPropertyIterator *iter)
{
  using namespace blender::bke::greasepencil;
  const FramesMapKeyT frame_key = *static_cast<FramesMapKeyT *>(rna_iterator_array_get(iter));
  const Layer &layer = static_cast<GreasePencilLayer *>(iter->parent.data)->wrap();
  const GreasePencilFrame *frame = layer.frames().lookup_ptr(frame_key);
  return rna_pointer_inherit_refine(&iter->parent,
                                    &RNA_GreasePencilFrame,
                                    static_cast<void *>(const_cast<GreasePencilFrame *>(frame)));
}

static int rna_GreasePencilLayer_frames_length(PointerRNA *ptr)
{
  using namespace blender::bke::greasepencil;
  Layer &layer = static_cast<GreasePencilLayer *>(ptr->data)->wrap();
  return layer.frames().size();
}

static bool rna_GreasePencilLayer_frames_lookup_int(PointerRNA *ptr, int index, PointerRNA *r_ptr)
{
  using namespace blender::bke::greasepencil;
  GreasePencil &grease_pencil = *rna_grease_pencil(ptr);
  Layer &layer = static_cast<GreasePencilLayer *>(ptr->data)->wrap();
  if (index < 0 || index >= layer.sorted_keys().size()) {
    return false;
  }
  const FramesMapKeyT frame_key = layer.sorted_keys()[index];
  const GreasePencilFrame *frame = layer.frames().lookup_ptr(frame_key);

  r_ptr->owner_id = &grease_pencil.id;
  r_ptr->type = &RNA_GreasePencilFrame;
  r_ptr->data = static_cast<void *>(const_cast<GreasePencilFrame *>(frame));
  return true;
}

static std::pair<int, const blender::bke::greasepencil::Layer *> find_layer_of_frame(
    const GreasePencil &grease_pencil, const GreasePencilFrame &find_frame)
{
  using namespace blender::bke::greasepencil;
  for (const Layer *layer : grease_pencil.layers()) {
    for (const auto &[key, frame] : layer->frames().items()) {
      if (&frame == &find_frame) {
        return {int(key), layer};
      }
    }
  }
  return {0, nullptr};
}

static PointerRNA rna_Frame_drawing_get(PointerRNA *ptr)
{
  using namespace blender::bke::greasepencil;
  const GreasePencil &grease_pencil = *rna_grease_pencil(ptr);
  GreasePencilFrame &frame_to_find = *static_cast<GreasePencilFrame *>(ptr->data);
  if (frame_to_find.is_end()) {
    return PointerRNA_NULL;
  }

  /* RNA doesn't give access to the parented layer object, so we have to iterate over all layers
   * and search for the matching GreasePencilFrame pointer in the frames collection. */
  auto [frame_number, this_layer] = find_layer_of_frame(grease_pencil, frame_to_find);
  if (this_layer == nullptr) {
    return PointerRNA_NULL;
  }

  const Drawing *drawing = grease_pencil.get_drawing_at(*this_layer, frame_number);
  return rna_pointer_inherit_refine(
      ptr, &RNA_GreasePencilDrawing, static_cast<void *>(const_cast<Drawing *>(drawing)));
}

static int rna_Frame_frame_number_get(PointerRNA *ptr)
{
  using namespace blender::bke::greasepencil;
  const GreasePencil &grease_pencil = *rna_grease_pencil(ptr);
  GreasePencilFrame &frame_to_find = *static_cast<GreasePencilFrame *>(ptr->data);

  /* RNA doesn't give access to the parented layer object, so we have to iterate over all layers
   * and search for the matching GreasePencilFrame pointer in the frames collection. */
  auto [frame_number, this_layer] = find_layer_of_frame(grease_pencil, frame_to_find);
  /* Layer should exist. */
  BLI_assert(this_layer != nullptr);
  return frame_number;
}

static void rna_grease_pencil_layer_mask_name_get(PointerRNA *ptr, char *dst)
{
  using namespace blender;
  GreasePencilLayerMask *mask = static_cast<GreasePencilLayerMask *>(ptr->data);
  if (mask->layer_name != nullptr) {
    strcpy(dst, mask->layer_name);
  }
  else {
    dst[0] = '\0';
  }
}

static int rna_grease_pencil_layer_mask_name_length(PointerRNA *ptr)
{
  using namespace blender;
  GreasePencilLayerMask *mask = static_cast<GreasePencilLayerMask *>(ptr->data);
  if (mask->layer_name != nullptr) {
    return strlen(mask->layer_name);
  }
  return 0;
}

static void rna_grease_pencil_layer_mask_name_set(PointerRNA *ptr, const char *value)
{
  using namespace blender;
  GreasePencil *grease_pencil = rna_grease_pencil(ptr);
  GreasePencilLayerMask *mask = static_cast<GreasePencilLayerMask *>(ptr->data);

  const std::string oldname(mask->layer_name);
  if (bke::greasepencil::TreeNode *node = grease_pencil->find_node_by_name(oldname)) {
    grease_pencil->rename_node(*G_MAIN, *node, value);
  }
}

static int rna_grease_pencil_active_mask_index_get(PointerRNA *ptr)
{
  GreasePencilLayer *layer = static_cast<GreasePencilLayer *>(ptr->data);
  return layer->active_mask_index;
}

static void rna_grease_pencil_active_mask_index_set(PointerRNA *ptr, int value)
{
  GreasePencilLayer *layer = static_cast<GreasePencilLayer *>(ptr->data);
  layer->active_mask_index = value;
}

static void rna_grease_pencil_active_mask_index_range(
    PointerRNA *ptr, int *min, int *max, int * /*softmin*/, int * /*softmax*/)
{
  GreasePencilLayer *layer = static_cast<GreasePencilLayer *>(ptr->data);
  *min = 0;
  *max = max_ii(0, BLI_listbase_count(&layer->masks) - 1);
}

static void rna_iterator_grease_pencil_layers_begin(CollectionPropertyIterator *iter,
                                                    PointerRNA *ptr)
{
  using namespace blender::bke::greasepencil;
  GreasePencil *grease_pencil = rna_grease_pencil(ptr);
  blender::Span<Layer *> layers = grease_pencil->layers_for_write();

  rna_iterator_array_begin(
      iter, (void *)layers.data(), sizeof(Layer *), layers.size(), 0, nullptr);
}

static int rna_iterator_grease_pencil_layers_length(PointerRNA *ptr)
{
  GreasePencil *grease_pencil = rna_grease_pencil(ptr);
  return grease_pencil->layers().size();
}

static void tree_node_name_get(blender::bke::greasepencil::TreeNode &node, char *dst)
{
  if (!node.name().is_empty()) {
    strcpy(dst, node.name().c_str());
  }
  else {
    dst[0] = '\0';
  }
}

static int tree_node_name_length(blender::bke::greasepencil::TreeNode &node)
{
  if (!node.name().is_empty()) {
    return node.name().size();
  }
  return 0;
}

static std::optional<std::string> tree_node_name_path(blender::bke::greasepencil::TreeNode &node,
                                                      const char *prefix)
{
  using namespace blender::bke::greasepencil;
  BLI_assert(!node.name().is_empty());
  const size_t name_length = node.name().size();
  std::string name_esc(name_length * 2, '\0');
  BLI_str_escape(name_esc.data(), node.name().c_str(), name_length * 2);
  return fmt::format("{}[\"{}\"]", prefix, name_esc.c_str());
}

static std::optional<std::string> rna_GreasePencilLayer_path(const PointerRNA *ptr)
{
  GreasePencilLayer *layer = static_cast<GreasePencilLayer *>(ptr->data);
  return tree_node_name_path(layer->wrap().as_node(), "layers");
}

static void rna_GreasePencilLayer_name_get(PointerRNA *ptr, char *value)
{
  GreasePencilLayer *layer = static_cast<GreasePencilLayer *>(ptr->data);
  tree_node_name_get(layer->wrap().as_node(), value);
}

static int rna_GreasePencilLayer_name_length(PointerRNA *ptr)
{
  GreasePencilLayer *layer = static_cast<GreasePencilLayer *>(ptr->data);
  return tree_node_name_length(layer->wrap().as_node());
}

static void rna_GreasePencilLayer_name_set(PointerRNA *ptr, const char *value)
{
  GreasePencil *grease_pencil = rna_grease_pencil(ptr);
  GreasePencilLayer *layer = static_cast<GreasePencilLayer *>(ptr->data);

  grease_pencil->rename_node(*G_MAIN, layer->wrap().as_node(), value);
}

static int rna_GreasePencilLayer_pass_index_get(PointerRNA *ptr)
{
  using namespace blender;
  const GreasePencil &grease_pencil = *rna_grease_pencil(ptr);
  const bke::greasepencil::Layer &layer =
      static_cast<const GreasePencilLayer *>(ptr->data)->wrap();
  const int layer_idx = *grease_pencil.get_layer_index(layer);

  const VArray layer_passes = *grease_pencil.attributes().lookup_or_default<int>(
      "pass_index", bke::AttrDomain::Layer, 0);
  return layer_passes[layer_idx];
}

static void rna_GreasePencilLayer_pass_index_set(PointerRNA *ptr, int value)
{
  using namespace blender;
  GreasePencil &grease_pencil = *rna_grease_pencil(ptr);
  const bke::greasepencil::Layer &layer =
      static_cast<const GreasePencilLayer *>(ptr->data)->wrap();
  const int layer_idx = *grease_pencil.get_layer_index(layer);

  bke::SpanAttributeWriter<int> layer_passes =
      grease_pencil.attributes_for_write().lookup_or_add_for_write_span<int>(
          "pass_index", bke::AttrDomain::Layer);
  layer_passes.span[layer_idx] = std::max(0, value);
  layer_passes.finish();
}

static void rna_GreasePencilLayer_matrix_local_get(PointerRNA *ptr, float *values)
{
  const blender::bke::greasepencil::Layer &layer =
      static_cast<const GreasePencilLayer *>(ptr->data)->wrap();
  std::copy_n(layer.local_transform().base_ptr(), 16, values);
}

static void rna_GreasePencilLayer_matrix_parent_inverse_get(PointerRNA *ptr, float *values)
{
  const blender::bke::greasepencil::Layer &layer =
      static_cast<const GreasePencilLayer *>(ptr->data)->wrap();
  std::copy_n(layer.parent_inverse().base_ptr(), 16, values);
}

static PointerRNA rna_GreasePencilLayer_parent_layer_group_get(PointerRNA *ptr)
{
  blender::bke::greasepencil::Layer &layer = static_cast<GreasePencilLayer *>(ptr->data)->wrap();
  blender::bke::greasepencil::LayerGroup *layer_group = &layer.parent_group();
  /* Return None when layer is in the root group. */
  if (!layer_group->as_node().parent_group()) {
    return PointerRNA_NULL;
  }
  return rna_pointer_inherit_refine(
      ptr, &RNA_GreasePencilLayerGroup, static_cast<void *>(layer_group));
}

static PointerRNA rna_GreasePencil_active_layer_get(PointerRNA *ptr)
{
  GreasePencil *grease_pencil = rna_grease_pencil(ptr);
  if (grease_pencil->has_active_layer()) {
    return rna_pointer_inherit_refine(
        ptr, &RNA_GreasePencilLayer, static_cast<void *>(grease_pencil->get_active_layer()));
  }
  return rna_pointer_inherit_refine(ptr, nullptr, nullptr);
}

static void rna_GreasePencil_active_layer_set(PointerRNA *ptr,
                                              PointerRNA value,
                                              ReportList * /*reports*/)
{
  GreasePencil *grease_pencil = rna_grease_pencil(ptr);
  grease_pencil->set_active_layer(static_cast<blender::bke::greasepencil::Layer *>(value.data));
  WM_main_add_notifier(NC_GPENCIL | NA_EDITED | NA_SELECTED, grease_pencil);
}

static PointerRNA rna_GreasePencil_active_group_get(PointerRNA *ptr)
{
  GreasePencil *grease_pencil = rna_grease_pencil(ptr);
  if (grease_pencil->has_active_group()) {
    return rna_pointer_inherit_refine(
        ptr, &RNA_GreasePencilLayerGroup, static_cast<void *>(grease_pencil->get_active_group()));
  }
  return rna_pointer_inherit_refine(ptr, nullptr, nullptr);
}

static void rna_GreasePencil_active_group_set(PointerRNA *ptr,
                                              PointerRNA value,
                                              ReportList * /*reports*/)
{
  using namespace blender::bke::greasepencil;
  GreasePencil *grease_pencil = rna_grease_pencil(ptr);
  TreeNode *node = static_cast<TreeNode *>(value.data);
  if (node->is_group()) {
    grease_pencil->set_active_node(node);
    WM_main_add_notifier(NC_GPENCIL | NA_EDITED | NA_SELECTED, grease_pencil);
  }
}

static std::optional<std::string> rna_GreasePencilLayerGroup_path(const PointerRNA *ptr)
{
  GreasePencilLayerTreeGroup *group = static_cast<GreasePencilLayerTreeGroup *>(ptr->data);
  return tree_node_name_path(group->wrap().as_node(), "layer_groups");
}

static void rna_GreasePencilLayerGroup_name_get(PointerRNA *ptr, char *value)
{
  GreasePencilLayerTreeGroup *group = static_cast<GreasePencilLayerTreeGroup *>(ptr->data);
  tree_node_name_get(group->wrap().as_node(), value);
}

static int rna_GreasePencilLayerGroup_name_length(PointerRNA *ptr)
{
  GreasePencilLayerTreeGroup *group = static_cast<GreasePencilLayerTreeGroup *>(ptr->data);
  return tree_node_name_length(group->wrap().as_node());
}

static void rna_GreasePencilLayerGroup_name_set(PointerRNA *ptr, const char *value)
{
  GreasePencil *grease_pencil = rna_grease_pencil(ptr);
  GreasePencilLayerTreeGroup *group = static_cast<GreasePencilLayerTreeGroup *>(ptr->data);

  grease_pencil->rename_node(*G_MAIN, group->wrap().as_node(), value);
}

static void rna_iterator_grease_pencil_layer_groups_begin(CollectionPropertyIterator *iter,
                                                          PointerRNA *ptr)
{
  using namespace blender::bke::greasepencil;
  GreasePencil *grease_pencil = rna_grease_pencil(ptr);

  blender::Span<LayerGroup *> groups = grease_pencil->layer_groups_for_write();

  rna_iterator_array_begin(
      iter, (void *)groups.data(), sizeof(LayerGroup *), groups.size(), 0, nullptr);
}

static int rna_iterator_grease_pencil_layer_groups_length(PointerRNA *ptr)
{
  GreasePencil *grease_pencil = rna_grease_pencil(ptr);
  return grease_pencil->layer_groups().size();
}

#else

static void rna_def_grease_pencil_drawing(BlenderRNA *brna)
{
  StructRNA *srna;
  PropertyRNA *prop;

  static const EnumPropertyItem rna_enum_drawing_type_items[] = {
      {GP_DRAWING, "DRAWING", 0, "Drawing", ""},
      {GP_DRAWING_REFERENCE, "REFERENCE", 0, "Reference", ""},
      {0, nullptr, 0, nullptr, nullptr}};

  srna = RNA_def_struct(brna, "GreasePencilDrawing", nullptr);
  RNA_def_struct_sdna(srna, "GreasePencilDrawing");
  RNA_def_struct_ui_text(srna, "Grease Pencil Drawing", "A Grease Pencil drawing");

  /* Type. */
  prop = RNA_def_property(srna, "type", PROP_ENUM, PROP_NONE);
  RNA_def_property_enum_sdna(prop, nullptr, "base.type");
  RNA_def_property_enum_items(prop, rna_enum_drawing_type_items);
  RNA_def_parameter_clear_flags(prop, PROP_EDITABLE, ParameterFlag(0));
  RNA_def_property_ui_text(prop, "Type", "Drawing type");
  RNA_def_property_update(prop, NC_GPENCIL | ND_DATA, "rna_grease_pencil_update");

  /* User Count. */
  prop = RNA_def_property(srna, "user_count", PROP_INT, PROP_NONE);
  RNA_def_property_int_funcs(prop, "rna_Drawing_user_count_get", nullptr, nullptr);
  RNA_def_parameter_clear_flags(prop, PROP_EDITABLE, ParameterFlag(0));
  RNA_def_property_ui_text(prop, "User Count", "The number of keyframes this drawing is used by");
  RNA_def_property_update(prop, NC_GPENCIL | ND_DATA, "rna_grease_pencil_update");

  /* Curve offsets. */
  prop = RNA_def_property(srna, "curve_offsets", PROP_COLLECTION, PROP_NONE);
  RNA_def_property_struct_type(prop, "IntAttributeValue");
  RNA_def_property_override_flag(prop, PROPOVERRIDE_IGNORE);
  RNA_def_property_collection_funcs(prop,
                                    "rna_GreasePencilDrawing_curve_offset_data_begin",
                                    "rna_iterator_array_next",
                                    "rna_iterator_array_end",
                                    "rna_iterator_array_get",
                                    "rna_GreasePencilDrawing_curve_offset_data_length",
                                    "rna_GreasePencilDrawing_curve_offset_data_lookup_int",
                                    nullptr,
                                    nullptr);
  RNA_def_parameter_clear_flags(prop, PROP_EDITABLE, ParameterFlag(0));
  RNA_def_property_ui_text(
      prop, "Curve Offsets", "Offset indices of the first point of each curve");
  RNA_def_property_update(prop, 0, "rna_grease_pencil_update");

  RNA_api_grease_pencil_drawing(srna);

  /* Attributes. */
  rna_def_attributes_common(srna, AttributeOwnerType::GreasePencilDrawing);
}

static void rna_def_grease_pencil_frame(BlenderRNA *brna)
{
  StructRNA *srna;
  PropertyRNA *prop;

  static const EnumPropertyItem rna_enum_keyframe_type_items[] = {
      {BEZT_KEYTYPE_KEYFRAME,
       "KEYFRAME",
       ICON_KEYTYPE_KEYFRAME_VEC,
       "Keyframe",
       "Normal keyframe, e.g. for key poses"},
      {BEZT_KEYTYPE_BREAKDOWN,
       "BREAKDOWN",
       ICON_KEYTYPE_BREAKDOWN_VEC,
       "Breakdown",
       "A breakdown pose, e.g. for transitions between key poses"},
      {BEZT_KEYTYPE_MOVEHOLD,
       "MOVING_HOLD",
       ICON_KEYTYPE_MOVING_HOLD_VEC,
       "Moving Hold",
       "A keyframe that is part of a moving hold"},
      {BEZT_KEYTYPE_EXTREME,
       "EXTREME",
       ICON_KEYTYPE_EXTREME_VEC,
       "Extreme",
       "An 'extreme' pose, or some other purpose as needed"},
      {BEZT_KEYTYPE_JITTER,
       "JITTER",
       ICON_KEYTYPE_JITTER_VEC,
       "Jitter",
       "A filler or baked keyframe for keying on ones, or some other purpose as needed"},
      {BEZT_KEYTYPE_GENERATED,
       "GENERATED",
       ICON_KEYTYPE_GENERATED_VEC,
       "Generated",
       "A key generated automatically by a tool, not manually created"},
      {0, nullptr, 0, nullptr, nullptr},
  };

  srna = RNA_def_struct(brna, "GreasePencilFrame", nullptr);
  RNA_def_struct_sdna(srna, "GreasePencilFrame");
  RNA_def_struct_ui_text(srna, "Grease Pencil Frame", "A Grease Pencil keyframe");

  /* Drawing. */
  prop = RNA_def_property(srna, "drawing", PROP_POINTER, PROP_NONE);
  RNA_def_property_struct_type(prop, "GreasePencilDrawing");
  RNA_def_property_pointer_funcs(prop, "rna_Frame_drawing_get", nullptr, nullptr, nullptr);
  RNA_def_property_ui_text(prop, "Drawing", "A Grease Pencil drawing");
  RNA_def_property_update(prop, NC_GPENCIL | ND_DATA, "rna_grease_pencil_update");

  /* Frame number. */
  prop = RNA_def_property(srna, "frame_number", PROP_INT, PROP_NONE);
  /* TODO: Make property editable, ensure frame number isn't already in use. */
  RNA_def_property_clear_flag(prop, PROP_EDITABLE);
  RNA_def_property_int_funcs(prop, "rna_Frame_frame_number_get", nullptr, nullptr);
  RNA_def_property_range(prop, MINAFRAME, MAXFRAME);
  RNA_def_property_ui_text(prop, "Frame Number", "The frame number in the scene");
  RNA_def_property_update(prop, NC_GPENCIL | ND_DATA, "rna_grease_pencil_update");

  /* Selection status. */
  prop = RNA_def_property(srna, "select", PROP_BOOLEAN, PROP_NONE);
  RNA_def_property_boolean_sdna(prop, nullptr, "flag", GP_FRAME_SELECTED);
  RNA_def_property_ui_text(prop, "Select", "Frame Selection in the Dope Sheet");
  RNA_def_property_update(prop, NC_GPENCIL | ND_DATA, "rna_grease_pencil_update");

  /* Keyframe type. */
  prop = RNA_def_property(srna, "keyframe_type", PROP_ENUM, PROP_NONE);
  RNA_def_property_enum_sdna(prop, nullptr, "type");
  RNA_def_parameter_clear_flags(prop, PROP_ANIMATABLE, ParameterFlag(0));
  RNA_def_property_enum_items(prop, rna_enum_keyframe_type_items);
  RNA_def_property_ui_text(prop, "Keyframe Type", "Type of keyframe");
  RNA_def_property_update(prop, NC_GPENCIL | ND_DATA, "rna_grease_pencil_update");
}

static void rna_def_grease_pencil_frames(BlenderRNA *brna, PropertyRNA *cprop)
{
  StructRNA *srna;

  RNA_def_property_srna(cprop, "GreasePencilFrames");
  srna = RNA_def_struct(brna, "GreasePencilFrames", nullptr);
  RNA_def_struct_sdna(srna, "GreasePencilLayer");
  RNA_def_struct_ui_text(srna, "Grease Pencil Frames", "Collection of Grease Pencil frames");

  RNA_api_grease_pencil_frames(srna);
}

static void rna_def_grease_pencil_layer_mask(BlenderRNA *brna)
{
  StructRNA *srna;
  PropertyRNA *prop;

  srna = RNA_def_struct(brna, "GreasePencilLayerMask", nullptr);
  RNA_def_struct_sdna(srna, "GreasePencilLayerMask");
  RNA_def_struct_ui_text(srna, "Grease Pencil Masking Layers", "List of Mask Layers");
  // RNA_def_struct_path_func(srna, "rna_GreasePencilLayerMask_path");

  prop = RNA_def_property(srna, "name", PROP_STRING, PROP_NONE);
  RNA_def_property_ui_text(prop, "Layer", "Mask layer name");
  RNA_def_property_string_sdna(prop, nullptr, "layer_name");
  RNA_def_property_string_funcs(prop,
                                "rna_grease_pencil_layer_mask_name_get",
                                "rna_grease_pencil_layer_mask_name_length",
                                "rna_grease_pencil_layer_mask_name_set");
  RNA_def_struct_name_property(srna, prop);
  RNA_def_property_clear_flag(prop, PROP_ANIMATABLE);
  RNA_def_property_update(prop, NC_GPENCIL | ND_DATA | NA_RENAME, nullptr);

  prop = RNA_def_property(srna, "hide", PROP_BOOLEAN, PROP_NONE);
  RNA_def_property_boolean_sdna(prop, nullptr, "flag", GP_LAYER_MASK_HIDE);
  RNA_def_property_ui_icon(prop, ICON_HIDE_OFF, -1);
  RNA_def_property_ui_text(prop, "Hide", "Set mask Visibility");
  RNA_def_property_update(prop, NC_GPENCIL | ND_DATA, "rna_grease_pencil_update");

  prop = RNA_def_property(srna, "invert", PROP_BOOLEAN, PROP_NONE);
  RNA_def_property_boolean_sdna(prop, nullptr, "flag", GP_LAYER_MASK_INVERT);
  RNA_def_property_ui_icon(prop, ICON_SELECT_INTERSECT, 1);
  RNA_def_property_ui_text(prop, "Invert", "Invert mask");
  RNA_def_property_update(prop, NC_GPENCIL | ND_DATA, "rna_grease_pencil_update");
}

static void rna_def_grease_pencil_layer_masks(BlenderRNA *brna, PropertyRNA *cprop)
{
  StructRNA *srna;
  PropertyRNA *prop;

  RNA_def_property_srna(cprop, "GreasePencilLayerMasks");
  srna = RNA_def_struct(brna, "GreasePencilLayerMasks", nullptr);
  RNA_def_struct_sdna(srna, "GreasePencilLayer");
  RNA_def_struct_ui_text(
      srna, "Grease Pencil Mask Layers", "Collection of grease pencil masking layers");

  prop = RNA_def_property(srna, "active_mask_index", PROP_INT, PROP_UNSIGNED);
  RNA_def_property_clear_flag(prop, PROP_ANIMATABLE);
  RNA_def_property_int_funcs(prop,
                             "rna_grease_pencil_active_mask_index_get",
                             "rna_grease_pencil_active_mask_index_set",
                             "rna_grease_pencil_active_mask_index_range");
  RNA_def_property_ui_text(prop, "Active Layer Mask Index", "Active index in layer mask array");
}

static void rna_def_grease_pencil_layer(BlenderRNA *brna)
{
  StructRNA *srna;
  PropertyRNA *prop;

  static const float scale_defaults[3] = {1.0f, 1.0f, 1.0f};

  static const EnumPropertyItem rna_enum_layer_blend_modes_items[] = {
      {GP_LAYER_BLEND_NONE, "REGULAR", 0, "Regular", ""},
      {GP_LAYER_BLEND_HARDLIGHT, "HARDLIGHT", 0, "Hard Light", ""},
      {GP_LAYER_BLEND_ADD, "ADD", 0, "Add", ""},
      {GP_LAYER_BLEND_SUBTRACT, "SUBTRACT", 0, "Subtract", ""},
      {GP_LAYER_BLEND_MULTIPLY, "MULTIPLY", 0, "Multiply", ""},
      {GP_LAYER_BLEND_DIVIDE, "DIVIDE", 0, "Divide", ""},
      {0, nullptr, 0, nullptr, nullptr}};

  srna = RNA_def_struct(brna, "GreasePencilLayer", nullptr);
  RNA_def_struct_sdna(srna, "GreasePencilLayer");
  RNA_def_struct_ui_text(srna, "Grease Pencil Layer", "Collection of related drawings");
  RNA_def_struct_path_func(srna, "rna_GreasePencilLayer_path");

  /* Name */
  prop = RNA_def_property(srna, "name", PROP_STRING, PROP_NONE);
  RNA_def_property_ui_text(prop, "Name", "Layer name");
  RNA_def_property_string_funcs(prop,
                                "rna_GreasePencilLayer_name_get",
                                "rna_GreasePencilLayer_name_length",
                                "rna_GreasePencilLayer_name_set");
  RNA_def_struct_name_property(srna, prop);
  RNA_def_property_update(prop, NC_GPENCIL | ND_DATA | NA_RENAME, "rna_grease_pencil_update");

  /* Frames. */
  prop = RNA_def_property(srna, "frames", PROP_COLLECTION, PROP_NONE);
  RNA_def_property_struct_type(prop, "GreasePencilFrame");
  RNA_def_property_ui_text(prop, "Frames", "Grease Pencil frames");
  RNA_def_property_collection_funcs(prop,
                                    "rna_GreasePencilLayer_frames_begin",
                                    "rna_iterator_array_next",
                                    "rna_iterator_array_end",
                                    "rna_GreasePencilLayer_frames_get",
                                    "rna_GreasePencilLayer_frames_length",
                                    "rna_GreasePencilLayer_frames_lookup_int",
                                    nullptr,
                                    nullptr);
  rna_def_grease_pencil_frames(brna, prop);

  /* Mask Layers */
  prop = RNA_def_property(srna, "mask_layers", PROP_COLLECTION, PROP_NONE);
  RNA_def_property_collection_sdna(prop, nullptr, "masks", nullptr);
  RNA_def_property_struct_type(prop, "GreasePencilLayerMask");
  RNA_def_property_ui_text(prop, "Masks", "List of Masking Layers");
  rna_def_grease_pencil_layer_masks(brna, prop);

  /* Visibility */
  prop = RNA_def_property(srna, "hide", PROP_BOOLEAN, PROP_NONE);
  RNA_def_property_boolean_sdna(
      prop, "GreasePencilLayerTreeNode", "flag", GP_LAYER_TREE_NODE_HIDE);
  RNA_def_property_ui_icon(prop, ICON_HIDE_OFF, -1);
  RNA_def_property_ui_text(prop, "Hide", "Set layer visibility");
  RNA_def_property_update(prop, NC_GPENCIL | ND_DATA, "rna_grease_pencil_update");

  /* Lock */
  prop = RNA_def_property(srna, "lock", PROP_BOOLEAN, PROP_NONE);
  RNA_def_property_boolean_sdna(
      prop, "GreasePencilLayerTreeNode", "flag", GP_LAYER_TREE_NODE_LOCKED);
  RNA_def_property_ui_icon(prop, ICON_UNLOCKED, 1);
  RNA_def_property_ui_text(
      prop, "Locked", "Protect layer from further editing and/or frame changes");
  RNA_def_property_update(prop, NC_GPENCIL | ND_DATA, "rna_grease_pencil_update");

  /* Select. */
  prop = RNA_def_property(srna, "select", PROP_BOOLEAN, PROP_NONE);
  RNA_def_property_boolean_sdna(
      prop, "GreasePencilLayerTreeNode", "flag", GP_LAYER_TREE_NODE_SELECT);
  RNA_def_property_ui_text(prop, "Select", "Layer is selected for editing in the Dope Sheet");
  RNA_def_property_update(prop, NC_GPENCIL | ND_DATA, "rna_grease_pencil_update");

  /* Lock Frame. */
  prop = RNA_def_property(srna, "lock_frame", PROP_BOOLEAN, PROP_NONE);
  RNA_def_property_boolean_sdna(
      prop, "GreasePencilLayerTreeNode", "flag", GP_LAYER_TREE_NODE_MUTE);
  RNA_def_property_ui_icon(prop, ICON_UNLOCKED, 1);
  RNA_def_property_clear_flag(prop, PROP_ANIMATABLE);
  RNA_def_property_ui_text(prop, "Frame Locked", "Lock current frame displayed by layer");
  RNA_def_property_update(prop, NC_GPENCIL | ND_DATA, "rna_grease_pencil_update");

  /* Opacity */
  prop = RNA_def_property(srna, "opacity", PROP_FLOAT, PROP_FACTOR);
  RNA_def_property_float_sdna(prop, "GreasePencilLayer", "opacity");
  RNA_def_property_ui_text(prop, "Opacity", "Layer Opacity");
  RNA_def_property_update(prop, NC_GPENCIL | ND_DATA, "rna_grease_pencil_update");

  /* Onion Skinning. */
  prop = RNA_def_property(srna, "use_onion_skinning", PROP_BOOLEAN, PROP_NONE);
  RNA_def_property_ui_icon(prop, ICON_ONIONSKIN_OFF, 1);
  RNA_def_property_boolean_negative_sdna(
      prop, "GreasePencilLayerTreeNode", "flag", GP_LAYER_TREE_NODE_HIDE_ONION_SKINNING);
  RNA_def_property_ui_text(
      prop, "Onion Skinning", "Display onion skins before and after the current frame");
  RNA_def_property_update(prop, NC_GPENCIL | ND_DATA, "rna_grease_pencil_update");

  /* Use Masks. */
  prop = RNA_def_property(srna, "use_masks", PROP_BOOLEAN, PROP_NONE);
  RNA_def_property_ui_icon(prop, ICON_CLIPUV_HLT, -1);
  RNA_def_property_boolean_negative_sdna(
      prop, "GreasePencilLayerTreeNode", "flag", GP_LAYER_TREE_NODE_HIDE_MASKS);
  RNA_def_property_ui_text(
      prop,
      "Use Masks",
      "The visibility of drawings on this layer is affected by the layers in its masks list");
  RNA_def_property_update(prop, NC_GPENCIL | ND_DATA, "rna_grease_pencil_update");

  prop = RNA_def_property(srna, "use_lights", PROP_BOOLEAN, PROP_NONE);
  RNA_def_property_boolean_sdna(
      prop, "GreasePencilLayerTreeNode", "flag", GP_LAYER_TREE_NODE_USE_LIGHTS);
  RNA_def_property_ui_text(
      prop, "Use Lights", "Enable the use of lights on stroke and fill materials");
  RNA_def_property_update(prop, NC_GPENCIL | ND_DATA, "rna_grease_pencil_update");

  /* pass index for compositing and modifiers */
  prop = RNA_def_property(srna, "pass_index", PROP_INT, PROP_UNSIGNED);
  RNA_def_property_ui_text(prop, "Pass Index", "Index number for the \"Layer Index\" pass");
  RNA_def_property_int_funcs(prop,
                             "rna_GreasePencilLayer_pass_index_get",
                             "rna_GreasePencilLayer_pass_index_set",
                             nullptr);
  RNA_def_property_update(prop, NC_GPENCIL | ND_DATA, "rna_grease_pencil_update");

  prop = RNA_def_property(srna, "parent", PROP_POINTER, PROP_NONE);
  RNA_def_property_struct_type(prop, "Object");
  RNA_def_property_flag(prop, PROP_EDITABLE | PROP_ID_SELF_CHECK);
  RNA_def_property_override_flag(prop, PROPOVERRIDE_OVERRIDABLE_LIBRARY);
  RNA_def_property_ui_text(prop, "Parent", "Parent object");
  RNA_def_property_update(prop, NC_GPENCIL | ND_DATA, "rna_grease_pencil_dependency_update");

  prop = RNA_def_property(srna, "parent_bone", PROP_STRING, PROP_NONE);
  RNA_def_property_string_sdna(prop, nullptr, "parsubstr");
  RNA_def_property_ui_text(
      prop,
      "Parent Bone",
      "Name of parent bone. Only used when the parent object is an armature.");
  RNA_def_property_update(prop, NC_GPENCIL | ND_DATA, "rna_grease_pencil_dependency_update");

  prop = RNA_def_property(srna, "translation", PROP_FLOAT, PROP_TRANSLATION);
  RNA_def_property_array(prop, 3);
  RNA_def_property_float_sdna(prop, nullptr, "translation");
  RNA_def_property_ui_range(prop, -FLT_MAX, FLT_MAX, 1, RNA_TRANSLATION_PREC_DEFAULT);
  RNA_def_property_ui_text(prop, "Translation", "Translation of the layer");
  RNA_def_property_update(prop, NC_GPENCIL | ND_DATA, "rna_grease_pencil_update");

  prop = RNA_def_property(srna, "rotation", PROP_FLOAT, PROP_EULER);
  RNA_def_property_array(prop, 3);
  RNA_def_property_float_sdna(prop, nullptr, "rotation");
  RNA_def_property_ui_range(prop, -FLT_MAX, FLT_MAX, 1, RNA_TRANSLATION_PREC_DEFAULT);
  RNA_def_property_ui_text(prop, "Rotation", "Euler rotation of the layer");
  RNA_def_property_update(prop, NC_GPENCIL | ND_DATA, "rna_grease_pencil_update");

  prop = RNA_def_property(srna, "scale", PROP_FLOAT, PROP_XYZ);
  RNA_def_property_array(prop, 3);
  RNA_def_property_float_sdna(prop, nullptr, "scale");
  RNA_def_property_float_array_default(prop, scale_defaults);
  RNA_def_property_ui_range(prop, -FLT_MAX, FLT_MAX, 1, 3);
  RNA_def_property_ui_text(prop, "Scale", "Scale of the layer");
  RNA_def_property_update(prop, NC_GPENCIL | ND_DATA, "rna_grease_pencil_update");

  prop = RNA_def_property(srna, "viewlayer_render", PROP_STRING, PROP_NONE);
  RNA_def_property_string_sdna(prop, nullptr, "viewlayername");
  RNA_def_property_ui_text(
      prop,
      "ViewLayer",
      "Only include Layer in this View Layer render output (leave blank to include always)");

  prop = RNA_def_property(srna, "use_viewlayer_masks", PROP_BOOLEAN, PROP_NONE);
  RNA_def_property_boolean_negative_sdna(
      prop, "GreasePencilLayerTreeNode", "flag", GP_LAYER_TREE_NODE_DISABLE_MASKS_IN_VIEWLAYER);
  RNA_def_property_ui_text(
      prop, "Use Masks in Render", "Include the mask layers when rendering the view-layer");
  RNA_def_property_update(prop, NC_GPENCIL | ND_DATA, "rna_grease_pencil_update");

  prop = RNA_def_property(srna, "blend_mode", PROP_ENUM, PROP_NONE);
  RNA_def_property_enum_sdna(prop, nullptr, "blend_mode");
  RNA_def_property_enum_items(prop, rna_enum_layer_blend_modes_items);
  RNA_def_property_ui_text(prop, "Blend Mode", "Blend mode");
  RNA_def_property_update(prop, NC_GPENCIL | ND_DATA, "rna_grease_pencil_update");

  prop = RNA_def_property(srna, "use_locked_material", PROP_BOOLEAN, PROP_NONE);
  RNA_def_property_boolean_sdna(
      prop, "GreasePencilLayerTreeNode", "flag", GP_LAYER_TREE_NODE_USE_LOCKED_MATERIAL);
  RNA_def_property_clear_flag(prop, PROP_ANIMATABLE);
  RNA_def_property_ui_text(
      prop, "Use Locked Materials Editing", "Allow editing locked materials in the layer");
  RNA_def_property_update(prop, NC_GPENCIL | ND_DATA, nullptr);
  /* Local transformation matrix. */
  prop = RNA_def_property(srna, "matrix_local", PROP_FLOAT, PROP_MATRIX);
  RNA_def_property_multi_array(prop, 2, rna_matrix_dimsize_4x4);
  RNA_def_property_clear_flag(prop, PROP_EDITABLE);
  RNA_def_property_ui_text(prop, "Local Matrix", "Local transformation matrix of the layer");
  RNA_def_property_float_funcs(prop, "rna_GreasePencilLayer_matrix_local_get", nullptr, nullptr);
  RNA_def_property_update(prop, NC_GPENCIL | ND_DATA, "rna_grease_pencil_update");

  /* Inverse transform of layer's parent. */
  prop = RNA_def_property(srna, "matrix_parent_inverse", PROP_FLOAT, PROP_MATRIX);
  RNA_def_property_multi_array(prop, 2, rna_matrix_dimsize_4x4);
  RNA_def_property_clear_flag(prop, PROP_EDITABLE);
  RNA_def_property_ui_text(
      prop, "Inverse Parent Matrix", "Inverse of layer's parent transformation matrix");
  RNA_def_property_float_funcs(
      prop, "rna_GreasePencilLayer_matrix_parent_inverse_get", nullptr, nullptr);

  /* Parent layer group. */
  prop = RNA_def_property(srna, "parent_group", PROP_POINTER, PROP_NONE);
  RNA_def_property_struct_type(prop, "GreasePencilLayerGroup");
  RNA_def_property_pointer_funcs(
      prop, "rna_GreasePencilLayer_parent_layer_group_get", nullptr, nullptr, nullptr);
  RNA_def_property_ui_text(
      prop, "Parent Layer Group", "The parent layer group this layer is part of");

<<<<<<< HEAD
  /* Ondine watercolor additions. */

  /* Mix with underlying. */
  prop = RNA_def_property(srna, "mix_with_underlying", PROP_BOOLEAN, PROP_NONE);
  RNA_def_property_boolean_sdna(prop, nullptr, "ondine_flag", GP_LAYER_ONDINE_MIX_WITH_UNDERLYING);
  RNA_def_property_clear_flag(prop, PROP_ANIMATABLE);
  RNA_def_property_ui_text(
      prop,
      "Mix with Underlying",
      "Mix this layer with the underlying layers (pigment diffusion in wet areas)");
  RNA_def_property_update(prop, NC_GPENCIL | ND_DATA, "rna_grease_pencil_update");

  /* Limit to underlying. */
  prop = RNA_def_property(srna, "limit_to_underlying", PROP_BOOLEAN, PROP_NONE);
  RNA_def_property_boolean_sdna(prop, nullptr, "ondine_flag", GP_LAYER_ONDINE_LIMIT_TO_UNDERLYING);
  RNA_def_property_clear_flag(prop, PROP_ANIMATABLE);
  RNA_def_property_ui_text(
      prop,
      "Limit to Underlying",
      "When true, strokes on this layer are masked by strokes in the underlying layers");
  RNA_def_property_update(prop, NC_GPENCIL | ND_DATA, "rna_grease_pencil_update");

  /* Clear underlying. */
  prop = RNA_def_property(srna, "clear_underlying", PROP_BOOLEAN, PROP_NONE);
  RNA_def_property_boolean_sdna(prop, nullptr, "ondine_flag", GP_LAYER_ONDINE_CLEAR_UNDERLYING);
  RNA_def_property_clear_flag(prop, PROP_ANIMATABLE);
  RNA_def_property_ui_text(
      prop,
      "Clear Underlying",
      "When drawing this layer, clear everything beneath in the underlying layers");
  RNA_def_property_update(prop, NC_GPENCIL | ND_DATA, "rna_grease_pencil_update");

  /* Is wetted. */
  prop = RNA_def_property(srna, "is_wetted", PROP_BOOLEAN, PROP_NONE);
  RNA_def_property_boolean_sdna(prop, nullptr, "ondine_flag", GP_LAYER_ONDINE_IS_WETTED);
  RNA_def_property_clear_flag(prop, PROP_ANIMATABLE);
  RNA_def_property_ui_text(
      prop, "Layer is Wetted", "Entire layer is wetted (like with a wet brush without paint)");
  RNA_def_property_update(prop, NC_GPENCIL | ND_DATA, "rna_grease_pencil_update");

  /* Gouache style. */
  prop = RNA_def_property(srna, "gouache_style", PROP_BOOLEAN, PROP_NONE);
  RNA_def_property_boolean_sdna(prop, nullptr, "ondine_flag", GP_LAYER_ONDINE_GOUACHE_STYLE);
  RNA_def_property_clear_flag(prop, PROP_ANIMATABLE);
  RNA_def_property_ui_text(
      prop, "Gouache Style", "Allow lighter colors of this layer to paint over darker colors");
  RNA_def_property_update(prop, NC_GPENCIL | ND_DATA, "rna_grease_pencil_update");

  /* Scale pigment flow. */
  prop = RNA_def_property(srna, "scale_pigment_flow", PROP_BOOLEAN, PROP_NONE);
  RNA_def_property_boolean_sdna(prop, nullptr, "ondine_flag", GP_LAYER_ONDINE_SCALE_PIGMENT_FLOW);
  RNA_def_property_clear_flag(prop, PROP_ANIMATABLE);
  RNA_def_property_ui_text(
      prop,
      "Scale Pigment Flow",
      "When true, the amount of pigment flow depends on the stroke thickness/fill area");
  RNA_def_property_update(prop, NC_GPENCIL | ND_DATA, "rna_grease_pencil_update");

  /* Stroke wetness. */
  prop = RNA_def_property(srna, "stroke_wetness", PROP_FLOAT, PROP_FACTOR);
  RNA_def_property_float_sdna(prop, nullptr, "stroke_wetness");
  RNA_def_property_range(prop, 0.0f, 1.0f);
  RNA_def_property_ui_range(prop, 0.0f, 1.0f, 0.05f, 2);
  RNA_def_property_float_default(prop, 0.2f);
  RNA_def_property_ui_text(
      prop,
      "Stroke Wetness",
      "Wetness of the strokes on this layer (higher means more pigment diffusion)");
  RNA_def_property_update(prop, NC_GPENCIL | ND_DATA, "rna_grease_pencil_update");

  /* Stroke dryness. */
  prop = RNA_def_property(srna, "stroke_dryness", PROP_FLOAT, PROP_FACTOR);
  RNA_def_property_float_sdna(prop, nullptr, "stroke_dryness");
  RNA_def_property_range(prop, 0.0f, 1.0f);
  RNA_def_property_ui_range(prop, 0.0f, 1.0f, 0.05f, 2);
  RNA_def_property_float_default(prop, 0.0f);
  RNA_def_property_ui_text(
      prop,
      "Stroke Dryness",
      "Dryness of the strokes on this layer (higher means less pigment coverage)");
  RNA_def_property_update(prop, NC_GPENCIL | ND_DATA, "rna_grease_pencil_update");

  /* Stroke darkened edge width. */
  prop = RNA_def_property(srna, "stroke_darkened_edge_width", PROP_FLOAT, PROP_PIXEL);
  RNA_def_property_float_sdna(prop, nullptr, "stroke_darkened_edge_width");
  RNA_def_property_range(prop, 0.0f, 50.0f);
  RNA_def_property_ui_range(prop, 0.0f, 50.0f, 1.0f, 0);
  RNA_def_property_float_default(prop, 0.0f);
  RNA_def_property_ui_text(prop,
                           "Stroke Dark Edge Width",
                           "Strokes on this layer will have a darkened edge of this width");
  RNA_def_property_update(prop, NC_GPENCIL | ND_DATA, "rna_grease_pencil_update");

  /* Layer darkened edge width. */
  prop = RNA_def_property(srna, "layer_darkened_edge_width", PROP_FLOAT, PROP_PIXEL);
  RNA_def_property_float_sdna(prop, nullptr, "layer_darkened_edge_width");
  RNA_def_property_range(prop, 0.0f, 50.0f);
  RNA_def_property_ui_range(prop, 0.0f, 50.0f, 1.0f, 0);
  RNA_def_property_float_default(prop, 0.0f);
  RNA_def_property_ui_text(
      prop,
      "Layer Dark Edge Width",
      "All filled areas on this layer will have a darkened edge of this width");
  RNA_def_property_update(prop, NC_GPENCIL | ND_DATA, "rna_grease_pencil_update");

  /* Darkened edge width variation. */
  prop = RNA_def_property(srna, "darkened_edge_width_var", PROP_FLOAT, PROP_PERCENTAGE);
  RNA_def_property_float_sdna(prop, nullptr, "darkened_edge_width_var");
  RNA_def_property_range(prop, 0.0f, 200.0f);
  RNA_def_property_ui_range(prop, 0.0f, 200.0f, 1.0f, 0);
  RNA_def_property_float_default(prop, 50.0f);
  RNA_def_property_ui_text(prop,
                           "Dark Edge Width Var",
                           "Percentage of random variation in the width of a darkened edge");
  RNA_def_property_update(prop, NC_GPENCIL | ND_DATA, "rna_grease_pencil_update");

  /* Darkened edge intensity. */
  prop = RNA_def_property(srna, "darkened_edge_intensity", PROP_FLOAT, PROP_FACTOR);
  RNA_def_property_float_sdna(prop, nullptr, "darkened_edge_intensity");
  RNA_def_property_range(prop, 0.0f, 2.0f);
  RNA_def_property_ui_range(prop, 0.0f, 2.0f, 0.1f, 2);
  RNA_def_property_float_default(prop, 0.8f);
  RNA_def_property_ui_text(
      prop, "Edge Intensity", "Intensity of the darkened edge (higher means darker)");
  RNA_def_property_update(prop, NC_GPENCIL | ND_DATA, "rna_grease_pencil_update");

  /* Brush jitter. */
  prop = RNA_def_property(srna, "brush_jitter", PROP_FLOAT, PROP_FACTOR);
  RNA_def_property_float_sdna(prop, nullptr, "brush_jitter");
  RNA_def_property_range(prop, 0.0f, 1.0f);
  RNA_def_property_float_default(prop, 0);
  RNA_def_property_ui_text(
      prop, "Brush Jitter", "Sets the irregularity of strokes at start, end and sharp angles");
  RNA_def_property_update(prop, NC_GPENCIL | ND_DATA, "rna_grease_pencil_update");

  /* Watercolor alpha variation. */
  prop = RNA_def_property(srna, "watercolor_alpha_variation", PROP_FLOAT, PROP_FACTOR);
  RNA_def_property_float_sdna(prop, nullptr, "watercolor_alpha_variation");
  RNA_def_property_range(prop, 0, 3.0f);
  RNA_def_property_float_default(prop, 1.0f);
  RNA_def_property_ui_range(prop, 0.0f, 3.0f, 0.05f, 2);
  RNA_def_property_ui_text(
      prop, "Alpha Variation", "Degree of alpha variation in strokes and fills");
  RNA_def_property_update(prop, NC_GPENCIL | ND_DATA, "rna_grease_pencil_update");

  /* Watercolor color variation. */
  prop = RNA_def_property(srna, "watercolor_color_variation", PROP_FLOAT, PROP_FACTOR);
  RNA_def_property_float_sdna(prop, nullptr, "watercolor_color_variation");
  RNA_def_property_range(prop, 0, 3.0f);
  RNA_def_property_float_default(prop, 1.0f);
  RNA_def_property_ui_range(prop, 0.0f, 3.0f, 0.05f, 2);
  RNA_def_property_ui_text(
      prop, "Color Variation", "Degree of color variation in strokes and fills");
  RNA_def_property_update(prop, NC_GPENCIL | ND_DATA, "rna_grease_pencil_update");
=======
  RNA_api_grease_pencil_layer(srna);
>>>>>>> fae21955
}

static void rna_def_grease_pencil_layers(BlenderRNA *brna, PropertyRNA *cprop)
{
  StructRNA *srna;
  PropertyRNA *prop;

  RNA_def_property_srna(cprop, "GreasePencilv3Layers");
  srna = RNA_def_struct(brna, "GreasePencilv3Layers", nullptr);
  RNA_def_struct_sdna(srna, "GreasePencil");
  RNA_def_struct_ui_text(srna, "Grease Pencil Layers", "Collection of Grease Pencil layers");

  prop = RNA_def_property(srna, "active", PROP_POINTER, PROP_NONE);
  RNA_def_property_struct_type(prop, "GreasePencilLayer");
  RNA_def_property_pointer_funcs(prop,
                                 "rna_GreasePencil_active_layer_get",
                                 "rna_GreasePencil_active_layer_set",
                                 nullptr,
                                 nullptr);
  RNA_def_property_flag(prop, PROP_EDITABLE);
  RNA_def_property_ui_text(prop, "Active Layer", "Active Grease Pencil layer");
  RNA_def_property_update(prop, NC_GPENCIL | ND_DATA | NA_SELECTED, nullptr);

  RNA_api_grease_pencil_layers(srna);
}

static void rna_def_grease_pencil_layer_group(BlenderRNA *brna)
{
  StructRNA *srna;
  PropertyRNA *prop;

  srna = RNA_def_struct(brna, "GreasePencilLayerGroup", nullptr);
  RNA_def_struct_sdna(srna, "GreasePencilLayerTreeGroup");
  RNA_def_struct_ui_text(srna, "Grease Pencil Layer Group", "Group of Grease Pencil layers");
  RNA_def_struct_path_func(srna, "rna_GreasePencilLayerGroup_path");

  /* Name */
  prop = RNA_def_property(srna, "name", PROP_STRING, PROP_NONE);
  RNA_def_property_ui_text(prop, "Name", "Group name");
  RNA_def_property_string_funcs(prop,
                                "rna_GreasePencilLayerGroup_name_get",
                                "rna_GreasePencilLayerGroup_name_length",
                                "rna_GreasePencilLayerGroup_name_set");
  RNA_def_struct_name_property(srna, prop);
  RNA_def_property_update(prop, NC_GPENCIL | ND_DATA | NA_RENAME, "rna_grease_pencil_update");

  /* Visibility */
  prop = RNA_def_property(srna, "hide", PROP_BOOLEAN, PROP_NONE);
  RNA_def_property_boolean_sdna(
      prop, "GreasePencilLayerTreeNode", "flag", GP_LAYER_TREE_NODE_HIDE);
  RNA_def_property_ui_icon(prop, ICON_HIDE_OFF, -1);
  RNA_def_property_ui_text(prop, "Hide", "Set layer group visibility");
  RNA_def_property_update(prop, NC_GPENCIL | ND_DATA, "rna_grease_pencil_update");

  /* Lock */
  prop = RNA_def_property(srna, "lock", PROP_BOOLEAN, PROP_NONE);
  RNA_def_property_boolean_sdna(
      prop, "GreasePencilLayerTreeNode", "flag", GP_LAYER_TREE_NODE_LOCKED);
  RNA_def_property_ui_icon(prop, ICON_UNLOCKED, 1);
  RNA_def_property_ui_text(
      prop, "Locked", "Protect group from further editing and/or frame changes");
  RNA_def_property_update(prop, NC_GPENCIL | ND_DATA, "rna_grease_pencil_update");

  /* Use Masks. */
  prop = RNA_def_property(srna, "use_masks", PROP_BOOLEAN, PROP_NONE);
  RNA_def_property_boolean_negative_sdna(
      prop, "GreasePencilLayerTreeNode", "flag", GP_LAYER_TREE_NODE_HIDE_MASKS);
  RNA_def_property_ui_text(prop,
                           "Use Masks",
                           "The visibility of drawings in the layers in this group is affected by "
                           "the layers in the masks lists");
  RNA_def_property_update(prop, NC_GPENCIL | ND_DATA, "rna_grease_pencil_update");

  prop = RNA_def_property(srna, "use_onion_skinning", PROP_BOOLEAN, PROP_NONE);
  RNA_def_property_ui_icon(prop, ICON_ONIONSKIN_OFF, 1);
  RNA_def_property_boolean_negative_sdna(
      prop, "GreasePencilLayerTreeNode", "flag", GP_LAYER_TREE_NODE_HIDE_ONION_SKINNING);
  RNA_def_property_ui_text(
      prop, "Onion Skinning", "Display onion skins before and after the current frame");
  RNA_def_property_update(prop, NC_GPENCIL | ND_DATA, "rna_grease_pencil_update");
}

static void rna_def_grease_pencil_layer_groups(BlenderRNA *brna, PropertyRNA *cprop)
{
  StructRNA *srna;
  PropertyRNA *prop;

  RNA_def_property_srna(cprop, "GreasePencilv3LayerGroup");
  srna = RNA_def_struct(brna, "GreasePencilv3LayerGroup", nullptr);
  RNA_def_struct_sdna(srna, "GreasePencil");
  RNA_def_struct_ui_text(srna, "Grease Pencil Group", "Collection of Grease Pencil layers");

  prop = RNA_def_property(srna, "active", PROP_POINTER, PROP_NONE);
  RNA_def_property_struct_type(prop, "GreasePencilLayerGroup");
  RNA_def_property_pointer_funcs(prop,
                                 "rna_GreasePencil_active_group_get",
                                 "rna_GreasePencil_active_group_set",
                                 nullptr,
                                 nullptr);
  RNA_def_property_flag(prop, PROP_EDITABLE);
  RNA_def_property_ui_text(prop, "Active Layer Group", "Active Grease Pencil layer group");
  RNA_def_property_update(prop, NC_GPENCIL | ND_DATA | NA_SELECTED, nullptr);

  RNA_api_grease_pencil_layer_groups(srna);
}

static void rna_def_grease_pencil_onion_skinning(StructRNA *srna)
{
  PropertyRNA *prop;

  static EnumPropertyItem prop_enum_onion_modes_items[] = {
      {GP_ONION_SKINNING_MODE_ABSOLUTE,
       "ABSOLUTE",
       0,
       "Frames",
       "Frames in absolute range of the scene frame"},
      {GP_ONION_SKINNING_MODE_RELATIVE,
       "RELATIVE",
       0,
       "Keyframes",
       "Frames in relative range of the Grease Pencil keyframes"},
      {GP_ONION_SKINNING_MODE_SELECTED, "SELECTED", 0, "Selected", "Only selected keyframes"},
      {0, nullptr, 0, nullptr, nullptr},
  };

  static EnumPropertyItem prop_enum_onion_keyframe_type_items[] = {
      {GREASE_PENCIL_ONION_SKINNING_FILTER_ALL, "ALL", 0, "All", "Include all Keyframe types"},
      {GP_ONION_SKINNING_FILTER_KEYTYPE_KEYFRAME,
       "KEYFRAME",
       ICON_KEYTYPE_KEYFRAME_VEC,
       "Keyframe",
       "Normal keyframe, e.g. for key poses"},
      {GP_ONION_SKINNING_FILTER_KEYTYPE_BREAKDOWN,
       "BREAKDOWN",
       ICON_KEYTYPE_BREAKDOWN_VEC,
       "Breakdown",
       "A breakdown pose, e.g. for transitions between key poses"},
      {GP_ONION_SKINNING_FILTER_KEYTYPE_MOVEHOLD,
       "MOVING_HOLD",
       ICON_KEYTYPE_MOVING_HOLD_VEC,
       "Moving Hold",
       "A keyframe that is part of a moving hold"},
      {GP_ONION_SKINNING_FILTER_KEYTYPE_EXTREME,
       "EXTREME",
       ICON_KEYTYPE_EXTREME_VEC,
       "Extreme",
       "An 'extreme' pose, or some other purpose as needed"},
      {GP_ONION_SKINNING_FILTER_KEYTYPE_JITTER,
       "JITTER",
       ICON_KEYTYPE_JITTER_VEC,
       "Jitter",
       "A filler or baked keyframe for keying on ones, or some other purpose as needed"},
      {BEZT_KEYTYPE_GENERATED,
       "GENERATED",
       ICON_KEYTYPE_GENERATED_VEC,
       "Generated",
       "A key generated automatically by a tool, not manually created"},
      {0, nullptr, 0, nullptr, nullptr},
  };

  prop = RNA_def_property(srna, "ghost_before_range", PROP_INT, PROP_NONE);
  RNA_def_property_int_sdna(prop, nullptr, "onion_skinning_settings.num_frames_before");
  RNA_def_property_range(prop, 0, 120);
  RNA_def_parameter_clear_flags(prop, PROP_ANIMATABLE, ParameterFlag(0));
  RNA_def_property_ui_text(prop,
                           "Frames Before",
                           "Maximum number of frames to show before current frame "
                           "(0 = don't show any frames before current)");
  RNA_def_property_update(prop, NC_GPENCIL | ND_DATA, "rna_grease_pencil_update");

  prop = RNA_def_property(srna, "ghost_after_range", PROP_INT, PROP_NONE);
  RNA_def_property_int_sdna(prop, nullptr, "onion_skinning_settings.num_frames_after");
  RNA_def_property_range(prop, 0, 120);
  RNA_def_parameter_clear_flags(prop, PROP_ANIMATABLE, ParameterFlag(0));
  RNA_def_property_ui_text(prop,
                           "Frames After",
                           "Maximum number of frames to show after current frame "
                           "(0 = don't show any frames after current)");
  RNA_def_property_update(prop, NC_GPENCIL | ND_DATA, "rna_grease_pencil_update");

  prop = RNA_def_property(srna, "use_ghost_custom_colors", PROP_BOOLEAN, PROP_NONE);
  RNA_def_property_boolean_sdna(
      prop, nullptr, "onion_skinning_settings.flag", GP_ONION_SKINNING_USE_CUSTOM_COLORS);
  RNA_def_parameter_clear_flags(prop, PROP_ANIMATABLE, ParameterFlag(0));
  RNA_def_property_ui_text(prop, "Use Custom Ghost Colors", "Use custom colors for ghost frames");
  RNA_def_property_update(prop, NC_GPENCIL | ND_DATA, "rna_grease_pencil_update");

  prop = RNA_def_property(srna, "before_color", PROP_FLOAT, PROP_COLOR);
  RNA_def_property_float_sdna(prop, nullptr, "onion_skinning_settings.color_before");
  RNA_def_property_array(prop, 3);
  RNA_def_property_range(prop, 0.0f, 1.0f);
  RNA_def_parameter_clear_flags(prop, PROP_ANIMATABLE, ParameterFlag(0));
  RNA_def_property_ui_text(prop, "Before Color", "Base color for ghosts before the active frame");
  RNA_def_property_update(prop,
                          NC_SCREEN | NC_SCENE | ND_TOOLSETTINGS | ND_DATA | NC_GPENCIL,
                          "rna_grease_pencil_update");

  prop = RNA_def_property(srna, "after_color", PROP_FLOAT, PROP_COLOR);
  RNA_def_property_float_sdna(prop, nullptr, "onion_skinning_settings.color_after");
  RNA_def_property_array(prop, 3);
  RNA_def_property_range(prop, 0.0f, 1.0f);
  RNA_def_parameter_clear_flags(prop, PROP_ANIMATABLE, ParameterFlag(0));
  RNA_def_property_ui_text(prop, "After Color", "Base color for ghosts after the active frame");
  RNA_def_property_update(prop,
                          NC_SCREEN | NC_SCENE | ND_TOOLSETTINGS | ND_DATA | NC_GPENCIL,
                          "rna_grease_pencil_update");

  prop = RNA_def_property(srna, "onion_mode", PROP_ENUM, PROP_NONE);
  RNA_def_property_enum_sdna(prop, nullptr, "onion_skinning_settings.mode");
  RNA_def_property_enum_items(prop, prop_enum_onion_modes_items);
  RNA_def_parameter_clear_flags(prop, PROP_ANIMATABLE, ParameterFlag(0));
  RNA_def_property_ui_text(prop, "Mode", "Mode to display frames");
  RNA_def_property_update(prop, NC_GPENCIL | ND_DATA, "rna_grease_pencil_update");

  prop = RNA_def_property(srna, "onion_keyframe_type", PROP_ENUM, PROP_NONE);
  RNA_def_property_enum_sdna(prop, nullptr, "onion_skinning_settings.filter");
  RNA_def_parameter_clear_flags(prop, PROP_ANIMATABLE, ParameterFlag(0));
  RNA_def_property_enum_items(prop, prop_enum_onion_keyframe_type_items);
  RNA_def_property_ui_text(prop, "Filter by Type", "Type of keyframe (for filtering)");
  RNA_def_property_update(prop, NC_GPENCIL | ND_DATA, "rna_grease_pencil_update");

  prop = RNA_def_property(srna, "use_onion_fade", PROP_BOOLEAN, PROP_NONE);
  RNA_def_property_boolean_sdna(
      prop, nullptr, "onion_skinning_settings.flag", GP_ONION_SKINNING_USE_FADE);
  RNA_def_parameter_clear_flags(prop, PROP_ANIMATABLE, ParameterFlag(0));
  RNA_def_property_ui_text(
      prop, "Fade", "Display onion keyframes with a fade in color transparency");
  RNA_def_property_update(prop, NC_GPENCIL | ND_DATA, "rna_grease_pencil_update");

  prop = RNA_def_property(srna, "use_onion_loop", PROP_BOOLEAN, PROP_NONE);
  RNA_def_property_boolean_sdna(
      prop, nullptr, "onion_skinning_settings.flag", GP_ONION_SKINNING_SHOW_LOOP);
  RNA_def_parameter_clear_flags(prop, PROP_ANIMATABLE, ParameterFlag(0));
  RNA_def_property_ui_text(
      prop, "Show Start Frame", "Display onion keyframes for looping animations");
  RNA_def_property_update(prop, NC_GPENCIL | ND_DATA, "rna_grease_pencil_update");

  prop = RNA_def_property(srna, "onion_factor", PROP_FLOAT, PROP_NONE);
  RNA_def_property_float_sdna(prop, nullptr, "onion_skinning_settings.opacity");
  RNA_def_property_range(prop, 0.0, 1.0f);
  RNA_def_parameter_clear_flags(prop, PROP_ANIMATABLE, ParameterFlag(0));
  RNA_def_property_ui_text(prop, "Onion Opacity", "Change fade opacity of displayed onion frames");
  RNA_def_property_update(prop, NC_GPENCIL | ND_DATA, "rna_grease_pencil_update");
}

static void rna_def_grease_pencil_data(BlenderRNA *brna)
{
  StructRNA *srna;
  PropertyRNA *prop;

  static EnumPropertyItem prop_stroke_depth_order_items[] = {
      {0, "2D", 0, "2D Layers", "Display strokes using grease pencil layers to define order"},
      {GREASE_PENCIL_STROKE_ORDER_3D,
       "3D",
       0,
       "3D Location",
       "Display strokes using real 3D position in 3D space"},
      {0, nullptr, 0, nullptr, nullptr},
  };

  srna = RNA_def_struct(brna, "GreasePencilv3", "ID");
  RNA_def_struct_sdna(srna, "GreasePencil");
  RNA_def_struct_ui_text(srna, "Grease Pencil", "Grease Pencil data-block");
  RNA_def_struct_ui_icon(srna, ICON_OUTLINER_DATA_GREASEPENCIL);

  /* attributes */
  rna_def_attributes_common(srna, AttributeOwnerType::GreasePencil);

  /* Animation Data */
  rna_def_animdata_common(srna);

  /* Materials */
  prop = RNA_def_property(srna, "materials", PROP_COLLECTION, PROP_NONE);
  RNA_def_property_collection_sdna(prop, nullptr, "material_array", "material_array_num");
  RNA_def_property_struct_type(prop, "Material");
  RNA_def_property_ui_text(prop, "Materials", "");
  RNA_def_property_srna(prop, "IDMaterials"); /* see rna_ID.cc */
  RNA_def_property_collection_funcs(prop,
                                    nullptr,
                                    nullptr,
                                    nullptr,
                                    nullptr,
                                    nullptr,
                                    nullptr,
                                    nullptr,
                                    "rna_IDMaterials_assign_int");

  /* Layers */
  prop = RNA_def_property(srna, "layers", PROP_COLLECTION, PROP_NONE);
  RNA_def_property_struct_type(prop, "GreasePencilLayer");
  RNA_def_property_collection_funcs(prop,
                                    "rna_iterator_grease_pencil_layers_begin",
                                    "rna_iterator_array_next",
                                    "rna_iterator_array_end",
                                    "rna_iterator_array_dereference_get",
                                    "rna_iterator_grease_pencil_layers_length",
                                    nullptr, /* TODO */
                                    nullptr, /* TODO */
                                    nullptr);
  RNA_def_property_ui_text(prop, "Layers", "Grease Pencil layers");
  rna_def_grease_pencil_layers(brna, prop);

  /* Layer Groups */
  prop = RNA_def_property(srna, "layer_groups", PROP_COLLECTION, PROP_NONE);
  RNA_def_property_struct_type(prop, "GreasePencilLayerGroup");
  RNA_def_property_collection_funcs(prop,
                                    "rna_iterator_grease_pencil_layer_groups_begin",
                                    "rna_iterator_array_next",
                                    "rna_iterator_array_end",
                                    "rna_iterator_array_dereference_get",
                                    "rna_iterator_grease_pencil_layer_groups_length",
                                    nullptr, /* TODO */
                                    nullptr, /* TODO */
                                    nullptr);
  RNA_def_property_ui_text(prop, "Layer Groups", "Grease Pencil layer groups");
  rna_def_grease_pencil_layer_groups(brna, prop);

  prop = RNA_def_property(srna, "use_autolock_layers", PROP_BOOLEAN, PROP_NONE);
  RNA_def_property_boolean_sdna(prop, nullptr, "flag", GREASE_PENCIL_AUTOLOCK_LAYERS);
  RNA_def_property_ui_text(
      prop,
      "Auto-Lock Layers",
      "Automatically lock all layers except the active one to avoid accidental changes");
  RNA_def_property_update(prop, NC_GPENCIL | ND_DATA, "rna_grease_pencil_autolock");

  /* Uses a single flag, because the depth order can only be 2D or 3D. */
  prop = RNA_def_property(srna, "stroke_depth_order", PROP_ENUM, PROP_NONE);
  RNA_def_property_enum_bitflag_sdna(prop, nullptr, "flag");
  RNA_def_property_enum_items(prop, prop_stroke_depth_order_items);
  RNA_def_property_ui_text(
      prop,
      "Stroke Depth Order",
      "Defines how the strokes are ordered in 3D space (for objects not displayed 'In Front')");
  RNA_def_property_update(prop, NC_GPENCIL | ND_DATA, "rna_grease_pencil_update");

  /* Onion skinning. */
  rna_def_grease_pencil_onion_skinning(srna);

  /* Ondine watercolor additions. */

  /* Watercolor GP object. */
  prop = RNA_def_property(srna, "watercolor", PROP_BOOLEAN, PROP_NONE);
  RNA_def_property_boolean_sdna(prop, nullptr, "ondine_flag", GP_ONDINE_WATERCOLOR);
  RNA_def_property_clear_flag(prop, PROP_ANIMATABLE);
  RNA_def_property_ui_text(prop, "Watercolor", "Watercolor Grease Pencil object");
  RNA_def_property_update(prop, NC_GPENCIL | ND_DATA, "rna_grease_pencil_update");

  /* Clear background. */
  prop = RNA_def_property(srna, "clear_background", PROP_BOOLEAN, PROP_NONE);
  RNA_def_property_boolean_sdna(prop, nullptr, "ondine_flag", GP_ONDINE_CLEAR_BG);
  RNA_def_property_clear_flag(prop, PROP_ANIMATABLE);
  RNA_def_property_ui_text(
      prop, "Clear Background", "Clear the background when drawing this object");
  RNA_def_property_update(prop, NC_GPENCIL | ND_DATA, "rna_grease_pencil_update");

  /* True depth. */
  prop = RNA_def_property(srna, "true_depth", PROP_BOOLEAN, PROP_NONE);
  RNA_def_property_boolean_sdna(prop, nullptr, "ondine_flag", GP_ONDINE_TRUE_DEPTH);
  RNA_def_property_clear_flag(prop, PROP_ANIMATABLE);
  RNA_def_property_ui_text(
      prop,
      "True Depth",
      "Render with true depth. Pixels closer to the camera will hide pixels farther away");
  RNA_def_property_update(prop, NC_GPENCIL | ND_DATA, "rna_grease_pencil_update");

  /* True depth threshold. */
  prop = RNA_def_property(srna, "true_depth_threshold", PROP_FLOAT, PROP_FACTOR);
  RNA_def_property_float_sdna(prop, nullptr, "true_depth_threshold");
  RNA_def_property_range(prop, 0.0f, 1.0f);
  RNA_def_property_float_default(prop, 0.9f);
  RNA_def_property_ui_range(prop, 0.0f, 1.0f, 0.02f, 2);
  RNA_def_property_ui_text(
      prop, "Hide Threshold", "Alpha threshold for hiding underlying pixels completely");
  RNA_def_property_update(prop, NC_GPENCIL | ND_DATA, "rna_grease_pencil_update");

  /* Gouache style. */
  prop = RNA_def_property(srna, "gouache_style", PROP_BOOLEAN, PROP_NONE);
  RNA_def_property_boolean_sdna(prop, nullptr, "ondine_flag", GP_ONDINE_GOUACHE_STYLE);
  RNA_def_property_clear_flag(prop, PROP_ANIMATABLE);
  RNA_def_property_ui_text(
      prop, "Gouache Style", "Allow lighter colors of this object to paint over darker colors");
  RNA_def_property_update(prop, NC_GPENCIL | ND_DATA, "rna_grease_pencil_update");

  /* Randomize seed step. */
  prop = RNA_def_property(srna, "randomize_seed_step", PROP_INT, PROP_NONE);
  RNA_def_property_int_sdna(prop, nullptr, "randomize_seed_step");
  RNA_def_property_clear_flag(prop, PROP_ANIMATABLE);
  RNA_def_property_range(prop, 0, 1000);
  RNA_def_property_int_default(prop, 0);
  RNA_def_property_ui_text(
      prop, "Randomize Step", "Number of frames between randomizations steps of watercolor noise");
  RNA_def_property_update(prop, NC_GPENCIL | ND_DATA, "rna_grease_pencil_update");

  /* Interpolate noise seed steps. */
  prop = RNA_def_property(srna, "smooth_randomize_steps", PROP_BOOLEAN, PROP_NONE);
  RNA_def_property_boolean_sdna(prop, nullptr, "ondine_flag", GP_ONDINE_SMOOTH_RANDOMIZE_STEPS);
  RNA_def_property_clear_flag(prop, PROP_ANIMATABLE);
  RNA_def_property_ui_text(
      prop,
      "Smooth Randomize",
      "Smooth transition of watercolor noise between two randomization steps");
  RNA_def_property_update(prop, NC_GPENCIL | ND_DATA, "rna_grease_pencil_update");

  /* Stroke base alpha. */
  prop = RNA_def_property(srna, "stroke_base_alpha", PROP_FLOAT, PROP_FACTOR);
  RNA_def_property_float_sdna(prop, nullptr, "stroke_base_alpha");
  RNA_def_property_range(prop, 0.0f, 1.0f);
  RNA_def_property_float_default(prop, 0.95f);
  RNA_def_property_ui_range(prop, 0.0f, 1.0f, 0.01f, 2);
  RNA_def_property_ui_text(
      prop, "Stroke Base Alpha", "Base alpha value (transparency) for strokes");
  RNA_def_property_update(prop, NC_GPENCIL | ND_DATA, "rna_grease_pencil_update");

  /* Watercolor noise strength high. */
  prop = RNA_def_property(srna, "watercolor_noise_strength_high", PROP_FLOAT, PROP_FACTOR);
  RNA_def_property_float_sdna(prop, nullptr, "watercolor_noise_strength_high");
  RNA_def_property_range(prop, 0, 2.0f);
  RNA_def_property_float_default(prop, 1.0f);
  RNA_def_property_ui_range(prop, 0.0f, 2.0f, 0.05f, 2);
  RNA_def_property_ui_text(
      prop,
      "High Noise Strength",
      "Strength of high frequency watercolor noise applied to strokes and fills");
  RNA_def_property_update(prop, NC_GPENCIL | ND_DATA, "rna_grease_pencil_update");

  /* Layer overlap darkening. */
  prop = RNA_def_property(srna, "layer_overlap_darkening", PROP_FLOAT, PROP_FACTOR);
  RNA_def_property_float_sdna(prop, nullptr, "layer_overlap_darkening");
  RNA_def_property_range(prop, 0, 0.5f);
  RNA_def_property_float_default(prop, 0.1f);
  RNA_def_property_ui_range(prop, 0.0f, 0.5f, 0.01f, 2);
  RNA_def_property_ui_text(
      prop,
      "Layer Overlap Darkening",
      "When layers overlap, this factor controls how much the overlapping areas will darken");
  RNA_def_property_update(prop, NC_GPENCIL | ND_DATA, "rna_grease_pencil_update");

  /* Stroke overlap darkening. */
  prop = RNA_def_property(srna, "stroke_overlap_darkening", PROP_FLOAT, PROP_FACTOR);
  RNA_def_property_float_sdna(prop, nullptr, "stroke_overlap_darkening");
  RNA_def_property_range(prop, 0, 0.2f);
  RNA_def_property_float_default(prop, 0.0f);
  RNA_def_property_ui_range(prop, 0.0f, 0.2f, 0.005f, 2);
  RNA_def_property_ui_text(prop,
                           "Stroke Overlap Darkening",
                           "When strokes overlap on the same layer, this factor controls how much "
                           "the overlapping areas will darken");
  RNA_def_property_update(prop, NC_GPENCIL | ND_DATA, "rna_grease_pencil_update");

  /* Dry stroke edge jitter. */
  prop = RNA_def_property(srna, "dry_stroke_edge_jitter", PROP_FLOAT, PROP_FACTOR);
  RNA_def_property_float_sdna(prop, nullptr, "dry_stroke_edge_jitter");
  RNA_def_property_range(prop, 0, 0.5f);
  RNA_def_property_float_default(prop, 0.25f);
  RNA_def_property_ui_range(prop, 0.0f, 0.5f, 0.01f, 2);
  RNA_def_property_ui_text(prop,
                           "Dry Stroke Edge Jitter",
                           "This factor controls how much the edge of a dry stroke will wobble");
  RNA_def_property_update(prop, NC_GPENCIL | ND_DATA, "rna_grease_pencil_update");

  /* Pigment particle settings. */
  prop = RNA_def_property(srna, "pparticle_speed_min", PROP_FLOAT, PROP_NONE);
  RNA_def_property_float_sdna(prop, nullptr, "pparticle_speed_min");
  RNA_def_property_range(prop, 0.1f, 5.0f);
  RNA_def_property_ui_range(prop, 0.1f, 5.0f, 0.1f, 2);
  RNA_def_property_float_default(prop, 0.8f);
  RNA_def_property_ui_text(
      prop, "Min Speed", "Minimum speed of pigment particles flowing in wet areas");
  RNA_def_property_update(prop, NC_GPENCIL | ND_DATA, "rna_grease_pencil_update");

  prop = RNA_def_property(srna, "pparticle_speed_max", PROP_FLOAT, PROP_NONE);
  RNA_def_property_float_sdna(prop, nullptr, "pparticle_speed_max");
  RNA_def_property_range(prop, 0.1f, 5.0f);
  RNA_def_property_ui_range(prop, 0.1f, 5.0f, 0.1f, 2);
  RNA_def_property_float_default(prop, 1.2f);
  RNA_def_property_ui_text(
      prop, "Max Speed", "Maximum speed of pigment particles flowing in wet areas");
  RNA_def_property_update(prop, NC_GPENCIL | ND_DATA, "rna_grease_pencil_update");

  prop = RNA_def_property(srna, "pparticle_len_min", PROP_INT, PROP_NONE);
  RNA_def_property_int_sdna(prop, nullptr, "pparticle_len_min");
  RNA_def_property_clear_flag(prop, PROP_ANIMATABLE);
  RNA_def_property_range(prop, 20, 400);
  RNA_def_property_ui_range(prop, 0, 400, 20, 0);
  RNA_def_property_int_default(prop, 50);
  RNA_def_property_ui_text(
      prop, "Min Length", "Minimum distance along a stroke the pigment particle speed will vary");
  RNA_def_property_update(prop, NC_GPENCIL | ND_DATA, "rna_grease_pencil_update");

  prop = RNA_def_property(srna, "pparticle_len_max", PROP_INT, PROP_NONE);
  RNA_def_property_int_sdna(prop, nullptr, "pparticle_len_max");
  RNA_def_property_clear_flag(prop, PROP_ANIMATABLE);
  RNA_def_property_range(prop, 20, 400);
  RNA_def_property_ui_range(prop, 0, 400, 20, 0);
  RNA_def_property_int_default(prop, 65);
  RNA_def_property_ui_text(
      prop, "Max Length", "Maximum distance along a stroke the pigment particle speed will vary");
  RNA_def_property_update(prop, NC_GPENCIL | ND_DATA, "rna_grease_pencil_update");

  prop = RNA_def_property(srna, "pparticle_hairiness", PROP_FLOAT, PROP_NONE);
  RNA_def_property_float_sdna(prop, nullptr, "pparticle_hairiness");
  RNA_def_property_range(prop, 0.0f, 1.0f);
  RNA_def_property_ui_range(prop, 0.0f, 1.0f, 0.1f, 2);
  RNA_def_property_float_default(prop, 0.3f);
  RNA_def_property_ui_text(
      prop, "Hairiness", "Hairiness of the pigment flow (thin lines at the end)");
  RNA_def_property_update(prop, NC_GPENCIL | ND_DATA, "rna_grease_pencil_update");
}

void RNA_def_grease_pencil(BlenderRNA *brna)
{
  rna_def_grease_pencil_data(brna);
  rna_def_grease_pencil_layer(brna);
  rna_def_grease_pencil_layer_mask(brna);
  rna_def_grease_pencil_layer_group(brna);
  rna_def_grease_pencil_frame(brna);
  rna_def_grease_pencil_drawing(brna);
}

#endif<|MERGE_RESOLUTION|>--- conflicted
+++ resolved
@@ -881,7 +881,8 @@
   RNA_def_property_ui_text(
       prop, "Parent Layer Group", "The parent layer group this layer is part of");
 
-<<<<<<< HEAD
+  RNA_api_grease_pencil_layer(srna);
+
   /* Ondine watercolor additions. */
 
   /* Mix with underlying. */
@@ -1036,9 +1037,6 @@
   RNA_def_property_ui_text(
       prop, "Color Variation", "Degree of color variation in strokes and fills");
   RNA_def_property_update(prop, NC_GPENCIL | ND_DATA, "rna_grease_pencil_update");
-=======
-  RNA_api_grease_pencil_layer(srna);
->>>>>>> fae21955
 }
 
 static void rna_def_grease_pencil_layers(BlenderRNA *brna, PropertyRNA *cprop)

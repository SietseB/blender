--- conflicted
+++ resolved
@@ -383,13 +383,10 @@
 			return &RNA_DataTransferModifier;
 		case eModifierType_NormalEdit:
 			return &RNA_NormalEditModifier;
-<<<<<<< HEAD
+		case eModifierType_CorrectiveSmooth:
+			return &RNA_CorrectiveSmoothModifier;
 		case eModifierType_Fracture:
 			return &RNA_FractureModifier;
-=======
-		case eModifierType_CorrectiveSmooth:
-			return &RNA_CorrectiveSmoothModifier;
->>>>>>> 0951ea2c
 		/* Default */
 		case eModifierType_None:
 		case eModifierType_ShapeKey:

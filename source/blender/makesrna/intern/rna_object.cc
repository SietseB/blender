/* SPDX-FileCopyrightText: 2023 Blender Authors
 *
 * SPDX-License-Identifier: GPL-2.0-or-later */

/** \file
 * \ingroup RNA
 */

#include <cstdlib>

#include "DNA_action_types.h"
#include "DNA_layer_types.h"
#include "DNA_lightprobe_types.h"
#include "DNA_meta_types.h"
#include "DNA_object_types.h"

#include "BLI_math_rotation.h"

#include "BLT_translation.hh"

#include "BKE_paint.hh"

#include "RNA_define.hh"
#include "RNA_enum_types.hh"

#include "rna_internal.hh"

#include "ED_object_vgroup.hh"

#include "WM_api.hh"
#include "WM_types.hh"

const EnumPropertyItem rna_enum_object_mode_items[] = {
    {OB_MODE_OBJECT, "OBJECT", ICON_OBJECT_DATAMODE, "Object Mode", ""},
    {OB_MODE_EDIT, "EDIT", ICON_EDITMODE_HLT, "Edit Mode", ""},
    {OB_MODE_POSE, "POSE", ICON_POSE_HLT, "Pose Mode", ""},
    {OB_MODE_SCULPT, "SCULPT", ICON_SCULPTMODE_HLT, "Sculpt Mode", ""},
    {OB_MODE_VERTEX_PAINT, "VERTEX_PAINT", ICON_VPAINT_HLT, "Vertex Paint", ""},
    {OB_MODE_WEIGHT_PAINT, "WEIGHT_PAINT", ICON_WPAINT_HLT, "Weight Paint", ""},
    {OB_MODE_TEXTURE_PAINT, "TEXTURE_PAINT", ICON_TPAINT_HLT, "Texture Paint", ""},
    {OB_MODE_PARTICLE_EDIT, "PARTICLE_EDIT", ICON_PARTICLEMODE, "Particle Edit", ""},
    {OB_MODE_EDIT_GPENCIL_LEGACY,
     "EDIT_GPENCIL",
     ICON_EDITMODE_HLT,
     "Edit Mode",
     "Edit Grease Pencil Strokes"},
    {OB_MODE_SCULPT_GREASE_PENCIL,
     "SCULPT_GREASE_PENCIL",
     ICON_SCULPTMODE_HLT,
     "Sculpt Mode",
     "Sculpt Grease Pencil Strokes"},
    {OB_MODE_PAINT_GREASE_PENCIL,
     "PAINT_GREASE_PENCIL",
     ICON_GREASEPENCIL,
     "Draw Mode",
     "Paint Grease Pencil Strokes"},
    {OB_MODE_WEIGHT_GREASE_PENCIL,
     "WEIGHT_GREASE_PENCIL",
     ICON_WPAINT_HLT,
     "Weight Paint",
     "Grease Pencil Weight Paint Strokes"},
    {OB_MODE_VERTEX_GREASE_PENCIL,
     "VERTEX_GREASE_PENCIL",
     ICON_VPAINT_HLT,
     "Vertex Paint",
     "Grease Pencil Vertex Paint Strokes"},
    {OB_MODE_SCULPT_CURVES, "SCULPT_CURVES", ICON_SCULPTMODE_HLT, "Sculpt Mode", ""},
    {0, nullptr, 0, nullptr, nullptr},
};

const EnumPropertyItem rna_enum_workspace_object_mode_items[] = {
    {OB_MODE_OBJECT, "OBJECT", ICON_OBJECT_DATAMODE, "Object Mode", ""},
    {OB_MODE_EDIT, "EDIT", ICON_EDITMODE_HLT, "Edit Mode", ""},
    {OB_MODE_POSE, "POSE", ICON_POSE_HLT, "Pose Mode", ""},
    {OB_MODE_SCULPT, "SCULPT", ICON_SCULPTMODE_HLT, "Sculpt Mode", ""},
    {OB_MODE_VERTEX_PAINT, "VERTEX_PAINT", ICON_VPAINT_HLT, "Vertex Paint", ""},
    {OB_MODE_WEIGHT_PAINT, "WEIGHT_PAINT", ICON_WPAINT_HLT, "Weight Paint", ""},
    {OB_MODE_TEXTURE_PAINT, "TEXTURE_PAINT", ICON_TPAINT_HLT, "Texture Paint", ""},
    {OB_MODE_PARTICLE_EDIT, "PARTICLE_EDIT", ICON_PARTICLEMODE, "Particle Edit", ""},
    {OB_MODE_EDIT_GPENCIL_LEGACY,
     "EDIT_GPENCIL",
     ICON_EDITMODE_HLT,
     "Grease Pencil Edit Mode",
     "Edit Grease Pencil Strokes"},
    {OB_MODE_SCULPT_GREASE_PENCIL,
     "SCULPT_GREASE_PENCIL",
     ICON_SCULPTMODE_HLT,
     "Grease Pencil Sculpt Mode",
     "Sculpt Grease Pencil Strokes"},
    {OB_MODE_PAINT_GREASE_PENCIL,
     "PAINT_GREASE_PENCIL",
     ICON_GREASEPENCIL,
     "Grease Pencil Draw",
     "Paint Grease Pencil Strokes"},
    {OB_MODE_VERTEX_GREASE_PENCIL,
     "VERTEX_GREASE_PENCIL",
     ICON_VPAINT_HLT,
     "Grease Pencil Vertex Paint",
     "Grease Pencil Vertex Paint Strokes"},
    {OB_MODE_WEIGHT_GREASE_PENCIL,
     "WEIGHT_GREASE_PENCIL",
     ICON_WPAINT_HLT,
     "Grease Pencil Weight Paint",
     "Grease Pencil Weight Paint Strokes"},
    {0, nullptr, 0, nullptr, nullptr},
};

const EnumPropertyItem rna_enum_object_empty_drawtype_items[] = {
    {OB_PLAINAXES, "PLAIN_AXES", ICON_EMPTY_AXIS, "Plain Axes", ""},
    {OB_ARROWS, "ARROWS", ICON_EMPTY_ARROWS, "Arrows", ""},
    {OB_SINGLE_ARROW, "SINGLE_ARROW", ICON_EMPTY_SINGLE_ARROW, "Single Arrow", ""},
    {OB_CIRCLE, "CIRCLE", ICON_MESH_CIRCLE, "Circle", ""},
    {OB_CUBE, "CUBE", ICON_CUBE, "Cube", ""},
    {OB_EMPTY_SPHERE, "SPHERE", ICON_SPHERE, "Sphere", ""},
    {OB_EMPTY_CONE, "CONE", ICON_CONE, "Cone", ""},
    {OB_EMPTY_IMAGE, "IMAGE", ICON_FILE_IMAGE, "Image", ""},
    {0, nullptr, 0, nullptr, nullptr},
};

static const EnumPropertyItem rna_enum_object_empty_image_depth_items[] = {
    {OB_EMPTY_IMAGE_DEPTH_DEFAULT, "DEFAULT", 0, "Default", ""},
    {OB_EMPTY_IMAGE_DEPTH_FRONT, "FRONT", 0, "Front", ""},
    {OB_EMPTY_IMAGE_DEPTH_BACK, "BACK", 0, "Back", ""},
    {0, nullptr, 0, nullptr, nullptr},
};

const EnumPropertyItem rna_enum_object_gpencil_type_items[] = {
    {GP_EMPTY, "EMPTY", ICON_EMPTY_AXIS, "Blank", "Create an empty Grease Pencil object"},
    {GP_STROKE, "STROKE", ICON_STROKE, "Stroke", "Create a simple stroke with basic colors"},
    {GP_MONKEY, "MONKEY", ICON_MONKEY, "Monkey", "Construct a Suzanne Grease Pencil object"},
    RNA_ENUM_ITEM_SEPR,
    {GREASE_PENCIL_LINEART_SCENE,
     "LINEART_SCENE",
     ICON_SCENE_DATA,
     "Scene Line Art",
     "Quickly set up Line Art for the entire scene"},
    {GREASE_PENCIL_LINEART_COLLECTION,
     "LINEART_COLLECTION",
     ICON_OUTLINER_COLLECTION,
     "Collection Line Art",
     "Quickly set up Line Art for the active collection"},
    {GREASE_PENCIL_LINEART_OBJECT,
     "LINEART_OBJECT",
     ICON_OBJECT_DATA,
     "Object Line Art",
     "Quickly set up Line Art for the active object"},
    {0, nullptr, 0, nullptr, nullptr}};

static const EnumPropertyItem parent_type_items[] = {
    {PAROBJECT, "OBJECT", 0, "Object", "The object is parented to an object"},
    {PARSKEL, "ARMATURE", 0, "Armature", ""},
    /* PARSKEL reuse will give issues. */
    {PARSKEL, "LATTICE", 0, "Lattice", "The object is parented to a lattice"},
    {PARVERT1, "VERTEX", 0, "Vertex", "The object is parented to a vertex"},
    {PARVERT3, "VERTEX_3", 0, "3 Vertices", ""},
    {PARBONE, "BONE", 0, "Bone", "The object is parented to a bone"},
    {0, nullptr, 0, nullptr, nullptr},
};

#define INSTANCE_ITEMS_SHARED \
  {0, "NONE", 0, "None", ""}, \
      {OB_DUPLIVERTS, "VERTS", 0, "Vertices", "Instantiate child objects on all vertices"}, \
  { \
    OB_DUPLIFACES, "FACES", 0, "Faces", "Instantiate child objects on all faces" \
  }

#define INSTANCE_ITEM_COLLECTION \
  { \
    OB_DUPLICOLLECTION, "COLLECTION", 0, "Collection", "Enable collection instancing" \
  }
static const EnumPropertyItem instance_items[] = {
    INSTANCE_ITEMS_SHARED,
    INSTANCE_ITEM_COLLECTION,
    {0, nullptr, 0, nullptr, nullptr},
};
#ifdef RNA_RUNTIME
static EnumPropertyItem instance_items_nogroup[] = {
    INSTANCE_ITEMS_SHARED,
    {0, nullptr, 0, nullptr, nullptr},
};

static EnumPropertyItem instance_items_empty[] = {
    {0, "NONE", 0, "None", ""},
    INSTANCE_ITEM_COLLECTION,
    {0, nullptr, 0, nullptr, nullptr},
};

static EnumPropertyItem instance_items_font[] = {
    {0, "NONE", 0, "None", ""},
    {OB_DUPLIVERTS, "VERTS", 0, "Vertices", "Use Object Font on characters"},
    {0, nullptr, 0, nullptr, nullptr},
};
#endif
#undef INSTANCE_ITEMS_SHARED
#undef INSTANCE_ITEM_COLLECTION

const EnumPropertyItem rna_enum_metaelem_type_items[] = {
    {MB_BALL, "BALL", ICON_META_BALL, "Ball", ""},
    {MB_TUBE, "CAPSULE", ICON_META_CAPSULE, "Capsule", ""},
    {MB_PLANE, "PLANE", ICON_META_PLANE, "Plane", ""},
    /* NOTE: typo at original definition! */
    {MB_ELIPSOID, "ELLIPSOID", ICON_META_ELLIPSOID, "Ellipsoid", ""},
    {MB_CUBE, "CUBE", ICON_META_CUBE, "Cube", ""},
    {0, nullptr, 0, nullptr, nullptr},
};

const EnumPropertyItem rna_enum_lightprobes_type_items[] = {
    {LIGHTPROBE_TYPE_SPHERE, "SPHERE", ICON_LIGHTPROBE_SPHERE, "Sphere", ""},
    {LIGHTPROBE_TYPE_PLANE, "PLANE", ICON_LIGHTPROBE_PLANE, "Plane", ""},
    {LIGHTPROBE_TYPE_VOLUME, "VOLUME", ICON_LIGHTPROBE_VOLUME, "Volume", ""},
    {0, nullptr, 0, nullptr, nullptr},
};

/* used for 2 enums */
#define OBTYPE_CU_CURVE \
  { \
    OB_CURVES_LEGACY, "CURVE", ICON_OUTLINER_OB_CURVE, "Curve", "" \
  }
#define OBTYPE_CU_SURF \
  { \
    OB_SURF, "SURFACE", ICON_OUTLINER_OB_SURFACE, "Surface", "" \
  }
#define OBTYPE_CU_FONT \
  { \
    OB_FONT, "FONT", ICON_OUTLINER_OB_FONT, "Text", "" \
  }

const EnumPropertyItem rna_enum_object_type_items[] = {
    {OB_MESH, "MESH", ICON_OUTLINER_OB_MESH, "Mesh", ""},
    OBTYPE_CU_CURVE,
    OBTYPE_CU_SURF,
    {OB_MBALL, "META", ICON_OUTLINER_OB_META, "Metaball", ""},
    OBTYPE_CU_FONT,
    {OB_CURVES, "CURVES", ICON_OUTLINER_OB_CURVES, "Hair Curves", ""},
    {OB_POINTCLOUD, "POINTCLOUD", ICON_OUTLINER_OB_POINTCLOUD, "Point Cloud", ""},
    {OB_VOLUME, "VOLUME", ICON_OUTLINER_OB_VOLUME, "Volume", ""},
    {OB_GREASE_PENCIL, "GREASEPENCIL", ICON_OUTLINER_OB_GREASEPENCIL, "Grease Pencil", ""},
    RNA_ENUM_ITEM_SEPR,
    {OB_ARMATURE, "ARMATURE", ICON_OUTLINER_OB_ARMATURE, "Armature", ""},
    {OB_LATTICE, "LATTICE", ICON_OUTLINER_OB_LATTICE, "Lattice", ""},
    RNA_ENUM_ITEM_SEPR,
    {OB_EMPTY, "EMPTY", ICON_OUTLINER_OB_EMPTY, "Empty", ""},
    RNA_ENUM_ITEM_SEPR,
    {OB_LAMP, "LIGHT", ICON_OUTLINER_OB_LIGHT, "Light", ""},
    {OB_LIGHTPROBE, "LIGHT_PROBE", ICON_OUTLINER_OB_LIGHTPROBE, "Light Probe", ""},
    RNA_ENUM_ITEM_SEPR,
    {OB_CAMERA, "CAMERA", ICON_OUTLINER_OB_CAMERA, "Camera", ""},
    RNA_ENUM_ITEM_SEPR,
    {OB_SPEAKER, "SPEAKER", ICON_OUTLINER_OB_SPEAKER, "Speaker", ""},
    {0, nullptr, 0, nullptr, nullptr},
};

const EnumPropertyItem rna_enum_object_type_curve_items[] = {
    OBTYPE_CU_CURVE,
    OBTYPE_CU_SURF,
    OBTYPE_CU_FONT,
    {0, nullptr, 0, nullptr, nullptr},
};

const EnumPropertyItem rna_enum_object_rotation_mode_items[] = {
    {ROT_MODE_QUAT, "QUATERNION", 0, "Quaternion (WXYZ)", "No Gimbal Lock"},
    {ROT_MODE_XYZ, "XYZ", 0, "XYZ Euler", "XYZ Rotation Order - prone to Gimbal Lock (default)"},
    {ROT_MODE_XZY, "XZY", 0, "XZY Euler", "XZY Rotation Order - prone to Gimbal Lock"},
    {ROT_MODE_YXZ, "YXZ", 0, "YXZ Euler", "YXZ Rotation Order - prone to Gimbal Lock"},
    {ROT_MODE_YZX, "YZX", 0, "YZX Euler", "YZX Rotation Order - prone to Gimbal Lock"},
    {ROT_MODE_ZXY, "ZXY", 0, "ZXY Euler", "ZXY Rotation Order - prone to Gimbal Lock"},
    {ROT_MODE_ZYX, "ZYX", 0, "ZYX Euler", "ZYX Rotation Order - prone to Gimbal Lock"},
    {ROT_MODE_AXISANGLE,
     "AXIS_ANGLE",
     0,
     "Axis Angle",
     "Axis Angle (W+XYZ), defines a rotation around some axis defined by 3D-Vector"},
    {0, nullptr, 0, nullptr, nullptr},
};

const EnumPropertyItem rna_enum_object_axis_items[] = {
    {OB_POSX, "POS_X", 0, "+X", ""},
    {OB_POSY, "POS_Y", 0, "+Y", ""},
    {OB_POSZ, "POS_Z", 0, "+Z", ""},
    {OB_NEGX, "NEG_X", 0, "-X", ""},
    {OB_NEGY, "NEG_Y", 0, "-Y", ""},
    {OB_NEGZ, "NEG_Z", 0, "-Z", ""},
    {0, nullptr, 0, nullptr, nullptr},
};

#ifdef RNA_RUNTIME

#  include <algorithm>

#  include <fmt/format.h>

#  include "DNA_ID.h"
#  include "DNA_constraint_types.h"
#  include "DNA_gpencil_legacy_types.h"
#  include "DNA_grease_pencil_types.h"
#  include "DNA_key_types.h"
#  include "DNA_lattice_types.h"
#  include "DNA_material_types.h"
#  include "DNA_node_types.h"

#  include "BLI_math_matrix.h"
#  include "BLI_math_vector.h"

#  include "BKE_armature.hh"
#  include "BKE_brush.hh"
#  include "BKE_camera.h"
#  include "BKE_collection.hh"
#  include "BKE_constraint.h"
#  include "BKE_context.hh"
#  include "BKE_curve.hh"
#  include "BKE_deform.hh"
#  include "BKE_editlattice.h"
#  include "BKE_editmesh.hh"
#  include "BKE_effect.h"
#  include "BKE_global.hh"
#  include "BKE_key.hh"
#  include "BKE_layer.hh"
#  include "BKE_library.hh"
#  include "BKE_light_linking.h"
#  include "BKE_material.hh"
#  include "BKE_mesh.hh"
#  include "BKE_mesh_wrapper.hh"
#  include "BKE_modifier.hh"
#  include "BKE_object.hh"
#  include "BKE_object_deform.h"
#  include "BKE_particle.h"
#  include "BKE_scene.hh"

#  include "DEG_depsgraph.hh"
#  include "DEG_depsgraph_build.hh"

#  include "ED_curve.hh"
#  include "ED_grease_pencil_ondine.hh"
#  include "ED_lattice.hh"
#  include "ED_mesh.hh"
#  include "ED_object.hh"
#  include "ED_particle.hh"

#  include "DEG_depsgraph_query.hh"

static void rna_Object_internal_update(Main * /*bmain*/, Scene * /*scene*/, PointerRNA *ptr)
{
  DEG_id_tag_update(ptr->owner_id, ID_RECALC_TRANSFORM);
}

static void rna_Object_internal_update_draw(Main * /*bmain*/, Scene * /*scene*/, PointerRNA *ptr)
{
  DEG_id_tag_update(ptr->owner_id, ID_RECALC_SHADING);
  WM_main_add_notifier(NC_OBJECT | ND_DRAW, ptr->owner_id);
}

static void rna_Object_matrix_world_update(Main *bmain, Scene *scene, PointerRNA *ptr)
{
  /* Don't use compatibility so we get predictable rotation. */
  Object *ob = reinterpret_cast<Object *>(ptr->owner_id);
  BKE_object_apply_mat4(ob, ob->object_to_world().ptr(), false, true);
  rna_Object_internal_update(bmain, scene, ptr);
}

static void rna_Object_hide_update(Main *bmain, Scene * /*scene*/, PointerRNA *ptr)
{
  Object *ob = reinterpret_cast<Object *>(ptr->owner_id);
  BKE_main_collection_sync_remap(bmain);
  DEG_id_tag_update(&ob->id, ID_RECALC_SYNC_TO_EVAL);
  DEG_relations_tag_update(bmain);
  WM_main_add_notifier(NC_OBJECT | ND_DRAW, &ob->id);
}

static void rna_Object_duplicator_visibility_flag_update(Main * /*bmain*/,
                                                         Scene * /*scene*/,
                                                         PointerRNA *ptr)
{
  Object *ob = reinterpret_cast<Object *>(ptr->owner_id);
  DEG_id_tag_update(&ob->id, ID_RECALC_GEOMETRY);
}

static void rna_grease_pencil_update(Main * /*bmain*/, Scene * /*scene*/, PointerRNA *ptr)
{
  Object *ob = reinterpret_cast<Object *>(ptr->owner_id);
  if (ob && ob->type == OB_GREASE_PENCIL) {
    GreasePencil *grease_pencil = static_cast<GreasePencil *>(ob->data);
    DEG_id_tag_update(&grease_pencil->id, ID_RECALC_GEOMETRY);
    WM_main_add_notifier(NC_GPENCIL | NA_EDITED, nullptr);
  }
}

static void rna_Object_matrix_world_get(PointerRNA *ptr, float *values)
{
  Object *ob = static_cast<Object *>(ptr->data);
  std::copy_n(ob->object_to_world().base_ptr(), 16, values);
}

static void rna_Object_matrix_world_set(PointerRNA *ptr, const float *values)
{
  Object *ob = static_cast<Object *>(ptr->data);
  ob->runtime->object_to_world = blender::float4x4(values);
}

static void rna_Object_matrix_local_get(PointerRNA *ptr, float values[16])
{
  Object *ob = reinterpret_cast<Object *>(ptr->owner_id);
  BKE_object_matrix_local_get(ob, (float(*)[4])values);
}

static void rna_Object_matrix_local_set(PointerRNA *ptr, const float values[16])
{
  Object *ob = reinterpret_cast<Object *>(ptr->owner_id);
  float local_mat[4][4];

  /* Local-space matrix is truly relative to the parent,
   * but parameters stored in object are relative to parentinv matrix.
   * Undo the parent inverse part before applying it as local matrix. */
  if (ob->parent) {
    float invmat[4][4];
    invert_m4_m4(invmat, ob->parentinv);
    mul_m4_m4m4(local_mat, invmat, (float(*)[4])values);
  }
  else {
    copy_m4_m4(local_mat, (float(*)[4])values);
  }

  /* Don't use compatible so we get predictable rotation, and do not use parenting either,
   * because it's a local matrix! */
  BKE_object_apply_mat4(ob, local_mat, false, false);
}

static void rna_Object_matrix_basis_get(PointerRNA *ptr, float values[16])
{
  Object *ob = reinterpret_cast<Object *>(ptr->owner_id);
  BKE_object_to_mat4(ob, (float(*)[4])values);
}

static void rna_Object_matrix_basis_set(PointerRNA *ptr, const float values[16])
{
  Object *ob = reinterpret_cast<Object *>(ptr->owner_id);
  BKE_object_apply_mat4(ob, (float(*)[4])values, false, false);
}

void rna_Object_internal_update_data_impl(PointerRNA *ptr)
{
  DEG_id_tag_update(ptr->owner_id, ID_RECALC_GEOMETRY);
  WM_main_add_notifier(NC_OBJECT | ND_DRAW, ptr->owner_id);
}

void rna_Object_internal_update_data(Main * /*bmain*/, Scene * /*scene*/, PointerRNA *ptr)
{
  rna_Object_internal_update_data_impl(ptr);
}

void rna_Object_internal_update_data_dependency(Main *bmain, Scene * /*scene*/, PointerRNA *ptr)
{
  DEG_relations_tag_update(bmain);
  rna_Object_internal_update_data_impl(ptr);
}

static void rna_Object_active_shape_update(Main *bmain, Scene * /*scene*/, PointerRNA *ptr)
{
  Object *ob = reinterpret_cast<Object *>(ptr->owner_id);

  if (BKE_object_is_in_editmode(ob)) {
    /* exit/enter editmode to get new shape */
    switch (ob->type) {
      case OB_MESH: {
        Mesh *mesh = static_cast<Mesh *>(ob->data);
        BMEditMesh *em = mesh->runtime->edit_mesh.get();
        int select_mode = em->selectmode;
        EDBM_mesh_load(bmain, ob);
        EDBM_mesh_make(ob, select_mode, true);
        em = mesh->runtime->edit_mesh.get();

        DEG_id_tag_update(&mesh->id, 0);

        BKE_editmesh_looptris_and_normals_calc(em);
        break;
      }
      case OB_CURVES_LEGACY:
      case OB_SURF:
        ED_curve_editnurb_load(bmain, ob);
        ED_curve_editnurb_make(ob);
        break;
      case OB_LATTICE:
        BKE_editlattice_load(ob);
        BKE_editlattice_make(ob);
        break;
    }
  }

  rna_Object_internal_update_data_impl(ptr);
}

static void rna_Object_dependency_update(Main *bmain, Scene * /*scene*/, PointerRNA *ptr)
{
  DEG_id_tag_update(ptr->owner_id, ID_RECALC_TRANSFORM);
  DEG_relations_tag_update(bmain);
  WM_main_add_notifier(NC_OBJECT | ND_PARENT, ptr->owner_id);
}

void rna_Object_data_update(Main *bmain, Scene *scene, PointerRNA *ptr)
{
  rna_Object_internal_update_data_dependency(bmain, scene, ptr);
}

static PointerRNA rna_Object_data_get(PointerRNA *ptr)
{
  Object *ob = static_cast<Object *>(ptr->data);
  if (ob->type == OB_MESH) {
    Mesh *mesh = static_cast<Mesh *>(ob->data);
    mesh = BKE_mesh_wrapper_ensure_subdivision(mesh);
    return RNA_id_pointer_create(reinterpret_cast<ID *>(mesh));
  }
  return RNA_id_pointer_create(reinterpret_cast<ID *>(ob->data));
}

static void rna_Object_data_set(PointerRNA *ptr, PointerRNA value, ReportList *reports)
{
  Object *ob = static_cast<Object *>(ptr->data);
  ID *id = static_cast<ID *>(value.data);

  if (ob->mode & OB_MODE_EDIT) {
    return;
  }

  /* assigning nullptr only for empties */
  if ((id == nullptr) && (ob->type != OB_EMPTY)) {
    return;
  }

  if (id && ((id->tag & ID_TAG_NO_MAIN) != (ob->id.tag & ID_TAG_NO_MAIN))) {
    BKE_report(reports,
               RPT_ERROR,
               "Can only assign evaluated data to evaluated object, or original data to "
               "original object");
    return;
  }

  if (ob->type == OB_EMPTY) {
    if (ob->data) {
      id_us_min(static_cast<ID *>(ob->data));
      ob->data = nullptr;
    }

    if (!id || GS(id->name) == ID_IM) {
      id_us_plus(id);
      ob->data = id;
    }
  }
  else if (ob->type == OB_MESH) {
    BKE_mesh_assign_object(G_MAIN, ob, reinterpret_cast<Mesh *>(id));
  }
  else {
    if (ob->data) {
      id_us_min(static_cast<ID *>(ob->data));
    }

    /* no need to type-check here ID. this is done in the _typef() function */
    BLI_assert(OB_DATA_SUPPORT_ID(GS(id->name)));
    id_us_plus(id);

    ob->data = id;
    BKE_object_materials_sync_length(G_MAIN, ob, id);

    if (GS(id->name) == ID_CU_LEGACY) {
      BKE_curve_type_test(ob);
    }
    else if (ob->type == OB_ARMATURE) {
      BKE_pose_rebuild(G_MAIN, ob, static_cast<bArmature *>(ob->data), true);
    }
  }
}

static StructRNA *rna_Object_data_typef(PointerRNA *ptr)
{
  Object *ob = static_cast<Object *>(ptr->data);

  /* keep in sync with OB_DATA_SUPPORT_ID() macro */
  switch (ob->type) {
    case OB_EMPTY:
      return &RNA_Image;
    case OB_MESH:
      return &RNA_Mesh;
    case OB_CURVES_LEGACY:
      return &RNA_Curve;
    case OB_SURF:
      return &RNA_Curve;
    case OB_FONT:
      return &RNA_Curve;
    case OB_MBALL:
      return &RNA_MetaBall;
    case OB_LAMP:
      return &RNA_Light;
    case OB_CAMERA:
      return &RNA_Camera;
    case OB_LATTICE:
      return &RNA_Lattice;
    case OB_ARMATURE:
      return &RNA_Armature;
    case OB_SPEAKER:
      return &RNA_Speaker;
    case OB_LIGHTPROBE:
      return &RNA_LightProbe;
    case OB_GPENCIL_LEGACY:
      return &RNA_GreasePencil;
    case OB_GREASE_PENCIL:
      return &RNA_GreasePencilv3;
    case OB_CURVES:
      return &RNA_Curves;
    case OB_POINTCLOUD:
      return &RNA_PointCloud;
    case OB_VOLUME:
      return &RNA_Volume;
    default:
      return &RNA_ID;
  }
}

static void rna_Object_parent_set(PointerRNA *ptr, PointerRNA value, ReportList * /*reports*/)
{
  Object *ob = static_cast<Object *>(ptr->data);
  Object *par = static_cast<Object *>(value.data);

  {
    blender::ed::object::parent_set(ob, par, ob->partype, ob->parsubstr);
  }
}

static bool rna_Object_parent_override_apply(Main *bmain,
                                             RNAPropertyOverrideApplyContext &rnaapply_ctx)
{
  PointerRNA *ptr_dst = &rnaapply_ctx.ptr_dst;
  PointerRNA *ptr_src = &rnaapply_ctx.ptr_src;
  PointerRNA *ptr_storage = &rnaapply_ctx.ptr_storage;
  PropertyRNA *prop_dst = rnaapply_ctx.prop_dst;
  PropertyRNA *prop_src = rnaapply_ctx.prop_src;
  const int len_dst = rnaapply_ctx.len_src;
  const int len_src = rnaapply_ctx.len_src;
  const int len_storage = rnaapply_ctx.len_storage;
  IDOverrideLibraryPropertyOperation *opop = rnaapply_ctx.liboverride_operation;

  BLI_assert(len_dst == len_src && (!ptr_storage || len_dst == len_storage) && len_dst == 0);
  BLI_assert(opop->operation == LIBOVERRIDE_OP_REPLACE &&
             "Unsupported RNA override operation on object parent pointer");
  UNUSED_VARS_NDEBUG(ptr_storage, len_dst, len_src, len_storage, opop);

  /* We need a special handling here because setting parent resets invert parent matrix,
   * which is evil in our case. */
  Object *ob = static_cast<Object *>(ptr_dst->data);
  Object *parent_dst = static_cast<Object *>(RNA_property_pointer_get(ptr_dst, prop_dst).data);
  Object *parent_src = static_cast<Object *>(RNA_property_pointer_get(ptr_src, prop_src).data);

  if (parent_src == parent_dst) {
    return false;
  }

  if (parent_src == nullptr) {
    /* The only case where we do want default behavior (with matrix reset). */
    blender::ed::object::parent_set(ob, parent_src, ob->partype, ob->parsubstr);
  }
  else {
    ob->parent = parent_src;
  }
  RNA_property_update_main(bmain, nullptr, ptr_dst, prop_dst);
  return true;
}

static void rna_Object_parent_type_set(PointerRNA *ptr, int value)
{
  Object *ob = static_cast<Object *>(ptr->data);

  /* Skip if type did not change (otherwise we loose parent inverse in
   * blender::ed::object::parent_set). */
  if (ob->partype == value) {
    return;
  }

  blender::ed::object::parent_set(ob, ob->parent, value, ob->parsubstr);
}

static bool rna_Object_parent_type_override_apply(Main *bmain,
                                                  RNAPropertyOverrideApplyContext &rnaapply_ctx)
{
  PointerRNA *ptr_dst = &rnaapply_ctx.ptr_dst;
  PointerRNA *ptr_src = &rnaapply_ctx.ptr_src;
  PointerRNA *ptr_storage = &rnaapply_ctx.ptr_storage;
  PropertyRNA *prop_dst = rnaapply_ctx.prop_dst;
  PropertyRNA *prop_src = rnaapply_ctx.prop_src;
  const int len_dst = rnaapply_ctx.len_src;
  const int len_src = rnaapply_ctx.len_src;
  const int len_storage = rnaapply_ctx.len_storage;
  IDOverrideLibraryPropertyOperation *opop = rnaapply_ctx.liboverride_operation;

  BLI_assert(len_dst == len_src && (!ptr_storage || len_dst == len_storage) && len_dst == 0);
  BLI_assert(opop->operation == LIBOVERRIDE_OP_REPLACE &&
             "Unsupported RNA override operation on object parent pointer");
  UNUSED_VARS_NDEBUG(ptr_storage, len_dst, len_src, len_storage, opop);

  /* We need a special handling here because setting parent resets invert parent matrix,
   * which is evil in our case. */
  Object *ob = (Object *)(ptr_dst->data);
  const int parent_type_dst = RNA_property_enum_get(ptr_dst, prop_dst);
  const int parent_type_src = RNA_property_enum_get(ptr_src, prop_src);

  if (parent_type_dst == parent_type_src) {
    return false;
  }

  ob->partype = parent_type_src;
  RNA_property_update_main(bmain, nullptr, ptr_dst, prop_dst);
  return true;
}

static const EnumPropertyItem *rna_Object_parent_type_itemf(bContext * /*C*/,
                                                            PointerRNA *ptr,
                                                            PropertyRNA * /*prop*/,
                                                            bool *r_free)
{
  Object *ob = static_cast<Object *>(ptr->data);
  EnumPropertyItem *item = nullptr;
  int totitem = 0;

  RNA_enum_items_add_value(&item, &totitem, parent_type_items, PAROBJECT);

  if (ob->parent) {
    Object *par = ob->parent;

    if (par->type == OB_LATTICE) {
      /* special hack: prevents this overriding others */
      RNA_enum_items_add_value(&item, &totitem, &parent_type_items[2], PARSKEL);
    }
    else if (par->type == OB_ARMATURE) {
      /* special hack: prevents this being overridden */
      RNA_enum_items_add_value(&item, &totitem, &parent_type_items[1], PARSKEL);
      RNA_enum_items_add_value(&item, &totitem, parent_type_items, PARBONE);
    }

    if (OB_TYPE_SUPPORT_PARVERT(par->type)) {
      RNA_enum_items_add_value(&item, &totitem, parent_type_items, PARVERT1);
      RNA_enum_items_add_value(&item, &totitem, parent_type_items, PARVERT3);
    }
  }

  RNA_enum_item_end(&item, &totitem);
  *r_free = true;

  return item;
}

static void rna_Object_empty_display_type_set(PointerRNA *ptr, int value)
{
  Object *ob = static_cast<Object *>(ptr->data);

  BKE_object_empty_draw_type_set(ob, value);
}

static void rna_Object_parent_bone_set(PointerRNA *ptr, const char *value)
{
  Object *ob = static_cast<Object *>(ptr->data);

  blender::ed::object::parent_set(ob, ob->parent, ob->partype, value);
}

static bool rna_Object_parent_bone_override_apply(Main *bmain,
                                                  RNAPropertyOverrideApplyContext &rnaapply_ctx)
{
  PointerRNA *ptr_dst = &rnaapply_ctx.ptr_dst;
  PointerRNA *ptr_src = &rnaapply_ctx.ptr_src;
  PointerRNA *ptr_storage = &rnaapply_ctx.ptr_storage;
  PropertyRNA *prop_dst = rnaapply_ctx.prop_dst;
  PropertyRNA *prop_src = rnaapply_ctx.prop_src;
  const int len_dst = rnaapply_ctx.len_src;
  const int len_src = rnaapply_ctx.len_src;
  const int len_storage = rnaapply_ctx.len_storage;
  IDOverrideLibraryPropertyOperation *opop = rnaapply_ctx.liboverride_operation;

  BLI_assert(len_dst == len_src && (!ptr_storage || len_dst == len_storage) && len_dst == 0);
  BLI_assert(opop->operation == LIBOVERRIDE_OP_REPLACE &&
             "Unsupported RNA override operation on object parent bone property");
  UNUSED_VARS_NDEBUG(ptr_storage, len_dst, len_src, len_storage, opop);

  /* We need a special handling here because setting parent resets invert parent matrix,
   * which is evil in our case. */
  Object *ob = (Object *)(ptr_dst->data);
  char parent_bone_dst[MAX_ID_NAME - 2];
  RNA_property_string_get(ptr_dst, prop_dst, parent_bone_dst);
  char parent_bone_src[MAX_ID_NAME - 2];
  RNA_property_string_get(ptr_src, prop_src, parent_bone_src);

  if (STREQ(parent_bone_src, parent_bone_dst)) {
    return false;
  }

  STRNCPY(ob->parsubstr, parent_bone_src);
  RNA_property_update_main(bmain, nullptr, ptr_dst, prop_dst);
  return true;
}

static const EnumPropertyItem *rna_Object_instance_type_itemf(bContext * /*C*/,
                                                              PointerRNA *ptr,
                                                              PropertyRNA * /*prop*/,
                                                              bool * /*r_free*/)
{
  Object *ob = static_cast<Object *>(ptr->data);
  const EnumPropertyItem *item;

  if (ob->type == OB_EMPTY) {
    item = instance_items_empty;
  }
  else if (ob->type == OB_FONT) {
    item = instance_items_font;
  }
  else {
    item = instance_items_nogroup;
  }

  return item;
}

static void rna_Object_dup_collection_set(PointerRNA *ptr,
                                          PointerRNA value,
                                          ReportList * /*reports*/)
{
  Object *ob = static_cast<Object *>(ptr->data);
  Collection *grp = static_cast<Collection *>(value.data);

  /* Must not let this be set if the object belongs in this group already,
   * thus causing a cycle/infinite-recursion leading to crashes on load #25298. */
  if (BKE_collection_has_object_recursive(grp, ob) == 0) {
    if (ob->type == OB_EMPTY) {
      id_us_min(&ob->instance_collection->id);
      ob->instance_collection = grp;
      id_us_plus(&ob->instance_collection->id);
    }
    else {
      BKE_report(nullptr, RPT_ERROR, "Only empty objects support collection instances");
    }
  }
  else {
    BKE_report(
        nullptr,
        RPT_ERROR,
        "Cannot set instance-collection as object belongs in collection being instanced, thus "
        "causing a cycle");
  }
}

static void rna_Object_vertex_groups_update(Main * /*bmain*/, Scene * /*scene*/, PointerRNA *ptr)
{
  Object *ob = reinterpret_cast<Object *>(ptr->owner_id);
  WM_main_add_notifier(NC_GEOM | ND_VERTEX_GROUP, ob->data);
  rna_Object_internal_update_data_impl(ptr);
}

static void rna_Object_vertex_groups_begin(CollectionPropertyIterator *iter, PointerRNA *ptr)
{
  Object *ob = static_cast<Object *>(ptr->data);
  if (!BKE_object_supports_vertex_groups(ob)) {
    iter->valid = 0;
    return;
  }

  ListBase *defbase = BKE_object_defgroup_list_mutable(ob);
  iter->valid = defbase != nullptr;

  rna_iterator_listbase_begin(iter, ptr, defbase, nullptr);
}

static void rna_VertexGroup_name_set(PointerRNA *ptr, const char *value)
{
  Object *ob = reinterpret_cast<Object *>(ptr->owner_id);
  if (!BKE_object_supports_vertex_groups(ob)) {
    return;
  }

  bDeformGroup *dg = static_cast<bDeformGroup *>(ptr->data);
  BKE_object_defgroup_set_name(dg, ob, value);
}

static int rna_VertexGroup_index_get(PointerRNA *ptr)
{
  Object *ob = reinterpret_cast<Object *>(ptr->owner_id);
  if (!BKE_object_supports_vertex_groups(ob)) {
    return -1;
  }

  const ListBase *defbase = BKE_object_defgroup_list(ob);
  return BLI_findindex(defbase, ptr->data);
}

static PointerRNA rna_Object_active_vertex_group_get(PointerRNA *ptr)
{
  Object *ob = reinterpret_cast<Object *>(ptr->owner_id);
  if (!BKE_object_supports_vertex_groups(ob)) {
    return PointerRNA_NULL;
  }

  const ListBase *defbase = BKE_object_defgroup_list(ob);

  return RNA_pointer_create_with_parent(
      *ptr, &RNA_VertexGroup, BLI_findlink(defbase, BKE_object_defgroup_active_index_get(ob) - 1));
}

static void rna_Object_active_vertex_group_set(PointerRNA *ptr,
                                               PointerRNA value,
                                               ReportList *reports)
{
  Object *ob = reinterpret_cast<Object *>(ptr->owner_id);
  if (!BKE_object_supports_vertex_groups(ob)) {
    return;
  }

  const ListBase *defbase = BKE_object_defgroup_list(ob);

  int index = BLI_findindex(defbase, value.data);
  if (index == -1) {
    BKE_reportf(reports,
                RPT_ERROR,
                "VertexGroup '%s' not found in object '%s'",
                (static_cast<bDeformGroup *>(value.data))->name,
                ob->id.name + 2);
    return;
  }

  BKE_object_defgroup_active_index_set(ob, index + 1);
}

static int rna_Object_active_vertex_group_index_get(PointerRNA *ptr)
{
  Object *ob = reinterpret_cast<Object *>(ptr->owner_id);
  if (!BKE_object_supports_vertex_groups(ob)) {
    return -1;
  }

  return BKE_object_defgroup_active_index_get(ob) - 1;
}

static void rna_Object_active_vertex_group_index_set(PointerRNA *ptr, int value)
{
  Object *ob = reinterpret_cast<Object *>(ptr->owner_id);
  if (!BKE_object_supports_vertex_groups(ob)) {
    return;
  }

  BKE_object_defgroup_active_index_set(ob, value + 1);
}

static void rna_Object_active_vertex_group_index_range(
    PointerRNA *ptr, int *min, int *max, int * /*softmin*/, int * /*softmax*/)
{
  Object *ob = reinterpret_cast<Object *>(ptr->owner_id);

  *min = 0;
  if (!BKE_object_supports_vertex_groups(ob)) {
    *max = 0;
    return;
  }
  const ListBase *defbase = BKE_object_defgroup_list(ob);
  *max = max_ii(0, BLI_listbase_count(defbase) - 1);
}

void rna_object_vgroup_name_index_get(PointerRNA *ptr, char *value, int index)
{
  Object *ob = reinterpret_cast<Object *>(ptr->owner_id);
  if (!BKE_object_supports_vertex_groups(ob)) {
    value[0] = '\0';
    return;
  }

  const ListBase *defbase = BKE_object_defgroup_list(ob);
  const bDeformGroup *dg = static_cast<bDeformGroup *>(BLI_findlink(defbase, index - 1));

  if (dg) {
    strcpy(value, dg->name);
  }
  else {
    value[0] = '\0';
  }
}

int rna_object_vgroup_name_index_length(PointerRNA *ptr, int index)
{
  Object *ob = reinterpret_cast<Object *>(ptr->owner_id);
  if (!BKE_object_supports_vertex_groups(ob)) {
    return 0;
  }

  const ListBase *defbase = BKE_object_defgroup_list(ob);
  bDeformGroup *dg = static_cast<bDeformGroup *>(BLI_findlink(defbase, index - 1));
  return (dg) ? strlen(dg->name) : 0;
}

void rna_object_vgroup_name_index_set(PointerRNA *ptr, const char *value, short *index)
{
  Object *ob = reinterpret_cast<Object *>(ptr->owner_id);
  if (!BKE_object_supports_vertex_groups(ob)) {
    *index = -1;
    return;
  }

  *index = BKE_object_defgroup_name_index(ob, value) + 1;
}

void rna_object_vgroup_name_set(PointerRNA *ptr,
                                const char *value,
                                char *result,
                                int result_maxncpy)
{
  Object *ob = reinterpret_cast<Object *>(ptr->owner_id);
  if (!BKE_object_supports_vertex_groups(ob)) {
    result[0] = '\0';
    return;
  }

  bDeformGroup *dg = BKE_object_defgroup_find_name(ob, value);
  if (dg) {
    /* No need for BLI_strncpy_utf8, since this matches an existing group. */
    BLI_strncpy(result, value, result_maxncpy);
    return;
  }

  result[0] = '\0';
}

void rna_object_uvlayer_name_set(PointerRNA *ptr,
                                 const char *value,
                                 char *result,
                                 int result_maxncpy)
{
  Object *ob = reinterpret_cast<Object *>(ptr->owner_id);
  Mesh *mesh;
  CustomDataLayer *layer;
  int a;

  if (ob->type == OB_MESH && ob->data) {
    mesh = static_cast<Mesh *>(ob->data);

    for (a = 0; a < mesh->corner_data.totlayer; a++) {
      layer = &mesh->corner_data.layers[a];

      if (layer->type == CD_PROP_FLOAT2 && STREQ(layer->name, value)) {
        BLI_strncpy(result, value, result_maxncpy);
        return;
      }
    }
  }

  result[0] = '\0';
}

void rna_object_vcollayer_name_set(PointerRNA *ptr,
                                   const char *value,
                                   char *result,
                                   int result_maxncpy)
{
  Object *ob = reinterpret_cast<Object *>(ptr->owner_id);
  Mesh *mesh;
  CustomDataLayer *layer;
  int a;

  if (ob->type == OB_MESH && ob->data) {
    mesh = static_cast<Mesh *>(ob->data);

    for (a = 0; a < mesh->fdata_legacy.totlayer; a++) {
      layer = &mesh->fdata_legacy.layers[a];

      if (layer->type == CD_MCOL && STREQ(layer->name, value)) {
        BLI_strncpy(result, value, result_maxncpy);
        return;
      }
    }
  }

  result[0] = '\0';
}

static int rna_Object_active_material_index_get(PointerRNA *ptr)
{
  Object *ob = reinterpret_cast<Object *>(ptr->owner_id);
  return std::max<int>(ob->actcol - 1, 0);
}

static void rna_Object_active_material_index_set(PointerRNA *ptr, int value)
{
  Object *ob = reinterpret_cast<Object *>(ptr->owner_id);

  value = std::max(std::min(value, ob->totcol - 1), 0);
  ob->actcol = value + 1;

  if (ob->type == OB_MESH) {
    Mesh *mesh = static_cast<Mesh *>(ob->data);

    if (mesh->runtime->edit_mesh) {
      mesh->runtime->edit_mesh->mat_nr = value;
    }
  }
}

static void rna_Object_active_material_index_range(
    PointerRNA *ptr, int *min, int *max, int * /*softmin*/, int * /*softmax*/)
{
  Object *ob = reinterpret_cast<Object *>(ptr->owner_id);
  *min = 0;
  *max = max_ii(ob->totcol - 1, 0);
}

/* returns active base material */
static PointerRNA rna_Object_active_material_get(PointerRNA *ptr)
{
  Object *ob = reinterpret_cast<Object *>(ptr->owner_id);
  Material *ma;

  ma = (ob->totcol) ? BKE_object_material_get(ob, ob->actcol) : nullptr;
  return RNA_id_pointer_create(reinterpret_cast<ID *>(ma));
}

static void rna_Object_active_material_set(PointerRNA *ptr,
                                           PointerRNA value,
                                           ReportList * /*reports*/)
{
  Object *ob = reinterpret_cast<Object *>(ptr->owner_id);

  DEG_id_tag_update(static_cast<ID *>(value.data), 0);
  BLI_assert(BKE_id_is_in_global_main(&ob->id));
  BLI_assert(BKE_id_is_in_global_main(static_cast<ID *>(value.data)));
  BKE_object_material_assign(
      G_MAIN, ob, static_cast<Material *>(value.data), ob->actcol, BKE_MAT_ASSIGN_EXISTING);
}

static int rna_Object_active_material_editable(const PointerRNA *ptr, const char ** /*r_info*/)
{
  Object *ob = reinterpret_cast<Object *>(ptr->owner_id);
  bool is_editable;

  if ((ob->matbits == nullptr) || (ob->actcol == 0) || ob->matbits[ob->actcol - 1]) {
    is_editable = ID_IS_EDITABLE(ob);
  }
  else {
    is_editable = ob->data ? ID_IS_EDITABLE(ob->data) : false;
  }

  return is_editable ? int(PROP_EDITABLE) : 0;
}

static void rna_Object_active_particle_system_index_range(
    PointerRNA *ptr, int *min, int *max, int * /*softmin*/, int * /*softmax*/)
{
  Object *ob = reinterpret_cast<Object *>(ptr->owner_id);
  *min = 0;
  *max = max_ii(0, BLI_listbase_count(&ob->particlesystem) - 1);
}

static int rna_Object_active_particle_system_index_get(PointerRNA *ptr)
{
  Object *ob = reinterpret_cast<Object *>(ptr->owner_id);
  return psys_get_current_num(ob);
}

static void rna_Object_active_particle_system_index_set(PointerRNA *ptr, int value)
{
  Object *ob = reinterpret_cast<Object *>(ptr->owner_id);
  psys_set_current_num(ob, value);
}

static void rna_Object_particle_update(Main * /*bmain*/, Scene *scene, PointerRNA *ptr)
{
  /* TODO: Disabled for now, because bContext is not available. */
#  if 0
  Object *ob = reinterpret_cast<Object *>(ptr->owner_id);
  PE_current_changed(nullptr, scene, ob);
#  else
  (void)scene;
  (void)ptr;
#  endif
}

/* rotation - axis-angle */
static void rna_Object_rotation_axis_angle_get(PointerRNA *ptr, float *value)
{
  Object *ob = static_cast<Object *>(ptr->data);

  /* for now, assume that rotation mode is axis-angle */
  value[0] = ob->rotAngle;
  copy_v3_v3(&value[1], ob->rotAxis);
}

/* rotation - axis-angle */
static void rna_Object_rotation_axis_angle_set(PointerRNA *ptr, const float *value)
{
  Object *ob = static_cast<Object *>(ptr->data);

  /* for now, assume that rotation mode is axis-angle */
  ob->rotAngle = value[0];
  copy_v3_v3(ob->rotAxis, &value[1]);

  /* TODO: validate axis? */
}

static void rna_Object_rotation_mode_set(PointerRNA *ptr, int value)
{
  Object *ob = static_cast<Object *>(ptr->data);

  /* use API Method for conversions... */
  BKE_rotMode_change_values(
      ob->quat, ob->rot, ob->rotAxis, &ob->rotAngle, ob->rotmode, short(value));

  /* finally, set the new rotation type */
  ob->rotmode = value;
}

static void rna_Object_dimensions_get(PointerRNA *ptr, float *value)
{
  Object *ob = static_cast<Object *>(ptr->data);
  BKE_object_dimensions_eval_cached_get(ob, value);
}

static void rna_Object_dimensions_set(PointerRNA *ptr, const float *value)
{
  Object *ob = static_cast<Object *>(ptr->data);
  BKE_object_dimensions_set(ob, value, 0);
}

static int rna_Object_location_editable(const PointerRNA *ptr, int index)
{
  Object *ob = static_cast<Object *>(ptr->data);

  /* only if the axis in question is locked, not editable... */
  if ((index == 0) && (ob->protectflag & OB_LOCK_LOCX)) {
    return 0;
  }
  else if ((index == 1) && (ob->protectflag & OB_LOCK_LOCY)) {
    return 0;
  }
  else if ((index == 2) && (ob->protectflag & OB_LOCK_LOCZ)) {
    return 0;
  }
  else {
    return PROP_EDITABLE;
  }
}

static int rna_Object_scale_editable(const PointerRNA *ptr, int index)
{
  Object *ob = static_cast<Object *>(ptr->data);

  /* only if the axis in question is locked, not editable... */
  if ((index == 0) && (ob->protectflag & OB_LOCK_SCALEX)) {
    return 0;
  }
  else if ((index == 1) && (ob->protectflag & OB_LOCK_SCALEY)) {
    return 0;
  }
  else if ((index == 2) && (ob->protectflag & OB_LOCK_SCALEZ)) {
    return 0;
  }
  else {
    return PROP_EDITABLE;
  }
}

static int rna_Object_rotation_euler_editable(const PointerRNA *ptr, int index)
{
  Object *ob = static_cast<Object *>(ptr->data);

  /* only if the axis in question is locked, not editable... */
  if ((index == 0) && (ob->protectflag & OB_LOCK_ROTX)) {
    return 0;
  }
  else if ((index == 1) && (ob->protectflag & OB_LOCK_ROTY)) {
    return 0;
  }
  else if ((index == 2) && (ob->protectflag & OB_LOCK_ROTZ)) {
    return 0;
  }
  else {
    return PROP_EDITABLE;
  }
}

static int rna_Object_rotation_4d_editable(const PointerRNA *ptr, int index)
{
  Object *ob = static_cast<Object *>(ptr->data);

  /* only consider locks if locking components individually... */
  if (ob->protectflag & OB_LOCK_ROT4D) {
    /* only if the axis in question is locked, not editable... */
    if ((index == 0) && (ob->protectflag & OB_LOCK_ROTW)) {
      return 0;
    }
    else if ((index == 1) && (ob->protectflag & OB_LOCK_ROTX)) {
      return 0;
    }
    else if ((index == 2) && (ob->protectflag & OB_LOCK_ROTY)) {
      return 0;
    }
    else if ((index == 3) && (ob->protectflag & OB_LOCK_ROTZ)) {
      return 0;
    }
  }

  return PROP_EDITABLE;
}

static int rna_MaterialSlot_index(const PointerRNA *ptr)
{
  /* There is an offset, so that `ptr->data` is not null and unique across IDs. */
  return uintptr_t(ptr->data) - uintptr_t(ptr->owner_id);
}

static int rna_MaterialSlot_index_get(PointerRNA *ptr)
{
  return rna_MaterialSlot_index(ptr);
}

static int rna_MaterialSlot_material_editable(const PointerRNA *ptr, const char ** /*r_info*/)
{
  Object *ob = reinterpret_cast<Object *>(ptr->owner_id);
  const int index = rna_MaterialSlot_index(ptr);
  bool is_editable;

  if ((ob->matbits == nullptr) || ob->matbits[index]) {
    is_editable = ID_IS_EDITABLE(ob);
  }
  else {
    is_editable = ob->data ? ID_IS_EDITABLE(ob->data) : false;
  }

  return is_editable ? int(PROP_EDITABLE) : 0;
}

static PointerRNA rna_MaterialSlot_material_get(PointerRNA *ptr)
{
  Object *ob = reinterpret_cast<Object *>(ptr->owner_id);
  Material *ma;
  const int index = rna_MaterialSlot_index(ptr);

  if (DEG_is_evaluated_object(ob)) {
    ma = BKE_object_material_get_eval(ob, index + 1);
  }
  else {
    ma = BKE_object_material_get(ob, index + 1);
  }
  return RNA_id_pointer_create(reinterpret_cast<ID *>(ma));
}

static void rna_MaterialSlot_material_set(PointerRNA *ptr,
                                          PointerRNA value,
                                          ReportList * /*reports*/)
{
  Object *ob = reinterpret_cast<Object *>(ptr->owner_id);
  int index = rna_MaterialSlot_index(ptr);

  BLI_assert(BKE_id_is_in_global_main(&ob->id));
  BLI_assert(BKE_id_is_in_global_main(static_cast<ID *>(value.data)));
  BKE_object_material_assign(
      G_MAIN, ob, static_cast<Material *>(value.data), index + 1, BKE_MAT_ASSIGN_EXISTING);
}

static bool rna_MaterialSlot_material_poll(PointerRNA *ptr, PointerRNA value)
{
  Object *ob = reinterpret_cast<Object *>(ptr->owner_id);
  Material *ma = static_cast<Material *>(value.data);

  if (ELEM(ob->type, OB_GREASE_PENCIL)) {
    /* GP Materials only */
    return (ma->gp_style != nullptr);
  }
  else {
    /* Everything except GP materials */
    return (ma->gp_style == nullptr);
  }
}

static int rna_MaterialSlot_link_get(PointerRNA *ptr)
{
  Object *ob = reinterpret_cast<Object *>(ptr->owner_id);
  int index = rna_MaterialSlot_index(ptr);
  if (index < ob->totcol) {
    return ob->matbits[index] != 0;
  }
  return false;
}

static void rna_MaterialSlot_link_set(PointerRNA *ptr, int value)
{
  Object *ob = reinterpret_cast<Object *>(ptr->owner_id);
  int index = rna_MaterialSlot_index(ptr);

  if (value) {
    ob->matbits[index] = 1;
    /* DEPRECATED */
    // ob->colbits |= (1 << index);
  }
  else {
    ob->matbits[index] = 0;
    /* DEPRECATED */
    // ob->colbits &= ~(1 << index);
  }
}

static int rna_MaterialSlot_name_length(PointerRNA *ptr)
{
  Object *ob = reinterpret_cast<Object *>(ptr->owner_id);
  Material *ma;
  int index = rna_MaterialSlot_index(ptr);

  ma = BKE_object_material_get(ob, index + 1);

  if (ma) {
    return strlen(ma->id.name + 2);
  }

  return 0;
}

static void rna_MaterialSlot_name_get(PointerRNA *ptr, char *value)
{
  Object *ob = reinterpret_cast<Object *>(ptr->owner_id);
  Material *ma;
  int index = rna_MaterialSlot_index(ptr);

  ma = BKE_object_material_get(ob, index + 1);

  if (ma) {
    strcpy(value, ma->id.name + 2);
  }
  else {
    value[0] = '\0';
  }
}

static void rna_MaterialSlot_update(Main *bmain, Scene *scene, PointerRNA *ptr)
{
  rna_Object_internal_update(bmain, scene, ptr);

  WM_main_add_notifier(NC_OBJECT | ND_OB_SHADING, ptr->owner_id);
  WM_main_add_notifier(NC_MATERIAL | ND_SHADING_LINKS, nullptr);
  DEG_relations_tag_update(bmain);
}

static std::optional<std::string> rna_MaterialSlot_path(const PointerRNA *ptr)
{
  int index = rna_MaterialSlot_index(ptr);
  return fmt::format("material_slots[{}]", index);
}

static int rna_Object_material_slots_length(PointerRNA *ptr)
{
  Object *ob = reinterpret_cast<Object *>(ptr->owner_id);
  if (DEG_is_evaluated_object(ob)) {
    return BKE_object_material_count_eval(ob);
  }
  else {
    return ob->totcol;
  }
}

static void rna_Object_material_slots_begin(CollectionPropertyIterator *iter, PointerRNA *ptr)
{
  const int length = rna_Object_material_slots_length(ptr);
  iter->parent = *ptr;
  iter->internal.count.item = 0;
  iter->internal.count.ptr = ptr->owner_id;
  iter->valid = length > 0;
}

static void rna_Object_material_slots_next(CollectionPropertyIterator *iter)
{
  const int length = rna_Object_material_slots_length(&iter->ptr);
  iter->internal.count.item++;
  iter->valid = iter->internal.count.item < length;
}

static PointerRNA rna_Object_material_slots_get(CollectionPropertyIterator *iter)
{
  ID *id = static_cast<ID *>(iter->internal.count.ptr);
  PointerRNA ptr = RNA_pointer_create_with_parent(
      iter->parent,
      &RNA_MaterialSlot,
      /* Add offset, so that `ptr->data` is not null and unique across IDs. */
      (void *)(iter->internal.count.item + uintptr_t(id)));
  return ptr;
}

static void rna_Object_material_slots_end(CollectionPropertyIterator * /*iter*/) {}

static PointerRNA rna_Object_display_get(PointerRNA *ptr)
{
  return RNA_pointer_create_with_parent(*ptr, &RNA_ObjectDisplay, ptr->data);
}

static std::optional<std::string> rna_ObjectDisplay_path(const PointerRNA * /*ptr*/)
{
  return "display";
}

static PointerRNA rna_Object_active_particle_system_get(PointerRNA *ptr)
{
  Object *ob = reinterpret_cast<Object *>(ptr->owner_id);
  ParticleSystem *psys = psys_get_current(ob);
  return RNA_pointer_create_with_parent(*ptr, &RNA_ParticleSystem, psys);
}

static void rna_Object_active_shape_key_index_range(
    PointerRNA *ptr, int *min, int *max, int * /*softmin*/, int * /*softmax*/)
{
  Object *ob = reinterpret_cast<Object *>(ptr->owner_id);
  Key *key = BKE_key_from_object(ob);

  *min = 0;
  if (key) {
    *max = BLI_listbase_count(&key->block) - 1;
    if (*max < 0) {
      *max = 0;
    }
  }
  else {
    *max = 0;
  }
}

static int rna_Object_active_shape_key_index_get(PointerRNA *ptr)
{
  Object *ob = reinterpret_cast<Object *>(ptr->owner_id);

  return std::max<int>(ob->shapenr - 1, 0);
}

static void rna_Object_active_shape_key_index_set(PointerRNA *ptr, int value)
{
  Object *ob = reinterpret_cast<Object *>(ptr->owner_id);

  ob->shapenr = value + 1;
}

static PointerRNA rna_Object_active_shape_key_get(PointerRNA *ptr)
{
  Object *ob = reinterpret_cast<Object *>(ptr->owner_id);
  Key *key = BKE_key_from_object(ob);
  KeyBlock *kb;

  if (key == nullptr) {
    return PointerRNA_NULL;
  }

  kb = static_cast<KeyBlock *>(BLI_findlink(&key->block, ob->shapenr - 1));
  PointerRNA keyptr = RNA_pointer_create_discrete(reinterpret_cast<ID *>(key), &RNA_ShapeKey, kb);
  return keyptr;
}

static PointerRNA rna_Object_field_get(PointerRNA *ptr)
{
  Object *ob = reinterpret_cast<Object *>(ptr->owner_id);

  return RNA_pointer_create_with_parent(*ptr, &RNA_FieldSettings, ob->pd);
}

static PointerRNA rna_Object_collision_get(PointerRNA *ptr)
{
  Object *ob = reinterpret_cast<Object *>(ptr->owner_id);

  if (ob->type != OB_MESH) {
    return PointerRNA_NULL;
  }

  return RNA_pointer_create_with_parent(*ptr, &RNA_CollisionSettings, ob->pd);
}

static PointerRNA rna_Object_active_constraint_get(PointerRNA *ptr)
{
  Object *ob = reinterpret_cast<Object *>(ptr->owner_id);
  bConstraint *con = BKE_constraints_active_get(&ob->constraints);
  return RNA_pointer_create_with_parent(*ptr, &RNA_Constraint, con);
}

static void rna_Object_active_constraint_set(PointerRNA *ptr,
                                             PointerRNA value,
                                             ReportList * /*reports*/)
{
  Object *ob = reinterpret_cast<Object *>(ptr->owner_id);
  BKE_constraints_active_set(&ob->constraints, static_cast<bConstraint *>(value.data));
}

static bConstraint *rna_Object_constraints_new(Object *object, Main *bmain, int type)
{
  bConstraint *new_con = BKE_constraint_add_for_object(object, nullptr, type);

  blender::ed::object::constraint_tag_update(bmain, object, new_con);
  WM_main_add_notifier(NC_OBJECT | ND_CONSTRAINT | NA_ADDED, object);

  /* The Depsgraph needs to be updated to reflect the new relationship that was added. */
  DEG_relations_tag_update(bmain);

  return new_con;
}

static void rna_Object_constraints_remove(Object *object,
                                          Main *bmain,
                                          ReportList *reports,
                                          PointerRNA *con_ptr)
{
  bConstraint *con = static_cast<bConstraint *>(con_ptr->data);
  if (BLI_findindex(&object->constraints, con) == -1) {
    BKE_reportf(reports,
                RPT_ERROR,
                "Constraint '%s' not found in object '%s'",
                con->name,
                object->id.name + 2);
    return;
  }

  BKE_constraint_remove_ex(&object->constraints, object, con);
  con_ptr->invalidate();

  blender::ed::object::constraint_update(bmain, object);
  blender::ed::object::constraint_active_set(object, nullptr);
  WM_main_add_notifier(NC_OBJECT | ND_CONSTRAINT | NA_REMOVED, object);
}

static void rna_Object_constraints_clear(Object *object, Main *bmain)
{
  BKE_constraints_free(&object->constraints);

  blender::ed::object::constraint_update(bmain, object);
  blender::ed::object::constraint_active_set(object, nullptr);

  WM_main_add_notifier(NC_OBJECT | ND_CONSTRAINT | NA_REMOVED, object);
}

static void rna_Object_constraints_move(
    Object *object, Main *bmain, ReportList *reports, int from, int to)
{
  if (from == to) {
    return;
  }

  if (!BLI_listbase_move_index(&object->constraints, from, to)) {
    BKE_reportf(reports, RPT_ERROR, "Could not move constraint from index '%d' to '%d'", from, to);
    return;
  }

  blender::ed::object::constraint_tag_update(bmain, object, nullptr);
  WM_main_add_notifier(NC_OBJECT | ND_CONSTRAINT, object);
}

static bConstraint *rna_Object_constraints_copy(Object *object, Main *bmain, PointerRNA *con_ptr)
{
  bConstraint *con = static_cast<bConstraint *>(con_ptr->data);
  bConstraint *new_con = BKE_constraint_copy_for_object(object, con);
  new_con->flag |= CONSTRAINT_OVERRIDE_LIBRARY_LOCAL;

  blender::ed::object::constraint_tag_update(bmain, object, new_con);
  WM_main_add_notifier(NC_OBJECT | ND_CONSTRAINT | NA_ADDED, object);

  return new_con;
}

bool rna_Object_constraints_override_apply(Main *bmain,
                                           RNAPropertyOverrideApplyContext &rnaapply_ctx)
{
  PointerRNA *ptr_dst = &rnaapply_ctx.ptr_dst;
  PointerRNA *ptr_src = &rnaapply_ctx.ptr_src;
  PropertyRNA *prop_dst = rnaapply_ctx.prop_dst;
  IDOverrideLibraryPropertyOperation *opop = rnaapply_ctx.liboverride_operation;

  BLI_assert(opop->operation == LIBOVERRIDE_OP_INSERT_AFTER &&
             "Unsupported RNA override operation on constraints collection");

  Object *ob_dst = reinterpret_cast<Object *>(ptr_dst->owner_id);
  Object *ob_src = reinterpret_cast<Object *>(ptr_src->owner_id);

  /* Remember that insertion operations are defined and stored in correct order, which means that
   * even if we insert several items in a row, we always insert first one, then second one, etc.
   * So we should always find 'anchor' constraint in both _src *and* _dst. */
  const size_t name_offset = offsetof(bConstraint, name);
  bConstraint *con_anchor = static_cast<bConstraint *>(
      BLI_listbase_string_or_index_find(&ob_dst->constraints,
                                        opop->subitem_reference_name,
                                        name_offset,
                                        opop->subitem_reference_index));
  /* If `con_anchor` is nullptr, `con_src` will be inserted in first position. */

  bConstraint *con_src = static_cast<bConstraint *>(BLI_listbase_string_or_index_find(
      &ob_src->constraints, opop->subitem_local_name, name_offset, opop->subitem_local_index));

  if (con_src == nullptr) {
    BLI_assert(con_src != nullptr);
    return false;
  }

  bConstraint *con_dst = BKE_constraint_duplicate_ex(con_src, 0, true);

  /* This handles nullptr anchor as expected by adding at head of list. */
  BLI_insertlinkafter(&ob_dst->constraints, con_anchor, con_dst);

  /* This should actually *not* be needed in typical cases.
   * However, if overridden source was edited, we *may* have some new conflicting names. */
  BKE_constraint_unique_name(con_dst, &ob_dst->constraints);

  //  printf("%s: We inserted a constraint...\n", __func__);
  RNA_property_update_main(bmain, nullptr, ptr_dst, prop_dst);
  return true;
}

static ModifierData *rna_Object_modifier_new(
    Object *object, bContext *C, ReportList *reports, const char *name, int type)
{
  ModifierData *md = blender::ed::object::modifier_add(
      reports, CTX_data_main(C), CTX_data_scene(C), object, name, type);

  WM_main_add_notifier(NC_OBJECT | ND_MODIFIER | NA_ADDED, object);

  return md;
}

static void rna_Object_modifier_remove(Object *object,
                                       bContext *C,
                                       ReportList *reports,
                                       PointerRNA *md_ptr)
{
  ModifierData *md = static_cast<ModifierData *>(md_ptr->data);
  if (blender::ed::object::modifier_remove(
          reports, CTX_data_main(C), CTX_data_scene(C), object, md) == false)
  {
    /* error is already set */
    return;
  }

  md_ptr->invalidate();

  WM_main_add_notifier(NC_OBJECT | ND_MODIFIER | NA_REMOVED, object);
}

static void rna_Object_modifier_clear(Object *object, bContext *C)
{
  blender::ed::object::modifiers_clear(CTX_data_main(C), CTX_data_scene(C), object);

  WM_main_add_notifier(NC_OBJECT | ND_MODIFIER | NA_REMOVED, object);
}

static void rna_Object_modifier_move(Object *object, ReportList *reports, int from, int to)
{
  ModifierData *md = static_cast<ModifierData *>(BLI_findlink(&object->modifiers, from));

  if (!md) {
    BKE_reportf(reports, RPT_ERROR, "Invalid original modifier index '%d'", from);
    return;
  }

  blender::ed::object::modifier_move_to_index(reports, RPT_ERROR, object, md, to, false);
}

static PointerRNA rna_Object_active_modifier_get(PointerRNA *ptr)
{
  Object *ob = reinterpret_cast<Object *>(ptr->owner_id);
  ModifierData *md = BKE_object_active_modifier(ob);
  return RNA_pointer_create_with_parent(*ptr, &RNA_Modifier, md);
}

static void rna_Object_active_modifier_set(PointerRNA *ptr, PointerRNA value, ReportList *reports)
{
  Object *ob = reinterpret_cast<Object *>(ptr->owner_id);
  ModifierData *md = static_cast<ModifierData *>(value.data);

  WM_main_add_notifier(NC_OBJECT | ND_MODIFIER, ob);

  if (RNA_pointer_is_null(&value)) {
    BKE_object_modifier_set_active(ob, nullptr);
    return;
  }

  if (BLI_findindex(&ob->modifiers, md) == -1) {
    BKE_reportf(
        reports, RPT_ERROR, "Modifier \"%s\" is not in the object's modifier list", md->name);
    return;
  }

  BKE_object_modifier_set_active(ob, md);
}

bool rna_Object_modifiers_override_apply(Main *bmain,
                                         RNAPropertyOverrideApplyContext &rnaapply_ctx)
{
  PointerRNA *ptr_dst = &rnaapply_ctx.ptr_dst;
  PointerRNA *ptr_src = &rnaapply_ctx.ptr_src;
  PropertyRNA *prop_dst = rnaapply_ctx.prop_dst;
  IDOverrideLibraryPropertyOperation *opop = rnaapply_ctx.liboverride_operation;

  BLI_assert(opop->operation == LIBOVERRIDE_OP_INSERT_AFTER &&
             "Unsupported RNA override operation on modifiers collection");

  Object *ob_dst = reinterpret_cast<Object *>(ptr_dst->owner_id);
  Object *ob_src = reinterpret_cast<Object *>(ptr_src->owner_id);

  /* Remember that insertion operations are defined and stored in correct order, which means that
   * even if we insert several items in a row, we always insert first one, then second one, etc.
   * So we should always find 'anchor' modifier in both _src *and* _dst. */
  const size_t name_offset = offsetof(ModifierData, name);
  ModifierData *mod_anchor = static_cast<ModifierData *>(
      BLI_listbase_string_or_index_find(&ob_dst->modifiers,
                                        opop->subitem_reference_name,
                                        name_offset,
                                        opop->subitem_reference_index));
  /* If `mod_anchor` is nullptr, `mod_src` will be inserted in first position. */

  ModifierData *mod_src = static_cast<ModifierData *>(BLI_listbase_string_or_index_find(
      &ob_src->modifiers, opop->subitem_local_name, name_offset, opop->subitem_local_index));

  if (mod_src == nullptr) {
    BLI_assert(mod_src != nullptr);
    return false;
  }

  /* While it would be nicer to use lower-level BKE_modifier_new() here, this one is lacking
   * special-cases handling (particles and other physics modifiers mostly), so using the ED version
   * instead, to avoid duplicating code. */
  ModifierData *mod_dst = blender::ed::object::modifier_add(
      nullptr, bmain, nullptr, ob_dst, mod_src->name, mod_src->type);

  if (mod_dst == nullptr) {
    /* This can happen e.g. when a modifier type is tagged as `eModifierTypeFlag_Single`, and that
     * modifier has somehow been added already by another code path (e.g.
     * `rna_CollisionSettings_dependency_update` does add the `eModifierType_Collision` singleton
     * modifier).
     *
     * Try to handle this by finding already existing one here. */
    const ModifierTypeInfo *mti = BKE_modifier_get_info((ModifierType)mod_src->type);
    if (mti->flags & eModifierTypeFlag_Single) {
      mod_dst = BKE_modifiers_findby_type(ob_dst, (ModifierType)mod_src->type);
    }

    if (mod_dst == nullptr) {
      BLI_assert(mod_src != nullptr);
      return false;
    }
  }

  /* XXX Current handling of 'copy' from particle-system modifier is *very* bad (it keeps same psys
   * pointer as source, then calling code copies psys of object separately and do some magic
   * remapping of pointers...), unfortunately several pieces of code in Object editing area rely on
   * this behavior. So for now, hacking around it to get it doing what we want it to do, as getting
   * a proper behavior would be everything but trivial, and this whole particle thingy is
   * end-of-life. */
  ParticleSystem *psys_dst = (mod_dst->type == eModifierType_ParticleSystem) ?
                                 (reinterpret_cast<ParticleSystemModifierData *>(mod_dst))->psys :
                                 nullptr;
  const int persistent_uid = mod_dst->persistent_uid;
  BKE_modifier_copydata(mod_src, mod_dst);
  mod_dst->persistent_uid = persistent_uid;
  if (mod_dst->type == eModifierType_ParticleSystem) {
    psys_dst->flag &= ~PSYS_DELETE;
    (reinterpret_cast<ParticleSystemModifierData *>(mod_dst))->psys = psys_dst;
  }

  BLI_remlink(&ob_dst->modifiers, mod_dst);
  /* This handles nullptr anchor as expected by adding at head of list. */
  BLI_insertlinkafter(&ob_dst->modifiers, mod_anchor, mod_dst);

  //  printf("%s: We inserted a modifier '%s'...\n", __func__, mod_dst->name);
  RNA_property_update_main(bmain, nullptr, ptr_dst, prop_dst);
  return true;
}

/* shader fx */
static ShaderFxData *rna_Object_shaderfx_new(
    Object *object, bContext *C, ReportList *reports, const char *name, int type)
{
  return blender::ed::object::shaderfx_add(
      reports, CTX_data_main(C), CTX_data_scene(C), object, name, type);
}

static void rna_Object_shaderfx_remove(Object *object,
                                       bContext *C,
                                       ReportList *reports,
                                       PointerRNA *gmd_ptr)
{
  ShaderFxData *gmd = static_cast<ShaderFxData *>(gmd_ptr->data);
  if (blender::ed::object::shaderfx_remove(reports, CTX_data_main(C), object, gmd) == false) {
    /* error is already set */
    return;
  }

  gmd_ptr->invalidate();

  WM_main_add_notifier(NC_OBJECT | ND_MODIFIER | NA_REMOVED, object);
}

static void rna_Object_shaderfx_clear(Object *object, bContext *C)
{
  blender::ed::object::shaderfx_clear(CTX_data_main(C), object);
  WM_main_add_notifier(NC_OBJECT | ND_MODIFIER | NA_REMOVED, object);
}

static void rna_Object_boundbox_get(PointerRNA *ptr, float *values)
{
  using namespace blender;
  Object *ob = reinterpret_cast<Object *>(ptr->owner_id);
  if (const std::optional<Bounds<float3>> bounds = BKE_object_boundbox_eval_cached_get(ob)) {
    BoundBox bb;
    BKE_boundbox_init_from_minmax(&bb, bounds->min, bounds->max);
    memcpy(values, bb.vec, sizeof(bb.vec));
  }
  else {
    copy_vn_fl(values, 8 * 3, 0.0f);
  }
}

static bool check_object_vgroup_support_and_warn(const Object *ob,
                                                 const char *op_name,
                                                 ReportList *reports)
{
  if (!BKE_object_supports_vertex_groups(ob)) {
    const char *ob_type_name = "Unknown";
    RNA_enum_name_from_value(rna_enum_object_type_items, ob->type, &ob_type_name);
    BKE_reportf(reports, RPT_ERROR, "%s is not supported for '%s' objects", op_name, ob_type_name);
    return false;
  }
  return true;
}

static bDeformGroup *rna_Object_vgroup_new(Object *ob,
                                           Main *bmain,
                                           ReportList *reports,
                                           const char *name)
{
  if (!check_object_vgroup_support_and_warn(ob, "VertexGroups.new()", reports)) {
    return nullptr;
  }

  bDeformGroup *defgroup = BKE_object_defgroup_add_name(ob, name);

  DEG_relations_tag_update(bmain);
  WM_main_add_notifier(NC_OBJECT | ND_DRAW, ob);

  return defgroup;
}

static void rna_Object_vgroup_remove(Object *ob,
                                     Main *bmain,
                                     ReportList *reports,
                                     PointerRNA *defgroup_ptr)
{
  if (!check_object_vgroup_support_and_warn(ob, "VertexGroups.remove()", reports)) {
    return;
  }

  bDeformGroup *defgroup = static_cast<bDeformGroup *>(defgroup_ptr->data);
  ListBase *defbase = BKE_object_defgroup_list_mutable(ob);

  if (BLI_findindex(defbase, defgroup) == -1) {
    BKE_reportf(reports,
                RPT_ERROR,
                "DeformGroup '%s' not in object '%s'",
                defgroup->name,
                ob->id.name + 2);
    return;
  }

  BKE_object_defgroup_remove(ob, defgroup);
  defgroup_ptr->invalidate();

  DEG_relations_tag_update(bmain);
  WM_main_add_notifier(NC_OBJECT | ND_DRAW, ob);
}

static void rna_Object_vgroup_clear(Object *ob, Main *bmain, ReportList *reports)
{
  if (!check_object_vgroup_support_and_warn(ob, "VertexGroups.clear()", reports)) {
    return;
  }

  BKE_object_defgroup_remove_all(ob);

  DEG_relations_tag_update(bmain);
  WM_main_add_notifier(NC_OBJECT | ND_DRAW, ob);
}

static void rna_VertexGroup_vertex_add(ID *id,
                                       bDeformGroup *def,
                                       ReportList *reports,
                                       const int *index,
                                       int index_num,
                                       float weight,
                                       int assignmode)
{
  Object *ob = reinterpret_cast<Object *>(id);

  if (BKE_object_is_in_editmode_vgroup(ob)) {
    BKE_report(
        reports, RPT_ERROR, "VertexGroup.add(): cannot be called while object is in edit mode");
    return;
  }

  while (index_num--) {
    /* XXX: not efficient calling within loop. */
    blender::ed::object::vgroup_vert_add(ob, def, *index++, weight, assignmode);
  }

  DEG_id_tag_update(&ob->id, ID_RECALC_GEOMETRY);
  WM_main_add_notifier(NC_GEOM | ND_DATA, static_cast<ID *>(ob->data));
}

static void rna_VertexGroup_vertex_remove(
    ID *id, bDeformGroup *dg, ReportList *reports, const int *index, int index_num)
{
  Object *ob = reinterpret_cast<Object *>(id);

  if (BKE_object_is_in_editmode_vgroup(ob)) {
    BKE_report(
        reports, RPT_ERROR, "VertexGroup.remove(): cannot be called while object is in edit mode");
    return;
  }

  while (index_num--) {
    blender::ed::object::vgroup_vert_remove(ob, dg, *index++);
  }

  DEG_id_tag_update(&ob->id, ID_RECALC_GEOMETRY);
  WM_main_add_notifier(NC_GEOM | ND_DATA, static_cast<ID *>(ob->data));
}

static float rna_VertexGroup_weight(ID *id, bDeformGroup *dg, ReportList *reports, int index)
{
  float weight = blender::ed::object::vgroup_vert_weight(
      reinterpret_cast<Object *>(id), dg, index);

  if (weight < 0) {
    BKE_report(reports, RPT_ERROR, "Vertex not in group");
  }
  return weight;
}

/* generic poll functions */
bool rna_Lattice_object_poll(PointerRNA * /*ptr*/, PointerRNA value)
{
  return (reinterpret_cast<Object *>(value.owner_id))->type == OB_LATTICE;
}

bool rna_Curve_object_poll(PointerRNA * /*ptr*/, PointerRNA value)
{
  return (reinterpret_cast<Object *>(value.owner_id))->type == OB_CURVES_LEGACY;
}

bool rna_Armature_object_poll(PointerRNA * /*ptr*/, PointerRNA value)
{
  return (reinterpret_cast<Object *>(value.owner_id))->type == OB_ARMATURE;
}

bool rna_Mesh_object_poll(PointerRNA * /*ptr*/, PointerRNA value)
{
  return (reinterpret_cast<Object *>(value.owner_id))->type == OB_MESH;
}

bool rna_Camera_object_poll(PointerRNA * /*ptr*/, PointerRNA value)
{
  return (reinterpret_cast<Object *>(value.owner_id))->type == OB_CAMERA;
}

bool rna_Light_object_poll(PointerRNA * /*ptr*/, PointerRNA value)
{
  return (reinterpret_cast<Object *>(value.owner_id))->type == OB_LAMP;
}

bool rna_Object_use_dynamic_topology_sculpting_get(PointerRNA *ptr)
{
  return BKE_object_sculpt_use_dyntopo(reinterpret_cast<Object *>(ptr->owner_id));
}

static void rna_object_lineart_update(Main * /*bmain*/, Scene * /*scene*/, PointerRNA *ptr)
{
  DEG_id_tag_update(ptr->owner_id, ID_RECALC_GEOMETRY);
  WM_main_add_notifier(NC_OBJECT | ND_MODIFIER, ptr->owner_id);
}

static std::optional<std::string> rna_ObjectLineArt_path(const PointerRNA * /*ptr*/)
{
  return "lineart";
}

static bool mesh_symmetry_get_common(PointerRNA *ptr, const eMeshSymmetryType sym)
{
  const Object *ob = reinterpret_cast<Object *>(ptr->owner_id);
  if (ob->type != OB_MESH) {
    return false;
  }

  const Mesh *mesh = static_cast<Mesh *>(ob->data);
  return mesh->symmetry & sym;
}

static bool rna_Object_mesh_symmetry_x_get(PointerRNA *ptr)
{
  return mesh_symmetry_get_common(ptr, ME_SYMMETRY_X);
}

static bool rna_Object_mesh_symmetry_y_get(PointerRNA *ptr)
{
  return mesh_symmetry_get_common(ptr, ME_SYMMETRY_Y);
}

static bool rna_Object_mesh_symmetry_z_get(PointerRNA *ptr)
{
  return mesh_symmetry_get_common(ptr, ME_SYMMETRY_Z);
}

static void mesh_symmetry_set_common(PointerRNA *ptr,
                                     const bool value,
                                     const eMeshSymmetryType sym)
{
  Object *ob = reinterpret_cast<Object *>(ptr->owner_id);
  if (ob->type != OB_MESH) {
    return;
  }

  Mesh *mesh = static_cast<Mesh *>(ob->data);
  if (value) {
    mesh->symmetry |= sym;
  }
  else {
    mesh->symmetry &= ~sym;
  }
}

static void rna_Object_mesh_symmetry_x_set(PointerRNA *ptr, bool value)
{
  mesh_symmetry_set_common(ptr, value, ME_SYMMETRY_X);
}

static void rna_Object_mesh_symmetry_y_set(PointerRNA *ptr, bool value)
{
  mesh_symmetry_set_common(ptr, value, ME_SYMMETRY_Y);
}

static void rna_Object_mesh_symmetry_z_set(PointerRNA *ptr, bool value)
{
  mesh_symmetry_set_common(ptr, value, ME_SYMMETRY_Z);
}

static int rna_Object_mesh_symmetry_yz_editable(const PointerRNA *ptr, const char ** /*r_info*/)
{
  const Object *ob = reinterpret_cast<Object *>(ptr->owner_id);
  if (ob->type != OB_MESH) {
    return 0;
  }

  const Mesh *mesh = static_cast<Mesh *>(ob->data);
  if (ob->mode == OB_MODE_WEIGHT_PAINT && mesh->editflag & ME_EDIT_MIRROR_VERTEX_GROUPS) {
    /* Only X symmetry is available in weight-paint mode. */
    return 0;
  }

  return PROP_EDITABLE;
}

void rna_Object_lightgroup_get(PointerRNA *ptr, char *value)
{
  const LightgroupMembership *lgm = (reinterpret_cast<Object *>(ptr->owner_id))->lightgroup;
  char value_buf[sizeof(lgm->name)];
  int len = BKE_lightgroup_membership_get(lgm, value_buf);
  memcpy(value, value_buf, len + 1);
}

int rna_Object_lightgroup_length(PointerRNA *ptr)
{
  const LightgroupMembership *lgm = (reinterpret_cast<Object *>(ptr->owner_id))->lightgroup;
  return BKE_lightgroup_membership_length(lgm);
}

void rna_Object_lightgroup_set(PointerRNA *ptr, const char *value)
{
  BKE_lightgroup_membership_set(&(reinterpret_cast<Object *>(ptr->owner_id))->lightgroup, value);
}

static PointerRNA rna_Object_light_linking_get(PointerRNA *ptr)
{
  return RNA_pointer_create_with_parent(*ptr, &RNA_ObjectLightLinking, ptr->data);
}

static std::optional<std::string> rna_ObjectLightLinking_path(const PointerRNA * /*ptr*/)
{
  return "light_linking";
}

static PointerRNA rna_LightLinking_receiver_collection_get(PointerRNA *ptr)
{
  Object *object = reinterpret_cast<Object *>(ptr->owner_id);
  PointerRNA collection_ptr = RNA_id_pointer_create(
      reinterpret_cast<ID *>(BKE_light_linking_collection_get(object, LIGHT_LINKING_RECEIVER)));
  return collection_ptr;
}

static void rna_LightLinking_receiver_collection_set(PointerRNA *ptr,
                                                     PointerRNA value,
                                                     ReportList * /*reports*/)
{
  Object *object = reinterpret_cast<Object *>(ptr->owner_id);
  Collection *new_collection = static_cast<Collection *>(value.data);

  BKE_light_linking_collection_assign_only(object, new_collection, LIGHT_LINKING_RECEIVER);
}

static PointerRNA rna_LightLinking_blocker_collection_get(PointerRNA *ptr)
{
  Object *object = reinterpret_cast<Object *>(ptr->owner_id);
  PointerRNA collection_ptr = RNA_id_pointer_create(
      reinterpret_cast<ID *>(BKE_light_linking_collection_get(object, LIGHT_LINKING_BLOCKER)));
  return collection_ptr;
}

static void rna_LightLinking_blocker_collection_set(PointerRNA *ptr,
                                                    PointerRNA value,
                                                    ReportList * /*reports*/)
{
  Object *object = reinterpret_cast<Object *>(ptr->owner_id);
  Collection *new_collection = static_cast<Collection *>(value.data);

  BKE_light_linking_collection_assign_only(object, new_collection, LIGHT_LINKING_BLOCKER);
}

static void rna_LightLinking_collection_update(Main *bmain, Scene * /*scene*/, PointerRNA *ptr)
{
  DEG_id_tag_update(ptr->owner_id, ID_RECALC_SHADING);

  DEG_relations_tag_update(bmain);
  WM_main_add_notifier(NC_OBJECT | ND_DRAW, ptr->owner_id);
}

#else

static void rna_def_vertex_group(BlenderRNA *brna)
{
  StructRNA *srna;
  PropertyRNA *prop;
  FunctionRNA *func;
  PropertyRNA *parm;

  static const EnumPropertyItem assign_mode_items[] = {
      {WEIGHT_REPLACE, "REPLACE", 0, "Replace", "Replace"},
      {WEIGHT_ADD, "ADD", 0, "Add", "Add"},
      {WEIGHT_SUBTRACT, "SUBTRACT", 0, "Subtract", "Subtract"},
      {0, nullptr, 0, nullptr, nullptr},
  };

  srna = RNA_def_struct(brna, "VertexGroup", nullptr);
  RNA_def_struct_sdna(srna, "bDeformGroup");
  RNA_def_struct_ui_text(
      srna, "Vertex Group", "Group of vertices, used for armature deform and other purposes");
  RNA_def_struct_ui_icon(srna, ICON_GROUP_VERTEX);

  prop = RNA_def_property(srna, "name", PROP_STRING, PROP_NONE);
  RNA_def_property_ui_text(prop, "Name", "Vertex group name");
  RNA_def_struct_name_property(srna, prop);
  RNA_def_property_string_funcs(prop, nullptr, nullptr, "rna_VertexGroup_name_set");
  /* update data because modifiers may use #24761. */
  RNA_def_property_update(
      prop, NC_GEOM | ND_DATA | NA_RENAME, "rna_Object_internal_update_data_dependency");

  prop = RNA_def_property(srna, "lock_weight", PROP_BOOLEAN, PROP_NONE);
  RNA_def_property_ui_text(prop, "", "Maintain the relative weights for the group");
  RNA_def_property_boolean_sdna(prop, nullptr, "flag", 0);
  /* update data because modifiers may use #24761. */
  RNA_def_property_update(prop, NC_GEOM | ND_DATA | NA_RENAME, "rna_Object_internal_update_data");

  prop = RNA_def_property(srna, "index", PROP_INT, PROP_UNSIGNED);
  RNA_def_property_clear_flag(prop, PROP_EDITABLE);
  RNA_def_property_int_funcs(prop, "rna_VertexGroup_index_get", nullptr, nullptr);
  RNA_def_property_ui_text(prop, "Index", "Index number of the vertex group");

  func = RNA_def_function(srna, "add", "rna_VertexGroup_vertex_add");
  RNA_def_function_ui_description(func, "Add vertices to the group");
  RNA_def_function_flag(func, FUNC_USE_REPORTS | FUNC_USE_SELF_ID);
  /* TODO: see how array size of 0 works, this shouldn't be used. */
  parm = RNA_def_int_array(func, "index", 1, nullptr, 0, 0, "", "List of indices", 0, 0);
  RNA_def_parameter_flags(parm, PROP_DYNAMIC, PARM_REQUIRED);
  parm = RNA_def_float(func, "weight", 0, 0.0f, 1.0f, "", "Vertex weight", 0.0f, 1.0f);
  RNA_def_parameter_flags(parm, PropertyFlag(0), PARM_REQUIRED);
  parm = RNA_def_enum(func, "type", assign_mode_items, 0, "", "Vertex assign mode");
  RNA_def_parameter_flags(parm, PropertyFlag(0), PARM_REQUIRED);

  func = RNA_def_function(srna, "remove", "rna_VertexGroup_vertex_remove");
  RNA_def_function_ui_description(func, "Remove vertices from the group");
  RNA_def_function_flag(func, FUNC_USE_REPORTS | FUNC_USE_SELF_ID);
  /* TODO: see how array size of 0 works, this shouldn't be used. */
  parm = RNA_def_int_array(func, "index", 1, nullptr, 0, 0, "", "List of indices", 0, 0);
  RNA_def_parameter_flags(parm, PROP_DYNAMIC, PARM_REQUIRED);

  func = RNA_def_function(srna, "weight", "rna_VertexGroup_weight");
  RNA_def_function_ui_description(func, "Get a vertex weight from the group");
  RNA_def_function_flag(func, FUNC_USE_REPORTS | FUNC_USE_SELF_ID);
  parm = RNA_def_int(func, "index", 0, 0, INT_MAX, "Index", "The index of the vertex", 0, INT_MAX);
  RNA_def_parameter_flags(parm, PropertyFlag(0), PARM_REQUIRED);
  parm = RNA_def_float(func, "weight", 0, 0.0f, 1.0f, "", "Vertex weight", 0.0f, 1.0f);
  RNA_def_function_return(func, parm);
}

static void rna_def_material_slot(BlenderRNA *brna)
{
  StructRNA *srna;
  PropertyRNA *prop;

  static const EnumPropertyItem link_items[] = {
      {1, "OBJECT", ICON_OBJECT_DATAMODE, "Object", ""},
      {0, "DATA", ICON_MESH_DATA, "Data", ""},
      {0, nullptr, 0, nullptr, nullptr},
  };

  /* NOTE: there is no MaterialSlot equivalent in DNA, so the internal
   * pointer data points to ob->mat + index, and we manually implement
   * get/set for the properties. */

  srna = RNA_def_struct(brna, "MaterialSlot", nullptr);
  RNA_def_struct_ui_text(srna, "Material Slot", "Material slot in an object");
  RNA_def_struct_ui_icon(srna, ICON_MATERIAL_DATA);

  RNA_define_lib_overridable(true);

  /* WARNING! Order is crucial for override to work properly here... :/
   * 'link' must come before material pointer,
   * since it defines where (in object or obdata) that one is set! */
  prop = RNA_def_property(srna, "link", PROP_ENUM, PROP_NONE);
  RNA_def_property_enum_items(prop, link_items);
  RNA_def_property_enum_funcs(
      prop, "rna_MaterialSlot_link_get", "rna_MaterialSlot_link_set", nullptr);
  RNA_def_property_ui_text(prop, "Link", "Link material to object or the object's data");
  RNA_def_property_update(prop, NC_OBJECT | ND_DRAW, "rna_MaterialSlot_update");

  prop = RNA_def_property(srna, "material", PROP_POINTER, PROP_NONE);
  RNA_def_property_struct_type(prop, "Material");
  RNA_def_property_flag(prop, PROP_EDITABLE);
  RNA_def_property_editable_func(prop, "rna_MaterialSlot_material_editable");
  RNA_def_property_pointer_funcs(prop,
                                 "rna_MaterialSlot_material_get",
                                 "rna_MaterialSlot_material_set",
                                 nullptr,
                                 "rna_MaterialSlot_material_poll");
  RNA_def_property_ui_text(prop, "Material", "Material data-block used by this material slot");
  RNA_def_property_update(prop, NC_OBJECT | ND_DRAW, "rna_MaterialSlot_update");

  prop = RNA_def_property(srna, "slot_index", PROP_INT, PROP_NONE);
  RNA_def_property_clear_flag(prop, PROP_EDITABLE);
  RNA_def_property_int_funcs(prop, "rna_MaterialSlot_index_get", nullptr, nullptr);

  prop = RNA_def_property(srna, "name", PROP_STRING, PROP_NONE);
  RNA_def_property_string_funcs(
      prop, "rna_MaterialSlot_name_get", "rna_MaterialSlot_name_length", nullptr);
  RNA_def_property_ui_text(prop, "Name", "Material slot name");
  RNA_def_property_clear_flag(prop, PROP_EDITABLE);
  RNA_def_property_override_flag(prop, PROPOVERRIDE_IGNORE);
  RNA_def_property_override_clear_flag(prop, PROPOVERRIDE_OVERRIDABLE_LIBRARY);
  RNA_def_struct_name_property(srna, prop);

  RNA_define_lib_overridable(false);

  RNA_def_struct_path_func(srna, "rna_MaterialSlot_path");
}

static void rna_def_object_constraints(BlenderRNA *brna, PropertyRNA *cprop)
{
  StructRNA *srna;
  PropertyRNA *prop;

  FunctionRNA *func;
  PropertyRNA *parm;

  RNA_def_property_srna(cprop, "ObjectConstraints");
  srna = RNA_def_struct(brna, "ObjectConstraints", nullptr);
  RNA_def_struct_sdna(srna, "Object");
  RNA_def_struct_ui_text(srna, "Object Constraints", "Collection of object constraints");

  /* Collection active property */
  prop = RNA_def_property(srna, "active", PROP_POINTER, PROP_NONE);
  RNA_def_property_struct_type(prop, "Constraint");
  RNA_def_property_pointer_funcs(prop,
                                 "rna_Object_active_constraint_get",
                                 "rna_Object_active_constraint_set",
                                 nullptr,
                                 nullptr);
  RNA_def_property_flag(prop, PROP_EDITABLE);
  RNA_def_property_ui_text(prop, "Active Constraint", "Active Object constraint");

  /* Constraint collection */
  func = RNA_def_function(srna, "new", "rna_Object_constraints_new");
  RNA_def_function_ui_description(func, "Add a new constraint to this object");
  RNA_def_function_flag(func, FUNC_USE_MAIN);
  /* object to add */
  parm = RNA_def_enum(
      func, "type", rna_enum_constraint_type_items, 1, "", "Constraint type to add");
  RNA_def_parameter_flags(parm, PropertyFlag(0), PARM_REQUIRED);
  /* return type */
  parm = RNA_def_pointer(func, "constraint", "Constraint", "", "New constraint");
  RNA_def_function_return(func, parm);

  func = RNA_def_function(srna, "remove", "rna_Object_constraints_remove");
  RNA_def_function_ui_description(func, "Remove a constraint from this object");
  RNA_def_function_flag(func, FUNC_USE_MAIN | FUNC_USE_REPORTS);
  /* constraint to remove */
  parm = RNA_def_pointer(func, "constraint", "Constraint", "", "Removed constraint");
  RNA_def_parameter_flags(parm, PROP_NEVER_NULL, PARM_REQUIRED | PARM_RNAPTR);
  RNA_def_parameter_clear_flags(parm, PROP_THICK_WRAP, ParameterFlag(0));

  func = RNA_def_function(srna, "clear", "rna_Object_constraints_clear");
  RNA_def_function_flag(func, FUNC_USE_MAIN);
  RNA_def_function_ui_description(func, "Remove all constraint from this object");

  func = RNA_def_function(srna, "move", "rna_Object_constraints_move");
  RNA_def_function_ui_description(func, "Move a constraint to a different position");
  RNA_def_function_flag(func, FUNC_USE_MAIN | FUNC_USE_REPORTS);
  parm = RNA_def_int(
      func, "from_index", -1, INT_MIN, INT_MAX, "From Index", "Index to move", 0, 10000);
  RNA_def_parameter_flags(parm, PropertyFlag(0), PARM_REQUIRED);
  parm = RNA_def_int(func, "to_index", -1, INT_MIN, INT_MAX, "To Index", "Target index", 0, 10000);
  RNA_def_parameter_flags(parm, PropertyFlag(0), PARM_REQUIRED);

  func = RNA_def_function(srna, "copy", "rna_Object_constraints_copy");
  RNA_def_function_ui_description(func, "Add a new constraint that is a copy of the given one");
  RNA_def_function_flag(func, FUNC_USE_MAIN);
  /* constraint to copy */
  parm = RNA_def_pointer(func,
                         "constraint",
                         "Constraint",
                         "",
                         "Constraint to copy - may belong to a different object");
  RNA_def_parameter_flags(parm, PROP_NEVER_NULL, PARM_REQUIRED | PARM_RNAPTR);
  RNA_def_parameter_clear_flags(parm, PROP_THICK_WRAP, ParameterFlag(0));
  /* return type */
  parm = RNA_def_pointer(func, "new_constraint", "Constraint", "", "New constraint");
  RNA_def_function_return(func, parm);
}

/* object.modifiers */
static void rna_def_object_modifiers(BlenderRNA *brna, PropertyRNA *cprop)
{
  StructRNA *srna;

  FunctionRNA *func;
  PropertyRNA *parm;
  PropertyRNA *prop;

  RNA_def_property_srna(cprop, "ObjectModifiers");
  srna = RNA_def_struct(brna, "ObjectModifiers", nullptr);
  RNA_def_struct_sdna(srna, "Object");
  RNA_def_struct_ui_text(srna, "Object Modifiers", "Collection of object modifiers");

#  if 0
  prop = RNA_def_property(srna, "active", PROP_POINTER, PROP_NONE);
  RNA_def_property_struct_type(prop, "EditBone");
  RNA_def_property_pointer_sdna(prop, nullptr, "act_edbone");
  RNA_def_property_flag(prop, PROP_EDITABLE);
  RNA_def_property_ui_text(prop, "Active EditBone", "Armatures active edit bone");
  // RNA_def_property_update(prop, 0, "rna_Armature_act_editbone_update");
  RNA_def_property_pointer_funcs(
      prop, nullptr, "rna_Armature_act_edit_bone_set", nullptr, nullptr);

  /* TODO: redraw. */
  // RNA_def_property_collection_active(prop, prop_act);
#  endif

  /* add modifier */
  func = RNA_def_function(srna, "new", "rna_Object_modifier_new");
  RNA_def_function_flag(func, FUNC_USE_CONTEXT | FUNC_USE_REPORTS);
  RNA_def_function_ui_description(func, "Add a new modifier");
  parm = RNA_def_string(func, "name", "Name", 0, "", "New name for the modifier");
  RNA_def_parameter_flags(parm, PropertyFlag(0), PARM_REQUIRED);
  /* modifier to add */
  parm = RNA_def_enum(
      func, "type", rna_enum_object_modifier_type_items, 1, "", "Modifier type to add");
  RNA_def_parameter_flags(parm, PropertyFlag(0), PARM_REQUIRED);
  /* return type */
  parm = RNA_def_pointer(func, "modifier", "Modifier", "", "Newly created modifier");
  RNA_def_function_return(func, parm);

  /* remove modifier */
  func = RNA_def_function(srna, "remove", "rna_Object_modifier_remove");
  RNA_def_function_flag(func, FUNC_USE_CONTEXT | FUNC_USE_REPORTS);
  RNA_def_function_ui_description(func, "Remove an existing modifier from the object");
  /* modifier to remove */
  parm = RNA_def_pointer(func, "modifier", "Modifier", "", "Modifier to remove");
  RNA_def_parameter_flags(parm, PROP_NEVER_NULL, PARM_REQUIRED | PARM_RNAPTR);
  RNA_def_parameter_clear_flags(parm, PROP_THICK_WRAP, ParameterFlag(0));

  /* clear all modifiers */
  func = RNA_def_function(srna, "clear", "rna_Object_modifier_clear");
  RNA_def_function_flag(func, FUNC_USE_CONTEXT);
  RNA_def_function_ui_description(func, "Remove all modifiers from the object");

  /* move a modifier */
  func = RNA_def_function(srna, "move", "rna_Object_modifier_move");
  RNA_def_function_ui_description(func, "Move a modifier to a different position");
  RNA_def_function_flag(func, FUNC_USE_REPORTS);
  parm = RNA_def_int(
      func, "from_index", -1, INT_MIN, INT_MAX, "From Index", "Index to move", 0, 10000);
  RNA_def_parameter_flags(parm, PropertyFlag(0), PARM_REQUIRED);
  parm = RNA_def_int(func, "to_index", -1, INT_MIN, INT_MAX, "To Index", "Target index", 0, 10000);
  RNA_def_parameter_flags(parm, PropertyFlag(0), PARM_REQUIRED);

  /* Active modifier. */
  prop = RNA_def_property(srna, "active", PROP_POINTER, PROP_NONE);
  RNA_def_property_struct_type(prop, "Modifier");
  RNA_def_property_pointer_funcs(
      prop, "rna_Object_active_modifier_get", "rna_Object_active_modifier_set", nullptr, nullptr);
  RNA_def_property_flag(prop, PROP_EDITABLE);
  RNA_def_property_flag(prop, PROP_NO_DEG_UPDATE);
  RNA_def_property_override_flag(prop, PROPOVERRIDE_OVERRIDABLE_LIBRARY);
  RNA_def_property_ui_text(prop, "Active Modifier", "The active modifier in the list");
  RNA_def_property_update(prop, NC_OBJECT | ND_MODIFIER, nullptr);
}

/* object.shaderfxs */
static void rna_def_object_shaderfxs(BlenderRNA *brna, PropertyRNA *cprop)
{
  StructRNA *srna;

  FunctionRNA *func;
  PropertyRNA *parm;

  RNA_def_property_srna(cprop, "ObjectShaderFx");
  srna = RNA_def_struct(brna, "ObjectShaderFx", nullptr);
  RNA_def_struct_sdna(srna, "Object");
  RNA_def_struct_ui_text(srna, "Object Shader Effects", "Collection of object effects");

  /* add shader_fx */
  func = RNA_def_function(srna, "new", "rna_Object_shaderfx_new");
  RNA_def_function_flag(func, FUNC_USE_CONTEXT | FUNC_USE_REPORTS);
  RNA_def_function_ui_description(func, "Add a new shader fx");
  parm = RNA_def_string(func, "name", "Name", 0, "", "New name for the effect");
  RNA_def_parameter_flags(parm, PropertyFlag(0), PARM_REQUIRED);
  /* shader to add */
  parm = RNA_def_enum(
      func, "type", rna_enum_object_shaderfx_type_items, 1, "", "Effect type to add");
  RNA_def_parameter_flags(parm, PropertyFlag(0), PARM_REQUIRED);
  /* return type */
  parm = RNA_def_pointer(func, "shader_fx", "ShaderFx", "", "Newly created effect");
  RNA_def_function_return(func, parm);

  /* remove shader_fx */
  func = RNA_def_function(srna, "remove", "rna_Object_shaderfx_remove");
  RNA_def_function_flag(func, FUNC_USE_CONTEXT | FUNC_USE_REPORTS);
  RNA_def_function_ui_description(func, "Remove an existing effect from the object");
  /* shader to remove */
  parm = RNA_def_pointer(func, "shader_fx", "ShaderFx", "", "Effect to remove");
  RNA_def_parameter_flags(parm, PROP_NEVER_NULL, PARM_REQUIRED | PARM_RNAPTR);
  RNA_def_parameter_clear_flags(parm, PROP_THICK_WRAP, ParameterFlag(0));

  /* clear all shader fx */
  func = RNA_def_function(srna, "clear", "rna_Object_shaderfx_clear");
  RNA_def_function_flag(func, FUNC_USE_CONTEXT);
  RNA_def_function_ui_description(func, "Remove all effects from the object");
}

/* object.particle_systems */
static void rna_def_object_particle_systems(BlenderRNA *brna, PropertyRNA *cprop)
{
  StructRNA *srna;

  PropertyRNA *prop;

  // FunctionRNA *func;
  // PropertyRNA *parm;

  RNA_def_property_srna(cprop, "ParticleSystems");
  srna = RNA_def_struct(brna, "ParticleSystems", nullptr);
  RNA_def_struct_sdna(srna, "Object");
  RNA_def_struct_ui_text(srna, "Particle Systems", "Collection of particle systems");

  prop = RNA_def_property(srna, "active", PROP_POINTER, PROP_NONE);
  RNA_def_property_struct_type(prop, "ParticleSystem");
  RNA_def_property_pointer_funcs(
      prop, "rna_Object_active_particle_system_get", nullptr, nullptr, nullptr);
  RNA_def_property_ui_text(
      prop, "Active Particle System", "Active particle system being displayed");
  RNA_def_property_update(prop, NC_OBJECT | ND_DRAW, nullptr);

  prop = RNA_def_property(srna, "active_index", PROP_INT, PROP_UNSIGNED);
  RNA_def_property_clear_flag(prop, PROP_ANIMATABLE);
  RNA_def_property_int_funcs(prop,
                             "rna_Object_active_particle_system_index_get",
                             "rna_Object_active_particle_system_index_set",
                             "rna_Object_active_particle_system_index_range");
  RNA_def_property_ui_text(
      prop, "Active Particle System Index", "Index of active particle system slot");
  RNA_def_property_update(prop, NC_OBJECT | ND_DRAW, "rna_Object_particle_update");
}

/* object.vertex_groups */
static void rna_def_object_vertex_groups(BlenderRNA *brna, PropertyRNA *cprop)
{
  StructRNA *srna;

  PropertyRNA *prop;

  FunctionRNA *func;
  PropertyRNA *parm;

  RNA_def_property_srna(cprop, "VertexGroups");
  srna = RNA_def_struct(brna, "VertexGroups", nullptr);
  RNA_def_struct_sdna(srna, "Object");
  RNA_def_struct_ui_text(srna, "Vertex Groups", "Collection of vertex groups");

  prop = RNA_def_property(srna, "active", PROP_POINTER, PROP_NONE);
  RNA_def_property_struct_type(prop, "VertexGroup");
  RNA_def_property_pointer_funcs(prop,
                                 "rna_Object_active_vertex_group_get",
                                 "rna_Object_active_vertex_group_set",
                                 nullptr,
                                 nullptr);
  RNA_def_property_flag(prop, PROP_EDITABLE);
  RNA_def_property_ui_text(prop, "Active Vertex Group", "Vertex groups of the object");
  RNA_def_property_update(prop, NC_GEOM | ND_DATA, "rna_Object_vertex_groups_update");

  prop = RNA_def_property(srna, "active_index", PROP_INT, PROP_UNSIGNED);
  RNA_def_property_clear_flag(prop, PROP_ANIMATABLE);
  RNA_def_property_int_funcs(prop,
                             "rna_Object_active_vertex_group_index_get",
                             "rna_Object_active_vertex_group_index_set",
                             "rna_Object_active_vertex_group_index_range");
  RNA_def_property_ui_text(
      prop, "Active Vertex Group Index", "Active index in vertex group array");
  RNA_def_property_update(prop, NC_GEOM | ND_DATA, "rna_Object_vertex_groups_update");

  /* vertex groups */ /* add_vertex_group */
  func = RNA_def_function(srna, "new", "rna_Object_vgroup_new");
  RNA_def_function_flag(func, FUNC_USE_MAIN | FUNC_USE_REPORTS);
  RNA_def_function_ui_description(func, "Add vertex group to object");
  RNA_def_string(func, "name", "Group", 0, "", "Vertex group name"); /* optional */
  parm = RNA_def_pointer(func, "group", "VertexGroup", "", "New vertex group");
  RNA_def_function_return(func, parm);

  func = RNA_def_function(srna, "remove", "rna_Object_vgroup_remove");
  RNA_def_function_flag(func, FUNC_USE_MAIN | FUNC_USE_REPORTS);
  RNA_def_function_ui_description(func, "Delete vertex group from object");
  parm = RNA_def_pointer(func, "group", "VertexGroup", "", "Vertex group to remove");
  RNA_def_parameter_flags(parm, PROP_NEVER_NULL, PARM_REQUIRED | PARM_RNAPTR);
  RNA_def_parameter_clear_flags(parm, PROP_THICK_WRAP, ParameterFlag(0));

  func = RNA_def_function(srna, "clear", "rna_Object_vgroup_clear");
  RNA_def_function_flag(func, FUNC_USE_MAIN | FUNC_USE_REPORTS);
  RNA_def_function_ui_description(func, "Delete all vertex groups from object");
}

static void rna_def_object_display(BlenderRNA *brna)
{
  StructRNA *srna;
  PropertyRNA *prop;

  srna = RNA_def_struct(brna, "ObjectDisplay", nullptr);
  RNA_def_struct_ui_text(srna, "Object Display", "Object display settings for 3D viewport");
  RNA_def_struct_sdna(srna, "Object");
  RNA_def_struct_nested(brna, srna, "Object");
  RNA_def_struct_path_func(srna, "rna_ObjectDisplay_path");

  RNA_define_lib_overridable(true);

  prop = RNA_def_property(srna, "show_shadows", PROP_BOOLEAN, PROP_NONE);
  RNA_def_property_boolean_negative_sdna(prop, nullptr, "dtx", OB_DRAW_NO_SHADOW_CAST);
  RNA_def_property_ui_text(prop, "Shadow", "Object cast shadows in the 3D viewport");
  RNA_def_property_update(prop, NC_OBJECT | ND_DRAW, nullptr);

  RNA_define_lib_overridable(false);
}

static void rna_def_object_lineart(BlenderRNA *brna)
{
  StructRNA *srna;
  PropertyRNA *prop;

  static const EnumPropertyItem prop_feature_line_usage_items[] = {
      {OBJECT_LRT_INHERIT, "INHERIT", 0, "Inherit", "Use settings from the parent collection"},
      {OBJECT_LRT_INCLUDE,
       "INCLUDE",
       0,
       "Include",
       "Generate feature lines for this object's data"},
      {OBJECT_LRT_OCCLUSION_ONLY,
       "OCCLUSION_ONLY",
       0,
       "Occlusion Only",
       "Only use the object data to produce occlusion"},
      {OBJECT_LRT_EXCLUDE,
       "EXCLUDE",
       0,
       "Exclude",
       "Don't use this object for Line Art rendering"},
      {OBJECT_LRT_INTERSECTION_ONLY,
       "INTERSECTION_ONLY",
       0,
       "Intersection Only",
       "Only generate intersection lines for this collection"},
      {OBJECT_LRT_NO_INTERSECTION,
       "NO_INTERSECTION",
       0,
       "No Intersection",
       "Include this object but do not generate intersection lines"},
      {OBJECT_LRT_FORCE_INTERSECTION,
       "FORCE_INTERSECTION",
       0,
       "Force Intersection",
       "Generate intersection lines even with objects that disabled intersection"},
      {0, nullptr, 0, nullptr, nullptr},
  };

  srna = RNA_def_struct(brna, "ObjectLineArt", nullptr);
  RNA_def_struct_ui_text(srna, "Object Line Art", "Object Line Art settings");
  RNA_def_struct_sdna(srna, "ObjectLineArt");
  RNA_def_struct_path_func(srna, "rna_ObjectLineArt_path");

  prop = RNA_def_property(srna, "usage", PROP_ENUM, PROP_NONE);
  RNA_def_property_enum_items(prop, prop_feature_line_usage_items);
  RNA_def_property_ui_text(prop, "Usage", "How to use this object in Line Art calculation");
  RNA_def_property_update(prop, 0, "rna_object_lineart_update");

  prop = RNA_def_property(srna, "use_crease_override", PROP_BOOLEAN, PROP_NONE);
  RNA_def_property_boolean_sdna(prop, nullptr, "flags", OBJECT_LRT_OWN_CREASE);
  RNA_def_property_ui_text(
      prop, "Use Crease", "Use this object's crease setting to overwrite scene global");
  RNA_def_property_update(prop, 0, "rna_object_lineart_update");

  prop = RNA_def_property(srna, "crease_threshold", PROP_FLOAT, PROP_ANGLE);
  RNA_def_property_range(prop, 0, DEG2RAD(180.0f));
  RNA_def_property_ui_range(prop, 0.0f, DEG2RAD(180.0f), 0.01f, 1);
  RNA_def_property_ui_text(prop, "Crease", "Angles smaller than this will be treated as creases");
  RNA_def_property_update(prop, 0, "rna_object_lineart_update");

  prop = RNA_def_property(srna, "use_intersection_priority_override", PROP_BOOLEAN, PROP_NONE);
  RNA_def_property_boolean_sdna(prop, nullptr, "flags", OBJECT_LRT_OWN_INTERSECTION_PRIORITY);
  RNA_def_property_ui_text(
      prop,
      "Use Intersection Priority",
      "Use this object's intersection priority to override collection setting");
  RNA_def_property_update(prop, 0, "rna_object_lineart_update");

  prop = RNA_def_property(srna, "intersection_priority", PROP_INT, PROP_NONE);
  RNA_def_property_range(prop, 0, 255);
  RNA_def_property_ui_text(prop,
                           "Intersection Priority",
                           "The intersection line will be included into the object with the "
                           "higher intersection priority value");
  RNA_def_property_update(prop, NC_GPENCIL | ND_SHADING, "rna_object_lineart_update");
}

static void rna_def_object_visibility(StructRNA *srna)
{
  PropertyRNA *prop;

  /* Hide options. */
  prop = RNA_def_property(srna, "hide_viewport", PROP_BOOLEAN, PROP_NONE);
  RNA_def_property_boolean_sdna(prop, nullptr, "visibility_flag", OB_HIDE_VIEWPORT);
  RNA_def_property_ui_text(prop, "Disable in Viewports", "Globally disable in viewports");
  RNA_def_property_ui_icon(prop, ICON_RESTRICT_VIEW_OFF, -1);
  RNA_def_property_update(prop, NC_OBJECT | ND_DRAW, "rna_Object_hide_update");

  prop = RNA_def_property(srna, "hide_select", PROP_BOOLEAN, PROP_NONE);
  RNA_def_property_boolean_sdna(prop, nullptr, "visibility_flag", OB_HIDE_SELECT);
  RNA_def_property_clear_flag(prop, PROP_ANIMATABLE);
  RNA_def_property_ui_text(prop, "Disable Selection", "Disable selection in viewport");
  RNA_def_property_ui_icon(prop, ICON_RESTRICT_SELECT_OFF, -1);
  RNA_def_property_update(prop, NC_OBJECT | ND_DRAW, "rna_Object_hide_update");

  prop = RNA_def_property(srna, "hide_render", PROP_BOOLEAN, PROP_NONE);
  RNA_def_property_boolean_sdna(prop, nullptr, "visibility_flag", OB_HIDE_RENDER);
  RNA_def_property_ui_text(prop, "Disable in Renders", "Globally disable in renders");
  RNA_def_property_ui_icon(prop, ICON_RESTRICT_RENDER_OFF, -1);
  RNA_def_property_update(prop, NC_OBJECT | ND_DRAW, "rna_Object_hide_update");

  prop = RNA_def_property(srna, "hide_probe_volume", PROP_BOOLEAN, PROP_NONE);
  RNA_def_property_boolean_sdna(prop, nullptr, "visibility_flag", OB_HIDE_PROBE_VOLUME);
  RNA_def_property_ui_text(prop, "Disable in Volume Probes", "Globally disable in volume probes");
  RNA_def_property_update(prop, NC_OBJECT | ND_DRAW, "rna_Object_internal_update_draw");

  prop = RNA_def_property(srna, "hide_probe_sphere", PROP_BOOLEAN, PROP_NONE);
  RNA_def_property_boolean_sdna(prop, nullptr, "visibility_flag", OB_HIDE_PROBE_CUBEMAP);
  RNA_def_property_ui_text(
      prop, "Disable in Spherical Light Probes", "Globally disable in spherical light probes");
  RNA_def_property_update(prop, NC_OBJECT | ND_DRAW, "rna_Object_internal_update_draw");

  prop = RNA_def_property(srna, "hide_probe_plane", PROP_BOOLEAN, PROP_NONE);
  RNA_def_property_boolean_sdna(prop, nullptr, "visibility_flag", OB_HIDE_PROBE_PLANAR);
  RNA_def_property_ui_text(
      prop, "Disable in Planar Light Probes", "Globally disable in planar light probes");
  RNA_def_property_update(prop, NC_OBJECT | ND_DRAW, "rna_Object_internal_update_draw");

  /* Instancer options. */
  prop = RNA_def_property(srna, "show_instancer_for_render", PROP_BOOLEAN, PROP_NONE);
  RNA_def_property_boolean_sdna(prop, nullptr, "duplicator_visibility_flag", OB_DUPLI_FLAG_RENDER);
  RNA_def_property_ui_text(prop, "Render Instancer", "Make instancer visible when rendering");
  RNA_def_property_update(
      prop, NC_OBJECT | ND_DRAW, "rna_Object_duplicator_visibility_flag_update");

  prop = RNA_def_property(srna, "show_instancer_for_viewport", PROP_BOOLEAN, PROP_NONE);
  RNA_def_property_boolean_sdna(
      prop, nullptr, "duplicator_visibility_flag", OB_DUPLI_FLAG_VIEWPORT);
  RNA_def_property_ui_text(prop, "Display Instancer", "Make instancer visible in the viewport");
  RNA_def_property_update(
      prop, NC_OBJECT | ND_DRAW, "rna_Object_duplicator_visibility_flag_update");

  /* Ray visibility. */
  prop = RNA_def_property(srna, "visible_camera", PROP_BOOLEAN, PROP_NONE);
  RNA_def_property_boolean_negative_sdna(prop, nullptr, "visibility_flag", OB_HIDE_CAMERA);
  RNA_def_property_ui_text(prop, "Camera Visibility", "Object visibility to camera rays");
  RNA_def_property_update(prop, NC_OBJECT | ND_DRAW, "rna_Object_internal_update_draw");

  prop = RNA_def_property(srna, "visible_diffuse", PROP_BOOLEAN, PROP_NONE);
  RNA_def_property_boolean_negative_sdna(prop, nullptr, "visibility_flag", OB_HIDE_DIFFUSE);
  RNA_def_property_ui_text(prop, "Diffuse Visibility", "Object visibility to diffuse rays");
  RNA_def_property_update(prop, NC_OBJECT | ND_DRAW, "rna_Object_internal_update_draw");

  prop = RNA_def_property(srna, "visible_glossy", PROP_BOOLEAN, PROP_NONE);
  RNA_def_property_boolean_negative_sdna(prop, nullptr, "visibility_flag", OB_HIDE_GLOSSY);
  RNA_def_property_ui_text(prop, "Glossy Visibility", "Object visibility to glossy rays");
  RNA_def_property_update(prop, NC_OBJECT | ND_DRAW, "rna_Object_internal_update_draw");

  prop = RNA_def_property(srna, "visible_transmission", PROP_BOOLEAN, PROP_NONE);
  RNA_def_property_boolean_negative_sdna(prop, nullptr, "visibility_flag", OB_HIDE_TRANSMISSION);
  RNA_def_property_ui_text(
      prop, "Transmission Visibility", "Object visibility to transmission rays");
  RNA_def_property_update(prop, NC_OBJECT | ND_DRAW, "rna_Object_internal_update_draw");

  prop = RNA_def_property(srna, "visible_volume_scatter", PROP_BOOLEAN, PROP_NONE);
  RNA_def_property_boolean_negative_sdna(prop, nullptr, "visibility_flag", OB_HIDE_VOLUME_SCATTER);
  RNA_def_property_ui_text(
      prop, "Volume Scatter Visibility", "Object visibility to volume scattering rays");
  RNA_def_property_update(prop, NC_OBJECT | ND_DRAW, "rna_Object_internal_update_draw");

  prop = RNA_def_property(srna, "visible_shadow", PROP_BOOLEAN, PROP_NONE);
  RNA_def_property_boolean_negative_sdna(prop, nullptr, "visibility_flag", OB_HIDE_SHADOW);
  RNA_def_property_ui_text(prop, "Shadow Visibility", "Object visibility to shadow rays");
  RNA_def_property_update(prop, NC_OBJECT | ND_DRAW, "rna_Object_internal_update_draw");

  /* Holdout and shadow catcher. */
  prop = RNA_def_property(srna, "is_holdout", PROP_BOOLEAN, PROP_NONE);
  RNA_def_property_boolean_sdna(prop, nullptr, "visibility_flag", OB_HOLDOUT);
  RNA_def_property_ui_text(
      prop,
      "Holdout",
      "Render objects as a holdout or matte, creating a hole in the image with zero alpha, to "
      "fill out in compositing with real footage or another render");
  RNA_def_property_update(prop, NC_OBJECT | ND_DRAW, "rna_Object_hide_update");

  prop = RNA_def_property(srna, "is_shadow_catcher", PROP_BOOLEAN, PROP_NONE);
  RNA_def_property_boolean_sdna(prop, nullptr, "visibility_flag", OB_SHADOW_CATCHER);
  RNA_def_property_ui_text(
      prop,
      "Shadow Catcher",
      "Only render shadows and reflections on this object, for compositing renders into real "
      "footage. Objects with this setting are considered to already exist in the footage, "
      "objects without it are synthetic objects being composited into it.");
  RNA_def_property_update(prop, NC_OBJECT | ND_DRAW, "rna_Object_internal_update_draw");
}

static void rna_def_object(BlenderRNA *brna)
{
  StructRNA *srna;
  PropertyRNA *prop;

  static const EnumPropertyItem up_items[] = {
      {OB_POSX, "X", 0, "X", ""},
      {OB_POSY, "Y", 0, "Y", ""},
      {OB_POSZ, "Z", 0, "Z", ""},
      {0, nullptr, 0, nullptr, nullptr},
  };

  static const EnumPropertyItem drawtype_items[] = {
      {OB_BOUNDBOX, "BOUNDS", 0, "Bounds", "Display the bounds of the object"},
      {OB_WIRE, "WIRE", 0, "Wire", "Display the object as a wireframe"},
      {OB_SOLID,
       "SOLID",
       0,
       "Solid",
       "Display the object as a solid (if solid drawing is enabled in the viewport)"},
      {OB_TEXTURE,
       "TEXTURED",
       0,
       "Textured",
       "Display the object with textures (if textures are enabled in the viewport)"},
      {0, nullptr, 0, nullptr, nullptr},
  };

  static const EnumPropertyItem boundtype_items[] = {
      {OB_BOUND_BOX, "BOX", 0, "Box", "Display bounds as box"},
      {OB_BOUND_SPHERE, "SPHERE", 0, "Sphere", "Display bounds as sphere"},
      {OB_BOUND_CYLINDER, "CYLINDER", 0, "Cylinder", "Display bounds as cylinder"},
      {OB_BOUND_CONE, "CONE", 0, "Cone", "Display bounds as cone"},
      {OB_BOUND_CAPSULE, "CAPSULE", 0, "Capsule", "Display bounds as capsule"},
      {0, nullptr, 0, nullptr, nullptr},
  };

  static int boundbox_dimsize[] = {8, 3};

  srna = RNA_def_struct(brna, "Object", "ID");
  RNA_def_struct_ui_text(srna, "Object", "Object data-block defining an object in a scene");
  RNA_def_struct_clear_flag(srna, STRUCT_ID_REFCOUNT);
  RNA_def_struct_ui_icon(srna, ICON_OBJECT_DATA);

  RNA_define_lib_overridable(true);

  prop = RNA_def_property(srna, "data", PROP_POINTER, PROP_NONE);
  RNA_def_property_struct_type(prop, "ID");
  RNA_def_property_pointer_funcs(
      prop, "rna_Object_data_get", "rna_Object_data_set", "rna_Object_data_typef", nullptr);
  RNA_def_property_flag(prop, PROP_EDITABLE | PROP_NEVER_UNLINK);
  RNA_def_property_ui_text(prop, "Data", "Object data");
  RNA_def_property_update(prop, 0, "rna_Object_data_update");

  prop = RNA_def_property(srna, "type", PROP_ENUM, PROP_NONE);
  RNA_def_property_enum_sdna(prop, nullptr, "type");
  RNA_def_property_enum_items(prop, rna_enum_object_type_items);
  RNA_def_property_clear_flag(prop, PROP_EDITABLE);
  RNA_def_property_override_clear_flag(prop, PROPOVERRIDE_OVERRIDABLE_LIBRARY);
  RNA_def_property_ui_text(prop, "Type", "Type of object");
  RNA_def_property_translation_context(prop, BLT_I18NCONTEXT_ID_ID);

  prop = RNA_def_property(srna, "mode", PROP_ENUM, PROP_NONE);
  RNA_def_property_enum_sdna(prop, nullptr, "mode");
  RNA_def_property_enum_items(prop, rna_enum_object_mode_items);
  RNA_def_property_clear_flag(prop, PROP_EDITABLE);
  RNA_def_property_ui_text(prop, "Mode", "Object interaction mode");

  /* for data access */
  prop = RNA_def_property(srna, "bound_box", PROP_FLOAT, PROP_NONE);
  RNA_def_property_multi_array(prop, 2, boundbox_dimsize);
  RNA_def_property_clear_flag(prop, PROP_EDITABLE);
  RNA_def_property_override_clear_flag(prop, PROPOVERRIDE_OVERRIDABLE_LIBRARY);
  RNA_def_property_override_flag(prop, PROPOVERRIDE_NO_COMPARISON);
  RNA_def_property_float_funcs(prop, "rna_Object_boundbox_get", nullptr, nullptr);
  RNA_def_property_ui_text(
      prop,
      "Bounding Box",
      "Object's bounding box in object-space coordinates, all values are -1.0 when "
      "not available");

  /* parent */
  prop = RNA_def_property(srna, "parent", PROP_POINTER, PROP_NONE);
  RNA_def_property_pointer_funcs(prop, nullptr, "rna_Object_parent_set", nullptr, nullptr);
  RNA_def_property_flag(prop, PROP_EDITABLE | PROP_ID_SELF_CHECK);
  RNA_def_property_override_funcs(prop, nullptr, nullptr, "rna_Object_parent_override_apply");
  RNA_def_property_ui_text(prop, "Parent", "Parent object");
  RNA_def_property_update(prop, NC_OBJECT | ND_DRAW, "rna_Object_dependency_update");

  prop = RNA_def_property(srna, "parent_type", PROP_ENUM, PROP_NONE);
  RNA_def_property_enum_bitflag_sdna(prop, nullptr, "partype");
  RNA_def_property_enum_items(prop, parent_type_items);
  RNA_def_property_enum_funcs(
      prop, nullptr, "rna_Object_parent_type_set", "rna_Object_parent_type_itemf");
  RNA_def_property_override_funcs(prop, nullptr, nullptr, "rna_Object_parent_type_override_apply");
  RNA_def_property_ui_text(prop, "Parent Type", "Type of parent relation");
  RNA_def_property_update(prop, NC_OBJECT | ND_DRAW, "rna_Object_dependency_update");

  prop = RNA_def_property(srna, "parent_vertices", PROP_INT, PROP_UNSIGNED);
  RNA_def_property_int_sdna(prop, nullptr, "par1");
  RNA_def_property_array(prop, 3);
  RNA_def_property_ui_text(
      prop, "Parent Vertices", "Indices of vertices in case of a vertex parenting relation");
  RNA_def_property_update(prop, NC_OBJECT | ND_DRAW, "rna_Object_internal_update");

  prop = RNA_def_property(srna, "parent_bone", PROP_STRING, PROP_NONE);
  RNA_def_property_string_sdna(prop, nullptr, "parsubstr");
  RNA_def_property_string_funcs(prop, nullptr, nullptr, "rna_Object_parent_bone_set");
  RNA_def_property_override_funcs(prop, nullptr, nullptr, "rna_Object_parent_bone_override_apply");
  RNA_def_property_ui_text(
      prop, "Parent Bone", "Name of parent bone in case of a bone parenting relation");
  RNA_def_property_update(prop, NC_OBJECT | ND_DRAW, "rna_Object_dependency_update");

  prop = RNA_def_property(srna, "use_parent_final_indices", PROP_BOOLEAN, PROP_NONE);
  RNA_def_property_boolean_sdna(prop, nullptr, "transflag", OB_PARENT_USE_FINAL_INDICES);
  RNA_def_property_ui_text(
      prop,
      "Use Final Indices",
      "Use the final evaluated indices rather than the original mesh indices");
  RNA_def_property_update(prop, NC_OBJECT | ND_DRAW, "rna_Object_internal_update");

  prop = RNA_def_property(srna, "use_camera_lock_parent", PROP_BOOLEAN, PROP_NONE);
  RNA_def_property_boolean_sdna(
      prop, nullptr, "transflag", OB_TRANSFORM_ADJUST_ROOT_PARENT_FOR_VIEW_LOCK);
  RNA_def_property_ui_text(prop,
                           "Camera Parent Lock",
                           "View Lock 3D viewport camera transformation affects the object's "
                           "parent instead");
  RNA_def_property_update(prop, NC_OBJECT | ND_DRAW, "rna_Object_internal_update");

  /* Track and Up flags */
  /* XXX: these have been saved here for a bit longer (after old track was removed),
   *      since some other tools still refer to this */
  prop = RNA_def_property(srna, "track_axis", PROP_ENUM, PROP_NONE);
  RNA_def_property_enum_sdna(prop, nullptr, "trackflag");
  RNA_def_property_enum_items(prop, rna_enum_object_axis_items);
  RNA_def_property_ui_text(
      prop,
      "Track Axis",
      "Axis that points in the 'forward' direction (applies to Instance Vertices when "
      "Align to Vertex Normal is enabled)");
  RNA_def_property_update(prop, NC_OBJECT | ND_DRAW, "rna_Object_internal_update");

  prop = RNA_def_property(srna, "up_axis", PROP_ENUM, PROP_NONE);
  RNA_def_property_enum_sdna(prop, nullptr, "upflag");
  RNA_def_property_enum_items(prop, up_items);
  RNA_def_property_ui_text(
      prop,
      "Up Axis",
      "Axis that points in the upward direction (applies to Instance Vertices when "
      "Align to Vertex Normal is enabled)");
  RNA_def_property_update(prop, NC_OBJECT | ND_DRAW, "rna_Object_internal_update");

  /* materials */
  prop = RNA_def_property(srna, "material_slots", PROP_COLLECTION, PROP_NONE);
  RNA_def_property_struct_type(prop, "MaterialSlot");
  RNA_def_property_override_flag(prop, PROPOVERRIDE_NO_PROP_NAME);
  /* Don't dereference the material slot pointer, it is the slot index encoded in a pointer. */
  RNA_def_property_collection_funcs(prop,
                                    "rna_Object_material_slots_begin",
                                    "rna_Object_material_slots_next",
                                    "rna_Object_material_slots_end",
                                    "rna_Object_material_slots_get",
                                    "rna_Object_material_slots_length",
                                    nullptr,
                                    nullptr,
                                    nullptr);
  RNA_def_property_ui_text(prop, "Material Slots", "Material slots in the object");

  prop = RNA_def_property(srna, "active_material", PROP_POINTER, PROP_NONE);
  RNA_def_property_struct_type(prop, "Material");
  RNA_def_property_pointer_funcs(prop,
                                 "rna_Object_active_material_get",
                                 "rna_Object_active_material_set",
                                 nullptr,
                                 "rna_MaterialSlot_material_poll");
  RNA_def_property_flag(prop, PROP_EDITABLE);
  RNA_def_property_editable_func(prop, "rna_Object_active_material_editable");
  RNA_def_property_ui_text(prop, "Active Material", "Active material being displayed");
  RNA_def_property_update(prop, NC_OBJECT | ND_DRAW, "rna_MaterialSlot_update");

  prop = RNA_def_property(srna, "active_material_index", PROP_INT, PROP_UNSIGNED);
  RNA_def_property_int_sdna(prop, nullptr, "actcol");
  RNA_def_property_flag(prop, PROP_NO_DEG_UPDATE);
  RNA_def_property_clear_flag(prop, PROP_ANIMATABLE);
  RNA_def_property_int_funcs(prop,
                             "rna_Object_active_material_index_get",
                             "rna_Object_active_material_index_set",
                             "rna_Object_active_material_index_range");
  RNA_def_property_ui_text(prop, "Active Material Index", "Index of active material slot");
  RNA_def_property_update(prop, NC_MATERIAL | ND_SHADING_LINKS, nullptr);

  /* transform */
  prop = RNA_def_property(srna, "location", PROP_FLOAT, PROP_TRANSLATION);
  RNA_def_property_float_sdna(prop, nullptr, "loc");
  RNA_def_property_editable_array_func(prop, "rna_Object_location_editable");
  RNA_def_property_ui_text(prop, "Location", "Location of the object");
  RNA_def_property_ui_range(prop, -FLT_MAX, FLT_MAX, 1, RNA_TRANSLATION_PREC_DEFAULT);
  RNA_def_property_update(prop, NC_OBJECT | ND_TRANSFORM, "rna_Object_internal_update");

  prop = RNA_def_property(srna, "rotation_quaternion", PROP_FLOAT, PROP_QUATERNION);
  RNA_def_property_float_sdna(prop, nullptr, "quat");
  RNA_def_property_editable_array_func(prop, "rna_Object_rotation_4d_editable");
  RNA_def_property_ui_text(prop, "Quaternion Rotation", "Rotation in Quaternions");
  RNA_def_property_update(prop, NC_OBJECT | ND_TRANSFORM, "rna_Object_internal_update");

  /* XXX: for axis-angle, it would have been nice to have 2 separate fields for UI purposes, but
   * having a single one is better for Keyframing and other property-management situations...
   */
  prop = RNA_def_property(srna, "rotation_axis_angle", PROP_FLOAT, PROP_AXISANGLE);
  RNA_def_property_array(prop, 4);
  RNA_def_property_float_funcs(
      prop, "rna_Object_rotation_axis_angle_get", "rna_Object_rotation_axis_angle_set", nullptr);
  RNA_def_property_editable_array_func(prop, "rna_Object_rotation_4d_editable");
  RNA_def_property_float_array_default(prop, rna_default_axis_angle);
  RNA_def_property_ui_text(
      prop, "Axis-Angle Rotation", "Angle of Rotation for Axis-Angle rotation representation");
  RNA_def_property_update(prop, NC_OBJECT | ND_TRANSFORM, "rna_Object_internal_update");

  prop = RNA_def_property(srna, "rotation_euler", PROP_FLOAT, PROP_EULER);
  RNA_def_property_float_sdna(prop, nullptr, "rot");
  RNA_def_property_editable_array_func(prop, "rna_Object_rotation_euler_editable");
  RNA_def_property_ui_range(prop, -FLT_MAX, FLT_MAX, 100, RNA_TRANSLATION_PREC_DEFAULT);
  RNA_def_property_ui_text(prop, "Euler Rotation", "Rotation in Eulers");
  RNA_def_property_update(prop, NC_OBJECT | ND_TRANSFORM, "rna_Object_internal_update");

  prop = RNA_def_property(srna, "rotation_mode", PROP_ENUM, PROP_NONE);
  RNA_def_property_enum_sdna(prop, nullptr, "rotmode");
  RNA_def_property_enum_items(prop, rna_enum_object_rotation_mode_items);
  RNA_def_property_enum_funcs(prop, nullptr, "rna_Object_rotation_mode_set", nullptr);
  RNA_def_property_ui_text(
      prop,
      "Rotation Mode",
      /* This description is shared by other "rotation_mode" properties. */
      "The kind of rotation to apply, values from other rotation modes aren't used");
  RNA_def_property_update(prop, NC_OBJECT | ND_TRANSFORM, "rna_Object_internal_update");

  prop = RNA_def_property(srna, "scale", PROP_FLOAT, PROP_XYZ);
  RNA_def_property_flag(prop, PROP_PROPORTIONAL);
  RNA_def_property_editable_array_func(prop, "rna_Object_scale_editable");
  RNA_def_property_ui_range(prop, -FLT_MAX, FLT_MAX, 1, 3);
  RNA_def_property_ui_text(prop, "Scale", "Scaling of the object");
  RNA_def_property_update(prop, NC_OBJECT | ND_TRANSFORM, "rna_Object_internal_update");

  prop = RNA_def_property(srna, "dimensions", PROP_FLOAT, PROP_XYZ_LENGTH);
  RNA_def_property_array(prop, 3);
  /* Only as convenient helper for py API, and conflicts with animating scale. */
  RNA_def_property_clear_flag(prop, PROP_ANIMATABLE);
  RNA_def_property_override_flag(prop, PROPOVERRIDE_NO_COMPARISON);
  RNA_def_property_override_clear_flag(prop, PROPOVERRIDE_OVERRIDABLE_LIBRARY);
  RNA_def_property_float_funcs(
      prop, "rna_Object_dimensions_get", "rna_Object_dimensions_set", nullptr);
  RNA_def_property_ui_range(prop, 0.0f, FLT_MAX, 1, RNA_TRANSLATION_PREC_DEFAULT);
  RNA_def_property_ui_text(prop,
                           "Dimensions",
                           "Absolute bounding box dimensions of the object.\n"
                           "Warning: Assigning to it or its members multiple consecutive times "
                           "will not work correctly, as this needs up-to-date evaluated data");
  RNA_def_property_update(prop, NC_OBJECT | ND_TRANSFORM, "rna_Object_internal_update");

  /* delta transforms */
  prop = RNA_def_property(srna, "delta_location", PROP_FLOAT, PROP_TRANSLATION);
  RNA_def_property_float_sdna(prop, nullptr, "dloc");
  RNA_def_property_ui_text(
      prop, "Delta Location", "Extra translation added to the location of the object");
  RNA_def_property_ui_range(prop, -FLT_MAX, FLT_MAX, 1, RNA_TRANSLATION_PREC_DEFAULT);
  RNA_def_property_update(prop, NC_OBJECT | ND_TRANSFORM, "rna_Object_internal_update");

  prop = RNA_def_property(srna, "delta_rotation_euler", PROP_FLOAT, PROP_EULER);
  RNA_def_property_float_sdna(prop, nullptr, "drot");
  RNA_def_property_ui_text(
      prop,
      "Delta Rotation (Euler)",
      "Extra rotation added to the rotation of the object (when using Euler rotations)");
  RNA_def_property_ui_range(prop, -FLT_MAX, FLT_MAX, 100, RNA_TRANSLATION_PREC_DEFAULT);
  RNA_def_property_update(prop, NC_OBJECT | ND_TRANSFORM, "rna_Object_internal_update");

  prop = RNA_def_property(srna, "delta_rotation_quaternion", PROP_FLOAT, PROP_QUATERNION);
  RNA_def_property_float_sdna(prop, nullptr, "dquat");
  RNA_def_property_ui_text(
      prop,
      "Delta Rotation (Quaternion)",
      "Extra rotation added to the rotation of the object (when using Quaternion rotations)");
  RNA_def_property_update(prop, NC_OBJECT | ND_TRANSFORM, "rna_Object_internal_update");

#  if 0 /* XXX not supported well yet... */
  prop = RNA_def_property(srna, "delta_rotation_axis_angle", PROP_FLOAT, PROP_AXISANGLE);
  /* FIXME: this is not a single field any more! (drotAxis and drotAngle) */
  RNA_def_property_float_sdna(prop, nullptr, "dquat");
  RNA_def_property_float_array_default(prop, rna_default_axis_angle);
  RNA_def_property_ui_text(
      prop,
      "Delta Rotation (Axis Angle)",
      "Extra rotation added to the rotation of the object (when using Axis-Angle rotations)");
  RNA_def_property_update(prop, NC_OBJECT | ND_TRANSFORM, "rna_Object_internal_update");
#  endif

  prop = RNA_def_property(srna, "delta_scale", PROP_FLOAT, PROP_XYZ);
  RNA_def_property_float_sdna(prop, nullptr, "dscale");
  RNA_def_property_flag(prop, PROP_PROPORTIONAL);
  RNA_def_property_ui_range(prop, -FLT_MAX, FLT_MAX, 1, 3);
  RNA_def_property_ui_text(prop, "Delta Scale", "Extra scaling added to the scale of the object");
  RNA_def_property_update(prop, NC_OBJECT | ND_TRANSFORM, "rna_Object_internal_update");

  /* transform locks */
  prop = RNA_def_property(srna, "lock_location", PROP_BOOLEAN, PROP_NONE);
  RNA_def_property_boolean_bitset_array_sdna(prop, nullptr, "protectflag", OB_LOCK_LOCX, 3);
  RNA_def_property_ui_text(prop, "Lock Location", "Lock editing of location when transforming");
  RNA_def_property_ui_icon(prop, ICON_UNLOCKED, 1);
  RNA_def_property_update(prop, NC_OBJECT | ND_TRANSFORM, "rna_Object_internal_update");

  prop = RNA_def_property(srna, "lock_rotation", PROP_BOOLEAN, PROP_NONE);
  RNA_def_property_boolean_bitset_array_sdna(prop, nullptr, "protectflag", OB_LOCK_ROTX, 3);
  RNA_def_property_ui_text(prop, "Lock Rotation", "Lock editing of rotation when transforming");
  RNA_def_property_ui_icon(prop, ICON_UNLOCKED, 1);
  RNA_def_property_update(prop, NC_OBJECT | ND_TRANSFORM, "rna_Object_internal_update");

  /* XXX this is sub-optimal - it really should be included above,
   *     but due to technical reasons we can't do this! */
  prop = RNA_def_property(srna, "lock_rotation_w", PROP_BOOLEAN, PROP_NONE);
  RNA_def_property_boolean_sdna(prop, nullptr, "protectflag", OB_LOCK_ROTW);
  RNA_def_property_ui_icon(prop, ICON_UNLOCKED, 1);
  RNA_def_property_ui_text(
      prop,
      "Lock Rotation (4D Angle)",
      "Lock editing of 'angle' component of four-component rotations when transforming");
  /* XXX this needs a better name */
  prop = RNA_def_property(srna, "lock_rotations_4d", PROP_BOOLEAN, PROP_NONE);
  RNA_def_property_boolean_sdna(prop, nullptr, "protectflag", OB_LOCK_ROT4D);
  RNA_def_property_ui_text(
      prop,
      "Lock Rotations (4D)",
      "Lock editing of four component rotations by components (instead of as Eulers)");

  prop = RNA_def_property(srna, "lock_scale", PROP_BOOLEAN, PROP_NONE);
  RNA_def_property_boolean_bitset_array_sdna(prop, nullptr, "protectflag", OB_LOCK_SCALEX, 3);
  RNA_def_property_ui_text(prop, "Lock Scale", "Lock editing of scale when transforming");
  RNA_def_property_ui_icon(prop, ICON_UNLOCKED, 1);
  RNA_def_property_update(prop, NC_OBJECT | ND_TRANSFORM, "rna_Object_internal_update");

  /* matrix */
  prop = RNA_def_property(srna, "matrix_world", PROP_FLOAT, PROP_MATRIX);
  RNA_def_property_multi_array(prop, 2, rna_matrix_dimsize_4x4);
  RNA_def_property_clear_flag(prop, PROP_ANIMATABLE);
  RNA_def_property_override_flag(prop, PROPOVERRIDE_NO_COMPARISON);
  RNA_def_property_override_clear_flag(prop, PROPOVERRIDE_OVERRIDABLE_LIBRARY);
  RNA_def_property_float_funcs(
      prop, "rna_Object_matrix_world_get", "rna_Object_matrix_world_set", nullptr);
  RNA_def_property_ui_text(prop, "Matrix World", "Worldspace transformation matrix");
  RNA_def_property_update(prop, NC_OBJECT | ND_TRANSFORM, "rna_Object_matrix_world_update");

  prop = RNA_def_property(srna, "matrix_local", PROP_FLOAT, PROP_MATRIX);
  RNA_def_property_multi_array(prop, 2, rna_matrix_dimsize_4x4);
  RNA_def_property_clear_flag(prop, PROP_ANIMATABLE);
  RNA_def_property_override_flag(prop, PROPOVERRIDE_NO_COMPARISON);
  RNA_def_property_override_clear_flag(prop, PROPOVERRIDE_OVERRIDABLE_LIBRARY);
  RNA_def_property_ui_text(
      prop,
      "Local Matrix",
      "Parent relative transformation matrix.\n"
      "Warning: Only takes into account object parenting, so e.g. in case of bone parenting "
      "you get a matrix relative to the Armature object, not to the actual parent bone");
  RNA_def_property_float_funcs(
      prop, "rna_Object_matrix_local_get", "rna_Object_matrix_local_set", nullptr);
  RNA_def_property_update(prop, NC_OBJECT | ND_TRANSFORM, "rna_Object_internal_update");

  prop = RNA_def_property(srna, "matrix_basis", PROP_FLOAT, PROP_MATRIX);
  RNA_def_property_multi_array(prop, 2, rna_matrix_dimsize_4x4);
  RNA_def_property_clear_flag(prop, PROP_ANIMATABLE);
  RNA_def_property_override_flag(prop, PROPOVERRIDE_NO_COMPARISON);
  RNA_def_property_override_clear_flag(prop, PROPOVERRIDE_OVERRIDABLE_LIBRARY);
  RNA_def_property_ui_text(prop,
                           "Input Matrix",
                           "Matrix access to location, rotation and scale (including deltas), "
                           "before constraints and parenting are applied");
  RNA_def_property_float_funcs(
      prop, "rna_Object_matrix_basis_get", "rna_Object_matrix_basis_set", nullptr);
  RNA_def_property_update(prop, NC_OBJECT | ND_TRANSFORM, "rna_Object_internal_update");

  /* Parent_inverse. */
  prop = RNA_def_property(srna, "matrix_parent_inverse", PROP_FLOAT, PROP_MATRIX);
  RNA_def_property_float_sdna(prop, nullptr, "parentinv");
  RNA_def_property_multi_array(prop, 2, rna_matrix_dimsize_4x4);
  RNA_def_property_ui_text(
      prop, "Parent Inverse Matrix", "Inverse of object's parent matrix at time of parenting");
  RNA_def_property_update(prop, NC_OBJECT | ND_TRANSFORM, "rna_Object_internal_update");

  /* modifiers */
  prop = RNA_def_property(srna, "modifiers", PROP_COLLECTION, PROP_NONE);
  RNA_def_property_struct_type(prop, "Modifier");
  RNA_def_property_ui_text(
      prop, "Modifiers", "Modifiers affecting the geometric data of the object");
  RNA_def_property_override_funcs(prop, nullptr, nullptr, "rna_Object_modifiers_override_apply");
  RNA_def_property_override_flag(prop, PROPOVERRIDE_LIBRARY_INSERTION);
  rna_def_object_modifiers(brna, prop);

  /* Shader FX. */
  prop = RNA_def_property(srna, "shader_effects", PROP_COLLECTION, PROP_NONE);
  RNA_def_property_collection_sdna(prop, nullptr, "shader_fx", nullptr);
  RNA_def_property_struct_type(prop, "ShaderFx");
  RNA_def_property_ui_text(prop, "Shader Effects", "Effects affecting display of object");
  RNA_define_lib_overridable(false);
  rna_def_object_shaderfxs(brna, prop);
  RNA_define_lib_overridable(true);

  /* constraints */
  prop = RNA_def_property(srna, "constraints", PROP_COLLECTION, PROP_NONE);
  RNA_def_property_struct_type(prop, "Constraint");
  RNA_def_property_override_flag(prop, PROPOVERRIDE_LIBRARY_INSERTION);
  RNA_def_property_ui_text(
      prop, "Constraints", "Constraints affecting the transformation of the object");
  RNA_def_property_override_funcs(prop, nullptr, nullptr, "rna_Object_constraints_override_apply");
#  if 0
  RNA_def_property_collection_funcs(prop,
                                    nullptr,
                                    nullptr,
                                    nullptr,
                                    nullptr,
                                    nullptr,
                                    nullptr,
                                    nullptr,
                                    "constraints__add",
                                    "constraints__remove");
#  endif
  rna_def_object_constraints(brna, prop);

  /* vertex groups */
  prop = RNA_def_property(srna, "vertex_groups", PROP_COLLECTION, PROP_NONE);
  RNA_def_property_collection_funcs(prop,
                                    "rna_Object_vertex_groups_begin",
                                    "rna_iterator_listbase_next",
                                    "rna_iterator_listbase_end",
                                    "rna_iterator_listbase_get",
                                    nullptr,
                                    nullptr,
                                    nullptr,
                                    nullptr);
  RNA_def_property_struct_type(prop, "VertexGroup");
  RNA_def_property_override_clear_flag(prop, PROPOVERRIDE_OVERRIDABLE_LIBRARY);
  RNA_def_property_ui_text(prop, "Vertex Groups", "Vertex groups of the object");
  rna_def_object_vertex_groups(brna, prop);

  /* empty */
  prop = RNA_def_property(srna, "empty_display_type", PROP_ENUM, PROP_NONE);
  RNA_def_property_enum_sdna(prop, nullptr, "empty_drawtype");
  RNA_def_property_enum_items(prop, rna_enum_object_empty_drawtype_items);
  RNA_def_property_enum_funcs(prop, nullptr, "rna_Object_empty_display_type_set", nullptr);
  RNA_def_property_ui_text(prop, "Empty Display Type", "Viewport display style for empties");
  RNA_def_property_update(prop, NC_OBJECT | ND_DRAW, nullptr);

  prop = RNA_def_property(srna, "empty_display_size", PROP_FLOAT, PROP_DISTANCE);
  RNA_def_property_float_sdna(prop, nullptr, "empty_drawsize");
  RNA_def_property_range(prop, 0.0001f, 1000.0f);
  RNA_def_property_ui_range(prop, 0.01, 100, 1, 2);
  RNA_def_property_ui_text(
      prop, "Empty Display Size", "Size of display for empties in the viewport");
  RNA_def_property_update(prop, NC_OBJECT | ND_DRAW, nullptr);

  prop = RNA_def_property(srna, "empty_image_offset", PROP_FLOAT, PROP_NONE);
  RNA_def_property_float_sdna(prop, nullptr, "ima_ofs");
  RNA_def_property_ui_text(prop, "Origin Offset", "Origin offset distance");
  RNA_def_property_ui_range(prop, -FLT_MAX, FLT_MAX, 0.1f, 2);
  RNA_def_property_update(prop, NC_OBJECT | ND_DRAW, nullptr);

  prop = RNA_def_property(srna, "image_user", PROP_POINTER, PROP_NONE);
  RNA_def_property_flag(prop, PROP_NEVER_NULL);
  RNA_def_property_pointer_sdna(prop, nullptr, "iuser");
  RNA_def_property_ui_text(
      prop,
      "Image User",
      "Parameters defining which layer, pass and frame of the image is displayed");
  RNA_def_property_update(prop, NC_OBJECT | ND_DRAW, nullptr);

  prop = RNA_def_property(srna, "empty_image_depth", PROP_ENUM, PROP_NONE);
  RNA_def_property_enum_items(prop, rna_enum_object_empty_image_depth_items);
  RNA_def_property_ui_text(
      prop, "Empty Image Depth", "Determine which other objects will occlude the image");
  RNA_def_property_update(prop, NC_OBJECT | ND_DRAW, nullptr);

  prop = RNA_def_property(srna, "show_empty_image_perspective", PROP_BOOLEAN, PROP_NONE);
  RNA_def_property_boolean_negative_sdna(
      prop, nullptr, "empty_image_visibility_flag", OB_EMPTY_IMAGE_HIDE_PERSPECTIVE);
  RNA_def_property_ui_text(
      prop, "Display in Perspective Mode", "Display image in perspective mode");
  RNA_def_property_update(prop, NC_OBJECT | ND_DRAW, nullptr);

  prop = RNA_def_property(srna, "show_empty_image_orthographic", PROP_BOOLEAN, PROP_NONE);
  RNA_def_property_boolean_negative_sdna(
      prop, nullptr, "empty_image_visibility_flag", OB_EMPTY_IMAGE_HIDE_ORTHOGRAPHIC);
  RNA_def_property_ui_text(
      prop, "Display in Orthographic Mode", "Display image in orthographic mode");
  RNA_def_property_update(prop, NC_OBJECT | ND_DRAW, nullptr);

  prop = RNA_def_property(srna, "show_empty_image_only_axis_aligned", PROP_BOOLEAN, PROP_NONE);
  RNA_def_property_boolean_sdna(
      prop, nullptr, "empty_image_visibility_flag", OB_EMPTY_IMAGE_HIDE_NON_AXIS_ALIGNED);
  RNA_def_property_ui_text(prop,
                           "Display Only Axis Aligned",
                           "Only display the image when it is aligned with the view axis");
  RNA_def_property_update(prop, NC_OBJECT | ND_DRAW, nullptr);

  prop = RNA_def_property(srna, "use_empty_image_alpha", PROP_BOOLEAN, PROP_NONE);
  RNA_def_property_boolean_sdna(prop, nullptr, "empty_image_flag", OB_EMPTY_IMAGE_USE_ALPHA_BLEND);
  RNA_def_property_ui_text(
      prop,
      "Use Alpha",
      "Use alpha blending instead of alpha test (can produce sorting artifacts)");
  RNA_def_property_update(prop, NC_OBJECT | ND_DRAW, nullptr);

  static const EnumPropertyItem prop_empty_image_side_items[] = {
      {0, "DOUBLE_SIDED", 0, "Both", ""},
      {OB_EMPTY_IMAGE_HIDE_BACK, "FRONT", 0, "Front", ""},
      {OB_EMPTY_IMAGE_HIDE_FRONT, "BACK", 0, "Back", ""},
      {0, nullptr, 0, nullptr, nullptr},
  };
  prop = RNA_def_property(srna, "empty_image_side", PROP_ENUM, PROP_NONE);
  RNA_def_property_enum_bitflag_sdna(prop, nullptr, "empty_image_visibility_flag");
  RNA_def_property_enum_items(prop, prop_empty_image_side_items);
  RNA_def_property_ui_text(prop, "Empty Image Side", "Show front/back side");
  RNA_def_property_translation_context(prop, BLT_I18NCONTEXT_ID_IMAGE);
  RNA_def_property_update(prop, NC_OBJECT | ND_DRAW, nullptr);

  prop = RNA_def_property(srna, "add_rest_position_attribute", PROP_BOOLEAN, PROP_NONE);
  RNA_def_property_boolean_sdna(
      prop, nullptr, "modifier_flag", OB_MODIFIER_FLAG_ADD_REST_POSITION);
  RNA_def_property_ui_text(prop,
                           "Add Rest Position",
                           "Add a \"rest_position\" attribute that is a copy of the position "
                           "attribute before shape keys and modifiers are evaluated");
  RNA_def_property_update(prop, NC_OBJECT | ND_DRAW, "rna_Object_internal_update_data");

  /* render */
  prop = RNA_def_property(srna, "pass_index", PROP_INT, PROP_UNSIGNED);
  RNA_def_property_int_sdna(prop, nullptr, "index");
  RNA_def_property_ui_text(
      prop, "Pass Index", "Index number for the \"Object Index\" render pass");
  RNA_def_property_update(prop, NC_OBJECT, "rna_Object_internal_update_draw");

  prop = RNA_def_property(srna, "color", PROP_FLOAT, PROP_COLOR);
  RNA_def_property_ui_text(
      prop, "Color", "Object color and alpha, used when the Object Color mode is enabled");
  RNA_def_property_update(prop, NC_OBJECT | ND_DRAW, "rna_Object_internal_update_draw");

  /* physics */
  prop = RNA_def_property(srna, "field", PROP_POINTER, PROP_NONE);
  RNA_def_property_pointer_sdna(prop, nullptr, "pd");
  RNA_def_property_struct_type(prop, "FieldSettings");
  RNA_def_property_pointer_funcs(prop, "rna_Object_field_get", nullptr, nullptr, nullptr);
  RNA_def_property_ui_text(
      prop, "Field Settings", "Settings for using the object as a field in physics simulation");

  prop = RNA_def_property(srna, "collision", PROP_POINTER, PROP_NONE);
  RNA_def_property_pointer_sdna(prop, nullptr, "pd");
  RNA_def_property_struct_type(prop, "CollisionSettings");
  RNA_def_property_pointer_funcs(prop, "rna_Object_collision_get", nullptr, nullptr, nullptr);
  RNA_def_property_ui_text(prop,
                           "Collision Settings",
                           "Settings for using the object as a collider in physics simulation");

  prop = RNA_def_property(srna, "soft_body", PROP_POINTER, PROP_NONE);
  RNA_def_property_pointer_sdna(prop, nullptr, "soft");
  RNA_def_property_struct_type(prop, "SoftBodySettings");
  RNA_def_property_ui_text(prop, "Soft Body Settings", "Settings for soft body simulation");

  prop = RNA_def_property(srna, "particle_systems", PROP_COLLECTION, PROP_NONE);
  RNA_def_property_collection_sdna(prop, nullptr, "particlesystem", nullptr);
  RNA_def_property_struct_type(prop, "ParticleSystem");
  RNA_def_property_ui_text(prop, "Particle Systems", "Particle systems emitted from the object");
  rna_def_object_particle_systems(brna, prop);

  prop = RNA_def_property(srna, "rigid_body", PROP_POINTER, PROP_NONE);
  RNA_def_property_pointer_sdna(prop, nullptr, "rigidbody_object");
  RNA_def_property_struct_type(prop, "RigidBodyObject");
  RNA_def_property_ui_text(prop, "Rigid Body Settings", "Settings for rigid body simulation");

  prop = RNA_def_property(srna, "rigid_body_constraint", PROP_POINTER, PROP_NONE);
  RNA_def_property_pointer_sdna(prop, nullptr, "rigidbody_constraint");
  RNA_def_property_struct_type(prop, "RigidBodyConstraint");
  RNA_def_property_ui_text(prop, "Rigid Body Constraint", "Constraint constraining rigid bodies");

  prop = RNA_def_property(srna, "use_simulation_cache", PROP_BOOLEAN, PROP_NONE);
  RNA_def_property_boolean_sdna(prop, nullptr, "flag", OB_FLAG_USE_SIMULATION_CACHE);
  RNA_def_property_ui_text(
      prop, "Use Simulation Cache", "Cache frames during simulation nodes playback");
  RNA_def_property_clear_flag(prop, PROP_ANIMATABLE);
  RNA_def_property_update(prop, NC_OBJECT | ND_DRAW, nullptr);

  rna_def_object_visibility(srna);

  /* instancing */
  prop = RNA_def_property(srna, "instance_type", PROP_ENUM, PROP_NONE);
  RNA_def_property_enum_bitflag_sdna(prop, nullptr, "transflag");
  RNA_def_property_enum_items(prop, instance_items);
  RNA_def_property_enum_funcs(prop, nullptr, nullptr, "rna_Object_instance_type_itemf");
  RNA_def_property_ui_text(prop, "Instance Type", "If not None, object instancing method to use");
  RNA_def_property_update(prop, NC_OBJECT | ND_DRAW, "rna_Object_dependency_update");

  prop = RNA_def_property(srna, "use_instance_vertices_rotation", PROP_BOOLEAN, PROP_NONE);
  RNA_def_property_boolean_sdna(prop, nullptr, "transflag", OB_DUPLIROT);
  RNA_def_property_ui_text(
      prop, "Orient with Normals", "Rotate instance according to vertex normal");
  RNA_def_property_update(prop, NC_OBJECT | ND_DRAW, nullptr);

  prop = RNA_def_property(srna, "use_instance_faces_scale", PROP_BOOLEAN, PROP_NONE);
  RNA_def_property_boolean_sdna(prop, nullptr, "transflag", OB_DUPLIFACES_SCALE);
  RNA_def_property_ui_text(prop, "Scale to Face Sizes", "Scale instance based on face size");
  RNA_def_property_update(prop, NC_OBJECT | ND_DRAW, "rna_Object_internal_update");

  prop = RNA_def_property(srna, "instance_faces_scale", PROP_FLOAT, PROP_NONE);
  RNA_def_property_float_sdna(prop, nullptr, "instance_faces_scale");
  RNA_def_property_range(prop, 0.001f, 10000.0f);
  RNA_def_property_ui_text(prop, "Instance Faces Scale", "Scale the face instance objects");
  RNA_def_property_update(prop, NC_OBJECT | ND_DRAW, "rna_Object_internal_update");

  prop = RNA_def_property(srna, "instance_collection", PROP_POINTER, PROP_NONE);
  RNA_def_property_struct_type(prop, "Collection");
  RNA_def_property_pointer_sdna(prop, nullptr, "instance_collection");
  RNA_def_property_flag(prop, PROP_EDITABLE);
  RNA_def_property_pointer_funcs(prop, nullptr, "rna_Object_dup_collection_set", nullptr, nullptr);
  RNA_def_property_ui_text(prop, "Instance Collection", "Instance an existing collection");
  RNA_def_property_update(prop, NC_OBJECT | ND_DRAW, "rna_Object_dependency_update");

  prop = RNA_def_property(srna, "is_instancer", PROP_BOOLEAN, PROP_NONE);
  RNA_def_property_boolean_sdna(prop, nullptr, "transflag", OB_DUPLI);
  RNA_def_property_clear_flag(prop, PROP_EDITABLE);
  RNA_def_property_override_flag(prop, PROPOVERRIDE_NO_COMPARISON);
  RNA_def_property_override_clear_flag(prop, PROPOVERRIDE_OVERRIDABLE_LIBRARY);

  /* drawing */
  prop = RNA_def_property(srna, "display_type", PROP_ENUM, PROP_NONE);
  RNA_def_property_enum_sdna(prop, nullptr, "dt");
  RNA_def_property_enum_items(prop, drawtype_items);
  RNA_def_property_ui_text(prop, "Display As", "How to display object in viewport");
  RNA_def_property_update(prop, NC_OBJECT | ND_DRAW, "rna_Object_internal_update");

  prop = RNA_def_property(srna, "show_bounds", PROP_BOOLEAN, PROP_NONE);
  RNA_def_property_boolean_sdna(prop, nullptr, "dtx", OB_DRAWBOUNDOX);
  RNA_def_property_ui_text(prop, "Display Bounds", "Display the object's bounds");
  RNA_def_property_update(prop, NC_OBJECT | ND_DRAW, nullptr);

  prop = RNA_def_property(srna, "display_bounds_type", PROP_ENUM, PROP_NONE);
  RNA_def_property_enum_sdna(prop, nullptr, "boundtype");
  RNA_def_property_enum_items(prop, boundtype_items);
  RNA_def_property_ui_text(prop, "Display Bounds Type", "Object boundary display type");
  RNA_def_property_update(prop, NC_OBJECT | ND_DRAW, nullptr);

  prop = RNA_def_property(srna, "show_name", PROP_BOOLEAN, PROP_NONE);
  RNA_def_property_boolean_sdna(prop, nullptr, "dtx", OB_DRAWNAME);
  RNA_def_property_ui_text(prop, "Display Name", "Display the object's name");
  RNA_def_property_update(prop, NC_OBJECT | ND_DRAW, nullptr);

  prop = RNA_def_property(srna, "show_axis", PROP_BOOLEAN, PROP_NONE);
  RNA_def_property_boolean_sdna(prop, nullptr, "dtx", OB_AXIS);
  RNA_def_property_ui_text(prop, "Display Axes", "Display the object's origin and axes");
  RNA_def_property_update(prop, NC_OBJECT | ND_DRAW, nullptr);

  prop = RNA_def_property(srna, "show_texture_space", PROP_BOOLEAN, PROP_NONE);
  RNA_def_property_boolean_sdna(prop, nullptr, "dtx", OB_TEXSPACE);
  RNA_def_property_ui_text(prop, "Display Texture Space", "Display the object's texture space");
  RNA_def_property_update(prop, NC_OBJECT | ND_DRAW, nullptr);

  prop = RNA_def_property(srna, "show_wire", PROP_BOOLEAN, PROP_NONE);
  RNA_def_property_boolean_sdna(prop, nullptr, "dtx", OB_DRAWWIRE);
  RNA_def_property_ui_text(
      prop, "Display Wire", "Display the object's wireframe over solid shading");
  RNA_def_property_update(prop, NC_OBJECT | ND_DRAW, nullptr);

  prop = RNA_def_property(srna, "show_all_edges", PROP_BOOLEAN, PROP_NONE);
  RNA_def_property_boolean_sdna(prop, nullptr, "dtx", OB_DRAW_ALL_EDGES);
  RNA_def_property_ui_text(prop, "Display All Edges", "Display all edges for mesh objects");
  RNA_def_property_update(prop, NC_OBJECT | ND_DRAW, nullptr);

  prop = RNA_def_property(srna, "use_grease_pencil_lights", PROP_BOOLEAN, PROP_NONE);
  RNA_def_property_boolean_sdna(prop, nullptr, "dtx", OB_USE_GPENCIL_LIGHTS);
  RNA_def_property_boolean_default(prop, true);
  RNA_def_property_ui_text(prop, "Use Lights", "Lights affect Grease Pencil object");
  RNA_def_property_update(prop, NC_OBJECT | ND_DRAW, "rna_grease_pencil_update");

  prop = RNA_def_property(srna, "show_transparent", PROP_BOOLEAN, PROP_NONE);
  RNA_def_property_boolean_sdna(prop, nullptr, "dtx", OB_DRAWTRANSP);
  RNA_def_property_ui_text(
      prop, "Display Transparent", "Display material transparency in the object");
  RNA_def_property_update(prop, NC_OBJECT | ND_DRAW, nullptr);

  prop = RNA_def_property(srna, "show_in_front", PROP_BOOLEAN, PROP_NONE);
  RNA_def_property_boolean_sdna(prop, nullptr, "dtx", OB_DRAW_IN_FRONT);
  RNA_def_property_ui_text(prop, "In Front", "Make the object display in front of others");
  RNA_def_property_update(prop, NC_OBJECT | ND_DRAW, "rna_grease_pencil_update");

  /* pose */
  prop = RNA_def_property(srna, "pose", PROP_POINTER, PROP_NONE);
  RNA_def_property_pointer_sdna(prop, nullptr, "pose");
  RNA_def_property_struct_type(prop, "Pose");
  RNA_def_property_ui_text(prop, "Pose", "Current pose for armatures");

  /* shape keys */
  prop = RNA_def_property(srna, "show_only_shape_key", PROP_BOOLEAN, PROP_NONE);
  RNA_def_property_boolean_sdna(prop, nullptr, "shapeflag", OB_SHAPE_LOCK);
  RNA_def_property_ui_text(
      prop, "Solo Active Shape Key", "Only show the active shape key at full value");
  RNA_def_property_ui_icon(prop, ICON_SOLO_OFF, 1);
  RNA_def_property_update(prop, 0, "rna_Object_internal_update_data");

  prop = RNA_def_property(srna, "use_shape_key_edit_mode", PROP_BOOLEAN, PROP_NONE);
  RNA_def_property_boolean_sdna(prop, nullptr, "shapeflag", OB_SHAPE_EDIT_MODE);
  RNA_def_property_ui_text(
      prop, "Shape Key Edit Mode", "Display shape keys in edit mode (for meshes only)");
  RNA_def_property_ui_icon(prop, ICON_EDITMODE_HLT, 0);
  RNA_def_property_update(prop, 0, "rna_Object_internal_update_data");

  prop = RNA_def_property(srna, "active_shape_key", PROP_POINTER, PROP_NONE);
  RNA_def_property_struct_type(prop, "ShapeKey");
  RNA_def_property_override_flag(prop, PROPOVERRIDE_IGNORE | PROPOVERRIDE_NO_COMPARISON);
  RNA_def_property_override_clear_flag(prop, PROPOVERRIDE_OVERRIDABLE_LIBRARY);
  RNA_def_property_pointer_funcs(
      prop, "rna_Object_active_shape_key_get", nullptr, nullptr, nullptr);
  RNA_def_property_ui_text(prop, "Active Shape Key", "Current shape key");

  prop = RNA_def_property(srna, "active_shape_key_index", PROP_INT, PROP_NONE);
  RNA_def_property_int_sdna(prop, nullptr, "shapenr");
  RNA_def_property_clear_flag(prop, PROP_ANIMATABLE); /* XXX this is really unpredictable... */
  RNA_def_property_int_funcs(prop,
                             "rna_Object_active_shape_key_index_get",
                             "rna_Object_active_shape_key_index_set",
                             "rna_Object_active_shape_key_index_range");
  RNA_def_property_ui_text(prop, "Active Shape Key Index", "Current shape key index");
  RNA_def_property_update(prop, 0, "rna_Object_active_shape_update");

  /* sculpt */
  prop = RNA_def_property(srna, "use_dynamic_topology_sculpting", PROP_BOOLEAN, PROP_NONE);
  RNA_def_property_boolean_funcs(prop, "rna_Object_use_dynamic_topology_sculpting_get", nullptr);
  RNA_def_property_clear_flag(prop, PROP_EDITABLE);
  RNA_def_property_ui_text(prop, "Dynamic Topology Sculpting", nullptr);

  /* Base Settings */
  prop = RNA_def_property(srna, "is_from_instancer", PROP_BOOLEAN, PROP_NONE);
  RNA_def_property_boolean_sdna(prop, nullptr, "base_flag", BASE_FROM_DUPLI);
  RNA_def_property_ui_text(prop, "Base from Instancer", "Object comes from a instancer");
  RNA_def_property_clear_flag(prop, PROP_EDITABLE);
  RNA_def_property_override_flag(prop, PROPOVERRIDE_NO_COMPARISON);
  RNA_def_property_override_clear_flag(prop, PROPOVERRIDE_OVERRIDABLE_LIBRARY);

  prop = RNA_def_property(srna, "is_from_set", PROP_BOOLEAN, PROP_NONE);
  RNA_def_property_boolean_sdna(prop, nullptr, "base_flag", BASE_FROM_SET);
  RNA_def_property_ui_text(prop, "Base from Set", "Object comes from a background set");
  RNA_def_property_clear_flag(prop, PROP_EDITABLE);
  RNA_def_property_override_flag(prop, PROPOVERRIDE_NO_COMPARISON);
  RNA_def_property_override_clear_flag(prop, PROPOVERRIDE_OVERRIDABLE_LIBRARY);

  /* Object Display */
  prop = RNA_def_property(srna, "display", PROP_POINTER, PROP_NONE);
  RNA_def_property_flag(prop, PROP_NEVER_NULL);
  RNA_def_property_struct_type(prop, "ObjectDisplay");
  RNA_def_property_pointer_funcs(prop, "rna_Object_display_get", nullptr, nullptr, nullptr);
  RNA_def_property_ui_text(prop, "Object Display", "Object display settings for 3D viewport");

  /* Line Art */
  prop = RNA_def_property(srna, "lineart", PROP_POINTER, PROP_NONE);
  RNA_def_property_struct_type(prop, "ObjectLineArt");
  RNA_def_property_ui_text(prop, "Line Art", "Line Art settings for the object");

  /* Mesh Symmetry Settings */

  prop = RNA_def_property(srna, "use_mesh_mirror_x", PROP_BOOLEAN, PROP_NONE);
  RNA_def_property_boolean_funcs(
      prop, "rna_Object_mesh_symmetry_x_get", "rna_Object_mesh_symmetry_x_set");
  RNA_def_property_flag(prop, PROP_EDITABLE);
  RNA_def_property_ui_text(prop, "X", "Enable mesh symmetry in the X axis");
  RNA_def_property_update(prop, NC_OBJECT | ND_DRAW, nullptr);

  prop = RNA_def_property(srna, "use_mesh_mirror_y", PROP_BOOLEAN, PROP_NONE);
  RNA_def_property_boolean_funcs(
      prop, "rna_Object_mesh_symmetry_y_get", "rna_Object_mesh_symmetry_y_set");
  RNA_def_property_flag(prop, PROP_EDITABLE);
  RNA_def_property_editable_func(prop, "rna_Object_mesh_symmetry_yz_editable");
  RNA_def_property_ui_text(prop, "Y", "Enable mesh symmetry in the Y axis");
  RNA_def_property_update(prop, NC_OBJECT | ND_DRAW, nullptr);

  prop = RNA_def_property(srna, "use_mesh_mirror_z", PROP_BOOLEAN, PROP_NONE);
  RNA_def_property_boolean_funcs(
      prop, "rna_Object_mesh_symmetry_z_get", "rna_Object_mesh_symmetry_z_set");
  RNA_def_property_flag(prop, PROP_EDITABLE);
  RNA_def_property_editable_func(prop, "rna_Object_mesh_symmetry_yz_editable");
  RNA_def_property_ui_text(prop, "Z", "Enable mesh symmetry in the Z axis");
  RNA_def_property_update(prop, NC_OBJECT | ND_DRAW, nullptr);

  /* Lightgroup Membership */
  prop = RNA_def_property(srna, "lightgroup", PROP_STRING, PROP_NONE);
  RNA_def_property_string_funcs(prop,
                                "rna_Object_lightgroup_get",
                                "rna_Object_lightgroup_length",
                                "rna_Object_lightgroup_set");
  RNA_def_property_flag(prop, PROP_EDITABLE);
  RNA_def_property_ui_text(prop, "Lightgroup", "Lightgroup that the object belongs to");

  /* Light Linking. */
  prop = RNA_def_property(srna, "light_linking", PROP_POINTER, PROP_NONE);
  RNA_def_property_flag(prop, PROP_NEVER_NULL);
  RNA_def_property_struct_type(prop, "ObjectLightLinking");
  RNA_def_property_pointer_funcs(prop, "rna_Object_light_linking_get", nullptr, nullptr, nullptr);
  RNA_def_property_ui_text(prop, "Light Linking", "Light linking settings");

<<<<<<< HEAD
  /* Ondine watercolor additions. */
  /* Clear background. */
  prop = RNA_def_property(srna, "clear_background", PROP_BOOLEAN, PROP_NONE);
  RNA_def_property_boolean_sdna(prop, nullptr, "ondine_flag", GP_ONDINE_CLEAR_BG);
  RNA_def_parameter_clear_flags(prop, PROP_ANIMATABLE, ParameterFlag(0));
  RNA_def_property_ui_text(prop,
                           "Clear Background",
                           "Clear the background when drawing this object (Ondine watercolor)");
=======
  /* Shadow terminator. */
  prop = RNA_def_property(srna, "shadow_terminator_normal_offset", PROP_FLOAT, PROP_DISTANCE);
  RNA_def_property_range(prop, 0.0f, FLT_MAX);
  RNA_def_property_ui_range(prop, 0.0, 10, 0.01f, 4);
  RNA_def_property_ui_text(
      prop,
      "Shadow Terminator Normal Offset",
      "Offset rays from the surface to reduce shadow terminator artifact on low poly geometry."
      "Only affect triangles that are affected by the geometry offset");

  RNA_def_property_update(prop, NC_OBJECT | ND_DRAW, nullptr);

  prop = RNA_def_property(srna, "shadow_terminator_geometry_offset", PROP_FLOAT, PROP_FACTOR);
  RNA_def_property_range(prop, 0.0f, FLT_MAX);
  RNA_def_property_ui_range(prop, 0.0, 1.0, 1, 2);
  RNA_def_property_ui_text(prop,
                           "Shadow Terminator Geometry Offset",
                           "Offset rays from the surface to reduce shadow terminator artifact on "
                           "low poly geometry. Only affects triangles at grazing angles to light");
  RNA_def_property_update(prop, NC_OBJECT | ND_DRAW, nullptr);

  prop = RNA_def_property(srna, "shadow_terminator_shading_offset", PROP_FLOAT, PROP_FACTOR);
  RNA_def_property_range(prop, 0.0f, FLT_MAX);
  RNA_def_property_ui_range(prop, 0.0, 1.0, 1, 2);
  RNA_def_property_ui_text(
      prop,
      "Shadow Terminator Shading Offset",
      "Push the shadow terminator towards the light to hide artifacts on low poly geometry");
  RNA_def_property_update(prop, NC_OBJECT | ND_DRAW, nullptr);
>>>>>>> 8338aaf4

  RNA_define_lib_overridable(false);

  /* anim */
  rna_def_animdata_common(srna);

  rna_def_animviz_common(srna);
  rna_def_motionpath_common(srna);

  RNA_api_object(srna);
}

static void rna_def_object_light_linking(BlenderRNA *brna)
{
  StructRNA *srna;
  PropertyRNA *prop;

  srna = RNA_def_struct(brna, "ObjectLightLinking", nullptr);
  RNA_def_struct_ui_text(srna, "Object Light Linking", "");
  RNA_def_struct_sdna(srna, "Object");
  RNA_def_struct_nested(brna, srna, "Object");
  RNA_def_struct_path_func(srna, "rna_ObjectLightLinking_path");

  prop = RNA_def_property(srna, "receiver_collection", PROP_POINTER, PROP_NONE);
  RNA_def_property_struct_type(prop, "Collection");
  RNA_def_property_flag(prop, PROP_EDITABLE);
  RNA_def_property_pointer_funcs(prop,
                                 "rna_LightLinking_receiver_collection_get",
                                 "rna_LightLinking_receiver_collection_set",
                                 nullptr,
                                 nullptr);
  RNA_def_property_ui_text(prop,
                           "Receiver Collection",
                           "Collection which defines light linking relation of this emitter");
  RNA_def_property_update(prop, NC_OBJECT | ND_DRAW, "rna_LightLinking_collection_update");

  prop = RNA_def_property(srna, "blocker_collection", PROP_POINTER, PROP_NONE);
  RNA_def_property_struct_type(prop, "Collection");
  RNA_def_property_flag(prop, PROP_EDITABLE);
  RNA_def_property_pointer_funcs(prop,
                                 "rna_LightLinking_blocker_collection_get",
                                 "rna_LightLinking_blocker_collection_set",
                                 nullptr,
                                 nullptr);
  RNA_def_property_ui_text(prop,
                           "Blocker Collection",
                           "Collection which defines objects which block light from this emitter");
  RNA_def_property_update(prop, NC_OBJECT | ND_DRAW, "rna_LightLinking_collection_update");
}

void RNA_def_object(BlenderRNA *brna)
{
  rna_def_object(brna);

  RNA_define_animate_sdna(false);
  rna_def_vertex_group(brna);
  rna_def_material_slot(brna);
  rna_def_object_display(brna);
  rna_def_object_lineart(brna);
  rna_def_object_light_linking(brna);
  RNA_define_animate_sdna(true);
}

#endif<|MERGE_RESOLUTION|>--- conflicted
+++ resolved
@@ -3645,7 +3645,36 @@
   RNA_def_property_pointer_funcs(prop, "rna_Object_light_linking_get", nullptr, nullptr, nullptr);
   RNA_def_property_ui_text(prop, "Light Linking", "Light linking settings");
 
-<<<<<<< HEAD
+  /* Shadow terminator. */
+  prop = RNA_def_property(srna, "shadow_terminator_normal_offset", PROP_FLOAT, PROP_DISTANCE);
+  RNA_def_property_range(prop, 0.0f, FLT_MAX);
+  RNA_def_property_ui_range(prop, 0.0, 10, 0.01f, 4);
+  RNA_def_property_ui_text(
+      prop,
+      "Shadow Terminator Normal Offset",
+      "Offset rays from the surface to reduce shadow terminator artifact on low poly geometry."
+      "Only affect triangles that are affected by the geometry offset");
+
+  RNA_def_property_update(prop, NC_OBJECT | ND_DRAW, nullptr);
+
+  prop = RNA_def_property(srna, "shadow_terminator_geometry_offset", PROP_FLOAT, PROP_FACTOR);
+  RNA_def_property_range(prop, 0.0f, FLT_MAX);
+  RNA_def_property_ui_range(prop, 0.0, 1.0, 1, 2);
+  RNA_def_property_ui_text(prop,
+                           "Shadow Terminator Geometry Offset",
+                           "Offset rays from the surface to reduce shadow terminator artifact on "
+                           "low poly geometry. Only affects triangles at grazing angles to light");
+  RNA_def_property_update(prop, NC_OBJECT | ND_DRAW, nullptr);
+
+  prop = RNA_def_property(srna, "shadow_terminator_shading_offset", PROP_FLOAT, PROP_FACTOR);
+  RNA_def_property_range(prop, 0.0f, FLT_MAX);
+  RNA_def_property_ui_range(prop, 0.0, 1.0, 1, 2);
+  RNA_def_property_ui_text(
+      prop,
+      "Shadow Terminator Shading Offset",
+      "Push the shadow terminator towards the light to hide artifacts on low poly geometry");
+  RNA_def_property_update(prop, NC_OBJECT | ND_DRAW, nullptr);
+
   /* Ondine watercolor additions. */
   /* Clear background. */
   prop = RNA_def_property(srna, "clear_background", PROP_BOOLEAN, PROP_NONE);
@@ -3654,37 +3683,6 @@
   RNA_def_property_ui_text(prop,
                            "Clear Background",
                            "Clear the background when drawing this object (Ondine watercolor)");
-=======
-  /* Shadow terminator. */
-  prop = RNA_def_property(srna, "shadow_terminator_normal_offset", PROP_FLOAT, PROP_DISTANCE);
-  RNA_def_property_range(prop, 0.0f, FLT_MAX);
-  RNA_def_property_ui_range(prop, 0.0, 10, 0.01f, 4);
-  RNA_def_property_ui_text(
-      prop,
-      "Shadow Terminator Normal Offset",
-      "Offset rays from the surface to reduce shadow terminator artifact on low poly geometry."
-      "Only affect triangles that are affected by the geometry offset");
-
-  RNA_def_property_update(prop, NC_OBJECT | ND_DRAW, nullptr);
-
-  prop = RNA_def_property(srna, "shadow_terminator_geometry_offset", PROP_FLOAT, PROP_FACTOR);
-  RNA_def_property_range(prop, 0.0f, FLT_MAX);
-  RNA_def_property_ui_range(prop, 0.0, 1.0, 1, 2);
-  RNA_def_property_ui_text(prop,
-                           "Shadow Terminator Geometry Offset",
-                           "Offset rays from the surface to reduce shadow terminator artifact on "
-                           "low poly geometry. Only affects triangles at grazing angles to light");
-  RNA_def_property_update(prop, NC_OBJECT | ND_DRAW, nullptr);
-
-  prop = RNA_def_property(srna, "shadow_terminator_shading_offset", PROP_FLOAT, PROP_FACTOR);
-  RNA_def_property_range(prop, 0.0f, FLT_MAX);
-  RNA_def_property_ui_range(prop, 0.0, 1.0, 1, 2);
-  RNA_def_property_ui_text(
-      prop,
-      "Shadow Terminator Shading Offset",
-      "Push the shadow terminator towards the light to hide artifacts on low poly geometry");
-  RNA_def_property_update(prop, NC_OBJECT | ND_DRAW, nullptr);
->>>>>>> 8338aaf4
 
   RNA_define_lib_overridable(false);
 

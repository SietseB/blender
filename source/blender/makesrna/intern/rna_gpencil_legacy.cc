--- conflicted
+++ resolved
@@ -28,16 +28,13 @@
 #include "RNA_define.hh"
 #include "RNA_enum_types.hh"
 
-<<<<<<< HEAD
+#include "rna_internal.hh"
+
+#include "WM_types.hh"
+
 #include "ED_gpencil_legacy.hh"
 
 #include "gpencil_intern.h"
-#include "rna_internal.h"
-=======
-#include "rna_internal.hh"
->>>>>>> 4e60a68d
-
-#include "WM_types.hh"
 
 /* parent type */
 static const EnumPropertyItem parent_type_items[] = {

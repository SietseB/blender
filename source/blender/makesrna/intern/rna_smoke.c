/*
 * ***** BEGIN GPL LICENSE BLOCK *****
 *
 * This program is free software; you can redistribute it and/or
 * modify it under the terms of the GNU General Public License
 * as published by the Free Software Foundation; either version 2
 * of the License, or (at your option) any later version.
 *
 * This program is distributed in the hope that it will be useful,
 * but WITHOUT ANY WARRANTY; without even the implied warranty of
 * MERCHANTABILITY or FITNESS FOR A PARTICULAR PURPOSE.  See the
 * GNU General Public License for more details.
 *
 * You should have received a copy of the GNU General Public License
 * along with this program; if not, write to the Free Software Foundation,
 * Inc., 51 Franklin Street, Fifth Floor, Boston, MA 02110-1301, USA.
 *
 * Contributor(s): Daniel Genrich
 *                 Blender Foundation
 *
 * ***** END GPL LICENSE BLOCK *****
 */

/** \file blender/makesrna/intern/rna_smoke.c
 *  \ingroup RNA
 */


#include <stdlib.h>
#include <limits.h>

#include "BLI_sys_types.h"
#include "BLI_threads.h"

#include "RNA_define.h"
#include "RNA_enum_types.h"

#include "rna_internal.h"

#include "BKE_modifier.h"
#include "BKE_smoke.h"
#include "BKE_pointcache.h"
#include "BKE_object.h"

#include "DNA_modifier_types.h"
#include "DNA_object_force.h"
#include "DNA_object_types.h"
#include "DNA_scene_types.h"
#include "DNA_smoke_types.h"

#include "WM_types.h"
#include "WM_api.h"

#ifdef RNA_RUNTIME

#include "BKE_context.h"
#include "BKE_depsgraph.h"
#include "BKE_particle.h"
#include "BKE_texture.h"

#ifdef WITH_MANTA
#	include "manta_fluid_API.h"
#endif

static void rna_Smoke_update(Main *UNUSED(bmain), Scene *UNUSED(scene), PointerRNA *ptr)
{
	DAG_id_tag_update(ptr->id.data, OB_RECALC_DATA);

	// Needed for liquid domain objects
	Object *ob = ptr->id.data;
	DAG_id_tag_update(ptr->id.data, OB_RECALC_DATA);
	WM_main_add_notifier(NC_OBJECT | ND_DRAW, ob);
}

static void rna_Smoke_dependency_update(Main *bmain, Scene *scene, PointerRNA *ptr)
{
	rna_Smoke_update(bmain, scene, ptr);
	DAG_relations_tag_update(bmain);
}

static void rna_Smoke_resetCache(Main *UNUSED(bmain), Scene *UNUSED(scene), PointerRNA *ptr)
{
	SmokeDomainSettings *settings = (SmokeDomainSettings *)ptr->data;
	if (settings->smd && settings->smd->domain)
		settings->point_cache[0]->flag |= PTCACHE_OUTDATED;
	DAG_id_tag_update(ptr->id.data, OB_RECALC_DATA);
}

static void rna_Smoke_viewport_set(struct PointerRNA *ptr, int value)
{
	SmokeDomainSettings *settings = (SmokeDomainSettings *)ptr->data;
	Object *ob = (Object *)ptr->id.data;
	ModifierData *md;
	float framenr;
	bool can_simulate;
	PTCacheID pid;

	/* Reload cache if viewport type changed */
	if (value != settings->viewport_display_mode) {
		md = ((ModifierData*) settings->smd);
		framenr = md->scene->r.cfra;
		can_simulate = (framenr == (int)settings->smd->time + 1) && (framenr == md->scene->r.cfra);

		BKE_ptcache_id_from_smoke(&pid, ob, settings->smd);
		BKE_ptcache_read(&pid, framenr, can_simulate);

		settings->viewport_display_mode = value;
	}
}

static void rna_Smoke_parts_create(PointerRNA *ptr, char *pset_name, char* parts_name, char* psys_name, int psys_type)
{
	Object *ob = (Object *)ptr->id.data;
	ParticleSystemModifierData *psmd;
	ParticleSystem *psys;
	ParticleSettings *part;

	/* add particle system */
	part = psys_new_settings(pset_name, NULL);
	psys = MEM_callocN(sizeof(ParticleSystem), "particle_system");

	part->type = psys_type;
	part->totpart = 0;
	psys->part = part;
	psys->pointcache = BKE_ptcache_add(&psys->ptcaches);
	BLI_strncpy(psys->name, parts_name, sizeof(psys->name));
	BLI_addtail(&ob->particlesystem, psys);

	/* add modifier */
	psmd = (ParticleSystemModifierData *)modifier_new(eModifierType_ParticleSystem);
	BLI_strncpy(psmd->modifier.name, psys_name, sizeof(psmd->modifier.name));
	psmd->psys = psys;
	BLI_addtail(&ob->modifiers, psmd);
	modifier_unique_name(&ob->modifiers, (ModifierData *)psmd);
}

static void rna_Smoke_parts_delete(PointerRNA *ptr, int ptype)
{
	Object *ob = (Object *)ptr->id.data;
	ParticleSystemModifierData *psmd;
	ParticleSystem *psys, *next_psys;

	for (psys = ob->particlesystem.first; psys; psys = next_psys) {
		next_psys = psys->next;
		if (psys->part->type == ptype) {
			/* clear modifier */
			psmd = psys_get_modifier(ob, psys);
			BLI_remlink(&ob->modifiers, psmd);
			modifier_free((ModifierData *)psmd);

			/* clear particle system */
			BLI_remlink(&ob->particlesystem, psys);
			psys_free(ob, psys);
		}
	}
}

static bool rna_Smoke_parts_exists(PointerRNA *ptr, int ptype)
{
	Object *ob = (Object *)ptr->id.data;
	ParticleSystem *psys;

	for (psys = ob->particlesystem.first; psys; psys = psys->next) {
		if (psys->part->type == ptype) return true;
	}
	return false;
}

static void rna_Smoke_draw_type_update(Main *UNUSED(bmain), Scene *UNUSED(scene), struct PointerRNA *ptr)
{
	Object *ob = (Object *)ptr->id.data;
	SmokeDomainSettings *settings = (SmokeDomainSettings *)ptr->data;

	/* Wireframe mode more convenient when particles present */
	if (settings->particle_type == 0) {
		ob->dt = OB_SOLID;
	} else {
		ob->dt = OB_WIRE;
	}
}

static void rna_Smoke_flip_parts_set(struct PointerRNA *ptr, int value)
{
	Object *ob = (Object *)ptr->id.data;
	SmokeModifierData *smd;
	smd = (SmokeModifierData *)modifiers_findByType(ob, eModifierType_Smoke);
	bool exists = rna_Smoke_parts_exists(ptr, PART_MANTA_FLIP);

	if (value) {
		if (ob->type == OB_MESH && !exists)
			rna_Smoke_parts_create(ptr, "FlipParticleSettings", "FLIP Particles", "FLIP Particle System", PART_MANTA_FLIP);
		smd->domain->particle_type |= MOD_SMOKE_PARTICLE_FLIP;
	}
	else {
		rna_Smoke_parts_delete(ptr, PART_MANTA_FLIP);
		rna_Smoke_resetCache(NULL, NULL, ptr);

		smd->domain->particle_type &= ~MOD_SMOKE_PARTICLE_FLIP;
	}
	rna_Smoke_draw_type_update(NULL, NULL, ptr);
}

static void rna_Smoke_drop_parts_set(struct PointerRNA *ptr, int value)
{
	Object *ob = (Object *)ptr->id.data;
	SmokeModifierData *smd;
	smd = (SmokeModifierData *)modifiers_findByType(ob, eModifierType_Smoke);
	bool exists = rna_Smoke_parts_exists(ptr, PART_MANTA_DROP);

	if (value) {
		if (ob->type == OB_MESH && !exists)
			rna_Smoke_parts_create(ptr, "DropParticleSettings", "Drop Particles", "Drop Particle System", PART_MANTA_DROP);
		smd->domain->particle_type |= MOD_SMOKE_PARTICLE_DROP;
	}
	else {
		rna_Smoke_parts_delete(ptr, PART_MANTA_DROP);
		rna_Smoke_resetCache(NULL, NULL, ptr);

		smd->domain->particle_type &= ~MOD_SMOKE_PARTICLE_DROP;
	}
	rna_Smoke_draw_type_update(NULL, NULL, ptr);
}

static void rna_Smoke_bubble_parts_set(struct PointerRNA *ptr, int value)
{
	Object *ob = (Object *)ptr->id.data;
	SmokeModifierData *smd;
	smd = (SmokeModifierData *)modifiers_findByType(ob, eModifierType_Smoke);
	bool exists = rna_Smoke_parts_exists(ptr, PART_MANTA_BUBBLE);

	if (value) {
		if (ob->type == OB_MESH && !exists)
		rna_Smoke_parts_create(ptr, "BubbleParticleSettings", "Bubble Particles", "Bubble Particle System", PART_MANTA_BUBBLE);
		smd->domain->particle_type |= MOD_SMOKE_PARTICLE_BUBBLE;
	}
	else {
		rna_Smoke_parts_delete(ptr, PART_MANTA_BUBBLE);
		rna_Smoke_resetCache(NULL, NULL, ptr);

		smd->domain->particle_type &= ~MOD_SMOKE_PARTICLE_BUBBLE;
	}
	rna_Smoke_draw_type_update(NULL, NULL, ptr);
}

static void rna_Smoke_float_parts_set(struct PointerRNA *ptr, int value)
{
	Object *ob = (Object *)ptr->id.data;
	SmokeModifierData *smd;
	smd = (SmokeModifierData *)modifiers_findByType(ob, eModifierType_Smoke);
	bool exists = rna_Smoke_parts_exists(ptr, PART_MANTA_FLOAT);

	if (value) {
		if (ob->type == OB_MESH && !exists)
		rna_Smoke_parts_create(ptr, "FloatParticleSettings", "Float Particles", "Float Particle System", PART_MANTA_FLOAT);
		smd->domain->particle_type |= MOD_SMOKE_PARTICLE_FLOAT;
	}
	else {
		rna_Smoke_parts_delete(ptr, PART_MANTA_FLOAT);
		rna_Smoke_resetCache(NULL, NULL, ptr);

		smd->domain->particle_type &= ~MOD_SMOKE_PARTICLE_FLOAT;
	}
	rna_Smoke_draw_type_update(NULL, NULL, ptr);
}

static void rna_Smoke_tracer_parts_set(struct PointerRNA *ptr, int value)
{
	Object *ob = (Object *)ptr->id.data;
	SmokeModifierData *smd;
	smd = (SmokeModifierData *)modifiers_findByType(ob, eModifierType_Smoke);
	bool exists = rna_Smoke_parts_exists(ptr, PART_MANTA_TRACER);

	if (value) {
		if (ob->type == OB_MESH && !exists)
		rna_Smoke_parts_create(ptr, "TracerParticleSettings", "Tracer Particles", "Tracer Particle System", PART_MANTA_TRACER);
		smd->domain->particle_type |= MOD_SMOKE_PARTICLE_TRACER;
	}
	else {
		rna_Smoke_parts_delete(ptr, PART_MANTA_TRACER);
		rna_Smoke_resetCache(NULL, NULL, ptr);

		smd->domain->particle_type &= ~MOD_SMOKE_PARTICLE_TRACER;
	}
	rna_Smoke_draw_type_update(NULL, NULL, ptr);
}

static void rna_Smoke_use_surface_format_set(struct PointerRNA *ptr, int value)
{
	SmokeDomainSettings *settings = (SmokeDomainSettings *)ptr->data;

	if (value == 1) {
		settings->flags |= MOD_SMOKE_USE_SURFACE_CACHE;
	}
	else {
		settings->flags &= ~MOD_SMOKE_USE_SURFACE_CACHE;
	}
}

static void rna_Smoke_use_volume_format_set(struct PointerRNA *ptr, int value)
{
	SmokeDomainSettings *settings = (SmokeDomainSettings *)ptr->data;

	if (value == 1) {
		settings->flags |= MOD_SMOKE_USE_VOLUME_CACHE;
	}
	else {
		settings->flags &= ~MOD_SMOKE_USE_VOLUME_CACHE;
	}
}

static void rna_Smoke_cachetype_surface_set(struct PointerRNA *ptr, int value)
{
	SmokeDomainSettings *settings = (SmokeDomainSettings *)ptr->data;
	Object *ob = (Object *)ptr->id.data;

	if (value != settings->cache_surface_format) {
		/* Clear old caches. */
		PTCacheID id;
		BKE_ptcache_id_from_smoke(&id, ob, settings->smd);
		BKE_ptcache_id_clear(&id, PTCACHE_CLEAR_ALL, 0);

		settings->cache_surface_format = value;
	}
}

static void rna_Smoke_cachetype_volume_set(struct PointerRNA *ptr, int value)
{
	SmokeDomainSettings *settings = (SmokeDomainSettings *)ptr->data;
	Object *ob = (Object *)ptr->id.data;

	if (value != settings->cache_volume_format) {
		/* Clear old caches. */
		PTCacheID id;
		BKE_ptcache_id_from_smoke(&id, ob, settings->smd);
		BKE_ptcache_id_clear(&id, PTCACHE_CLEAR_ALL, 0);

		settings->cache_volume_format = value;
	}
}

static EnumPropertyItem *rna_Smoke_cachetype_surface_itemf(
        bContext *UNUSED(C), PointerRNA *ptr, PropertyRNA *UNUSED(prop), bool *r_free)
{
	SmokeDomainSettings *settings = (SmokeDomainSettings *)ptr->data;

	EnumPropertyItem *item = NULL;
	EnumPropertyItem tmp = {0, "", 0, "", ""};
	int totitem = 0;

	if (settings->type == MOD_SMOKE_DOMAIN_TYPE_GAS)
	{
		tmp.value = PTCACHE_FILE_OBJECT;
		tmp.identifier = "OBJECT";
		tmp.name = "Object files";
		tmp.description = "Binary object file format";
		RNA_enum_item_add(&item, &totitem, &tmp);
	}
	else if (settings->type == MOD_SMOKE_DOMAIN_TYPE_LIQUID)
	{
		tmp.value = PTCACHE_FILE_OBJECT;
		tmp.identifier = "OBJECT";
		tmp.name = "Object files";
		tmp.description = "Binary object file format";
		RNA_enum_item_add(&item, &totitem, &tmp);
	}

	RNA_enum_item_end(&item, &totitem);
	*r_free = true;

	return item;
}

static EnumPropertyItem *rna_Smoke_cachetype_volume_itemf(
        bContext *UNUSED(C), PointerRNA *ptr, PropertyRNA *UNUSED(prop), bool *r_free)
{
	SmokeDomainSettings *settings = (SmokeDomainSettings *)ptr->data;

	EnumPropertyItem *item = NULL;
	EnumPropertyItem tmp = {0, "", 0, "", ""};
	int totitem = 0;

	if (settings->type == MOD_SMOKE_DOMAIN_TYPE_GAS)
	{
		tmp.value = PTCACHE_FILE_PTCACHE;
		tmp.identifier = "POINTCACHE";
		tmp.name = "Point Cache";
		tmp.description = "Blender specific point cache file format";
		RNA_enum_item_add(&item, &totitem, &tmp);

#ifdef WITH_OPENVDB
		tmp.value = PTCACHE_FILE_OPENVDB;
		tmp.identifier = "OPENVDB";
		tmp.name = "OpenVDB";
		tmp.description = "OpenVDB file format";
		RNA_enum_item_add(&item, &totitem, &tmp);
#endif
	}
	else if (settings->type == MOD_SMOKE_DOMAIN_TYPE_LIQUID)
	{
		tmp.value = PTCACHE_FILE_PTCACHE;
		tmp.identifier = "POINTCACHE";
		tmp.name = "Point Cache";
		tmp.description = "Blender specific point cache file format";
		RNA_enum_item_add(&item, &totitem, &tmp);

//		tmp.value = PTCACHE_FILE_UNI;
//		tmp.identifier = "UNI";
//		tmp.name = "Uni files";
//		tmp.description = "Uni file format";
//		RNA_enum_item_add(&item, &totitem, &tmp);
	}

	RNA_enum_item_end(&item, &totitem);
	*r_free = true;
	
	return item;
}

static void rna_Smoke_collisionextents_set(struct PointerRNA *ptr, int value, bool clear)
{
	SmokeDomainSettings *settings = (SmokeDomainSettings *)ptr->data;
	if (clear) {
		settings->border_collisions &= value;
	}
	else {
		settings->border_collisions |= value;
	}
}

static void rna_Smoke_domaintype_set(struct PointerRNA *ptr, int value)
{
	SmokeDomainSettings *settings = (SmokeDomainSettings *)ptr->data;
	Object *ob = (Object *)ptr->id.data;
	
	if (value != settings->type) {
		/* Set common values for liquid/smoke domain: cache type, border collision and viewport drawtype. */
		if (value == MOD_SMOKE_DOMAIN_TYPE_GAS)
		{
			rna_Smoke_use_surface_format_set(ptr, 0);
			rna_Smoke_use_volume_format_set(ptr, 1);
			rna_Smoke_cachetype_surface_set(ptr, PTCACHE_FILE_OBJECT);
			rna_Smoke_cachetype_volume_set(ptr, PTCACHE_FILE_PTCACHE);
			rna_Smoke_collisionextents_set(ptr, MOD_SMOKE_BORDER_FRONT, 1);
			rna_Smoke_collisionextents_set(ptr, MOD_SMOKE_BORDER_BACK, 1);
			rna_Smoke_collisionextents_set(ptr, MOD_SMOKE_BORDER_RIGHT, 1);
			rna_Smoke_collisionextents_set(ptr, MOD_SMOKE_BORDER_LEFT, 1);
			rna_Smoke_collisionextents_set(ptr, MOD_SMOKE_BORDER_TOP, 1);
			rna_Smoke_collisionextents_set(ptr, MOD_SMOKE_BORDER_BOTTOM, 1);
			BKE_object_draw_type_set(ob, OB_WIRE);
		}
		else if (value == MOD_SMOKE_DOMAIN_TYPE_LIQUID)
		{
			rna_Smoke_use_surface_format_set(ptr, 1);
			rna_Smoke_use_volume_format_set(ptr, 0);
			rna_Smoke_cachetype_surface_set(ptr, PTCACHE_FILE_OBJECT);
			rna_Smoke_cachetype_volume_set(ptr, PTCACHE_FILE_PTCACHE);
			rna_Smoke_collisionextents_set(ptr, MOD_SMOKE_BORDER_FRONT, 0);
			rna_Smoke_collisionextents_set(ptr, MOD_SMOKE_BORDER_BACK, 0);
			rna_Smoke_collisionextents_set(ptr, MOD_SMOKE_BORDER_RIGHT, 0);
			rna_Smoke_collisionextents_set(ptr, MOD_SMOKE_BORDER_LEFT, 0);
			rna_Smoke_collisionextents_set(ptr, MOD_SMOKE_BORDER_TOP, 0);
			rna_Smoke_collisionextents_set(ptr, MOD_SMOKE_BORDER_BOTTOM, 0);
			BKE_object_draw_type_set(ob, OB_SOLID);
		}

		/* Set actual domain type */
		settings->type = value;
	}
}

static void rna_Smoke_reset(Main *bmain, Scene *scene, PointerRNA *ptr)
{
	SmokeDomainSettings *settings = (SmokeDomainSettings *)ptr->data;

	smokeModifier_reset(settings->smd);
	rna_Smoke_resetCache(bmain, scene, ptr);

	rna_Smoke_update(bmain, scene, ptr);
}

static void rna_Smoke_reset_dependency(Main *bmain, Scene *scene, PointerRNA *ptr)
{
	SmokeDomainSettings *settings = (SmokeDomainSettings *)ptr->data;

	smokeModifier_reset(settings->smd);

	if (settings->smd && settings->smd->domain)
		settings->smd->domain->point_cache[0]->flag |= PTCACHE_OUTDATED;

	rna_Smoke_dependency_update(bmain, scene, ptr);
}

static char *rna_SmokeDomainSettings_path(PointerRNA *ptr)
{
	SmokeDomainSettings *settings = (SmokeDomainSettings *)ptr->data;
	ModifierData *md = (ModifierData *)settings->smd;
	char name_esc[sizeof(md->name) * 2];

	BLI_strescape(name_esc, md->name, sizeof(name_esc));
	return BLI_sprintfN("modifiers[\"%s\"].domain_settings", name_esc);
}

static char *rna_SmokeFlowSettings_path(PointerRNA *ptr)
{
	SmokeFlowSettings *settings = (SmokeFlowSettings *)ptr->data;
	ModifierData *md = (ModifierData *)settings->smd;
	char name_esc[sizeof(md->name) * 2];

	BLI_strescape(name_esc, md->name, sizeof(name_esc));
	return BLI_sprintfN("modifiers[\"%s\"].flow_settings", name_esc);
}

static char *rna_SmokeCollSettings_path(PointerRNA *ptr)
{
	SmokeCollSettings *settings = (SmokeCollSettings *)ptr->data;
	ModifierData *md = (ModifierData *)settings->smd;
	char name_esc[sizeof(md->name) * 2];

	BLI_strescape(name_esc, md->name, sizeof(name_esc));
	return BLI_sprintfN("modifiers[\"%s\"].effec_settings", name_esc);
}

static int rna_SmokeModifier_grid_get_length(PointerRNA *ptr, int length[RNA_MAX_ARRAY_DIMENSION])
{
#ifdef WITH_SMOKE
	SmokeDomainSettings *sds = (SmokeDomainSettings *)ptr->data;
	float *density = NULL;
	int size = 0;

	if (sds->flags & MOD_SMOKE_HIGHRES && sds->fluid) {
		/* high resolution smoke */
		int res[3];

		smoke_turbulence_get_res(sds->fluid, res);
		size = res[0] * res[1] * res[2];

		density = smoke_turbulence_get_density(sds->fluid);
	}
	else if (sds->fluid) {
		/* regular resolution */
		size = sds->res[0] * sds->res[1] * sds->res[2];
		density = smoke_get_density(sds->fluid);
	}

	length[0] = (density) ? size : 0;
#else
	(void)ptr;
	length[0] = 0;
#endif
	return length[0];
}

static int rna_SmokeModifier_color_grid_get_length(PointerRNA *ptr, int length[RNA_MAX_ARRAY_DIMENSION])
{
	rna_SmokeModifier_grid_get_length(ptr, length);

	length[0] *= 4;
	return length[0];
}

static int rna_SmokeModifier_velocity_grid_get_length(PointerRNA *ptr, int length[RNA_MAX_ARRAY_DIMENSION])
{
#ifdef WITH_SMOKE
	SmokeDomainSettings *sds = (SmokeDomainSettings *)ptr->data;
	float *vx = NULL;
	float *vy = NULL;
	float *vz = NULL;
	int size = 0;

	/* Velocity data is always low-resolution. */
	if (sds->fluid) {
		size = 3 * sds->res[0] * sds->res[1] * sds->res[2];
		vx = smoke_get_velocity_x(sds->fluid);
		vy = smoke_get_velocity_y(sds->fluid);
		vz = smoke_get_velocity_z(sds->fluid);
	}

	length[0] = (vx && vy && vz) ? size : 0;
#else
	(void)ptr;
	length[0] = 0;
#endif
	return length[0];
}

static int rna_SmokeModifier_heat_grid_get_length(
        PointerRNA *ptr,
        int length[RNA_MAX_ARRAY_DIMENSION])
{
#ifdef WITH_SMOKE
	SmokeDomainSettings *sds = (SmokeDomainSettings *)ptr->data;
	float *heat = NULL;
	int size = 0;

	/* Heat data is always low-resolution. */
	if (sds->fluid) {
		size = sds->res[0] * sds->res[1] * sds->res[2];
		heat = smoke_get_heat(sds->fluid);
	}

	length[0] = (heat) ? size : 0;
#else
	(void)ptr;
	length[0] = 0;
#endif
	return length[0];
}

static void rna_SmokeModifier_density_grid_get(PointerRNA *ptr, float *values)
{
#ifdef WITH_SMOKE
	SmokeDomainSettings *sds = (SmokeDomainSettings *)ptr->data;
	int length[RNA_MAX_ARRAY_DIMENSION];
	int size = rna_SmokeModifier_grid_get_length(ptr, length);
	float *density;

	BLI_rw_mutex_lock(sds->fluid_mutex, THREAD_LOCK_READ);
	
	if (sds->flags & MOD_SMOKE_HIGHRES && sds->fluid)
		density = smoke_turbulence_get_density(sds->fluid);
	else
		density = smoke_get_density(sds->fluid);

	memcpy(values, density, size * sizeof(float));

	BLI_rw_mutex_unlock(sds->fluid_mutex);
#else
	UNUSED_VARS(ptr, values);
#endif
}

static void rna_SmokeModifier_velocity_grid_get(PointerRNA *ptr, float *values)
{
#ifdef WITH_SMOKE
	SmokeDomainSettings *sds = (SmokeDomainSettings *)ptr->data;
	int length[RNA_MAX_ARRAY_DIMENSION];
	int size = rna_SmokeModifier_velocity_grid_get_length(ptr, length);
	float *vx, *vy, *vz;
	int i;

	BLI_rw_mutex_lock(sds->fluid_mutex, THREAD_LOCK_READ);

	vx = smoke_get_velocity_x(sds->fluid);
	vy = smoke_get_velocity_y(sds->fluid);
	vz = smoke_get_velocity_z(sds->fluid);

	for (i = 0; i < size; i += 3) {
		*(values++) = *(vx++);
		*(values++) = *(vy++);
		*(values++) = *(vz++);
	}

	BLI_rw_mutex_unlock(sds->fluid_mutex);
#else
	UNUSED_VARS(ptr, values);
#endif
}

static void rna_SmokeModifier_color_grid_get(PointerRNA *ptr, float *values)
{
#ifdef WITH_SMOKE
	SmokeDomainSettings *sds = (SmokeDomainSettings *)ptr->data;

	BLI_rw_mutex_lock(sds->fluid_mutex, THREAD_LOCK_READ);

	if (sds->flags & MOD_SMOKE_HIGHRES) {
		if (smoke_turbulence_has_colors(sds->fluid))
			smoke_turbulence_get_rgba(sds->fluid, values, 0);
		else
			smoke_turbulence_get_rgba_from_density(sds->fluid, sds->active_color, values, 0);
	}
	else {
		if (smoke_has_colors(sds->fluid))
			smoke_get_rgba(sds->fluid, values, 0);
		else
			smoke_get_rgba_from_density(sds->fluid, sds->active_color, values, 0);
	}

	BLI_rw_mutex_unlock(sds->fluid_mutex);
#else
	UNUSED_VARS(ptr, values);
#endif
}

static void rna_SmokeModifier_flame_grid_get(PointerRNA *ptr, float *values)
{
#ifdef WITH_SMOKE
	SmokeDomainSettings *sds = (SmokeDomainSettings *)ptr->data;
	int length[RNA_MAX_ARRAY_DIMENSION];
	int size = rna_SmokeModifier_grid_get_length(ptr, length);
	float *flame;

	BLI_rw_mutex_lock(sds->fluid_mutex, THREAD_LOCK_READ);

	if (sds->flags & MOD_SMOKE_HIGHRES && sds->fluid)
		flame = smoke_turbulence_get_flame(sds->fluid);
	else
		flame = smoke_get_flame(sds->fluid);
	
	if (flame)
		memcpy(values, flame, size * sizeof(float));
	else
		memset(values, 0, size * sizeof(float));

	BLI_rw_mutex_unlock(sds->fluid_mutex);
#else
	UNUSED_VARS(ptr, values);
#endif
}

static void rna_SmokeModifier_heat_grid_get(PointerRNA *ptr, float *values)
{
#ifdef WITH_SMOKE
	SmokeDomainSettings *sds = (SmokeDomainSettings *)ptr->data;
	int length[RNA_MAX_ARRAY_DIMENSION];
	int size = rna_SmokeModifier_heat_grid_get_length(ptr, length);
	float *heat;

	BLI_rw_mutex_lock(sds->fluid_mutex, THREAD_LOCK_READ);

	heat = smoke_get_heat(sds->fluid);

	if (heat != NULL) {
		/* scale heat values from -2.0-2.0 to -1.0-1.0. */
		for (int i = 0; i < size; i++) {
			values[i] = heat[i] * 0.5f;
		}
	}
	else {
		memset(values, 0, size * sizeof(float));
	}

	BLI_rw_mutex_unlock(sds->fluid_mutex);
#else
	UNUSED_VARS(ptr, values);
#endif
}

static void rna_SmokeFlow_density_vgroup_get(PointerRNA *ptr, char *value)
{
	SmokeFlowSettings *flow = (SmokeFlowSettings *)ptr->data;
	rna_object_vgroup_name_index_get(ptr, value, flow->vgroup_density);
}

static int rna_SmokeFlow_density_vgroup_length(PointerRNA *ptr)
{
	SmokeFlowSettings *flow = (SmokeFlowSettings *)ptr->data;
	return rna_object_vgroup_name_index_length(ptr, flow->vgroup_density);
}

static void rna_SmokeFlow_density_vgroup_set(PointerRNA *ptr, const char *value)
{
	SmokeFlowSettings *flow = (SmokeFlowSettings *)ptr->data;
	rna_object_vgroup_name_index_set(ptr, value, &flow->vgroup_density);
}

static void rna_SmokeFlow_uvlayer_set(PointerRNA *ptr, const char *value)
{
	SmokeFlowSettings *flow = (SmokeFlowSettings *)ptr->data;
	rna_object_uvlayer_name_set(ptr, value, flow->uvlayer_name, sizeof(flow->uvlayer_name));
}

static void rna_Smoke_use_color_ramp_set(PointerRNA *ptr, int value)
{
	SmokeDomainSettings *sds = (SmokeDomainSettings *)ptr->data;

	sds->use_coba = value;

	if (value && sds->coba == NULL) {
		sds->coba = add_colorband(false);
	}
}

static void rna_Smoke_flowsource_set(struct PointerRNA *ptr, int value)
{
	SmokeFlowSettings *settings = (SmokeFlowSettings *)ptr->data;

	if (value != settings->source) {
		settings->source = value;
	}
}

static EnumPropertyItem *rna_Smoke_flowsource_itemf(bContext *UNUSED(C), PointerRNA *ptr, PropertyRNA *UNUSED(prop), bool *r_free)
{
	SmokeFlowSettings *settings = (SmokeFlowSettings *)ptr->data;

	EnumPropertyItem *item = NULL;
	EnumPropertyItem tmp = {0, "", 0, "", ""};
	int totitem = 0;

	tmp.value = MOD_SMOKE_FLOW_SOURCE_MESH;
	tmp.identifier = "MESH";
	tmp.icon = ICON_META_CUBE;
	tmp.name = "Mesh";
	tmp.description = "Emit fluid from mesh surface or volume";
	RNA_enum_item_add(&item, &totitem, &tmp);

	if (settings->type != MOD_SMOKE_FLOW_TYPE_LIQUID)
	{
		tmp.value = MOD_SMOKE_FLOW_SOURCE_PARTICLES;
		tmp.identifier = "PARTICLES";
		tmp.icon = ICON_PARTICLES;
		tmp.name = "Particle System";
		tmp.description = "Emit smoke from particles";
		RNA_enum_item_add(&item, &totitem, &tmp);
	}

	RNA_enum_item_end(&item, &totitem);
	*r_free = true;

	return item;
}

static void rna_Smoke_flowtype_set(struct PointerRNA *ptr, int value)
{
	SmokeFlowSettings *settings = (SmokeFlowSettings *)ptr->data;

	if (value != settings->type) {
		settings->type = value;

		/* Force flow source to mesh */
		if (value == MOD_SMOKE_FLOW_TYPE_LIQUID) {
			rna_Smoke_flowsource_set(ptr, MOD_SMOKE_FLOW_SOURCE_MESH);
			settings->surface_distance = 0.0f;
		} else {
			settings->surface_distance = 1.5f;
		}
	}
}

#else

static void rna_def_smoke_domain_settings(BlenderRNA *brna)
{
	StructRNA *srna;
	PropertyRNA *prop;
	
	static EnumPropertyItem smoke_domain_types[] = {
		{MOD_SMOKE_DOMAIN_TYPE_GAS, "GAS", 0, "Gas", "Create domain for gases"},
		{MOD_SMOKE_DOMAIN_TYPE_LIQUID, "LIQUID", 0, "Liquid", "Create domain for liquids"},
		{0, NULL, 0, NULL, NULL}
	};

	static const EnumPropertyItem prop_noise_type_items[] = {
		{MOD_SMOKE_NOISEWAVE, "NOISEWAVE", 0, "Wavelet", ""},
#ifdef WITH_FFTW3
#ifndef WITH_MANTA
		{MOD_SMOKE_NOISEFFT, "NOISEFFT", 0, "FFT", ""},
#endif
#endif
		/*  {MOD_SMOKE_NOISECURL, "NOISECURL", 0, "Curl", ""}, */
		{0, NULL, 0, NULL, NULL}
	};

	static const EnumPropertyItem prop_compression_items[] = {
		{ VDB_COMPRESSION_ZIP, "ZIP", 0, "Zip", "Effective but slow compression" },
#ifdef WITH_OPENVDB_BLOSC
		{ VDB_COMPRESSION_BLOSC, "BLOSC", 0, "Blosc", "Multithreaded compression, similar in size and quality as 'Zip'" },
#endif
		{ VDB_COMPRESSION_NONE, "NONE", 0, "None", "Do not use any compression" },
		{ 0, NULL, 0, NULL, NULL }
	};

	static const EnumPropertyItem smoke_cache_comp_items[] = {
		{SM_CACHE_LIGHT, "CACHELIGHT", 0, "Light", "Fast but not so effective compression"},
		{SM_CACHE_HEAVY, "CACHEHEAVY", 0, "Heavy", "Effective but slow compression"},
		{0, NULL, 0, NULL, NULL}
	};

	static const EnumPropertyItem smoke_highres_sampling_items[] = {
		{SM_HRES_FULLSAMPLE, "FULLSAMPLE", 0, "Full Sample", ""},
		{SM_HRES_LINEAR, "LINEAR", 0, "Linear", ""},
		{SM_HRES_NEAREST, "NEAREST", 0, "Nearest", ""},
		{0, NULL, 0, NULL, NULL}
	};

	static const EnumPropertyItem smoke_data_depth_items[] = {
		{16, "16", 0, "Float (Half)", "Half float (16 bit data)"},
		{0,  "32", 0, "Float (Full)", "Full float (32 bit data)"},  /* default */
		{0, NULL, 0, NULL, NULL},
	};
<<<<<<< HEAD
	
	static EnumPropertyItem smoke_quality_items[] = {
		{SM_VIEWPORT_GEOMETRY, "GEOMETRY", 0, "Geometry", "Display geometry"},
		{SM_VIEWPORT_PREVIEW, "PREVIEW", 0, "Preview", "Display preview quality results"},
		{SM_VIEWPORT_FINAL, "FINAL", 0, "Final", "Display final quality results"},
		{0, NULL, 0, NULL, NULL}
	};

	/*  Cache type - generated dynamically based on domain type */
	static EnumPropertyItem cache_file_type_items[] = {
		{0, "NONE", 0, "", ""},
=======

	static const EnumPropertyItem smoke_domain_colli_items[] = {
		{SM_BORDER_OPEN, "BORDEROPEN", 0, "Open", "Smoke doesn't collide with any border"},
		{SM_BORDER_VERTICAL, "BORDERVERTICAL", 0, "Vertically Open",
		 "Smoke doesn't collide with top and bottom sides"},
		{SM_BORDER_CLOSED, "BORDERCLOSED", 0, "Collide All", "Smoke collides with every side"},
		{0, NULL, 0, NULL, NULL}
	};

	static const EnumPropertyItem cache_file_type_items[] = {
		{PTCACHE_FILE_PTCACHE, "POINTCACHE", 0, "Point Cache", "Blender specific point cache file format"},
#ifdef WITH_OPENVDB
		{PTCACHE_FILE_OPENVDB, "OPENVDB", 0, "OpenVDB", "OpenVDB file format"},
#endif
>>>>>>> 1136dee2
		{0, NULL, 0, NULL, NULL}
	};

	static const EnumPropertyItem smoke_view_items[] = {
	    {MOD_SMOKE_SLICE_VIEW_ALIGNED, "VIEW_ALIGNED", 0, "View", "Slice volume parallel to the view plane"},
	    {MOD_SMOKE_SLICE_AXIS_ALIGNED, "AXIS_ALIGNED", 0, "Axis", "Slice volume parallel to the major axis"},
	    {0, NULL, 0, NULL, NULL}
	};

	static const EnumPropertyItem axis_slice_method_items[] = {
	    {AXIS_SLICE_FULL, "FULL", 0, "Full", "Slice the whole domain object"},
	    {AXIS_SLICE_SINGLE, "SINGLE", 0, "Single", "Perform a single slice of the domain object"},
	    {0, NULL, 0, NULL, NULL}
	};

	static const EnumPropertyItem axis_slice_position_items[] = {
	    {SLICE_AXIS_AUTO, "AUTO", 0, "Auto", "Adjust slice direction according to the view direction"},
	    {SLICE_AXIS_X, "X", 0, "X", "Slice along the X axis"},
	    {SLICE_AXIS_Y, "Y", 0, "Y", "Slice along the Y axis"},
	    {SLICE_AXIS_Z, "Z", 0, "Z", "Slice along the Z axis"},
	    {0, NULL, 0, NULL, NULL}
	};

	static const EnumPropertyItem vector_draw_items[] = {
	    {VECTOR_DRAW_NEEDLE, "NEEDLE", 0, "Needle", "Draw vectors as needles"},
	    {VECTOR_DRAW_STREAMLINE, "STREAMLINE", 0, "Streamlines", "Draw vectors as streamlines"},
	    {0, NULL, 0, NULL, NULL}
	};

	srna = RNA_def_struct(brna, "SmokeDomainSettings", NULL);
	RNA_def_struct_ui_text(srna, "Domain Settings", "Smoke domain settings");
	RNA_def_struct_sdna(srna, "SmokeDomainSettings");
	RNA_def_struct_path_func(srna, "rna_SmokeDomainSettings_path");
	
	prop = RNA_def_property(srna, "smoke_domain_type", PROP_ENUM, PROP_NONE);
	RNA_def_property_enum_sdna(prop, NULL, "type");
	RNA_def_property_enum_items(prop, smoke_domain_types);
	RNA_def_property_enum_funcs(prop, NULL, "rna_Smoke_domaintype_set", NULL);
	RNA_def_property_ui_text(prop, "Domain Type", "Change domain type of the simulation");
	RNA_def_property_update(prop, NC_OBJECT | ND_DRAW, "rna_Smoke_reset");

	prop = RNA_def_property(srna, "resolution_max", PROP_INT, PROP_NONE);
	RNA_def_property_int_sdna(prop, NULL, "maxres");
	RNA_def_property_range(prop, 6, 10000);
	RNA_def_property_ui_range(prop, 24, 10000, 2, -1);
	RNA_def_property_ui_text(prop, "Max Res", "Resolution used for the fluid domain");
	RNA_def_property_clear_flag(prop, PROP_ANIMATABLE);
	RNA_def_property_update(prop, NC_OBJECT | ND_MODIFIER, "rna_Smoke_reset");

	prop = RNA_def_property(srna, "amplify", PROP_INT, PROP_NONE);
	RNA_def_property_int_sdna(prop, NULL, "amplify");
	RNA_def_property_range(prop, 1, 10);
	RNA_def_property_ui_range(prop, 1, 10, 1, -1);
	RNA_def_property_ui_text(prop, "Amplification", "Enhance the resolution of fluid domain by this factor");
	RNA_def_property_clear_flag(prop, PROP_ANIMATABLE);
	RNA_def_property_update(prop, NC_OBJECT | ND_MODIFIER, "rna_Smoke_reset");

	prop = RNA_def_property(srna, "use_high_resolution", PROP_BOOLEAN, PROP_NONE);
	RNA_def_property_boolean_sdna(prop, NULL, "flags", MOD_SMOKE_HIGHRES);
	RNA_def_property_ui_text(prop, "High res", "Enable high resolution (using amplification)");
	RNA_def_property_clear_flag(prop, PROP_ANIMATABLE);
	RNA_def_property_update(prop, NC_OBJECT | ND_MODIFIER, "rna_Smoke_reset");

	prop = RNA_def_property(srna, "noise_type", PROP_ENUM, PROP_NONE);
	RNA_def_property_enum_sdna(prop, NULL, "noise");
	RNA_def_property_enum_items(prop, prop_noise_type_items);
	RNA_def_property_ui_text(prop, "Noise Method", "Noise method which is used for creating the high resolution");
	RNA_def_property_clear_flag(prop, PROP_ANIMATABLE);
	RNA_def_property_update(prop, NC_OBJECT | ND_MODIFIER, "rna_Smoke_reset");

	prop = RNA_def_property(srna, "alpha", PROP_FLOAT, PROP_NONE);
	RNA_def_property_float_sdna(prop, NULL, "alpha");
	RNA_def_property_range(prop, -5.0, 5.0);
	RNA_def_property_ui_range(prop, -5.0, 5.0, 0.02, 5);
	RNA_def_property_ui_text(prop, "Density",
	                         "How much density affects smoke motion (higher value results in faster rising smoke)");
	RNA_def_property_update(prop, NC_OBJECT | ND_MODIFIER, "rna_Smoke_resetCache");

	prop = RNA_def_property(srna, "beta", PROP_FLOAT, PROP_NONE);
	RNA_def_property_float_sdna(prop, NULL, "beta");
	RNA_def_property_range(prop, -5.0, 5.0);
	RNA_def_property_ui_range(prop, -5.0, 5.0, 0.02, 5);
	RNA_def_property_ui_text(prop, "Heat",
	                         "How much heat affects smoke motion (higher value results in faster rising smoke)");
	RNA_def_property_update(prop, NC_OBJECT | ND_MODIFIER, "rna_Smoke_resetCache");

	prop = RNA_def_property(srna, "collision_group", PROP_POINTER, PROP_NONE);
	RNA_def_property_pointer_sdna(prop, NULL, "coll_group");
	RNA_def_property_struct_type(prop, "Group");
	RNA_def_property_flag(prop, PROP_EDITABLE);
	RNA_def_property_ui_text(prop, "Collision Group", "Limit collisions to this group");
	RNA_def_property_update(prop, NC_OBJECT | ND_MODIFIER, "rna_Smoke_reset_dependency");

	prop = RNA_def_property(srna, "fluid_group", PROP_POINTER, PROP_NONE);
	RNA_def_property_pointer_sdna(prop, NULL, "fluid_group");
	RNA_def_property_struct_type(prop, "Group");
	RNA_def_property_flag(prop, PROP_EDITABLE);
	RNA_def_property_ui_text(prop, "Fluid Group", "Limit fluid objects to this group");
	RNA_def_property_update(prop, NC_OBJECT | ND_MODIFIER, "rna_Smoke_reset_dependency");

	prop = RNA_def_property(srna, "effector_group", PROP_POINTER, PROP_NONE);
	RNA_def_property_pointer_sdna(prop, NULL, "eff_group");
	RNA_def_property_struct_type(prop, "Group");
	RNA_def_property_flag(prop, PROP_EDITABLE);
	RNA_def_property_ui_text(prop, "Effector Group", "Limit effectors to this group");
	RNA_def_property_update(prop, NC_OBJECT | ND_MODIFIER, "rna_Smoke_reset_dependency");

	prop = RNA_def_property(srna, "strength", PROP_FLOAT, PROP_NONE);
	RNA_def_property_float_sdna(prop, NULL, "strength");
	RNA_def_property_range(prop, 0.0, 10.0);
	RNA_def_property_ui_range(prop, 0.0, 10.0, 1, 2);
	RNA_def_property_ui_text(prop, "Strength", "Strength of noise");
	RNA_def_property_update(prop, NC_OBJECT | ND_MODIFIER, "rna_Smoke_resetCache");

	prop = RNA_def_property(srna, "dissolve_speed", PROP_INT, PROP_NONE);
	RNA_def_property_int_sdna(prop, NULL, "diss_speed");
	RNA_def_property_range(prop, 1.0, 10000.0);
	RNA_def_property_ui_range(prop, 1.0, 10000.0, 1, -1);
	RNA_def_property_ui_text(prop, "Dissolve Speed", "Dissolve Speed");
	RNA_def_property_update(prop, NC_OBJECT | ND_MODIFIER, "rna_Smoke_resetCache");

	prop = RNA_def_property(srna, "use_dissolve_smoke", PROP_BOOLEAN, PROP_NONE);
	RNA_def_property_boolean_sdna(prop, NULL, "flags", MOD_SMOKE_DISSOLVE);
	RNA_def_property_ui_text(prop, "Dissolve Smoke", "Enable smoke to disappear over time");
	RNA_def_property_update(prop, NC_OBJECT | ND_MODIFIER, "rna_Smoke_resetCache");

	prop = RNA_def_property(srna, "use_dissolve_smoke_log", PROP_BOOLEAN, PROP_NONE);
	RNA_def_property_boolean_sdna(prop, NULL, "flags", MOD_SMOKE_DISSOLVE_LOG);
	RNA_def_property_ui_text(prop, "Logarithmic dissolve", "Using 1/x ");
	RNA_def_property_update(prop, NC_OBJECT | ND_MODIFIER, "rna_Smoke_resetCache");

	prop = RNA_def_property(srna, "point_cache", PROP_POINTER, PROP_NONE);
	RNA_def_property_flag(prop, PROP_NEVER_NULL);
	RNA_def_property_pointer_sdna(prop, NULL, "point_cache[0]");
	RNA_def_property_ui_text(prop, "Point Cache", "");

	prop = RNA_def_property(srna, "point_cache_compress_type", PROP_ENUM, PROP_NONE);
	RNA_def_property_enum_sdna(prop, NULL, "cache_comp");
	RNA_def_property_enum_items(prop, smoke_cache_comp_items);
	RNA_def_property_ui_text(prop, "Cache Compression", "Compression method to be used");

	prop = RNA_def_property(srna, "openvdb_cache_compress_type", PROP_ENUM, PROP_NONE);
	RNA_def_property_enum_sdna(prop, NULL, "openvdb_comp");
	RNA_def_property_enum_items(prop, prop_compression_items);
	RNA_def_property_ui_text(prop, "Compression", "Compression method to be used");

	prop = RNA_def_property(srna, "data_depth", PROP_ENUM, PROP_NONE);
	RNA_def_property_enum_bitflag_sdna(prop, NULL, "data_depth");
	RNA_def_property_enum_items(prop, smoke_data_depth_items);
	RNA_def_property_ui_text(prop, "Data Depth",
	                         "Bit depth for writing all scalar (including vector) "
	                         "lower values reduce file size");
	RNA_def_property_update(prop, NC_OBJECT | ND_MODIFIER, NULL);

	prop = RNA_def_property(srna, "use_collision_border_front", PROP_BOOLEAN, PROP_NONE);
	RNA_def_property_boolean_sdna(prop, NULL, "border_collisions", MOD_SMOKE_BORDER_FRONT);
	RNA_def_property_ui_text(prop, "Front", "Enable collisons with front domain border");
	RNA_def_property_update(prop, NC_OBJECT | ND_MODIFIER, "rna_Smoke_reset");

	prop = RNA_def_property(srna, "use_collision_border_back", PROP_BOOLEAN, PROP_NONE);
	RNA_def_property_boolean_sdna(prop, NULL, "border_collisions", MOD_SMOKE_BORDER_BACK);
	RNA_def_property_ui_text(prop, "Back", "Enable collisons with back domain border");
	RNA_def_property_update(prop, NC_OBJECT | ND_MODIFIER, "rna_Smoke_reset");

	prop = RNA_def_property(srna, "use_collision_border_right", PROP_BOOLEAN, PROP_NONE);
	RNA_def_property_boolean_sdna(prop, NULL, "border_collisions", MOD_SMOKE_BORDER_RIGHT);
	RNA_def_property_ui_text(prop, "Right", "Enable collisons with right domain border");
	RNA_def_property_update(prop, NC_OBJECT | ND_MODIFIER, "rna_Smoke_reset");

	prop = RNA_def_property(srna, "use_collision_border_left", PROP_BOOLEAN, PROP_NONE);
	RNA_def_property_boolean_sdna(prop, NULL, "border_collisions", MOD_SMOKE_BORDER_LEFT);
	RNA_def_property_ui_text(prop, "Left", "Enable collisons with left domain border");
	RNA_def_property_update(prop, NC_OBJECT | ND_MODIFIER, "rna_Smoke_reset");

	prop = RNA_def_property(srna, "use_collision_border_top", PROP_BOOLEAN, PROP_NONE);
	RNA_def_property_boolean_sdna(prop, NULL, "border_collisions", MOD_SMOKE_BORDER_TOP);
	RNA_def_property_ui_text(prop, "Top", "Enable collisons with top domain border");
	RNA_def_property_update(prop, NC_OBJECT | ND_MODIFIER, "rna_Smoke_reset");

	prop = RNA_def_property(srna, "use_collision_border_bottom", PROP_BOOLEAN, PROP_NONE);
	RNA_def_property_boolean_sdna(prop, NULL, "border_collisions", MOD_SMOKE_BORDER_BOTTOM);
	RNA_def_property_ui_text(prop, "Bottom", "Enable collisons with bottom domain border");
	RNA_def_property_update(prop, NC_OBJECT | ND_MODIFIER, "rna_Smoke_reset");

	prop = RNA_def_property(srna, "viewport_display_mode", PROP_ENUM, PROP_NONE);
	RNA_def_property_enum_sdna(prop, NULL, "viewport_display_mode");
	RNA_def_property_enum_items(prop, smoke_quality_items);
	RNA_def_property_enum_funcs(prop, NULL, "rna_Smoke_viewport_set", NULL);
	RNA_def_property_ui_text(prop, "Viewport Display Mode", "How to display the mesh in the viewport");
	RNA_def_property_update(prop, NC_OBJECT | ND_DRAW, "rna_Smoke_update");

	prop = RNA_def_property(srna, "render_display_mode", PROP_ENUM, PROP_NONE);
	RNA_def_property_enum_sdna(prop, NULL, "render_display_mode");
	RNA_def_property_enum_items(prop, smoke_quality_items);
	RNA_def_property_ui_text(prop, "Render Display Mode", "How to display the mesh for rendering");
	RNA_def_property_update(prop, 0, "rna_Smoke_update");

	prop = RNA_def_property(srna, "effector_weights", PROP_POINTER, PROP_NONE);
	RNA_def_property_struct_type(prop, "EffectorWeights");
	RNA_def_property_clear_flag(prop, PROP_EDITABLE);
	RNA_def_property_ui_text(prop, "Effector Weights", "");

	prop = RNA_def_property(srna, "highres_sampling", PROP_ENUM, PROP_NONE);
	RNA_def_property_enum_items(prop, smoke_highres_sampling_items);
	RNA_def_property_ui_text(prop, "Emitter", "Method for sampling the high resolution flow");
	RNA_def_property_update(prop, NC_OBJECT | ND_MODIFIER, "rna_Smoke_resetCache");

	prop = RNA_def_property(srna, "time_scale", PROP_FLOAT, PROP_NONE);
	RNA_def_property_float_sdna(prop, NULL, "time_scale");
	RNA_def_property_range(prop, 0.0001, 10.0);
	RNA_def_property_ui_text(prop, "Time Scale", "Adjust simulation speed");
	RNA_def_property_update(prop, NC_OBJECT | ND_MODIFIER, "rna_Smoke_resetCache");
	
	prop = RNA_def_property(srna, "use_adaptive_stepping", PROP_BOOLEAN, PROP_NONE);
	RNA_def_property_boolean_sdna(prop, NULL, "flags", MOD_SMOKE_ADAPTIVE_TIME);
	RNA_def_property_ui_text(prop, "Adaptive stepping", "Enable adaptive time-stepping");
	RNA_def_property_update(prop, NC_OBJECT | ND_MODIFIER, "rna_Smoke_resetCache");

	prop = RNA_def_property(srna, "cfl_condition", PROP_FLOAT, PROP_NONE);
	RNA_def_property_float_sdna(prop, NULL, "cfl_condition");
	RNA_def_property_range(prop, 0.0, 10.0);
	RNA_def_property_ui_text(prop, "CFL", "Maximal velocity per cell (higher value results in larger timesteps)");
	RNA_def_property_update(prop, NC_OBJECT | ND_MODIFIER, "rna_Smoke_resetCache");

	prop = RNA_def_property(srna, "vorticity", PROP_FLOAT, PROP_NONE);
	RNA_def_property_float_sdna(prop, NULL, "vorticity");
	RNA_def_property_range(prop, 0.0, 4.0);
	RNA_def_property_ui_text(prop, "Vorticity", "Amount of turbulence/rotation in fluid");
	RNA_def_property_update(prop, NC_OBJECT | ND_MODIFIER, "rna_Smoke_resetCache");

	prop = RNA_def_property(srna, "density_grid", PROP_FLOAT, PROP_NONE);
	RNA_def_property_array(prop, 32);
	RNA_def_property_flag(prop, PROP_DYNAMIC);
	RNA_def_property_clear_flag(prop, PROP_EDITABLE);
	RNA_def_property_dynamic_array_funcs(prop, "rna_SmokeModifier_grid_get_length");
	RNA_def_property_float_funcs(prop, "rna_SmokeModifier_density_grid_get", NULL, NULL);
	RNA_def_property_ui_text(prop, "Density Grid", "Smoke density grid");

	prop = RNA_def_property(srna, "velocity_grid", PROP_FLOAT, PROP_NONE);
	RNA_def_property_array(prop, 32);
	RNA_def_property_flag(prop, PROP_DYNAMIC);
	RNA_def_property_clear_flag(prop, PROP_EDITABLE);
	RNA_def_property_dynamic_array_funcs(prop, "rna_SmokeModifier_velocity_grid_get_length");
	RNA_def_property_float_funcs(prop, "rna_SmokeModifier_velocity_grid_get", NULL, NULL);
	RNA_def_property_ui_text(prop, "Velocity Grid", "Smoke velocity grid");

	prop = RNA_def_property(srna, "flame_grid", PROP_FLOAT, PROP_NONE);
	RNA_def_property_array(prop, 32);
	RNA_def_property_flag(prop, PROP_DYNAMIC);
	RNA_def_property_clear_flag(prop, PROP_EDITABLE);
	RNA_def_property_dynamic_array_funcs(prop, "rna_SmokeModifier_grid_get_length");
	RNA_def_property_float_funcs(prop, "rna_SmokeModifier_flame_grid_get", NULL, NULL);
	RNA_def_property_ui_text(prop, "Flame Grid", "Smoke flame grid");

	prop = RNA_def_property(srna, "color_grid", PROP_FLOAT, PROP_NONE);
	RNA_def_property_array(prop, 32);
	RNA_def_property_flag(prop, PROP_DYNAMIC);
	RNA_def_property_clear_flag(prop, PROP_EDITABLE);
	RNA_def_property_dynamic_array_funcs(prop, "rna_SmokeModifier_color_grid_get_length");
	RNA_def_property_float_funcs(prop, "rna_SmokeModifier_color_grid_get", NULL, NULL);
	RNA_def_property_ui_text(prop, "Color Grid", "Smoke color grid");

	prop = RNA_def_property(srna, "heat_grid", PROP_FLOAT, PROP_NONE);
	RNA_def_property_array(prop, 32);
	RNA_def_property_flag(prop, PROP_DYNAMIC);
	RNA_def_property_clear_flag(prop, PROP_EDITABLE);
	RNA_def_property_dynamic_array_funcs(prop, "rna_SmokeModifier_heat_grid_get_length");
	RNA_def_property_float_funcs(prop, "rna_SmokeModifier_heat_grid_get", NULL, NULL);
	RNA_def_property_ui_text(prop, "Heat Grid", "Smoke heat grid");

	prop = RNA_def_property(srna, "cell_size", PROP_FLOAT, PROP_XYZ); /* can change each frame when using adaptive domain */
	RNA_def_property_clear_flag(prop, PROP_EDITABLE);
	RNA_def_property_ui_text(prop, "cell_size", "Cell Size");

	prop = RNA_def_property(srna, "start_point", PROP_FLOAT, PROP_XYZ); /* can change each frame when using adaptive domain */
	RNA_def_property_float_sdna(prop, NULL, "p0");
	RNA_def_property_clear_flag(prop, PROP_EDITABLE);
	RNA_def_property_ui_text(prop, "p0", "Start point");

	prop = RNA_def_property(srna, "domain_resolution", PROP_INT, PROP_XYZ); /* can change each frame when using adaptive domain */
	RNA_def_property_int_sdna(prop, NULL, "res");
	RNA_def_property_clear_flag(prop, PROP_EDITABLE);
	RNA_def_property_ui_text(prop, "res", "Smoke Grid Resolution");

	prop = RNA_def_property(srna, "burning_rate", PROP_FLOAT, PROP_NONE);
	RNA_def_property_range(prop, 0.01, 4.0);
	RNA_def_property_ui_text(prop, "Speed", "Speed of the burning reaction (use larger values for smaller flame)");
	RNA_def_property_update(prop, NC_OBJECT | ND_MODIFIER, "rna_Smoke_resetCache");

	prop = RNA_def_property(srna, "flame_smoke", PROP_FLOAT, PROP_NONE);
	RNA_def_property_range(prop, 0.0, 8.0);
	RNA_def_property_ui_text(prop, "Smoke", "Amount of smoke created by burning fuel");
	RNA_def_property_update(prop, NC_OBJECT | ND_MODIFIER, "rna_Smoke_resetCache");

	prop = RNA_def_property(srna, "flame_vorticity", PROP_FLOAT, PROP_NONE);
	RNA_def_property_range(prop, 0.0, 2.0);
	RNA_def_property_ui_text(prop, "Vorticity", "Additional vorticity for the flames");
	RNA_def_property_update(prop, NC_OBJECT | ND_MODIFIER, "rna_Smoke_resetCache");

	prop = RNA_def_property(srna, "flame_ignition", PROP_FLOAT, PROP_NONE);
	RNA_def_property_range(prop, 0.5, 5.0);
	RNA_def_property_ui_text(prop, "Ignition", "Minimum temperature of flames");
	RNA_def_property_update(prop, NC_OBJECT | ND_MODIFIER, "rna_Smoke_resetCache");

	prop = RNA_def_property(srna, "flame_max_temp", PROP_FLOAT, PROP_NONE);
	RNA_def_property_range(prop, 1.0, 10.0);
	RNA_def_property_ui_text(prop, "Maximum", "Maximum temperature of flames");
	RNA_def_property_update(prop, NC_OBJECT | ND_MODIFIER, "rna_Smoke_resetCache");

	prop = RNA_def_property(srna, "flame_smoke_color", PROP_FLOAT, PROP_COLOR_GAMMA);
	RNA_def_property_array(prop, 3);
	RNA_def_property_ui_text(prop, "Smoke Color", "Color of smoke emitted from burning fuel");
	RNA_def_property_update(prop, NC_OBJECT | ND_MODIFIER, "rna_Smoke_resetCache");

	prop = RNA_def_property(srna, "use_adaptive_domain", PROP_BOOLEAN, PROP_NONE);
	RNA_def_property_boolean_sdna(prop, NULL, "flags", MOD_SMOKE_ADAPTIVE_DOMAIN);
	RNA_def_property_ui_text(prop, "Adaptive Domain", "Adapt simulation resolution and size to fluid");
	RNA_def_property_clear_flag(prop, PROP_ANIMATABLE);
	RNA_def_property_update(prop, NC_OBJECT | ND_MODIFIER, "rna_Smoke_reset");

	prop = RNA_def_property(srna, "additional_res", PROP_INT, PROP_NONE);
	RNA_def_property_int_sdna(prop, NULL, "adapt_res");
	RNA_def_property_range(prop, 0, 512);
	RNA_def_property_ui_text(prop, "Additional", "Maximum number of additional cells");
	RNA_def_property_update(prop, NC_OBJECT | ND_MODIFIER, "rna_Smoke_resetCache");

	prop = RNA_def_property(srna, "adapt_margin", PROP_INT, PROP_NONE);
	RNA_def_property_int_sdna(prop, NULL, "adapt_margin");
	RNA_def_property_range(prop, 2, 24);
	RNA_def_property_ui_text(prop, "Margin", "Margin added around fluid to minimize boundary interference");
	RNA_def_property_update(prop, NC_OBJECT | ND_MODIFIER, "rna_Smoke_resetCache");

	prop = RNA_def_property(srna, "adapt_threshold", PROP_FLOAT, PROP_NONE);
	RNA_def_property_range(prop, 0.01, 0.5);
	RNA_def_property_ui_text(prop, "Threshold",
	                         "Maximum amount of fluid cell can contain before it is considered empty");
	RNA_def_property_update(prop, NC_OBJECT | ND_MODIFIER, "rna_Smoke_resetCache");

	prop = RNA_def_property(srna, "use_surface_cache", PROP_BOOLEAN, PROP_NONE);
	RNA_def_property_boolean_sdna(prop, NULL, "flags", MOD_SMOKE_USE_SURFACE_CACHE);
	RNA_def_property_boolean_funcs(prop, NULL, "rna_Smoke_use_surface_format_set");
	RNA_def_property_ui_text(prop, "Surface cache", "Enable surface cache");
	RNA_def_property_update(prop, NC_OBJECT | ND_MODIFIER, "rna_Smoke_reset");

	prop = RNA_def_property(srna, "use_volume_cache", PROP_BOOLEAN, PROP_NONE);
	RNA_def_property_boolean_sdna(prop, NULL, "flags", MOD_SMOKE_USE_VOLUME_CACHE);
	RNA_def_property_boolean_funcs(prop, NULL, "rna_Smoke_use_volume_format_set");
	RNA_def_property_ui_text(prop, "Volumetric cache", "Enable volume cache");
	RNA_def_property_update(prop, NC_OBJECT | ND_MODIFIER, "rna_Smoke_reset");

	prop = RNA_def_property(srna, "cache_surface_format", PROP_ENUM, PROP_NONE);
	RNA_def_property_enum_sdna(prop, NULL, "cache_surface_format");
	RNA_def_property_enum_items(prop, cache_file_type_items);
	RNA_def_property_enum_funcs(prop, NULL, "rna_Smoke_cachetype_surface_set", "rna_Smoke_cachetype_surface_itemf");
	RNA_def_property_ui_text(prop, "File Format", "Select the file format to be used for caching surface data");
	RNA_def_property_update(prop, NC_OBJECT | ND_MODIFIER, "rna_Smoke_reset");

	prop = RNA_def_property(srna, "cache_volume_format", PROP_ENUM, PROP_NONE);
	RNA_def_property_enum_sdna(prop, NULL, "cache_volume_format");
	RNA_def_property_enum_items(prop, cache_file_type_items);
	RNA_def_property_enum_funcs(prop, NULL, "rna_Smoke_cachetype_volume_set", "rna_Smoke_cachetype_volume_itemf");
	RNA_def_property_ui_text(prop, "File Format", "Select the file format to be used for caching volumetric data");
	RNA_def_property_update(prop, NC_OBJECT | ND_MODIFIER, "rna_Smoke_reset");

	/* mantaflow variables */
	prop = RNA_def_property(srna, "manta_filepath", PROP_STRING, PROP_FILEPATH);
	RNA_def_property_string_sdna(prop, NULL, "manta_filepath");
	RNA_def_property_ui_text(prop, "Output Path", "Directory/name to save Mantaflow scene script");

	prop = RNA_def_property(srna, "noise_pos_scale", PROP_FLOAT, PROP_NONE);
	RNA_def_property_float_sdna(prop, NULL, "noise_pos_scale");
	RNA_def_property_range(prop, 0.0001, 10.0);
	RNA_def_property_ui_text(prop, "Scale", "Scale of noise (higher value results in larger vortices)");
	RNA_def_property_update(prop, NC_OBJECT | ND_MODIFIER, "rna_Smoke_resetCache");
	
	prop = RNA_def_property(srna, "noise_time_anim", PROP_FLOAT, PROP_NONE);
	RNA_def_property_float_sdna(prop, NULL, "noise_time_anim");
	RNA_def_property_range(prop, 0.0001, 10.0);
	RNA_def_property_ui_text(prop, "Time", "Animation time of noise");
	
	prop = RNA_def_property(srna, "particle_randomness", PROP_FLOAT, PROP_NONE);
	RNA_def_property_range(prop, 0.0, 10.0);
	RNA_def_property_ui_text(prop, "Randomness", "Randomness factor for particle sampling");
	RNA_def_property_update(prop, NC_OBJECT | ND_MODIFIER, "rna_Smoke_resetCache");
	
	prop = RNA_def_property(srna, "particle_number", PROP_INT, PROP_NONE);
	RNA_def_property_range(prop, 1, 5);
	RNA_def_property_ui_text(prop, "Number", "Particle number factor (higher value results in more particles)");
	RNA_def_property_update(prop, NC_OBJECT | ND_MODIFIER, "rna_Smoke_resetCache");

	prop = RNA_def_property(srna, "particle_minimum", PROP_INT, PROP_NONE);
	RNA_def_property_range(prop, 0, 1000);
	RNA_def_property_ui_text(prop, "Minimum", "Minimum number of particles per cell (ensures that each cell has at least this amount of particles)");
	RNA_def_property_update(prop, NC_OBJECT | ND_MODIFIER, "rna_Smoke_resetCache");

	prop = RNA_def_property(srna, "particle_maximum", PROP_INT, PROP_NONE);
	RNA_def_property_range(prop, 0, 1000);
	RNA_def_property_ui_text(prop, "Maximum", "Maximum number of particles per cell (affects only non-surface regions, defined by particle radius factor)");
	RNA_def_property_update(prop, NC_OBJECT | ND_MODIFIER, "rna_Smoke_resetCache");

	prop = RNA_def_property(srna, "particle_radius", PROP_FLOAT, PROP_NONE);
	RNA_def_property_range(prop, 0.0, 10.0);
	RNA_def_property_ui_text(prop, "Radius", "Particle radius factor (higher value results in larger particles)");
	RNA_def_property_update(prop, NC_OBJECT | ND_MODIFIER, "rna_Smoke_resetCache");

	prop = RNA_def_property(srna, "particle_band_width", PROP_FLOAT, PROP_NONE);
	RNA_def_property_range(prop, 0.0, 1000.0);
	RNA_def_property_ui_text(prop, "Width", "Particle (narrow) band width (higher value results in thicker band and more particles)");
	RNA_def_property_update(prop, NC_OBJECT | ND_MODIFIER, "rna_Smoke_resetCache");

	prop = RNA_def_property(srna, "gravity", PROP_FLOAT, PROP_ACCELERATION);
	RNA_def_property_float_sdna(prop, NULL, "gravity");
	RNA_def_property_array(prop, 3);
	RNA_def_property_range(prop, -1000.1, 1000.1);
	RNA_def_property_ui_text(prop, "Gravity", "Gravity in X, Y and Z direction");
	RNA_def_property_update(prop, NC_OBJECT | ND_MODIFIER, "rna_Smoke_resetCache");

	prop = RNA_def_property(srna, "use_flip_particles", PROP_BOOLEAN, PROP_NONE);
	RNA_def_property_boolean_sdna(prop, NULL, "particle_type", MOD_SMOKE_PARTICLE_FLIP);
	RNA_def_property_boolean_funcs(prop, NULL, "rna_Smoke_flip_parts_set");
	RNA_def_property_ui_text(prop, "FLIP", "Create FLIP particle system");
	RNA_def_property_clear_flag(prop, PROP_ANIMATABLE);
	RNA_def_property_update(prop, NC_OBJECT | ND_MODIFIER, "rna_Smoke_reset");

	prop = RNA_def_property(srna, "use_drop_particles", PROP_BOOLEAN, PROP_NONE);
	RNA_def_property_boolean_sdna(prop, NULL, "particle_type", MOD_SMOKE_PARTICLE_DROP);
	RNA_def_property_boolean_funcs(prop, NULL, "rna_Smoke_drop_parts_set");
	RNA_def_property_ui_text(prop, "Drop", "Create drop particle system");
	RNA_def_property_clear_flag(prop, PROP_ANIMATABLE);
	RNA_def_property_update(prop, NC_OBJECT | ND_MODIFIER, "rna_Smoke_reset");

	prop = RNA_def_property(srna, "use_bubble_particles", PROP_BOOLEAN, PROP_NONE);
	RNA_def_property_boolean_sdna(prop, NULL, "particle_type", MOD_SMOKE_PARTICLE_BUBBLE);
	RNA_def_property_boolean_funcs(prop, NULL, "rna_Smoke_bubble_parts_set");
	RNA_def_property_ui_text(prop, "Drop", "Create bubble particle system");
	RNA_def_property_clear_flag(prop, PROP_ANIMATABLE);
	RNA_def_property_update(prop, NC_OBJECT | ND_MODIFIER, "rna_Smoke_reset");

	prop = RNA_def_property(srna, "use_floater_particles", PROP_BOOLEAN, PROP_NONE);
	RNA_def_property_boolean_sdna(prop, NULL, "particle_type", MOD_SMOKE_PARTICLE_FLOAT);
	RNA_def_property_boolean_funcs(prop, NULL, "rna_Smoke_float_parts_set");
	RNA_def_property_ui_text(prop, "Float", "Create float particle system");
	RNA_def_property_clear_flag(prop, PROP_ANIMATABLE);
	RNA_def_property_update(prop, NC_OBJECT | ND_MODIFIER, "rna_Smoke_reset");

	prop = RNA_def_property(srna, "use_tracer_particles", PROP_BOOLEAN, PROP_NONE);
	RNA_def_property_boolean_sdna(prop, NULL, "particle_type", MOD_SMOKE_PARTICLE_TRACER);
	RNA_def_property_boolean_funcs(prop, NULL, "rna_Smoke_tracer_parts_set");
	RNA_def_property_ui_text(prop, "Tracer", "Create tracer particle system");
	RNA_def_property_clear_flag(prop, PROP_ANIMATABLE);
	RNA_def_property_update(prop, NC_OBJECT | ND_MODIFIER, "rna_Smoke_reset");

	prop = RNA_def_property(srna, "particle_droplet_threshold", PROP_FLOAT, PROP_NONE);
	RNA_def_property_range(prop, 0.0, 1000.0);
	RNA_def_property_ui_text(prop, "Threshold", "Velocity threshold for drop particle generation (higher value results in fewer drops)");
	RNA_def_property_update(prop, NC_OBJECT | ND_MODIFIER, "rna_Smoke_resetCache");

	prop = RNA_def_property(srna, "particle_droplet_amount", PROP_FLOAT, PROP_NONE);
	RNA_def_property_range(prop, 0.0, 1000.0);
	RNA_def_property_ui_text(prop, "Generate", "Drop particle sampling per cell (integral part: number of sampling steps per cell plus one; fractional part: probability of sampling a particle in a cell)");
	RNA_def_property_update(prop, NC_OBJECT | ND_MODIFIER, "rna_Smoke_resetCache");

	prop = RNA_def_property(srna, "particle_droplet_life", PROP_INT, PROP_NONE);
	RNA_def_property_range(prop, 0, 10000);
	RNA_def_property_ui_text(prop, "Life", "Life span of drop particles");
	RNA_def_property_clear_flag(prop, PROP_ANIMATABLE);
	RNA_def_property_update(prop, NC_OBJECT | ND_MODIFIER, "rna_Smoke_reset");

	prop = RNA_def_property(srna, "particle_droplet_max", PROP_INT, PROP_NONE);
	RNA_def_property_range(prop, 0, 1000);
	RNA_def_property_ui_text(prop, "Maximum", "Maximum number of drop particles per cell");
	RNA_def_property_clear_flag(prop, PROP_ANIMATABLE);
	RNA_def_property_update(prop, NC_OBJECT | ND_MODIFIER, "rna_Smoke_reset");

	prop = RNA_def_property(srna, "particle_bubble_rise", PROP_FLOAT, PROP_NONE);
	RNA_def_property_range(prop, 0.0, 1.0);
	RNA_def_property_ui_text(prop, "Rise", "How much of inverse gravity to apply on bubbles (higher value results in faster rising bubbles)");
	RNA_def_property_update(prop, NC_OBJECT | ND_MODIFIER, "rna_Smoke_resetCache");

	prop = RNA_def_property(srna, "particle_bubble_life", PROP_INT, PROP_NONE);
	RNA_def_property_range(prop, 0, 10000);
	RNA_def_property_ui_text(prop, "Life", "Life span of bubble particles");
	RNA_def_property_clear_flag(prop, PROP_ANIMATABLE);
	RNA_def_property_update(prop, NC_OBJECT | ND_MODIFIER, "rna_Smoke_reset");

	prop = RNA_def_property(srna, "particle_bubble_max", PROP_INT, PROP_NONE);
	RNA_def_property_range(prop, 0, 1000);
	RNA_def_property_ui_text(prop, "Maximum", "Maximum number of bubble particles per cell");
	RNA_def_property_clear_flag(prop, PROP_ANIMATABLE);
	RNA_def_property_update(prop, NC_OBJECT | ND_MODIFIER, "rna_Smoke_reset");

	prop = RNA_def_property(srna, "particle_floater_amount", PROP_FLOAT, PROP_NONE);
	RNA_def_property_range(prop, 0.0, 1000.0);
	RNA_def_property_ui_text(prop, "Generate", "Float particle sampling per cell (integral part: number of sampling steps per cell plus one; fractional part: probability of sampling a particle in a cell)");
	RNA_def_property_update(prop, NC_OBJECT | ND_MODIFIER, "rna_Smoke_resetCache");

	prop = RNA_def_property(srna, "particle_floater_life", PROP_INT, PROP_NONE);
	RNA_def_property_range(prop, 0, 10000);
	RNA_def_property_ui_text(prop, "Life", "Life span of float particles");
	RNA_def_property_clear_flag(prop, PROP_ANIMATABLE);
	RNA_def_property_update(prop, NC_OBJECT | ND_MODIFIER, "rna_Smoke_reset");

	prop = RNA_def_property(srna, "particle_floater_max", PROP_INT, PROP_NONE);
	RNA_def_property_range(prop, 0, 1000);
	RNA_def_property_ui_text(prop, "Maximum", "Maximum number of float particles per cell");
	RNA_def_property_clear_flag(prop, PROP_ANIMATABLE);
	RNA_def_property_update(prop, NC_OBJECT | ND_MODIFIER, "rna_Smoke_reset");

	prop = RNA_def_property(srna, "particle_tracer_amount", PROP_FLOAT, PROP_NONE);
	RNA_def_property_range(prop, 0.0, 1000.0);
	RNA_def_property_ui_text(prop, "Generate", "Tracer particle sampling per cell (integral part: number of sampling steps per cell plus one; fractional part: probability of sampling a particle in a cell)");
	RNA_def_property_update(prop, NC_OBJECT | ND_MODIFIER, "rna_Smoke_resetCache");

	prop = RNA_def_property(srna, "particle_tracer_life", PROP_INT, PROP_NONE);
	RNA_def_property_range(prop, 0, 10000);
	RNA_def_property_ui_text(prop, "Life", "Life span of tracer particles");
	RNA_def_property_clear_flag(prop, PROP_ANIMATABLE);
	RNA_def_property_update(prop, NC_OBJECT | ND_MODIFIER, "rna_Smoke_reset");

	prop = RNA_def_property(srna, "particle_tracer_max", PROP_INT, PROP_NONE);
	RNA_def_property_range(prop, 0, 1000);
	RNA_def_property_ui_text(prop, "Maximum", "Maximum number of tracer particles per cell");
	RNA_def_property_clear_flag(prop, PROP_ANIMATABLE);
	RNA_def_property_update(prop, NC_OBJECT | ND_MODIFIER, "rna_Smoke_reset");

	prop = RNA_def_property(srna, "surface_tension", PROP_FLOAT, PROP_NONE);
	RNA_def_property_range(prop, 0.0, 100.0);
	RNA_def_property_ui_text(prop, "Tension", "Surface tension of liquid (higher value results in greater hydrophobic behaviour)");
	RNA_def_property_update(prop, NC_OBJECT | ND_MODIFIER, "rna_Smoke_reset");

	prop = RNA_def_property(srna, "viscosity", PROP_FLOAT, PROP_NONE);
	RNA_def_property_range(prop, 0.0, 100.0);
	RNA_def_property_ui_range(prop, 0.0, 100.0, 0.01, 6);
	RNA_def_property_ui_text(prop, "Viscosity", "Viscosity of liquid (higher value results in more viscous liquid)");
	RNA_def_property_update(prop, NC_OBJECT | ND_MODIFIER, "rna_Smoke_reset");

	prop = RNA_def_property(srna, "domain_size", PROP_FLOAT, PROP_NONE);
	RNA_def_property_range(prop, 0.001, 10000.0);
	RNA_def_property_ui_text(prop, "Size", "Domain size in cm (longest domain side)");
	RNA_def_property_update(prop, NC_OBJECT | ND_MODIFIER, "rna_Smoke_reset");

	prop = RNA_def_property(srna, "guiding_alpha", PROP_FLOAT, PROP_NONE);
	RNA_def_property_float_sdna(prop, NULL, "guiding_alpha");
	RNA_def_property_range(prop, 1.0, 100.0);
	RNA_def_property_ui_text(prop, "Weight", "Guiding weight (higher value results in greater lag)");
	RNA_def_property_update(prop, NC_OBJECT | ND_MODIFIER, "rna_Smoke_reset");

	prop = RNA_def_property(srna, "guiding_beta", PROP_INT, PROP_NONE);
	RNA_def_property_int_sdna(prop, NULL, "guiding_beta");
	RNA_def_property_range(prop, 1, 50);
	RNA_def_property_ui_text(prop, "Size", "Guiding size (higher value results in larger vortices)");
	RNA_def_property_clear_flag(prop, PROP_ANIMATABLE);
	RNA_def_property_update(prop, NC_OBJECT | ND_MODIFIER, "rna_Smoke_reset");

	/* display settings */

	prop = RNA_def_property(srna, "slice_method", PROP_ENUM, PROP_NONE);
	RNA_def_property_enum_sdna(prop, NULL, "slice_method");
	RNA_def_property_enum_items(prop, smoke_view_items);
	RNA_def_property_ui_text(prop, "View Method", "How to slice the volume for viewport rendering");
	RNA_def_property_update(prop, NC_OBJECT | ND_DRAW, NULL);

	prop = RNA_def_property(srna, "axis_slice_method", PROP_ENUM, PROP_NONE);
	RNA_def_property_enum_sdna(prop, NULL, "axis_slice_method");
	RNA_def_property_enum_items(prop, axis_slice_method_items);
	RNA_def_property_ui_text(prop, "Method", "");
	RNA_def_property_update(prop, NC_OBJECT | ND_DRAW, NULL);

	prop = RNA_def_property(srna, "slice_axis", PROP_ENUM, PROP_NONE);
	RNA_def_property_enum_sdna(prop, NULL, "slice_axis");
	RNA_def_property_enum_items(prop, axis_slice_position_items);
	RNA_def_property_ui_text(prop, "Axis", "");
	RNA_def_property_update(prop, NC_OBJECT | ND_DRAW, NULL);

	prop = RNA_def_property(srna, "slice_per_voxel", PROP_FLOAT, PROP_NONE);
	RNA_def_property_float_sdna(prop, NULL, "slice_per_voxel");
	RNA_def_property_range(prop, 0.0, 100.0);
	RNA_def_property_ui_range(prop, 0.0, 5.0, 0.1, 1);
	RNA_def_property_ui_text(prop, "Slice Per Voxel",
	                         "How many slices per voxel should be generated");
	RNA_def_property_update(prop, NC_OBJECT | ND_DRAW, NULL);

	prop = RNA_def_property(srna, "slice_depth", PROP_FLOAT, PROP_NONE);
	RNA_def_property_float_sdna(prop, NULL, "slice_depth");
	RNA_def_property_range(prop, 0.0, 1.0);
	RNA_def_property_ui_range(prop, 0.0, 1.0, 0.1, 3);
	RNA_def_property_ui_text(prop, "Position", "Position of the slice");
	RNA_def_property_update(prop, NC_OBJECT | ND_DRAW, NULL);

	prop = RNA_def_property(srna, "display_thickness", PROP_FLOAT, PROP_NONE);
	RNA_def_property_float_sdna(prop, NULL, "display_thickness");
	RNA_def_property_range(prop, 0.001, 1000.0);
	RNA_def_property_ui_range(prop, 0.1, 100.0, 0.1, 3);
	RNA_def_property_ui_text(prop, "Thickness", "Thickness of smoke drawing in the viewport");
	RNA_def_property_update(prop, NC_OBJECT | ND_MODIFIER, NULL);

	prop = RNA_def_property(srna, "draw_velocity", PROP_BOOLEAN, PROP_NONE);
	RNA_def_property_boolean_sdna(prop, NULL, "draw_velocity", 0);
	RNA_def_property_ui_text(prop, "Draw Velocity", "Toggle visualization of the velocity field as needles");
	RNA_def_property_update(prop, NC_OBJECT | ND_DRAW, NULL);

	prop = RNA_def_property(srna, "vector_draw_type", PROP_ENUM, PROP_NONE);
	RNA_def_property_enum_sdna(prop, NULL, "vector_draw_type");
	RNA_def_property_enum_items(prop, vector_draw_items);
	RNA_def_property_ui_text(prop, "Draw Type", "");
	RNA_def_property_update(prop, NC_OBJECT | ND_DRAW, NULL);

	prop = RNA_def_property(srna, "vector_scale", PROP_FLOAT, PROP_NONE);
	RNA_def_property_float_sdna(prop, NULL, "vector_scale");
	RNA_def_property_range(prop, 0.0, 1000.0);
	RNA_def_property_ui_range(prop, 0.0, 100.0, 0.1, 3);
	RNA_def_property_ui_text(prop, "Scale", "Multiplier for scaling the vectors");
	RNA_def_property_update(prop, NC_OBJECT | ND_DRAW, NULL);

	/* --------- Color mapping. --------- */

	prop = RNA_def_property(srna, "use_color_ramp", PROP_BOOLEAN, PROP_NONE);
	RNA_def_property_boolean_sdna(prop, NULL, "use_coba", 0);
	RNA_def_property_boolean_funcs(prop, NULL, "rna_Smoke_use_color_ramp_set");
	RNA_def_property_ui_text(prop, "Use Color Ramp",
	                         "Render a simulation field while mapping its voxels values to the colors of a ramp");
	RNA_def_property_update(prop, NC_OBJECT | ND_DRAW, NULL);

	static const EnumPropertyItem coba_field_items[] = {
	    {FLUID_FIELD_COLOR_R, "COLOR_R", 0, "Red", "Red component of the color field"},
	    {FLUID_FIELD_COLOR_G, "COLOR_G", 0, "Green", "Green component of the color field"},
	    {FLUID_FIELD_COLOR_B, "COLOR_B", 0, "Blue", "Blue component of the color field"},
	    {FLUID_FIELD_DENSITY, "DENSITY", 0, "Density", "Quantity of soot in the fluid"},
	    {FLUID_FIELD_FLAME, "FLAME", 0, "Flame", "Flame field"},
	    {FLUID_FIELD_FUEL, "FUEL", 0, "Fuel", "Fuel field"},
	    {FLUID_FIELD_HEAT, "HEAT", 0, "Heat", "Temperature of the fluid"},
	    {FLUID_FIELD_VELOCITY_X, "VELOCITY_X", 0, "X Velocity", "X component of the velocity field"},
	    {FLUID_FIELD_VELOCITY_Y, "VELOCITY_Y", 0, "Y Velocity", "Y component of the velocity field"},
	    {FLUID_FIELD_VELOCITY_Z, "VELOCITY_Z", 0, "Z Velocity", "Z component of the velocity field"},
	    {0, NULL, 0, NULL, NULL}
	};

	prop = RNA_def_property(srna, "coba_field", PROP_ENUM, PROP_NONE);
	RNA_def_property_enum_sdna(prop, NULL, "coba_field");
	RNA_def_property_enum_items(prop, coba_field_items);
	RNA_def_property_ui_text(prop, "Field", "Simulation field to color map");
	RNA_def_property_update(prop, NC_OBJECT | ND_DRAW, NULL);

	prop = RNA_def_property(srna, "color_ramp", PROP_POINTER, PROP_NEVER_NULL);
	RNA_def_property_pointer_sdna(prop, NULL, "coba");
	RNA_def_property_struct_type(prop, "ColorRamp");
	RNA_def_property_ui_text(prop, "Color Ramp", "");
	RNA_def_property_update(prop, NC_OBJECT | ND_DRAW, NULL);
}

static void rna_def_smoke_flow_settings(BlenderRNA *brna)
{
	StructRNA *srna;
	PropertyRNA *prop;

<<<<<<< HEAD
	static EnumPropertyItem smoke_flow_types[] = {
=======
	static const EnumPropertyItem smoke_flow_types[] = {
		{MOD_SMOKE_FLOW_TYPE_OUTFLOW, "OUTFLOW", 0, "Outflow", "Delete smoke from simulation"},
>>>>>>> 1136dee2
		{MOD_SMOKE_FLOW_TYPE_SMOKE, "SMOKE", 0, "Smoke", "Add smoke"},
		{MOD_SMOKE_FLOW_TYPE_SMOKEFIRE, "BOTH", 0, "Fire + Smoke", "Add fire and smoke"},
		{MOD_SMOKE_FLOW_TYPE_FIRE, "FIRE", 0, "Fire", "Add fire"},
		{MOD_SMOKE_FLOW_TYPE_LIQUID, "LIQUID", 0, "Liquid", "Add liquid"},
		{0, NULL, 0, NULL, NULL}
	};
	
	static EnumPropertyItem smoke_flow_behaviors[] = {
		{MOD_SMOKE_FLOW_BEHAVIOR_INFLOW, "INFLOW", 0, "Inflow", "Add fluid to simulation"},
		{MOD_SMOKE_FLOW_BEHAVIOR_OUTFLOW, "OUTFLOW", 0, "Outflow", "Delete fluid from simulation"},
		{MOD_SMOKE_FLOW_BEHAVIOR_GEOMETRY, "GEOMETRY", 0, "Geometry", "Only use given geometry for fluid"},
		{0, NULL, 0, NULL, NULL}
	};

<<<<<<< HEAD
	/*  Flow source - generated dynamically based on flow type */
	static EnumPropertyItem smoke_flow_sources[] = {
		{0, "NONE", 0, "", ""},
=======
	static const EnumPropertyItem smoke_flow_sources[] = {
		{MOD_SMOKE_FLOW_SOURCE_PARTICLES, "PARTICLES", ICON_PARTICLES, "Particle System", "Emit smoke from particles"},
		{MOD_SMOKE_FLOW_SOURCE_MESH, "MESH", ICON_META_CUBE, "Mesh", "Emit smoke from mesh surface or volume"},
>>>>>>> 1136dee2
		{0, NULL, 0, NULL, NULL}
	};

	static const EnumPropertyItem smoke_flow_texture_types[] = {
		{MOD_SMOKE_FLOW_TEXTURE_MAP_AUTO, "AUTO", 0, "Generated", "Generated coordinates centered to flow object"},
		{MOD_SMOKE_FLOW_TEXTURE_MAP_UV, "UV", 0, "UV", "Use UV layer for texture coordinates"},
		{0, NULL, 0, NULL, NULL}
	};

	srna = RNA_def_struct(brna, "SmokeFlowSettings", NULL);
	RNA_def_struct_ui_text(srna, "Flow Settings", "Smoke flow settings");
	RNA_def_struct_sdna(srna, "SmokeFlowSettings");
	RNA_def_struct_path_func(srna, "rna_SmokeFlowSettings_path");

	prop = RNA_def_property(srna, "density", PROP_FLOAT, PROP_NONE);
	RNA_def_property_float_sdna(prop, NULL, "density");
	RNA_def_property_range(prop, 0.0, 1);
	RNA_def_property_ui_text(prop, "Density", "");
	RNA_def_property_update(prop, NC_OBJECT | ND_MODIFIER, "rna_Smoke_reset");

	prop = RNA_def_property(srna, "smoke_color", PROP_FLOAT, PROP_COLOR_GAMMA);
	RNA_def_property_float_sdna(prop, NULL, "color");
	RNA_def_property_array(prop, 3);
	RNA_def_property_ui_text(prop, "Smoke Color", "Color of smoke");
	RNA_def_property_update(prop, NC_OBJECT | ND_MODIFIER, "rna_Smoke_reset");

	prop = RNA_def_property(srna, "fuel_amount", PROP_FLOAT, PROP_NONE);
	RNA_def_property_range(prop, 0.0, 10);
	RNA_def_property_ui_text(prop, "Flame Rate", "");
	RNA_def_property_update(prop, NC_OBJECT | ND_MODIFIER, "rna_Smoke_reset");

	prop = RNA_def_property(srna, "temperature", PROP_FLOAT, PROP_NONE);
	RNA_def_property_float_sdna(prop, NULL, "temp");
	RNA_def_property_range(prop, -10, 10);
	RNA_def_property_ui_text(prop, "Temp. Diff.", "Temperature difference to ambient temperature");
	RNA_def_property_update(prop, NC_OBJECT | ND_MODIFIER, "rna_Smoke_reset");
	
	prop = RNA_def_property(srna, "particle_system", PROP_POINTER, PROP_NONE);
	RNA_def_property_pointer_sdna(prop, NULL, "psys");
	RNA_def_property_struct_type(prop, "ParticleSystem");
	RNA_def_property_flag(prop, PROP_EDITABLE);
	RNA_def_property_ui_text(prop, "Particle Systems", "Particle systems emitted from the object");
	RNA_def_property_update(prop, 0, "rna_Smoke_reset_dependency");

	prop = RNA_def_property(srna, "smoke_flow_type", PROP_ENUM, PROP_NONE);
	RNA_def_property_enum_sdna(prop, NULL, "type");
	RNA_def_property_enum_items(prop, smoke_flow_types);
	RNA_def_property_enum_funcs(prop, NULL, "rna_Smoke_flowtype_set", NULL);
	RNA_def_property_ui_text(prop, "Flow Type", "Change type of fluid in the simulation");
	RNA_def_property_update(prop, NC_OBJECT | ND_MODIFIER, "rna_Smoke_reset");
	
	prop = RNA_def_property(srna, "smoke_flow_behavior", PROP_ENUM, PROP_NONE);
	RNA_def_property_enum_sdna(prop, NULL, "behavior");
	RNA_def_property_enum_items(prop, smoke_flow_behaviors);
	RNA_def_property_ui_text(prop, "Flow Behavior", "Change flow behavior in the simulation");
	RNA_def_property_update(prop, NC_OBJECT | ND_MODIFIER, "rna_Smoke_reset");

	prop = RNA_def_property(srna, "smoke_flow_source", PROP_ENUM, PROP_NONE);
	RNA_def_property_enum_sdna(prop, NULL, "source");
	RNA_def_property_enum_items(prop, smoke_flow_sources);
	RNA_def_property_enum_funcs(prop, NULL, "rna_Smoke_flowsource_set", "rna_Smoke_flowsource_itemf");
	RNA_def_property_ui_text(prop, "Source", "Change how fluid is emitted");
	RNA_def_property_update(prop, NC_OBJECT | ND_MODIFIER, "rna_Smoke_reset");

	prop = RNA_def_property(srna, "use_absolute", PROP_BOOLEAN, PROP_NONE);
	RNA_def_property_boolean_sdna(prop, NULL, "flags", MOD_SMOKE_FLOW_ABSOLUTE);
	RNA_def_property_ui_text(prop, "Absolute Density", "Only allow given density value in emitter area");
	RNA_def_property_update(prop, NC_OBJECT | ND_MODIFIER, "rna_Smoke_reset");

	prop = RNA_def_property(srna, "use_initial_velocity", PROP_BOOLEAN, PROP_NONE);
	RNA_def_property_boolean_sdna(prop, NULL, "flags", MOD_SMOKE_FLOW_INITVELOCITY);
	RNA_def_property_ui_text(prop, "Initial Velocity", "Fluid has some initial velocity when it is emitted");
	RNA_def_property_update(prop, NC_OBJECT | ND_MODIFIER, "rna_Smoke_reset");

	prop = RNA_def_property(srna, "velocity_factor", PROP_FLOAT, PROP_NONE);
	RNA_def_property_float_sdna(prop, NULL, "vel_multi");
	RNA_def_property_range(prop, -100.0, 100.0);
	RNA_def_property_ui_text(prop, "Source", "Multiplier of source velocity passed to fluid");
	RNA_def_property_update(prop, NC_OBJECT | ND_MODIFIER, "rna_Smoke_reset");

	prop = RNA_def_property(srna, "velocity_normal", PROP_FLOAT, PROP_NONE);
	RNA_def_property_float_sdna(prop, NULL, "vel_normal");
	RNA_def_property_range(prop, -100.0, 100.0);
	RNA_def_property_ui_text(prop, "Normal", "Amount of normal directional velocity");
	RNA_def_property_update(prop, NC_OBJECT | ND_MODIFIER, "rna_Smoke_reset");

	prop = RNA_def_property(srna, "velocity_random", PROP_FLOAT, PROP_NONE);
	RNA_def_property_float_sdna(prop, NULL, "vel_random");
	RNA_def_property_range(prop, 0.0, 10.0);
	RNA_def_property_ui_text(prop, "Random", "Amount of random velocity");
	RNA_def_property_update(prop, NC_OBJECT | ND_MODIFIER, "rna_Smoke_reset");

	prop = RNA_def_property(srna, "volume_density", PROP_FLOAT, PROP_NONE);
	RNA_def_property_range(prop, 0.0, 1.0);
	RNA_def_property_ui_text(prop, "Volume", "Factor for smoke emitted from inside the mesh volume");
	RNA_def_property_update(prop, NC_OBJECT | ND_MODIFIER, "rna_Smoke_reset");

	prop = RNA_def_property(srna, "surface_distance", PROP_FLOAT, PROP_NONE);
	RNA_def_property_range(prop, 0.0, 10.0);
	RNA_def_property_ui_text(prop, "Surface", "Maximum distance from mesh surface to emit fluid");
	RNA_def_property_update(prop, NC_OBJECT | ND_MODIFIER, "rna_Smoke_reset");

	prop = RNA_def_property(srna, "particle_size", PROP_FLOAT, PROP_NONE);
	RNA_def_property_range(prop, 0.1, 20.0);
	RNA_def_property_ui_text(prop, "Size", "Particle size in simulation cells");
	RNA_def_property_update(prop, NC_OBJECT | ND_MODIFIER, "rna_Smoke_reset");

	prop = RNA_def_property(srna, "use_particle_size", PROP_BOOLEAN, PROP_NONE);
	RNA_def_property_boolean_sdna(prop, NULL, "flags", MOD_SMOKE_FLOW_USE_PART_SIZE);
	RNA_def_property_ui_text(prop, "Set Size", "Set particle size in simulation cells or use nearest cell");
	RNA_def_property_update(prop, NC_OBJECT | ND_MODIFIER, "rna_Smoke_reset");

	prop = RNA_def_property(srna, "use_inflow", PROP_BOOLEAN, PROP_NONE);
	RNA_def_property_boolean_sdna(prop, NULL, "flags", MOD_SMOKE_FLOW_USE_INFLOW);
	RNA_def_property_ui_text(prop, "Enabled", "Control when to apply inflow");
	RNA_def_property_update(prop, NC_OBJECT | ND_MODIFIER, "rna_Smoke_reset");
	
	prop = RNA_def_property(srna, "subframes", PROP_INT, PROP_NONE);
	RNA_def_property_range(prop, 0, 50);
	RNA_def_property_ui_text(prop, "Subframes", "Number of additional samples to take between frames to improve quality of fast moving flows");
	RNA_def_property_update(prop, NC_OBJECT | ND_MODIFIER, "rna_Smoke_reset");

	prop = RNA_def_property(srna, "density_vertex_group", PROP_STRING, PROP_NONE);
	RNA_def_property_string_funcs(prop, "rna_SmokeFlow_density_vgroup_get",
	                              "rna_SmokeFlow_density_vgroup_length",
	                              "rna_SmokeFlow_density_vgroup_set");
	RNA_def_property_ui_text(prop, "Vertex Group",
	                         "Name of vertex group which determines surface emission rate");
	RNA_def_property_update(prop, NC_OBJECT | ND_MODIFIER, "rna_Smoke_reset");

	prop = RNA_def_property(srna, "use_texture", PROP_BOOLEAN, PROP_NONE);
	RNA_def_property_boolean_sdna(prop, NULL, "flags", MOD_SMOKE_FLOW_TEXTUREEMIT);
	RNA_def_property_ui_text(prop, "Use Texture", "Use a texture to control emission strength");
	RNA_def_property_update(prop, NC_OBJECT | ND_MODIFIER, "rna_Smoke_reset");

	prop = RNA_def_property(srna, "texture_map_type", PROP_ENUM, PROP_NONE);
	RNA_def_property_enum_sdna(prop, NULL, "texture_type");
	RNA_def_property_enum_items(prop, smoke_flow_texture_types);
	RNA_def_property_ui_text(prop, "Mapping", "Texture mapping type");
	RNA_def_property_update(prop, NC_OBJECT | ND_MODIFIER, "rna_Smoke_reset");

	prop = RNA_def_property(srna, "uv_layer", PROP_STRING, PROP_NONE);
	RNA_def_property_string_sdna(prop, NULL, "uvlayer_name");
	RNA_def_property_ui_text(prop, "UV Map", "UV map name");
	RNA_def_property_string_funcs(prop, NULL, NULL, "rna_SmokeFlow_uvlayer_set");
	RNA_def_property_update(prop, NC_OBJECT | ND_MODIFIER, "rna_Smoke_reset");

	prop = RNA_def_property(srna, "noise_texture", PROP_POINTER, PROP_NONE);
	RNA_def_property_flag(prop, PROP_EDITABLE);
	RNA_def_property_ui_text(prop, "Texture", "Texture that controls emission strength");
	RNA_def_property_update(prop, NC_OBJECT | ND_MODIFIER, "rna_Smoke_reset");

	prop = RNA_def_property(srna, "texture_size", PROP_FLOAT, PROP_NONE);
	RNA_def_property_range(prop, 0.01, 10.0);
	RNA_def_property_ui_text(prop, "Size", "Size of texture mapping");
	RNA_def_property_update(prop, NC_OBJECT | ND_MODIFIER, "rna_Smoke_reset");

	prop = RNA_def_property(srna, "texture_offset", PROP_FLOAT, PROP_NONE);
	RNA_def_property_range(prop, 0.0, 200.0);
	RNA_def_property_ui_text(prop, "Offset", "Z-offset of texture mapping");
	RNA_def_property_update(prop, NC_OBJECT | ND_MODIFIER, "rna_Smoke_reset");
}

static void rna_def_smoke_effec_settings(BlenderRNA *brna)
{
<<<<<<< HEAD
	static EnumPropertyItem smoke_effec_type_items[] = {
		{SM_EFFECTOR_COLLISION, "COLLISION", 0, "Collision", "Create collision object"},
		{SM_EFFECTOR_GUIDE, "GUIDE", 0, "Guide", "Create guiding object"},
=======
	static const EnumPropertyItem smoke_coll_type_items[] = {
		{SM_COLL_STATIC, "COLLSTATIC", 0, "Static", "Non moving obstacle"},
		{SM_COLL_RIGID, "COLLRIGID", 0, "Rigid", "Rigid obstacle"},
		{SM_COLL_ANIMATED, "COLLANIMATED", 0, "Animated", "Animated obstacle"},
>>>>>>> 1136dee2
		{0, NULL, 0, NULL, NULL}
	};

	StructRNA *srna;
	PropertyRNA *prop;

	srna = RNA_def_struct(brna, "SmokeCollSettings", NULL);
	RNA_def_struct_ui_text(srna, "Collision Settings", "Smoke collision settings");
	RNA_def_struct_sdna(srna, "SmokeCollSettings");
	RNA_def_struct_path_func(srna, "rna_SmokeCollSettings_path");

	prop = RNA_def_property(srna, "effec_type", PROP_ENUM, PROP_NONE);
	RNA_def_property_enum_sdna(prop, NULL, "type");
	RNA_def_property_enum_items(prop, smoke_effec_type_items);
	RNA_def_property_ui_text(prop, "Effector type", "Effector type");
	RNA_def_property_update(prop, NC_OBJECT | ND_MODIFIER, "rna_Smoke_reset");

	prop = RNA_def_property(srna, "surface_distance", PROP_FLOAT, PROP_NONE);
	RNA_def_property_range(prop, 0.0, 10.0);
	RNA_def_property_ui_text(prop, "Distance", "Distance around mesh surface to consider as effector");
	RNA_def_property_update(prop, NC_OBJECT | ND_MODIFIER, "rna_Smoke_reset");
}

void RNA_def_smoke(BlenderRNA *brna)
{
	rna_def_smoke_domain_settings(brna);
	rna_def_smoke_flow_settings(brna);
	rna_def_smoke_effec_settings(brna);
}

#endif<|MERGE_RESOLUTION|>--- conflicted
+++ resolved
@@ -879,7 +879,6 @@
 		{0,  "32", 0, "Float (Full)", "Full float (32 bit data)"},  /* default */
 		{0, NULL, 0, NULL, NULL},
 	};
-<<<<<<< HEAD
 	
 	static EnumPropertyItem smoke_quality_items[] = {
 		{SM_VIEWPORT_GEOMETRY, "GEOMETRY", 0, "Geometry", "Display geometry"},
@@ -891,22 +890,6 @@
 	/*  Cache type - generated dynamically based on domain type */
 	static EnumPropertyItem cache_file_type_items[] = {
 		{0, "NONE", 0, "", ""},
-=======
-
-	static const EnumPropertyItem smoke_domain_colli_items[] = {
-		{SM_BORDER_OPEN, "BORDEROPEN", 0, "Open", "Smoke doesn't collide with any border"},
-		{SM_BORDER_VERTICAL, "BORDERVERTICAL", 0, "Vertically Open",
-		 "Smoke doesn't collide with top and bottom sides"},
-		{SM_BORDER_CLOSED, "BORDERCLOSED", 0, "Collide All", "Smoke collides with every side"},
-		{0, NULL, 0, NULL, NULL}
-	};
-
-	static const EnumPropertyItem cache_file_type_items[] = {
-		{PTCACHE_FILE_PTCACHE, "POINTCACHE", 0, "Point Cache", "Blender specific point cache file format"},
-#ifdef WITH_OPENVDB
-		{PTCACHE_FILE_OPENVDB, "OPENVDB", 0, "OpenVDB", "OpenVDB file format"},
-#endif
->>>>>>> 1136dee2
 		{0, NULL, 0, NULL, NULL}
 	};
 
@@ -1562,12 +1545,7 @@
 	StructRNA *srna;
 	PropertyRNA *prop;
 
-<<<<<<< HEAD
-	static EnumPropertyItem smoke_flow_types[] = {
-=======
 	static const EnumPropertyItem smoke_flow_types[] = {
-		{MOD_SMOKE_FLOW_TYPE_OUTFLOW, "OUTFLOW", 0, "Outflow", "Delete smoke from simulation"},
->>>>>>> 1136dee2
 		{MOD_SMOKE_FLOW_TYPE_SMOKE, "SMOKE", 0, "Smoke", "Add smoke"},
 		{MOD_SMOKE_FLOW_TYPE_SMOKEFIRE, "BOTH", 0, "Fire + Smoke", "Add fire and smoke"},
 		{MOD_SMOKE_FLOW_TYPE_FIRE, "FIRE", 0, "Fire", "Add fire"},
@@ -1582,15 +1560,9 @@
 		{0, NULL, 0, NULL, NULL}
 	};
 
-<<<<<<< HEAD
 	/*  Flow source - generated dynamically based on flow type */
 	static EnumPropertyItem smoke_flow_sources[] = {
 		{0, "NONE", 0, "", ""},
-=======
-	static const EnumPropertyItem smoke_flow_sources[] = {
-		{MOD_SMOKE_FLOW_SOURCE_PARTICLES, "PARTICLES", ICON_PARTICLES, "Particle System", "Emit smoke from particles"},
-		{MOD_SMOKE_FLOW_SOURCE_MESH, "MESH", ICON_META_CUBE, "Mesh", "Emit smoke from mesh surface or volume"},
->>>>>>> 1136dee2
 		{0, NULL, 0, NULL, NULL}
 	};
 
@@ -1756,16 +1728,9 @@
 
 static void rna_def_smoke_effec_settings(BlenderRNA *brna)
 {
-<<<<<<< HEAD
 	static EnumPropertyItem smoke_effec_type_items[] = {
 		{SM_EFFECTOR_COLLISION, "COLLISION", 0, "Collision", "Create collision object"},
 		{SM_EFFECTOR_GUIDE, "GUIDE", 0, "Guide", "Create guiding object"},
-=======
-	static const EnumPropertyItem smoke_coll_type_items[] = {
-		{SM_COLL_STATIC, "COLLSTATIC", 0, "Static", "Non moving obstacle"},
-		{SM_COLL_RIGID, "COLLRIGID", 0, "Rigid", "Rigid obstacle"},
-		{SM_COLL_ANIMATED, "COLLANIMATED", 0, "Animated", "Animated obstacle"},
->>>>>>> 1136dee2
 		{0, NULL, 0, NULL, NULL}
 	};
 

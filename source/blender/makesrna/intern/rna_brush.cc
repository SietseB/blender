/* SPDX-FileCopyrightText: 2023 Blender Authors
 *
 * SPDX-License-Identifier: GPL-2.0-or-later */

/** \file
 * \ingroup RNA
 */

#include <cstdlib>

#include "DNA_brush_types.h"
#include "DNA_gpencil_legacy_types.h"
#include "DNA_material_types.h"
#include "DNA_object_types.h"
#include "DNA_scene_types.h"
#include "DNA_texture_types.h"
#include "DNA_workspace_types.h"

#include "BKE_layer.hh"

#include "BLI_math_base.h"
#include "BLI_string_utf8_symbols.h"

#include "BLT_translation.hh"

#include "RNA_define.hh"
#include "RNA_enum_types.hh"

#include "rna_internal.hh"

#include "IMB_imbuf.hh"

#include "WM_types.hh"

static const EnumPropertyItem prop_direction_items[] = {
    {0, "ADD", ICON_ADD, "Add", "Add effect of brush"},
    {BRUSH_DIR_IN, "SUBTRACT", ICON_REMOVE, "Subtract", "Subtract effect of brush"},
    {0, nullptr, 0, nullptr, nullptr},
};

#ifdef RNA_RUNTIME
static const EnumPropertyItem prop_smooth_direction_items[] = {
    {0, "SMOOTH", ICON_ADD, "Smooth", "Smooth the surface"},
    {BRUSH_DIR_IN,
     "ENHANCE_DETAILS",
     ICON_REMOVE,
     "Enhance Details",
     "Enhance the surface detail"},
    {0, nullptr, 0, nullptr, nullptr},
};
#endif

static const EnumPropertyItem sculpt_stroke_method_items[] = {
    {0, "DOTS", 0, "Dots", "Apply paint on each mouse move step"},
    {BRUSH_DRAG_DOT, "DRAG_DOT", 0, "Drag Dot", "Allows a single dot to be carefully positioned"},
    {BRUSH_SPACE,
     "SPACE",
     0,
     "Space",
     "Limit brush application to the distance specified by spacing"},
    {BRUSH_AIRBRUSH,
     "AIRBRUSH",
     0,
     "Airbrush",
     "Keep applying paint effect while holding mouse (spray)"},
    {BRUSH_ANCHORED, "ANCHORED", 0, "Anchored", "Keep the brush anchored to the initial location"},
    {BRUSH_LINE, "LINE", 0, "Line", "Draw a line with dabs separated according to spacing"},
    {int(BRUSH_CURVE),
     "CURVE",
     0,
     "Curve",
     "Define the stroke curve with a Bézier curve (dabs are separated according to spacing)"},
    {0, nullptr, 0, nullptr, nullptr},
};

static const EnumPropertyItem rna_enum_brush_texture_slot_map_all_mode_items[] = {
    {MTEX_MAP_MODE_VIEW, "VIEW_PLANE", 0, "View Plane", ""},
    {MTEX_MAP_MODE_AREA, "AREA_PLANE", 0, "Area Plane", ""},
    {MTEX_MAP_MODE_TILED, "TILED", 0, "Tiled", ""},
    {MTEX_MAP_MODE_3D, "3D", 0, "3D", ""},
    {MTEX_MAP_MODE_RANDOM, "RANDOM", 0, "Random", ""},
    {MTEX_MAP_MODE_STENCIL, "STENCIL", 0, "Stencil", ""},
    {0, nullptr, 0, nullptr, nullptr},
};

#ifdef RNA_RUNTIME
static const EnumPropertyItem rna_enum_brush_texture_slot_map_texture_mode_items[] = {
    {MTEX_MAP_MODE_VIEW, "VIEW_PLANE", 0, "View Plane", ""},
    {MTEX_MAP_MODE_TILED, "TILED", 0, "Tiled", ""},
    {MTEX_MAP_MODE_3D, "3D", 0, "3D", ""},
    {MTEX_MAP_MODE_RANDOM, "RANDOM", 0, "Random", ""},
    {MTEX_MAP_MODE_STENCIL, "STENCIL", 0, "Stencil", ""},
    {0, nullptr, 0, nullptr, nullptr},
};
#endif

const EnumPropertyItem rna_enum_brush_curve_preset_items[] = {
    {BRUSH_CURVE_CUSTOM, "CUSTOM", ICON_RNDCURVE, "Custom", ""},
    {BRUSH_CURVE_SMOOTH, "SMOOTH", ICON_SMOOTHCURVE, "Smooth", ""},
    {BRUSH_CURVE_SMOOTHER, "SMOOTHER", ICON_SMOOTHCURVE, "Smoother", ""},
    {BRUSH_CURVE_SPHERE, "SPHERE", ICON_SPHERECURVE, "Sphere", ""},
    {BRUSH_CURVE_ROOT, "ROOT", ICON_ROOTCURVE, "Root", ""},
    {BRUSH_CURVE_SHARP, "SHARP", ICON_SHARPCURVE, "Sharp", ""},
    {BRUSH_CURVE_LIN, "LIN", ICON_LINCURVE, "Linear", ""},
    {BRUSH_CURVE_POW4, "POW4", ICON_SHARPCURVE, "Sharper", ""},
    {BRUSH_CURVE_INVSQUARE, "INVSQUARE", ICON_INVERSESQUARECURVE, "Inverse Square", ""},
    {BRUSH_CURVE_CONSTANT, "CONSTANT", ICON_NOCURVE, "Constant", ""},
    {0, nullptr, 0, nullptr, nullptr},
};

/* NOTE: we don't actually turn these into a single enum bit-mask property,
 * instead we construct individual boolean properties. */
const EnumPropertyItem rna_enum_brush_automasking_flag_items[] = {
    {BRUSH_AUTOMASKING_TOPOLOGY,
     "use_automasking_topology",
     0,
     "Topology",
     "Affect only vertices connected to the active vertex under the brush"},
    {BRUSH_AUTOMASKING_FACE_SETS,
     "use_automasking_face_sets",
     0,
     "Face Sets",
     "Affect only vertices that share Face Sets with the active vertex"},
    {BRUSH_AUTOMASKING_BOUNDARY_EDGES,
     "use_automasking_boundary_edges",
     0,
     "Mesh Boundary Auto-Masking",
     "Do not affect non manifold boundary edges"},
    {BRUSH_AUTOMASKING_BOUNDARY_FACE_SETS,
     "use_automasking_boundary_face_sets",
     0,
     "Face Sets Boundary Automasking",
     "Do not affect vertices that belong to a Face Set boundary"},
    {BRUSH_AUTOMASKING_CAVITY_NORMAL,
     "use_automasking_cavity",
     0,
     "Cavity Mask",
     "Do not affect vertices on peaks, based on the surface curvature"},
    {BRUSH_AUTOMASKING_CAVITY_INVERTED,
     "use_automasking_cavity_inverted",
     0,
     "Inverted Cavity Mask",
     "Do not affect vertices within crevices, based on the surface curvature"},
    {BRUSH_AUTOMASKING_CAVITY_USE_CURVE,
     "use_automasking_custom_cavity_curve",
     0,
     "Custom Cavity Curve",
     "Use custom curve"},
    {0, nullptr, 0, nullptr, nullptr}};

const EnumPropertyItem rna_enum_brush_sculpt_brush_type_items[] = {
    {SCULPT_BRUSH_TYPE_DRAW, "DRAW", 0, "Draw", ""},
    {SCULPT_BRUSH_TYPE_DRAW_SHARP, "DRAW_SHARP", 0, "Draw Sharp", ""},
    {SCULPT_BRUSH_TYPE_CLAY, "CLAY", 0, "Clay", ""},
    {SCULPT_BRUSH_TYPE_CLAY_STRIPS, "CLAY_STRIPS", 0, "Clay Strips", ""},
    {SCULPT_BRUSH_TYPE_CLAY_THUMB, "CLAY_THUMB", 0, "Clay Thumb", ""},
    {SCULPT_BRUSH_TYPE_LAYER, "LAYER", 0, "Layer", ""},
    {SCULPT_BRUSH_TYPE_INFLATE, "INFLATE", 0, "Inflate", ""},
    {SCULPT_BRUSH_TYPE_BLOB, "BLOB", 0, "Blob", ""},
    {SCULPT_BRUSH_TYPE_CREASE, "CREASE", 0, "Crease", ""},
    RNA_ENUM_ITEM_SEPR,
    {SCULPT_BRUSH_TYPE_SMOOTH, "SMOOTH", 0, "Smooth", ""},
    {SCULPT_BRUSH_TYPE_FLATTEN, "FLATTEN", 0, "Flatten", ""},
    {SCULPT_BRUSH_TYPE_FILL, "FILL", 0, "Fill", ""},
    {SCULPT_BRUSH_TYPE_SCRAPE, "SCRAPE", 0, "Scrape", ""},
    {SCULPT_BRUSH_TYPE_MULTIPLANE_SCRAPE, "MULTIPLANE_SCRAPE", 0, "Multi-plane Scrape", ""},
    {SCULPT_BRUSH_TYPE_PINCH, "PINCH", 0, "Pinch", ""},
    RNA_ENUM_ITEM_SEPR,
    {SCULPT_BRUSH_TYPE_GRAB, "GRAB", 0, "Grab", ""},
    {SCULPT_BRUSH_TYPE_ELASTIC_DEFORM, "ELASTIC_DEFORM", 0, "Elastic Deform", ""},
    {SCULPT_BRUSH_TYPE_SNAKE_HOOK, "SNAKE_HOOK", 0, "Snake Hook", ""},
    {SCULPT_BRUSH_TYPE_THUMB, "THUMB", 0, "Thumb", ""},
    {SCULPT_BRUSH_TYPE_POSE, "POSE", 0, "Pose", ""},
    {SCULPT_BRUSH_TYPE_NUDGE, "NUDGE", 0, "Nudge", ""},
    {SCULPT_BRUSH_TYPE_ROTATE, "ROTATE", 0, "Rotate", ""},
    {SCULPT_BRUSH_TYPE_SLIDE_RELAX, "TOPOLOGY", 0, "Slide Relax", ""},
    {SCULPT_BRUSH_TYPE_BOUNDARY, "BOUNDARY", 0, "Boundary", ""},
    RNA_ENUM_ITEM_SEPR,
    {SCULPT_BRUSH_TYPE_CLOTH, "CLOTH", 0, "Cloth", ""},
    {SCULPT_BRUSH_TYPE_SIMPLIFY, "SIMPLIFY", 0, "Simplify", ""},
    {SCULPT_BRUSH_TYPE_MASK, "MASK", 0, "Mask", ""},
    {SCULPT_BRUSH_TYPE_DRAW_FACE_SETS, "DRAW_FACE_SETS", 0, "Draw Face Sets", ""},
    {SCULPT_BRUSH_TYPE_DISPLACEMENT_ERASER,
     "DISPLACEMENT_ERASER",
     0,
     "Multires Displacement Eraser",
     ""},
    {SCULPT_BRUSH_TYPE_DISPLACEMENT_SMEAR,
     "DISPLACEMENT_SMEAR",
     0,
     "Multires Displacement Smear",
     ""},
    {SCULPT_BRUSH_TYPE_PAINT, "PAINT", 0, "Paint", ""},
    {SCULPT_BRUSH_TYPE_SMEAR, "SMEAR", 0, "Smear", ""},
    {0, nullptr, 0, nullptr, nullptr},
};

const EnumPropertyItem rna_enum_brush_vertex_brush_type_items[] = {
    {VPAINT_BRUSH_TYPE_DRAW, "DRAW", 0, "Draw", ""},
    {VPAINT_BRUSH_TYPE_BLUR, "BLUR", 0, "Blur", ""},
    {VPAINT_BRUSH_TYPE_AVERAGE, "AVERAGE", 0, "Average", ""},
    {VPAINT_BRUSH_TYPE_SMEAR, "SMEAR", 0, "Smear", ""},
    {0, nullptr, 0, nullptr, nullptr},
};

const EnumPropertyItem rna_enum_brush_weight_brush_type_items[] = {
    {WPAINT_BRUSH_TYPE_DRAW, "DRAW", 0, "Draw", ""},
    {WPAINT_BRUSH_TYPE_BLUR, "BLUR", 0, "Blur", ""},
    {WPAINT_BRUSH_TYPE_AVERAGE, "AVERAGE", 0, "Average", ""},
    {WPAINT_BRUSH_TYPE_SMEAR, "SMEAR", 0, "Smear", ""},
    {0, nullptr, 0, nullptr, nullptr},
};

const EnumPropertyItem rna_enum_brush_image_brush_type_items[] = {
    {IMAGE_PAINT_BRUSH_TYPE_DRAW, "DRAW", 0, "Draw", ""},
    {IMAGE_PAINT_BRUSH_TYPE_SOFTEN, "SOFTEN", 0, "Soften", ""},
    {IMAGE_PAINT_BRUSH_TYPE_SMEAR, "SMEAR", 0, "Smear", ""},
    {IMAGE_PAINT_BRUSH_TYPE_CLONE, "CLONE", 0, "Clone", ""},
    {IMAGE_PAINT_BRUSH_TYPE_FILL, "FILL", 0, "Fill", ""},
    {IMAGE_PAINT_BRUSH_TYPE_MASK, "MASK", 0, "Mask", ""},
    {0, nullptr, 0, nullptr, nullptr},
};

const EnumPropertyItem rna_enum_brush_gpencil_types_items[] = {
    {GPAINT_BRUSH_TYPE_DRAW,
     "DRAW",
     ICON_STROKE,
     "Draw",
     "The brush is of type used for drawing strokes"},
    {GPAINT_BRUSH_TYPE_FILL,
     "FILL",
     ICON_COLOR,
     "Fill",
     "The brush is of type used for filling areas"},
    {GPAINT_BRUSH_TYPE_ERASE,
     "ERASE",
     ICON_PANEL_CLOSE,
     "Erase",
     "The brush is used for erasing strokes"},
    {GPAINT_BRUSH_TYPE_TINT, "TINT", 0, "Tint", "The brush is of type used for tinting strokes"},
    {0, nullptr, 0, nullptr, nullptr},
};

const EnumPropertyItem rna_enum_brush_gpencil_vertex_types_items[] = {
    {GPVERTEX_BRUSH_TYPE_DRAW, "DRAW", 0, "Draw", "Paint a color on stroke points"},
    {GPVERTEX_BRUSH_TYPE_BLUR,
     "BLUR",
     0,
     "Blur",
     "Smooth out the colors of adjacent stroke points"},
    {GPVERTEX_BRUSH_TYPE_AVERAGE,
     "AVERAGE",
     0,
     "Average",
     "Smooth out colors with the average color under the brush"},
    {GPVERTEX_BRUSH_TYPE_SMEAR,
     "SMEAR",
     0,
     "Smear",
     "Smudge colors by grabbing and dragging them"},
    {GPVERTEX_BRUSH_TYPE_REPLACE,
     "REPLACE",
     0,
     "Replace",
     "Replace the color of stroke points that already have a color applied"},
    {0, nullptr, 0, nullptr, nullptr},
};

const EnumPropertyItem rna_enum_brush_gpencil_sculpt_types_items[] = {
    {GPSCULPT_BRUSH_TYPE_SMOOTH, "SMOOTH", 0, "Smooth", "Smooth stroke points"},
    {GPSCULPT_BRUSH_TYPE_THICKNESS, "THICKNESS", 0, "Thickness", "Adjust thickness of strokes"},
    {GPSCULPT_BRUSH_TYPE_STRENGTH, "STRENGTH", 0, "Strength", "Adjust color strength of strokes"},
    {GPSCULPT_BRUSH_TYPE_RANDOMIZE,
     "RANDOMIZE",
     0,
     "Randomize",
     "Introduce jitter/randomness into strokes"},
    {GPSCULPT_BRUSH_TYPE_GRAB,
     "GRAB",
     0,
     "Grab",
     "Translate the set of points initially within the brush circle"},
    {GPSCULPT_BRUSH_TYPE_PUSH,
     "PUSH",
     0,
     "Push",
     "Move points out of the way, as if combing them"},
    {GPSCULPT_BRUSH_TYPE_TWIST,
     "TWIST",
     0,
     "Twist",
     "Rotate points around the midpoint of the brush"},
    {GPSCULPT_BRUSH_TYPE_PINCH,
     "PINCH",
     0,
     "Pinch",
     "Pull points towards the midpoint of the brush"},
    {GPSCULPT_BRUSH_TYPE_CLONE,
     "CLONE",
     0,
     "Clone",
     "Paste copies of the strokes stored on the internal clipboard"},
    {0, nullptr, 0, nullptr, nullptr}};

const EnumPropertyItem rna_enum_brush_gpencil_weight_types_items[] = {
<<<<<<< HEAD
    {GPWEIGHT_TOOL_DRAW, "WEIGHT", 0, "Weight", "Paint weight in active vertex group"},
    {GPWEIGHT_TOOL_BLUR, "BLUR", 0, "Blur", "Blur weight in active vertex group"},
    {GPWEIGHT_TOOL_AVERAGE, "AVERAGE", 0, "Average", "Average weight in active vertex group"},
    {GPWEIGHT_TOOL_SMEAR, "SMEAR", 0, "Smear", "Smear weight in active vertex group"},
    {GPWEIGHT_TOOL_GRADIENT, "GRADIENT", 0, "Gradient", "Draw a weight gradient in active vertex group"},
=======
    {GPWEIGHT_BRUSH_TYPE_DRAW, "WEIGHT", 0, "Weight", "Paint weight in active vertex group"},
    {GPWEIGHT_BRUSH_TYPE_BLUR, "BLUR", 0, "Blur", "Blur weight in active vertex group"},
    {GPWEIGHT_BRUSH_TYPE_AVERAGE,
     "AVERAGE",
     0,
     "Average",
     "Average weight in active vertex group"},
    {GPWEIGHT_BRUSH_TYPE_SMEAR, "SMEAR", 0, "Smear", "Smear weight in active vertex group"},
>>>>>>> 23ecce59
    {0, nullptr, 0, nullptr, nullptr},
};

const EnumPropertyItem rna_enum_brush_curves_sculpt_brush_type_items[] = {
    {CURVES_SCULPT_BRUSH_TYPE_SELECTION_PAINT, "SELECTION_PAINT", 0, "Paint Selection", ""},
    RNA_ENUM_ITEM_SEPR,
    {CURVES_SCULPT_BRUSH_TYPE_ADD, "ADD", 0, "Add", ""},
    {CURVES_SCULPT_BRUSH_TYPE_DELETE, "DELETE", 0, "Delete", ""},
    {CURVES_SCULPT_BRUSH_TYPE_DENSITY, "DENSITY", 0, "Density", ""},
    RNA_ENUM_ITEM_SEPR,
    {CURVES_SCULPT_BRUSH_TYPE_COMB, "COMB", 0, "Comb", ""},
    {CURVES_SCULPT_BRUSH_TYPE_SNAKE_HOOK, "SNAKE_HOOK", 0, "Snake Hook", ""},
    {CURVES_SCULPT_BRUSH_TYPE_GROW_SHRINK, "GROW_SHRINK", 0, "Grow / Shrink", ""},
    {CURVES_SCULPT_BRUSH_TYPE_PINCH, "PINCH", 0, "Pinch", ""},
    {CURVES_SCULPT_BRUSH_TYPE_PUFF, "PUFF", 0, "Puff", ""},
    {CURVES_SCULPT_BRUSH_TYPE_SMOOTH, "SMOOTH", 0, "Smooth", ""},
    {CURVES_SCULPT_BRUSH_TYPE_SLIDE, "SLIDE", 0, "Slide", ""},
    {0, nullptr, 0, nullptr, nullptr},
};

#ifndef RNA_RUNTIME
static EnumPropertyItem rna_enum_gpencil_brush_eraser_modes_items[] = {
    {GP_BRUSH_ERASER_SOFT,
     "SOFT",
     0,
     "Dissolve",
     "Erase strokes, fading their points strength and thickness"},
    {GP_BRUSH_ERASER_HARD, "HARD", 0, "Point", "Erase stroke points"},
    {GP_BRUSH_ERASER_STROKE, "STROKE", 0, "Stroke", "Erase entire strokes"},
    {0, nullptr, 0, nullptr, nullptr},
};

static EnumPropertyItem rna_enum_gpencil_brush_scope_mode_items[] = {
    {GP_BRUSH_SCOPE_POINT, "POINT", 0, "Point", "Affect stroke points"},
    {GP_BRUSH_SCOPE_STROKE, "STROKE", 0, "Stroke", "Affect entire strokes"},
    {0, nullptr, 0, nullptr, nullptr},
};

static EnumPropertyItem rna_enum_gpencil_fill_draw_modes_items[] = {
    {GP_FILL_DMODE_BOTH,
     "BOTH",
     0,
     "All",
     "Use both visible strokes and edit lines as fill boundary limits"},
    {GP_FILL_DMODE_STROKE, "STROKE", 0, "Strokes", "Use visible strokes as fill boundary limits"},
    {GP_FILL_DMODE_CONTROL, "CONTROL", 0, "Edit Lines", "Use edit lines as fill boundary limits"},
    {0, nullptr, 0, nullptr, nullptr}};

static EnumPropertyItem rna_enum_gpencil_fill_extend_modes_items[] = {
    {GP_FILL_EMODE_EXTEND, "EXTEND", 0, "Extend", "Extend strokes in straight lines"},
    {GP_FILL_EMODE_RADIUS, "RADIUS", 0, "Radius", "Connect endpoints that are close together"},
    {0, nullptr, 0, nullptr, nullptr}};

static EnumPropertyItem rna_enum_gpencil_fill_layers_modes_items[] = {
    {GP_FILL_GPLMODE_VISIBLE, "VISIBLE", 0, "Visible", "Visible layers"},
    {GP_FILL_GPLMODE_ACTIVE, "ACTIVE", 0, "Active", "Only active layer"},
    {GP_FILL_GPLMODE_ABOVE, "ABOVE", 0, "Layer Above", "Layer above active"},
    {GP_FILL_GPLMODE_BELOW, "BELOW", 0, "Layer Below", "Layer below active"},
    {GP_FILL_GPLMODE_ALL_ABOVE, "ALL_ABOVE", 0, "All Above", "All layers above active"},
    {GP_FILL_GPLMODE_ALL_BELOW, "ALL_BELOW", 0, "All Below", "All layers below active"},
    {0, nullptr, 0, nullptr, nullptr}};

static EnumPropertyItem rna_enum_gpencil_fill_direction_items[] = {
    {0, "NORMAL", ICON_ADD, "Normal", "Fill internal area"},
    {BRUSH_DIR_IN, "INVERT", ICON_REMOVE, "Inverted", "Fill inverted area"},
    {0, nullptr, 0, nullptr, nullptr},
};

static EnumPropertyItem rna_enum_gpencil_brush_modes_items[] = {
    {GP_BRUSH_MODE_ACTIVE, "ACTIVE", 0, "Active", "Use current mode"},
    {GP_BRUSH_MODE_MATERIAL, "MATERIAL", 0, "Material", "Use always material mode"},
    {GP_BRUSH_MODE_VERTEXCOLOR, "VERTEXCOLOR", 0, "Vertex Color", "Use always Vertex Color mode"},
    {0, nullptr, 0, nullptr, nullptr}};

#endif

#ifdef RNA_RUNTIME

#  include "MEM_guardedalloc.h"

#  include "RNA_access.hh"

#  include "BKE_brush.hh"
#  include "BKE_colorband.hh"
#  include "BKE_gpencil_legacy.h"
#  include "BKE_icons.h"
#  include "BKE_material.h"
#  include "BKE_paint.hh"
#  include "BKE_preview_image.hh"

#  include "WM_api.hh"

static bool rna_BrushCapabilitiesSculpt_has_accumulate_get(PointerRNA *ptr)
{
  Brush *br = (Brush *)ptr->data;
  return SCULPT_BRUSH_TYPE_HAS_ACCUMULATE(br->sculpt_brush_type);
}

static bool rna_BrushCapabilitiesSculpt_has_topology_rake_get(PointerRNA *ptr)
{
  Brush *br = (Brush *)ptr->data;
  return SCULPT_BRUSH_TYPE_HAS_TOPOLOGY_RAKE(br->sculpt_brush_type);
}

static bool rna_BrushCapabilitiesSculpt_has_auto_smooth_get(PointerRNA *ptr)
{
  Brush *br = (Brush *)ptr->data;
  return !ELEM(br->sculpt_brush_type,
               SCULPT_BRUSH_TYPE_MASK,
               SCULPT_BRUSH_TYPE_SMOOTH,
               SCULPT_BRUSH_TYPE_PAINT,
               SCULPT_BRUSH_TYPE_SMEAR);
}

static bool rna_BrushCapabilitiesSculpt_has_height_get(PointerRNA *ptr)
{
  Brush *br = (Brush *)ptr->data;
  return br->sculpt_brush_type == SCULPT_BRUSH_TYPE_LAYER;
}

static bool rna_BrushCapabilitiesSculpt_has_jitter_get(PointerRNA *ptr)
{
  Brush *br = (Brush *)ptr->data;
  return (!(br->flag & BRUSH_ANCHORED) && !(br->flag & BRUSH_DRAG_DOT) &&
          !ELEM(br->sculpt_brush_type,
                SCULPT_BRUSH_TYPE_GRAB,
                SCULPT_BRUSH_TYPE_ROTATE,
                SCULPT_BRUSH_TYPE_SNAKE_HOOK,
                SCULPT_BRUSH_TYPE_THUMB));
}

static bool rna_BrushCapabilitiesSculpt_has_normal_weight_get(PointerRNA *ptr)
{
  Brush *br = (Brush *)ptr->data;
  return SCULPT_BRUSH_TYPE_HAS_NORMAL_WEIGHT(br->sculpt_brush_type);
}

static bool rna_BrushCapabilitiesSculpt_has_rake_factor_get(PointerRNA *ptr)
{
  Brush *br = (Brush *)ptr->data;
  return SCULPT_BRUSH_TYPE_HAS_RAKE(br->sculpt_brush_type);
}

static bool rna_BrushCapabilities_has_overlay_get(PointerRNA *ptr)
{
  Brush *br = (Brush *)ptr->data;
  return ELEM(
      br->mtex.brush_map_mode, MTEX_MAP_MODE_VIEW, MTEX_MAP_MODE_TILED, MTEX_MAP_MODE_STENCIL);
}

static bool rna_BrushCapabilitiesSculpt_has_persistence_get(PointerRNA *ptr)
{
  Brush *br = (Brush *)ptr->data;
  return ELEM(br->sculpt_brush_type, SCULPT_BRUSH_TYPE_LAYER, SCULPT_BRUSH_TYPE_CLOTH);
}

static bool rna_BrushCapabilitiesSculpt_has_pinch_factor_get(PointerRNA *ptr)
{
  Brush *br = (Brush *)ptr->data;
  return ELEM(br->sculpt_brush_type,
              SCULPT_BRUSH_TYPE_BLOB,
              SCULPT_BRUSH_TYPE_CREASE,
              SCULPT_BRUSH_TYPE_SNAKE_HOOK);
}

static bool rna_BrushCapabilitiesSculpt_has_plane_offset_get(PointerRNA *ptr)
{
  Brush *br = (Brush *)ptr->data;
  return ELEM(br->sculpt_brush_type,
              SCULPT_BRUSH_TYPE_CLAY,
              SCULPT_BRUSH_TYPE_CLAY_STRIPS,
              SCULPT_BRUSH_TYPE_CLAY_THUMB,
              SCULPT_BRUSH_TYPE_FILL,
              SCULPT_BRUSH_TYPE_FLATTEN,
              SCULPT_BRUSH_TYPE_SCRAPE);
}

static bool rna_BrushCapabilitiesSculpt_has_random_texture_angle_get(PointerRNA *ptr)
{
  Brush *br = (Brush *)ptr->data;
  return !ELEM(br->sculpt_brush_type,
               SCULPT_BRUSH_TYPE_GRAB,
               SCULPT_BRUSH_TYPE_ROTATE,
               SCULPT_BRUSH_TYPE_SNAKE_HOOK,
               SCULPT_BRUSH_TYPE_THUMB);
}

static bool rna_TextureCapabilities_has_random_texture_angle_get(PointerRNA *ptr)
{
  MTex *mtex = (MTex *)ptr->data;
  return ELEM(mtex->brush_map_mode, MTEX_MAP_MODE_VIEW, MTEX_MAP_MODE_AREA, MTEX_MAP_MODE_RANDOM);
}

static bool rna_BrushCapabilities_has_random_texture_angle_get(PointerRNA *ptr)
{
  Brush *br = (Brush *)ptr->data;
  return !(br->flag & BRUSH_ANCHORED);
}

static bool rna_BrushCapabilitiesSculpt_has_sculpt_plane_get(PointerRNA *ptr)
{
  Brush *br = (Brush *)ptr->data;
  return !ELEM(br->sculpt_brush_type,
               SCULPT_BRUSH_TYPE_INFLATE,
               SCULPT_BRUSH_TYPE_MASK,
               SCULPT_BRUSH_TYPE_PINCH,
               SCULPT_BRUSH_TYPE_SMOOTH);
}

static bool rna_BrushCapabilitiesSculpt_has_color_get(PointerRNA *ptr)
{
  Brush *br = (Brush *)ptr->data;
  return ELEM(br->sculpt_brush_type, SCULPT_BRUSH_TYPE_PAINT);
}

static bool rna_BrushCapabilitiesSculpt_has_secondary_color_get(PointerRNA *ptr)
{
  Brush *br = (Brush *)ptr->data;
  return BKE_brush_sculpt_has_secondary_color(br);
}

static bool rna_BrushCapabilitiesSculpt_has_smooth_stroke_get(PointerRNA *ptr)
{
  Brush *br = (Brush *)ptr->data;
  return (!(br->flag & BRUSH_ANCHORED) && !(br->flag & BRUSH_DRAG_DOT) &&
          !(br->flag & BRUSH_LINE) && !(br->flag & BRUSH_CURVE) &&
          !ELEM(br->sculpt_brush_type,
                SCULPT_BRUSH_TYPE_GRAB,
                SCULPT_BRUSH_TYPE_ROTATE,
                SCULPT_BRUSH_TYPE_SNAKE_HOOK,
                SCULPT_BRUSH_TYPE_THUMB));
}

static bool rna_BrushCapabilities_has_smooth_stroke_get(PointerRNA *ptr)
{
  Brush *br = (Brush *)ptr->data;
  return (!(br->flag & BRUSH_ANCHORED) && !(br->flag & BRUSH_DRAG_DOT) &&
          !(br->flag & BRUSH_LINE) && !(br->flag & BRUSH_CURVE));
}

static bool rna_BrushCapabilitiesSculpt_has_space_attenuation_get(PointerRNA *ptr)
{
  Brush *br = (Brush *)ptr->data;
  return ((br->flag & (BRUSH_SPACE | BRUSH_LINE | BRUSH_CURVE)) &&
          !ELEM(br->sculpt_brush_type,
                SCULPT_BRUSH_TYPE_GRAB,
                SCULPT_BRUSH_TYPE_ROTATE,
                SCULPT_BRUSH_TYPE_SMOOTH,
                SCULPT_BRUSH_TYPE_SNAKE_HOOK));
}

static bool rna_BrushCapabilitiesImagePaint_has_space_attenuation_get(PointerRNA *ptr)
{
  Brush *br = (Brush *)ptr->data;
  return (br->flag & (BRUSH_SPACE | BRUSH_LINE | BRUSH_CURVE)) &&
         br->image_brush_type != IMAGE_PAINT_BRUSH_TYPE_FILL;
}

static bool rna_BrushCapabilitiesImagePaint_has_color_get(PointerRNA *ptr)
{
  Brush *br = (Brush *)ptr->data;
  return ELEM(br->image_brush_type, IMAGE_PAINT_BRUSH_TYPE_DRAW, IMAGE_PAINT_BRUSH_TYPE_FILL);
}

static bool rna_BrushCapabilitiesVertexPaint_has_color_get(PointerRNA *ptr)
{
  Brush *br = (Brush *)ptr->data;
  return ELEM(br->vertex_brush_type, VPAINT_BRUSH_TYPE_DRAW);
}

static bool rna_BrushCapabilitiesWeightPaint_has_weight_get(PointerRNA *ptr)
{
  Brush *br = (Brush *)ptr->data;
  return ELEM(br->weight_brush_type, WPAINT_BRUSH_TYPE_DRAW);
}

static bool rna_BrushCapabilities_has_spacing_get(PointerRNA *ptr)
{
  Brush *br = (Brush *)ptr->data;
  return (!(br->flag & BRUSH_ANCHORED));
}

static bool rna_BrushCapabilitiesSculpt_has_strength_pressure_get(PointerRNA *ptr)
{
  Brush *br = (Brush *)ptr->data;
  return !ELEM(br->sculpt_brush_type, SCULPT_BRUSH_TYPE_GRAB, SCULPT_BRUSH_TYPE_SNAKE_HOOK);
}

static bool rna_TextureCapabilities_has_texture_angle_get(PointerRNA *ptr)
{
  MTex *mtex = (MTex *)ptr->data;
  return mtex->brush_map_mode != MTEX_MAP_MODE_3D;
}

static bool rna_BrushCapabilitiesSculpt_has_direction_get(PointerRNA *ptr)
{
  Brush *br = (Brush *)ptr->data;
  return !ELEM(br->sculpt_brush_type,
               SCULPT_BRUSH_TYPE_DRAW,
               SCULPT_BRUSH_TYPE_DRAW_SHARP,
               SCULPT_BRUSH_TYPE_CLAY,
               SCULPT_BRUSH_TYPE_CLAY_STRIPS,
               SCULPT_BRUSH_TYPE_SMOOTH,
               SCULPT_BRUSH_TYPE_LAYER,
               SCULPT_BRUSH_TYPE_INFLATE,
               SCULPT_BRUSH_TYPE_BLOB,
               SCULPT_BRUSH_TYPE_CREASE,
               SCULPT_BRUSH_TYPE_FLATTEN,
               SCULPT_BRUSH_TYPE_FILL,
               SCULPT_BRUSH_TYPE_SCRAPE,
               SCULPT_BRUSH_TYPE_CLAY,
               SCULPT_BRUSH_TYPE_PINCH,
               SCULPT_BRUSH_TYPE_MASK);
}

static bool rna_BrushCapabilitiesSculpt_has_gravity_get(PointerRNA *ptr)
{
  Brush *br = (Brush *)ptr->data;
  return !ELEM(br->sculpt_brush_type, SCULPT_BRUSH_TYPE_MASK, SCULPT_BRUSH_TYPE_SMOOTH);
}

static bool rna_BrushCapabilitiesSculpt_has_tilt_get(PointerRNA *ptr)
{
  Brush *br = (Brush *)ptr->data;
  return ELEM(br->sculpt_brush_type,
              SCULPT_BRUSH_TYPE_DRAW,
              SCULPT_BRUSH_TYPE_DRAW_SHARP,
              SCULPT_BRUSH_TYPE_FLATTEN,
              SCULPT_BRUSH_TYPE_FILL,
              SCULPT_BRUSH_TYPE_SCRAPE,
              SCULPT_BRUSH_TYPE_CLAY_STRIPS,
              SCULPT_BRUSH_TYPE_CLAY_THUMB);
}

static bool rna_TextureCapabilities_has_texture_angle_source_get(PointerRNA *ptr)
{
  MTex *mtex = (MTex *)ptr->data;
  return ELEM(mtex->brush_map_mode, MTEX_MAP_MODE_VIEW, MTEX_MAP_MODE_AREA, MTEX_MAP_MODE_RANDOM);
}

static bool rna_BrushCapabilitiesImagePaint_has_accumulate_get(PointerRNA *ptr)
{
  /* only support for draw brush */
  Brush *br = (Brush *)ptr->data;

  return ((br->flag & BRUSH_AIRBRUSH) || (br->flag & BRUSH_DRAG_DOT) ||
          (br->flag & BRUSH_ANCHORED) || (br->image_brush_type == IMAGE_PAINT_BRUSH_TYPE_SOFTEN) ||
          (br->image_brush_type == IMAGE_PAINT_BRUSH_TYPE_SMEAR) ||
          (br->image_brush_type == IMAGE_PAINT_BRUSH_TYPE_FILL) ||
          (br->mtex.tex && !ELEM(br->mtex.brush_map_mode,
                                 MTEX_MAP_MODE_TILED,
                                 MTEX_MAP_MODE_STENCIL,
                                 MTEX_MAP_MODE_3D))) ?
             false :
             true;
}

static bool rna_BrushCapabilitiesImagePaint_has_radius_get(PointerRNA *ptr)
{
  /* only support for draw brush */
  Brush *br = (Brush *)ptr->data;

  return (br->image_brush_type != IMAGE_PAINT_BRUSH_TYPE_FILL);
}

static PointerRNA rna_Sculpt_brush_capabilities_get(PointerRNA *ptr)
{
  return rna_pointer_inherit_refine(ptr, &RNA_BrushCapabilitiesSculpt, ptr->owner_id);
}

static PointerRNA rna_Imapaint_brush_capabilities_get(PointerRNA *ptr)
{
  return rna_pointer_inherit_refine(ptr, &RNA_BrushCapabilitiesImagePaint, ptr->owner_id);
}

static PointerRNA rna_Vertexpaint_brush_capabilities_get(PointerRNA *ptr)
{
  return rna_pointer_inherit_refine(ptr, &RNA_BrushCapabilitiesVertexPaint, ptr->owner_id);
}

static PointerRNA rna_Weightpaint_brush_capabilities_get(PointerRNA *ptr)
{
  return rna_pointer_inherit_refine(ptr, &RNA_BrushCapabilitiesWeightPaint, ptr->owner_id);
}

static PointerRNA rna_Brush_capabilities_get(PointerRNA *ptr)
{
  return rna_pointer_inherit_refine(ptr, &RNA_BrushCapabilities, ptr->owner_id);
}

static void rna_Brush_reset_icon(Brush *br)
{
  ID *id = &br->id;

  if (br->flag & BRUSH_CUSTOM_ICON) {
    return;
  }

  if (id->icon_id >= BIFICONID_LAST_STATIC) {
    BKE_icon_id_delete(id);
    BKE_previewimg_id_free(id);
  }

  id->icon_id = 0;
}

static void rna_Brush_update(Main * /*bmain*/, Scene * /*scene*/, PointerRNA *ptr)
{
  Brush *br = (Brush *)ptr->data;
  WM_main_add_notifier(NC_BRUSH | NA_EDITED, br);
  // WM_main_add_notifier(NC_SPACE | ND_SPACE_VIEW3D, nullptr);
}

static void rna_Brush_material_update(bContext * /*C*/, PointerRNA * /*ptr*/)
{
  /* number of material users changed */
  WM_main_add_notifier(NC_SPACE | ND_SPACE_PROPERTIES, nullptr);
}

static void rna_Brush_main_tex_update(bContext *C, PointerRNA *ptr)
{
  Main *bmain = CTX_data_main(C);
  Scene *scene = CTX_data_scene(C);
  ViewLayer *view_layer = CTX_data_view_layer(C);
  Brush *br = (Brush *)ptr->data;
  BKE_paint_invalidate_overlay_tex(scene, view_layer, br->mtex.tex);
  rna_Brush_update(bmain, scene, ptr);
}

static void rna_Brush_secondary_tex_update(bContext *C, PointerRNA *ptr)
{
  Main *bmain = CTX_data_main(C);
  Scene *scene = CTX_data_scene(C);
  ViewLayer *view_layer = CTX_data_view_layer(C);
  Brush *br = (Brush *)ptr->data;
  BKE_paint_invalidate_overlay_tex(scene, view_layer, br->mask_mtex.tex);
  rna_Brush_update(bmain, scene, ptr);
}

static void rna_Brush_size_update(Main *bmain, Scene *scene, PointerRNA *ptr)
{
  BKE_paint_invalidate_overlay_all();
  rna_Brush_update(bmain, scene, ptr);
}

static void rna_Brush_update_and_reset_icon(Main *bmain, Scene *scene, PointerRNA *ptr)
{
  Brush *br = static_cast<Brush *>(ptr->data);
  rna_Brush_reset_icon(br);
  rna_Brush_update(bmain, scene, ptr);
}

static void rna_Brush_stroke_update(Main *bmain, Scene *scene, PointerRNA *ptr)
{
  WM_main_add_notifier(NC_SCENE | ND_TOOLSETTINGS, scene);
  rna_Brush_update(bmain, scene, ptr);
}

static void rna_Brush_icon_update(Main * /*bmain*/, Scene * /*scene*/, PointerRNA *ptr)
{
  Brush *br = (Brush *)ptr->data;

  if (br->icon_imbuf) {
    IMB_freeImBuf(br->icon_imbuf);
    br->icon_imbuf = nullptr;
  }

  br->id.icon_id = 0;

  if (br->flag & BRUSH_CUSTOM_ICON) {
    BKE_icon_changed(BKE_icon_id_ensure(&br->id));
  }

  WM_main_add_notifier(NC_BRUSH | NA_EDITED, br);
}

static bool rna_Brush_imagetype_poll(PointerRNA * /*ptr*/, PointerRNA value)
{
  Image *image = (Image *)value.owner_id;
  return image->type != IMA_TYPE_R_RESULT && image->type != IMA_TYPE_COMPOSITE;
}

static void rna_TextureSlot_brush_angle_update(bContext *C, PointerRNA *ptr)
{
  Scene *scene = CTX_data_scene(C);
  MTex *mtex = static_cast<MTex *>(ptr->data);
  /* skip invalidation of overlay for stencil mode */
  if (mtex->mapping != MTEX_MAP_MODE_STENCIL) {
    ViewLayer *view_layer = CTX_data_view_layer(C);
    BKE_paint_invalidate_overlay_tex(scene, view_layer, mtex->tex);
  }

  rna_TextureSlot_update(C, ptr);
}

static void rna_Brush_set_size(PointerRNA *ptr, int value)
{
  Brush *brush = static_cast<Brush *>(ptr->data);

  /* scale unprojected radius so it stays consistent with brush size */
  BKE_brush_scale_unprojected_radius(&brush->unprojected_radius, value, brush->size);
  brush->size = value;
}

static void rna_Brush_use_gradient_set(PointerRNA *ptr, int value)
{
  Brush *br = (Brush *)ptr->data;

  if (value & BRUSH_USE_GRADIENT) {
    br->flag |= BRUSH_USE_GRADIENT;
  }
  else {
    br->flag &= ~BRUSH_USE_GRADIENT;
  }

  if ((br->flag & BRUSH_USE_GRADIENT) && br->gradient == nullptr) {
    br->gradient = BKE_colorband_add(true);
  }
}

static void rna_Brush_set_unprojected_radius(PointerRNA *ptr, float value)
{
  Brush *brush = static_cast<Brush *>(ptr->data);

  /* scale brush size so it stays consistent with unprojected_radius */
  BKE_brush_scale_size(&brush->size, value, brush->unprojected_radius);
  brush->unprojected_radius = value;
}

static const EnumPropertyItem *rna_Brush_direction_itemf(bContext *C,
                                                         PointerRNA *ptr,
                                                         PropertyRNA * /*prop*/,
                                                         bool * /*r_free*/)
{
  PaintMode mode = BKE_paintmode_get_active_from_context(C);

  /* sculpt mode */
  static const EnumPropertyItem prop_flatten_contrast_items[] = {
      {BRUSH_DIR_IN, "CONTRAST", ICON_ADD, "Contrast", "Subtract effect of brush"},
      {0, "FLATTEN", ICON_REMOVE, "Flatten", "Add effect of brush"},
      {0, nullptr, 0, nullptr, nullptr},
  };

  static const EnumPropertyItem prop_fill_deepen_items[] = {
      {0, "FILL", ICON_ADD, "Fill", "Add effect of brush"},
      {BRUSH_DIR_IN, "DEEPEN", ICON_REMOVE, "Deepen", "Subtract effect of brush"},
      {0, nullptr, 0, nullptr, nullptr},
  };

  static const EnumPropertyItem prop_scrape_peaks_items[] = {
      {0, "SCRAPE", ICON_ADD, "Scrape", "Add effect of brush"},
      {BRUSH_DIR_IN, "PEAKS", ICON_REMOVE, "Peaks", "Subtract effect of brush"},
      {0, nullptr, 0, nullptr, nullptr},
  };

  static const EnumPropertyItem prop_pinch_magnify_items[] = {
      {BRUSH_DIR_IN, "MAGNIFY", ICON_ADD, "Magnify", "Subtract effect of brush"},
      {0, "PINCH", ICON_REMOVE, "Pinch", "Add effect of brush"},
      {0, nullptr, 0, nullptr, nullptr},
  };

  static const EnumPropertyItem prop_inflate_deflate_items[] = {
      {0, "INFLATE", ICON_ADD, "Inflate", "Add effect of brush"},
      {BRUSH_DIR_IN, "DEFLATE", ICON_REMOVE, "Deflate", "Subtract effect of brush"},
      {0, nullptr, 0, nullptr, nullptr},
  };

  /* texture paint mode */
  static const EnumPropertyItem prop_soften_sharpen_items[] = {
      {BRUSH_DIR_IN, "SHARPEN", ICON_ADD, "Sharpen", "Sharpen effect of brush"},
      {0, "SOFTEN", ICON_REMOVE, "Soften", "Blur effect of brush"},
      {0, nullptr, 0, nullptr, nullptr},
  };

  /* gpencil sculpt */
  static const EnumPropertyItem prop_pinch_items[] = {
      {0, "ADD", ICON_ADD, "Pinch", "Add effect of brush"},
      {BRUSH_DIR_IN, "SUBTRACT", ICON_REMOVE, "Inflate", "Subtract effect of brush"},
      {0, nullptr, 0, nullptr, nullptr},
  };
  static const EnumPropertyItem prop_twist_items[] = {
      {0, "ADD", ICON_ADD, "Counter-Clockwise", "Add effect of brush"},
      {BRUSH_DIR_IN, "SUBTRACT", ICON_REMOVE, "Clockwise", "Subtract effect of brush"},
      {0, nullptr, 0, nullptr, nullptr},
  };

  Brush *me = (Brush *)(ptr->data);

  switch (mode) {
    case PaintMode::Sculpt:
      switch (me->sculpt_brush_type) {
        case SCULPT_BRUSH_TYPE_DRAW:
        case SCULPT_BRUSH_TYPE_DRAW_SHARP:
        case SCULPT_BRUSH_TYPE_CREASE:
        case SCULPT_BRUSH_TYPE_BLOB:
        case SCULPT_BRUSH_TYPE_LAYER:
        case SCULPT_BRUSH_TYPE_CLAY:
        case SCULPT_BRUSH_TYPE_CLAY_STRIPS:
          return prop_direction_items;
        case SCULPT_BRUSH_TYPE_SMOOTH:
          return prop_smooth_direction_items;
        case SCULPT_BRUSH_TYPE_MASK:
          switch ((BrushMaskTool)me->mask_tool) {
            case BRUSH_MASK_DRAW:
              return prop_direction_items;

            case BRUSH_MASK_SMOOTH:
              return rna_enum_dummy_DEFAULT_items;

            default:
              return rna_enum_dummy_DEFAULT_items;
          }

        case SCULPT_BRUSH_TYPE_FLATTEN:
          return prop_flatten_contrast_items;

        case SCULPT_BRUSH_TYPE_FILL:
          return prop_fill_deepen_items;

        case SCULPT_BRUSH_TYPE_SCRAPE:
          return prop_scrape_peaks_items;

        case SCULPT_BRUSH_TYPE_PINCH:
          return prop_pinch_magnify_items;

        case SCULPT_BRUSH_TYPE_INFLATE:
          return prop_inflate_deflate_items;

        default:
          return rna_enum_dummy_DEFAULT_items;
      }

    case PaintMode::Texture2D:
    case PaintMode::Texture3D:
      switch (me->image_brush_type) {
        case IMAGE_PAINT_BRUSH_TYPE_SOFTEN:
          return prop_soften_sharpen_items;

        default:
          return rna_enum_dummy_DEFAULT_items;
      }
    case PaintMode::SculptCurves:
      switch (me->curves_sculpt_brush_type) {
        case CURVES_SCULPT_BRUSH_TYPE_GROW_SHRINK:
        case CURVES_SCULPT_BRUSH_TYPE_SELECTION_PAINT:
        case CURVES_SCULPT_BRUSH_TYPE_PINCH:
          return prop_direction_items;
        default:
          return rna_enum_dummy_DEFAULT_items;
      }
    case PaintMode::SculptGPencil:
    case PaintMode::SculptGreasePencil:
      switch (me->gpencil_sculpt_brush_type) {
        case GPSCULPT_BRUSH_TYPE_THICKNESS:
        case GPSCULPT_BRUSH_TYPE_STRENGTH:
          return prop_direction_items;
        case GPSCULPT_BRUSH_TYPE_TWIST:
          return prop_twist_items;
        case GPSCULPT_BRUSH_TYPE_PINCH:
          return prop_pinch_items;
        default:
          return rna_enum_dummy_DEFAULT_items;
      }
    case PaintMode::WeightGPencil:
<<<<<<< HEAD
      switch (me->gpencil_weight_tool) {
        case GPWEIGHT_TOOL_DRAW:
        case GPWEIGHT_TOOL_GRADIENT:
=======
      switch (me->gpencil_weight_brush_type) {
        case GPWEIGHT_BRUSH_TYPE_DRAW:
>>>>>>> 23ecce59
          return prop_direction_items;
        default:
          return rna_enum_dummy_DEFAULT_items;
      }
    default:
      return rna_enum_dummy_DEFAULT_items;
  }
}

static const EnumPropertyItem *rna_Brush_stroke_itemf(bContext *C,
                                                      PointerRNA * /*ptr*/,
                                                      PropertyRNA * /*prop*/,
                                                      bool * /*r_free*/)
{
  PaintMode mode = BKE_paintmode_get_active_from_context(C);

  static const EnumPropertyItem brush_stroke_method_items[] = {
      {0, "DOTS", 0, "Dots", "Apply paint on each mouse move step"},
      {BRUSH_SPACE,
       "SPACE",
       0,
       "Space",
       "Limit brush application to the distance specified by spacing"},
      {BRUSH_AIRBRUSH,
       "AIRBRUSH",
       0,
       "Airbrush",
       "Keep applying paint effect while holding mouse (spray)"},
      {BRUSH_LINE, "LINE", 0, "Line", "Drag a line with dabs separated according to spacing"},
      {int(BRUSH_CURVE),
       "CURVE",
       0,
       "Curve",
       "Define the stroke curve with a Bézier curve. Dabs are separated according to spacing."},
      {0, nullptr, 0, nullptr, nullptr},
  };

  switch (mode) {
    case PaintMode::Sculpt:
    case PaintMode::Texture2D:
    case PaintMode::Texture3D:
      return sculpt_stroke_method_items;

    default:
      return brush_stroke_method_items;
  }
}

/* Grease Pencil Drawing Brushes Settings */
static std::optional<std::string> rna_BrushGpencilSettings_path(const PointerRNA * /*ptr*/)
{
  return "gpencil_settings";
}

static void rna_BrushGpencilSettings_use_material_pin_update(bContext *C, PointerRNA *ptr)
{
  const Scene *scene = CTX_data_scene(C);
  ViewLayer *view_layer = CTX_data_view_layer(C);
  BKE_view_layer_synced_ensure(scene, view_layer);
  Object *ob = BKE_view_layer_active_object_get(view_layer);
  Brush *brush = (Brush *)ptr->owner_id;

  if (brush->gpencil_settings->flag & GP_BRUSH_MATERIAL_PINNED) {
    Material *material = BKE_object_material_get(ob, ob->actcol);
    BKE_gpencil_brush_material_set(brush, material);
  }
  else {
    BKE_gpencil_brush_material_set(brush, nullptr);
  }

  /* number of material users changed */
  WM_event_add_notifier(C, NC_SPACE | ND_SPACE_PROPERTIES, nullptr);
}

static bool rna_BrushGpencilSettings_material_poll(PointerRNA * /*ptr*/, PointerRNA value)
{
  Material *ma = (Material *)value.data;

  /* GP materials only */
  return (ma->gp_style != nullptr);
}

static bool rna_GPencilBrush_pin_mode_get(PointerRNA *ptr)
{
  Brush *brush = (Brush *)ptr->owner_id;
  if ((brush != nullptr) && (brush->gpencil_settings != nullptr)) {
    return (brush->gpencil_settings->brush_draw_mode != GP_BRUSH_MODE_ACTIVE);
  }
  return false;
}

static void rna_GPencilBrush_pin_mode_set(PointerRNA * /*ptr*/, bool /*value*/)
{
  /* All data is set in update. Keep this function only to avoid RNA compilation errors. */
  return;
}

static void rna_GPencilBrush_pin_mode_update(bContext *C, PointerRNA *ptr)
{
  Brush *brush = (Brush *)ptr->owner_id;
  if ((brush != nullptr) && (brush->gpencil_settings != nullptr)) {
    if (brush->gpencil_settings->brush_draw_mode != GP_BRUSH_MODE_ACTIVE) {
      /* If not active, means that must be set to off. */
      brush->gpencil_settings->brush_draw_mode = GP_BRUSH_MODE_ACTIVE;
    }
    else {
      ToolSettings *ts = CTX_data_tool_settings(C);
      brush->gpencil_settings->brush_draw_mode = GPENCIL_USE_VERTEX_COLOR(ts) ?
                                                     GP_BRUSH_MODE_VERTEXCOLOR :
                                                     GP_BRUSH_MODE_MATERIAL;
    }
  }
}

static const EnumPropertyItem *rna_BrushTextureSlot_map_mode_itemf(bContext *C,
                                                                   PointerRNA * /*ptr*/,
                                                                   PropertyRNA * /*prop*/,
                                                                   bool * /*r_free*/)
{

  if (C == nullptr) {
    return rna_enum_brush_texture_slot_map_all_mode_items;
  }

#  define rna_enum_brush_texture_slot_map_sculpt_mode_items \
    rna_enum_brush_texture_slot_map_all_mode_items;

  const PaintMode mode = BKE_paintmode_get_active_from_context(C);
  if (mode == PaintMode::Sculpt) {
    return rna_enum_brush_texture_slot_map_sculpt_mode_items;
  }
  return rna_enum_brush_texture_slot_map_texture_mode_items;

#  undef rna_enum_brush_texture_slot_map_sculpt_mode_items
}

static void rna_Brush_automasking_invert_cavity_set(PointerRNA *ptr, bool val)
{
  Brush *brush = (Brush *)ptr->data;

  if (val) {
    brush->automasking_flags &= ~BRUSH_AUTOMASKING_CAVITY_NORMAL;
    brush->automasking_flags |= BRUSH_AUTOMASKING_CAVITY_INVERTED;
  }
  else {
    brush->automasking_flags &= ~BRUSH_AUTOMASKING_CAVITY_INVERTED;
  }
}

static void rna_Brush_automasking_cavity_set(PointerRNA *ptr, bool val)
{
  Brush *brush = (Brush *)ptr->data;

  if (val) {
    brush->automasking_flags &= ~BRUSH_AUTOMASKING_CAVITY_INVERTED;
    brush->automasking_flags |= BRUSH_AUTOMASKING_CAVITY_NORMAL;
  }
  else {
    brush->automasking_flags &= ~BRUSH_AUTOMASKING_CAVITY_NORMAL;
  }
}

static std::optional<std::string> rna_BrushCurvesSculptSettings_path(const PointerRNA * /*ptr*/)
{
  return "curves_sculpt_settings";
}

#else

static void rna_def_brush_texture_slot(BlenderRNA *brna)
{
  StructRNA *srna;
  PropertyRNA *prop;

  static const EnumPropertyItem prop_mask_paint_map_mode_items[] = {
      {MTEX_MAP_MODE_VIEW, "VIEW_PLANE", 0, "View Plane", ""},
      {MTEX_MAP_MODE_TILED, "TILED", 0, "Tiled", ""},
      {MTEX_MAP_MODE_RANDOM, "RANDOM", 0, "Random", ""},
      {MTEX_MAP_MODE_STENCIL, "STENCIL", 0, "Stencil", ""},
      {0, nullptr, 0, nullptr, nullptr},
  };

#  define TEXTURE_CAPABILITY(prop_name_, ui_name_) \
    prop = RNA_def_property(srna, #prop_name_, PROP_BOOLEAN, PROP_NONE); \
    RNA_def_property_clear_flag(prop, PROP_EDITABLE); \
    RNA_def_property_boolean_funcs(prop, "rna_TextureCapabilities_" #prop_name_ "_get", nullptr); \
    RNA_def_property_ui_text(prop, ui_name_, nullptr)

  srna = RNA_def_struct(brna, "BrushTextureSlot", "TextureSlot");
  RNA_def_struct_sdna(srna, "MTex");
  RNA_def_struct_ui_text(
      srna, "Brush Texture Slot", "Texture slot for textures in a Brush data-block");

  prop = RNA_def_property(srna, "angle", PROP_FLOAT, PROP_ANGLE);
  RNA_def_property_float_sdna(prop, nullptr, "rot");
  RNA_def_property_range(prop, 0, M_PI * 2);
  RNA_def_property_ui_text(prop, "Angle", "Brush texture rotation");
  RNA_def_property_flag(prop, PROP_CONTEXT_UPDATE);
  RNA_def_property_update(prop, 0, "rna_TextureSlot_brush_angle_update");

  prop = RNA_def_property(srna, "map_mode", PROP_ENUM, PROP_NONE);
  RNA_def_property_enum_sdna(prop, nullptr, "brush_map_mode");
  RNA_def_property_enum_items(prop, rna_enum_brush_texture_slot_map_all_mode_items);
  RNA_def_property_enum_funcs(prop, nullptr, nullptr, "rna_BrushTextureSlot_map_mode_itemf");
  RNA_def_property_ui_text(prop, "Mode", "");
  RNA_def_property_flag(prop, PROP_CONTEXT_UPDATE);
  RNA_def_property_update(prop, 0, "rna_TextureSlot_update");

  prop = RNA_def_property(srna, "mask_map_mode", PROP_ENUM, PROP_NONE);
  RNA_def_property_enum_sdna(prop, nullptr, "brush_map_mode");
  RNA_def_property_enum_items(prop, prop_mask_paint_map_mode_items);
  RNA_def_property_ui_text(prop, "Mode", "");
  RNA_def_property_flag(prop, PROP_CONTEXT_UPDATE);
  RNA_def_property_update(prop, 0, "rna_TextureSlot_update");

  prop = RNA_def_property(srna, "use_rake", PROP_BOOLEAN, PROP_NONE);
  RNA_def_property_boolean_sdna(prop, nullptr, "brush_angle_mode", MTEX_ANGLE_RAKE);
  RNA_def_property_ui_text(prop, "Rake", "");
  RNA_def_property_flag(prop, PROP_CONTEXT_UPDATE);
  RNA_def_property_update(prop, 0, "rna_TextureSlot_update");

  prop = RNA_def_property(srna, "use_random", PROP_BOOLEAN, PROP_NONE);
  RNA_def_property_boolean_sdna(prop, nullptr, "brush_angle_mode", MTEX_ANGLE_RANDOM);
  RNA_def_property_ui_text(prop, "Random", "");
  RNA_def_property_flag(prop, PROP_CONTEXT_UPDATE);
  RNA_def_property_update(prop, 0, "rna_TextureSlot_update");

  prop = RNA_def_property(srna, "random_angle", PROP_FLOAT, PROP_ANGLE);
  RNA_def_property_range(prop, 0, M_PI * 2);
  RNA_def_property_ui_text(prop, "Random Angle", "Brush texture random angle");
  RNA_def_property_flag(prop, PROP_CONTEXT_UPDATE);
  RNA_def_property_update(prop, 0, "rna_TextureSlot_update");

  TEXTURE_CAPABILITY(has_texture_angle_source, "Has Texture Angle Source");
  TEXTURE_CAPABILITY(has_random_texture_angle, "Has Random Texture Angle");
  TEXTURE_CAPABILITY(has_texture_angle, "Has Texture Angle Source");
}

static void rna_def_sculpt_capabilities(BlenderRNA *brna)
{
  StructRNA *srna;
  PropertyRNA *prop;

  srna = RNA_def_struct(brna, "BrushCapabilitiesSculpt", nullptr);
  RNA_def_struct_sdna(srna, "Brush");
  RNA_def_struct_nested(brna, srna, "Brush");
  RNA_def_struct_ui_text(srna,
                         "Sculpt Capabilities",
                         "Read-only indications of which brush operations "
                         "are supported by the current sculpt tool");

#  define SCULPT_BRUSH_CAPABILITY(prop_name_, ui_name_) \
    prop = RNA_def_property(srna, #prop_name_, PROP_BOOLEAN, PROP_NONE); \
    RNA_def_property_clear_flag(prop, PROP_EDITABLE); \
    RNA_def_property_boolean_funcs( \
        prop, "rna_BrushCapabilitiesSculpt_" #prop_name_ "_get", nullptr); \
    RNA_def_property_ui_text(prop, ui_name_, nullptr)

  SCULPT_BRUSH_CAPABILITY(has_accumulate, "Has Accumulate");
  SCULPT_BRUSH_CAPABILITY(has_auto_smooth, "Has Auto Smooth");
  SCULPT_BRUSH_CAPABILITY(has_topology_rake, "Has Topology Rake");
  SCULPT_BRUSH_CAPABILITY(has_height, "Has Height");
  SCULPT_BRUSH_CAPABILITY(has_jitter, "Has Jitter");
  SCULPT_BRUSH_CAPABILITY(has_normal_weight, "Has Crease/Pinch Factor");
  SCULPT_BRUSH_CAPABILITY(has_rake_factor, "Has Rake Factor");
  SCULPT_BRUSH_CAPABILITY(has_persistence, "Has Persistence");
  SCULPT_BRUSH_CAPABILITY(has_pinch_factor, "Has Pinch Factor");
  SCULPT_BRUSH_CAPABILITY(has_plane_offset, "Has Plane Offset");
  SCULPT_BRUSH_CAPABILITY(has_random_texture_angle, "Has Random Texture Angle");
  SCULPT_BRUSH_CAPABILITY(has_sculpt_plane, "Has Sculpt Plane");
  SCULPT_BRUSH_CAPABILITY(has_color, "Has Color");
  SCULPT_BRUSH_CAPABILITY(has_secondary_color, "Has Secondary Color");
  SCULPT_BRUSH_CAPABILITY(has_smooth_stroke, "Has Smooth Stroke");
  SCULPT_BRUSH_CAPABILITY(has_space_attenuation, "Has Space Attenuation");
  SCULPT_BRUSH_CAPABILITY(has_strength_pressure, "Has Strength Pressure");
  SCULPT_BRUSH_CAPABILITY(has_direction, "Has Direction");
  SCULPT_BRUSH_CAPABILITY(has_gravity, "Has Gravity");
  SCULPT_BRUSH_CAPABILITY(has_tilt, "Has Tilt");

#  undef SCULPT_CAPABILITY
}

static void rna_def_brush_capabilities(BlenderRNA *brna)
{
  StructRNA *srna;
  PropertyRNA *prop;

  srna = RNA_def_struct(brna, "BrushCapabilities", nullptr);
  RNA_def_struct_sdna(srna, "Brush");
  RNA_def_struct_nested(brna, srna, "Brush");
  RNA_def_struct_ui_text(
      srna, "Brush Capabilities", "Read-only indications of supported operations");

#  define BRUSH_CAPABILITY(prop_name_, ui_name_) \
    prop = RNA_def_property(srna, #prop_name_, PROP_BOOLEAN, PROP_NONE); \
    RNA_def_property_clear_flag(prop, PROP_EDITABLE); \
    RNA_def_property_boolean_funcs(prop, "rna_BrushCapabilities_" #prop_name_ "_get", nullptr); \
    RNA_def_property_ui_text(prop, ui_name_, nullptr)

  BRUSH_CAPABILITY(has_overlay, "Has Overlay");
  BRUSH_CAPABILITY(has_random_texture_angle, "Has Random Texture Angle");
  BRUSH_CAPABILITY(has_spacing, "Has Spacing");
  BRUSH_CAPABILITY(has_smooth_stroke, "Has Smooth Stroke");

#  undef BRUSH_CAPABILITY
}

static void rna_def_image_paint_capabilities(BlenderRNA *brna)
{
  StructRNA *srna;
  PropertyRNA *prop;

  srna = RNA_def_struct(brna, "BrushCapabilitiesImagePaint", nullptr);
  RNA_def_struct_sdna(srna, "Brush");
  RNA_def_struct_nested(brna, srna, "Brush");
  RNA_def_struct_ui_text(
      srna, "Image Paint Capabilities", "Read-only indications of supported operations");

#  define IMAPAINT_BRUSH_CAPABILITY(prop_name_, ui_name_) \
    prop = RNA_def_property(srna, #prop_name_, PROP_BOOLEAN, PROP_NONE); \
    RNA_def_property_clear_flag(prop, PROP_EDITABLE); \
    RNA_def_property_boolean_funcs( \
        prop, "rna_BrushCapabilitiesImagePaint_" #prop_name_ "_get", nullptr); \
    RNA_def_property_ui_text(prop, ui_name_, nullptr)

  IMAPAINT_BRUSH_CAPABILITY(has_accumulate, "Has Accumulate");
  IMAPAINT_BRUSH_CAPABILITY(has_space_attenuation, "Has Space Attenuation");
  IMAPAINT_BRUSH_CAPABILITY(has_radius, "Has Radius");
  IMAPAINT_BRUSH_CAPABILITY(has_color, "Has Color");

#  undef IMAPAINT_BRUSH_CAPABILITY
}

static void rna_def_vertex_paint_capabilities(BlenderRNA *brna)
{
  StructRNA *srna;
  PropertyRNA *prop;

  srna = RNA_def_struct(brna, "BrushCapabilitiesVertexPaint", nullptr);
  RNA_def_struct_sdna(srna, "Brush");
  RNA_def_struct_nested(brna, srna, "Brush");
  RNA_def_struct_ui_text(
      srna, "Vertex Paint Capabilities", "Read-only indications of supported operations");

#  define VPAINT_BRUSH_CAPABILITY(prop_name_, ui_name_) \
    prop = RNA_def_property(srna, #prop_name_, PROP_BOOLEAN, PROP_NONE); \
    RNA_def_property_clear_flag(prop, PROP_EDITABLE); \
    RNA_def_property_boolean_funcs( \
        prop, "rna_BrushCapabilitiesVertexPaint_" #prop_name_ "_get", nullptr); \
    RNA_def_property_ui_text(prop, ui_name_, nullptr)

  VPAINT_BRUSH_CAPABILITY(has_color, "Has Color");

#  undef VPAINT_BRUSH_CAPABILITY
}

static void rna_def_weight_paint_capabilities(BlenderRNA *brna)
{
  StructRNA *srna;
  PropertyRNA *prop;

  srna = RNA_def_struct(brna, "BrushCapabilitiesWeightPaint", nullptr);
  RNA_def_struct_sdna(srna, "Brush");
  RNA_def_struct_nested(brna, srna, "Brush");
  RNA_def_struct_ui_text(
      srna, "Weight Paint Capabilities", "Read-only indications of supported operations");

#  define WPAINT_BRUSH_CAPABILITY(prop_name_, ui_name_) \
    prop = RNA_def_property(srna, #prop_name_, PROP_BOOLEAN, PROP_NONE); \
    RNA_def_property_clear_flag(prop, PROP_EDITABLE); \
    RNA_def_property_boolean_funcs( \
        prop, "rna_BrushCapabilitiesWeightPaint_" #prop_name_ "_get", nullptr); \
    RNA_def_property_ui_text(prop, ui_name_, nullptr)

  WPAINT_BRUSH_CAPABILITY(has_weight, "Has Weight");

#  undef WPAINT_BRUSH_CAPABILITY
}

static void rna_def_gpencil_options(BlenderRNA *brna)
{
  StructRNA *srna;
  PropertyRNA *prop;

  /* modes */
  static const EnumPropertyItem gppaint_mode_types_items[] = {
      {GPPAINT_MODE_STROKE, "STROKE", 0, "Stroke", "Vertex Color affects to Stroke only"},
      {GPPAINT_MODE_FILL, "FILL", 0, "Fill", "Vertex Color affects to Fill only"},
      {GPPAINT_MODE_BOTH, "BOTH", 0, "Stroke & Fill", "Vertex Color affects to Stroke and Fill"},
      {0, nullptr, 0, nullptr, nullptr},
  };

  static const EnumPropertyItem rna_enum_gpencil_brush_caps_types_items[] = {
      {GP_STROKE_CAP_ROUND, "ROUND", ICON_GP_CAPS_ROUND, "Round", ""},
      {GP_STROKE_CAP_FLAT, "FLAT", ICON_GP_CAPS_FLAT, "Flat", ""},
      {0, nullptr, 0, nullptr, nullptr},
  };

  srna = RNA_def_struct(brna, "BrushGpencilSettings", nullptr);
  RNA_def_struct_sdna(srna, "BrushGpencilSettings");
  RNA_def_struct_path_func(srna, "rna_BrushGpencilSettings_path");
  RNA_def_struct_ui_text(srna, "Grease Pencil Brush Settings", "Settings for grease pencil brush");

  /* Strength factor for new strokes */
  prop = RNA_def_property(srna, "pen_strength", PROP_FLOAT, PROP_FACTOR);
  RNA_def_property_float_sdna(prop, nullptr, "draw_strength");
  RNA_def_property_range(prop, 0.0f, 1.0f);
  RNA_def_property_ui_range(prop, 0.0f, 1.0f, 0.001, 3);
  RNA_def_property_ui_text(
      prop, "Strength", "Color strength for new strokes (affect alpha factor of color)");
  RNA_def_property_clear_flag(prop, PROP_ANIMATABLE);
  RNA_def_property_update(prop, NC_GPENCIL | ND_DATA, nullptr);

  /* Jitter factor for new strokes */
  prop = RNA_def_property(srna, "pen_jitter", PROP_FLOAT, PROP_FACTOR);
  RNA_def_property_float_sdna(prop, nullptr, "draw_jitter");
  RNA_def_property_range(prop, 0.0f, 100.0f);
  RNA_def_property_ui_range(prop, 0.0f, 1.0f, 0.001, 3);
  RNA_def_property_ui_text(prop, "Jitter", "Jitter factor of brush radius for new strokes");
  RNA_def_property_translation_context(prop, BLT_I18NCONTEXT_ID_BRUSH);
  RNA_def_property_clear_flag(prop, PROP_ANIMATABLE);
  RNA_def_property_update(prop, NC_GPENCIL | ND_DATA, nullptr);

  /* Randomness factor for pressure */
  prop = RNA_def_property(srna, "random_pressure", PROP_FLOAT, PROP_FACTOR);
  RNA_def_property_float_sdna(prop, nullptr, "draw_random_press");
  RNA_def_property_range(prop, 0.0f, 1.0f);
  RNA_def_property_ui_text(
      prop, "Pressure Randomness", "Randomness factor for pressure in new strokes");
  RNA_def_property_clear_flag(prop, PROP_ANIMATABLE);
  RNA_def_property_update(prop, NC_GPENCIL | ND_DATA, nullptr);

  /* Randomness factor for strength */
  prop = RNA_def_property(srna, "random_strength", PROP_FLOAT, PROP_FACTOR);
  RNA_def_property_float_sdna(prop, nullptr, "draw_random_strength");
  RNA_def_property_range(prop, 0.0f, 1.0f);
  RNA_def_property_ui_text(
      prop, "Strength Randomness", "Randomness factor strength in new strokes");
  RNA_def_property_clear_flag(prop, PROP_ANIMATABLE);
  RNA_def_property_update(prop, NC_GPENCIL | ND_DATA, nullptr);

  /* Angle when brush is full size */
  prop = RNA_def_property(srna, "angle", PROP_FLOAT, PROP_ANGLE);
  RNA_def_property_float_sdna(prop, nullptr, "draw_angle");
  RNA_def_property_range(prop, -M_PI_2, M_PI_2);
  RNA_def_property_ui_text(prop,
                           "Angle",
                           "Direction of the stroke at which brush gives maximal thickness "
                           "(0" BLI_STR_UTF8_DEGREE_SIGN " for horizontal)");
  RNA_def_property_clear_flag(prop, PROP_ANIMATABLE);
  RNA_def_property_update(prop, NC_GPENCIL | ND_DATA, nullptr);

  /* Factor to change brush size depending of angle */
  prop = RNA_def_property(srna, "angle_factor", PROP_FLOAT, PROP_FACTOR);
  RNA_def_property_float_sdna(prop, nullptr, "draw_angle_factor");
  RNA_def_property_range(prop, 0.0f, 1.0f);
  RNA_def_property_ui_text(
      prop,
      "Angle Factor",
      "Reduce brush thickness by this factor when stroke is perpendicular to 'Angle' direction");
  RNA_def_property_clear_flag(prop, PROP_ANIMATABLE);
  RNA_def_property_update(prop, NC_GPENCIL | ND_DATA, nullptr);

  /* Smoothing factor for new strokes */
  prop = RNA_def_property(srna, "pen_smooth_factor", PROP_FLOAT, PROP_NONE);
  RNA_def_property_float_sdna(prop, nullptr, "draw_smoothfac");
  RNA_def_property_range(prop, 0.0, 2.0);
  RNA_def_property_ui_range(prop, 0.0, 1.0, 10, 3);
  RNA_def_property_ui_text(
      prop,
      "Smooth",
      "Amount of smoothing to apply after finish newly created strokes, to reduce jitter/noise");
  RNA_def_property_translation_context(prop, BLT_I18NCONTEXT_AMOUNT);
  RNA_def_property_clear_flag(prop, PROP_ANIMATABLE);
  RNA_def_property_update(prop, NC_GPENCIL | ND_DATA, nullptr);

  /* Iterations of the Smoothing factor */
  prop = RNA_def_property(srna, "pen_smooth_steps", PROP_INT, PROP_NONE);
  RNA_def_property_int_sdna(prop, nullptr, "draw_smoothlvl");
  RNA_def_property_range(prop, 0, 100);
  RNA_def_property_ui_text(prop, "Iterations", "Number of times to smooth newly created strokes");
  RNA_def_property_clear_flag(prop, PROP_ANIMATABLE);
  RNA_def_property_update(prop, NC_GPENCIL | ND_DATA, nullptr);

  /* Subdivision level for new strokes */
  prop = RNA_def_property(srna, "pen_subdivision_steps", PROP_INT, PROP_NONE);
  RNA_def_property_int_sdna(prop, nullptr, "draw_subdivide");
  RNA_def_property_range(prop, 0, 3);
  RNA_def_property_ui_text(
      prop,
      "Subdivision Steps",
      "Number of times to subdivide newly created strokes, for less jagged strokes");
  RNA_def_property_clear_flag(prop, PROP_ANIMATABLE);
  RNA_def_property_update(prop, NC_GPENCIL | ND_DATA, nullptr);

  /* Ondine: Subdivision level for new strokes. */
  prop = RNA_def_property(srna, "subdivision_level", PROP_INT, PROP_NONE);
  RNA_def_property_int_sdna(prop, nullptr, "subdivision_level");
  RNA_def_property_range(prop, 0, 12);
  RNA_def_property_ui_text(
      prop,
      "Subdiv Level",
      "Level of subdivision for new strokes, to create evenly spaced stroke points");
  RNA_def_property_clear_flag(prop, PROP_ANIMATABLE);
  RNA_def_property_update(prop, NC_GPENCIL | ND_DATA, nullptr);

  /* Simplify factor */
  prop = RNA_def_property(srna, "simplify_factor", PROP_FLOAT, PROP_NONE);
  RNA_def_property_float_sdna(prop, nullptr, "simplify_f");
  RNA_def_property_range(prop, 0, 100.0);
  RNA_def_property_ui_range(prop, 0, 100.0, 1.0f, 3);
  RNA_def_property_ui_text(prop, "Simplify", "Factor of Simplify using adaptive algorithm");
  RNA_def_parameter_clear_flags(prop, PROP_ANIMATABLE, ParameterFlag(0));

  prop = RNA_def_property(srna, "simplify_pixel_threshold", PROP_FLOAT, PROP_PIXEL);
  RNA_def_property_float_sdna(prop, nullptr, "simplify_px");
  RNA_def_property_range(prop, 0, 10.0);
  RNA_def_property_ui_range(prop, 0, 10.0, 10.0f, 1);
  RNA_def_property_ui_text(
      prop,
      "Simplify",
      "Threashold in screen space used for the simplify algorithm. Points within this threashold "
      "are treated as if they were in a straight line.");
  RNA_def_parameter_clear_flags(prop, PROP_ANIMATABLE, ParameterFlag(0));

  /* Curves for pressure */
  prop = RNA_def_property(srna, "curve_sensitivity", PROP_POINTER, PROP_NONE);
  RNA_def_property_pointer_sdna(prop, nullptr, "curve_sensitivity");
  RNA_def_property_struct_type(prop, "CurveMapping");
  RNA_def_property_ui_text(prop, "Curve Sensitivity", "Curve used for the sensitivity");
  RNA_def_property_clear_flag(prop, PROP_ANIMATABLE);
  RNA_def_property_update(prop, NC_GPENCIL | ND_DATA, nullptr);

  prop = RNA_def_property(srna, "curve_strength", PROP_POINTER, PROP_NONE);
  RNA_def_property_pointer_sdna(prop, nullptr, "curve_strength");
  RNA_def_property_struct_type(prop, "CurveMapping");
  RNA_def_property_ui_text(prop, "Curve Strength", "Curve used for the strength");
  RNA_def_property_clear_flag(prop, PROP_ANIMATABLE);
  RNA_def_property_update(prop, NC_GPENCIL | ND_DATA, nullptr);

  prop = RNA_def_property(srna, "curve_jitter", PROP_POINTER, PROP_NONE);
  RNA_def_property_pointer_sdna(prop, nullptr, "curve_jitter");
  RNA_def_property_struct_type(prop, "CurveMapping");
  RNA_def_property_ui_text(prop, "Curve Jitter", "Curve used for the jitter effect");
  RNA_def_property_clear_flag(prop, PROP_ANIMATABLE);
  RNA_def_property_update(prop, NC_GPENCIL | ND_DATA, nullptr);

  prop = RNA_def_property(srna, "curve_random_pressure", PROP_POINTER, PROP_NONE);
  RNA_def_property_pointer_sdna(prop, nullptr, "curve_rand_pressure");
  RNA_def_property_struct_type(prop, "CurveMapping");
  RNA_def_property_ui_text(prop, "Random Curve", "Curve used for modulating effect");
  RNA_def_property_clear_flag(prop, PROP_ANIMATABLE);
  RNA_def_property_update(prop, NC_GPENCIL | ND_DATA, nullptr);

  prop = RNA_def_property(srna, "curve_random_strength", PROP_POINTER, PROP_NONE);
  RNA_def_property_pointer_sdna(prop, nullptr, "curve_rand_strength");
  RNA_def_property_struct_type(prop, "CurveMapping");
  RNA_def_property_ui_text(prop, "Random Curve", "Curve used for modulating effect");
  RNA_def_property_clear_flag(prop, PROP_ANIMATABLE);
  RNA_def_property_update(prop, NC_GPENCIL | ND_DATA, nullptr);

  prop = RNA_def_property(srna, "curve_random_uv", PROP_POINTER, PROP_NONE);
  RNA_def_property_pointer_sdna(prop, nullptr, "curve_rand_uv");
  RNA_def_property_struct_type(prop, "CurveMapping");
  RNA_def_property_ui_text(prop, "Random Curve", "Curve used for modulating effect");
  RNA_def_property_clear_flag(prop, PROP_ANIMATABLE);
  RNA_def_property_update(prop, NC_GPENCIL | ND_DATA, nullptr);

  prop = RNA_def_property(srna, "curve_random_hue", PROP_POINTER, PROP_NONE);
  RNA_def_property_pointer_sdna(prop, nullptr, "curve_rand_hue");
  RNA_def_property_struct_type(prop, "CurveMapping");
  RNA_def_property_ui_text(prop, "Random Curve", "Curve used for modulating effect");
  RNA_def_property_clear_flag(prop, PROP_ANIMATABLE);
  RNA_def_property_update(prop, NC_GPENCIL | ND_DATA, nullptr);

  prop = RNA_def_property(srna, "curve_random_saturation", PROP_POINTER, PROP_NONE);
  RNA_def_property_pointer_sdna(prop, nullptr, "curve_rand_saturation");
  RNA_def_property_struct_type(prop, "CurveMapping");
  RNA_def_property_ui_text(prop, "Random Curve", "Curve used for modulating effect");
  RNA_def_property_clear_flag(prop, PROP_ANIMATABLE);
  RNA_def_property_update(prop, NC_GPENCIL | ND_DATA, nullptr);

  prop = RNA_def_property(srna, "curve_random_value", PROP_POINTER, PROP_NONE);
  RNA_def_property_pointer_sdna(prop, nullptr, "curve_rand_value");
  RNA_def_property_struct_type(prop, "CurveMapping");
  RNA_def_property_ui_text(prop, "Random Curve", "Curve used for modulating effect");
  RNA_def_property_clear_flag(prop, PROP_ANIMATABLE);
  RNA_def_property_update(prop, NC_GPENCIL | ND_DATA, nullptr);

  /* Fill threshold for transparency. */
  prop = RNA_def_property(srna, "fill_threshold", PROP_FLOAT, PROP_FACTOR);
  RNA_def_property_float_sdna(prop, nullptr, "fill_threshold");
  RNA_def_property_range(prop, 0.0f, 1.0f);
  RNA_def_property_ui_text(
      prop, "Threshold", "Threshold to consider color transparent for filling");
  RNA_def_property_clear_flag(prop, PROP_ANIMATABLE);
  RNA_def_property_update(prop, NC_GPENCIL | ND_DATA, nullptr);

  /* fill factor size */
  prop = RNA_def_property(srna, "fill_factor", PROP_FLOAT, PROP_NONE);
  RNA_def_property_float_sdna(prop, nullptr, "fill_factor");
  RNA_def_property_range(prop, GPENCIL_MIN_FILL_FAC, GPENCIL_MAX_FILL_FAC);
  RNA_def_property_ui_text(
      prop,
      "Precision",
      "Factor for fill boundary accuracy, higher values are more accurate but slower");
  RNA_def_property_clear_flag(prop, PROP_ANIMATABLE);
  RNA_def_property_update(prop, NC_GPENCIL | ND_DATA, nullptr);

  /* fill simplify steps */
  prop = RNA_def_property(srna, "fill_simplify_level", PROP_INT, PROP_NONE);
  RNA_def_property_int_sdna(prop, nullptr, "fill_simplylvl");
  RNA_def_property_range(prop, 0, 10);
  RNA_def_property_ui_text(
      prop, "Simplify", "Number of simplify steps (large values reduce fill accuracy)");
  RNA_def_property_clear_flag(prop, PROP_ANIMATABLE);
  RNA_def_property_update(prop, NC_GPENCIL | ND_DATA, nullptr);

  prop = RNA_def_property(srna, "uv_random", PROP_FLOAT, PROP_FACTOR);
  RNA_def_property_float_sdna(prop, nullptr, "uv_random");
  RNA_def_property_range(prop, 0.0, 1.0);
  RNA_def_property_ui_text(prop, "UV Random", "Random factor for auto-generated UV rotation");
  RNA_def_property_clear_flag(prop, PROP_ANIMATABLE);
  RNA_def_property_update(prop, NC_GPENCIL | ND_DATA, nullptr);

  /* gradient control */
  prop = RNA_def_property(srna, "hardness", PROP_FLOAT, PROP_FACTOR);
  RNA_def_property_float_sdna(prop, nullptr, "hardness");
  RNA_def_property_range(prop, 0.001f, 1.0f);
  RNA_def_property_float_default(prop, 1.0f);
  RNA_def_property_ui_text(
      prop,
      "Hardness",
      "Gradient from the center of Dot and Box strokes (set to 1 for a solid stroke)");
  RNA_def_parameter_clear_flags(prop, PROP_ANIMATABLE, ParameterFlag(0));

  /* gradient shape ratio */
  prop = RNA_def_property(srna, "aspect", PROP_FLOAT, PROP_XYZ);
  RNA_def_property_float_sdna(prop, nullptr, "aspect_ratio");
  RNA_def_property_array(prop, 2);
  RNA_def_property_range(prop, 0.01f, 1.0f);
  RNA_def_property_float_default(prop, 1.0f);
  RNA_def_property_ui_text(prop, "Aspect", "");
  RNA_def_parameter_clear_flags(prop, PROP_ANIMATABLE, ParameterFlag(0));

  prop = RNA_def_property(srna, "input_samples", PROP_INT, PROP_NONE);
  RNA_def_property_int_sdna(prop, nullptr, "input_samples");
  RNA_def_property_range(prop, 0, GP_MAX_INPUT_SAMPLES);
  RNA_def_property_ui_text(
      prop,
      "Input Samples",
      "Generated intermediate points for very fast mouse movements (Set to 0 to disable)");
  RNA_def_property_clear_flag(prop, PROP_ANIMATABLE);
  RNA_def_property_update(prop, NC_GPENCIL | ND_DATA, nullptr);

  /* active smooth factor while drawing */
  prop = RNA_def_property(srna, "active_smooth_factor", PROP_FLOAT, PROP_FACTOR);
  RNA_def_property_float_sdna(prop, nullptr, "active_smooth");
  RNA_def_property_range(prop, 0.0f, 1.0f);
  RNA_def_property_ui_text(prop, "Active Smooth", "Amount of smoothing while drawing");
  RNA_def_property_clear_flag(prop, PROP_ANIMATABLE);
  RNA_def_property_update(prop, NC_GPENCIL | ND_DATA, nullptr);

  prop = RNA_def_property(srna, "eraser_strength_factor", PROP_FLOAT, PROP_PERCENTAGE);
  RNA_def_property_float_sdna(prop, nullptr, "era_strength_f");
  RNA_def_property_range(prop, 0.0, 100.0);
  RNA_def_property_ui_range(prop, 0.0, 100.0, 10, 1);
  RNA_def_property_ui_text(prop, "Affect Stroke Strength", "Amount of erasing for strength");
  RNA_def_property_clear_flag(prop, PROP_ANIMATABLE);
  RNA_def_property_update(prop, NC_GPENCIL | ND_DATA, nullptr);

  prop = RNA_def_property(srna, "eraser_thickness_factor", PROP_FLOAT, PROP_PERCENTAGE);
  RNA_def_property_float_sdna(prop, nullptr, "era_thickness_f");
  RNA_def_property_range(prop, 0.0, 100.0);
  RNA_def_property_ui_range(prop, 0.0, 100.0, 10, 1);
  RNA_def_property_ui_text(prop, "Affect Stroke Thickness", "Amount of erasing for thickness");
  RNA_def_property_clear_flag(prop, PROP_ANIMATABLE);
  RNA_def_property_update(prop, NC_GPENCIL | ND_DATA, nullptr);

  /* Mode type. */
  prop = RNA_def_property(srna, "vertex_mode", PROP_ENUM, PROP_NONE);
  RNA_def_property_enum_bitflag_sdna(prop, nullptr, "vertex_mode");
  RNA_def_property_enum_items(prop, gppaint_mode_types_items);
  RNA_def_property_ui_text(prop, "Mode Type", "Defines how vertex color affect to the strokes");
  RNA_def_property_clear_flag(prop, PROP_ANIMATABLE);

  /* Vertex Color mix factor. */
  prop = RNA_def_property(srna, "vertex_color_factor", PROP_FLOAT, PROP_FACTOR);
  RNA_def_property_float_sdna(prop, nullptr, "vertex_factor");
  RNA_def_property_range(prop, 0.0f, 1.0f);
  RNA_def_property_clear_flag(prop, PROP_ANIMATABLE);
  RNA_def_property_ui_text(
      prop, "Vertex Color Factor", "Factor used to mix vertex color to get final color");

  /* Hue randomness. */
  prop = RNA_def_property(srna, "random_hue_factor", PROP_FLOAT, PROP_FACTOR);
  RNA_def_property_float_sdna(prop, nullptr, "random_hue");
  RNA_def_property_range(prop, 0.0f, 1.0f);
  RNA_def_property_float_default(prop, 0.0f);
  RNA_def_property_ui_text(prop, "Hue", "Random factor to modify original hue");
  RNA_def_parameter_clear_flags(prop, PROP_ANIMATABLE, ParameterFlag(0));

  /* Saturation randomness. */
  prop = RNA_def_property(srna, "random_saturation_factor", PROP_FLOAT, PROP_FACTOR);
  RNA_def_property_float_sdna(prop, nullptr, "random_saturation");
  RNA_def_property_range(prop, 0.0f, 1.0f);
  RNA_def_property_float_default(prop, 0.0f);
  RNA_def_property_ui_text(prop, "Saturation", "Random factor to modify original saturation");
  RNA_def_parameter_clear_flags(prop, PROP_ANIMATABLE, ParameterFlag(0));

  /* Value randomness. */
  prop = RNA_def_property(srna, "random_value_factor", PROP_FLOAT, PROP_FACTOR);
  RNA_def_property_float_sdna(prop, nullptr, "random_value");
  RNA_def_property_range(prop, 0.0f, 1.0f);
  RNA_def_property_float_default(prop, 0.0f);
  RNA_def_property_ui_text(prop, "Value", "Random factor to modify original value");
  RNA_def_parameter_clear_flags(prop, PROP_ANIMATABLE, ParameterFlag(0));

  /* Factor to extend stroke extremes in Fill brush. */
  prop = RNA_def_property(srna, "extend_stroke_factor", PROP_FLOAT, PROP_NONE);
  RNA_def_property_float_sdna(prop, nullptr, "fill_extend_fac");
  RNA_def_property_range(prop, 0.0f, 10.0f);
  RNA_def_property_float_default(prop, 0.0f);
  RNA_def_property_ui_text(
      prop, "Closure Size", "Strokes end extension for closing gaps, use zero to disable");
  RNA_def_parameter_clear_flags(prop, PROP_ANIMATABLE, ParameterFlag(0));

  prop = RNA_def_property(srna, "fill_extend_mode", PROP_ENUM, PROP_NONE);
  RNA_def_property_enum_sdna(prop, nullptr, "fill_extend_mode");
  RNA_def_property_enum_items(prop, rna_enum_gpencil_fill_extend_modes_items);
  RNA_def_property_ui_text(
      prop, "Closure Mode", "Types of stroke extensions used for closing gaps");
  RNA_def_parameter_clear_flags(prop, PROP_ANIMATABLE, ParameterFlag(0));

  /* Number of pixels to dilate fill area. Negative values contract the filled area. */
  prop = RNA_def_property(srna, "dilate", PROP_INT, PROP_PIXEL);
  RNA_def_property_int_sdna(prop, nullptr, "dilate_pixels");
  RNA_def_property_range(prop, -40, 40);
  RNA_def_property_int_default(prop, 1);
  RNA_def_property_ui_text(
      prop, "Dilate/Contract", "Number of pixels to expand or contract fill area");
  RNA_def_property_clear_flag(prop, PROP_ANIMATABLE);
  RNA_def_property_update(prop, NC_GPENCIL | ND_DATA, nullptr);

  /* Factor to determine outline external perimeter thickness. */
  prop = RNA_def_property(srna, "outline_thickness_factor", PROP_FLOAT, PROP_FACTOR);
  RNA_def_property_float_sdna(prop, nullptr, "outline_fac");
  RNA_def_property_range(prop, 0.0f, 1.0f);
  RNA_def_property_float_default(prop, 0.0f);
  RNA_def_property_ui_text(
      prop, "Thickness", "Thickness of the outline stroke relative to current brush thickness");
  RNA_def_parameter_clear_flags(prop, PROP_ANIMATABLE, ParameterFlag(0));

  /* Flags */
  prop = RNA_def_property(srna, "use_pressure", PROP_BOOLEAN, PROP_NONE);
  RNA_def_property_boolean_sdna(prop, nullptr, "flag", GP_BRUSH_USE_PRESSURE);
  RNA_def_property_ui_icon(prop, ICON_STYLUS_PRESSURE, 0);
  RNA_def_property_ui_text(prop, "Use Pressure", "Use tablet pressure");
  RNA_def_property_clear_flag(prop, PROP_ANIMATABLE);
  RNA_def_property_update(prop, NC_GPENCIL | ND_DATA, nullptr);

  prop = RNA_def_property(srna, "use_strength_pressure", PROP_BOOLEAN, PROP_NONE);
  RNA_def_property_boolean_sdna(prop, nullptr, "flag", GP_BRUSH_USE_STRENGTH_PRESSURE);
  RNA_def_property_ui_icon(prop, ICON_STYLUS_PRESSURE, 0);
  RNA_def_property_ui_text(
      prop, "Use Pressure Strength", "Use tablet pressure for color strength");
  RNA_def_property_clear_flag(prop, PROP_ANIMATABLE);
  RNA_def_property_update(prop, NC_GPENCIL | ND_DATA, nullptr);

  prop = RNA_def_property(srna, "use_jitter_pressure", PROP_BOOLEAN, PROP_NONE);
  RNA_def_property_boolean_sdna(prop, nullptr, "flag", GP_BRUSH_USE_JITTER_PRESSURE);
  RNA_def_property_ui_icon(prop, ICON_STYLUS_PRESSURE, 0);
  RNA_def_property_ui_text(prop, "Use Pressure Jitter", "Use tablet pressure for jitter");
  RNA_def_property_clear_flag(prop, PROP_ANIMATABLE);
  RNA_def_property_update(prop, NC_GPENCIL | ND_DATA, nullptr);

  prop = RNA_def_property(srna, "use_stroke_random_hue", PROP_BOOLEAN, PROP_NONE);
  RNA_def_property_boolean_sdna(prop, nullptr, "flag2", GP_BRUSH_USE_HUE_AT_STROKE);
  RNA_def_property_ui_icon(prop, ICON_GP_SELECT_STROKES, 0);
  RNA_def_property_ui_text(prop, "Stroke Random", "Use randomness at stroke level");
  RNA_def_property_clear_flag(prop, PROP_ANIMATABLE);
  RNA_def_property_update(prop, NC_GPENCIL | ND_DATA, nullptr);

  prop = RNA_def_property(srna, "use_stroke_random_sat", PROP_BOOLEAN, PROP_NONE);
  RNA_def_property_boolean_sdna(prop, nullptr, "flag2", GP_BRUSH_USE_SAT_AT_STROKE);
  RNA_def_property_ui_icon(prop, ICON_GP_SELECT_STROKES, 0);
  RNA_def_property_ui_text(prop, "Stroke Random", "Use randomness at stroke level");
  RNA_def_property_clear_flag(prop, PROP_ANIMATABLE);
  RNA_def_property_update(prop, NC_GPENCIL | ND_DATA, nullptr);

  prop = RNA_def_property(srna, "use_stroke_random_val", PROP_BOOLEAN, PROP_NONE);
  RNA_def_property_boolean_sdna(prop, nullptr, "flag2", GP_BRUSH_USE_VAL_AT_STROKE);
  RNA_def_property_ui_icon(prop, ICON_GP_SELECT_STROKES, 0);
  RNA_def_property_ui_text(prop, "Stroke Random", "Use randomness at stroke level");
  RNA_def_property_clear_flag(prop, PROP_ANIMATABLE);
  RNA_def_property_update(prop, NC_GPENCIL | ND_DATA, nullptr);

  prop = RNA_def_property(srna, "use_stroke_random_radius", PROP_BOOLEAN, PROP_NONE);
  RNA_def_property_boolean_sdna(prop, nullptr, "flag2", GP_BRUSH_USE_PRESS_AT_STROKE);
  RNA_def_property_ui_icon(prop, ICON_GP_SELECT_STROKES, 0);
  RNA_def_property_ui_text(prop, "Stroke Random", "Use randomness at stroke level");
  RNA_def_property_clear_flag(prop, PROP_ANIMATABLE);
  RNA_def_property_update(prop, NC_GPENCIL | ND_DATA, nullptr);

  prop = RNA_def_property(srna, "use_stroke_random_strength", PROP_BOOLEAN, PROP_NONE);
  RNA_def_property_boolean_sdna(prop, nullptr, "flag2", GP_BRUSH_USE_STRENGTH_AT_STROKE);
  RNA_def_property_ui_icon(prop, ICON_GP_SELECT_STROKES, 0);
  RNA_def_property_ui_text(prop, "Stroke Random", "Use randomness at stroke level");
  RNA_def_property_clear_flag(prop, PROP_ANIMATABLE);
  RNA_def_property_update(prop, NC_GPENCIL | ND_DATA, nullptr);

  prop = RNA_def_property(srna, "use_stroke_random_uv", PROP_BOOLEAN, PROP_NONE);
  RNA_def_property_boolean_sdna(prop, nullptr, "flag2", GP_BRUSH_USE_UV_AT_STROKE);
  RNA_def_property_ui_icon(prop, ICON_GP_SELECT_STROKES, 0);
  RNA_def_property_ui_text(prop, "Stroke Random", "Use randomness at stroke level");
  RNA_def_property_clear_flag(prop, PROP_ANIMATABLE);
  RNA_def_property_update(prop, NC_GPENCIL | ND_DATA, nullptr);

  prop = RNA_def_property(srna, "use_random_press_hue", PROP_BOOLEAN, PROP_NONE);
  RNA_def_property_boolean_sdna(prop, nullptr, "flag2", GP_BRUSH_USE_HUE_RAND_PRESS);
  RNA_def_property_ui_icon(prop, ICON_STYLUS_PRESSURE, 0);
  RNA_def_property_ui_text(prop, "Use Pressure", "Use pressure to modulate randomness");
  RNA_def_property_clear_flag(prop, PROP_ANIMATABLE);
  RNA_def_property_update(prop, NC_GPENCIL | ND_DATA, nullptr);

  prop = RNA_def_property(srna, "use_random_press_sat", PROP_BOOLEAN, PROP_NONE);
  RNA_def_property_boolean_sdna(prop, nullptr, "flag2", GP_BRUSH_USE_SAT_RAND_PRESS);
  RNA_def_property_ui_icon(prop, ICON_STYLUS_PRESSURE, 0);
  RNA_def_property_ui_text(prop, "Use Pressure", "Use pressure to modulate randomness");
  RNA_def_property_clear_flag(prop, PROP_ANIMATABLE);
  RNA_def_property_update(prop, NC_GPENCIL | ND_DATA, nullptr);

  prop = RNA_def_property(srna, "use_random_press_val", PROP_BOOLEAN, PROP_NONE);
  RNA_def_property_boolean_sdna(prop, nullptr, "flag2", GP_BRUSH_USE_VAL_RAND_PRESS);
  RNA_def_property_ui_icon(prop, ICON_STYLUS_PRESSURE, 0);
  RNA_def_property_ui_text(prop, "Use Pressure", "Use pressure to modulate randomness");
  RNA_def_property_clear_flag(prop, PROP_ANIMATABLE);
  RNA_def_property_update(prop, NC_GPENCIL | ND_DATA, nullptr);

  prop = RNA_def_property(srna, "use_random_press_radius", PROP_BOOLEAN, PROP_NONE);
  RNA_def_property_boolean_sdna(prop, nullptr, "flag2", GP_BRUSH_USE_PRESSURE_RAND_PRESS);
  RNA_def_property_ui_icon(prop, ICON_STYLUS_PRESSURE, 0);
  RNA_def_property_ui_text(prop, "Use Pressure", "Use pressure to modulate randomness");
  RNA_def_property_clear_flag(prop, PROP_ANIMATABLE);
  RNA_def_property_update(prop, NC_GPENCIL | ND_DATA, nullptr);

  prop = RNA_def_property(srna, "use_random_press_strength", PROP_BOOLEAN, PROP_NONE);
  RNA_def_property_boolean_sdna(prop, nullptr, "flag2", GP_BRUSH_USE_STRENGTH_RAND_PRESS);
  RNA_def_property_ui_icon(prop, ICON_STYLUS_PRESSURE, 0);
  RNA_def_property_ui_text(prop, "Use Pressure", "Use pressure to modulate randomness");
  RNA_def_property_clear_flag(prop, PROP_ANIMATABLE);
  RNA_def_property_update(prop, NC_GPENCIL | ND_DATA, nullptr);

  prop = RNA_def_property(srna, "use_random_press_uv", PROP_BOOLEAN, PROP_NONE);
  RNA_def_property_boolean_sdna(prop, nullptr, "flag2", GP_BRUSH_USE_UV_RAND_PRESS);
  RNA_def_property_ui_icon(prop, ICON_STYLUS_PRESSURE, 0);
  RNA_def_property_ui_text(prop, "Use Pressure", "Use pressure to modulate randomness");
  RNA_def_property_clear_flag(prop, PROP_ANIMATABLE);
  RNA_def_property_update(prop, NC_GPENCIL | ND_DATA, nullptr);

  prop = RNA_def_property(srna, "use_settings_stabilizer", PROP_BOOLEAN, PROP_NONE);
  RNA_def_property_boolean_sdna(prop, nullptr, "flag", GP_BRUSH_STABILIZE_MOUSE);
  RNA_def_property_boolean_default(prop, true);
  RNA_def_property_ui_text(prop,
                           "Use Stabilizer",
                           "Draw lines with a delay to allow smooth strokes (press Shift key to "
                           "override while drawing)");
  RNA_def_property_clear_flag(prop, PROP_ANIMATABLE);

  prop = RNA_def_property(srna, "eraser_mode", PROP_ENUM, PROP_NONE);
  RNA_def_property_enum_sdna(prop, nullptr, "eraser_mode");
  RNA_def_property_enum_items(prop, rna_enum_gpencil_brush_eraser_modes_items);
  RNA_def_property_ui_text(prop, "Mode", "Eraser Mode");
  RNA_def_property_translation_context(prop, BLT_I18NCONTEXT_ID_GPENCIL);
  RNA_def_property_clear_flag(prop, PROP_ANIMATABLE);
  RNA_def_property_update(prop, NC_GPENCIL | ND_DATA, nullptr);

  prop = RNA_def_property(srna, "scope_mode", PROP_ENUM, PROP_NONE);
  RNA_def_property_enum_sdna(prop, nullptr, "scope_mode");
  RNA_def_property_enum_items(prop, rna_enum_gpencil_brush_scope_mode_items);
  RNA_def_property_ui_text(prop, "Mode", "Mode");
  RNA_def_property_clear_flag(prop, PROP_ANIMATABLE);

  prop = RNA_def_property(srna, "caps_type", PROP_ENUM, PROP_NONE);
  RNA_def_property_enum_sdna(prop, nullptr, "caps_type");
  RNA_def_property_enum_items(prop, rna_enum_gpencil_brush_caps_types_items);
  RNA_def_property_ui_text(prop, "Caps Type", "The shape of the start and end of the stroke");
  RNA_def_property_translation_context(prop, BLT_I18NCONTEXT_ID_GPENCIL);
  RNA_def_property_clear_flag(prop, PROP_ANIMATABLE);

  prop = RNA_def_property(srna, "fill_draw_mode", PROP_ENUM, PROP_NONE);
  RNA_def_property_enum_sdna(prop, nullptr, "fill_draw_mode");
  RNA_def_property_enum_items(prop, rna_enum_gpencil_fill_draw_modes_items);
  RNA_def_property_ui_text(prop, "Mode", "Mode to draw boundary limits");
  RNA_def_property_clear_flag(prop, PROP_ANIMATABLE);

  prop = RNA_def_property(srna, "fill_layer_mode", PROP_ENUM, PROP_NONE);
  RNA_def_property_enum_sdna(prop, nullptr, "fill_layer_mode");
  RNA_def_property_enum_items(prop, rna_enum_gpencil_fill_layers_modes_items);
  RNA_def_property_ui_text(prop, "Layer Mode", "Layers used as boundaries");
  RNA_def_property_clear_flag(prop, PROP_ANIMATABLE);

  prop = RNA_def_property(srna, "fill_direction", PROP_ENUM, PROP_NONE);
  RNA_def_property_enum_sdna(prop, nullptr, "fill_direction");
  RNA_def_property_enum_items(prop, rna_enum_gpencil_fill_direction_items);
  RNA_def_property_ui_text(prop, "Direction", "Direction of the fill");
  RNA_def_property_clear_flag(prop, PROP_ANIMATABLE);

  prop = RNA_def_property(srna, "pin_draw_mode", PROP_BOOLEAN, PROP_NONE);
  RNA_def_property_boolean_funcs(
      prop, "rna_GPencilBrush_pin_mode_get", "rna_GPencilBrush_pin_mode_set");
  RNA_def_property_ui_icon(prop, ICON_UNPINNED, 1);
  RNA_def_property_flag(prop, PROP_CONTEXT_UPDATE);
  RNA_def_property_clear_flag(prop, PROP_ANIMATABLE);
  RNA_def_property_update(prop, NC_GPENCIL | ND_DATA, "rna_GPencilBrush_pin_mode_update");
  RNA_def_property_ui_text(prop, "Pin Mode", "Pin the mode to the brush");

  prop = RNA_def_property(srna, "brush_draw_mode", PROP_ENUM, PROP_NONE);
  RNA_def_property_enum_sdna(prop, nullptr, "brush_draw_mode");
  RNA_def_property_enum_items(prop, rna_enum_gpencil_brush_modes_items);
  RNA_def_property_ui_text(prop, "Mode", "Preselected mode when using this brush");
  RNA_def_property_clear_flag(prop, PROP_ANIMATABLE);

  prop = RNA_def_property(srna, "use_trim", PROP_BOOLEAN, PROP_NONE);
  RNA_def_property_boolean_sdna(prop, nullptr, "flag", GP_BRUSH_TRIM_STROKE);
  RNA_def_property_boolean_default(prop, false);
  RNA_def_property_ui_text(prop, "Trim Stroke Ends", "Trim intersecting stroke ends");
  RNA_def_property_clear_flag(prop, PROP_ANIMATABLE);

  prop = RNA_def_property(srna, "use_settings_outline", PROP_BOOLEAN, PROP_NONE);
  RNA_def_property_boolean_sdna(prop, nullptr, "flag", GP_BRUSH_OUTLINE_STROKE);
  RNA_def_property_boolean_default(prop, false);
  RNA_def_property_ui_text(prop, "Outline", "Convert stroke to outline");
  RNA_def_property_clear_flag(prop, PROP_ANIMATABLE);

  prop = RNA_def_property(srna, "use_edit_position", PROP_BOOLEAN, PROP_NONE);
  RNA_def_property_boolean_sdna(
      prop, nullptr, "sculpt_mode_flag", GP_SCULPT_FLAGMODE_APPLY_POSITION);
  RNA_def_property_ui_text(prop, "Affect Position", "The brush affects the position of the point");
  RNA_def_property_clear_flag(prop, PROP_ANIMATABLE);
  RNA_def_property_update(prop, NC_SCENE | ND_TOOLSETTINGS, nullptr);

  prop = RNA_def_property(srna, "use_edit_strength", PROP_BOOLEAN, PROP_NONE);
  RNA_def_property_boolean_sdna(
      prop, nullptr, "sculpt_mode_flag", GP_SCULPT_FLAGMODE_APPLY_STRENGTH);
  RNA_def_property_ui_text(
      prop, "Affect Strength", "The brush affects the color strength of the point");
  RNA_def_property_clear_flag(prop, PROP_ANIMATABLE);
  RNA_def_property_update(prop, NC_SCENE | ND_TOOLSETTINGS, nullptr);

  prop = RNA_def_property(srna, "use_edit_thickness", PROP_BOOLEAN, PROP_NONE);
  RNA_def_property_boolean_sdna(
      prop, nullptr, "sculpt_mode_flag", GP_SCULPT_FLAGMODE_APPLY_THICKNESS);
  RNA_def_property_ui_text(
      prop, "Affect Thickness", "The brush affects the thickness of the point");
  RNA_def_property_clear_flag(prop, PROP_ANIMATABLE);
  RNA_def_property_update(prop, NC_SCENE | ND_TOOLSETTINGS, nullptr);

  prop = RNA_def_property(srna, "use_edit_uv", PROP_BOOLEAN, PROP_NONE);
  RNA_def_property_boolean_sdna(prop, nullptr, "sculpt_mode_flag", GP_SCULPT_FLAGMODE_APPLY_UV);
  RNA_def_property_ui_text(prop, "Affect UV", "The brush affects the UV rotation of the point");
  RNA_def_property_clear_flag(prop, PROP_ANIMATABLE);
  RNA_def_property_update(prop, NC_SCENE | ND_TOOLSETTINGS, nullptr);

  /* Material */
  prop = RNA_def_property(srna, "material", PROP_POINTER, PROP_NONE);
  RNA_def_property_struct_type(prop, "Material");
  RNA_def_property_pointer_funcs(
      prop, nullptr, nullptr, nullptr, "rna_BrushGpencilSettings_material_poll");
  RNA_def_property_flag(prop, PROP_EDITABLE | PROP_ID_SELF_CHECK | PROP_CONTEXT_UPDATE);
  RNA_def_property_ui_text(prop, "Material", "Material used for strokes drawn using this brush");
  RNA_def_property_clear_flag(prop, PROP_ANIMATABLE);
  RNA_def_property_update(prop, NC_GPENCIL | ND_DATA, "rna_Brush_material_update");

  /* Secondary Material */
  prop = RNA_def_property(srna, "material_alt", PROP_POINTER, PROP_NONE);
  RNA_def_property_struct_type(prop, "Material");
  RNA_def_property_pointer_funcs(
      prop, nullptr, nullptr, nullptr, "rna_BrushGpencilSettings_material_poll");
  RNA_def_property_flag(prop, PROP_EDITABLE | PROP_ID_SELF_CHECK | PROP_CONTEXT_UPDATE);
  RNA_def_property_ui_text(prop, "Material", "Material used for secondary uses for this brush");
  RNA_def_property_clear_flag(prop, PROP_ANIMATABLE);
  RNA_def_property_update(prop, NC_GPENCIL | ND_DATA, "rna_Brush_material_update");

  prop = RNA_def_property(srna, "show_fill_boundary", PROP_BOOLEAN, PROP_NONE);
  RNA_def_property_boolean_sdna(prop, nullptr, "flag", GP_BRUSH_FILL_SHOW_HELPLINES);
  RNA_def_property_boolean_default(prop, true);
  RNA_def_property_ui_text(prop, "Show Lines", "Show help lines for filling to see boundaries");
  RNA_def_property_clear_flag(prop, PROP_ANIMATABLE);

  prop = RNA_def_property(srna, "show_fill_extend", PROP_BOOLEAN, PROP_NONE);
  RNA_def_property_boolean_sdna(prop, nullptr, "flag", GP_BRUSH_FILL_SHOW_EXTENDLINES);
  RNA_def_property_boolean_default(prop, true);
  RNA_def_property_ui_text(prop, "Visual Aids", "Show help lines for stroke extension");
  RNA_def_property_clear_flag(prop, PROP_ANIMATABLE);

  prop = RNA_def_property(srna, "use_collide_strokes", PROP_BOOLEAN, PROP_NONE);
  RNA_def_property_boolean_sdna(prop, nullptr, "flag", GP_BRUSH_FILL_STROKE_COLLIDE);
  RNA_def_property_boolean_default(prop, false);
  RNA_def_property_ui_text(
      prop, "Strokes Collision", "Check if extend lines collide with strokes");
  RNA_def_property_clear_flag(prop, PROP_ANIMATABLE);

  prop = RNA_def_property(srna, "show_fill", PROP_BOOLEAN, PROP_NONE);
  RNA_def_property_boolean_negative_sdna(prop, nullptr, "flag", GP_BRUSH_FILL_HIDE);
  RNA_def_property_boolean_default(prop, true);
  RNA_def_property_ui_text(
      prop, "Show Fill", "Show transparent lines to use as boundary for filling");
  RNA_def_property_clear_flag(prop, PROP_ANIMATABLE);

  prop = RNA_def_property(srna, "use_fill_limit", PROP_BOOLEAN, PROP_NONE);
  RNA_def_property_boolean_sdna(prop, nullptr, "flag", GP_BRUSH_FILL_FIT_DISABLE);
  RNA_def_property_boolean_default(prop, true);
  RNA_def_property_ui_text(prop, "Limit to Viewport", "Fill only visible areas in viewport");
  RNA_def_property_clear_flag(prop, PROP_ANIMATABLE);

  prop = RNA_def_property(srna, "use_settings_postprocess", PROP_BOOLEAN, PROP_NONE);
  RNA_def_property_boolean_sdna(prop, nullptr, "flag", GP_BRUSH_GROUP_SETTINGS);
  RNA_def_property_ui_text(
      prop, "Use Post-Process Settings", "Additional post processing options for new strokes");
  RNA_def_property_clear_flag(prop, PROP_ANIMATABLE);

  prop = RNA_def_property(srna, "use_settings_random", PROP_BOOLEAN, PROP_NONE);
  RNA_def_property_boolean_sdna(prop, nullptr, "flag", GP_BRUSH_GROUP_RANDOM);
  RNA_def_property_ui_text(prop, "Random Settings", "Random brush settings");
  RNA_def_property_clear_flag(prop, PROP_ANIMATABLE);

  prop = RNA_def_property(srna, "use_material_pin", PROP_BOOLEAN, PROP_NONE);
  RNA_def_property_boolean_sdna(prop, nullptr, "flag", GP_BRUSH_MATERIAL_PINNED);
  RNA_def_property_flag(prop, PROP_CONTEXT_UPDATE);
  RNA_def_property_ui_icon(prop, ICON_UNPINNED, 1);
  RNA_def_property_ui_text(prop, "Pin Material", "Keep material assigned to brush");
  RNA_def_property_clear_flag(prop, PROP_ANIMATABLE);
  RNA_def_property_update(
      prop, NC_GPENCIL | ND_DATA, "rna_BrushGpencilSettings_use_material_pin_update");

  prop = RNA_def_property(srna, "show_lasso", PROP_BOOLEAN, PROP_NONE);
  RNA_def_property_boolean_negative_sdna(prop, nullptr, "flag", GP_BRUSH_DISSABLE_LASSO);
  RNA_def_property_ui_text(
      prop, "Show Lasso", "Do not display fill color while drawing the stroke");
  RNA_def_property_clear_flag(prop, PROP_ANIMATABLE);

  prop = RNA_def_property(srna, "use_occlude_eraser", PROP_BOOLEAN, PROP_NONE);
  RNA_def_property_boolean_sdna(prop, nullptr, "flag", GP_BRUSH_OCCLUDE_ERASER);
  RNA_def_property_ui_text(prop, "Occlude Eraser", "Erase only strokes visible and not occluded");
  RNA_def_property_clear_flag(prop, PROP_ANIMATABLE);

  prop = RNA_def_property(srna, "use_keep_caps_eraser", PROP_BOOLEAN, PROP_NONE);
  RNA_def_property_boolean_sdna(prop, nullptr, "flag", GP_BRUSH_ERASER_KEEP_CAPS);
  RNA_def_property_ui_text(
      prop, "Keep Caps", "Keep the caps as they are and don't flatten them when erasing");
  RNA_def_property_clear_flag(prop, PROP_ANIMATABLE);

  prop = RNA_def_property(srna, "use_active_layer_only", PROP_BOOLEAN, PROP_NONE);
  RNA_def_property_boolean_sdna(prop, nullptr, "flag", GP_BRUSH_ACTIVE_LAYER_ONLY);
  RNA_def_property_ui_text(prop, "Active Layer", "Only edit the active layer of the object");
  RNA_def_property_clear_flag(prop, PROP_ANIMATABLE);
}

static void rna_def_curves_sculpt_options(BlenderRNA *brna)
{
  StructRNA *srna;
  PropertyRNA *prop;

  static const EnumPropertyItem density_mode_items[] = {
      {BRUSH_CURVES_SCULPT_DENSITY_MODE_AUTO,
       "AUTO",
       ICON_AUTO,
       "Auto",
       "Either add or remove curves depending on the minimum distance of the curves under the "
       "cursor"},
      {BRUSH_CURVES_SCULPT_DENSITY_MODE_ADD,
       "ADD",
       ICON_ADD,
       "Add",
       "Add new curves between existing curves, taking the minimum distance into account"},
      {BRUSH_CURVES_SCULPT_DENSITY_MODE_REMOVE,
       "REMOVE",
       ICON_REMOVE,
       "Remove",
       "Remove curves whose root points are too close"},
      {0, nullptr, 0, nullptr, nullptr},
  };

  srna = RNA_def_struct(brna, "BrushCurvesSculptSettings", nullptr);
  RNA_def_struct_path_func(srna, "rna_BrushCurvesSculptSettings_path");
  RNA_def_struct_sdna(srna, "BrushCurvesSculptSettings");
  RNA_def_struct_ui_text(srna, "Curves Sculpt Brush Settings", "");

  prop = RNA_def_property(srna, "add_amount", PROP_INT, PROP_NONE);
  RNA_def_property_range(prop, 1, INT32_MAX);
  RNA_def_property_ui_text(prop, "Count", "Number of curves added by the Add brush");

  prop = RNA_def_property(srna, "points_per_curve", PROP_INT, PROP_NONE);
  RNA_def_property_range(prop, 2, INT32_MAX);
  RNA_def_property_ui_text(
      prop, "Points per Curve", "Number of control points in a newly added curve");

  prop = RNA_def_property(srna, "use_uniform_scale", PROP_BOOLEAN, PROP_NONE);
  RNA_def_property_boolean_sdna(prop, nullptr, "flag", BRUSH_CURVES_SCULPT_FLAG_SCALE_UNIFORM);
  RNA_def_property_ui_text(prop,
                           "Scale Uniform",
                           "Grow or shrink curves by changing their size uniformly instead of "
                           "using trimming or extrapolation");

  prop = RNA_def_property(srna, "minimum_length", PROP_FLOAT, PROP_DISTANCE);
  RNA_def_property_range(prop, 0.0f, FLT_MAX);
  RNA_def_property_ui_text(
      prop, "Minimum Length", "Avoid shrinking curves shorter than this length");

  prop = RNA_def_property(srna, "use_length_interpolate", PROP_BOOLEAN, PROP_NONE);
  RNA_def_property_boolean_sdna(
      prop, nullptr, "flag", BRUSH_CURVES_SCULPT_FLAG_INTERPOLATE_LENGTH);
  RNA_def_property_ui_text(
      prop, "Interpolate Length", "Use length of the curves in close proximity");

  prop = RNA_def_property(srna, "use_radius_interpolate", PROP_BOOLEAN, PROP_NONE);
  RNA_def_property_boolean_sdna(
      prop, nullptr, "flag", BRUSH_CURVES_SCULPT_FLAG_INTERPOLATE_RADIUS);
  RNA_def_property_boolean_default(prop, true);
  RNA_def_property_ui_text(
      prop, "Interpolate Radius", "Use radius of the curves in close proximity");

  prop = RNA_def_property(srna, "use_point_count_interpolate", PROP_BOOLEAN, PROP_NONE);
  RNA_def_property_boolean_sdna(
      prop, nullptr, "flag", BRUSH_CURVES_SCULPT_FLAG_INTERPOLATE_POINT_COUNT);
  RNA_def_property_ui_text(prop,
                           "Interpolate Point Count",
                           "Use the number of points from the curves in close proximity");

  prop = RNA_def_property(srna, "use_shape_interpolate", PROP_BOOLEAN, PROP_NONE);
  RNA_def_property_boolean_sdna(prop, nullptr, "flag", BRUSH_CURVES_SCULPT_FLAG_INTERPOLATE_SHAPE);
  RNA_def_property_ui_text(
      prop, "Interpolate Shape", "Use shape of the curves in close proximity");

  prop = RNA_def_property(srna, "curve_length", PROP_FLOAT, PROP_DISTANCE);
  RNA_def_property_range(prop, 0.0, FLT_MAX);
  RNA_def_property_ui_text(
      prop,
      "Curve Length",
      "Length of newly added curves when it is not interpolated from other curves");

  prop = RNA_def_property(srna, "minimum_distance", PROP_FLOAT, PROP_DISTANCE);
  RNA_def_property_range(prop, 0.0f, FLT_MAX);
  RNA_def_property_ui_range(prop, 0.0, 1000.0f, 0.001, 2);
  RNA_def_property_ui_text(
      prop, "Minimum Distance", "Goal distance between curve roots for the Density brush");

  prop = RNA_def_property(srna, "curve_radius", PROP_FLOAT, PROP_DISTANCE);
  RNA_def_property_range(prop, 0.0, FLT_MAX);
  RNA_def_property_float_default(prop, 0.01f);
  RNA_def_property_ui_range(prop, 0.0, 1000.0f, 0.001, 2);
  RNA_def_property_ui_text(
      prop,
      "Curve Radius",
      "Radius of newly added curves when it is not interpolated from other curves");

  prop = RNA_def_property(srna, "density_add_attempts", PROP_INT, PROP_NONE);
  RNA_def_property_range(prop, 0, INT32_MAX);
  RNA_def_property_ui_text(
      prop, "Density Add Attempts", "How many times the Density brush tries to add a new curve");

  prop = RNA_def_property(srna, "density_mode", PROP_ENUM, PROP_NONE);
  RNA_def_property_enum_items(prop, density_mode_items);
  RNA_def_property_ui_text(
      prop, "Density Mode", "Determines whether the brush adds or removes curves");
  RNA_def_property_translation_context(prop, BLT_I18NCONTEXT_OPERATOR_DEFAULT);

  prop = RNA_def_property(srna, "curve_parameter_falloff", PROP_POINTER, PROP_NONE);
  RNA_def_property_struct_type(prop, "CurveMapping");
  RNA_def_property_ui_text(prop,
                           "Curve Parameter Falloff",
                           "Falloff that is applied from the tip to the root of each curve");
}

static void rna_def_brush(BlenderRNA *brna)
{
  StructRNA *srna;
  PropertyRNA *prop;

  static const EnumPropertyItem prop_blend_items[] = {
      {IMB_BLEND_MIX, "MIX", 0, "Mix", "Use Mix blending mode while painting"},
      RNA_ENUM_ITEM_SEPR,
      {IMB_BLEND_DARKEN, "DARKEN", 0, "Darken", "Use Darken blending mode while painting"},
      {IMB_BLEND_MUL, "MUL", 0, "Multiply", "Use Multiply blending mode while painting"},
      {IMB_BLEND_COLORBURN,
       "COLORBURN",
       0,
       "Color Burn",
       "Use Color Burn blending mode while painting"},
      {IMB_BLEND_LINEARBURN,
       "LINEARBURN",
       0,
       "Linear Burn",
       "Use Linear Burn blending mode while painting"},
      RNA_ENUM_ITEM_SEPR,
      {IMB_BLEND_LIGHTEN, "LIGHTEN", 0, "Lighten", "Use Lighten blending mode while painting"},
      {IMB_BLEND_SCREEN, "SCREEN", 0, "Screen", "Use Screen blending mode while painting"},
      {IMB_BLEND_COLORDODGE,
       "COLORDODGE",
       0,
       "Color Dodge",
       "Use Color Dodge blending mode while painting"},
      {IMB_BLEND_ADD, "ADD", 0, "Add", "Use Add blending mode while painting"},
      RNA_ENUM_ITEM_SEPR,
      {IMB_BLEND_OVERLAY, "OVERLAY", 0, "Overlay", "Use Overlay blending mode while painting"},
      {IMB_BLEND_SOFTLIGHT,
       "SOFTLIGHT",
       0,
       "Soft Light",
       "Use Soft Light blending mode while painting"},
      {IMB_BLEND_HARDLIGHT,
       "HARDLIGHT",
       0,
       "Hard Light",
       "Use Hard Light blending mode while painting"},
      {IMB_BLEND_VIVIDLIGHT,
       "VIVIDLIGHT",
       0,
       "Vivid Light",
       "Use Vivid Light blending mode while painting"},
      {IMB_BLEND_LINEARLIGHT,
       "LINEARLIGHT",
       0,
       "Linear Light",
       "Use Linear Light blending mode while painting"},
      {IMB_BLEND_PINLIGHT,
       "PINLIGHT",
       0,
       "Pin Light",
       "Use Pin Light blending mode while painting"},
      RNA_ENUM_ITEM_SEPR,
      {IMB_BLEND_DIFFERENCE,
       "DIFFERENCE",
       0,
       "Difference",
       "Use Difference blending mode while painting"},
      {IMB_BLEND_EXCLUSION,
       "EXCLUSION",
       0,
       "Exclusion",
       "Use Exclusion blending mode while painting"},
      {IMB_BLEND_SUB, "SUB", 0, "Subtract", "Use Subtract blending mode while painting"},
      RNA_ENUM_ITEM_SEPR,
      {IMB_BLEND_HUE, "HUE", 0, "Hue", "Use Hue blending mode while painting"},
      {IMB_BLEND_SATURATION,
       "SATURATION",
       0,
       "Saturation",
       "Use Saturation blending mode while painting"},
      {IMB_BLEND_COLOR, "COLOR", 0, "Color", "Use Color blending mode while painting"},
      {IMB_BLEND_LUMINOSITY, "LUMINOSITY", 0, "Value", "Use Value blending mode while painting"},
      RNA_ENUM_ITEM_SEPR,
      {IMB_BLEND_ERASE_ALPHA, "ERASE_ALPHA", 0, "Erase Alpha", "Erase alpha while painting"},
      {IMB_BLEND_ADD_ALPHA, "ADD_ALPHA", 0, "Add Alpha", "Add alpha while painting"},
      {0, nullptr, 0, nullptr, nullptr},
  };

  static const EnumPropertyItem brush_sculpt_plane_items[] = {
      {SCULPT_DISP_DIR_AREA, "AREA", 0, "Area Plane", ""},
      {SCULPT_DISP_DIR_VIEW, "VIEW", 0, "View Plane", ""},
      {SCULPT_DISP_DIR_X, "X", 0, "X Plane", ""},
      {SCULPT_DISP_DIR_Y, "Y", 0, "Y Plane", ""},
      {SCULPT_DISP_DIR_Z, "Z", 0, "Z Plane", ""},
      {0, nullptr, 0, nullptr, nullptr},
  };

  static const EnumPropertyItem brush_mask_tool_items[] = {
      {BRUSH_MASK_DRAW, "DRAW", 0, "Draw", ""},
      {BRUSH_MASK_SMOOTH, "SMOOTH", 0, "Smooth", ""},
      {0, nullptr, 0, nullptr, nullptr},
  };

  static const EnumPropertyItem brush_blur_mode_items[] = {
      {KERNEL_BOX, "BOX", 0, "Box", ""},
      {KERNEL_GAUSSIAN, "GAUSSIAN", 0, "Gaussian", ""},
      {0, nullptr, 0, nullptr, nullptr},
  };

  static const EnumPropertyItem brush_gradient_items[] = {
      {BRUSH_GRADIENT_PRESSURE, "PRESSURE", 0, "Pressure", ""},
      {BRUSH_GRADIENT_SPACING_REPEAT, "SPACING_REPEAT", 0, "Repeat", ""},
      {BRUSH_GRADIENT_SPACING_CLAMP, "SPACING_CLAMP", 0, "Clamp", ""},
      {0, nullptr, 0, nullptr, nullptr},
  };

  static const EnumPropertyItem brush_gradient_fill_items[] = {
      {BRUSH_GRADIENT_LINEAR, "LINEAR", 0, "Linear", ""},
      {BRUSH_GRADIENT_RADIAL, "RADIAL", 0, "Radial", ""},
      {0, nullptr, 0, nullptr, nullptr},
  };

  static const EnumPropertyItem brush_mask_pressure_items[] = {
      {0, "NONE", 0, "Off", ""},
      {BRUSH_MASK_PRESSURE_RAMP, "RAMP", ICON_STYLUS_PRESSURE, "Ramp", ""},
      {BRUSH_MASK_PRESSURE_CUTOFF, "CUTOFF", ICON_STYLUS_PRESSURE, "Cutoff", ""},
      {0, nullptr, 0, nullptr, nullptr},
  };

  static const EnumPropertyItem brush_size_unit_items[] = {
      {0, "VIEW", 0, "View", "Measure brush size relative to the view"},
      {BRUSH_LOCK_SIZE, "SCENE", 0, "Scene", "Measure brush size relative to the scene"},
      {0, nullptr, 0, nullptr, nullptr},
  };

  static const EnumPropertyItem color_gradient_items[] = {
      {0, "COLOR", 0, "Color", "Paint with a single color"},
      {BRUSH_USE_GRADIENT, "GRADIENT", 0, "Gradient", "Paint with a gradient"},
      {0, nullptr, 0, nullptr, nullptr},
  };

  static const EnumPropertyItem brush_spacing_unit_items[] = {
      {0, "VIEW", 0, "View", "Calculate brush spacing relative to the view"},
      {BRUSH_SCENE_SPACING,
       "SCENE",
       0,
       "Scene",
       "Calculate brush spacing relative to the scene using the stroke location"},
      {0, nullptr, 0, nullptr, nullptr},
  };

  static const EnumPropertyItem brush_jitter_unit_items[] = {
      {BRUSH_ABSOLUTE_JITTER, "VIEW", 0, "View", "Jittering happens in screen space, in pixels"},
      {0, "BRUSH", 0, "Brush", "Jittering happens relative to the brush size"},
      {0, nullptr, 0, nullptr, nullptr},
  };

  static const EnumPropertyItem falloff_shape_unit_items[] = {
      {0, "SPHERE", 0, "Sphere", "Apply brush influence in a Sphere, outwards from the center"},
      {PAINT_FALLOFF_SHAPE_TUBE,
       "PROJECTED",
       0,
       "Projected",
       "Apply brush influence in a 2D circle, projected from the view"},
      {0, nullptr, 0, nullptr, nullptr},
  };

  static const EnumPropertyItem brush_deformation_target_items[] = {
      {BRUSH_DEFORM_TARGET_GEOMETRY,
       "GEOMETRY",
       0,
       "Geometry",
       "Brush deformation displaces the vertices of the mesh"},
      {BRUSH_DEFORM_TARGET_CLOTH_SIM,
       "CLOTH_SIM",
       0,
       "Cloth Simulation",
       "Brush deforms the mesh by deforming the constraints of a cloth simulation"},
      {0, nullptr, 0, nullptr, nullptr},
  };

  static const EnumPropertyItem brush_elastic_deform_type_items[] = {
      {BRUSH_ELASTIC_DEFORM_GRAB, "GRAB", 0, "Grab", ""},
      {BRUSH_ELASTIC_DEFORM_GRAB_BISCALE, "GRAB_BISCALE", 0, "Bi-Scale Grab", ""},
      {BRUSH_ELASTIC_DEFORM_GRAB_TRISCALE, "GRAB_TRISCALE", 0, "Tri-Scale Grab", ""},
      {BRUSH_ELASTIC_DEFORM_SCALE, "SCALE", 0, "Scale", ""},
      {BRUSH_ELASTIC_DEFORM_TWIST, "TWIST", 0, "Twist", ""},
      {0, nullptr, 0, nullptr, nullptr},
  };

  static const EnumPropertyItem brush_snake_hook_deform_type_items[] = {
      {BRUSH_SNAKE_HOOK_DEFORM_FALLOFF,
       "FALLOFF",
       0,
       "Radius Falloff",
       "Applies the brush falloff in the tip of the brush"},
      {BRUSH_SNAKE_HOOK_DEFORM_ELASTIC,
       "ELASTIC",
       0,
       "Elastic",
       "Modifies the entire mesh using elastic deform"},
      {0, nullptr, 0, nullptr, nullptr},
  };

  static const EnumPropertyItem brush_cloth_deform_type_items[] = {
      {BRUSH_CLOTH_DEFORM_DRAG, "DRAG", 0, "Drag", ""},
      {BRUSH_CLOTH_DEFORM_PUSH, "PUSH", 0, "Push", ""},
      {BRUSH_CLOTH_DEFORM_PINCH_POINT, "PINCH_POINT", 0, "Pinch Point", ""},
      {BRUSH_CLOTH_DEFORM_PINCH_PERPENDICULAR,
       "PINCH_PERPENDICULAR",
       0,
       "Pinch Perpendicular",
       ""},
      {BRUSH_CLOTH_DEFORM_INFLATE, "INFLATE", 0, "Inflate", ""},
      {BRUSH_CLOTH_DEFORM_GRAB, "GRAB", 0, "Grab", ""},
      {BRUSH_CLOTH_DEFORM_EXPAND, "EXPAND", 0, "Expand", ""},
      {BRUSH_CLOTH_DEFORM_SNAKE_HOOK, "SNAKE_HOOK", 0, "Snake Hook", ""},
      {0, nullptr, 0, nullptr, nullptr},
  };

  static const EnumPropertyItem brush_cloth_force_falloff_type_items[] = {
      {BRUSH_CLOTH_FORCE_FALLOFF_RADIAL, "RADIAL", 0, "Radial", ""},
      {BRUSH_CLOTH_FORCE_FALLOFF_PLANE, "PLANE", 0, "Plane", ""},
      {0, nullptr, 0, nullptr, nullptr},
  };

  static const EnumPropertyItem brush_boundary_falloff_type_items[] = {
      {BRUSH_BOUNDARY_FALLOFF_CONSTANT,
       "CONSTANT",
       0,
       "Constant",
       "Applies the same deformation in the entire boundary"},
      {BRUSH_BOUNDARY_FALLOFF_RADIUS,
       "RADIUS",
       0,
       "Brush Radius",
       "Applies the deformation in a localized area limited by the brush radius"},
      {BRUSH_BOUNDARY_FALLOFF_LOOP,
       "LOOP",
       0,
       "Loop",
       "Applies the brush falloff in a loop pattern"},
      {BRUSH_BOUNDARY_FALLOFF_LOOP_INVERT,
       "LOOP_INVERT",
       0,
       "Loop and Invert",
       "Applies the falloff radius in a loop pattern, inverting the displacement direction in "
       "each pattern repetition"},
      {0, nullptr, 0, nullptr, nullptr},
  };

  static const EnumPropertyItem brush_cloth_simulation_area_type_items[] = {
      {BRUSH_CLOTH_SIMULATION_AREA_LOCAL,
       "LOCAL",
       0,
       "Local",
       "Simulates only a specific area around the brush limited by a fixed radius"},
      {BRUSH_CLOTH_SIMULATION_AREA_GLOBAL, "GLOBAL", 0, "Global", "Simulates the entire mesh"},
      {BRUSH_CLOTH_SIMULATION_AREA_DYNAMIC,
       "DYNAMIC",
       0,
       "Dynamic",
       "The active simulation area moves with the brush"},
      {0, nullptr, 0, nullptr, nullptr},
  };

  static const EnumPropertyItem brush_smooth_deform_type_items[] = {
      {BRUSH_SMOOTH_DEFORM_LAPLACIAN,
       "LAPLACIAN",
       0,
       "Laplacian",
       "Smooths the surface and the volume"},
      {BRUSH_SMOOTH_DEFORM_SURFACE,
       "SURFACE",
       0,
       "Surface",
       "Smooths the surface of the mesh, preserving the volume"},
      {0, nullptr, 0, nullptr, nullptr},
  };

  static const EnumPropertyItem brush_pose_deform_type_items[] = {
      {BRUSH_POSE_DEFORM_ROTATE_TWIST, "ROTATE_TWIST", 0, "Rotate/Twist", ""},
      {BRUSH_POSE_DEFORM_SCALE_TRASLATE, "SCALE_TRANSLATE", 0, "Scale/Translate", ""},
      {BRUSH_POSE_DEFORM_SQUASH_STRETCH, "SQUASH_STRETCH", 0, "Squash & Stretch", ""},
      {0, nullptr, 0, nullptr, nullptr},
  };

  static const EnumPropertyItem brush_pose_origin_type_items[] = {
      {BRUSH_POSE_ORIGIN_TOPOLOGY,
       "TOPOLOGY",
       0,
       "Topology",
       "Sets the rotation origin automatically using the topology and shape of the mesh as a "
       "guide"},
      {BRUSH_POSE_ORIGIN_FACE_SETS,
       "FACE_SETS",
       0,
       "Face Sets",
       "Creates a pose segment per face sets, starting from the active face set"},
      {BRUSH_POSE_ORIGIN_FACE_SETS_FK,
       "FACE_SETS_FK",
       0,
       "Face Sets FK",
       "Simulates an FK deformation using the Face Set under the cursor as control"},
      {0, nullptr, 0, nullptr, nullptr},
  };

  static const EnumPropertyItem brush_smear_deform_type_items[] = {
      {BRUSH_SMEAR_DEFORM_DRAG, "DRAG", 0, "Drag", ""},
      {BRUSH_SMEAR_DEFORM_PINCH, "PINCH", 0, "Pinch", ""},
      {BRUSH_SMEAR_DEFORM_EXPAND, "EXPAND", 0, "Expand", ""},
      {0, nullptr, 0, nullptr, nullptr},
  };

  static const EnumPropertyItem brush_slide_deform_type_items[] = {
      {BRUSH_SLIDE_DEFORM_DRAG, "DRAG", 0, "Drag", ""},
      {BRUSH_SLIDE_DEFORM_PINCH, "PINCH", 0, "Pinch", ""},
      {BRUSH_SLIDE_DEFORM_EXPAND, "EXPAND", 0, "Expand", ""},
      {0, nullptr, 0, nullptr, nullptr},
  };

  static const EnumPropertyItem brush_boundary_deform_type_items[] = {
      {BRUSH_BOUNDARY_DEFORM_BEND, "BEND", 0, "Bend", ""},
      {BRUSH_BOUNDARY_DEFORM_EXPAND, "EXPAND", 0, "Expand", ""},
      {BRUSH_BOUNDARY_DEFORM_INFLATE, "INFLATE", 0, "Inflate", ""},
      {BRUSH_BOUNDARY_DEFORM_GRAB, "GRAB", 0, "Grab", ""},
      {BRUSH_BOUNDARY_DEFORM_TWIST, "TWIST", 0, "Twist", ""},
      {BRUSH_BOUNDARY_DEFORM_SMOOTH, "SMOOTH", 0, "Smooth", ""},
      {0, nullptr, 0, nullptr, nullptr},
  };

  srna = RNA_def_struct(brna, "Brush", "ID");
  RNA_def_struct_ui_text(
      srna, "Brush", "Brush data-block for storing brush settings for painting and sculpting");
  RNA_def_struct_ui_icon(srna, ICON_BRUSH_DATA);

  /* enums */
  prop = RNA_def_property(srna, "blend", PROP_ENUM, PROP_NONE);
  RNA_def_property_enum_items(prop, prop_blend_items);
  RNA_def_property_ui_text(prop, "Blending Mode", "Brush blending mode");
  RNA_def_property_update(prop, 0, "rna_Brush_update");

  /**
   * Begin per-mode brush type properties.
   *
   * keep in sync with #BKE_paint_get_tool_prop_id_from_paintmode
   */
  prop = RNA_def_property(srna, "sculpt_tool", PROP_ENUM, PROP_NONE);
  RNA_def_property_enum_sdna(prop, nullptr, "sculpt_brush_type");
  RNA_def_property_enum_items(prop, rna_enum_brush_sculpt_brush_type_items);
  RNA_def_property_ui_text(prop, "Brush Type", "");
  RNA_def_property_translation_context(prop, BLT_I18NCONTEXT_ID_BRUSH);
  RNA_def_property_update(prop, 0, "rna_Brush_update_and_reset_icon");

  prop = RNA_def_property(srna, "vertex_tool", PROP_ENUM, PROP_NONE);
  RNA_def_property_enum_sdna(prop, nullptr, "vertex_brush_type");
  RNA_def_property_enum_items(prop, rna_enum_brush_vertex_brush_type_items);
  RNA_def_property_ui_text(prop, "Brush Type", "");
  RNA_def_property_update(prop, 0, "rna_Brush_update_and_reset_icon");

  prop = RNA_def_property(srna, "weight_tool", PROP_ENUM, PROP_NONE);
  RNA_def_property_enum_sdna(prop, nullptr, "weight_brush_type");
  RNA_def_property_enum_items(prop, rna_enum_brush_weight_brush_type_items);
  RNA_def_property_ui_text(prop, "Brush Type", "");
  RNA_def_property_update(prop, 0, "rna_Brush_update_and_reset_icon");

  prop = RNA_def_property(srna, "image_tool", PROP_ENUM, PROP_NONE);
  RNA_def_property_enum_sdna(prop, nullptr, "image_brush_type");
  RNA_def_property_enum_items(prop, rna_enum_brush_image_brush_type_items);
  RNA_def_property_ui_text(prop, "Brush Type", "");
  RNA_def_property_translation_context(prop, BLT_I18NCONTEXT_ID_BRUSH);
  RNA_def_property_update(prop, NC_SPACE | ND_SPACE_IMAGE, "rna_Brush_update_and_reset_icon");

  prop = RNA_def_property(srna, "gpencil_tool", PROP_ENUM, PROP_NONE);
  RNA_def_property_enum_sdna(prop, nullptr, "gpencil_brush_type");
  RNA_def_property_enum_items(prop, rna_enum_brush_gpencil_types_items);
  RNA_def_property_ui_text(prop, "Brush Type", "");
  RNA_def_property_translation_context(prop, BLT_I18NCONTEXT_ID_BRUSH);
  RNA_def_property_clear_flag(prop, PROP_ANIMATABLE);

  prop = RNA_def_property(srna, "gpencil_vertex_tool", PROP_ENUM, PROP_NONE);
  RNA_def_property_enum_sdna(prop, nullptr, "gpencil_vertex_brush_type");
  RNA_def_property_enum_items(prop, rna_enum_brush_gpencil_vertex_types_items);
  RNA_def_property_ui_text(prop, "Brush Type", "");
  RNA_def_property_clear_flag(prop, PROP_ANIMATABLE);

  prop = RNA_def_property(srna, "gpencil_sculpt_tool", PROP_ENUM, PROP_NONE);
  RNA_def_property_enum_sdna(prop, nullptr, "gpencil_sculpt_brush_type");
  RNA_def_property_enum_items(prop, rna_enum_brush_gpencil_sculpt_types_items);
  RNA_def_property_ui_text(prop, "Brush Type", "");
  RNA_def_property_translation_context(prop, BLT_I18NCONTEXT_ID_GPENCIL);
  RNA_def_property_clear_flag(prop, PROP_ANIMATABLE);

  prop = RNA_def_property(srna, "gpencil_weight_tool", PROP_ENUM, PROP_NONE);
  RNA_def_property_enum_sdna(prop, nullptr, "gpencil_weight_brush_type");
  RNA_def_property_enum_items(prop, rna_enum_brush_gpencil_weight_types_items);
  RNA_def_property_ui_text(prop, "Brush Type", "");
  RNA_def_property_clear_flag(prop, PROP_ANIMATABLE);

  prop = RNA_def_property(srna, "curves_sculpt_tool", PROP_ENUM, PROP_NONE);
  RNA_def_property_enum_sdna(prop, nullptr, "curves_sculpt_brush_type");
  RNA_def_property_enum_items(prop, rna_enum_brush_curves_sculpt_brush_type_items);
  RNA_def_property_ui_text(prop, "Brush Type", "");
  RNA_def_property_translation_context(prop, BLT_I18NCONTEXT_ID_CURVES);
  RNA_def_property_clear_flag(prop, PROP_ANIMATABLE);

  /** End per mode brush type properties. */

  prop = RNA_def_property(srna, "direction", PROP_ENUM, PROP_NONE);
  RNA_def_property_enum_bitflag_sdna(prop, nullptr, "flag");
  RNA_def_property_enum_items(prop, prop_direction_items);
  RNA_def_property_enum_funcs(prop, nullptr, nullptr, "rna_Brush_direction_itemf");
  RNA_def_property_ui_text(prop, "Direction", "");
  RNA_def_property_update(prop, 0, "rna_Brush_update");

  prop = RNA_def_property(srna, "stroke_method", PROP_ENUM, PROP_NONE);
  RNA_def_property_enum_bitflag_sdna(prop, nullptr, "flag");
  RNA_def_property_enum_items(prop, sculpt_stroke_method_items);
  RNA_def_property_enum_funcs(prop, nullptr, nullptr, "rna_Brush_stroke_itemf");
  RNA_def_property_ui_text(prop, "Stroke Method", "");
  RNA_def_property_update(prop, 0, "rna_Brush_stroke_update");

  prop = RNA_def_property(srna, "sculpt_plane", PROP_ENUM, PROP_NONE);
  RNA_def_property_enum_items(prop, brush_sculpt_plane_items);
  RNA_def_property_ui_text(prop, "Sculpt Plane", "");
  RNA_def_property_update(prop, 0, "rna_Brush_update");

  prop = RNA_def_property(srna, "mask_tool", PROP_ENUM, PROP_NONE);
  RNA_def_property_enum_items(prop, brush_mask_tool_items);
  RNA_def_property_ui_text(prop, "Mask Tool", "");
  RNA_def_property_translation_context(prop, BLT_I18NCONTEXT_ID_MASK);
  RNA_def_property_update(prop, 0, "rna_Brush_update");

  prop = RNA_def_property(srna, "curve_preset", PROP_ENUM, PROP_NONE);
  RNA_def_property_enum_items(prop, rna_enum_brush_curve_preset_items);
  RNA_def_property_ui_text(prop, "Curve Preset", "");
  RNA_def_property_translation_context(prop, BLT_I18NCONTEXT_ID_CURVES); /* Abusing id_curves :/ */
  RNA_def_property_update(prop, 0, "rna_Brush_update");

  prop = RNA_def_property(srna, "deform_target", PROP_ENUM, PROP_NONE);
  RNA_def_property_enum_items(prop, brush_deformation_target_items);
  RNA_def_property_ui_text(
      prop, "Deformation Target", "How the deformation of the brush will affect the object");
  RNA_def_property_update(prop, 0, "rna_Brush_update");

  prop = RNA_def_property(srna, "elastic_deform_type", PROP_ENUM, PROP_NONE);
  RNA_def_property_enum_items(prop, brush_elastic_deform_type_items);
  RNA_def_property_ui_text(prop, "Deformation", "Deformation type that is used in the brush");
  RNA_def_property_translation_context(prop, BLT_I18NCONTEXT_ID_BRUSH);
  RNA_def_property_update(prop, 0, "rna_Brush_update");

  prop = RNA_def_property(srna, "snake_hook_deform_type", PROP_ENUM, PROP_NONE);
  RNA_def_property_enum_items(prop, brush_snake_hook_deform_type_items);
  RNA_def_property_ui_text(prop, "Deformation", "Deformation type that is used in the brush");
  RNA_def_property_update(prop, 0, "rna_Brush_update");

  prop = RNA_def_property(srna, "cloth_deform_type", PROP_ENUM, PROP_NONE);
  RNA_def_property_enum_items(prop, brush_cloth_deform_type_items);
  RNA_def_property_ui_text(prop, "Deformation", "Deformation type that is used in the brush");
  RNA_def_property_update(prop, 0, "rna_Brush_update");

  prop = RNA_def_property(srna, "cloth_force_falloff_type", PROP_ENUM, PROP_NONE);
  RNA_def_property_enum_items(prop, brush_cloth_force_falloff_type_items);
  RNA_def_property_ui_text(
      prop, "Force Falloff", "Shape used in the brush to apply force to the cloth");
  RNA_def_property_update(prop, 0, "rna_Brush_update");

  prop = RNA_def_property(srna, "cloth_simulation_area_type", PROP_ENUM, PROP_NONE);
  RNA_def_property_enum_items(prop, brush_cloth_simulation_area_type_items);
  RNA_def_property_ui_text(
      prop,
      "Simulation Area",
      "Part of the mesh that is going to be simulated when the stroke is active");
  RNA_def_property_update(prop, 0, "rna_Brush_update");

  prop = RNA_def_property(srna, "boundary_falloff_type", PROP_ENUM, PROP_NONE);
  RNA_def_property_enum_items(prop, brush_boundary_falloff_type_items);
  RNA_def_property_ui_text(
      prop, "Boundary Falloff", "How the brush falloff is applied across the boundary");
  RNA_def_property_update(prop, 0, "rna_Brush_update");

  prop = RNA_def_property(srna, "smooth_deform_type", PROP_ENUM, PROP_NONE);
  RNA_def_property_enum_items(prop, brush_smooth_deform_type_items);
  RNA_def_property_ui_text(prop, "Deformation", "Deformation type that is used in the brush");
  RNA_def_property_update(prop, 0, "rna_Brush_update");

  prop = RNA_def_property(srna, "smear_deform_type", PROP_ENUM, PROP_NONE);
  RNA_def_property_enum_items(prop, brush_smear_deform_type_items);
  RNA_def_property_ui_text(prop, "Deformation", "Deformation type that is used in the brush");
  RNA_def_property_update(prop, 0, "rna_Brush_update");

  prop = RNA_def_property(srna, "slide_deform_type", PROP_ENUM, PROP_NONE);
  RNA_def_property_enum_items(prop, brush_slide_deform_type_items);
  RNA_def_property_ui_text(prop, "Deformation", "Deformation type that is used in the brush");
  RNA_def_property_update(prop, 0, "rna_Brush_update");

  prop = RNA_def_property(srna, "boundary_deform_type", PROP_ENUM, PROP_NONE);
  RNA_def_property_enum_items(prop, brush_boundary_deform_type_items);
  RNA_def_property_ui_text(prop, "Deformation", "Deformation type that is used in the brush");
  RNA_def_property_translation_context(prop, BLT_I18NCONTEXT_ID_BRUSH);
  RNA_def_property_update(prop, 0, "rna_Brush_update");

  prop = RNA_def_property(srna, "pose_deform_type", PROP_ENUM, PROP_NONE);
  RNA_def_property_enum_items(prop, brush_pose_deform_type_items);
  RNA_def_property_ui_text(prop, "Deformation", "Deformation type that is used in the brush");
  RNA_def_property_update(prop, 0, "rna_Brush_update");

  prop = RNA_def_property(srna, "pose_origin_type", PROP_ENUM, PROP_NONE);
  RNA_def_property_enum_items(prop, brush_pose_origin_type_items);
  RNA_def_property_ui_text(prop,
                           "Rotation Origins",
                           "Method to set the rotation origins for the segments of the brush");
  RNA_def_property_update(prop, 0, "rna_Brush_update");

  prop = RNA_def_property(srna, "jitter_unit", PROP_ENUM, PROP_NONE); /* as an enum */
  RNA_def_property_enum_bitflag_sdna(prop, nullptr, "flag");
  RNA_def_property_enum_items(prop, brush_jitter_unit_items);
  RNA_def_property_ui_text(
      prop, "Jitter Unit", "Jitter in screen space or relative to brush size");
  RNA_def_property_update(prop, 0, "rna_Brush_update");

  prop = RNA_def_property(srna, "falloff_shape", PROP_ENUM, PROP_NONE); /* as an enum */
  RNA_def_property_enum_bitflag_sdna(prop, nullptr, "falloff_shape");
  RNA_def_property_enum_items(prop, falloff_shape_unit_items);
  RNA_def_property_ui_text(prop, "Falloff Shape", "Use projected or spherical falloff");
  RNA_def_property_update(prop, 0, "rna_Brush_update");

  /* number values */
  prop = RNA_def_property(srna, "size", PROP_INT, PROP_PIXEL);
  RNA_def_property_int_funcs(prop, nullptr, "rna_Brush_set_size", nullptr);
  RNA_def_property_range(prop, 1, MAX_BRUSH_PIXEL_RADIUS * 10);
  RNA_def_property_ui_range(prop, 1, MAX_BRUSH_PIXEL_RADIUS, 1, -1);
  RNA_def_property_ui_text(prop, "Radius", "Radius of the brush in pixels");
  RNA_def_property_update(prop, 0, "rna_Brush_size_update");

  prop = RNA_def_property(srna, "unprojected_radius", PROP_FLOAT, PROP_DISTANCE);
  RNA_def_property_float_funcs(prop, nullptr, "rna_Brush_set_unprojected_radius", nullptr);
  RNA_def_property_range(prop, 0.001, FLT_MAX);
  RNA_def_property_ui_range(prop, 0.001, 1, 1, -1);
  RNA_def_property_ui_text(prop, "Unprojected Radius", "Radius of brush in Blender units");
  RNA_def_property_update(prop, 0, "rna_Brush_size_update");

  prop = RNA_def_property(srna, "input_samples", PROP_INT, PROP_UNSIGNED);
  RNA_def_property_int_sdna(prop, nullptr, "input_samples");
  RNA_def_property_range(prop, 1, PAINT_MAX_INPUT_SAMPLES);
  RNA_def_property_ui_range(prop, 1, PAINT_MAX_INPUT_SAMPLES, 1, -1);
  RNA_def_property_ui_text(
      prop,
      "Input Samples",
      "Number of input samples to average together to smooth the brush stroke");
  RNA_def_property_update(prop, 0, "rna_Brush_update");

  prop = RNA_def_property(srna, "jitter", PROP_FLOAT, PROP_NONE);
  RNA_def_property_float_sdna(prop, nullptr, "jitter");
  RNA_def_property_range(prop, 0.0f, 1000.0f);
  RNA_def_property_ui_range(prop, 0.0f, 2.0f, 0.1, 4);
  RNA_def_property_ui_text(prop, "Jitter", "Jitter the position of the brush while painting");
  RNA_def_property_translation_context(prop, BLT_I18NCONTEXT_ID_BRUSH);
  RNA_def_property_update(prop, 0, "rna_Brush_update");

  prop = RNA_def_property(srna, "jitter_absolute", PROP_INT, PROP_PIXEL);
  RNA_def_property_int_sdna(prop, nullptr, "jitter_absolute");
  RNA_def_property_range(prop, 0, 1000000);
  RNA_def_property_ui_text(
      prop, "Jitter", "Jitter the position of the brush in pixels while painting");
  RNA_def_property_translation_context(prop, BLT_I18NCONTEXT_ID_BRUSH);
  RNA_def_property_update(prop, 0, "rna_Brush_update");

  prop = RNA_def_property(srna, "spacing", PROP_INT, PROP_PERCENTAGE);
  RNA_def_property_int_sdna(prop, nullptr, "spacing");
  RNA_def_property_range(prop, 1, 1000);
  RNA_def_property_ui_range(prop, 1, 500, 5, -1);
  RNA_def_property_ui_text(
      prop, "Spacing", "Spacing between brush daubs as a percentage of brush diameter");
  RNA_def_property_update(prop, 0, "rna_Brush_update");

  prop = RNA_def_property(srna, "grad_spacing", PROP_INT, PROP_PIXEL);
  RNA_def_property_int_sdna(prop, nullptr, "gradient_spacing");
  RNA_def_property_range(prop, 1, 10000);
  RNA_def_property_ui_range(prop, 1, 10000, 5, -1);
  RNA_def_property_ui_text(
      prop, "Gradient Spacing", "Spacing before brush gradient goes full circle");
  RNA_def_property_update(prop, 0, "rna_Brush_update");

  prop = RNA_def_property(srna, "smooth_stroke_radius", PROP_INT, PROP_PIXEL);
  RNA_def_property_range(prop, 10, 200);
  RNA_def_property_ui_text(
      prop, "Smooth Stroke Radius", "Minimum distance from last point before stroke continues");
  RNA_def_property_update(prop, 0, "rna_Brush_update");

  prop = RNA_def_property(srna, "smooth_stroke_factor", PROP_FLOAT, PROP_FACTOR);
  RNA_def_property_range(prop, 0.5, 0.99);
  RNA_def_property_ui_text(prop, "Smooth Stroke Factor", "Higher values give a smoother stroke");
  RNA_def_property_update(prop, 0, "rna_Brush_update");

  prop = RNA_def_property(srna, "rate", PROP_FLOAT, PROP_NONE);
  RNA_def_property_float_sdna(prop, nullptr, "rate");
  RNA_def_property_range(prop, 0.0001f, 10000.0f);
  RNA_def_property_ui_range(prop, 0.01f, 1.0f, 1, 3);
  RNA_def_property_ui_text(prop, "Rate", "Interval between paints for Airbrush");
  RNA_def_property_update(prop, 0, "rna_Brush_update");

  prop = RNA_def_property(srna, "color", PROP_FLOAT, PROP_COLOR_GAMMA);
  RNA_def_property_ui_range(prop, 0.0f, 1.0f, 0.001, 3);
  RNA_def_property_float_sdna(prop, nullptr, "rgb");
  RNA_def_property_ui_text(prop, "Color", "");
  RNA_def_property_update(prop, 0, "rna_Brush_update");

  prop = RNA_def_property(srna, "secondary_color", PROP_FLOAT, PROP_COLOR_GAMMA);
  RNA_def_property_ui_range(prop, 0.0f, 1.0f, 0.001, 3);
  RNA_def_property_float_sdna(prop, nullptr, "secondary_rgb");
  RNA_def_property_ui_text(prop, "Secondary Color", "");
  RNA_def_property_update(prop, 0, "rna_Brush_update");

  prop = RNA_def_property(srna, "weight", PROP_FLOAT, PROP_FACTOR);
  RNA_def_property_range(prop, 0.0f, 1.0f);
  RNA_def_property_ui_range(prop, 0.0f, 1.0f, 0.001, 3);
  RNA_def_property_ui_text(prop, "Weight", "Vertex weight when brush is applied");
  RNA_def_property_update(prop, 0, "rna_Brush_update");

  prop = RNA_def_property(srna, "strength", PROP_FLOAT, PROP_FACTOR);
  RNA_def_property_float_sdna(prop, nullptr, "alpha");
  RNA_def_property_range(prop, 0.0f, 10.0f);
  RNA_def_property_ui_range(prop, 0.0f, 1.0f, 0.001, 3);
  RNA_def_property_ui_text(
      prop, "Strength", "How powerful the effect of the brush is when applied");
  RNA_def_property_update(prop, 0, "rna_Brush_update");

  prop = RNA_def_property(srna, "flow", PROP_FLOAT, PROP_FACTOR);
  RNA_def_property_float_sdna(prop, nullptr, "flow");
  RNA_def_property_range(prop, 0.0f, 1.0f);
  RNA_def_property_ui_range(prop, 0.0f, 1.0f, 0.001, 3);
  RNA_def_property_ui_text(prop, "Flow", "Amount of paint that is applied per stroke sample");
  RNA_def_property_update(prop, 0, "rna_Brush_update");

  prop = RNA_def_property(srna, "wet_mix", PROP_FLOAT, PROP_FACTOR);
  RNA_def_property_float_sdna(prop, nullptr, "wet_mix");
  RNA_def_property_range(prop, 0.0f, 1.0f);
  RNA_def_property_ui_range(prop, 0.0f, 1.0f, 0.001, 3);
  RNA_def_property_ui_text(
      prop, "Wet Mix", "Amount of paint that is picked from the surface into the brush color");
  RNA_def_property_update(prop, 0, "rna_Brush_update");

  prop = RNA_def_property(srna, "wet_persistence", PROP_FLOAT, PROP_FACTOR);
  RNA_def_property_float_sdna(prop, nullptr, "wet_persistence");
  RNA_def_property_range(prop, 0.0f, 1.0f);
  RNA_def_property_ui_range(prop, 0.0f, 1.0f, 0.001, 3);
  RNA_def_property_ui_text(
      prop,
      "Wet Persistence",
      "Amount of wet paint that stays in the brush after applying paint to the surface");
  RNA_def_property_update(prop, 0, "rna_Brush_update");

  prop = RNA_def_property(srna, "density", PROP_FLOAT, PROP_FACTOR);
  RNA_def_property_float_sdna(prop, nullptr, "density");
  RNA_def_property_range(prop, 0.0f, 1.0f);
  RNA_def_property_ui_range(prop, 0.0f, 1.0f, 0.001, 3);
  RNA_def_property_ui_text(
      prop, "Density", "Amount of random elements that are going to be affected by the brush");
  RNA_def_property_update(prop, 0, "rna_Brush_update");

  prop = RNA_def_property(srna, "tip_scale_x", PROP_FLOAT, PROP_FACTOR);
  RNA_def_property_float_sdna(prop, nullptr, "tip_scale_x");
  RNA_def_property_range(prop, 0.0f, 1.0f);
  RNA_def_property_ui_range(prop, 0.0001f, 1.0f, 0.001, 3);
  RNA_def_property_ui_text(prop, "Tip Scale X", "Scale of the brush tip in the X axis");
  RNA_def_property_update(prop, 0, "rna_Brush_update");

  prop = RNA_def_property(srna, "use_hardness_pressure", PROP_BOOLEAN, PROP_NONE);
  RNA_def_property_boolean_sdna(prop, nullptr, "paint_flags", BRUSH_PAINT_HARDNESS_PRESSURE);
  RNA_def_property_ui_icon(prop, ICON_STYLUS_PRESSURE, 0);
  RNA_def_property_ui_text(prop, "Use Pressure for Hardness", "Use pressure to modulate hardness");
  RNA_def_property_clear_flag(prop, PROP_ANIMATABLE);
  RNA_def_property_update(prop, 0, "rna_Brush_update");

  prop = RNA_def_property(srna, "invert_hardness_pressure", PROP_BOOLEAN, PROP_NONE);
  RNA_def_property_boolean_sdna(
      prop, nullptr, "paint_flags", BRUSH_PAINT_HARDNESS_PRESSURE_INVERT);
  RNA_def_property_ui_icon(prop, ICON_ARROW_LEFTRIGHT, 0);
  RNA_def_property_ui_text(
      prop, "Invert Pressure for Hardness", "Invert the modulation of pressure in hardness");
  RNA_def_property_clear_flag(prop, PROP_ANIMATABLE);
  RNA_def_property_update(prop, 0, "rna_Brush_update");

  prop = RNA_def_property(srna, "use_flow_pressure", PROP_BOOLEAN, PROP_NONE);
  RNA_def_property_boolean_sdna(prop, nullptr, "paint_flags", BRUSH_PAINT_FLOW_PRESSURE);
  RNA_def_property_ui_icon(prop, ICON_STYLUS_PRESSURE, 0);
  RNA_def_property_ui_text(prop, "Use Pressure for Flow", "Use pressure to modulate flow");
  RNA_def_property_clear_flag(prop, PROP_ANIMATABLE);
  RNA_def_property_update(prop, 0, "rna_Brush_update");

  prop = RNA_def_property(srna, "invert_flow_pressure", PROP_BOOLEAN, PROP_NONE);
  RNA_def_property_boolean_sdna(prop, nullptr, "paint_flags", BRUSH_PAINT_FLOW_PRESSURE_INVERT);
  RNA_def_property_ui_icon(prop, ICON_ARROW_LEFTRIGHT, 0);
  RNA_def_property_ui_text(
      prop, "Invert Pressure for Flow", "Invert the modulation of pressure in flow");
  RNA_def_property_clear_flag(prop, PROP_ANIMATABLE);
  RNA_def_property_update(prop, 0, "rna_Brush_update");

  prop = RNA_def_property(srna, "use_wet_mix_pressure", PROP_BOOLEAN, PROP_NONE);
  RNA_def_property_boolean_sdna(prop, nullptr, "paint_flags", BRUSH_PAINT_WET_MIX_PRESSURE);
  RNA_def_property_ui_icon(prop, ICON_STYLUS_PRESSURE, 0);
  RNA_def_property_ui_text(prop, "Use Pressure for Wet Mix", "Use pressure to modulate wet mix");
  RNA_def_property_clear_flag(prop, PROP_ANIMATABLE);
  RNA_def_property_update(prop, 0, "rna_Brush_update");

  prop = RNA_def_property(srna, "invert_wet_mix_pressure", PROP_BOOLEAN, PROP_NONE);
  RNA_def_property_boolean_sdna(prop, nullptr, "paint_flags", BRUSH_PAINT_WET_MIX_PRESSURE_INVERT);
  RNA_def_property_ui_icon(prop, ICON_ARROW_LEFTRIGHT, 0);
  RNA_def_property_ui_text(
      prop, "Invert Pressure for Wet Mix", "Invert the modulation of pressure in wet mix");
  RNA_def_property_clear_flag(prop, PROP_ANIMATABLE);
  RNA_def_property_update(prop, 0, "rna_Brush_update");

  prop = RNA_def_property(srna, "use_wet_persistence_pressure", PROP_BOOLEAN, PROP_NONE);
  RNA_def_property_boolean_sdna(
      prop, nullptr, "paint_flags", BRUSH_PAINT_WET_PERSISTENCE_PRESSURE);
  RNA_def_property_ui_icon(prop, ICON_STYLUS_PRESSURE, 0);
  RNA_def_property_ui_text(
      prop, "Use Pressure for Wet Persistence", "Use pressure to modulate wet persistence");
  RNA_def_property_clear_flag(prop, PROP_ANIMATABLE);
  RNA_def_property_update(prop, 0, "rna_Brush_update");

  prop = RNA_def_property(srna, "invert_wet_persistence_pressure", PROP_BOOLEAN, PROP_NONE);
  RNA_def_property_boolean_sdna(
      prop, nullptr, "paint_flags", BRUSH_PAINT_WET_PERSISTENCE_PRESSURE_INVERT);
  RNA_def_property_ui_icon(prop, ICON_ARROW_LEFTRIGHT, 0);
  RNA_def_property_ui_text(prop,
                           "Invert Pressure for Wet Persistence",
                           "Invert the modulation of pressure in wet persistence");
  RNA_def_property_clear_flag(prop, PROP_ANIMATABLE);
  RNA_def_property_update(prop, 0, "rna_Brush_update");

  prop = RNA_def_property(srna, "use_density_pressure", PROP_BOOLEAN, PROP_NONE);
  RNA_def_property_boolean_sdna(prop, nullptr, "paint_flags", BRUSH_PAINT_DENSITY_PRESSURE);
  RNA_def_property_ui_icon(prop, ICON_STYLUS_PRESSURE, 0);
  RNA_def_property_ui_text(prop, "Use Pressure for Density", "Use pressure to modulate density");
  RNA_def_property_clear_flag(prop, PROP_ANIMATABLE);
  RNA_def_property_update(prop, 0, "rna_Brush_update");

  prop = RNA_def_property(srna, "invert_density_pressure", PROP_BOOLEAN, PROP_NONE);
  RNA_def_property_boolean_sdna(prop, nullptr, "paint_flags", BRUSH_PAINT_DENSITY_PRESSURE_INVERT);
  RNA_def_property_ui_icon(prop, ICON_ARROW_LEFTRIGHT, 0);
  RNA_def_property_ui_text(
      prop, "Invert Pressure for Density", "Invert the modulation of pressure in density");
  RNA_def_property_clear_flag(prop, PROP_ANIMATABLE);
  RNA_def_property_update(prop, 0, "rna_Brush_update");

  prop = RNA_def_property(srna, "dash_ratio", PROP_FLOAT, PROP_FACTOR);
  RNA_def_property_float_sdna(prop, nullptr, "dash_ratio");
  RNA_def_property_range(prop, 0.0f, 1.0f);
  RNA_def_property_ui_range(prop, 0.0f, 1.0f, 0.001, 3);
  RNA_def_property_ui_text(
      prop, "Dash Ratio", "Ratio of samples in a cycle that the brush is enabled");
  RNA_def_property_update(prop, 0, "rna_Brush_update");

  prop = RNA_def_property(srna, "dash_samples", PROP_INT, PROP_UNSIGNED);
  RNA_def_property_int_sdna(prop, nullptr, "dash_samples");
  RNA_def_property_range(prop, 1, 10000);
  RNA_def_property_ui_range(prop, 1, 10000, 5, -1);
  RNA_def_property_ui_text(
      prop, "Dash Length", "Length of a dash cycle measured in stroke samples");
  RNA_def_property_update(prop, 0, "rna_Brush_update");

  prop = RNA_def_property(srna, "plane_offset", PROP_FLOAT, PROP_DISTANCE);
  RNA_def_property_float_sdna(prop, nullptr, "plane_offset");
  RNA_def_property_float_default(prop, 0);
  RNA_def_property_range(prop, -2.0f, 2.0f);
  RNA_def_property_ui_range(prop, -0.5f, 0.5f, 0.001, 3);
  RNA_def_property_ui_text(
      prop,
      "Plane Offset",
      "Adjust plane on which the brush acts towards or away from the object surface");
  RNA_def_property_update(prop, 0, "rna_Brush_update");

  prop = RNA_def_property(srna, "plane_trim", PROP_FLOAT, PROP_DISTANCE);
  RNA_def_property_float_sdna(prop, nullptr, "plane_trim");
  RNA_def_property_range(prop, 0, 1.0f);
  RNA_def_property_ui_text(
      prop,
      "Plane Trim",
      "If a vertex is further away from offset plane than this, then it is not affected");
  RNA_def_property_update(prop, 0, "rna_Brush_update");

  prop = RNA_def_property(srna, "height", PROP_FLOAT, PROP_DISTANCE);
  RNA_def_property_float_sdna(prop, nullptr, "height");
  RNA_def_property_float_default(prop, 0.5f);
  RNA_def_property_range(prop, 0, 1.0f);
  RNA_def_property_ui_range(prop, 0, 0.2f, 1, 3);
  RNA_def_property_ui_text(
      prop,
      "Brush Height",
      "Affectable height of brush (i.e. the layer height for the layer tool)");
  RNA_def_property_update(prop, 0, "rna_Brush_update");

  prop = RNA_def_property(srna, "texture_sample_bias", PROP_FLOAT, PROP_DISTANCE);
  RNA_def_property_float_sdna(prop, nullptr, "texture_sample_bias");
  RNA_def_property_float_default(prop, 0);
  RNA_def_property_range(prop, -1, 1);
  RNA_def_property_ui_text(prop, "Texture Sample Bias", "Value added to texture samples");
  RNA_def_property_update(prop, 0, "rna_Brush_update");

  prop = RNA_def_property(srna, "use_color_as_displacement", PROP_BOOLEAN, PROP_NONE);
  RNA_def_property_boolean_sdna(prop, nullptr, "flag2", BRUSH_USE_COLOR_AS_DISPLACEMENT);
  RNA_def_property_ui_text(
      prop,
      "Vector Displacement",
      "Handle each pixel color as individual vector for displacement (area plane mapping only)");
  RNA_def_property_update(prop, 0, "rna_Brush_update");

  prop = RNA_def_property(srna, "normal_weight", PROP_FLOAT, PROP_FACTOR);
  RNA_def_property_float_sdna(prop, nullptr, "normal_weight");
  RNA_def_property_float_default(prop, 0);
  RNA_def_property_range(prop, 0.0f, 1.0f);
  RNA_def_property_ui_text(
      prop, "Normal Weight", "How much grab will pull vertices out of surface during a grab");
  RNA_def_property_update(prop, 0, "rna_Brush_update");

  prop = RNA_def_property(srna, "elastic_deform_volume_preservation", PROP_FLOAT, PROP_NONE);
  RNA_def_property_float_sdna(prop, nullptr, "elastic_deform_volume_preservation");
  RNA_def_property_range(prop, 0.0f, 0.9f);
  RNA_def_property_ui_range(prop, 0.0f, 0.9f, 0.01f, 3);
  RNA_def_property_ui_text(prop,
                           "Volume Preservation",
                           "Poisson ratio for elastic deformation. Higher values preserve volume "
                           "more, but also lead to more bulging.");
  RNA_def_property_update(prop, 0, "rna_Brush_update");

  prop = RNA_def_property(srna, "rake_factor", PROP_FLOAT, PROP_FACTOR);
  RNA_def_property_float_sdna(prop, nullptr, "rake_factor");
  RNA_def_property_float_default(prop, 0);
  RNA_def_property_range(prop, 0.0f, 10.0f);
  RNA_def_property_ui_range(prop, 0.0f, 1.0f, 0.001, 3);
  RNA_def_property_ui_text(prop, "Rake", "How much grab will follow cursor rotation");
  RNA_def_property_update(prop, 0, "rna_Brush_update");

  prop = RNA_def_property(srna, "crease_pinch_factor", PROP_FLOAT, PROP_FACTOR);
  RNA_def_property_float_sdna(prop, nullptr, "crease_pinch_factor");
  RNA_def_property_range(prop, 0.0f, 1.0f);
  RNA_def_property_ui_text(prop, "Crease Brush Pinch Factor", "How much the crease brush pinches");
  RNA_def_property_update(prop, 0, "rna_Brush_update");

  prop = RNA_def_property(srna, "pose_offset", PROP_FLOAT, PROP_FACTOR);
  RNA_def_property_float_sdna(prop, nullptr, "pose_offset");
  RNA_def_property_range(prop, 0.0f, 2.0f);
  RNA_def_property_ui_text(
      prop, "Pose Origin Offset", "Offset of the pose origin in relation to the brush radius");
  RNA_def_property_update(prop, 0, "rna_Brush_update");

  prop = RNA_def_property(srna, "disconnected_distance_max", PROP_FLOAT, PROP_DISTANCE);
  RNA_def_property_float_sdna(prop, nullptr, "disconnected_distance_max");
  RNA_def_property_range(prop, 0.0f, 10.0f);
  RNA_def_property_ui_text(prop,
                           "Max Element Distance",
                           "Maximum distance to search for disconnected loose parts in the mesh");
  RNA_def_property_update(prop, 0, "rna_Brush_update");

  prop = RNA_def_property(srna, "boundary_offset", PROP_FLOAT, PROP_FACTOR);
  RNA_def_property_float_sdna(prop, nullptr, "boundary_offset");
  RNA_def_property_range(prop, 0.0f, 30.0f);
  RNA_def_property_ui_text(prop,
                           "Boundary Origin Offset",
                           "Offset of the boundary origin in relation to the brush radius");
  RNA_def_property_update(prop, 0, "rna_Brush_update");

  prop = RNA_def_property(srna, "surface_smooth_shape_preservation", PROP_FLOAT, PROP_FACTOR);
  RNA_def_property_float_sdna(prop, nullptr, "surface_smooth_shape_preservation");
  RNA_def_property_range(prop, 0.0f, 1.0f);
  RNA_def_property_ui_text(
      prop, "Shape Preservation", "How much of the original shape is preserved when smoothing");
  RNA_def_property_update(prop, 0, "rna_Brush_update");

  prop = RNA_def_property(srna, "surface_smooth_current_vertex", PROP_FLOAT, PROP_FACTOR);
  RNA_def_property_float_sdna(prop, nullptr, "surface_smooth_current_vertex");
  RNA_def_property_range(prop, 0.0f, 1.0f);
  RNA_def_property_ui_text(
      prop,
      "Per Vertex Displacement",
      "How much the position of each individual vertex influences the final result");
  RNA_def_property_update(prop, 0, "rna_Brush_update");

  prop = RNA_def_property(srna, "surface_smooth_iterations", PROP_INT, PROP_UNSIGNED);
  RNA_def_property_int_sdna(prop, nullptr, "surface_smooth_iterations");
  RNA_def_property_range(prop, 1, 10);
  RNA_def_property_ui_range(prop, 1, 10, 1, 3);
  RNA_def_property_ui_text(prop, "Iterations", "Number of smoothing iterations per brush step");
  RNA_def_property_update(prop, 0, "rna_Brush_update");

  prop = RNA_def_property(srna, "multiplane_scrape_angle", PROP_FLOAT, PROP_FACTOR);
  RNA_def_property_float_sdna(prop, nullptr, "multiplane_scrape_angle");
  RNA_def_property_range(prop, 0.0f, 160.0f);
  RNA_def_property_ui_text(prop, "Plane Angle", "Angle between the planes of the crease");
  RNA_def_property_update(prop, 0, "rna_Brush_update");

  prop = RNA_def_property(srna, "pose_smooth_iterations", PROP_INT, PROP_UNSIGNED);
  RNA_def_property_int_sdna(prop, nullptr, "pose_smooth_iterations");
  RNA_def_property_range(prop, 0, 100);
  RNA_def_property_ui_text(
      prop,
      "Smooth Iterations",
      "Smooth iterations applied after calculating the pose factor of each vertex");
  RNA_def_property_update(prop, 0, "rna_Brush_update");

  prop = RNA_def_property(srna, "pose_ik_segments", PROP_INT, PROP_UNSIGNED);
  RNA_def_property_int_sdna(prop, nullptr, "pose_ik_segments");
  RNA_def_property_range(prop, 1, 20);
  RNA_def_property_ui_range(prop, 1, 20, 1, 3);
  RNA_def_property_ui_text(
      prop,
      "Pose IK Segments",
      "Number of segments of the inverse kinematics chain that will deform the mesh");
  RNA_def_property_update(prop, 0, "rna_Brush_update");

  prop = RNA_def_property(srna, "tip_roundness", PROP_FLOAT, PROP_FACTOR);
  RNA_def_property_float_sdna(prop, nullptr, "tip_roundness");
  RNA_def_property_range(prop, 0.0f, 1.0f);
  RNA_def_property_ui_text(prop, "Tip Roundness", "Roundness of the brush tip");
  RNA_def_property_update(prop, 0, "rna_Brush_update");

  prop = RNA_def_property(srna, "cloth_mass", PROP_FLOAT, PROP_FACTOR);
  RNA_def_property_float_sdna(prop, nullptr, "cloth_mass");
  RNA_def_property_range(prop, 0.01f, 2.0f);
  RNA_def_property_ui_text(prop, "Cloth Mass", "Mass of each simulation particle");
  RNA_def_property_update(prop, 0, "rna_Brush_update");

  prop = RNA_def_property(srna, "cloth_damping", PROP_FLOAT, PROP_FACTOR);
  RNA_def_property_float_sdna(prop, nullptr, "cloth_damping");
  RNA_def_property_range(prop, 0.01f, 1.0f);
  RNA_def_property_ui_text(
      prop, "Cloth Damping", "How much the applied forces are propagated through the cloth");
  RNA_def_property_update(prop, 0, "rna_Brush_update");

  prop = RNA_def_property(srna, "cloth_sim_limit", PROP_FLOAT, PROP_FACTOR);
  RNA_def_property_float_sdna(prop, nullptr, "cloth_sim_limit");
  RNA_def_property_range(prop, 0.1f, 10.0f);
  RNA_def_property_ui_text(
      prop,
      "Simulation Limit",
      "Factor added relative to the size of the radius to limit the cloth simulation effects");
  RNA_def_property_update(prop, 0, "rna_Brush_update");

  prop = RNA_def_property(srna, "cloth_sim_falloff", PROP_FLOAT, PROP_FACTOR);
  RNA_def_property_float_sdna(prop, nullptr, "cloth_sim_falloff");
  RNA_def_property_range(prop, 0.0f, 1.0f);
  RNA_def_property_ui_text(prop,
                           "Simulation Falloff",
                           "Area to apply deformation falloff to the effects of the simulation");
  RNA_def_property_update(prop, 0, "rna_Brush_update");

  prop = RNA_def_property(srna, "cloth_constraint_softbody_strength", PROP_FLOAT, PROP_FACTOR);
  RNA_def_property_float_sdna(prop, nullptr, "cloth_constraint_softbody_strength");
  RNA_def_property_range(prop, 0.0f, 1.0f);
  RNA_def_property_ui_text(
      prop,
      "Soft Body Plasticity",
      "How much the cloth preserves the original shape, acting as a soft body");
  RNA_def_property_update(prop, 0, "rna_Brush_update");

  prop = RNA_def_property(srna, "hardness", PROP_FLOAT, PROP_FACTOR);
  RNA_def_property_float_sdna(prop, nullptr, "hardness");
  RNA_def_property_range(prop, 0.0f, 1.0f);
  RNA_def_property_ui_text(
      prop, "Hardness", "How close the brush falloff starts from the edge of the brush");
  RNA_def_property_update(prop, 0, "rna_Brush_update");

  prop = RNA_def_property(
      srna, "automasking_boundary_edges_propagation_steps", PROP_INT, PROP_UNSIGNED);
  RNA_def_property_int_sdna(prop, nullptr, "automasking_boundary_edges_propagation_steps");
  RNA_def_property_range(prop, 1, AUTOMASKING_BOUNDARY_EDGES_MAX_PROPAGATION_STEPS);
  RNA_def_property_ui_range(prop, 1, AUTOMASKING_BOUNDARY_EDGES_MAX_PROPAGATION_STEPS, 1, -1);
  RNA_def_property_ui_text(prop,
                           "Propagation Steps",
                           "Distance where boundary edge automasking is going to protect vertices "
                           "from the fully masked edge");
  RNA_def_property_update(prop, 0, "rna_Brush_update");

  prop = RNA_def_property(srna, "auto_smooth_factor", PROP_FLOAT, PROP_FACTOR);
  RNA_def_property_float_sdna(prop, nullptr, "autosmooth_factor");
  RNA_def_property_float_default(prop, 0);
  RNA_def_property_range(prop, 0.0f, 1.0f);
  RNA_def_property_ui_range(prop, 0.0f, 1.0f, 0.001, 3);
  RNA_def_property_ui_text(
      prop, "Auto-Smooth", "Amount of smoothing to automatically apply to each stroke");
  RNA_def_property_update(prop, 0, "rna_Brush_update");

  prop = RNA_def_property(srna, "topology_rake_factor", PROP_FLOAT, PROP_FACTOR);
  RNA_def_property_float_sdna(prop, nullptr, "topology_rake_factor");
  RNA_def_property_float_default(prop, 0);
  RNA_def_property_range(prop, 0.0f, 1.0f);
  RNA_def_property_ui_range(prop, 0.0f, 1.0f, 0.001, 3);
  RNA_def_property_ui_text(prop,
                           "Topology Rake",
                           "Automatically align edges to the brush direction to "
                           "generate cleaner topology and define sharp features. "
                           "Best used on low-poly meshes as it has a performance impact.");
  RNA_def_property_update(prop, 0, "rna_Brush_update");

  prop = RNA_def_property(srna, "tilt_strength_factor", PROP_FLOAT, PROP_FACTOR);
  RNA_def_property_float_sdna(prop, nullptr, "tilt_strength_factor");
  RNA_def_property_float_default(prop, 0);
  RNA_def_property_range(prop, 0.0f, 1.0f);
  RNA_def_property_ui_range(prop, 0.0f, 1.0f, 0.001, 3);
  RNA_def_property_ui_text(
      prop, "Tilt Strength", "How much the tilt of the pen will affect the brush");
  RNA_def_property_update(prop, 0, "rna_Brush_update");

  prop = RNA_def_property(srna, "normal_radius_factor", PROP_FLOAT, PROP_FACTOR);
  RNA_def_property_float_sdna(prop, nullptr, "normal_radius_factor");
  RNA_def_property_range(prop, 0.0f, 2.0f);
  RNA_def_property_ui_range(prop, 0.0f, 2.0f, 0.001, 3);
  RNA_def_property_ui_text(prop,
                           "Normal Radius",
                           "Ratio between the brush radius and the radius that is going to be "
                           "used to sample the normal");
  RNA_def_property_update(prop, 0, "rna_Brush_update");

  prop = RNA_def_property(srna, "area_radius_factor", PROP_FLOAT, PROP_FACTOR);
  RNA_def_property_float_sdna(prop, nullptr, "area_radius_factor");
  RNA_def_property_range(prop, 0.0f, 2.0f);
  RNA_def_property_ui_range(prop, 0.0f, 2.0f, 0.001, 3);
  RNA_def_property_ui_text(prop,
                           "Area Radius",
                           "Ratio between the brush radius and the radius that is going to be "
                           "used to sample the area center");
  RNA_def_property_update(prop, 0, "rna_Brush_update");

  prop = RNA_def_property(srna, "wet_paint_radius_factor", PROP_FLOAT, PROP_FACTOR);
  RNA_def_property_float_sdna(prop, nullptr, "wet_paint_radius_factor");
  RNA_def_property_range(prop, 0.0f, 2.0f);
  RNA_def_property_ui_range(prop, 0.0f, 2.0f, 0.001, 3);
  RNA_def_property_ui_text(prop,
                           "Wet Paint Radius",
                           "Ratio between the brush radius and the radius that is going to be "
                           "used to sample the color to blend in wet paint");
  RNA_def_property_update(prop, 0, "rna_Brush_update");

  prop = RNA_def_property(srna, "stencil_pos", PROP_FLOAT, PROP_XYZ);
  RNA_def_property_float_sdna(prop, nullptr, "stencil_pos");
  RNA_def_property_array(prop, 2);
  RNA_def_property_ui_text(prop, "Stencil Position", "Position of stencil in viewport");
  RNA_def_property_update(prop, 0, "rna_Brush_update");

  prop = RNA_def_property(srna, "stencil_dimension", PROP_FLOAT, PROP_XYZ);
  RNA_def_property_float_sdna(prop, nullptr, "stencil_dimension");
  RNA_def_property_array(prop, 2);
  RNA_def_property_ui_text(prop, "Stencil Dimensions", "Dimensions of stencil in viewport");
  RNA_def_property_update(prop, 0, "rna_Brush_update");

  prop = RNA_def_property(srna, "mask_stencil_pos", PROP_FLOAT, PROP_XYZ);
  RNA_def_property_float_sdna(prop, nullptr, "mask_stencil_pos");
  RNA_def_property_array(prop, 2);
  RNA_def_property_ui_text(prop, "Mask Stencil Position", "Position of mask stencil in viewport");
  RNA_def_property_update(prop, 0, "rna_Brush_update");

  prop = RNA_def_property(srna, "mask_stencil_dimension", PROP_FLOAT, PROP_XYZ);
  RNA_def_property_float_sdna(prop, nullptr, "mask_stencil_dimension");
  RNA_def_property_array(prop, 2);
  RNA_def_property_ui_text(
      prop, "Mask Stencil Dimensions", "Dimensions of mask stencil in viewport");
  RNA_def_property_update(prop, 0, "rna_Brush_update");

  prop = RNA_def_property(srna, "sharp_threshold", PROP_FLOAT, PROP_NONE);
  RNA_def_property_range(prop, 0.0, 100.0);
  RNA_def_property_ui_range(prop, 0.0, 1.0, 1, 3);
  RNA_def_property_float_sdna(prop, nullptr, "sharp_threshold");
  RNA_def_property_ui_text(
      prop, "Sharp Threshold", "Threshold below which, no sharpening is done");
  RNA_def_property_update(prop, 0, "rna_Brush_update");

  prop = RNA_def_property(srna, "fill_threshold", PROP_FLOAT, PROP_NONE);
  RNA_def_property_range(prop, 0.0, 100.0);
  RNA_def_property_ui_range(prop, 0.0, 1.0, 1, 3);
  RNA_def_property_float_sdna(prop, nullptr, "fill_threshold");
  RNA_def_property_ui_text(
      prop, "Fill Threshold", "Threshold above which filling is not propagated");
  RNA_def_property_update(prop, 0, "rna_Brush_update");

  prop = RNA_def_property(srna, "blur_kernel_radius", PROP_INT, PROP_NONE);
  RNA_def_property_int_sdna(prop, nullptr, "blur_kernel_radius");
  RNA_def_property_range(prop, 1, 10000);
  RNA_def_property_ui_range(prop, 1, 50, 1, -1);
  RNA_def_property_ui_text(
      prop, "Kernel Radius", "Radius of kernel used for soften and sharpen in pixels");
  RNA_def_property_update(prop, 0, "rna_Brush_update");

  prop = RNA_def_property(srna, "blur_mode", PROP_ENUM, PROP_NONE);
  RNA_def_property_enum_items(prop, brush_blur_mode_items);
  RNA_def_property_ui_text(prop, "Blur Mode", "");
  RNA_def_property_update(prop, 0, "rna_Brush_update");

  prop = RNA_def_property(srna, "falloff_angle", PROP_FLOAT, PROP_ANGLE);
  RNA_def_property_float_sdna(prop, nullptr, "falloff_angle");
  RNA_def_property_range(prop, 0, M_PI_2);
  RNA_def_property_ui_text(
      prop,
      "Falloff Angle",
      "Paint most on faces pointing towards the view according to this angle");
  RNA_def_property_update(prop, 0, "rna_Brush_update");

  /* flag */
  prop = RNA_def_property(srna, "use_airbrush", PROP_BOOLEAN, PROP_NONE);
  RNA_def_property_boolean_sdna(prop, nullptr, "flag", BRUSH_AIRBRUSH);
  RNA_def_property_ui_text(
      prop, "Airbrush", "Keep applying paint effect while holding mouse (spray)");
  RNA_def_property_update(prop, 0, "rna_Brush_update");

  prop = RNA_def_property(srna, "use_original_normal", PROP_BOOLEAN, PROP_NONE);
  RNA_def_property_boolean_sdna(prop, nullptr, "flag", BRUSH_ORIGINAL_NORMAL);
  RNA_def_property_ui_text(prop,
                           "Original Normal",
                           "When locked keep using normal of surface where stroke was initiated");
  RNA_def_property_update(prop, 0, "rna_Brush_update");

  prop = RNA_def_property(srna, "use_original_plane", PROP_BOOLEAN, PROP_NONE);
  RNA_def_property_boolean_sdna(prop, nullptr, "flag", BRUSH_ORIGINAL_PLANE);
  RNA_def_property_ui_text(
      prop,
      "Original Plane",
      "When locked keep using the plane origin of surface where stroke was initiated");
  RNA_def_property_update(prop, 0, "rna_Brush_update");

  const EnumPropertyItem *entry = rna_enum_brush_automasking_flag_items;
  do {
    prop = RNA_def_property(srna, entry->identifier, PROP_BOOLEAN, PROP_NONE);
    RNA_def_property_boolean_sdna(prop, nullptr, "automasking_flags", entry->value);
    RNA_def_property_ui_text(prop, entry->name, entry->description);

    if (entry->value == BRUSH_AUTOMASKING_CAVITY_NORMAL) {
      RNA_def_property_boolean_funcs(prop, nullptr, "rna_Brush_automasking_cavity_set");
    }
    else if (entry->value == BRUSH_AUTOMASKING_CAVITY_INVERTED) {
      RNA_def_property_boolean_funcs(prop, nullptr, "rna_Brush_automasking_invert_cavity_set");
    }

    RNA_def_property_update(prop, 0, "rna_Brush_update");
  } while ((++entry)->identifier);

  prop = RNA_def_property(srna, "automasking_cavity_factor", PROP_FLOAT, PROP_FACTOR);
  RNA_def_property_float_sdna(prop, nullptr, "automasking_cavity_factor");
  RNA_def_property_ui_text(prop, "Cavity Factor", "The contrast of the cavity mask");
  RNA_def_property_range(prop, 0.0f, 5.0f);
  RNA_def_property_ui_range(prop, 0.0f, 1.0f, 0.1, 3);
  RNA_def_property_override_flag(prop, PROPOVERRIDE_OVERRIDABLE_LIBRARY);
  RNA_def_property_update(prop, 0, "rna_Brush_update");

  prop = RNA_def_property(srna, "automasking_cavity_blur_steps", PROP_INT, PROP_NONE);
  RNA_def_property_int_sdna(prop, nullptr, "automasking_cavity_blur_steps");
  RNA_def_property_int_default(prop, 0);
  RNA_def_property_ui_text(prop, "Blur Steps", "The number of times the cavity mask is blurred");
  RNA_def_property_range(prop, 0, 25);
  RNA_def_property_ui_range(prop, 0, 10, 1, 1);
  RNA_def_property_override_flag(prop, PROPOVERRIDE_OVERRIDABLE_LIBRARY);
  RNA_def_property_update(prop, 0, "rna_Brush_update");

  prop = RNA_def_property(srna, "automasking_cavity_curve", PROP_POINTER, PROP_NONE);
  RNA_def_property_pointer_sdna(prop, nullptr, "automasking_cavity_curve");
  RNA_def_property_struct_type(prop, "CurveMapping");
  RNA_def_property_ui_text(prop, "Cavity Curve", "Curve used for the sensitivity");
  RNA_def_property_clear_flag(prop, PROP_ANIMATABLE);
  RNA_def_property_override_flag(prop, PROPOVERRIDE_OVERRIDABLE_LIBRARY);
  RNA_def_property_update(prop, 0, "rna_Brush_update");

  prop = RNA_def_property(srna, "use_automasking_start_normal", PROP_BOOLEAN, PROP_NONE);
  RNA_def_property_boolean_sdna(
      prop, nullptr, "automasking_flags", BRUSH_AUTOMASKING_BRUSH_NORMAL);
  RNA_def_property_ui_text(
      prop,
      "Area Normal",
      "Affect only vertices with a similar normal to where the stroke starts");
  RNA_def_property_update(prop, 0, "rna_Brush_update");

  prop = RNA_def_property(srna, "automasking_start_normal_limit", PROP_FLOAT, PROP_ANGLE);
  RNA_def_property_float_sdna(prop, nullptr, "automasking_start_normal_limit");
  RNA_def_property_range(prop, 0.0001f, M_PI);
  RNA_def_property_ui_text(prop, "Area Normal Limit", "The range of angles that will be affected");
  RNA_def_property_update(prop, 0, "rna_Brush_update");

  prop = RNA_def_property(srna, "automasking_start_normal_falloff", PROP_FLOAT, PROP_FACTOR);
  RNA_def_property_float_sdna(prop, nullptr, "automasking_start_normal_falloff");
  RNA_def_property_range(prop, 0.0001f, 1.0f);
  RNA_def_property_ui_text(
      prop, "Area Normal Falloff", "Extend the angular range with a falloff gradient");
  RNA_def_property_update(prop, 0, "rna_Brush_update");

  prop = RNA_def_property(srna, "use_automasking_view_normal", PROP_BOOLEAN, PROP_NONE);
  RNA_def_property_boolean_sdna(prop, nullptr, "automasking_flags", BRUSH_AUTOMASKING_VIEW_NORMAL);
  RNA_def_property_ui_text(
      prop, "View Normal", "Affect only vertices with a normal that faces the viewer");
  RNA_def_property_update(prop, 0, "rna_Brush_update");

  prop = RNA_def_property(srna, "use_automasking_view_occlusion", PROP_BOOLEAN, PROP_NONE);
  RNA_def_property_boolean_sdna(
      prop, nullptr, "automasking_flags", BRUSH_AUTOMASKING_VIEW_OCCLUSION);
  RNA_def_property_ui_text(
      prop,
      "Occlusion",
      "Only affect vertices that are not occluded by other faces (Slower performance)");
  RNA_def_property_update(prop, 0, "rna_Brush_update");

  prop = RNA_def_property(srna, "automasking_view_normal_limit", PROP_FLOAT, PROP_ANGLE);
  RNA_def_property_float_sdna(prop, nullptr, "automasking_view_normal_limit");
  RNA_def_property_range(prop, 0.0001f, M_PI);
  RNA_def_property_ui_text(prop, "View Normal Limit", "The range of angles that will be affected");
  RNA_def_property_update(prop, 0, "rna_Brush_update");

  prop = RNA_def_property(srna, "automasking_view_normal_falloff", PROP_FLOAT, PROP_FACTOR);
  RNA_def_property_float_sdna(prop, nullptr, "automasking_view_normal_falloff");
  RNA_def_property_range(prop, 0.0001f, 1.0f);
  RNA_def_property_ui_text(
      prop, "View Normal Falloff", "Extend the angular range with a falloff gradient");
  RNA_def_property_update(prop, 0, "rna_Brush_update");

  prop = RNA_def_property(srna, "use_scene_spacing", PROP_ENUM, PROP_NONE);
  RNA_def_property_enum_bitflag_sdna(prop, nullptr, "flag");
  RNA_def_property_enum_items(prop, brush_spacing_unit_items);
  RNA_def_property_ui_text(
      prop, "Spacing Distance", "Calculate the brush spacing using view or scene distance");
  RNA_def_property_update(prop, 0, "rna_Brush_update");

  prop = RNA_def_property(srna, "use_grab_active_vertex", PROP_BOOLEAN, PROP_NONE);
  RNA_def_property_boolean_sdna(prop, nullptr, "flag", BRUSH_GRAB_ACTIVE_VERTEX);
  RNA_def_property_ui_text(
      prop,
      "Grab Active Vertex",
      "Apply the maximum grab strength to the active vertex instead of the cursor location");
  RNA_def_property_update(prop, 0, "rna_Brush_update");

  prop = RNA_def_property(srna, "use_grab_silhouette", PROP_BOOLEAN, PROP_NONE);
  RNA_def_property_boolean_sdna(prop, nullptr, "flag2", BRUSH_GRAB_SILHOUETTE);
  RNA_def_property_ui_text(
      prop, "Grab Silhouette", "Grabs trying to automask the silhouette of the object");
  RNA_def_property_update(prop, 0, "rna_Brush_update");

  prop = RNA_def_property(srna, "use_paint_antialiasing", PROP_BOOLEAN, PROP_NONE);
  RNA_def_property_boolean_sdna(prop, nullptr, "sampling_flag", BRUSH_PAINT_ANTIALIASING);
  RNA_def_property_ui_text(prop, "Anti-Aliasing", "Smooths the edges of the strokes");

  prop = RNA_def_property(srna, "use_multiplane_scrape_dynamic", PROP_BOOLEAN, PROP_NONE);
  RNA_def_property_boolean_sdna(prop, nullptr, "flag2", BRUSH_MULTIPLANE_SCRAPE_DYNAMIC);
  RNA_def_property_ui_text(prop,
                           "Dynamic Mode",
                           "The angle between the planes changes during the stroke to fit the "
                           "surface under the cursor");
  RNA_def_property_update(prop, 0, "rna_Brush_update");

  prop = RNA_def_property(srna, "show_multiplane_scrape_planes_preview", PROP_BOOLEAN, PROP_NONE);
  RNA_def_property_boolean_sdna(prop, nullptr, "flag2", BRUSH_MULTIPLANE_SCRAPE_PLANES_PREVIEW);
  RNA_def_property_ui_text(
      prop, "Show Cursor Preview", "Preview the scrape planes in the cursor during the stroke");
  RNA_def_property_update(prop, 0, "rna_Brush_update");

  prop = RNA_def_property(srna, "use_pose_ik_anchored", PROP_BOOLEAN, PROP_NONE);
  RNA_def_property_boolean_sdna(prop, nullptr, "flag2", BRUSH_POSE_IK_ANCHORED);
  RNA_def_property_ui_text(
      prop, "Keep Anchor Point", "Keep the position of the last segment in the IK chain fixed");
  RNA_def_property_update(prop, 0, "rna_Brush_update");

  prop = RNA_def_property(srna, "use_pose_lock_rotation", PROP_BOOLEAN, PROP_NONE);
  RNA_def_property_boolean_sdna(prop, nullptr, "flag2", BRUSH_POSE_USE_LOCK_ROTATION);
  RNA_def_property_ui_text(prop,
                           "Lock Rotation When Scaling",
                           "Do not rotate the segment when using the scale deform mode");
  RNA_def_property_update(prop, 0, "rna_Brush_update");

  prop = RNA_def_property(srna, "use_connected_only", PROP_BOOLEAN, PROP_NONE);
  RNA_def_property_boolean_sdna(prop, nullptr, "flag2", BRUSH_USE_CONNECTED_ONLY);
  RNA_def_property_ui_text(prop, "Connected Only", "Affect only topologically connected elements");
  RNA_def_property_update(prop, 0, "rna_Brush_update");

  prop = RNA_def_property(srna, "use_cloth_pin_simulation_boundary", PROP_BOOLEAN, PROP_NONE);
  RNA_def_property_boolean_sdna(prop, nullptr, "flag2", BRUSH_CLOTH_PIN_SIMULATION_BOUNDARY);
  RNA_def_property_ui_text(
      prop,
      "Pin Simulation Boundary",
      "Lock the position of the vertices in the simulation falloff area to avoid artifacts and "
      "create a softer transition with unaffected areas");
  RNA_def_property_update(prop, 0, "rna_Brush_update");

  prop = RNA_def_property(srna, "use_cloth_collision", PROP_BOOLEAN, PROP_NONE);
  RNA_def_property_boolean_sdna(prop, nullptr, "flag2", BRUSH_CLOTH_USE_COLLISION);
  RNA_def_property_ui_text(prop, "Enable Collision", "Collide with objects during the simulation");
  RNA_def_property_update(prop, 0, "rna_Brush_update");

  prop = RNA_def_property(srna, "invert_to_scrape_fill", PROP_BOOLEAN, PROP_NONE);
  RNA_def_property_boolean_sdna(prop, nullptr, "flag", BRUSH_INVERT_TO_SCRAPE_FILL);
  RNA_def_property_ui_text(prop,
                           "Invert to Scrape or Fill",
                           "Use Scrape or Fill brush when inverting this brush instead of "
                           "inverting its displacement direction");
  RNA_def_property_update(prop, 0, "rna_Brush_update");

  prop = RNA_def_property(srna, "use_pressure_strength", PROP_BOOLEAN, PROP_NONE);
  RNA_def_property_boolean_sdna(prop, nullptr, "flag", BRUSH_ALPHA_PRESSURE);
  RNA_def_property_ui_icon(prop, ICON_STYLUS_PRESSURE, 0);
  RNA_def_property_ui_text(
      prop, "Strength Pressure", "Enable tablet pressure sensitivity for strength");
  RNA_def_property_update(prop, 0, "rna_Brush_update");

  prop = RNA_def_property(srna, "use_offset_pressure", PROP_BOOLEAN, PROP_NONE);
  RNA_def_property_boolean_sdna(prop, nullptr, "flag", BRUSH_OFFSET_PRESSURE);
  RNA_def_property_ui_icon(prop, ICON_STYLUS_PRESSURE, 0);
  RNA_def_property_ui_text(
      prop, "Plane Offset Pressure", "Enable tablet pressure sensitivity for offset");
  RNA_def_property_update(prop, 0, "rna_Brush_update");

  prop = RNA_def_property(srna, "use_pressure_area_radius", PROP_BOOLEAN, PROP_NONE);
  RNA_def_property_boolean_sdna(prop, nullptr, "flag2", BRUSH_AREA_RADIUS_PRESSURE);
  RNA_def_property_ui_icon(prop, ICON_STYLUS_PRESSURE, 0);
  RNA_def_property_ui_text(
      prop, "Area Radius Pressure", "Enable tablet pressure sensitivity for area radius");
  RNA_def_property_update(prop, 0, "rna_Brush_update");

  prop = RNA_def_property(srna, "use_pressure_size", PROP_BOOLEAN, PROP_NONE);
  RNA_def_property_boolean_sdna(prop, nullptr, "flag", BRUSH_SIZE_PRESSURE);
  RNA_def_property_ui_icon(prop, ICON_STYLUS_PRESSURE, 0);
  RNA_def_property_ui_text(prop, "Size Pressure", "Enable tablet pressure sensitivity for size");
  RNA_def_property_update(prop, 0, "rna_Brush_update");

  prop = RNA_def_property(srna, "use_pressure_jitter", PROP_BOOLEAN, PROP_NONE);
  RNA_def_property_boolean_sdna(prop, nullptr, "flag", BRUSH_JITTER_PRESSURE);
  RNA_def_property_ui_icon(prop, ICON_STYLUS_PRESSURE, 0);
  RNA_def_property_ui_text(
      prop, "Jitter Pressure", "Enable tablet pressure sensitivity for jitter");
  RNA_def_property_update(prop, 0, "rna_Brush_update");

  prop = RNA_def_property(srna, "use_pressure_spacing", PROP_BOOLEAN, PROP_NONE);
  RNA_def_property_boolean_sdna(prop, nullptr, "flag", BRUSH_SPACING_PRESSURE);
  RNA_def_property_ui_icon(prop, ICON_STYLUS_PRESSURE, 0);
  RNA_def_property_ui_text(
      prop, "Spacing Pressure", "Enable tablet pressure sensitivity for spacing");
  RNA_def_property_update(prop, 0, "rna_Brush_update");

  prop = RNA_def_property(srna, "use_pressure_masking", PROP_ENUM, PROP_NONE);
  RNA_def_property_enum_sdna(prop, nullptr, "mask_pressure");
  RNA_def_property_enum_items(prop, brush_mask_pressure_items);
  RNA_def_property_ui_text(
      prop, "Mask Pressure Mode", "Pen pressure makes texture influence smaller");
  RNA_def_property_update(prop, 0, "rna_Brush_update");

  prop = RNA_def_property(srna, "use_inverse_smooth_pressure", PROP_BOOLEAN, PROP_NONE);
  RNA_def_property_boolean_sdna(prop, nullptr, "flag", BRUSH_INVERSE_SMOOTH_PRESSURE);
  RNA_def_property_ui_icon(prop, ICON_STYLUS_PRESSURE, 0);
  RNA_def_property_ui_text(
      prop, "Inverse Smooth Pressure", "Lighter pressure causes more smoothing to be applied");
  RNA_def_property_update(prop, 0, "rna_Brush_update");

  prop = RNA_def_property(srna, "use_plane_trim", PROP_BOOLEAN, PROP_NONE);
  RNA_def_property_boolean_sdna(prop, nullptr, "flag", BRUSH_PLANE_TRIM);
  RNA_def_property_ui_text(
      prop,
      "Use Plane Trim",
      "Limit the distance from the offset plane that a vertex can be affected");
  RNA_def_property_update(prop, 0, "rna_Brush_update");

  prop = RNA_def_property(srna, "use_frontface", PROP_BOOLEAN, PROP_NONE);
  RNA_def_property_boolean_sdna(prop, nullptr, "flag", BRUSH_FRONTFACE);
  RNA_def_property_ui_text(
      prop, "Use Front-Face", "Brush only affects vertices that face the viewer");
  RNA_def_property_update(prop, 0, "rna_Brush_update");

  prop = RNA_def_property(srna, "use_frontface_falloff", PROP_BOOLEAN, PROP_NONE);
  RNA_def_property_boolean_sdna(prop, nullptr, "flag", BRUSH_FRONTFACE_FALLOFF);
  RNA_def_property_ui_text(
      prop, "Use Front-Face Falloff", "Blend brush influence by how much they face the front");
  RNA_def_property_update(prop, 0, "rna_Brush_update");

  prop = RNA_def_property(srna, "use_anchor", PROP_BOOLEAN, PROP_NONE);
  RNA_def_property_boolean_sdna(prop, nullptr, "flag", BRUSH_ANCHORED);
  RNA_def_property_ui_text(prop, "Anchored", "Keep the brush anchored to the initial location");
  RNA_def_property_update(prop, 0, "rna_Brush_update");

  prop = RNA_def_property(srna, "use_space", PROP_BOOLEAN, PROP_NONE);
  RNA_def_property_boolean_sdna(prop, nullptr, "flag", BRUSH_SPACE);
  RNA_def_property_ui_text(
      prop, "Space", "Limit brush application to the distance specified by spacing");
  RNA_def_property_update(prop, 0, "rna_Brush_update");

  prop = RNA_def_property(srna, "use_line", PROP_BOOLEAN, PROP_NONE);
  RNA_def_property_boolean_sdna(prop, nullptr, "flag", BRUSH_LINE);
  RNA_def_property_ui_text(prop, "Line", "Draw a line with dabs separated according to spacing");
  RNA_def_property_update(prop, 0, "rna_Brush_update");

  prop = RNA_def_property(srna, "use_curve", PROP_BOOLEAN, PROP_NONE);
  RNA_def_property_boolean_sdna(prop, nullptr, "flag", BRUSH_CURVE);
  RNA_def_property_ui_text(
      prop,
      "Curve",
      "Define the stroke curve with a Bézier curve. Dabs are separated according to spacing.");
  RNA_def_property_update(prop, 0, "rna_Brush_update");

  prop = RNA_def_property(srna, "use_smooth_stroke", PROP_BOOLEAN, PROP_NONE);
  RNA_def_property_boolean_sdna(prop, nullptr, "flag", BRUSH_SMOOTH_STROKE);
  RNA_def_property_ui_text(
      prop, "Smooth Stroke", "Brush lags behind mouse and follows a smoother path");
  RNA_def_property_update(prop, 0, "rna_Brush_update");

  prop = RNA_def_property(srna, "use_persistent", PROP_BOOLEAN, PROP_NONE);
  RNA_def_property_boolean_sdna(prop, nullptr, "flag", BRUSH_PERSISTENT);
  RNA_def_property_ui_text(prop, "Persistent", "Sculpt on a persistent layer of the mesh");
  RNA_def_property_update(prop, 0, "rna_Brush_update");

  prop = RNA_def_property(srna, "use_accumulate", PROP_BOOLEAN, PROP_NONE);
  RNA_def_property_boolean_sdna(prop, nullptr, "flag", BRUSH_ACCUMULATE);
  RNA_def_property_ui_text(prop, "Accumulate", "Accumulate stroke daubs on top of each other");
  RNA_def_property_update(prop, 0, "rna_Brush_update");

  prop = RNA_def_property(srna, "use_space_attenuation", PROP_BOOLEAN, PROP_NONE);
  RNA_def_property_boolean_sdna(prop, nullptr, "flag", BRUSH_SPACE_ATTEN);
  RNA_def_property_ui_text(
      prop,
      "Adjust Strength for Spacing",
      "Automatically adjust strength to give consistent results for different spacings");
  RNA_def_property_update(prop, 0, "rna_Brush_update");

  /* adaptive space is not implemented yet */
  prop = RNA_def_property(srna, "use_adaptive_space", PROP_BOOLEAN, PROP_NONE);
  RNA_def_property_boolean_sdna(prop, nullptr, "flag", BRUSH_ADAPTIVE_SPACE);
  RNA_def_property_ui_text(prop,
                           "Adaptive Spacing",
                           "Space daubs according to surface orientation instead of screen space");
  RNA_def_property_update(prop, 0, "rna_Brush_update");

  prop = RNA_def_property(srna, "use_locked_size", PROP_ENUM, PROP_NONE); /* as an enum */
  RNA_def_property_enum_bitflag_sdna(prop, nullptr, "flag");
  RNA_def_property_enum_items(prop, brush_size_unit_items);
  RNA_def_property_ui_text(
      prop, "Radius Unit", "Measure brush size relative to the view or the scene");
  RNA_def_property_update(prop, 0, "rna_Brush_update");

  prop = RNA_def_property(srna, "color_type", PROP_ENUM, PROP_NONE); /* as an enum */
  RNA_def_property_enum_bitflag_sdna(prop, nullptr, "flag");
  RNA_def_property_enum_items(prop, color_gradient_items);
  RNA_def_property_enum_funcs(prop, nullptr, "rna_Brush_use_gradient_set", nullptr);
  RNA_def_property_ui_text(prop, "Color Type", "Use single color or gradient when painting");
  RNA_def_property_update(prop, 0, "rna_Brush_update");

  prop = RNA_def_property(srna, "use_edge_to_edge", PROP_BOOLEAN, PROP_NONE);
  RNA_def_property_boolean_sdna(prop, nullptr, "flag", BRUSH_EDGE_TO_EDGE);
  RNA_def_property_ui_text(prop, "Edge-to-Edge", "Drag anchor brush from edge-to-edge");
  RNA_def_property_update(prop, 0, "rna_Brush_update");

  prop = RNA_def_property(srna, "use_restore_mesh", PROP_BOOLEAN, PROP_NONE);
  RNA_def_property_boolean_sdna(prop, nullptr, "flag", BRUSH_DRAG_DOT);
  RNA_def_property_ui_text(prop, "Restore Mesh", "Allow a single dot to be carefully positioned");
  RNA_def_property_update(prop, 0, "rna_Brush_update");

  /* only for projection paint & vertex paint, TODO: other paint modes. */
  prop = RNA_def_property(srna, "use_alpha", PROP_BOOLEAN, PROP_NONE);
  RNA_def_property_boolean_negative_sdna(prop, nullptr, "flag", BRUSH_LOCK_ALPHA);
  RNA_def_property_ui_text(
      prop, "Affect Alpha", "When this is disabled, lock alpha while painting");
  RNA_def_property_update(prop, 0, "rna_Brush_update");

  prop = RNA_def_property(srna, "curve", PROP_POINTER, PROP_NONE);
  RNA_def_property_flag(prop, PROP_NEVER_NULL);
  RNA_def_property_ui_text(prop, "Curve", "Editable falloff curve");
  RNA_def_property_update(prop, 0, "rna_Brush_update");

  prop = RNA_def_property(srna, "paint_curve", PROP_POINTER, PROP_NONE);
  RNA_def_property_flag(prop, PROP_EDITABLE);
  RNA_def_property_ui_text(prop, "Paint Curve", "Active paint curve");
  RNA_def_property_update(prop, 0, "rna_Brush_update");

  prop = RNA_def_property(srna, "gradient", PROP_POINTER, PROP_NEVER_NULL);
  RNA_def_property_pointer_sdna(prop, nullptr, "gradient");
  RNA_def_property_struct_type(prop, "ColorRamp");
  RNA_def_property_ui_text(prop, "Gradient", "");
  RNA_def_property_update(prop, 0, "rna_Brush_update");

  /* gradient source */
  prop = RNA_def_property(srna, "gradient_stroke_mode", PROP_ENUM, PROP_NONE);
  RNA_def_property_enum_items(prop, brush_gradient_items);
  RNA_def_property_ui_text(prop, "Gradient Stroke Mode", "");
  RNA_def_property_update(prop, 0, "rna_Brush_update");

  prop = RNA_def_property(srna, "gradient_fill_mode", PROP_ENUM, PROP_NONE);
  RNA_def_property_enum_items(prop, brush_gradient_fill_items);
  RNA_def_property_ui_text(prop, "Gradient Fill Mode", "");
  RNA_def_property_update(prop, 0, "rna_Brush_update");

  /* overlay flags */
  prop = RNA_def_property(srna, "use_primary_overlay", PROP_BOOLEAN, PROP_NONE);
  RNA_def_property_boolean_sdna(prop, nullptr, "overlay_flags", BRUSH_OVERLAY_PRIMARY);
  RNA_def_property_ui_text(prop, "Use Texture Overlay", "Show texture in viewport");
  RNA_def_property_update(prop, 0, "rna_Brush_update");

  prop = RNA_def_property(srna, "use_secondary_overlay", PROP_BOOLEAN, PROP_NONE);
  RNA_def_property_boolean_sdna(prop, nullptr, "overlay_flags", BRUSH_OVERLAY_SECONDARY);
  RNA_def_property_ui_text(prop, "Use Texture Overlay", "Show texture in viewport");
  RNA_def_property_update(prop, 0, "rna_Brush_update");

  prop = RNA_def_property(srna, "use_cursor_overlay", PROP_BOOLEAN, PROP_NONE);
  RNA_def_property_boolean_sdna(prop, nullptr, "overlay_flags", BRUSH_OVERLAY_CURSOR);
  RNA_def_property_ui_text(prop, "Use Cursor Overlay", "Show cursor in viewport");
  RNA_def_property_update(prop, 0, "rna_Brush_update");

  prop = RNA_def_property(srna, "use_cursor_overlay_override", PROP_BOOLEAN, PROP_NONE);
  RNA_def_property_boolean_sdna(
      prop, nullptr, "overlay_flags", BRUSH_OVERLAY_CURSOR_OVERRIDE_ON_STROKE);
  RNA_def_property_ui_text(prop, "Override Overlay", "Don't show overlay during a stroke");
  RNA_def_property_update(prop, 0, "rna_Brush_update");

  prop = RNA_def_property(srna, "use_primary_overlay_override", PROP_BOOLEAN, PROP_NONE);
  RNA_def_property_boolean_sdna(
      prop, nullptr, "overlay_flags", BRUSH_OVERLAY_PRIMARY_OVERRIDE_ON_STROKE);
  RNA_def_property_ui_text(prop, "Override Overlay", "Don't show overlay during a stroke");
  RNA_def_property_update(prop, 0, "rna_Brush_update");

  prop = RNA_def_property(srna, "use_secondary_overlay_override", PROP_BOOLEAN, PROP_NONE);
  RNA_def_property_boolean_sdna(
      prop, nullptr, "overlay_flags", BRUSH_OVERLAY_SECONDARY_OVERRIDE_ON_STROKE);
  RNA_def_property_ui_text(prop, "Override Overlay", "Don't show overlay during a stroke");
  RNA_def_property_update(prop, 0, "rna_Brush_update");

  /* paint mode flags */
  prop = RNA_def_property(srna, "use_paint_sculpt", PROP_BOOLEAN, PROP_NONE);
  RNA_def_property_boolean_sdna(prop, nullptr, "ob_mode", OB_MODE_SCULPT);
  RNA_def_property_ui_text(prop, "Use Sculpt", "Use this brush in sculpt mode");

  prop = RNA_def_property(srna, "use_paint_uv_sculpt", PROP_BOOLEAN, PROP_NONE);
  RNA_def_property_boolean_sdna(prop, nullptr, "ob_mode", OB_MODE_EDIT);
  RNA_def_property_ui_text(prop, "Use UV Sculpt", "Use this brush in UV sculpt mode");

  prop = RNA_def_property(srna, "use_paint_vertex", PROP_BOOLEAN, PROP_NONE);
  RNA_def_property_boolean_sdna(prop, nullptr, "ob_mode", OB_MODE_VERTEX_PAINT);
  RNA_def_property_ui_text(prop, "Use Vertex", "Use this brush in vertex paint mode");

  prop = RNA_def_property(srna, "use_paint_weight", PROP_BOOLEAN, PROP_NONE);
  RNA_def_property_boolean_sdna(prop, nullptr, "ob_mode", OB_MODE_WEIGHT_PAINT);
  RNA_def_property_ui_text(prop, "Use Weight", "Use this brush in weight paint mode");

  prop = RNA_def_property(srna, "use_paint_image", PROP_BOOLEAN, PROP_NONE);
  RNA_def_property_boolean_sdna(prop, nullptr, "ob_mode", OB_MODE_TEXTURE_PAINT);
  RNA_def_property_ui_text(prop, "Use Texture", "Use this brush in texture paint mode");

  prop = RNA_def_property(srna, "use_paint_grease_pencil", PROP_BOOLEAN, PROP_NONE);
  RNA_def_property_boolean_sdna(prop, nullptr, "ob_mode", OB_MODE_PAINT_GPENCIL_LEGACY);
  RNA_def_property_ui_text(prop, "Use Paint", "Use this brush in grease pencil drawing mode");

  prop = RNA_def_property(srna, "use_vertex_grease_pencil", PROP_BOOLEAN, PROP_NONE);
  RNA_def_property_boolean_sdna(prop, nullptr, "ob_mode", OB_MODE_VERTEX_GPENCIL_LEGACY);
  RNA_def_property_ui_text(
      prop, "Use Vertex", "Use this brush in grease pencil vertex color mode");

  prop = RNA_def_property(srna, "use_paint_sculpt_curves", PROP_BOOLEAN, PROP_NONE);
  RNA_def_property_boolean_sdna(prop, nullptr, "ob_mode", OB_MODE_SCULPT_CURVES);
  RNA_def_property_ui_text(prop, "Use Sculpt", "Use this brush in sculpt curves mode");

  /* texture */
  prop = RNA_def_property(srna, "texture_slot", PROP_POINTER, PROP_NONE);
  RNA_def_property_struct_type(prop, "BrushTextureSlot");
  RNA_def_property_pointer_sdna(prop, nullptr, "mtex");
  RNA_def_property_clear_flag(prop, PROP_EDITABLE);
  RNA_def_property_ui_text(prop, "Texture Slot", "");

  prop = RNA_def_property(srna, "texture", PROP_POINTER, PROP_NONE);
  RNA_def_property_pointer_sdna(prop, nullptr, "mtex.tex");
  RNA_def_property_flag(prop, PROP_EDITABLE | PROP_CONTEXT_UPDATE);
  RNA_def_property_ui_text(prop, "Texture", "");
  RNA_def_property_update(prop, NC_TEXTURE, "rna_Brush_main_tex_update");

  prop = RNA_def_property(srna, "mask_texture_slot", PROP_POINTER, PROP_NONE);
  RNA_def_property_struct_type(prop, "BrushTextureSlot");
  RNA_def_property_pointer_sdna(prop, nullptr, "mask_mtex");
  RNA_def_property_clear_flag(prop, PROP_EDITABLE);
  RNA_def_property_ui_text(prop, "Mask Texture Slot", "");

  prop = RNA_def_property(srna, "mask_texture", PROP_POINTER, PROP_NONE);
  RNA_def_property_pointer_sdna(prop, nullptr, "mask_mtex.tex");
  RNA_def_property_flag(prop, PROP_EDITABLE | PROP_CONTEXT_UPDATE);
  RNA_def_property_ui_text(prop, "Mask Texture", "");
  RNA_def_property_update(prop, NC_TEXTURE, "rna_Brush_secondary_tex_update");

  prop = RNA_def_property(srna, "texture_overlay_alpha", PROP_INT, PROP_PERCENTAGE);
  RNA_def_property_int_sdna(prop, nullptr, "texture_overlay_alpha");
  RNA_def_property_range(prop, 0, 100);
  RNA_def_property_ui_text(prop, "Texture Overlay Alpha", "");
  RNA_def_property_update(prop, 0, "rna_Brush_update");

  prop = RNA_def_property(srna, "mask_overlay_alpha", PROP_INT, PROP_PERCENTAGE);
  RNA_def_property_int_sdna(prop, nullptr, "mask_overlay_alpha");
  RNA_def_property_range(prop, 0, 100);
  RNA_def_property_ui_text(prop, "Mask Texture Overlay Alpha", "");
  RNA_def_property_update(prop, 0, "rna_Brush_update");

  prop = RNA_def_property(srna, "cursor_overlay_alpha", PROP_INT, PROP_PERCENTAGE);
  RNA_def_property_int_sdna(prop, nullptr, "cursor_overlay_alpha");
  RNA_def_property_range(prop, 0, 100);
  RNA_def_property_ui_text(prop, "Mask Texture Overlay Alpha", "");
  RNA_def_property_update(prop, 0, "rna_Brush_update");

  prop = RNA_def_property(srna, "cursor_color_add", PROP_FLOAT, PROP_COLOR_GAMMA);
  RNA_def_property_float_sdna(prop, nullptr, "add_col");
  RNA_def_property_array(prop, 4);
  RNA_def_property_ui_text(prop, "Add Color", "Color of cursor when adding");
  RNA_def_property_update(prop, 0, "rna_Brush_update");

  prop = RNA_def_property(srna, "cursor_color_subtract", PROP_FLOAT, PROP_COLOR_GAMMA);
  RNA_def_property_float_sdna(prop, nullptr, "sub_col");
  RNA_def_property_array(prop, 4);
  RNA_def_property_ui_text(prop, "Subtract Color", "Color of cursor when subtracting");
  RNA_def_property_update(prop, 0, "rna_Brush_update");

  prop = RNA_def_property(srna, "use_custom_icon", PROP_BOOLEAN, PROP_NONE);
  RNA_def_property_boolean_sdna(prop, nullptr, "flag", BRUSH_CUSTOM_ICON);
  RNA_def_property_ui_text(prop, "Custom Icon", "Set the brush icon from an image file");
  RNA_def_property_update(prop, 0, "rna_Brush_icon_update");

  prop = RNA_def_property(srna, "icon_filepath", PROP_STRING, PROP_FILEPATH);
  RNA_def_property_string_sdna(prop, nullptr, "icon_filepath");
  RNA_def_property_ui_text(prop, "Brush Icon Filepath", "File path to brush icon");
  RNA_def_property_update(prop, 0, "rna_Brush_icon_update");

  /* clone brush */
  prop = RNA_def_property(srna, "clone_image", PROP_POINTER, PROP_NONE);
  RNA_def_property_pointer_sdna(prop, nullptr, "clone.image");
  RNA_def_property_flag(prop, PROP_EDITABLE);
  RNA_def_property_ui_text(prop, "Clone Image", "Image for clone brushes");
  RNA_def_property_update(prop, NC_SPACE | ND_SPACE_IMAGE, "rna_Brush_update");
  RNA_def_property_pointer_funcs(prop, nullptr, nullptr, nullptr, "rna_Brush_imagetype_poll");

  prop = RNA_def_property(srna, "clone_alpha", PROP_FLOAT, PROP_FACTOR);
  RNA_def_property_float_sdna(prop, nullptr, "clone.alpha");
  RNA_def_property_range(prop, 0.0f, 1.0f);
  RNA_def_property_ui_text(prop, "Clone Alpha", "Opacity of clone image display");
  RNA_def_property_update(prop, NC_SPACE | ND_SPACE_IMAGE, "rna_Brush_update");

  prop = RNA_def_property(srna, "clone_offset", PROP_FLOAT, PROP_XYZ);
  RNA_def_property_float_sdna(prop, nullptr, "clone.offset");
  RNA_def_property_ui_text(prop, "Clone Offset", "");
  RNA_def_property_ui_range(prop, -1.0f, 1.0f, 10.0f, 3);
  RNA_def_property_update(prop, NC_SPACE | ND_SPACE_IMAGE, "rna_Brush_update");

  prop = RNA_def_property(srna, "brush_capabilities", PROP_POINTER, PROP_NONE);
  RNA_def_property_flag(prop, PROP_NEVER_NULL);
  RNA_def_property_struct_type(prop, "BrushCapabilities");
  RNA_def_property_pointer_funcs(prop, "rna_Brush_capabilities_get", nullptr, nullptr, nullptr);
  RNA_def_property_ui_text(prop, "Brush Capabilities", "Brush's capabilities");

  /* brush capabilities (mode-dependent) */
  prop = RNA_def_property(srna, "sculpt_capabilities", PROP_POINTER, PROP_NONE);
  RNA_def_property_flag(prop, PROP_NEVER_NULL);
  RNA_def_property_struct_type(prop, "BrushCapabilitiesSculpt");
  RNA_def_property_pointer_funcs(
      prop, "rna_Sculpt_brush_capabilities_get", nullptr, nullptr, nullptr);
  RNA_def_property_ui_text(prop, "Sculpt Capabilities", "");

  prop = RNA_def_property(srna, "image_paint_capabilities", PROP_POINTER, PROP_NONE);
  RNA_def_property_flag(prop, PROP_NEVER_NULL);
  RNA_def_property_struct_type(prop, "BrushCapabilitiesImagePaint");
  RNA_def_property_pointer_funcs(
      prop, "rna_Imapaint_brush_capabilities_get", nullptr, nullptr, nullptr);
  RNA_def_property_ui_text(prop, "Image Paint Capabilities", "");

  prop = RNA_def_property(srna, "vertex_paint_capabilities", PROP_POINTER, PROP_NONE);
  RNA_def_property_flag(prop, PROP_NEVER_NULL);
  RNA_def_property_struct_type(prop, "BrushCapabilitiesVertexPaint");
  RNA_def_property_pointer_funcs(
      prop, "rna_Vertexpaint_brush_capabilities_get", nullptr, nullptr, nullptr);
  RNA_def_property_ui_text(prop, "Vertex Paint Capabilities", "");

  prop = RNA_def_property(srna, "weight_paint_capabilities", PROP_POINTER, PROP_NONE);
  RNA_def_property_flag(prop, PROP_NEVER_NULL);
  RNA_def_property_struct_type(prop, "BrushCapabilitiesWeightPaint");
  RNA_def_property_pointer_funcs(
      prop, "rna_Weightpaint_brush_capabilities_get", nullptr, nullptr, nullptr);
  RNA_def_property_ui_text(prop, "Weight Paint Capabilities", "");

  prop = RNA_def_property(srna, "gpencil_settings", PROP_POINTER, PROP_NONE);
  RNA_def_property_struct_type(prop, "BrushGpencilSettings");
  RNA_def_property_pointer_sdna(prop, nullptr, "gpencil_settings");
  RNA_def_property_clear_flag(prop, PROP_EDITABLE);
  RNA_def_property_ui_text(prop, "Gpencil Settings", "");

  prop = RNA_def_property(srna, "curves_sculpt_settings", PROP_POINTER, PROP_NONE);
  RNA_def_property_struct_type(prop, "BrushCurvesSculptSettings");
  RNA_def_property_clear_flag(prop, PROP_EDITABLE);
  RNA_def_property_ui_text(prop, "Curves Sculpt Settings", "");
}

/**
 * A brush stroke is a list of changes to the brush that
 * can occur during a stroke
 *
 * - 3D location of the brush
 * - 2D mouse location
 * - Tablet pressure
 * - Direction flip
 * - Brush type switch
 * - Time
 */
static void rna_def_operator_stroke_element(BlenderRNA *brna)
{
  StructRNA *srna;
  PropertyRNA *prop;

  srna = RNA_def_struct(brna, "OperatorStrokeElement", "PropertyGroup");
  RNA_def_struct_ui_text(srna, "Operator Stroke Element", "");

  prop = RNA_def_property(srna, "location", PROP_FLOAT, PROP_XYZ);
  RNA_def_property_flag(prop, PROP_IDPROPERTY);
  RNA_def_property_array(prop, 3);
  RNA_def_property_ui_text(prop, "Location", "");

  prop = RNA_def_property(srna, "mouse", PROP_FLOAT, PROP_XYZ);
  RNA_def_property_flag(prop, PROP_IDPROPERTY);
  RNA_def_property_array(prop, 2);
  RNA_def_property_ui_text(prop, "Mouse", "");

  prop = RNA_def_property(srna, "mouse_event", PROP_FLOAT, PROP_XYZ);
  RNA_def_property_flag(prop, PROP_IDPROPERTY);
  RNA_def_property_array(prop, 2);
  RNA_def_property_ui_text(prop, "Mouse Event", "");

  prop = RNA_def_property(srna, "pressure", PROP_FLOAT, PROP_FACTOR);
  RNA_def_property_flag(prop, PROP_IDPROPERTY);
  RNA_def_property_range(prop, 0.0f, 1.0f);
  RNA_def_property_ui_text(prop, "Pressure", "Tablet pressure");

  prop = RNA_def_property(srna, "size", PROP_FLOAT, PROP_NONE);
  RNA_def_property_flag(prop, PROP_IDPROPERTY);
  RNA_def_property_range(prop, 0.0f, FLT_MAX);
  RNA_def_property_ui_text(prop, "Brush Size", "Brush size in screen space");

  prop = RNA_def_property(srna, "pen_flip", PROP_BOOLEAN, PROP_NONE);
  RNA_def_property_flag(prop, PROP_IDPROPERTY);
  RNA_def_property_ui_text(prop, "Flip", "");

  prop = RNA_def_property(srna, "x_tilt", PROP_FLOAT, PROP_FACTOR);
  RNA_def_property_flag(prop, PROP_IDPROPERTY);
  RNA_def_property_range(prop, -1.0f, 1.0f);
  RNA_def_property_ui_text(prop, "Tilt X", "");

  prop = RNA_def_property(srna, "y_tilt", PROP_FLOAT, PROP_FACTOR);
  RNA_def_property_flag(prop, PROP_IDPROPERTY);
  RNA_def_property_range(prop, -1.0f, 1.0f);
  RNA_def_property_ui_text(prop, "Tilt Y", "");

  /* used in uv painting */
  prop = RNA_def_property(srna, "time", PROP_FLOAT, PROP_UNSIGNED);
  RNA_def_property_flag(prop, PROP_IDPROPERTY);
  RNA_def_property_ui_text(prop, "Time", "");

  /* used for Grease Pencil sketching sessions */
  prop = RNA_def_property(srna, "is_start", PROP_BOOLEAN, PROP_NONE);
  RNA_def_property_flag(prop, PROP_IDPROPERTY);
  RNA_def_property_ui_text(prop, "Is Stroke Start", "");

  /* XXX: Tool (this will be for pressing a modifier key for a different brush,
   *      e.g. switching to a Smooth brush in the middle of the stroke */

  /* XXX: i don't think blender currently supports the ability to properly do a remappable modifier
   *      in the middle of a stroke */
}

void RNA_def_brush(BlenderRNA *brna)
{
  rna_def_brush(brna);
  rna_def_brush_capabilities(brna);
  rna_def_sculpt_capabilities(brna);
  rna_def_image_paint_capabilities(brna);
  rna_def_vertex_paint_capabilities(brna);
  rna_def_weight_paint_capabilities(brna);
  rna_def_gpencil_options(brna);
  rna_def_curves_sculpt_options(brna);
  rna_def_brush_texture_slot(brna);
  rna_def_operator_stroke_element(brna);
}

#endif<|MERGE_RESOLUTION|>--- conflicted
+++ resolved
@@ -303,13 +303,6 @@
     {0, nullptr, 0, nullptr, nullptr}};
 
 const EnumPropertyItem rna_enum_brush_gpencil_weight_types_items[] = {
-<<<<<<< HEAD
-    {GPWEIGHT_TOOL_DRAW, "WEIGHT", 0, "Weight", "Paint weight in active vertex group"},
-    {GPWEIGHT_TOOL_BLUR, "BLUR", 0, "Blur", "Blur weight in active vertex group"},
-    {GPWEIGHT_TOOL_AVERAGE, "AVERAGE", 0, "Average", "Average weight in active vertex group"},
-    {GPWEIGHT_TOOL_SMEAR, "SMEAR", 0, "Smear", "Smear weight in active vertex group"},
-    {GPWEIGHT_TOOL_GRADIENT, "GRADIENT", 0, "Gradient", "Draw a weight gradient in active vertex group"},
-=======
     {GPWEIGHT_BRUSH_TYPE_DRAW, "WEIGHT", 0, "Weight", "Paint weight in active vertex group"},
     {GPWEIGHT_BRUSH_TYPE_BLUR, "BLUR", 0, "Blur", "Blur weight in active vertex group"},
     {GPWEIGHT_BRUSH_TYPE_AVERAGE,
@@ -318,7 +311,7 @@
      "Average",
      "Average weight in active vertex group"},
     {GPWEIGHT_BRUSH_TYPE_SMEAR, "SMEAR", 0, "Smear", "Smear weight in active vertex group"},
->>>>>>> 23ecce59
+    {GPWEIGHT_BRUSH_TYPE_GRADIENT, "GRADIENT", 0, "Gradient", "Draw a weight gradient in active vertex group"},
     {0, nullptr, 0, nullptr, nullptr},
 };
 
@@ -983,14 +976,9 @@
           return rna_enum_dummy_DEFAULT_items;
       }
     case PaintMode::WeightGPencil:
-<<<<<<< HEAD
-      switch (me->gpencil_weight_tool) {
-        case GPWEIGHT_TOOL_DRAW:
-        case GPWEIGHT_TOOL_GRADIENT:
-=======
       switch (me->gpencil_weight_brush_type) {
         case GPWEIGHT_BRUSH_TYPE_DRAW:
->>>>>>> 23ecce59
+        case GPWEIGHT_BRUSH_TYPE_GRADIENT:
           return prop_direction_items;
         default:
           return rna_enum_dummy_DEFAULT_items;
@@ -1486,17 +1474,6 @@
   RNA_def_property_clear_flag(prop, PROP_ANIMATABLE);
   RNA_def_property_update(prop, NC_GPENCIL | ND_DATA, nullptr);
 
-  /* Ondine: Subdivision level for new strokes. */
-  prop = RNA_def_property(srna, "subdivision_level", PROP_INT, PROP_NONE);
-  RNA_def_property_int_sdna(prop, nullptr, "subdivision_level");
-  RNA_def_property_range(prop, 0, 12);
-  RNA_def_property_ui_text(
-      prop,
-      "Subdiv Level",
-      "Level of subdivision for new strokes, to create evenly spaced stroke points");
-  RNA_def_property_clear_flag(prop, PROP_ANIMATABLE);
-  RNA_def_property_update(prop, NC_GPENCIL | ND_DATA, nullptr);
-
   /* Simplify factor */
   prop = RNA_def_property(srna, "simplify_factor", PROP_FLOAT, PROP_NONE);
   RNA_def_property_float_sdna(prop, nullptr, "simplify_f");
@@ -1508,7 +1485,7 @@
   prop = RNA_def_property(srna, "simplify_pixel_threshold", PROP_FLOAT, PROP_PIXEL);
   RNA_def_property_float_sdna(prop, nullptr, "simplify_px");
   RNA_def_property_range(prop, 0, 10.0);
-  RNA_def_property_ui_range(prop, 0, 10.0, 10.0f, 1);
+  RNA_def_property_ui_range(prop, 0, 10.0, 1.0f, 1);
   RNA_def_property_ui_text(
       prop,
       "Simplify",
@@ -1867,12 +1844,6 @@
   RNA_def_property_translation_context(prop, BLT_I18NCONTEXT_ID_GPENCIL);
   RNA_def_property_clear_flag(prop, PROP_ANIMATABLE);
   RNA_def_property_update(prop, NC_GPENCIL | ND_DATA, nullptr);
-
-  prop = RNA_def_property(srna, "scope_mode", PROP_ENUM, PROP_NONE);
-  RNA_def_property_enum_sdna(prop, nullptr, "scope_mode");
-  RNA_def_property_enum_items(prop, rna_enum_gpencil_brush_scope_mode_items);
-  RNA_def_property_ui_text(prop, "Mode", "Mode");
-  RNA_def_property_clear_flag(prop, PROP_ANIMATABLE);
 
   prop = RNA_def_property(srna, "caps_type", PROP_ENUM, PROP_NONE);
   RNA_def_property_enum_sdna(prop, nullptr, "caps_type");

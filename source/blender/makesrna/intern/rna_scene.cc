/* SPDX-FileCopyrightText: 2023 Blender Authors
 *
 * SPDX-License-Identifier: GPL-2.0-or-later */

/** \file
 * \ingroup RNA
 */

#include <cstdlib>

#include "DNA_brush_types.h"
#include "DNA_collection_types.h"
#include "DNA_gpencil_legacy_types.h"
#include "DNA_grease_pencil_types.h"
#include "DNA_layer_types.h"
#include "DNA_linestyle_types.h"
#include "DNA_modifier_types.h"
#include "DNA_particle_types.h"
#include "DNA_rigidbody_types.h"
#include "DNA_scene_types.h"
#include "DNA_screen_types.h" /* TransformOrientation */
#include "DNA_userdef_types.h"
#include "DNA_view3d_types.h"
#include "DNA_world_types.h"

#include "IMB_colormanagement.hh"
#include "IMB_imbuf_types.hh"

#include "MOV_enums.hh"
#include "MOV_util.hh"

#include "BLI_listbase.h"
#include "BLI_math_matrix.h"
#include "BLI_math_rotation.h"
#include "BLI_math_vector.h"
#include "BLI_string_utf8_symbols.h"

#include "BLT_translation.hh"

#include "BKE_armature.hh"
#include "BKE_editmesh.hh"
#include "BKE_idtype.hh"
#include "BKE_main_invariants.hh"
#include "BKE_paint.hh"
#include "BKE_volume.hh"

#include "ED_gpencil_legacy.hh"
#include "ED_grease_pencil.hh"
#include "ED_object.hh"
#include "ED_uvedit.hh"

#include "RNA_define.hh"
#include "RNA_enum_types.hh"

#include "rna_internal.hh"

/* Include for Bake Options */
#include "RE_engine.h"
#include "RE_pipeline.h"

#include "ED_render.hh"
#include "ED_transform.hh"

#include "WM_api.hh"
#include "WM_types.hh"

#include "BLI_threads.h"

#include "ANIM_keyingsets.hh"

#include "DEG_depsgraph.hh"

#ifdef WITH_ONDINE
#  include "ondine_ops.hh"
#endif

#ifdef WITH_OPENEXR
const EnumPropertyItem rna_enum_exr_codec_items[] = {
    {R_IMF_EXR_CODEC_NONE, "NONE", 0, "None", "No compression"},
    {R_IMF_EXR_CODEC_ZIP, "ZIP", 0, "ZIP", "Lossless zip compression of 16 row image blocks"},
    {R_IMF_EXR_CODEC_PIZ,
     "PIZ",
     0,
     "PIZ",
     "Lossless wavelet compression, effective for noisy/grainy images"},
    {R_IMF_EXR_CODEC_DWAA,
     "DWAA",
     0,
     "DWAA (lossy)",
     "JPEG-like lossy compression on 32 row image blocks"},
    {R_IMF_EXR_CODEC_DWAB,
     "DWAB",
     0,
     "DWAB (lossy)",
     "JPEG-like lossy compression on 256 row image blocks"},
    {R_IMF_EXR_CODEC_ZIPS,
     "ZIPS",
     0,
     "ZIPS",
     "Lossless zip compression, each image row compressed separately"},
    {R_IMF_EXR_CODEC_RLE, "RLE", 0, "RLE", "Lossless run length encoding compression"},
    {R_IMF_EXR_CODEC_PXR24,
     "PXR24",
     0,
     "Pxr24 (lossy)",
     "Lossy compression for 32 bit float images (stores 24 bits of each float)"},
    {R_IMF_EXR_CODEC_B44,
     "B44",
     0,
     "B44 (lossy)",
     "Lossy compression for 16 bit float images, at fixed 2.3:1 ratio"},
    {R_IMF_EXR_CODEC_B44A,
     "B44A",
     0,
     "B44A (lossy)",
     "Lossy compression for 16 bit float images, at fixed 2.3:1 ratio"},
    {0, nullptr, 0, nullptr, nullptr},
};
#endif

const EnumPropertyItem rna_enum_snap_source_items[] = {
    {SCE_SNAP_SOURCE_CLOSEST, "CLOSEST", 0, "Closest", "Snap closest point onto target"},
    {SCE_SNAP_SOURCE_CENTER, "CENTER", 0, "Center", "Snap transformation center onto target"},
    {SCE_SNAP_SOURCE_MEDIAN, "MEDIAN", 0, "Median", "Snap median onto target"},
    {SCE_SNAP_SOURCE_ACTIVE, "ACTIVE", 0, "Active", "Snap active onto target"},
    {0, nullptr, 0, nullptr, nullptr},
};

const EnumPropertyItem rna_enum_proportional_falloff_items[] = {
    {PROP_SMOOTH, "SMOOTH", ICON_SMOOTHCURVE, "Smooth", "Smooth falloff"},
    {PROP_SPHERE, "SPHERE", ICON_SPHERECURVE, "Sphere", "Spherical falloff"},
    {PROP_ROOT, "ROOT", ICON_ROOTCURVE, "Root", "Root falloff"},
    {PROP_INVSQUARE,
     "INVERSE_SQUARE",
     ICON_INVERSESQUARECURVE,
     "Inverse Square",
     "Inverse Square falloff"},
    {PROP_SHARP, "SHARP", ICON_SHARPCURVE, "Sharp", "Sharp falloff"},
    {PROP_LIN, "LINEAR", ICON_LINCURVE, "Linear", "Linear falloff"},
    {PROP_CONST, "CONSTANT", ICON_NOCURVE, "Constant", "Constant falloff"},
    {PROP_RANDOM, "RANDOM", ICON_RNDCURVE, "Random", "Random falloff"},
    {0, nullptr, 0, nullptr, nullptr},
};

/* subset of the enum - only curves, missing random and const */
const EnumPropertyItem rna_enum_proportional_falloff_curve_only_items[] = {
    {PROP_SMOOTH, "SMOOTH", ICON_SMOOTHCURVE, "Smooth", "Smooth falloff"},
    {PROP_SPHERE, "SPHERE", ICON_SPHERECURVE, "Sphere", "Spherical falloff"},
    {PROP_ROOT, "ROOT", ICON_ROOTCURVE, "Root", "Root falloff"},
    {PROP_INVSQUARE, "INVERSE_SQUARE", ICON_ROOTCURVE, "Inverse Square", "Inverse Square falloff"},
    {PROP_SHARP, "SHARP", ICON_SHARPCURVE, "Sharp", "Sharp falloff"},
    {PROP_LIN, "LINEAR", ICON_LINCURVE, "Linear", "Linear falloff"},
    {0, nullptr, 0, nullptr, nullptr},
};

/* Keep for operators, not used here. */

const EnumPropertyItem rna_enum_mesh_select_mode_items[] = {
    {SCE_SELECT_VERTEX, "VERT", ICON_VERTEXSEL, "Vertex", "Vertex selection mode"},
    {SCE_SELECT_EDGE, "EDGE", ICON_EDGESEL, "Edge", "Edge selection mode"},
    {SCE_SELECT_FACE, "FACE", ICON_FACESEL, "Face", "Face selection mode"},
    {0, nullptr, 0, nullptr, nullptr},
};

const EnumPropertyItem rna_enum_mesh_select_mode_uv_items[] = {
    {UV_SELECT_VERTEX, "VERTEX", ICON_UV_VERTEXSEL, "Vertex", "Vertex selection mode"},
    {UV_SELECT_EDGE, "EDGE", ICON_UV_EDGESEL, "Edge", "Edge selection mode"},
    {UV_SELECT_FACE, "FACE", ICON_UV_FACESEL, "Face", "Face selection mode"},
    {UV_SELECT_ISLAND, "ISLAND", ICON_UV_ISLANDSEL, "Island", "Island selection mode"},
    {0, nullptr, 0, nullptr, nullptr},
};

/* clang-format off */
#define RNA_SNAP_ELEMENTS_BASE \
  {SCE_SNAP_TO_INCREMENT, "INCREMENT", ICON_SNAP_INCREMENT, "Increment", "Snap to increments"}, \
  {SCE_SNAP_TO_GRID, "GRID", ICON_SNAP_GRID, "Grid", "Snap to grid"}, \
  {SCE_SNAP_TO_VERTEX, "VERTEX", ICON_SNAP_VERTEX, "Vertex", "Snap to vertices"}, \
  {SCE_SNAP_TO_EDGE, "EDGE", ICON_SNAP_EDGE, "Edge", "Snap to edges"}, \
  {SCE_SNAP_TO_FACE, "FACE", ICON_SNAP_FACE, "Face", "Snap by projecting onto faces"}, \
  {SCE_SNAP_TO_VOLUME, "VOLUME", ICON_SNAP_VOLUME, "Volume", "Snap to volume"}, \
  {SCE_SNAP_TO_EDGE_MIDPOINT, "EDGE_MIDPOINT", ICON_SNAP_MIDPOINT, "Edge Center", "Snap to the middle of edges"}, \
  {SCE_SNAP_TO_EDGE_PERPENDICULAR, "EDGE_PERPENDICULAR", ICON_SNAP_PERPENDICULAR, "Edge Perpendicular", "Snap to the nearest point on an edge"}
/* clang-format on */

const EnumPropertyItem rna_enum_snap_element_items[] = {
    RNA_SNAP_ELEMENTS_BASE,
    {SCE_SNAP_INDIVIDUAL_PROJECT,
     "FACE_PROJECT",
     ICON_SNAP_FACE,
     "Face Project",
     "Snap by projecting onto faces"},
    {SCE_SNAP_INDIVIDUAL_NEAREST,
     "FACE_NEAREST",
     ICON_SNAP_FACE_NEAREST,
     "Face Nearest",
     "Snap to nearest point on faces"},
    {0, nullptr, 0, nullptr, nullptr},
};

static const EnumPropertyItem rna_enum_snap_element_base_items[] = {
    RNA_SNAP_ELEMENTS_BASE,
    {0, nullptr, 0, nullptr, nullptr},
};

#ifndef RNA_RUNTIME
/* Last two snap elements from #rna_enum_snap_element_items. */
static const EnumPropertyItem *rna_enum_snap_element_individual_items =
    &rna_enum_snap_element_items[ARRAY_SIZE(rna_enum_snap_element_items) - 3];
#endif

const EnumPropertyItem rna_enum_snap_animation_element_items[] = {
    {SCE_SNAP_TO_FRAME, "FRAME", 0, "Frame", "Snap to frame"},
    {SCE_SNAP_TO_SECOND, "SECOND", 0, "Second", "Snap to seconds"},
    {SCE_SNAP_TO_MARKERS, "MARKER", 0, "Nearest Marker", "Snap to nearest marker"},
    {0, nullptr, 0, nullptr, nullptr},
};

#ifndef RNA_RUNTIME
static const EnumPropertyItem snap_uv_element_items[] = {
    {SCE_SNAP_TO_INCREMENT,
     "INCREMENT",
     ICON_SNAP_INCREMENT,
     "Increment",
     "Snap to increments of grid"},
    {SCE_SNAP_TO_GRID, "GRID", ICON_SNAP_GRID, "Grid", "Snap to grid"},
    {SCE_SNAP_TO_VERTEX, "VERTEX", ICON_SNAP_VERTEX, "Vertex", "Snap to vertices"},
    {0, nullptr, 0, nullptr, nullptr},
};

static const EnumPropertyItem rna_enum_scene_display_aa_methods[] = {
    {SCE_DISPLAY_AA_OFF,
     "OFF",
     0,
     "No Anti-Aliasing",
     "Scene will be rendering without any anti-aliasing"},
    {SCE_DISPLAY_AA_FXAA,
     "FXAA",
     0,
     "Single Pass Anti-Aliasing",
     "Scene will be rendered using a single pass anti-aliasing method (FXAA)"},
    {SCE_DISPLAY_AA_SAMPLES_5,
     "5",
     0,
     "5 Samples",
     "Scene will be rendered using 5 anti-aliasing samples"},
    {SCE_DISPLAY_AA_SAMPLES_8,
     "8",
     0,
     "8 Samples",
     "Scene will be rendered using 8 anti-aliasing samples"},
    {SCE_DISPLAY_AA_SAMPLES_11,
     "11",
     0,
     "11 Samples",
     "Scene will be rendered using 11 anti-aliasing samples"},
    {SCE_DISPLAY_AA_SAMPLES_16,
     "16",
     0,
     "16 Samples",
     "Scene will be rendered using 16 anti-aliasing samples"},
    {SCE_DISPLAY_AA_SAMPLES_32,
     "32",
     0,
     "32 Samples",
     "Scene will be rendered using 32 anti-aliasing samples"},
    {0, nullptr, 0, nullptr, nullptr},
};
#endif

const EnumPropertyItem rna_enum_curve_fit_method_items[] = {
    {CURVE_PAINT_FIT_METHOD_REFIT,
     "REFIT",
     0,
     "Refit",
     "Incrementally refit the curve (high quality)"},
    {CURVE_PAINT_FIT_METHOD_SPLIT,
     "SPLIT",
     0,
     "Split",
     "Split the curve until the tolerance is met (fast)"},
    {0, nullptr, 0, nullptr, nullptr},
};

/* workaround for duplicate enums,
 * have each enum line as a define then conditionally set it or not
 */

#define R_IMF_ENUM_BMP \
  {R_IMF_IMTYPE_BMP, "BMP", ICON_FILE_IMAGE, "BMP", "Output image in bitmap format"},
#define R_IMF_ENUM_IRIS \
  {R_IMF_IMTYPE_IRIS, "IRIS", ICON_FILE_IMAGE, "Iris", "Output image in SGI IRIS format"},
#define R_IMF_ENUM_PNG \
  {R_IMF_IMTYPE_PNG, "PNG", ICON_FILE_IMAGE, "PNG", "Output image in PNG format"},
#define R_IMF_ENUM_JPEG \
  {R_IMF_IMTYPE_JPEG90, "JPEG", ICON_FILE_IMAGE, "JPEG", "Output image in JPEG format"},
#define R_IMF_ENUM_TAGA \
  {R_IMF_IMTYPE_TARGA, "TARGA", ICON_FILE_IMAGE, "Targa", "Output image in Targa format"},
#define R_IMF_ENUM_TAGA_RAW \
  {R_IMF_IMTYPE_RAWTGA, \
   "TARGA_RAW", \
   ICON_FILE_IMAGE, \
   "Targa Raw", \
   "Output image in uncompressed Targa format"},

#if 0 /* UNUSED (so far) */
#  define R_IMF_ENUM_DDS \
    {R_IMF_IMTYPE_DDS, "DDS", ICON_FILE_IMAGE, "DDS", "Output image in DDS format"},
#endif

#ifdef WITH_OPENJPEG
#  define R_IMF_ENUM_JPEG2K \
    {R_IMF_IMTYPE_JP2, \
     "JPEG2000", \
     ICON_FILE_IMAGE, \
     "JPEG 2000", \
     "Output image in JPEG 2000 format"},
#else
#  define R_IMF_ENUM_JPEG2K
#endif

#ifdef WITH_CINEON
#  define R_IMF_ENUM_CINEON \
    {R_IMF_IMTYPE_CINEON, "CINEON", ICON_FILE_IMAGE, "Cineon", "Output image in Cineon format"},
#  define R_IMF_ENUM_DPX \
    {R_IMF_IMTYPE_DPX, "DPX", ICON_FILE_IMAGE, "DPX", "Output image in DPX format"},
#else
#  define R_IMF_ENUM_CINEON
#  define R_IMF_ENUM_DPX
#endif

#ifdef WITH_OPENEXR
#  define R_IMF_ENUM_EXR_MULTILAYER \
    {R_IMF_IMTYPE_MULTILAYER, \
     "OPEN_EXR_MULTILAYER", \
     ICON_FILE_IMAGE, \
     "OpenEXR MultiLayer", \
     "Output image in multilayer OpenEXR format"},
#  define R_IMF_ENUM_EXR \
    {R_IMF_IMTYPE_OPENEXR, \
     "OPEN_EXR", \
     ICON_FILE_IMAGE, \
     "OpenEXR", \
     "Output image in OpenEXR format"},
#else
#  define R_IMF_ENUM_EXR_MULTILAYER
#  define R_IMF_ENUM_EXR
#endif

#define R_IMF_ENUM_HDR \
  {R_IMF_IMTYPE_RADHDR, \
   "HDR", \
   ICON_FILE_IMAGE, \
   "Radiance HDR", \
   "Output image in Radiance HDR format"},

#define R_IMF_ENUM_TIFF \
  {R_IMF_IMTYPE_TIFF, "TIFF", ICON_FILE_IMAGE, "TIFF", "Output image in TIFF format"},

#ifdef WITH_WEBP
#  define R_IMF_ENUM_WEBP \
    {R_IMF_IMTYPE_WEBP, "WEBP", ICON_FILE_IMAGE, "WebP", "Output image in WebP format"},
#else
#  define R_IMF_ENUM_WEBP
#endif

#define IMAGE_TYPE_ITEMS_IMAGE_ONLY \
  R_IMF_ENUM_BMP \
  /* DDS save not supported yet R_IMF_ENUM_DDS */ \
  R_IMF_ENUM_IRIS \
  R_IMF_ENUM_PNG \
  R_IMF_ENUM_JPEG \
  R_IMF_ENUM_JPEG2K \
  R_IMF_ENUM_TAGA \
  R_IMF_ENUM_TAGA_RAW \
  RNA_ENUM_ITEM_SEPR_COLUMN, R_IMF_ENUM_CINEON R_IMF_ENUM_DPX R_IMF_ENUM_EXR_MULTILAYER \
                                 R_IMF_ENUM_EXR R_IMF_ENUM_HDR R_IMF_ENUM_TIFF R_IMF_ENUM_WEBP

#ifdef RNA_RUNTIME
static const EnumPropertyItem image_only_type_items[] = {

    IMAGE_TYPE_ITEMS_IMAGE_ONLY

    {0, nullptr, 0, nullptr, nullptr},
};
#endif

const EnumPropertyItem rna_enum_image_type_items[] = {
    RNA_ENUM_ITEM_HEADING(N_("Image"), nullptr),

    IMAGE_TYPE_ITEMS_IMAGE_ONLY

        RNA_ENUM_ITEM_HEADING(N_("Movie"), nullptr),
#ifdef WITH_FFMPEG
    {R_IMF_IMTYPE_FFMPEG, "FFMPEG", ICON_FILE_MOVIE, "FFmpeg Video", ""},
#endif
    {0, nullptr, 0, nullptr, nullptr},
};

const EnumPropertyItem rna_enum_image_color_mode_items[] = {
    {R_IMF_PLANES_BW,
     "BW",
     0,
     "BW",
     "Images get saved in 8-bit grayscale (only PNG, JPEG, TGA, TIF)"},
    {R_IMF_PLANES_RGB, "RGB", 0, "RGB", "Images are saved with RGB (color) data"},
    {R_IMF_PLANES_RGBA,
     "RGBA",
     0,
     "RGBA",
     "Images are saved with RGB and Alpha data (if supported)"},
    {0, nullptr, 0, nullptr, nullptr},
};

#ifdef RNA_RUNTIME
#  define IMAGE_COLOR_MODE_BW rna_enum_image_color_mode_items[0]
#  define IMAGE_COLOR_MODE_RGB rna_enum_image_color_mode_items[1]
#  define IMAGE_COLOR_MODE_RGBA rna_enum_image_color_mode_items[2]
#endif

const EnumPropertyItem rna_enum_image_color_depth_items[] = {
    /* 1 (monochrome) not used */
    {R_IMF_CHAN_DEPTH_8, "8", 0, "8", "8-bit color channels"},
    {R_IMF_CHAN_DEPTH_10, "10", 0, "10", "10-bit color channels"},
    {R_IMF_CHAN_DEPTH_12, "12", 0, "12", "12-bit color channels"},
    {R_IMF_CHAN_DEPTH_16, "16", 0, "16", "16-bit color channels"},
    /* 24 not used */
    {R_IMF_CHAN_DEPTH_32, "32", 0, "32", "32-bit color channels"},
    {0, nullptr, 0, nullptr, nullptr},
};

const EnumPropertyItem rna_enum_normal_space_items[] = {
    {R_BAKE_SPACE_OBJECT, "OBJECT", 0, "Object", "Bake the normals in object space"},
    {R_BAKE_SPACE_TANGENT, "TANGENT", 0, "Tangent", "Bake the normals in tangent space"},
    {0, nullptr, 0, nullptr, nullptr},
};

const EnumPropertyItem rna_enum_normal_swizzle_items[] = {
    {R_BAKE_POSX, "POS_X", 0, "+X", ""},
    {R_BAKE_POSY, "POS_Y", 0, "+Y", ""},
    {R_BAKE_POSZ, "POS_Z", 0, "+Z", ""},
    {R_BAKE_NEGX, "NEG_X", 0, "-X", ""},
    {R_BAKE_NEGY, "NEG_Y", 0, "-Y", ""},
    {R_BAKE_NEGZ, "NEG_Z", 0, "-Z", ""},
    {0, nullptr, 0, nullptr, nullptr},
};

const EnumPropertyItem rna_enum_bake_margin_type_items[] = {
    {R_BAKE_ADJACENT_FACES,
     "ADJACENT_FACES",
     0,
     "Adjacent Faces",
     "Use pixels from adjacent faces across UV seams"},
    {R_BAKE_EXTEND, "EXTEND", 0, "Extend", "Extend border pixels outwards"},
    {0, nullptr, 0, nullptr, nullptr},
};

const EnumPropertyItem rna_enum_bake_target_items[] = {
    {R_BAKE_TARGET_IMAGE_TEXTURES,
     "IMAGE_TEXTURES",
     0,
     "Image Textures",
     "Bake to image data-blocks associated with active image texture nodes in materials"},
    {R_BAKE_TARGET_VERTEX_COLORS,
     "VERTEX_COLORS",
     0,
     "Active Color Attribute",
     "Bake to the active color attribute on meshes"},
    {0, nullptr, 0, nullptr, nullptr},
};

const EnumPropertyItem rna_enum_bake_save_mode_items[] = {
    {R_BAKE_SAVE_INTERNAL,
     "INTERNAL",
     0,
     "Internal",
     "Save the baking map in an internal image data-block"},
    {R_BAKE_SAVE_EXTERNAL, "EXTERNAL", 0, "External", "Save the baking map in an external file"},
    {0, nullptr, 0, nullptr, nullptr},
};

static const EnumPropertyItem rna_enum_bake_view_from_items[] = {
    {R_BAKE_VIEW_FROM_ABOVE_SURFACE,
     "ABOVE_SURFACE",
     0,
     "Above Surface",
     "Cast rays from above the surface"},
    {R_BAKE_VIEW_FROM_ACTIVE_CAMERA,
     "ACTIVE_CAMERA",
     0,
     "Active Camera",
     "Use the active camera's position to cast rays"},
    {0, nullptr, 0, nullptr, nullptr},
};

#define R_IMF_VIEWS_ENUM_IND \
  {R_IMF_VIEWS_INDIVIDUAL, \
   "INDIVIDUAL", \
   0, \
   "Individual", \
   "Individual files for each view with the prefix as defined by the scene views"},
#define R_IMF_VIEWS_ENUM_S3D \
  {R_IMF_VIEWS_STEREO_3D, "STEREO_3D", 0, "Stereo 3D", "Single file with an encoded stereo pair"},
#define R_IMF_VIEWS_ENUM_MV \
  {R_IMF_VIEWS_MULTIVIEW, "MULTIVIEW", 0, "Multi-View", "Single file with all the views"},

const EnumPropertyItem rna_enum_views_format_items[] = {
    R_IMF_VIEWS_ENUM_IND R_IMF_VIEWS_ENUM_S3D{0, nullptr, 0, nullptr, nullptr},
};

const EnumPropertyItem rna_enum_views_format_multilayer_items[] = {
    R_IMF_VIEWS_ENUM_IND R_IMF_VIEWS_ENUM_MV{0, nullptr, 0, nullptr, nullptr},
};

const EnumPropertyItem rna_enum_views_format_multiview_items[] = {
    R_IMF_VIEWS_ENUM_IND R_IMF_VIEWS_ENUM_S3D R_IMF_VIEWS_ENUM_MV{0, nullptr, 0, nullptr, nullptr},
};

#undef R_IMF_VIEWS_ENUM_IND
#undef R_IMF_VIEWS_ENUM_S3D
#undef R_IMF_VIEWS_ENUM_MV

const EnumPropertyItem rna_enum_stereo3d_display_items[] = {
    {S3D_DISPLAY_ANAGLYPH,
     "ANAGLYPH",
     0,
     "Anaglyph",
     "Render views for left and right eyes as two differently filtered colors in a single image "
     "(anaglyph glasses are required)"},
    {S3D_DISPLAY_INTERLACE,
     "INTERLACE",
     0,
     "Interlace",
     "Render views for left and right eyes interlaced in a single image (3D-ready monitor is "
     "required)"},
    {S3D_DISPLAY_PAGEFLIP,
     "TIMESEQUENTIAL",
     0,
     "Time Sequential",
     "Render alternate eyes (also known as page flip, quad buffer support in the graphic card is "
     "required)"},
    {S3D_DISPLAY_SIDEBYSIDE,
     "SIDEBYSIDE",
     0,
     "Side-by-Side",
     "Render views for left and right eyes side-by-side"},
    {S3D_DISPLAY_TOPBOTTOM,
     "TOPBOTTOM",
     0,
     "Top-Bottom",
     "Render views for left and right eyes one above another"},
    {0, nullptr, 0, nullptr, nullptr},
};

const EnumPropertyItem rna_enum_stereo3d_anaglyph_type_items[] = {
    {S3D_ANAGLYPH_REDCYAN, "RED_CYAN", 0, "Red-Cyan", ""},
    {S3D_ANAGLYPH_GREENMAGENTA, "GREEN_MAGENTA", 0, "Green-Magenta", ""},
    {S3D_ANAGLYPH_YELLOWBLUE, "YELLOW_BLUE", 0, "Yellow-Blue", ""},
    {0, nullptr, 0, nullptr, nullptr},
};

const EnumPropertyItem rna_enum_stereo3d_interlace_type_items[] = {
    {S3D_INTERLACE_ROW, "ROW_INTERLEAVED", 0, "Row Interleaved", ""},
    {S3D_INTERLACE_COLUMN, "COLUMN_INTERLEAVED", 0, "Column Interleaved", ""},
    {S3D_INTERLACE_CHECKERBOARD, "CHECKERBOARD_INTERLEAVED", 0, "Checkerboard Interleaved", ""},
    {0, nullptr, 0, nullptr, nullptr},
};

const EnumPropertyItem rna_enum_bake_pass_filter_type_items[] = {
    {R_BAKE_PASS_FILTER_NONE, "NONE", 0, "None", ""},
    {R_BAKE_PASS_FILTER_EMIT, "EMIT", 0, "Emit", ""},
    {R_BAKE_PASS_FILTER_DIRECT, "DIRECT", 0, "Direct", ""},
    {R_BAKE_PASS_FILTER_INDIRECT, "INDIRECT", 0, "Indirect", ""},
    {R_BAKE_PASS_FILTER_COLOR, "COLOR", 0, "Color", ""},
    {R_BAKE_PASS_FILTER_DIFFUSE, "DIFFUSE", 0, "Diffuse", ""},
    {R_BAKE_PASS_FILTER_GLOSSY, "GLOSSY", 0, "Glossy", ""},
    {R_BAKE_PASS_FILTER_TRANSM, "TRANSMISSION", 0, "Transmission", ""},
    {0, nullptr, 0, nullptr, nullptr},
};

static const EnumPropertyItem rna_enum_view_layer_aov_type_items[] = {
    {AOV_TYPE_COLOR, "COLOR", 0, "Color", ""},
    {AOV_TYPE_VALUE, "VALUE", 0, "Value", ""},
    {0, nullptr, 0, nullptr, nullptr},
};

const EnumPropertyItem rna_enum_transform_pivot_full_items[] = {
    {V3D_AROUND_CENTER_BOUNDS,
     "BOUNDING_BOX_CENTER",
     ICON_PIVOT_BOUNDBOX,
     "Bounding Box Center",
     "Pivot around bounding box center of selected object(s)"},
    {V3D_AROUND_CURSOR, "CURSOR", ICON_PIVOT_CURSOR, "3D Cursor", "Pivot around the 3D cursor"},
    {V3D_AROUND_LOCAL_ORIGINS,
     "INDIVIDUAL_ORIGINS",
     ICON_PIVOT_INDIVIDUAL,
     "Individual Origins",
     "Pivot around each object's own origin"},
    {V3D_AROUND_CENTER_MEDIAN,
     "MEDIAN_POINT",
     ICON_PIVOT_MEDIAN,
     "Median Point",
     "Pivot around the median point of selected objects"},
    {V3D_AROUND_ACTIVE,
     "ACTIVE_ELEMENT",
     ICON_PIVOT_ACTIVE,
     "Active Element",
     "Pivot around active object"},
    {0, nullptr, 0, nullptr, nullptr},
};

/* Icons could be made a consistent set of images. */
const EnumPropertyItem rna_enum_transform_orientation_items[] = {
    {V3D_ORIENT_GLOBAL,
     "GLOBAL",
     ICON_ORIENTATION_GLOBAL,
     "Global",
     "Align the transformation axes to world space"},
    {V3D_ORIENT_LOCAL,
     "LOCAL",
     ICON_ORIENTATION_LOCAL,
     "Local",
     "Align the transformation axes to the selected objects' local space"},
    {V3D_ORIENT_NORMAL,
     "NORMAL",
     ICON_ORIENTATION_NORMAL,
     "Normal",
     "Align the transformation axes to average normal of selected elements "
     "(bone Y axis for pose mode)"},
    {V3D_ORIENT_GIMBAL,
     "GIMBAL",
     ICON_ORIENTATION_GIMBAL,
     "Gimbal",
     "Align each axis to the Euler rotation axis as used for input"},
    {V3D_ORIENT_VIEW,
     "VIEW",
     ICON_ORIENTATION_VIEW,
     "View",
     "Align the transformation axes to the window"},
    {V3D_ORIENT_CURSOR,
     "CURSOR",
     ICON_ORIENTATION_CURSOR,
     "Cursor",
     "Align the transformation axes to the 3D cursor"},
    {V3D_ORIENT_PARENT,
     "PARENT",
     ICON_ORIENTATION_PARENT,
     "Parent",
     "Align the transformation axes to the object's parent space"},
    // {V3D_ORIENT_CUSTOM, "CUSTOM", 0, "Custom", "Use a custom transform orientation"},
    {0, nullptr, 0, nullptr, nullptr},
};

static const EnumPropertyItem plane_depth_items[] = {
    {V3D_PLACE_DEPTH_SURFACE,
     "SURFACE",
     0,
     "Surface",
     "Start placing on the surface, using the 3D cursor position as a fallback"},
    {V3D_PLACE_DEPTH_CURSOR_PLANE,
     "CURSOR_PLANE",
     0,
     "Cursor Plane",
     "Start placement using a point projected onto the orientation axis "
     "at the 3D cursor position"},
    {V3D_PLACE_DEPTH_CURSOR_VIEW,
     "CURSOR_VIEW",
     0,
     "Cursor View",
     "Start placement using a point projected onto the view plane at the 3D cursor position"},
    {0, nullptr, 0, nullptr, nullptr},
};

static const EnumPropertyItem plane_orientation_items[] = {
    {V3D_PLACE_ORIENT_SURFACE,
     "SURFACE",
     ICON_SNAP_NORMAL,
     "Surface",
     "Use the surface normal (using the transform orientation as a fallback)"},
    {V3D_PLACE_ORIENT_DEFAULT,
     "DEFAULT",
     ICON_ORIENTATION_GLOBAL,
     "Default",
     "Use the current transform orientation"},
    {0, nullptr, 0, nullptr, nullptr},
};

static const EnumPropertyItem snap_to_items[] = {
    {SCE_SNAP_TO_GEOM, "GEOMETRY", 0, "Geometry", "Snap to all geometry"},
    {SCE_SNAP_TO_NONE, "DEFAULT", 0, "Default", "Use the current snap settings"},
    {0, nullptr, 0, nullptr, nullptr},
};

const EnumPropertyItem rna_enum_grease_pencil_selectmode_items[] = {
    {GP_SELECTMODE_POINT, "POINT", ICON_GP_SELECT_POINTS, "Point", "Select only points"},
    {GP_SELECTMODE_STROKE, "STROKE", ICON_GP_SELECT_STROKES, "Stroke", "Select all stroke points"},
    {GP_SELECTMODE_SEGMENT,
     "SEGMENT",
     ICON_GP_SELECT_BETWEEN_STROKES,
     "Segment",
     "Select all stroke points between other strokes"},
    {0, nullptr, 0, nullptr, nullptr},
};

static const EnumPropertyItem eevee_resolution_scale_items[] = {
    {1, "1", 0, "1:1", "Full resolution"},
    {2, "2", 0, "1:2", "Render this effect at 50% render resolution"},
    {4, "4", 0, "1:4", "Render this effect at 25% render resolution"},
    {8, "8", 0, "1:8", "Render this effect at 12.5% render resolution"},
    {16, "16", 0, "1:16", "Render this effect at 6.25% render resolution"},
    {0, nullptr, 0, nullptr, nullptr},
};

#ifdef RNA_RUNTIME

#  include <algorithm>

#  include <fmt/format.h>

#  include "BLI_string_utils.hh"

#  include "DNA_anim_types.h"
#  include "DNA_cachefile_types.h"
#  include "DNA_color_types.h"
#  include "DNA_mesh_types.h"
#  include "DNA_node_types.h"
#  include "DNA_object_types.h"
#  include "DNA_text_types.h"
#  include "DNA_workspace_types.h"

#  include "RNA_access.hh"

#  include "MEM_guardedalloc.h"

#  include "BKE_animsys.h"
#  include "BKE_bake_geometry_nodes_modifier.hh"
#  include "BKE_brush.hh"
#  include "BKE_collection.hh"
#  include "BKE_context.hh"
#  include "BKE_freestyle.h"
#  include "BKE_global.hh"
#  include "BKE_gpencil_legacy.h"
#  include "BKE_idprop.hh"
#  include "BKE_image.hh"
#  include "BKE_image_format.hh"
#  include "BKE_layer.hh"
#  include "BKE_main.hh"
#  include "BKE_mesh.hh"
#  include "BKE_node.hh"
#  include "BKE_node_legacy_types.hh"
#  include "BKE_pointcache.h"
#  include "BKE_scene.hh"
#  include "BKE_screen.hh"
#  include "BKE_unit.hh"

#  include "NOD_composite.hh"

#  include "ED_image.hh"
#  include "ED_info.hh"
#  include "ED_keyframing.hh"
#  include "ED_mesh.hh"
#  include "ED_node.hh"
#  include "ED_scene.hh"
#  include "ED_view3d.hh"

#  include "DEG_depsgraph_build.hh"
#  include "DEG_depsgraph_query.hh"

#  include "SEQ_relations.hh"
#  include "SEQ_sequencer.hh"
#  include "SEQ_sound.hh"

#  ifdef WITH_FREESTYLE
#    include "FRS_freestyle.h"
#  endif

using blender::Vector;

static int rna_ToolSettings_snap_mode_get(PointerRNA *ptr)
{
  ToolSettings *ts = (ToolSettings *)(ptr->data);
  return ts->snap_mode;
}

static void rna_ToolSettings_snap_mode_set(PointerRNA *ptr, int value)
{
  ToolSettings *ts = (ToolSettings *)ptr->data;
  if (value != 0) {
    ts->snap_mode = value;
  }
}

static void rna_ToolSettings_snap_uv_mode_set(PointerRNA *ptr, int value)
{
  ToolSettings *ts = static_cast<ToolSettings *>(ptr->data);
  if (value != 0) {
    ts->snap_uv_mode = value;
  }
}

static void rna_Gpencil_mask_point_update(bContext *C, PointerRNA *ptr)
{
  ToolSettings *ts = (ToolSettings *)ptr->data;

  ts->gpencil_selectmode_sculpt &= ~GP_SCULPT_MASK_SELECTMODE_STROKE;
  ts->gpencil_selectmode_sculpt &= ~GP_SCULPT_MASK_SELECTMODE_SEGMENT;

  Object *ob = CTX_data_active_object(C);
  if (ob && ob->type == OB_GREASE_PENCIL) {
    blender::ed::greasepencil::ensure_selection_domain(ts, ob);
  }
}

static void rna_Gpencil_mask_stroke_update(bContext *C, PointerRNA *ptr)
{
  ToolSettings *ts = (ToolSettings *)ptr->data;

  ts->gpencil_selectmode_sculpt &= ~GP_SCULPT_MASK_SELECTMODE_POINT;
  ts->gpencil_selectmode_sculpt &= ~GP_SCULPT_MASK_SELECTMODE_SEGMENT;

  Object *ob = CTX_data_active_object(C);
  if (ob && ob->type == OB_GREASE_PENCIL) {
    blender::ed::greasepencil::ensure_selection_domain(ts, ob);
  }
}

static void rna_Gpencil_mask_segment_update(bContext *C, PointerRNA *ptr)
{
  ToolSettings *ts = (ToolSettings *)ptr->data;

  ts->gpencil_selectmode_sculpt &= ~GP_SCULPT_MASK_SELECTMODE_POINT;
  ts->gpencil_selectmode_sculpt &= ~GP_SCULPT_MASK_SELECTMODE_STROKE;

  Object *ob = CTX_data_active_object(C);
  if (ob && ob->type == OB_GREASE_PENCIL) {
    blender::ed::greasepencil::ensure_selection_domain(ts, ob);
  }
}

static void rna_Gpencil_vertex_mask_point_update(bContext *C, PointerRNA *ptr)
{
  ToolSettings *ts = (ToolSettings *)ptr->data;

  ts->gpencil_selectmode_vertex &= ~GP_VERTEX_MASK_SELECTMODE_STROKE;
  ts->gpencil_selectmode_vertex &= ~GP_VERTEX_MASK_SELECTMODE_SEGMENT;

  Object *ob = CTX_data_active_object(C);
  if (ob && ob->type == OB_GREASE_PENCIL) {
    blender::ed::greasepencil::ensure_selection_domain(ts, ob);
  }
}

static void rna_Gpencil_vertex_mask_stroke_update(bContext *C, PointerRNA *ptr)
{
  ToolSettings *ts = (ToolSettings *)ptr->data;

  ts->gpencil_selectmode_vertex &= ~GP_VERTEX_MASK_SELECTMODE_POINT;
  ts->gpencil_selectmode_vertex &= ~GP_VERTEX_MASK_SELECTMODE_SEGMENT;

  Object *ob = CTX_data_active_object(C);
  if (ob && ob->type == OB_GREASE_PENCIL) {
    blender::ed::greasepencil::ensure_selection_domain(ts, ob);
  }
}

static void rna_Gpencil_vertex_mask_segment_update(bContext *C, PointerRNA *ptr)
{
  ToolSettings *ts = (ToolSettings *)ptr->data;

  ts->gpencil_selectmode_vertex &= ~GP_VERTEX_MASK_SELECTMODE_POINT;
  ts->gpencil_selectmode_vertex &= ~GP_VERTEX_MASK_SELECTMODE_STROKE;

  Object *ob = CTX_data_active_object(C);
  if (ob && ob->type == OB_GREASE_PENCIL) {
    blender::ed::greasepencil::ensure_selection_domain(ts, ob);
  }
}

static void rna_active_grease_pencil_update(bContext *C, PointerRNA * /*ptr*/)
{
  Object *active_object = CTX_data_active_object(C);
  if (!active_object || active_object->type != OB_GREASE_PENCIL) {
    return;
  }
  GreasePencil *grease_pencil = static_cast<GreasePencil *>(active_object->data);
  DEG_id_tag_update(&grease_pencil->id, ID_RECALC_GEOMETRY);
  WM_main_add_notifier(NC_GPENCIL | NA_EDITED, nullptr);
}

/* Read-only Iterator of all the scene objects. */

static void rna_Scene_objects_begin(CollectionPropertyIterator *iter, PointerRNA *ptr)
{
  Scene *scene = (Scene *)ptr->data;
  iter->internal.custom = MEM_callocN(sizeof(BLI_Iterator), __func__);

  BKE_scene_objects_iterator_begin(static_cast<BLI_Iterator *>(iter->internal.custom),
                                   (void *)scene);
  iter->valid = ((BLI_Iterator *)iter->internal.custom)->valid;
}

static void rna_Scene_objects_next(CollectionPropertyIterator *iter)
{
  BKE_scene_objects_iterator_next(static_cast<BLI_Iterator *>(iter->internal.custom));
  iter->valid = ((BLI_Iterator *)iter->internal.custom)->valid;
}

static void rna_Scene_objects_end(CollectionPropertyIterator *iter)
{
  BKE_scene_objects_iterator_end(static_cast<BLI_Iterator *>(iter->internal.custom));
  MEM_freeN(iter->internal.custom);
}

static PointerRNA rna_Scene_objects_get(CollectionPropertyIterator *iter)
{
  Object *ob = static_cast<Object *>(((BLI_Iterator *)iter->internal.custom)->current);
  return rna_pointer_inherit_refine(&iter->parent, &RNA_Object, ob);
}

/* End of read-only Iterator of all the scene objects. */

static void rna_Scene_set_set(PointerRNA *ptr, PointerRNA value, ReportList * /*reports*/)
{
  Scene *scene = (Scene *)ptr->data;
  Scene *set = (Scene *)value.data;
  Scene *nested_set;

  for (nested_set = set; nested_set; nested_set = nested_set->set) {
    if (nested_set == scene) {
      return;
    }
    /* prevent eternal loops, set can point to next, and next to set, without problems usually */
    if (nested_set->set == set) {
      return;
    }
  }

  id_lib_extern((ID *)set);
  scene->set = set;
}

void rna_Scene_set_update(Main *bmain, Scene * /*scene*/, PointerRNA *ptr)
{
  Scene *scene = (Scene *)ptr->owner_id;

  DEG_relations_tag_update(bmain);
  DEG_id_tag_update_ex(bmain, &scene->id, ID_RECALC_BASE_FLAGS);
  if (scene->set != nullptr) {
    /* Objects which are pulled into main scene's depsgraph needs to have
     * their base flags updated.
     */
    DEG_id_tag_update_ex(bmain, &scene->set->id, ID_RECALC_BASE_FLAGS);
  }
}

static void rna_Scene_camera_update(Main *bmain, Scene * /*scene_unused*/, PointerRNA *ptr)
{
  wmWindowManager *wm = static_cast<wmWindowManager *>(bmain->wm.first);
  Scene *scene = (Scene *)ptr->data;

  WM_windows_scene_data_sync(&wm->windows, scene);
  DEG_id_tag_update(&scene->id, ID_RECALC_SYNC_TO_EVAL);
  DEG_relations_tag_update(bmain);
}

static void rna_Scene_fps_update(Main *bmain, Scene * /*active_scene*/, PointerRNA *ptr)
{
  Scene *scene = (Scene *)ptr->owner_id;
  DEG_id_tag_update(&scene->id, ID_RECALC_AUDIO_FPS | ID_RECALC_SEQUENCER_STRIPS);
  /* NOTE: Tag via dependency graph will take care of all the updates ion the evaluated domain,
   * however, changes in FPS actually modifies an original skip length,
   * so this we take care about here. */
  SEQ_sound_update_length(bmain, scene);
  /* Reset simulation states because new frame interval doesn't apply anymore. */
  blender::bke::bake::scene_simulation_states_reset(*scene);
}

static void rna_Scene_listener_update(Main * /*bmain*/, Scene * /*scene*/, PointerRNA *ptr)
{
  DEG_id_tag_update(ptr->owner_id, ID_RECALC_AUDIO_LISTENER);
}

static void rna_Scene_volume_update(Main * /*bmain*/, Scene * /*scene*/, PointerRNA *ptr)
{
  Scene *scene = (Scene *)ptr->owner_id;
  DEG_id_tag_update(&scene->id, ID_RECALC_AUDIO_VOLUME | ID_RECALC_SEQUENCER_STRIPS);
}

static const char *rna_Scene_statistics_string_get(Scene *scene,
                                                   Main *bmain,
                                                   ReportList *reports,
                                                   ViewLayer *view_layer)
{
  if (!BKE_scene_has_view_layer(scene, view_layer)) {
    BKE_reportf(reports,
                RPT_ERROR,
                "View Layer '%s' not found in scene '%s'",
                view_layer->name,
                scene->id.name + 2);
    return "";
  }

  return ED_info_statistics_string(bmain, scene, view_layer);
}

static void rna_Scene_framelen_update(Main * /*bmain*/, Scene * /*active_scene*/, PointerRNA *ptr)
{
  Scene *scene = (Scene *)ptr->owner_id;
  scene->r.framelen = float(scene->r.framapto) / float(scene->r.images);
}

static void rna_Scene_frame_current_set(PointerRNA *ptr, int value)
{
  Scene *data = (Scene *)ptr->data;

  /* if negative frames aren't allowed, then we can't use them */
  FRAMENUMBER_MIN_CLAMP(value);
  data->r.cfra = value;
}

static float rna_Scene_frame_float_get(PointerRNA *ptr)
{
  Scene *data = (Scene *)ptr->data;
  return float(data->r.cfra) + data->r.subframe;
}

static void rna_Scene_frame_float_set(PointerRNA *ptr, float value)
{
  Scene *data = (Scene *)ptr->data;
  /* if negative frames aren't allowed, then we can't use them */
  FRAMENUMBER_MIN_CLAMP(value);
  data->r.cfra = int(value);
  data->r.subframe = value - data->r.cfra;
}

static float rna_Scene_frame_current_final_get(PointerRNA *ptr)
{
  Scene *scene = (Scene *)ptr->data;

  return BKE_scene_frame_to_ctime(scene, float(scene->r.cfra));
}

static void rna_Scene_start_frame_set(PointerRNA *ptr, int value)
{
  Scene *data = (Scene *)ptr->data;
  /* MINFRAME not MINAFRAME, since some output formats can't taken negative frames */
  CLAMP(value, MINFRAME, MAXFRAME);
  data->r.sfra = value;

  if (value > data->r.efra) {
    data->r.efra = std::min(value, MAXFRAME);
  }
}

static void rna_Scene_end_frame_set(PointerRNA *ptr, int value)
{
  Scene *data = (Scene *)ptr->data;
  CLAMP(value, MINFRAME, MAXFRAME);
  data->r.efra = value;

  if (data->r.sfra > value) {
    data->r.sfra = std::max(value, MINFRAME);
  }
}

static void rna_Scene_use_preview_range_set(PointerRNA *ptr, bool value)
{
  Scene *data = (Scene *)ptr->data;

  if (value) {
    /* copy range from scene if not set before */
    if ((data->r.psfra == data->r.pefra) && (data->r.psfra == 0)) {
      data->r.psfra = data->r.sfra;
      data->r.pefra = data->r.efra;
    }

    data->r.flag |= SCER_PRV_RANGE;
  }
  else {
    data->r.flag &= ~SCER_PRV_RANGE;
  }
}

static void rna_Scene_preview_range_start_frame_set(PointerRNA *ptr, int value)
{
  Scene *data = (Scene *)ptr->data;

  /* check if enabled already */
  if ((data->r.flag & SCER_PRV_RANGE) == 0) {
    /* set end of preview range to end frame, then clamp as per normal */
    /* TODO: or just refuse to set instead? */
    data->r.pefra = data->r.efra;
  }
  CLAMP(value, MINAFRAME, MAXFRAME);
  data->r.psfra = value;

  if (value > data->r.pefra) {
    data->r.pefra = std::min(value, MAXFRAME);
  }
}

static void rna_Scene_preview_range_end_frame_set(PointerRNA *ptr, int value)
{
  Scene *data = (Scene *)ptr->data;

  /* check if enabled already */
  if ((data->r.flag & SCER_PRV_RANGE) == 0) {
    /* set start of preview range to start frame, then clamp as per normal */
    /* TODO: or just refuse to set instead? */
    data->r.psfra = data->r.sfra;
  }
  CLAMP(value, MINAFRAME, MAXFRAME);
  data->r.pefra = value;

  if (data->r.psfra > value) {
    data->r.psfra = std::max(value, MINAFRAME);
  }
}

static void rna_Scene_show_subframe_update(Main * /*bmain*/,
                                           Scene * /*current_scene*/,
                                           PointerRNA *ptr)
{
  Scene *scene = (Scene *)ptr->owner_id;
  scene->r.subframe = 0.0f;
}

static void rna_Scene_frame_update(Main * /*bmain*/, Scene * /*current_scene*/, PointerRNA *ptr)
{
  Scene *scene = (Scene *)ptr->owner_id;
  DEG_id_tag_update(&scene->id, ID_RECALC_FRAME_CHANGE);
  WM_main_add_notifier(NC_SCENE | ND_FRAME, scene);
}

static PointerRNA rna_Scene_active_keying_set_get(PointerRNA *ptr)
{
  Scene *scene = (Scene *)ptr->data;
  return rna_pointer_inherit_refine(
      ptr, &RNA_KeyingSet, blender::animrig::scene_get_active_keyingset(scene));
}

static void rna_Scene_active_keying_set_set(PointerRNA *ptr,
                                            PointerRNA value,
                                            ReportList * /*reports*/)
{
  Scene *scene = (Scene *)ptr->data;
  KeyingSet *ks = (KeyingSet *)value.data;

  scene->active_keyingset = ANIM_scene_get_keyingset_index(scene, ks);
}

/* get KeyingSet index stuff for list of Keying Sets editing UI
 * - active_keyingset-1 since 0 is reserved for 'none'
 * - don't clamp, otherwise can never set builtin's types as active...
 */
static int rna_Scene_active_keying_set_index_get(PointerRNA *ptr)
{
  Scene *scene = (Scene *)ptr->data;
  return scene->active_keyingset - 1;
}

/* get KeyingSet index stuff for list of Keying Sets editing UI
 * - value+1 since 0 is reserved for 'none'
 */
static void rna_Scene_active_keying_set_index_set(PointerRNA *ptr, int value)
{
  Scene *scene = (Scene *)ptr->data;
  scene->active_keyingset = value + 1;
}

/* XXX: evil... builtin_keyingsets is defined in `blender::animrig::keyingsets.cc`! */
/* TODO: make API function to retrieve this... */
extern ListBase builtin_keyingsets;

static void rna_Scene_all_keyingsets_begin(CollectionPropertyIterator *iter, PointerRNA *ptr)
{
  Scene *scene = (Scene *)ptr->data;

  /* start going over the scene KeyingSets first, while we still have pointer to it
   * but only if we have any Keying Sets to use...
   */
  if (scene->keyingsets.first) {
    rna_iterator_listbase_begin(iter, &scene->keyingsets, nullptr);
  }
  else {
    rna_iterator_listbase_begin(iter, &builtin_keyingsets, nullptr);
  }
}

static void rna_Scene_all_keyingsets_next(CollectionPropertyIterator *iter)
{
  ListBaseIterator *internal = &iter->internal.listbase;
  KeyingSet *ks = (KeyingSet *)internal->link;

  /* If we've run out of links in Scene list,
   * jump over to the builtins list unless we're there already. */
  if ((ks->next == nullptr) && (ks != builtin_keyingsets.last)) {
    internal->link = (Link *)builtin_keyingsets.first;
  }
  else {
    internal->link = (Link *)ks->next;
  }

  iter->valid = (internal->link != nullptr);
}

static std::optional<std::string> rna_SceneEEVEE_path(const PointerRNA * /*ptr*/)
{
  return "eevee";
}

static std::optional<std::string> rna_RaytraceEEVEE_path(const PointerRNA * /*ptr*/)
{
  return "eevee.ray_tracing_options";
}

static std::optional<std::string> rna_SceneGpencil_path(const PointerRNA * /*ptr*/)
{
  return "grease_pencil_settings";
}

static std::optional<std::string> rna_SceneOndine_path(const PointerRNA * /*ptr*/)
{
  return "ondine_watercolor";
}

static std::optional<std::string> rna_SceneHydra_path(const PointerRNA * /*ptr*/)
{
  return "hydra";
}

static bool rna_RenderSettings_stereoViews_skip(CollectionPropertyIterator *iter, void * /*data*/)
{
  ListBaseIterator *internal = &iter->internal.listbase;
  SceneRenderView *srv = (SceneRenderView *)internal->link;

  if (STR_ELEM(srv->name, STEREO_LEFT_NAME, STEREO_RIGHT_NAME)) {
    return false;
  }

  return true;
};

static void rna_RenderSettings_stereoViews_begin(CollectionPropertyIterator *iter, PointerRNA *ptr)
{
  RenderData *rd = (RenderData *)ptr->data;
  rna_iterator_listbase_begin(iter, &rd->views, rna_RenderSettings_stereoViews_skip);
}

static std::optional<std::string> rna_RenderSettings_path(const PointerRNA * /*ptr*/)
{
  return "render";
}

static std::optional<std::string> rna_BakeSettings_path(const PointerRNA * /*ptr*/)
{
  return "render.bake";
}

static std::optional<std::string> rna_ImageFormatSettings_path(const PointerRNA *ptr)
{
  ImageFormatData *imf = (ImageFormatData *)ptr->data;
  ID *id = ptr->owner_id;

  switch (GS(id->name)) {
    case ID_SCE: {
      Scene *scene = (Scene *)id;

      if (&scene->r.im_format == imf) {
        return "render.image_settings";
      }
      else if (&scene->r.bake.im_format == imf) {
        return "render.bake.image_settings";
      }
      return "..";
    }
    case ID_NT: {
      bNodeTree *ntree = (bNodeTree *)id;
      bNode *node;

      for (node = static_cast<bNode *>(ntree->nodes.first); node; node = node->next) {
        if (node->type_legacy == CMP_NODE_OUTPUT_FILE) {
          if (&((NodeImageMultiFile *)node->storage)->format == imf) {
            char node_name_esc[sizeof(node->name) * 2];
            BLI_str_escape(node_name_esc, node->name, sizeof(node_name_esc));
            return fmt::format("nodes[\"{}\"].format", node_name_esc);
          }
          else {
            bNodeSocket *sock;

            for (sock = static_cast<bNodeSocket *>(node->inputs.first); sock; sock = sock->next) {
              NodeImageMultiFileSocket *sockdata = static_cast<NodeImageMultiFileSocket *>(
                  sock->storage);
              if (&sockdata->format == imf) {
                char node_name_esc[sizeof(node->name) * 2];
                BLI_str_escape(node_name_esc, node->name, sizeof(node_name_esc));

                char socketdata_path_esc[sizeof(sockdata->path) * 2];
                BLI_str_escape(socketdata_path_esc, sockdata->path, sizeof(socketdata_path_esc));

                return fmt::format(
                    "nodes[\"{}\"].file_slots[\"{}\"].format", node_name_esc, socketdata_path_esc);
              }
            }
          }
        }
      }
      return "..";
    }
    default:
      return "..";
  }
}

static int rna_RenderSettings_threads_get(PointerRNA *ptr)
{
  RenderData *rd = (RenderData *)ptr->data;
  return BKE_render_num_threads(rd);
}

static int rna_RenderSettings_threads_mode_get(PointerRNA *ptr)
{
  RenderData *rd = (RenderData *)ptr->data;
  int override = BLI_system_num_threads_override_get();

  if (override > 0) {
    return R_FIXED_THREADS;
  }
  else {
    return (rd->mode & R_FIXED_THREADS);
  }
}

static bool rna_RenderSettings_is_movie_format_get(PointerRNA *ptr)
{
  RenderData *rd = (RenderData *)ptr->data;
  return BKE_imtype_is_movie(rd->im_format.imtype);
}

static int get_first_valid_depth(const int valid_depths)
{
  /* set first available depth */
  const char depth_ls[] = {
      R_IMF_CHAN_DEPTH_32,
      R_IMF_CHAN_DEPTH_24,
      R_IMF_CHAN_DEPTH_16,
      R_IMF_CHAN_DEPTH_12,
      R_IMF_CHAN_DEPTH_10,
      R_IMF_CHAN_DEPTH_8,
      R_IMF_CHAN_DEPTH_1,
      0,
  };
  for (int i = 0; depth_ls[i]; i++) {
    if (valid_depths & depth_ls[i]) {
      return depth_ls[i];
    }
  }
  return R_IMF_CHAN_DEPTH_8;
}

static void rna_ImageFormatSettings_file_format_set(PointerRNA *ptr, int value)
{
  ImageFormatData *imf = (ImageFormatData *)ptr->data;
  ID *id = ptr->owner_id;
  imf->imtype = value;

  const bool is_render = (id && GS(id->name) == ID_SCE);
  /* see note below on why this is */
  const char chan_flag = BKE_imtype_valid_channels(imf->imtype, true) |
                         (is_render ? IMA_CHAN_FLAG_BW : 0);

  /* ensure depth and color settings match */
  if ((imf->planes == R_IMF_PLANES_BW) && !(chan_flag & IMA_CHAN_FLAG_BW)) {
    imf->planes = R_IMF_PLANES_RGBA;
  }
  if ((imf->planes == R_IMF_PLANES_RGBA) && !(chan_flag & IMA_CHAN_FLAG_RGBA)) {
    imf->planes = R_IMF_PLANES_RGB;
  }

  /* ensure usable depth */
  {
    const int depth_ok = BKE_imtype_valid_depths(imf->imtype);
    if ((imf->depth & depth_ok) == 0) {
      imf->depth = get_first_valid_depth(depth_ok);
    }
  }

  if (id && GS(id->name) == ID_SCE) {
    Scene *scene = (Scene *)ptr->owner_id;
    RenderData *rd = &scene->r;
    MOV_validate_output_settings(rd, imf);
  }

  BKE_image_format_update_color_space_for_type(imf);
}

static const EnumPropertyItem *rna_ImageFormatSettings_file_format_itemf(bContext * /*C*/,
                                                                         PointerRNA *ptr,
                                                                         PropertyRNA * /*prop*/,
                                                                         bool * /*r_free*/)
{
  ID *id = ptr->owner_id;
  if (id && GS(id->name) == ID_SCE) {
    return rna_enum_image_type_items;
  }
  else {
    return image_only_type_items;
  }
}

static const EnumPropertyItem *rna_ImageFormatSettings_color_mode_itemf(bContext * /*C*/,
                                                                        PointerRNA *ptr,
                                                                        PropertyRNA * /*prop*/,
                                                                        bool *r_free)
{
  ImageFormatData *imf = (ImageFormatData *)ptr->data;
  ID *id = ptr->owner_id;
  const bool is_render = (id && GS(id->name) == ID_SCE);

  /* NOTE(@ideasman42): we need to act differently for render
   * where 'BW' will force grayscale even if the output format writes
   * as RGBA, this is age old blender convention and not sure how useful
   * it really is but keep it for now. */
  char chan_flag = BKE_imtype_valid_channels(imf->imtype, true) |
                   (is_render ? IMA_CHAN_FLAG_BW : 0);

  /* a WAY more crappy case than B&W flag: depending on codec, file format MIGHT support
   * alpha channel. for example MPEG format with h264 codec can't do alpha channel, but
   * the same MPEG format with QTRLE codec can easily handle alpha channel.
   * not sure how to deal with such cases in a nicer way (sergey) */
  if (is_render) {
    Scene *scene = (Scene *)ptr->owner_id;
    RenderData *rd = &scene->r;

    if (MOV_codec_supports_alpha(rd->ffcodecdata.codec)) {
      chan_flag |= IMA_CHAN_FLAG_RGBA;
    }
  }

  if (chan_flag == (IMA_CHAN_FLAG_BW | IMA_CHAN_FLAG_RGB | IMA_CHAN_FLAG_RGBA)) {
    return rna_enum_image_color_mode_items;
  }
  else {
    int totitem = 0;
    EnumPropertyItem *item = nullptr;

    if (chan_flag & IMA_CHAN_FLAG_BW) {
      RNA_enum_item_add(&item, &totitem, &IMAGE_COLOR_MODE_BW);
    }
    if (chan_flag & IMA_CHAN_FLAG_RGB) {
      RNA_enum_item_add(&item, &totitem, &IMAGE_COLOR_MODE_RGB);
    }
    if (chan_flag & IMA_CHAN_FLAG_RGBA) {
      RNA_enum_item_add(&item, &totitem, &IMAGE_COLOR_MODE_RGBA);
    }

    RNA_enum_item_end(&item, &totitem);
    *r_free = true;

    return item;
  }
}

static const EnumPropertyItem *rna_ImageFormatSettings_color_depth_itemf(bContext * /*C*/,
                                                                         PointerRNA *ptr,
                                                                         PropertyRNA * /*prop*/,
                                                                         bool *r_free)
{
  ImageFormatData *imf = (ImageFormatData *)ptr->data;

  if (imf == nullptr) {
    return rna_enum_image_color_depth_items;
  }
  else {
    const int depth_ok = BKE_imtype_valid_depths_with_video(imf->imtype, ptr->owner_id);
    const int is_float = ELEM(
        imf->imtype, R_IMF_IMTYPE_RADHDR, R_IMF_IMTYPE_OPENEXR, R_IMF_IMTYPE_MULTILAYER);

    const EnumPropertyItem *item_8bit = &rna_enum_image_color_depth_items[0];
    const EnumPropertyItem *item_10bit = &rna_enum_image_color_depth_items[1];
    const EnumPropertyItem *item_12bit = &rna_enum_image_color_depth_items[2];
    const EnumPropertyItem *item_16bit = &rna_enum_image_color_depth_items[3];
    const EnumPropertyItem *item_32bit = &rna_enum_image_color_depth_items[4];

    int totitem = 0;
    EnumPropertyItem *item = nullptr;
    EnumPropertyItem tmp = {0, "", 0, "", ""};

    if (depth_ok & R_IMF_CHAN_DEPTH_8) {
      RNA_enum_item_add(&item, &totitem, item_8bit);
    }

    if (depth_ok & R_IMF_CHAN_DEPTH_10) {
      RNA_enum_item_add(&item, &totitem, item_10bit);
    }

    if (depth_ok & R_IMF_CHAN_DEPTH_12) {
      RNA_enum_item_add(&item, &totitem, item_12bit);
    }

    if (depth_ok & R_IMF_CHAN_DEPTH_16) {
      if (is_float) {
        tmp = *item_16bit;
        tmp.name = "Float (Half)";
        if (ELEM(imf->imtype, R_IMF_IMTYPE_OPENEXR, R_IMF_IMTYPE_MULTILAYER)) {
          tmp.description =
              "16-bit color channels. Data passes like Depth will still be saved using full "
              "32-bit precision.";
        }
        RNA_enum_item_add(&item, &totitem, &tmp);
      }
      else {
        RNA_enum_item_add(&item, &totitem, item_16bit);
      }
    }

    if (depth_ok & R_IMF_CHAN_DEPTH_32) {
      if (is_float) {
        tmp = *item_32bit;
        tmp.name = "Float (Full)";
        RNA_enum_item_add(&item, &totitem, &tmp);
      }
      else {
        RNA_enum_item_add(&item, &totitem, item_32bit);
      }
    }

    RNA_enum_item_end(&item, &totitem);
    *r_free = true;

    return item;
  }
}

static const EnumPropertyItem *rna_ImageFormatSettings_views_format_itemf(bContext * /*C*/,
                                                                          PointerRNA *ptr,
                                                                          PropertyRNA * /*prop*/,
                                                                          bool * /*r_free*/)
{
  ImageFormatData *imf = (ImageFormatData *)ptr->data;

  if (imf == nullptr) {
    return rna_enum_views_format_items;
  }
  else if (imf->imtype == R_IMF_IMTYPE_OPENEXR) {
    return rna_enum_views_format_multiview_items;
  }
  else if (imf->imtype == R_IMF_IMTYPE_MULTILAYER) {
    return rna_enum_views_format_multilayer_items;
  }
  else {
    return rna_enum_views_format_items;
  }
}

#  ifdef WITH_OPENEXR
/* OpenEXR */

static const EnumPropertyItem *rna_ImageFormatSettings_exr_codec_itemf(bContext * /*C*/,
                                                                       PointerRNA *ptr,
                                                                       PropertyRNA * /*prop*/,
                                                                       bool *r_free)
{
  ImageFormatData *imf = (ImageFormatData *)ptr->data;

  EnumPropertyItem *item = nullptr;
  int i = 1, totitem = 0;

  if (imf->depth == 16) {
    return rna_enum_exr_codec_items; /* All compression types are defined for half-float. */
  }

  for (i = 0; i < R_IMF_EXR_CODEC_MAX; i++) {
    if (ELEM(rna_enum_exr_codec_items[i].value, R_IMF_EXR_CODEC_B44, R_IMF_EXR_CODEC_B44A)) {
      continue; /* B44 and B44A are not defined for 32 bit floats */
    }

    RNA_enum_item_add(&item, &totitem, &rna_enum_exr_codec_items[i]);
  }

  RNA_enum_item_end(&item, &totitem);
  *r_free = true;

  return item;
}

#  endif

static bool rna_ImageFormatSettings_has_linear_colorspace_get(PointerRNA *ptr)
{
  ImageFormatData *imf = (ImageFormatData *)ptr->data;
  return BKE_imtype_requires_linear_float(imf->imtype);
}

static void rna_ImageFormatSettings_color_management_set(PointerRNA *ptr, int value)
{
  ImageFormatData *imf = (ImageFormatData *)ptr->data;

  if (imf->color_management != value) {
    imf->color_management = value;

    /* Copy from scene when enabling override. */
    if (imf->color_management == R_IMF_COLOR_MANAGEMENT_OVERRIDE) {
      ID *owner_id = ptr->owner_id;
      if (owner_id && GS(owner_id->name) == ID_NT) {
        /* For compositing nodes, find the corresponding scene. */
        owner_id = BKE_id_owner_get(owner_id);
      }
      if (owner_id && GS(owner_id->name) == ID_SCE) {
        BKE_image_format_color_management_copy_from_scene(imf, (Scene *)owner_id);
      }
    }
  }
}

static int rna_SceneRender_file_ext_length(PointerRNA *ptr)
{
  const RenderData *rd = (RenderData *)ptr->data;
  const char *ext_array[BKE_IMAGE_PATH_EXT_MAX];
  int ext_num = BKE_image_path_ext_from_imformat(&rd->im_format, ext_array);
  return ext_num ? strlen(ext_array[0]) : 0;
}

static void rna_SceneRender_file_ext_get(PointerRNA *ptr, char *value)
{
  const RenderData *rd = (RenderData *)ptr->data;
  const char *ext_array[BKE_IMAGE_PATH_EXT_MAX];
  int ext_num = BKE_image_path_ext_from_imformat(&rd->im_format, ext_array);
  strcpy(value, ext_num ? ext_array[0] : "");
}

#  ifdef WITH_FFMPEG
static void rna_FFmpegSettings_lossless_output_set(PointerRNA *ptr, bool value)
{
  Scene *scene = (Scene *)ptr->owner_id;
  RenderData *rd = &scene->r;

  if (value) {
    rd->ffcodecdata.flags |= FFMPEG_LOSSLESS_OUTPUT;
  }
  else {
    rd->ffcodecdata.flags &= ~FFMPEG_LOSSLESS_OUTPUT;
  }
}
#  endif

static int rna_RenderSettings_active_view_index_get(PointerRNA *ptr)
{
  RenderData *rd = (RenderData *)ptr->data;
  return rd->actview;
}

static void rna_RenderSettings_active_view_index_set(PointerRNA *ptr, int value)
{
  RenderData *rd = (RenderData *)ptr->data;
  rd->actview = value;
}

static void rna_RenderSettings_active_view_index_range(
    PointerRNA *ptr, int *min, int *max, int * /*softmin*/, int * /*softmax*/)
{
  RenderData *rd = (RenderData *)ptr->data;

  *min = 0;
  *max = max_ii(0, BLI_listbase_count(&rd->views) - 1);
}

static PointerRNA rna_RenderSettings_active_view_get(PointerRNA *ptr)
{
  RenderData *rd = (RenderData *)ptr->data;
  SceneRenderView *srv = static_cast<SceneRenderView *>(BLI_findlink(&rd->views, rd->actview));

  return rna_pointer_inherit_refine(ptr, &RNA_SceneRenderView, srv);
}

static void rna_RenderSettings_active_view_set(PointerRNA *ptr,
                                               PointerRNA value,
                                               ReportList * /*reports*/)
{
  RenderData *rd = (RenderData *)ptr->data;
  SceneRenderView *srv = (SceneRenderView *)value.data;
  const int index = BLI_findindex(&rd->views, srv);
  if (index != -1) {
    rd->actview = index;
  }
}

static SceneRenderView *rna_RenderView_new(ID *id, RenderData * /*rd*/, const char *name)
{
  Scene *scene = (Scene *)id;
  SceneRenderView *srv = BKE_scene_add_render_view(scene, name);

  WM_main_add_notifier(NC_SCENE | ND_RENDER_OPTIONS, nullptr);

  return srv;
}

static void rna_RenderView_remove(
    ID *id, RenderData * /*rd*/, Main * /*bmain*/, ReportList *reports, PointerRNA *srv_ptr)
{
  SceneRenderView *srv = static_cast<SceneRenderView *>(srv_ptr->data);
  Scene *scene = (Scene *)id;

  if (!BKE_scene_remove_render_view(scene, srv)) {
    BKE_reportf(reports,
                RPT_ERROR,
                "Render view '%s' could not be removed from scene '%s'",
                srv->name,
                scene->id.name + 2);
    return;
  }

  RNA_POINTER_INVALIDATE(srv_ptr);

  WM_main_add_notifier(NC_SCENE | ND_RENDER_OPTIONS, nullptr);
}

static void rna_RenderSettings_views_format_set(PointerRNA *ptr, int value)
{
  RenderData *rd = (RenderData *)ptr->data;

  if (rd->views_format == SCE_VIEWS_FORMAT_MULTIVIEW && value == SCE_VIEWS_FORMAT_STEREO_3D) {
    /* make sure the actview is visible */
    if (rd->actview > 1) {
      rd->actview = 1;
    }
  }

  rd->views_format = value;
}

static void rna_RenderSettings_engine_set(PointerRNA *ptr, int value)
{
  RenderData *rd = (RenderData *)ptr->data;
  RenderEngineType *type = static_cast<RenderEngineType *>(BLI_findlink(&R_engines, value));

  if (type) {
    STRNCPY_UTF8(rd->engine, type->idname);
    DEG_id_tag_update(ptr->owner_id, ID_RECALC_SYNC_TO_EVAL);
  }
}

static const EnumPropertyItem *rna_RenderSettings_engine_itemf(bContext * /*C*/,
                                                               PointerRNA * /*ptr*/,
                                                               PropertyRNA * /*prop*/,
                                                               bool *r_free)
{
  RenderEngineType *type;
  EnumPropertyItem *item = nullptr;
  EnumPropertyItem tmp = {0, "", 0, "", ""};
  int a = 0, totitem = 0;

  for (type = static_cast<RenderEngineType *>(R_engines.first); type; type = type->next, a++) {
    tmp.value = a;
    tmp.identifier = type->idname;
    tmp.name = type->name;
    RNA_enum_item_add(&item, &totitem, &tmp);
  }

  RNA_enum_item_end(&item, &totitem);
  *r_free = true;

  return item;
}

static int rna_RenderSettings_engine_get(PointerRNA *ptr)
{
  RenderData *rd = (RenderData *)ptr->data;
  RenderEngineType *type;
  int a = 0;

  for (type = static_cast<RenderEngineType *>(R_engines.first); type; type = type->next, a++) {
    if (STREQ(type->idname, rd->engine)) {
      return a;
    }
  }

  return 0;
}

static void rna_RenderSettings_engine_update(Main *bmain, Scene * /*unused*/, PointerRNA * /*ptr*/)
{
  ED_render_engine_changed(bmain, true);
}

static void rna_Scene_update_render_engine(Main *bmain)
{
  ED_render_engine_changed(bmain, true);
}

static bool rna_RenderSettings_multiple_engines_get(PointerRNA * /*ptr*/)
{
  return (BLI_listbase_count(&R_engines) > 1);
}

static bool rna_RenderSettings_use_spherical_stereo_get(PointerRNA *ptr)
{
  Scene *scene = (Scene *)ptr->owner_id;
  return BKE_scene_use_spherical_stereo(scene);
}

void rna_Scene_render_update(Main * /*bmain*/, Scene * /*scene*/, PointerRNA *ptr)
{
  Scene *scene = (Scene *)ptr->owner_id;

  DEG_id_tag_update(&scene->id, ID_RECALC_SYNC_TO_EVAL);
}

static void rna_Scene_world_update(Main *bmain, Scene *scene, PointerRNA *ptr)
{
  Scene *screen = (Scene *)ptr->owner_id;

  rna_Scene_render_update(bmain, scene, ptr);
  WM_main_add_notifier(NC_WORLD | ND_WORLD, &screen->id);
  DEG_relations_tag_update(bmain);
}

static void rna_Scene_mesh_quality_update(Main *bmain, Scene * /*scene*/, PointerRNA *ptr)
{
  Scene *scene = (Scene *)ptr->owner_id;

  FOREACH_SCENE_OBJECT_BEGIN (scene, ob) {
    if (ELEM(ob->type, OB_MESH, OB_CURVES_LEGACY, OB_VOLUME, OB_MBALL)) {
      DEG_id_tag_update(&ob->id, ID_RECALC_GEOMETRY);
    }
  }
  FOREACH_SCENE_OBJECT_END;

  rna_Scene_render_update(bmain, scene, ptr);
}

void rna_Scene_freestyle_update(Main * /*bmain*/, Scene * /*scene*/, PointerRNA *ptr)
{
  Scene *scene = (Scene *)ptr->owner_id;

  DEG_id_tag_update(&scene->id, ID_RECALC_SYNC_TO_EVAL);
}

void rna_Scene_use_freestyle_update(Main * /*bmain*/, Scene * /*scene*/, PointerRNA *ptr)
{
  Scene *scene = (Scene *)ptr->owner_id;

  DEG_id_tag_update(&scene->id, ID_RECALC_SYNC_TO_EVAL);

  if (scene->nodetree) {
    ntreeCompositUpdateRLayers(scene->nodetree);
  }
}

void rna_Scene_compositor_update(Main *bmain, Scene * /*scene*/, PointerRNA *ptr)
{
  Scene *scene = (Scene *)ptr->owner_id;

  if (scene->nodetree) {
    bNodeTree *ntree = reinterpret_cast<bNodeTree *>(scene->nodetree);
    WM_main_add_notifier(NC_NODE | NA_EDITED, &ntree->id);
    WM_main_add_notifier(NC_SCENE | ND_NODES, &ntree->id);
    BKE_main_ensure_invariants(*bmain, ntree->id);
  }
}

void rna_Scene_use_view_map_cache_update(Main * /*bmain*/, Scene * /*scene*/, PointerRNA * /*ptr*/)
{
#  ifdef WITH_FREESTYLE
  FRS_free_view_map_cache();
#  endif
}

void rna_ViewLayer_name_set(PointerRNA *ptr, const char *value)
{
  Scene *scene = (Scene *)ptr->owner_id;
  ViewLayer *view_layer = (ViewLayer *)ptr->data;
  BLI_assert(BKE_id_is_in_global_main(&scene->id));
  BKE_view_layer_rename(G_MAIN, scene, view_layer, value);
}

static void rna_SceneRenderView_name_set(PointerRNA *ptr, const char *value)
{
  Scene *scene = (Scene *)ptr->owner_id;
  SceneRenderView *rv = (SceneRenderView *)ptr->data;
  STRNCPY_UTF8(rv->name, value);
  BLI_uniquename(&scene->r.views,
                 rv,
                 DATA_("RenderView"),
                 '.',
                 offsetof(SceneRenderView, name),
                 sizeof(rv->name));
}

void rna_ViewLayer_override_update(Main *bmain, Scene * /*scene*/, PointerRNA *ptr)
{
  Scene *scene = (Scene *)ptr->owner_id;
  rna_Scene_render_update(bmain, scene, ptr);
  DEG_relations_tag_update(bmain);
}

void rna_ViewLayer_pass_update(Main *bmain, Scene *activescene, PointerRNA *ptr)
{
  Scene *scene = (Scene *)ptr->owner_id;

  ViewLayer *view_layer = nullptr;
  if (ptr->type == &RNA_ViewLayer) {
    view_layer = (ViewLayer *)ptr->data;
  }
  else if (ptr->type == &RNA_AOV) {
    ViewLayerAOV *aov = (ViewLayerAOV *)ptr->data;
    view_layer = BKE_view_layer_find_with_aov(scene, aov);
  }
  else if (ptr->type == &RNA_Lightgroup) {
    ViewLayerLightgroup *lightgroup = (ViewLayerLightgroup *)ptr->data;
    view_layer = BKE_view_layer_find_with_lightgroup(scene, lightgroup);
  }

  if (view_layer) {
    RenderEngineType *engine_type = RE_engines_find(scene->r.engine);
    if (engine_type->update_render_passes) {
      RenderEngine *engine = RE_engine_create(engine_type);
      if (engine) {
        BKE_view_layer_verify_aov(engine, scene, view_layer);
      }
      RE_engine_free(engine);
      engine = nullptr;
    }
  }

  if (scene->nodetree) {
    ntreeCompositUpdateRLayers(scene->nodetree);
  }

  rna_Scene_render_update(bmain, activescene, ptr);
}

static std::optional<std::string> rna_ViewLayerEEVEE_path(const PointerRNA *ptr)
{
  const ViewLayerEEVEE *view_layer_eevee = (ViewLayerEEVEE *)ptr->data;
  const ViewLayer *view_layer = (ViewLayer *)((uint8_t *)view_layer_eevee -
                                              offsetof(ViewLayer, eevee));
  char rna_path[sizeof(view_layer->name) * 3];

  const size_t view_layer_path_len = rna_ViewLayer_path_buffer_get(
      view_layer, rna_path, sizeof(rna_path));

  BLI_strncpy(rna_path + view_layer_path_len, ".eevee", sizeof(rna_path) - view_layer_path_len);

  return rna_path;
}

static void rna_SceneEEVEE_gi_cubemap_resolution_update(Main * /*main*/,
                                                        Scene *scene,
                                                        PointerRNA * /*ptr*/)
{
  /* Tag all light probes to recalc transform. This signals EEVEE to update the light probes. */
  FOREACH_SCENE_OBJECT_BEGIN (scene, ob) {
    if (ob->type == OB_LIGHTPROBE) {
      DEG_id_tag_update(&ob->id, ID_RECALC_TRANSFORM);
    }
  }
  FOREACH_SCENE_OBJECT_END;
}

static void rna_SceneEEVEE_clamp_surface_indirect_update(Main * /*main*/,
                                                         Scene *scene,
                                                         PointerRNA * /*ptr*/)
{
  /* Tag all light probes to recalc transform. This signals EEVEE to update the light probes. */
  FOREACH_SCENE_OBJECT_BEGIN (scene, ob) {
    if (ob->type == OB_LIGHTPROBE) {
      DEG_id_tag_update(&ob->id, ID_RECALC_TRANSFORM);
    }
  }
  FOREACH_SCENE_OBJECT_END;

  /* Also tag the world. */
  DEG_id_tag_update(&scene->world->id, ID_RECALC_SHADING);
}

static void rna_SceneEEVEE_shadow_resolution_update(Main * /*bmain*/,
                                                    Scene *scene,
                                                    PointerRNA * /*ptr*/)
{
  FOREACH_SCENE_OBJECT_BEGIN (scene, ob) {
    if (ob->type == OB_LAMP) {
      DEG_id_tag_update(&ob->id, ID_RECALC_SHADING);
    }
  }
  FOREACH_SCENE_OBJECT_END;

  WM_main_add_notifier(NC_GEOM | ND_DATA, nullptr);
  WM_main_add_notifier(NC_OBJECT | ND_DRAW, nullptr);
  DEG_id_tag_update(&scene->id, ID_RECALC_SYNC_TO_EVAL);
}

static std::optional<std::string> rna_SceneRenderView_path(const PointerRNA *ptr)
{
  const SceneRenderView *srv = (SceneRenderView *)ptr->data;
  char srv_name_esc[sizeof(srv->name) * 2];
  BLI_str_escape(srv_name_esc, srv->name, sizeof(srv_name_esc));
  return fmt::format("render.views[\"{}\"]", srv_name_esc);
}

static void rna_Scene_use_nodes_update(bContext *C, PointerRNA *ptr)
{
  Scene *scene = (Scene *)ptr->data;
  if (scene->use_nodes && scene->nodetree == nullptr) {
    ED_node_composit_default(C, scene);
  }
  DEG_relations_tag_update(CTX_data_main(C));
}

static void rna_Physics_relations_update(Main *bmain, Scene * /*scene*/, PointerRNA * /*ptr*/)
{
  DEG_relations_tag_update(bmain);
}

static void rna_Physics_update(Main * /*bmain*/, Scene * /*scene*/, PointerRNA *ptr)
{
  Scene *scene = (Scene *)ptr->owner_id;
  FOREACH_SCENE_OBJECT_BEGIN (scene, ob) {
    BKE_ptcache_object_reset(scene, ob, PTCACHE_RESET_DEPSGRAPH);
  }
  FOREACH_SCENE_OBJECT_END;

  DEG_id_tag_update(&scene->id, ID_RECALC_SYNC_TO_EVAL);
}

static void rna_Scene_editmesh_select_mode_set(PointerRNA *ptr, const bool *value)
{
  ToolSettings *ts = (ToolSettings *)ptr->data;
  int flag = (value[0] ? SCE_SELECT_VERTEX : 0) | (value[1] ? SCE_SELECT_EDGE : 0) |
             (value[2] ? SCE_SELECT_FACE : 0);

  if (flag) {
    ts->selectmode = flag;

    /* Update select mode in all the workspaces in mesh edit mode. */
    wmWindowManager *wm = static_cast<wmWindowManager *>(G_MAIN->wm.first);
    LISTBASE_FOREACH (wmWindow *, win, &wm->windows) {
      const Scene *scene = WM_window_get_active_scene(win);
      ViewLayer *view_layer = WM_window_get_active_view_layer(win);
      if (view_layer) {
        BKE_view_layer_synced_ensure(scene, view_layer);
        Object *object = BKE_view_layer_active_object_get(view_layer);
        if (object) {
          Mesh *mesh = BKE_mesh_from_object(object);
          if (mesh && mesh->runtime->edit_mesh && mesh->runtime->edit_mesh->selectmode != flag) {
            mesh->runtime->edit_mesh->selectmode = flag;
            EDBM_selectmode_set(mesh->runtime->edit_mesh.get());
          }
        }
      }
    }
  }
}

static void rna_Scene_editmesh_select_mode_update(bContext *C, PointerRNA * /*ptr*/)
{
  const Scene *scene = CTX_data_scene(C);
  ViewLayer *view_layer = CTX_data_view_layer(C);
  Mesh *mesh = nullptr;

  BKE_view_layer_synced_ensure(scene, view_layer);
  Object *object = BKE_view_layer_active_object_get(view_layer);
  if (object) {
    mesh = BKE_mesh_from_object(object);
    if (mesh && mesh->runtime->edit_mesh == nullptr) {
      mesh = nullptr;
    }
  }

  if (mesh) {
    DEG_id_tag_update(&mesh->id, ID_RECALC_SELECT);
    WM_main_add_notifier(NC_SCENE | ND_TOOLSETTINGS, nullptr);
  }
}

static void rna_Scene_uv_select_mode_update(bContext *C, PointerRNA * /*ptr*/)
{
  /* Makes sure that the UV selection states are consistent with the current UV select mode and
   * sticky mode. */
  ED_uvedit_selectmode_clean_multi(C);
}

static void object_simplify_update(Scene *scene,
                                   Object *ob,
                                   bool update_normals,
                                   Depsgraph *depsgraph)
{
  ModifierData *md;
  ParticleSystem *psys;

  if ((ob->id.tag & ID_TAG_DOIT) == 0) {
    return;
  }

  ob->id.tag &= ~ID_TAG_DOIT;

  for (md = static_cast<ModifierData *>(ob->modifiers.first); md; md = md->next) {
    if (md->type == eModifierType_Nodes && depsgraph != nullptr) {
      Object *ob_eval = DEG_get_evaluated_object(depsgraph, ob);
      const blender::bke::GeometrySet *geometry_set = ob_eval->runtime->geometry_set_eval;
      if (geometry_set != nullptr && geometry_set->has_volume()) {
        DEG_id_tag_update(&ob->id, ID_RECALC_GEOMETRY);
      }
      continue;
    }
    if (ELEM(
            md->type, eModifierType_Subsurf, eModifierType_Multires, eModifierType_ParticleSystem))
    {
      DEG_id_tag_update(&ob->id, ID_RECALC_GEOMETRY);
    }
  }

  for (psys = static_cast<ParticleSystem *>(ob->particlesystem.first); psys; psys = psys->next) {
    psys->recalc |= ID_RECALC_PSYS_CHILD;
  }

  if (ob->instance_collection) {
    FOREACH_COLLECTION_OBJECT_RECURSIVE_BEGIN (ob->instance_collection, ob_collection) {
      object_simplify_update(scene, ob_collection, update_normals, depsgraph);
    }
    FOREACH_COLLECTION_OBJECT_RECURSIVE_END;
  }

  if (ob->type == OB_VOLUME) {
    DEG_id_tag_update(&ob->id, ID_RECALC_GEOMETRY);
  }

  if (scene->r.mode & R_SIMPLIFY_NORMALS || update_normals) {
    if (OB_TYPE_IS_GEOMETRY(ob->type)) {
      DEG_id_tag_update(&ob->id, ID_RECALC_GEOMETRY);
    }
  }

  if (ob->type == OB_LAMP) {
    DEG_id_tag_update(&ob->id, ID_RECALC_SHADING);
  }
}

static void rna_Scene_simplify_update_impl(Main *bmain,
                                           Scene *sce,
                                           bool update_normals,
                                           Depsgraph *depsgraph)
{
  Scene *sce_iter;
  Base *base;

  BKE_main_id_tag_listbase(&bmain->objects, ID_TAG_DOIT, true);
  FOREACH_SCENE_OBJECT_BEGIN (sce, ob) {
    object_simplify_update(sce, ob, update_normals, depsgraph);
  }
  FOREACH_SCENE_OBJECT_END;

  for (SETLOOPER_SET_ONLY(sce, sce_iter, base)) {
    object_simplify_update(sce, base->object, update_normals, depsgraph);
  }

  WM_main_add_notifier(NC_GEOM | ND_DATA, nullptr);
  WM_main_add_notifier(NC_OBJECT | ND_DRAW, nullptr);
  DEG_id_tag_update(&sce->id, ID_RECALC_SYNC_TO_EVAL);
}

static void rna_Scene_use_simplify_update(bContext *C, PointerRNA *ptr)
{
  Scene *scene = (Scene *)ptr->owner_id;
  Main *bmain = CTX_data_main(C);
  Depsgraph *depsgraph = CTX_data_depsgraph_pointer(C);
  rna_Scene_simplify_update_impl(bmain, scene, false, depsgraph);
}

static void rna_Scene_simplify_volume_update(bContext *C, PointerRNA *ptr)
{
  Scene *scene = (Scene *)ptr->owner_id;
  Main *bmain = CTX_data_main(C);
  Depsgraph *depsgraph = CTX_data_depsgraph_pointer(C);
  if (scene->r.mode & R_SIMPLIFY) {
    rna_Scene_simplify_update_impl(bmain, scene, false, depsgraph);
  }
}

static void rna_Scene_simplify_update(Main *bmain, Scene *scene, PointerRNA * /*ptr*/)
{
  if (scene->r.mode & R_SIMPLIFY) {
    rna_Scene_simplify_update_impl(bmain, scene, false, nullptr);
  }
}

static void rna_Scene_use_simplify_normals_update(Main *bmain, Scene *scene, PointerRNA * /*ptr*/)
{
  /* NOTE: Ideally this would just force recalculation of the draw batch cache normals.
   * That's complicated enough to not be worth it here. */
  if (scene->r.mode & R_SIMPLIFY) {
    rna_Scene_simplify_update_impl(bmain, scene, true, nullptr);
  }
}

static void rna_Scene_use_persistent_data_update(Main * /*bmain*/,
                                                 Scene * /*scene*/,
                                                 PointerRNA *ptr)
{
  Scene *scene = (Scene *)ptr->owner_id;

  if (!(scene->r.mode & R_PERSISTENT_DATA)) {
    RE_FreePersistentData(scene);
  }
}

/* Scene.transform_orientation_slots */
static void rna_Scene_transform_orientation_slots_begin(CollectionPropertyIterator *iter,
                                                        PointerRNA *ptr)
{
  Scene *scene = (Scene *)ptr->owner_id;
  TransformOrientationSlot *orient_slot = &scene->orientation_slots[0];
  rna_iterator_array_begin(
      iter, orient_slot, sizeof(*orient_slot), ARRAY_SIZE(scene->orientation_slots), 0, nullptr);
}

static int rna_Scene_transform_orientation_slots_length(PointerRNA * /*ptr*/)
{
  return ARRAY_SIZE(((Scene *)nullptr)->orientation_slots);
}

static bool rna_Scene_use_audio_get(PointerRNA *ptr)
{
  Scene *scene = (Scene *)ptr->data;
  return (scene->audio.flag & AUDIO_MUTE) == 0;
}

static void rna_Scene_use_audio_set(PointerRNA *ptr, bool value)
{
  Scene *scene = (Scene *)ptr->data;

  if (!value) {
    scene->audio.flag |= AUDIO_MUTE;
  }
  else {
    scene->audio.flag &= ~AUDIO_MUTE;
  }
}

static void rna_Scene_use_audio_update(Main * /*bmain*/, Scene * /*scene*/, PointerRNA *ptr)
{
  DEG_id_tag_update(ptr->owner_id, ID_RECALC_AUDIO_MUTE);
}

static int rna_Scene_sync_mode_get(PointerRNA *ptr)
{
  Scene *scene = (Scene *)ptr->data;
  if (scene->audio.flag & AUDIO_SYNC) {
    return AUDIO_SYNC;
  }
  return scene->flag & SCE_FRAME_DROP;
}

static void rna_Scene_sync_mode_set(PointerRNA *ptr, int value)
{
  Scene *scene = (Scene *)ptr->data;

  if (value == AUDIO_SYNC) {
    scene->audio.flag |= AUDIO_SYNC;
  }
  else if (value == SCE_FRAME_DROP) {
    scene->audio.flag &= ~AUDIO_SYNC;
    scene->flag |= SCE_FRAME_DROP;
  }
  else {
    scene->audio.flag &= ~AUDIO_SYNC;
    scene->flag &= ~SCE_FRAME_DROP;
  }
}

static void rna_View3DCursor_rotation_mode_set(PointerRNA *ptr, int value)
{
  View3DCursor *cursor = static_cast<View3DCursor *>(ptr->data);

  /* use API Method for conversions... */
  BKE_rotMode_change_values(cursor->rotation_quaternion,
                            cursor->rotation_euler,
                            cursor->rotation_axis,
                            &cursor->rotation_angle,
                            cursor->rotation_mode,
                            short(value));

  /* finally, set the new rotation type */
  cursor->rotation_mode = value;
}

static void rna_View3DCursor_rotation_axis_angle_get(PointerRNA *ptr, float *value)
{
  View3DCursor *cursor = static_cast<View3DCursor *>(ptr->data);
  value[0] = cursor->rotation_angle;
  copy_v3_v3(&value[1], cursor->rotation_axis);
}

static void rna_View3DCursor_rotation_axis_angle_set(PointerRNA *ptr, const float *value)
{
  View3DCursor *cursor = static_cast<View3DCursor *>(ptr->data);
  cursor->rotation_angle = value[0];
  copy_v3_v3(cursor->rotation_axis, &value[1]);
}

static void rna_View3DCursor_matrix_get(PointerRNA *ptr, float *values)
{
  const View3DCursor *cursor = static_cast<const View3DCursor *>(ptr->data);
  copy_m4_m4((float(*)[4])values, cursor->matrix<blender::float4x4>().ptr());
}

static void rna_View3DCursor_matrix_set(PointerRNA *ptr, const float *values)
{
  View3DCursor *cursor = static_cast<View3DCursor *>(ptr->data);
  float unit_mat[4][4];
  normalize_m4_m4(unit_mat, (const float(*)[4])values);
  cursor->set_matrix(blender::float4x4(unit_mat), false);
}

static std::optional<std::string> rna_TransformOrientationSlot_path(const PointerRNA *ptr)
{
  const Scene *scene = (Scene *)ptr->owner_id;
  const TransformOrientationSlot *orientation_slot = static_cast<const TransformOrientationSlot *>(
      ptr->data);

  if (!ELEM(nullptr, scene, orientation_slot)) {
    for (int i = 0; i < ARRAY_SIZE(scene->orientation_slots); i++) {
      if (&scene->orientation_slots[i] == orientation_slot) {
        return fmt::format("transform_orientation_slots[{}]", i);
      }
    }
  }

  /* Should not happen, but in case, just return default path. */
  BLI_assert_unreachable();
  return "transform_orientation_slots[0]";
}

static std::optional<std::string> rna_View3DCursor_path(const PointerRNA * /*ptr*/)
{
  return "cursor";
}

static TimeMarker *rna_TimeLine_add(Scene *scene, const char name[], int frame)
{
  TimeMarker *marker = MEM_cnew<TimeMarker>("TimeMarker");
  marker->flag = SELECT;
  marker->frame = frame;
  STRNCPY_UTF8(marker->name, name);
  BLI_addtail(&scene->markers, marker);

  WM_main_add_notifier(NC_SCENE | ND_MARKERS, nullptr);
  WM_main_add_notifier(NC_ANIMATION | ND_MARKERS, nullptr);

  return marker;
}

static void rna_TimeLine_remove(Scene *scene, ReportList *reports, PointerRNA *marker_ptr)
{
  TimeMarker *marker = static_cast<TimeMarker *>(marker_ptr->data);
  if (BLI_remlink_safe(&scene->markers, marker) == false) {
    BKE_reportf(reports,
                RPT_ERROR,
                "Timeline marker '%s' not found in scene '%s'",
                marker->name,
                scene->id.name + 2);
    return;
  }

  MEM_freeN(marker);
  RNA_POINTER_INVALIDATE(marker_ptr);

  WM_main_add_notifier(NC_SCENE | ND_MARKERS, nullptr);
  WM_main_add_notifier(NC_ANIMATION | ND_MARKERS, nullptr);
}

static void rna_TimeLine_clear(Scene *scene)
{
  BLI_freelistN(&scene->markers);

  WM_main_add_notifier(NC_SCENE | ND_MARKERS, nullptr);
  WM_main_add_notifier(NC_ANIMATION | ND_MARKERS, nullptr);
}

static std::optional<std::string> rna_Scene_KeyingsSetsAll_path(const PointerRNA * /*ptr*/)
{
  return "keying_sets_all";
}

static KeyingSet *rna_Scene_keying_set_new(Scene *sce,
                                           ReportList *reports,
                                           const char idname[],
                                           const char name[])
{
  KeyingSet *ks = nullptr;

  /* call the API func, and set the active keyingset index */
  ks = BKE_keyingset_add(&sce->keyingsets, idname, name, KEYINGSET_ABSOLUTE, 0);

  if (ks) {
    sce->active_keyingset = BLI_listbase_count(&sce->keyingsets);
    return ks;
  }
  else {
    BKE_report(reports, RPT_ERROR, "Keying set could not be added");
    return nullptr;
  }
}

static void rna_UnifiedPaintSettings_update(bContext *C, PointerRNA * /*ptr*/)
{
  Scene *scene = CTX_data_scene(C);
  ViewLayer *view_layer = CTX_data_view_layer(C);
  Brush *br = BKE_paint_brush(BKE_paint_get_active(scene, view_layer));
  WM_main_add_notifier(NC_BRUSH | NA_EDITED, br);
}

static void rna_UnifiedPaintSettings_size_set(PointerRNA *ptr, int value)
{
  UnifiedPaintSettings *ups = static_cast<UnifiedPaintSettings *>(ptr->data);

  /* scale unprojected radius so it stays consistent with brush size */
  BKE_brush_scale_unprojected_radius(&ups->unprojected_radius, value, ups->size);
  ups->size = value;
}

static void rna_UnifiedPaintSettings_unprojected_radius_set(PointerRNA *ptr, float value)
{
  UnifiedPaintSettings *ups = static_cast<UnifiedPaintSettings *>(ptr->data);

  /* scale brush size so it stays consistent with unprojected_radius */
  BKE_brush_scale_size(&ups->size, value, ups->unprojected_radius);
  ups->unprojected_radius = value;
}

static void rna_UnifiedPaintSettings_radius_update(bContext *C, PointerRNA *ptr)
{
  /* changing the unified size should invalidate the overlay but also update the brush */
  BKE_paint_invalidate_overlay_all();
  rna_UnifiedPaintSettings_update(C, ptr);
}

static std::optional<std::string> rna_UnifiedPaintSettings_path(const PointerRNA * /*ptr*/)
{
  return "tool_settings.unified_paint_settings";
}

static std::optional<std::string> rna_CurvePaintSettings_path(const PointerRNA * /*ptr*/)
{
  return "tool_settings.curve_paint_settings";
}

static std::optional<std::string> rna_SequencerToolSettings_path(const PointerRNA * /*ptr*/)
{
  return "tool_settings.sequencer_tool_settings";
}

/* generic function to recalc geometry */
static void rna_EditMesh_update(bContext *C, PointerRNA * /*ptr*/)
{
  const Scene *scene = CTX_data_scene(C);
  ViewLayer *view_layer = CTX_data_view_layer(C);
  BKE_view_layer_synced_ensure(scene, view_layer);

  Vector<Object *> objects = BKE_view_layer_array_from_objects_in_edit_mode_unique_data(
      scene, view_layer, CTX_wm_view3d(C));
  for (Object *obedit : objects) {
    Mesh *mesh = BKE_mesh_from_object(obedit);

    DEG_id_tag_update(&mesh->id, ID_RECALC_GEOMETRY);
    WM_main_add_notifier(NC_GEOM | ND_DATA, mesh);
  }
}

static std::optional<std::string> rna_MeshStatVis_path(const PointerRNA * /*ptr*/)
{
  return "tool_settings.statvis";
}

/* NOTE: without this, when Multi-Paint is activated/deactivated, the colors
 * will not change right away when multiple bones are selected, this function
 * is not for general use and only for the few cases where changing scene
 * settings and NOT for general purpose updates, possibly this should be
 * given its own notifier. */
static void rna_Scene_update_active_object_data(bContext *C, PointerRNA * /*ptr*/)
{
  const Scene *scene = CTX_data_scene(C);
  ViewLayer *view_layer = CTX_data_view_layer(C);
  BKE_view_layer_synced_ensure(scene, view_layer);
  Object *ob = BKE_view_layer_active_object_get(view_layer);

  if (ob) {
    DEG_id_tag_update(&ob->id, ID_RECALC_GEOMETRY);
    WM_main_add_notifier(NC_OBJECT | ND_DRAW, &ob->id);
  }
}

static void rna_SceneCamera_update(Main * /*bmain*/, Scene * /*scene*/, PointerRNA *ptr)
{
  Scene *scene = (Scene *)ptr->owner_id;
  Object *camera = scene->camera;

  SEQ_cache_cleanup(scene);

  if (camera && (camera->type == OB_CAMERA)) {
    DEG_id_tag_update(&camera->id, ID_RECALC_GEOMETRY);
  }
}

static void rna_SceneSequencer_update(Main * /*bmain*/, Scene * /*scene*/, PointerRNA *ptr)
{
  SEQ_cache_cleanup((Scene *)ptr->owner_id);
}

static std::optional<std::string> rna_ToolSettings_path(const PointerRNA * /*ptr*/)
{
  return "tool_settings";
}

PointerRNA rna_FreestyleLineSet_linestyle_get(PointerRNA *ptr)
{
  FreestyleLineSet *lineset = (FreestyleLineSet *)ptr->data;

  return rna_pointer_inherit_refine(ptr, &RNA_FreestyleLineStyle, lineset->linestyle);
}

void rna_FreestyleLineSet_linestyle_set(PointerRNA *ptr,
                                        PointerRNA value,
                                        ReportList * /*reports*/)
{
  FreestyleLineSet *lineset = (FreestyleLineSet *)ptr->data;

  if (lineset->linestyle) {
    id_us_min(&lineset->linestyle->id);
  }
  lineset->linestyle = (FreestyleLineStyle *)value.data;
  id_us_plus(&lineset->linestyle->id);
}

FreestyleLineSet *rna_FreestyleSettings_lineset_add(ID *id,
                                                    FreestyleSettings *config,
                                                    Main *bmain,
                                                    const char *name)
{
  Scene *scene = (Scene *)id;
  FreestyleLineSet *lineset = BKE_freestyle_lineset_add(bmain, (FreestyleConfig *)config, name);

  DEG_id_tag_update(&scene->id, ID_RECALC_SYNC_TO_EVAL);
  WM_main_add_notifier(NC_SCENE | ND_RENDER_OPTIONS, nullptr);

  return lineset;
}

void rna_FreestyleSettings_lineset_remove(ID *id,
                                          FreestyleSettings *config,
                                          ReportList *reports,
                                          PointerRNA *lineset_ptr)
{
  FreestyleLineSet *lineset = static_cast<FreestyleLineSet *>(lineset_ptr->data);
  Scene *scene = (Scene *)id;

  if (!BKE_freestyle_lineset_delete((FreestyleConfig *)config, lineset)) {
    BKE_reportf(reports, RPT_ERROR, "Line set '%s' could not be removed", lineset->name);
    return;
  }

  RNA_POINTER_INVALIDATE(lineset_ptr);

  DEG_id_tag_update(&scene->id, ID_RECALC_SYNC_TO_EVAL);
  WM_main_add_notifier(NC_SCENE | ND_RENDER_OPTIONS, nullptr);
}

PointerRNA rna_FreestyleSettings_active_lineset_get(PointerRNA *ptr)
{
  FreestyleConfig *config = (FreestyleConfig *)ptr->data;
  FreestyleLineSet *lineset = BKE_freestyle_lineset_get_active(config);
  return rna_pointer_inherit_refine(ptr, &RNA_FreestyleLineSet, lineset);
}

void rna_FreestyleSettings_active_lineset_index_range(
    PointerRNA *ptr, int *min, int *max, int * /*softmin*/, int * /*softmax*/)
{
  FreestyleConfig *config = (FreestyleConfig *)ptr->data;

  *min = 0;
  *max = max_ii(0, BLI_listbase_count(&config->linesets) - 1);
}

int rna_FreestyleSettings_active_lineset_index_get(PointerRNA *ptr)
{
  FreestyleConfig *config = (FreestyleConfig *)ptr->data;
  return BKE_freestyle_lineset_get_active_index(config);
}

void rna_FreestyleSettings_active_lineset_index_set(PointerRNA *ptr, int value)
{
  FreestyleConfig *config = (FreestyleConfig *)ptr->data;
  BKE_freestyle_lineset_set_active_index(config, value);
}

FreestyleModuleConfig *rna_FreestyleSettings_module_add(ID *id, FreestyleSettings *config)
{
  Scene *scene = (Scene *)id;
  FreestyleModuleConfig *module = BKE_freestyle_module_add((FreestyleConfig *)config);

  DEG_id_tag_update(&scene->id, ID_RECALC_SYNC_TO_EVAL);
  WM_main_add_notifier(NC_SCENE | ND_RENDER_OPTIONS, nullptr);

  return module;
}

void rna_FreestyleSettings_module_remove(ID *id,
                                         FreestyleSettings *config,
                                         ReportList *reports,
                                         PointerRNA *module_ptr)
{
  Scene *scene = (Scene *)id;
  FreestyleModuleConfig *module = static_cast<FreestyleModuleConfig *>(module_ptr->data);

  if (!BKE_freestyle_module_delete((FreestyleConfig *)config, module)) {
    if (module->script) {
      BKE_reportf(reports,
                  RPT_ERROR,
                  "Style module '%s' could not be removed",
                  module->script->id.name + 2);
    }
    else {
      BKE_report(reports, RPT_ERROR, "Style module could not be removed");
    }
    return;
  }

  RNA_POINTER_INVALIDATE(module_ptr);

  DEG_id_tag_update(&scene->id, ID_RECALC_SYNC_TO_EVAL);
  WM_main_add_notifier(NC_SCENE | ND_RENDER_OPTIONS, nullptr);
}

static void rna_Stereo3dFormat_update(Main *bmain, Scene * /*scene*/, PointerRNA *ptr)
{
  ID *id = ptr->owner_id;

  if (id && GS(id->name) == ID_IM) {
    Image *ima = (Image *)id;
    ImBuf *ibuf;
    void *lock;

    if (!BKE_image_is_stereo(ima)) {
      return;
    }

    ibuf = BKE_image_acquire_ibuf(ima, nullptr, &lock);

    if (ibuf) {
      BKE_image_signal(bmain, ima, nullptr, IMA_SIGNAL_FREE);
    }
    BKE_image_release_ibuf(ima, ibuf, lock);
  }
}

static ViewLayer *rna_ViewLayer_new(ID *id, Scene * /*sce*/, Main *bmain, const char *name)
{
  Scene *scene = (Scene *)id;
  ViewLayer *view_layer = BKE_view_layer_add(scene, name, nullptr, VIEWLAYER_ADD_NEW);

  DEG_id_tag_update(&scene->id, ID_RECALC_BASE_FLAGS);
  DEG_relations_tag_update(bmain);
  WM_main_add_notifier(NC_SCENE | ND_LAYER, nullptr);

  return view_layer;
}

static void rna_ViewLayer_remove(
    ID *id, Scene * /*sce*/, Main *bmain, ReportList *reports, PointerRNA *sl_ptr)
{
  Scene *scene = (Scene *)id;
  ViewLayer *view_layer = static_cast<ViewLayer *>(sl_ptr->data);

  if (ED_scene_view_layer_delete(bmain, scene, view_layer, reports)) {
    RNA_POINTER_INVALIDATE(sl_ptr);
  }
}

static void rna_ViewLayer_move(
    ID *id, Scene * /*sce*/, Main *bmain, ReportList *reports, int from, int to)
{
  if (from == to) {
    return;
  }

  Scene *scene = (Scene *)id;

  if (!BLI_listbase_move_index(&scene->view_layers, from, to)) {
    BKE_reportf(reports, RPT_ERROR, "Could not move layer from index '%d' to '%d'", from, to);
    return;
  }

  DEG_id_tag_update(&scene->id, ID_RECALC_BASE_FLAGS);
  DEG_relations_tag_update(bmain);
  WM_main_add_notifier(NC_SCENE | ND_LAYER, nullptr);
}

void rna_ViewLayer_active_aov_index_range(
    PointerRNA *ptr, int *min, int *max, int * /*softmin*/, int * /*softmax*/)
{
  ViewLayer *view_layer = (ViewLayer *)ptr->data;

  *min = 0;
  *max = max_ii(0, BLI_listbase_count(&view_layer->aovs) - 1);
}

int rna_ViewLayer_active_aov_index_get(PointerRNA *ptr)
{
  ViewLayer *view_layer = (ViewLayer *)ptr->data;
  return BLI_findindex(&view_layer->aovs, view_layer->active_aov);
}

void rna_ViewLayer_active_aov_index_set(PointerRNA *ptr, int value)
{
  ViewLayer *view_layer = (ViewLayer *)ptr->data;
  ViewLayerAOV *aov = static_cast<ViewLayerAOV *>(BLI_findlink(&view_layer->aovs, value));
  view_layer->active_aov = aov;
}

void rna_ViewLayer_active_lightgroup_index_range(
    PointerRNA *ptr, int *min, int *max, int * /*softmin*/, int * /*softmax*/)
{
  ViewLayer *view_layer = (ViewLayer *)ptr->data;

  *min = 0;
  *max = max_ii(0, BLI_listbase_count(&view_layer->lightgroups) - 1);
}

int rna_ViewLayer_active_lightgroup_index_get(PointerRNA *ptr)
{
  ViewLayer *view_layer = (ViewLayer *)ptr->data;
  return BLI_findindex(&view_layer->lightgroups, view_layer->active_lightgroup);
}

void rna_ViewLayer_active_lightgroup_index_set(PointerRNA *ptr, int value)
{
  ViewLayer *view_layer = (ViewLayer *)ptr->data;
  ViewLayerLightgroup *lightgroup = static_cast<ViewLayerLightgroup *>(
      BLI_findlink(&view_layer->lightgroups, value));
  view_layer->active_lightgroup = lightgroup;
}

static void rna_ViewLayerLightgroup_name_get(PointerRNA *ptr, char *value)
{
  ViewLayerLightgroup *lightgroup = (ViewLayerLightgroup *)ptr->data;
  strcpy(value, lightgroup->name);
}

static int rna_ViewLayerLightgroup_name_length(PointerRNA *ptr)
{
  ViewLayerLightgroup *lightgroup = (ViewLayerLightgroup *)ptr->data;
  return strlen(lightgroup->name);
}

static void rna_ViewLayerLightgroup_name_set(PointerRNA *ptr, const char *value)
{
  ViewLayerLightgroup *lightgroup = (ViewLayerLightgroup *)ptr->data;
  Scene *scene = (Scene *)ptr->owner_id;
  ViewLayer *view_layer = BKE_view_layer_find_with_lightgroup(scene, lightgroup);

  BKE_view_layer_rename_lightgroup(scene, view_layer, lightgroup, value);
}

/* Fake value, used internally (not saved to DNA). */
#  define V3D_ORIENT_DEFAULT -1

static int rna_TransformOrientationSlot_type_get(PointerRNA *ptr)
{
  Scene *scene = (Scene *)ptr->owner_id;
  TransformOrientationSlot *orient_slot = static_cast<TransformOrientationSlot *>(ptr->data);
  if (orient_slot != &scene->orientation_slots[SCE_ORIENT_DEFAULT]) {
    if ((orient_slot->flag & SELECT) == 0) {
      return V3D_ORIENT_DEFAULT;
    }
  }
  return BKE_scene_orientation_slot_get_index(orient_slot);
}

void rna_TransformOrientationSlot_type_set(PointerRNA *ptr, int value)
{
  Scene *scene = (Scene *)ptr->owner_id;
  TransformOrientationSlot *orient_slot = static_cast<TransformOrientationSlot *>(ptr->data);

  if (orient_slot != &scene->orientation_slots[SCE_ORIENT_DEFAULT]) {
    if (value == V3D_ORIENT_DEFAULT) {
      orient_slot->flag &= ~SELECT;
      return;
    }
    else {
      orient_slot->flag |= SELECT;
    }
  }

  BKE_scene_orientation_slot_set_index(orient_slot, value);
}

static PointerRNA rna_TransformOrientationSlot_get(PointerRNA *ptr)
{
  Scene *scene = (Scene *)ptr->owner_id;
  TransformOrientationSlot *orient_slot = static_cast<TransformOrientationSlot *>(ptr->data);
  TransformOrientation *orientation;
  if (orient_slot->type < V3D_ORIENT_CUSTOM) {
    orientation = nullptr;
  }
  else {
    orientation = BKE_scene_transform_orientation_find(scene, orient_slot->index_custom);
  }
  return rna_pointer_inherit_refine(ptr, &RNA_TransformOrientation, orientation);
}

static const EnumPropertyItem *rna_TransformOrientation_impl_itemf(Scene *scene,
                                                                   const bool include_default,
                                                                   bool *r_free)
{
  EnumPropertyItem tmp = {0, "", 0, "", ""};
  EnumPropertyItem *item = nullptr;
  int i = V3D_ORIENT_CUSTOM, totitem = 0;

  if (include_default) {
    tmp.identifier = "DEFAULT";
    tmp.name = N_("Default");
    tmp.description = N_("Use the scene orientation");
    tmp.value = V3D_ORIENT_DEFAULT;
    tmp.icon = ICON_OBJECT_ORIGIN;
    RNA_enum_item_add(&item, &totitem, &tmp);
    tmp.icon = 0;

    RNA_enum_item_add_separator(&item, &totitem);
  }

  RNA_enum_items_add(&item, &totitem, rna_enum_transform_orientation_items);

  const ListBase *transform_orientations = scene ? &scene->transform_spaces : nullptr;

  if (transform_orientations && (BLI_listbase_is_empty(transform_orientations) == false)) {
    RNA_enum_item_add_separator(&item, &totitem);

    LISTBASE_FOREACH (TransformOrientation *, ts, transform_orientations) {
      tmp.identifier = ts->name;
      tmp.name = ts->name;
      tmp.value = i++;
      RNA_enum_item_add(&item, &totitem, &tmp);
    }
  }

  RNA_enum_item_end(&item, &totitem);
  *r_free = true;

  return item;
}
const EnumPropertyItem *rna_TransformOrientation_itemf(bContext *C,
                                                       PointerRNA *ptr,
                                                       PropertyRNA * /*prop*/,
                                                       bool *r_free)
{
  if (C == nullptr) {
    return rna_enum_transform_orientation_items;
  }

  Scene *scene;
  if (ptr->owner_id && (GS(ptr->owner_id->name) == ID_SCE)) {
    scene = (Scene *)ptr->owner_id;
  }
  else {
    scene = CTX_data_scene(C);
  }
  return rna_TransformOrientation_impl_itemf(scene, false, r_free);
}

const EnumPropertyItem *rna_TransformOrientation_with_scene_itemf(bContext *C,
                                                                  PointerRNA *ptr,
                                                                  PropertyRNA * /*prop*/,
                                                                  bool *r_free)
{
  if (C == nullptr) {
    return rna_enum_transform_orientation_items;
  }

  Scene *scene = (Scene *)ptr->owner_id;
  TransformOrientationSlot *orient_slot = static_cast<TransformOrientationSlot *>(ptr->data);
  bool include_default = (orient_slot != &scene->orientation_slots[SCE_ORIENT_DEFAULT]);
  return rna_TransformOrientation_impl_itemf(scene, include_default, r_free);
}

#  undef V3D_ORIENT_DEFAULT

static const EnumPropertyItem *rna_UnitSettings_itemf_wrapper(const int system,
                                                              const int type,
                                                              bool *r_free)
{
  const void *usys;
  int len;
  BKE_unit_system_get(system, type, &usys, &len);

  EnumPropertyItem *items = nullptr;
  int totitem = 0;

  EnumPropertyItem adaptive = {0};
  adaptive.identifier = "ADAPTIVE";
  adaptive.name = N_("Adaptive");
  adaptive.value = USER_UNIT_ADAPTIVE;
  RNA_enum_item_add(&items, &totitem, &adaptive);

  for (int i = 0; i < len; i++) {
    if (!BKE_unit_is_suppressed(usys, i)) {
      EnumPropertyItem tmp = {0};
      tmp.identifier = BKE_unit_identifier_get(usys, i);
      tmp.name = BKE_unit_display_name_get(usys, i);
      tmp.value = i;
      RNA_enum_item_add(&items, &totitem, &tmp);
    }
  }

  RNA_enum_item_end(&items, &totitem);
  *r_free = true;

  return items;
}

const EnumPropertyItem *rna_UnitSettings_length_unit_itemf(bContext * /*C*/,
                                                           PointerRNA *ptr,
                                                           PropertyRNA * /*prop*/,
                                                           bool *r_free)
{
  const UnitSettings *units = static_cast<const UnitSettings *>(ptr->data);
  return rna_UnitSettings_itemf_wrapper(units->system, B_UNIT_LENGTH, r_free);
}

const EnumPropertyItem *rna_UnitSettings_mass_unit_itemf(bContext * /*C*/,
                                                         PointerRNA *ptr,
                                                         PropertyRNA * /*prop*/,
                                                         bool *r_free)
{
  const UnitSettings *units = static_cast<const UnitSettings *>(ptr->data);
  return rna_UnitSettings_itemf_wrapper(units->system, B_UNIT_MASS, r_free);
}

const EnumPropertyItem *rna_UnitSettings_time_unit_itemf(bContext * /*C*/,
                                                         PointerRNA *ptr,
                                                         PropertyRNA * /*prop*/,
                                                         bool *r_free)
{
  const UnitSettings *units = static_cast<const UnitSettings *>(ptr->data);
  return rna_UnitSettings_itemf_wrapper(units->system, B_UNIT_TIME, r_free);
}

const EnumPropertyItem *rna_UnitSettings_temperature_unit_itemf(bContext * /*C*/,
                                                                PointerRNA *ptr,
                                                                PropertyRNA * /*prop*/,
                                                                bool *r_free)
{
  const UnitSettings *units = static_cast<const UnitSettings *>(ptr->data);
  return rna_UnitSettings_itemf_wrapper(units->system, B_UNIT_TEMPERATURE, r_free);
}

static void rna_UnitSettings_system_update(Main * /*bmain*/, Scene *scene, PointerRNA * /*ptr*/)
{
  UnitSettings *unit = &scene->unit;
  if (unit->system == USER_UNIT_NONE) {
    unit->length_unit = USER_UNIT_ADAPTIVE;
    unit->mass_unit = USER_UNIT_ADAPTIVE;
  }
  else {
    unit->length_unit = BKE_unit_base_of_type_get(unit->system, B_UNIT_LENGTH);
    unit->mass_unit = BKE_unit_base_of_type_get(unit->system, B_UNIT_MASS);
  }
}

static std::optional<std::string> rna_UnitSettings_path(const PointerRNA * /*ptr*/)
{
  return "unit_settings";
}

static std::optional<std::string> rna_FFmpegSettings_path(const PointerRNA * /*ptr*/)
{
  return "render.ffmpeg";
}

static void rna_Scene_paper_texture_set(PointerRNA *ptr,
                                        PointerRNA value,
                                        ReportList * /*reports*/)
{
  SceneOndine *ondine = (SceneOndine *)ptr->data;
  ID *id = (ID *)value.data;
  id_us_plus(id);
  ondine->paper_texture = (Image *)id;
}

#  ifdef WITH_FFMPEG
/* FFMpeg Codec setting update hook. */
static void rna_FFmpegSettings_codec_update(Main * /*bmain*/, Scene * /*scene*/, PointerRNA *ptr)
{
  FFMpegCodecData *codec_data = (FFMpegCodecData *)ptr->data;
  if (!MOV_codec_supports_crf(codec_data->codec)) {
    /* Constant Rate Factor (CRF) setting is only available for some codecs. Change encoder quality
     * mode to CBR for others. */
    codec_data->constant_rate_factor = FFM_CRF_NONE;
  }

  /* Ensure valid color depth when changing the codec. */
  const ID *id = ptr->owner_id;
  const bool is_render = (id && GS(id->name) == ID_SCE);
  if (is_render) {
    Scene *scene = (Scene *)ptr->owner_id;
    const int valid_depths = BKE_imtype_valid_depths_with_video(scene->r.im_format.imtype, id);
    if ((scene->r.im_format.depth & valid_depths) == 0) {
      scene->r.im_format.depth = get_first_valid_depth(valid_depths);
    }
  }
}
#  endif

static float rna_Scene_ondine_render_progress_get(PointerRNA * /*ptr*/)
{
  return OD_get_render_progress();
}

static void rna_Scene_ondine_render_progress_set(PointerRNA * /*ptr*/, float /*value*/) {}

#else

/* Grease Pencil Interpolation tool settings */
static void rna_def_gpencil_interpolate(BlenderRNA *brna)
{
  StructRNA *srna;
  PropertyRNA *prop;

  srna = RNA_def_struct(brna, "GPencilInterpolateSettings", nullptr);
  RNA_def_struct_sdna(srna, "GP_Interpolate_Settings");
  RNA_def_struct_ui_text(srna,
                         "Grease Pencil Interpolate Settings",
                         "Settings for Grease Pencil interpolation tools");

  /* Custom curve-map. */
  prop = RNA_def_property(srna, "interpolation_curve", PROP_POINTER, PROP_NONE);
  RNA_def_property_pointer_sdna(prop, nullptr, "custom_ipo");
  RNA_def_property_struct_type(prop, "CurveMapping");
  RNA_def_property_ui_text(
      prop,
      "Interpolation Curve",
      "Custom curve to control 'sequence' interpolation between Grease Pencil frames");
}

static void rna_def_transform_orientation(BlenderRNA *brna)
{
  StructRNA *srna;
  PropertyRNA *prop;

  srna = RNA_def_struct(brna, "TransformOrientation", nullptr);

  prop = RNA_def_property(srna, "matrix", PROP_FLOAT, PROP_MATRIX);
  RNA_def_property_float_sdna(prop, nullptr, "mat");
  RNA_def_property_multi_array(prop, 2, rna_matrix_dimsize_3x3);
  RNA_def_property_update(prop, NC_SCENE | ND_TRANSFORM, nullptr);

  prop = RNA_def_property(srna, "name", PROP_STRING, PROP_NONE);
  RNA_def_struct_name_property(srna, prop);
  RNA_def_property_ui_text(prop, "Name", "Name of the custom transform orientation");
  RNA_def_property_update(prop, NC_SCENE | ND_TRANSFORM, nullptr);
}

static void rna_def_transform_orientation_slot(BlenderRNA *brna)
{
  StructRNA *srna;
  PropertyRNA *prop;

  srna = RNA_def_struct(brna, "TransformOrientationSlot", nullptr);
  RNA_def_struct_sdna(srna, "TransformOrientationSlot");
  RNA_def_struct_path_func(srna, "rna_TransformOrientationSlot_path");
  RNA_def_struct_ui_text(srna, "Orientation Slot", "");

  /* Orientations */
  prop = RNA_def_property(srna, "type", PROP_ENUM, PROP_NONE);
  RNA_def_property_enum_items(prop, rna_enum_transform_orientation_items);
  RNA_def_property_enum_funcs(prop,
                              "rna_TransformOrientationSlot_type_get",
                              "rna_TransformOrientationSlot_type_set",
                              "rna_TransformOrientation_with_scene_itemf");
  RNA_def_property_ui_text(prop, "Orientation", "Transformation orientation");
  RNA_def_property_update(prop, NC_SCENE | ND_TRANSFORM, nullptr);

  prop = RNA_def_property(srna, "custom_orientation", PROP_POINTER, PROP_NONE);
  RNA_def_property_struct_type(prop, "TransformOrientation");
  RNA_def_property_pointer_funcs(
      prop, "rna_TransformOrientationSlot_get", nullptr, nullptr, nullptr);
  RNA_def_property_ui_text(prop, "Current Transform Orientation", "");

  /* flag */
  prop = RNA_def_property(srna, "use", PROP_BOOLEAN, PROP_NONE);
  RNA_def_property_boolean_sdna(prop, nullptr, "flag", SELECT);
  RNA_def_property_ui_text(prop, "Use", "Use scene orientation instead of a custom setting");
  RNA_def_property_update(prop, NC_SCENE | ND_TOOLSETTINGS, nullptr);
}

static void rna_def_view3d_cursor(BlenderRNA *brna)
{
  StructRNA *srna;
  PropertyRNA *prop;

  srna = RNA_def_struct(brna, "View3DCursor", nullptr);
  RNA_def_struct_sdna(srna, "View3DCursor");
  RNA_def_struct_path_func(srna, "rna_View3DCursor_path");
  RNA_def_struct_ui_text(srna, "3D Cursor", "");
  RNA_def_struct_ui_icon(srna, ICON_CURSOR);
  RNA_def_struct_clear_flag(srna, STRUCT_UNDO);

  prop = RNA_def_property(srna, "location", PROP_FLOAT, PROP_XYZ_LENGTH);
  RNA_def_property_clear_flag(prop, PROP_ANIMATABLE);
  RNA_def_property_float_sdna(prop, nullptr, "location");
  RNA_def_property_ui_text(prop, "Location", "");
  RNA_def_property_ui_range(prop, -10000.0, 10000.0, 10, 4);
  RNA_def_property_update(prop, NC_WINDOW, nullptr);

  prop = RNA_def_property(srna, "rotation_quaternion", PROP_FLOAT, PROP_QUATERNION);
  RNA_def_property_clear_flag(prop, PROP_ANIMATABLE);
  RNA_def_property_float_sdna(prop, nullptr, "rotation_quaternion");
  RNA_def_property_ui_text(
      prop, "Quaternion Rotation", "Rotation in quaternions (keep normalized)");
  RNA_def_property_update(prop, NC_WINDOW, nullptr);

  prop = RNA_def_property(srna, "rotation_axis_angle", PROP_FLOAT, PROP_AXISANGLE);
  RNA_def_property_clear_flag(prop, PROP_ANIMATABLE);
  RNA_def_property_array(prop, 4);
  RNA_def_property_float_funcs(prop,
                               "rna_View3DCursor_rotation_axis_angle_get",
                               "rna_View3DCursor_rotation_axis_angle_set",
                               nullptr);
  RNA_def_property_float_array_default(prop, rna_default_axis_angle);
  RNA_def_property_ui_text(
      prop, "Axis-Angle Rotation", "Angle of Rotation for Axis-Angle rotation representation");
  RNA_def_property_update(prop, NC_WINDOW, nullptr);

  prop = RNA_def_property(srna, "rotation_euler", PROP_FLOAT, PROP_EULER);
  RNA_def_property_clear_flag(prop, PROP_ANIMATABLE);
  RNA_def_property_float_sdna(prop, nullptr, "rotation_euler");
  RNA_def_property_ui_text(prop, "Euler Rotation", "3D rotation");
  RNA_def_property_ui_range(prop, -FLT_MAX, FLT_MAX, 100, RNA_TRANSLATION_PREC_DEFAULT);
  RNA_def_property_update(prop, NC_WINDOW, nullptr);

  prop = RNA_def_property(srna, "rotation_mode", PROP_ENUM, PROP_NONE);
  RNA_def_property_clear_flag(prop, PROP_ANIMATABLE);
  RNA_def_property_enum_sdna(prop, nullptr, "rotation_mode");
  RNA_def_property_enum_items(prop, rna_enum_object_rotation_mode_items);
  RNA_def_property_enum_funcs(prop, nullptr, "rna_View3DCursor_rotation_mode_set", nullptr);
  RNA_def_property_ui_text(prop, "Rotation Mode", "");
  RNA_def_property_update(prop, NC_WINDOW, nullptr);

  /* Matrix access to avoid having to check current rotation mode. */
  prop = RNA_def_property(srna, "matrix", PROP_FLOAT, PROP_MATRIX);
  RNA_def_property_multi_array(prop, 2, rna_matrix_dimsize_4x4);
  RNA_def_property_flag(prop, PROP_THICK_WRAP); /* no reference to original data */
  RNA_def_property_ui_text(
      prop, "Transform Matrix", "Matrix combining location and rotation of the cursor");
  RNA_def_property_float_funcs(
      prop, "rna_View3DCursor_matrix_get", "rna_View3DCursor_matrix_set", nullptr);
  RNA_def_property_update(prop, NC_WINDOW, nullptr);
}

static void rna_def_tool_settings(BlenderRNA *brna)
{
  StructRNA *srna;
  PropertyRNA *prop;

  /* the construction of this enum is quite special - everything is stored as bitflags,
   * with 1st position only for on/off (and exposed as boolean), while others are mutually
   * exclusive options but which will only have any effect when autokey is enabled
   */
  static const EnumPropertyItem auto_key_items[] = {
      {AUTOKEY_MODE_NORMAL & ~AUTOKEY_ON, "ADD_REPLACE_KEYS", 0, "Add & Replace", ""},
      {AUTOKEY_MODE_EDITKEYS & ~AUTOKEY_ON, "REPLACE_KEYS", 0, "Replace", ""},
      {0, nullptr, 0, nullptr, nullptr},
  };

  static const EnumPropertyItem draw_groupuser_items[] = {
      {OB_DRAW_GROUPUSER_NONE, "NONE", 0, "None", ""},
      {OB_DRAW_GROUPUSER_ACTIVE,
       "ACTIVE",
       0,
       "Active",
       "Show vertices with no weights in the active group"},
      {OB_DRAW_GROUPUSER_ALL, "ALL", 0, "All", "Show vertices with no weights in any group"},
      {0, nullptr, 0, nullptr, nullptr},
  };

  static const EnumPropertyItem vertex_group_select_items[] = {
      {WT_VGROUP_ALL, "ALL", 0, "All", "All Vertex Groups"},
      {WT_VGROUP_BONE_DEFORM,
       "BONE_DEFORM",
       0,
       "Deform",
       "Vertex Groups assigned to Deform Bones"},
      {WT_VGROUP_BONE_DEFORM_OFF,
       "OTHER_DEFORM",
       0,
       "Other",
       "Vertex Groups assigned to non Deform Bones"},
      {0, nullptr, 0, nullptr, nullptr},
  };

  static const EnumPropertyItem gpencil_stroke_placement_items[] = {
      {GP_PROJECT_VIEWSPACE,
       "ORIGIN",
       ICON_OBJECT_ORIGIN,
       "Origin",
       "Draw stroke at Object origin"},
      {GP_PROJECT_VIEWSPACE | GP_PROJECT_CURSOR,
       "CURSOR",
       ICON_PIVOT_CURSOR,
       "3D Cursor",
       "Draw stroke at 3D cursor location"},
      {GP_PROJECT_VIEWSPACE | GP_PROJECT_DEPTH_VIEW,
       "SURFACE",
       ICON_SNAP_FACE,
       "Surface",
       "Stick stroke to surfaces"},
      {GP_PROJECT_VIEWSPACE | GP_PROJECT_DEPTH_STROKE,
       "STROKE",
       ICON_STROKE,
       "Stroke",
       "Stick stroke to other strokes"},
      {0, nullptr, 0, nullptr, nullptr},
  };

  static const EnumPropertyItem gpencil_stroke_snap_items[] = {
      {0, "NONE", 0, "All Points", "Snap to all points"},
      {GP_PROJECT_DEPTH_STROKE_ENDPOINTS,
       "ENDS",
       0,
       "End Points",
       "Snap to first and last points and interpolate"},
      {GP_PROJECT_DEPTH_STROKE_FIRST, "FIRST", 0, "First Point", "Snap to first point"},
      {0, nullptr, 0, nullptr, nullptr},
  };

  static const EnumPropertyItem annotation_stroke_placement_view2d_items[] = {
      {GP_PROJECT_VIEWSPACE | GP_PROJECT_CURSOR,
       "IMAGE",
       ICON_IMAGE_DATA,
       "Image",
       "Stick stroke to the image"},
      /* Weird, GP_PROJECT_VIEWALIGN is inverted. */
      {0, "VIEW", ICON_RESTRICT_VIEW_ON, "View", "Stick stroke to the view"},
      {0, nullptr, 0, nullptr, nullptr},
  };

  static const EnumPropertyItem annotation_stroke_placement_view3d_items[] = {
      {GP_PROJECT_VIEWSPACE | GP_PROJECT_CURSOR,
       "CURSOR",
       ICON_PIVOT_CURSOR,
       "3D Cursor",
       "Draw stroke at 3D cursor location"},
      /* Weird, GP_PROJECT_VIEWALIGN is inverted. */
      {0, "VIEW", ICON_RESTRICT_VIEW_ON, "View", "Stick stroke to the view"},
      {GP_PROJECT_VIEWSPACE | GP_PROJECT_DEPTH_VIEW,
       "SURFACE",
       ICON_FACESEL,
       "Surface",
       "Stick stroke to surfaces"},
      {0, nullptr, 0, nullptr, nullptr},
  };

  static const EnumPropertyItem uv_sticky_mode_items[] = {
      {SI_STICKY_DISABLE,
       "DISABLED",
       ICON_STICKY_UVS_DISABLE,
       "Disabled",
       "Sticky vertex selection disabled"},
      {SI_STICKY_LOC,
       "SHARED_LOCATION",
       ICON_STICKY_UVS_LOC,
       "Shared Location",
       "Select UVs that are at the same location and share a mesh vertex"},
      {SI_STICKY_VERTEX,
       "SHARED_VERTEX",
       ICON_STICKY_UVS_VERT,
       "Shared Vertex",
       "Select UVs that share a mesh vertex, whether or not they are at the same location"},
      {0, nullptr, 0, nullptr, nullptr},
  };

  srna = RNA_def_struct(brna, "ToolSettings", nullptr);
  RNA_def_struct_path_func(srna, "rna_ToolSettings_path");
  RNA_def_struct_ui_text(srna, "Tool Settings", "");

  prop = RNA_def_property(srna, "sculpt", PROP_POINTER, PROP_NONE);
  RNA_def_property_struct_type(prop, "Sculpt");
  RNA_def_property_ui_text(prop, "Sculpt", "");

  prop = RNA_def_property(srna, "curves_sculpt", PROP_POINTER, PROP_NONE);
  RNA_def_property_struct_type(prop, "CurvesSculpt");
  RNA_def_property_ui_text(prop, "Curves Sculpt", "");

  prop = RNA_def_property(srna, "use_auto_normalize", PROP_BOOLEAN, PROP_NONE);
  RNA_def_property_flag(prop, PROP_CONTEXT_UPDATE | PROP_DEG_SYNC_ONLY);
  RNA_def_property_boolean_sdna(prop, nullptr, "auto_normalize", 1);
  RNA_def_property_ui_text(prop,
                           "Weight Paint Auto-Normalize",
                           "Ensure all bone-deforming vertex groups add up "
                           "to 1.0 while weight painting");
  RNA_def_property_update(prop, 0, "rna_Scene_update_active_object_data");

  prop = RNA_def_property(srna, "use_lock_relative", PROP_BOOLEAN, PROP_NONE);
  RNA_def_property_flag(prop, PROP_CONTEXT_UPDATE | PROP_DEG_SYNC_ONLY);
  RNA_def_property_boolean_sdna(prop, nullptr, "wpaint_lock_relative", 1);
  RNA_def_property_ui_text(prop,
                           "Weight Paint Lock-Relative",
                           "Display bone-deforming groups as if all locked deform groups "
                           "were deleted, and the remaining ones were re-normalized");
  RNA_def_property_update(prop, 0, "rna_Scene_update_active_object_data");

  prop = RNA_def_property(srna, "use_multipaint", PROP_BOOLEAN, PROP_NONE);
  RNA_def_property_flag(prop, PROP_CONTEXT_UPDATE | PROP_DEG_SYNC_ONLY);
  RNA_def_property_boolean_sdna(prop, nullptr, "multipaint", 1);
  RNA_def_property_ui_text(prop,
                           "Weight Paint Multi-Paint",
                           "Paint across the weights of all selected bones, "
                           "maintaining their relative influence");
  RNA_def_property_update(prop, 0, "rna_Scene_update_active_object_data");

  prop = RNA_def_property(srna, "vertex_group_user", PROP_ENUM, PROP_NONE);
  RNA_def_property_flag(prop, PROP_CONTEXT_UPDATE | PROP_DEG_SYNC_ONLY);
  RNA_def_property_enum_sdna(prop, nullptr, "weightuser");
  RNA_def_property_enum_items(prop, draw_groupuser_items);
  RNA_def_property_ui_text(prop, "Mask Non-Group Vertices", "Display unweighted vertices");
  RNA_def_property_update(prop, 0, "rna_Scene_update_active_object_data");

  prop = RNA_def_property(srna, "vertex_group_subset", PROP_ENUM, PROP_NONE);
  RNA_def_property_flag(prop, PROP_CONTEXT_UPDATE | PROP_DEG_SYNC_ONLY);
  RNA_def_property_enum_sdna(prop, nullptr, "vgroupsubset");
  RNA_def_property_enum_items(prop, vertex_group_select_items);
  RNA_def_property_ui_text(prop, "Subset", "Filter Vertex groups for Display");
  RNA_def_property_update(prop, 0, "rna_Scene_update_active_object_data");

  prop = RNA_def_property(srna, "vertex_paint", PROP_POINTER, PROP_NONE);
  RNA_def_property_pointer_sdna(prop, nullptr, "vpaint");
  RNA_def_property_ui_text(prop, "Vertex Paint", "");

  prop = RNA_def_property(srna, "weight_paint", PROP_POINTER, PROP_NONE);
  RNA_def_property_pointer_sdna(prop, nullptr, "wpaint");
  RNA_def_property_ui_text(prop, "Weight Paint", "");

  prop = RNA_def_property(srna, "image_paint", PROP_POINTER, PROP_NONE);
  RNA_def_property_pointer_sdna(prop, nullptr, "imapaint");
  RNA_def_property_ui_text(prop, "Image Paint", "");

  prop = RNA_def_property(srna, "paint_mode", PROP_POINTER, PROP_NONE);
  RNA_def_property_pointer_sdna(prop, nullptr, "paint_mode");
  RNA_def_property_ui_text(prop, "Paint Mode", "");

  prop = RNA_def_property(srna, "uv_sculpt", PROP_POINTER, PROP_NONE);
  RNA_def_property_pointer_sdna(prop, nullptr, "uvsculpt");
  RNA_def_property_ui_text(prop, "UV Sculpt", "");

  prop = RNA_def_property(srna, "gpencil_paint", PROP_POINTER, PROP_NONE);
  RNA_def_property_pointer_sdna(prop, nullptr, "gp_paint");
  RNA_def_property_ui_text(prop, "Grease Pencil Paint", "");

  prop = RNA_def_property(srna, "gpencil_vertex_paint", PROP_POINTER, PROP_NONE);
  RNA_def_property_pointer_sdna(prop, nullptr, "gp_vertexpaint");
  RNA_def_property_ui_text(prop, "Grease Pencil Vertex Paint", "");

  prop = RNA_def_property(srna, "gpencil_sculpt_paint", PROP_POINTER, PROP_NONE);
  RNA_def_property_pointer_sdna(prop, nullptr, "gp_sculptpaint");
  RNA_def_property_ui_text(prop, "Grease Pencil Sculpt Paint", "");

  prop = RNA_def_property(srna, "gpencil_weight_paint", PROP_POINTER, PROP_NONE);
  RNA_def_property_pointer_sdna(prop, nullptr, "gp_weightpaint");
  RNA_def_property_ui_text(prop, "Grease Pencil Weight Paint", "");

  prop = RNA_def_property(srna, "particle_edit", PROP_POINTER, PROP_NONE);
  RNA_def_property_pointer_sdna(prop, nullptr, "particle");
  RNA_def_property_ui_text(prop, "Particle Edit", "");

  prop = RNA_def_property(srna, "uv_sculpt_lock_borders", PROP_BOOLEAN, PROP_NONE);
  RNA_def_property_boolean_sdna(prop, nullptr, "uv_sculpt_settings", UV_SCULPT_LOCK_BORDERS);
  RNA_def_property_flag(prop, PROP_DEG_SYNC_ONLY);
  RNA_def_property_ui_text(prop, "Lock Borders", "Disable editing of boundary edges");

  prop = RNA_def_property(srna, "uv_sculpt_all_islands", PROP_BOOLEAN, PROP_NONE);
  RNA_def_property_boolean_sdna(prop, nullptr, "uv_sculpt_settings", UV_SCULPT_ALL_ISLANDS);
  RNA_def_property_flag(prop, PROP_DEG_SYNC_ONLY);
  RNA_def_property_ui_text(prop, "Sculpt All Islands", "Brush operates on all islands");

  prop = RNA_def_property(srna, "lock_object_mode", PROP_BOOLEAN, PROP_NONE);
  RNA_def_property_boolean_sdna(prop, nullptr, "object_flag", SCE_OBJECT_MODE_LOCK);
  RNA_def_property_flag(prop, PROP_DEG_SYNC_ONLY);
  RNA_def_property_ui_text(prop,
                           "Lock Object Modes",
                           "Restrict selection to objects using the same mode as the active "
                           "object, to prevent accidental mode switch when selecting");
  RNA_def_property_update(prop, NC_SCENE | ND_TOOLSETTINGS, nullptr);

  static const EnumPropertyItem workspace_tool_items[] = {
      {SCE_WORKSPACE_TOOL_DEFAULT, "DEFAULT", 0, "Active Tool", ""},
      {SCE_WORKSPACE_TOOL_FALLBACK, "FALLBACK", 0, "Select", ""},
      {0, nullptr, 0, nullptr, nullptr},
  };

  prop = RNA_def_property(srna, "workspace_tool_type", PROP_ENUM, PROP_NONE);
  RNA_def_property_enum_sdna(prop, nullptr, "workspace_tool_type");
  RNA_def_property_flag(prop, PROP_DEG_SYNC_ONLY);
  RNA_def_property_enum_items(prop, workspace_tool_items);
  RNA_def_property_translation_context(prop, BLT_I18NCONTEXT_EDITOR_VIEW3D);
  RNA_def_property_ui_text(prop, "Drag", "Action when dragging in the viewport");

  /* Transform */
  prop = RNA_def_property(srna, "use_proportional_edit", PROP_BOOLEAN, PROP_NONE);
  RNA_def_property_boolean_sdna(prop, nullptr, "proportional_edit", PROP_EDIT_USE);
  RNA_def_property_flag(prop, PROP_DEG_SYNC_ONLY);
  RNA_def_property_ui_text(prop, "Proportional Editing", "Proportional edit mode");
  RNA_def_property_ui_icon(prop, ICON_PROP_ON, 0);
  RNA_def_property_update(prop, NC_SCENE | ND_TOOLSETTINGS, nullptr); /* header redraw */

  prop = RNA_def_property(srna, "use_proportional_edit_objects", PROP_BOOLEAN, PROP_NONE);
  RNA_def_property_boolean_sdna(prop, nullptr, "proportional_objects", 0);
  RNA_def_property_flag(prop, PROP_DEG_SYNC_ONLY);
  RNA_def_property_ui_text(
      prop, "Proportional Editing Objects", "Proportional editing object mode");
  RNA_def_property_ui_icon(prop, ICON_PROP_OFF, 1);
  RNA_def_property_update(prop, NC_SCENE | ND_TOOLSETTINGS, nullptr); /* header redraw */

  prop = RNA_def_property(srna, "use_proportional_projected", PROP_BOOLEAN, PROP_NONE);
  RNA_def_property_boolean_sdna(prop, nullptr, "proportional_edit", PROP_EDIT_PROJECTED);
  RNA_def_property_flag(prop, PROP_DEG_SYNC_ONLY);
  RNA_def_property_ui_text(
      prop, "Projected from View", "Proportional Editing using screen space locations");
  RNA_def_property_update(prop, NC_SCENE | ND_TOOLSETTINGS, nullptr); /* header redraw */

  prop = RNA_def_property(srna, "use_proportional_connected", PROP_BOOLEAN, PROP_NONE);
  RNA_def_property_boolean_sdna(prop, nullptr, "proportional_edit", PROP_EDIT_CONNECTED);
  RNA_def_property_flag(prop, PROP_DEG_SYNC_ONLY);
  RNA_def_property_ui_text(
      prop, "Connected Only", "Proportional Editing using connected geometry only");
  RNA_def_property_update(prop, NC_SCENE | ND_TOOLSETTINGS, nullptr); /* header redraw */

  prop = RNA_def_property(srna, "use_proportional_edit_mask", PROP_BOOLEAN, PROP_NONE);
  RNA_def_property_boolean_sdna(prop, nullptr, "proportional_mask", 0);
  RNA_def_property_flag(prop, PROP_DEG_SYNC_ONLY);
  RNA_def_property_ui_text(prop, "Proportional Editing Objects", "Proportional editing mask mode");
  RNA_def_property_ui_icon(prop, ICON_PROP_OFF, 1);
  RNA_def_property_update(prop, NC_SCENE | ND_TOOLSETTINGS, nullptr); /* header redraw */

  prop = RNA_def_property(srna, "use_proportional_action", PROP_BOOLEAN, PROP_NONE);
  RNA_def_property_boolean_sdna(prop, nullptr, "proportional_action", 0);
  RNA_def_property_flag(prop, PROP_DEG_SYNC_ONLY);
  RNA_def_property_ui_text(
      prop, "Proportional Editing Actions", "Proportional editing in action editor");
  RNA_def_property_ui_icon(prop, ICON_PROP_OFF, 1);
  RNA_def_property_update(prop, NC_SCENE | ND_TOOLSETTINGS, nullptr); /* header redraw */

  prop = RNA_def_property(srna, "use_proportional_fcurve", PROP_BOOLEAN, PROP_NONE);
  RNA_def_property_boolean_sdna(prop, nullptr, "proportional_fcurve", 0);
  RNA_def_property_flag(prop, PROP_DEG_SYNC_ONLY);
  RNA_def_property_ui_text(
      prop, "Proportional Editing F-Curves", "Proportional editing in F-Curve editor");
  RNA_def_property_ui_icon(prop, ICON_PROP_OFF, 1);
  RNA_def_property_update(prop, NC_SCENE | ND_TOOLSETTINGS, nullptr); /* header redraw */

  prop = RNA_def_property(srna, "lock_markers", PROP_BOOLEAN, PROP_NONE);
  RNA_def_property_boolean_sdna(prop, nullptr, "lock_markers", 0);
  RNA_def_property_flag(prop, PROP_DEG_SYNC_ONLY);
  RNA_def_property_ui_text(prop, "Lock Markers", "Prevent marker editing");

  prop = RNA_def_property(srna, "proportional_edit_falloff", PROP_ENUM, PROP_NONE);
  RNA_def_property_enum_sdna(prop, nullptr, "prop_mode");
  RNA_def_property_flag(prop, PROP_DEG_SYNC_ONLY);
  RNA_def_property_enum_items(prop, rna_enum_proportional_falloff_items);
  RNA_def_property_ui_text(
      prop, "Proportional Editing Falloff", "Falloff type for proportional editing mode");
  /* Abusing id_curve :/ */
  RNA_def_property_translation_context(prop, BLT_I18NCONTEXT_ID_CURVE_LEGACY);
  RNA_def_property_update(prop, NC_SCENE | ND_TOOLSETTINGS, nullptr); /* header redraw */

  prop = RNA_def_property(srna, "proportional_size", PROP_FLOAT, PROP_NONE);
  RNA_def_property_float_sdna(prop, nullptr, "proportional_size");
  RNA_def_property_flag(prop, PROP_DEG_SYNC_ONLY);
  RNA_def_property_ui_text(
      prop, "Proportional Size", "Display size for proportional editing circle");
  RNA_def_property_range(prop, 0.00001, 5000.0);

  prop = RNA_def_property(srna, "proportional_distance", PROP_FLOAT, PROP_DISTANCE);
  RNA_def_property_float_sdna(prop, nullptr, "proportional_size");
  RNA_def_property_flag(prop, PROP_DEG_SYNC_ONLY);
  RNA_def_property_ui_text(
      prop, "Proportional Size", "Display size for proportional editing circle");
  RNA_def_property_range(prop, 0.00001, 5000.0);

  prop = RNA_def_property(srna, "double_threshold", PROP_FLOAT, PROP_DISTANCE);
  RNA_def_property_float_sdna(prop, nullptr, "doublimit");
  RNA_def_property_flag(prop, PROP_DEG_SYNC_ONLY);
  RNA_def_property_ui_text(prop, "Merge Threshold", "Threshold distance for Auto Merge");
  RNA_def_property_range(prop, 0.0, 1.0);
  RNA_def_property_ui_range(prop, 0.0, 0.1, 0.01, 6);

  /* Pivot Point */
  prop = RNA_def_property(srna, "transform_pivot_point", PROP_ENUM, PROP_NONE);
  RNA_def_property_enum_sdna(prop, nullptr, "transform_pivot_point");
  RNA_def_property_flag(prop, PROP_DEG_SYNC_ONLY);
  RNA_def_property_enum_items(prop, rna_enum_transform_pivot_full_items);
  RNA_def_property_ui_text(prop, "Transform Pivot Point", "Pivot center for rotation/scaling");
  RNA_def_property_update(prop, NC_SCENE | ND_TOOLSETTINGS, nullptr);

  prop = RNA_def_property(srna, "use_transform_pivot_point_align", PROP_BOOLEAN, PROP_NONE);
  RNA_def_property_boolean_sdna(prop, nullptr, "transform_flag", SCE_XFORM_AXIS_ALIGN);
  RNA_def_property_flag(prop, PROP_DEG_SYNC_ONLY);
  RNA_def_property_ui_text(
      prop,
      "Only Locations",
      "Only transform object locations, without affecting rotation or scaling");
  RNA_def_property_update(prop, NC_SCENE | ND_TRANSFORM, nullptr);

  prop = RNA_def_property(srna, "use_transform_data_origin", PROP_BOOLEAN, PROP_NONE);
  RNA_def_property_boolean_sdna(prop, nullptr, "transform_flag", SCE_XFORM_DATA_ORIGIN);
  RNA_def_property_flag(prop, PROP_DEG_SYNC_ONLY);
  RNA_def_property_ui_text(
      prop, "Transform Origins", "Transform object origins, while leaving the shape in place");
  RNA_def_property_update(prop, NC_SCENE | ND_TRANSFORM, nullptr);

  prop = RNA_def_property(srna, "use_transform_skip_children", PROP_BOOLEAN, PROP_NONE);
  RNA_def_property_boolean_sdna(prop, nullptr, "transform_flag", SCE_XFORM_SKIP_CHILDREN);
  RNA_def_property_flag(prop, PROP_DEG_SYNC_ONLY);
  RNA_def_property_ui_text(
      prop, "Transform Parents", "Transform the parents, leaving the children in place");
  RNA_def_property_update(prop, NC_SCENE | ND_TRANSFORM, nullptr);

  prop = RNA_def_property(srna, "use_transform_correct_face_attributes", PROP_BOOLEAN, PROP_NONE);
  RNA_def_property_boolean_sdna(prop, nullptr, "uvcalc_flag", UVCALC_TRANSFORM_CORRECT);
  RNA_def_property_flag(prop, PROP_DEG_SYNC_ONLY);
  RNA_def_property_ui_text(prop,
                           "Correct Face Attributes",
                           "Correct data such as UVs and color attributes when transforming");
  RNA_def_property_update(prop, NC_SCENE | ND_TOOLSETTINGS, nullptr);

  prop = RNA_def_property(srna, "use_transform_correct_keep_connected", PROP_BOOLEAN, PROP_NONE);
  RNA_def_property_boolean_sdna(
      prop, nullptr, "uvcalc_flag", UVCALC_TRANSFORM_CORRECT_KEEP_CONNECTED);
  RNA_def_property_flag(prop, PROP_DEG_SYNC_ONLY);
  RNA_def_property_ui_text(
      prop,
      "Keep Connected",
      "During the Face Attributes correction, merge attributes connected to the same vertex");
  RNA_def_property_update(prop, NC_SCENE | ND_TOOLSETTINGS, nullptr);

  prop = RNA_def_property(srna, "use_mesh_automerge", PROP_BOOLEAN, PROP_NONE);
  RNA_def_property_boolean_sdna(prop, nullptr, "automerge", AUTO_MERGE);
  RNA_def_property_flag(prop, PROP_DEG_SYNC_ONLY);
  RNA_def_property_ui_text(
      prop, "Auto Merge Vertices", "Automatically merge vertices moved to the same location");
  RNA_def_property_ui_icon(prop, ICON_AUTOMERGE_OFF, 1);
  RNA_def_property_update(prop, NC_SCENE | ND_TOOLSETTINGS, nullptr); /* header redraw */

  prop = RNA_def_property(srna, "use_mesh_automerge_and_split", PROP_BOOLEAN, PROP_NONE);
  RNA_def_property_boolean_sdna(prop, nullptr, "automerge", AUTO_MERGE_AND_SPLIT);
  RNA_def_property_flag(prop, PROP_DEG_SYNC_ONLY);
  RNA_def_property_ui_text(prop, "Split Edges & Faces", "Automatically split edges and faces");
  RNA_def_property_ui_icon(prop, ICON_AUTOMERGE_OFF, 1);
  RNA_def_property_update(prop, NC_SCENE | ND_TOOLSETTINGS, nullptr); /* header redraw */

  prop = RNA_def_property(srna, "use_snap", PROP_BOOLEAN, PROP_NONE);
  RNA_def_property_boolean_sdna(prop, nullptr, "snap_flag", SCE_SNAP);
  RNA_def_property_flag(prop, PROP_DEG_SYNC_ONLY);
  RNA_def_property_ui_text(prop, "Snap", "Snap during transform");
  RNA_def_property_ui_icon(prop, ICON_SNAP_OFF, 1);
  RNA_def_property_update(prop, NC_SCENE | ND_TOOLSETTINGS, nullptr); /* header redraw */

  prop = RNA_def_property(srna, "use_snap_node", PROP_BOOLEAN, PROP_NONE);
  RNA_def_property_boolean_sdna(prop, nullptr, "snap_flag_node", SCE_SNAP);
  RNA_def_property_flag(prop, PROP_DEG_SYNC_ONLY);
  RNA_def_property_ui_text(prop, "Snap", "Snap Node during transform");
  RNA_def_property_ui_icon(prop, ICON_SNAP_OFF, 1);
  RNA_def_property_update(prop, NC_SCENE | ND_TOOLSETTINGS, nullptr); /* header redraw */

  prop = RNA_def_property(srna, "use_snap_sequencer", PROP_BOOLEAN, PROP_NONE);
  RNA_def_property_boolean_sdna(prop, nullptr, "snap_flag_seq", SCE_SNAP);
  RNA_def_property_flag(prop, PROP_DEG_SYNC_ONLY);
  RNA_def_property_ui_text(prop, "Use Snapping", "Snap strips during transform");
  RNA_def_property_ui_icon(prop, ICON_SNAP_OFF, 1);
  RNA_def_property_boolean_default(prop, true);
  RNA_def_property_update(prop, NC_SCENE | ND_TOOLSETTINGS, nullptr); /* Publish message-bus. */

  prop = RNA_def_property(srna, "use_snap_uv", PROP_BOOLEAN, PROP_NONE);
  RNA_def_property_boolean_sdna(prop, nullptr, "snap_uv_flag", SCE_SNAP);
  RNA_def_property_flag(prop, PROP_DEG_SYNC_ONLY);
  RNA_def_property_ui_text(prop, "Snap", "Snap UV during transform");
  RNA_def_property_ui_icon(prop, ICON_SNAP_OFF, 1);
  RNA_def_property_update(prop, NC_SCENE | ND_TOOLSETTINGS, nullptr); /* header redraw */

  prop = RNA_def_property(srna, "use_snap_align_rotation", PROP_BOOLEAN, PROP_NONE);
  RNA_def_property_boolean_sdna(prop, nullptr, "snap_flag", SCE_SNAP_ROTATE);
  RNA_def_property_flag(prop, PROP_DEG_SYNC_ONLY);
  RNA_def_property_ui_text(
      prop, "Align Rotation to Target", "Align rotation with the snapping target");
  RNA_def_property_update(prop, NC_SCENE | ND_TOOLSETTINGS, nullptr); /* header redraw */

  prop = RNA_def_property(srna, "use_snap_grid_absolute", PROP_BOOLEAN, PROP_NONE);
  RNA_def_property_boolean_sdna(prop, nullptr, "snap_flag", SCE_SNAP_ABS_GRID);
  RNA_def_property_flag(prop, PROP_DEG_SYNC_ONLY);
  RNA_def_property_ui_text(
      prop,
      "Absolute Increment Snap",
      "Absolute grid alignment while translating (based on the pivot center)");
  RNA_def_property_update(prop, NC_SCENE | ND_TOOLSETTINGS, nullptr); /* header redraw */

  prop = RNA_def_property(srna, "snap_angle_increment_2d", PROP_FLOAT, PROP_ANGLE);
  RNA_def_property_float_sdna(prop, nullptr, "snap_angle_increment_2d");
  RNA_def_property_ui_text(
      prop, "Rotation Increment", "Angle used for rotation increments in 2D editors");
  RNA_def_property_range(prop, 0, DEG2RADF(180.0f));
  RNA_def_property_ui_range(prop, DEG2RADF(1.0f), DEG2RADF(180.0f), 100.0f, 2);
  RNA_def_property_update(prop, NC_SCENE | ND_TOOLSETTINGS, nullptr); /* header redraw */

  prop = RNA_def_property(srna, "snap_angle_increment_2d_precision", PROP_FLOAT, PROP_ANGLE);
  RNA_def_property_float_sdna(prop, nullptr, "snap_angle_increment_2d_precision");
  RNA_def_property_ui_text(prop,
                           "Rotation Precision Increment",
                           "Precision angle used for rotation increments in 2D editors");
  RNA_def_property_range(prop, 0, DEG2RADF(180.0f));
  RNA_def_property_ui_range(prop, DEG2RADF(0.1f), DEG2RADF(180.0f), 10.0f, 3);
  RNA_def_property_update(prop, NC_SCENE | ND_TOOLSETTINGS, nullptr); /* header redraw */

  prop = RNA_def_property(srna, "snap_angle_increment_3d", PROP_FLOAT, PROP_ANGLE);
  RNA_def_property_float_sdna(prop, nullptr, "snap_angle_increment_3d");
  RNA_def_property_ui_text(
      prop, "Rotation Increment", "Angle used for rotation increments in 3D editors");
  RNA_def_property_range(prop, 0, DEG2RADF(180.0f));
  RNA_def_property_ui_range(prop, DEG2RADF(1.0f), DEG2RADF(180.0f), 100.0f, 2);
  RNA_def_property_update(prop, NC_SCENE | ND_TOOLSETTINGS, nullptr); /* header redraw */

  prop = RNA_def_property(srna, "snap_angle_increment_3d_precision", PROP_FLOAT, PROP_ANGLE);
  RNA_def_property_float_sdna(prop, nullptr, "snap_angle_increment_3d_precision");
  RNA_def_property_ui_text(prop,
                           "Rotation Precision Increment",
                           "Precision angle used for rotation increments in 3D editors");
  RNA_def_property_range(prop, 0, DEG2RADF(180.0f));
  RNA_def_property_ui_range(prop, DEG2RADF(0.1f), DEG2RADF(180.0f), 10.0f, 3);
  RNA_def_property_update(prop, NC_SCENE | ND_TOOLSETTINGS, nullptr); /* header redraw */

  prop = RNA_def_property(srna, "snap_elements", PROP_ENUM, PROP_NONE);
  RNA_def_property_enum_bitflag_sdna(prop, nullptr, "snap_mode");
  RNA_def_property_flag(prop, PROP_DEG_SYNC_ONLY);
  RNA_def_property_enum_items(prop, rna_enum_snap_element_items);
  RNA_def_property_enum_funcs(
      prop, "rna_ToolSettings_snap_mode_get", "rna_ToolSettings_snap_mode_set", nullptr);
  RNA_def_property_flag(prop, PROP_ENUM_FLAG);
  RNA_def_property_ui_text(prop, "Snap Element", "Type of element to snap to");
  RNA_def_property_update(prop, NC_SCENE | ND_TOOLSETTINGS, nullptr); /* header redraw */

  prop = RNA_def_property(srna, "snap_elements_base", PROP_ENUM, PROP_NONE);
  RNA_def_property_enum_bitflag_sdna(prop, nullptr, "snap_mode");
  RNA_def_property_flag(prop, PROP_DEG_SYNC_ONLY);
  RNA_def_property_enum_items(prop, rna_enum_snap_element_base_items);
  RNA_def_property_enum_funcs(
      prop, "rna_ToolSettings_snap_mode_get", "rna_ToolSettings_snap_mode_set", nullptr);
  RNA_def_property_flag(prop, PROP_ENUM_FLAG);
  RNA_def_property_ui_text(
      prop, "Snap Element", "Type of element for the \"Snap Base\" to snap to");
  RNA_def_property_update(prop, NC_SCENE | ND_TOOLSETTINGS, nullptr); /* header redraw */

  prop = RNA_def_property(srna, "snap_elements_individual", PROP_ENUM, PROP_NONE);
  RNA_def_property_enum_bitflag_sdna(prop, nullptr, "snap_mode");
  RNA_def_property_flag(prop, PROP_DEG_SYNC_ONLY);
  RNA_def_property_enum_items(prop, rna_enum_snap_element_individual_items);
  RNA_def_property_enum_funcs(
      prop, "rna_ToolSettings_snap_mode_get", "rna_ToolSettings_snap_mode_set", nullptr);
  RNA_def_property_flag(prop, PROP_ENUM_FLAG);
  RNA_def_property_ui_text(
      prop, "Project Mode", "Type of element for individual transformed elements to snap to");
  RNA_def_property_update(prop, NC_SCENE | ND_TOOLSETTINGS, nullptr); /* header redraw */

  prop = RNA_def_property(srna, "snap_face_nearest_steps", PROP_INT, PROP_FACTOR);
  RNA_def_property_int_sdna(prop, nullptr, "snap_face_nearest_steps");
  RNA_def_property_flag(prop, PROP_DEG_SYNC_ONLY);
  RNA_def_property_range(prop, 1, 100);
  RNA_def_property_ui_text(
      prop,
      "Face Nearest Steps",
      "Number of steps to break transformation into for face nearest snapping");

  prop = RNA_def_property(srna, "use_snap_to_same_target", PROP_BOOLEAN, PROP_NONE);
  RNA_def_property_boolean_sdna(prop, nullptr, "snap_flag", SCE_SNAP_KEEP_ON_SAME_OBJECT);
  RNA_def_property_flag(prop, PROP_DEG_SYNC_ONLY);
  RNA_def_property_ui_text(
      prop,
      "Snap to Same Target",
      "Snap only to target that source was initially near (\"Face Nearest\" only)");

  prop = RNA_def_property(srna, "use_snap_anim", PROP_BOOLEAN, PROP_NONE);
  RNA_def_property_boolean_sdna(prop, nullptr, "snap_flag_anim", SCE_SNAP);
  RNA_def_property_flag(prop, PROP_DEG_SYNC_ONLY);
  RNA_def_property_ui_text(prop, "Snap", "Enable snapping when transforming keyframes");
  RNA_def_property_ui_icon(prop, ICON_SNAP_OFF, 1);
  RNA_def_property_update(prop, NC_SCENE | ND_TOOLSETTINGS, nullptr); /* header redraw */

  prop = RNA_def_property(srna, "use_snap_time_absolute", PROP_BOOLEAN, PROP_NONE);
  RNA_def_property_boolean_sdna(prop, nullptr, "snap_flag_anim", SCE_SNAP_ABS_TIME_STEP);
  RNA_def_property_flag(prop, PROP_DEG_SYNC_ONLY);
  RNA_def_property_ui_text(
      prop, "Absolute Time Snap", "Absolute time alignment when transforming keyframes");
  RNA_def_property_update(prop, NC_SCENE | ND_TOOLSETTINGS, nullptr); /* header redraw */

  prop = RNA_def_property(srna, "snap_anim_element", PROP_ENUM, PROP_NONE);
  RNA_def_property_enum_bitflag_sdna(prop, nullptr, "snap_anim_mode");
  RNA_def_property_flag(prop, PROP_DEG_SYNC_ONLY);
  RNA_def_property_enum_items(prop, rna_enum_snap_animation_element_items);
  RNA_def_property_ui_text(prop, "Snap Animation Element", "Type of element to snap to");
  RNA_def_property_translation_context(prop, BLT_I18NCONTEXT_UNIT);
  RNA_def_property_update(prop, NC_SCENE | ND_TOOLSETTINGS, nullptr); /* header redraw */

  /* image editor uses its own set of snap modes */
  prop = RNA_def_property(srna, "snap_uv_element", PROP_ENUM, PROP_NONE);
  RNA_def_property_enum_bitflag_sdna(prop, nullptr, "snap_uv_mode");
  RNA_def_property_flag(prop, PROP_DEG_SYNC_ONLY | PROP_ENUM_FLAG);
  RNA_def_property_enum_funcs(prop, nullptr, "rna_ToolSettings_snap_uv_mode_set", nullptr);
  RNA_def_property_enum_items(prop, snap_uv_element_items);
  RNA_def_property_ui_text(prop, "Snap UV Element", "Type of element to snap to");
  RNA_def_property_update(prop, NC_SCENE | ND_TOOLSETTINGS, nullptr); /* header redraw */

  /* TODO(@gfxcoder): Rename `snap_target` to `snap_source` to avoid previous ambiguity of "target"
   * (now, "source" is geometry to be moved and "target" is geometry to which moved geometry is
   * snapped). */
  prop = RNA_def_property(srna, "snap_target", PROP_ENUM, PROP_NONE);
  RNA_def_property_enum_sdna(prop, nullptr, "snap_target");
  RNA_def_property_flag(prop, PROP_DEG_SYNC_ONLY);
  RNA_def_property_enum_items(prop, rna_enum_snap_source_items);
  RNA_def_property_ui_text(prop, "Snap Target", "Which part to snap onto the target");
  RNA_def_property_update(prop, NC_SCENE | ND_TOOLSETTINGS, nullptr); /* header redraw */

  prop = RNA_def_property(srna, "use_snap_peel_object", PROP_BOOLEAN, PROP_NONE);
  RNA_def_property_boolean_sdna(prop, nullptr, "snap_flag", SCE_SNAP_PEEL_OBJECT);
  RNA_def_property_flag(prop, PROP_DEG_SYNC_ONLY);
  RNA_def_property_ui_text(
      prop, "Snap Peel Object", "Consider objects as whole when finding volume center");
  RNA_def_property_update(prop, NC_SCENE | ND_TOOLSETTINGS, nullptr); /* header redraw */

  prop = RNA_def_property(srna, "use_snap_backface_culling", PROP_BOOLEAN, PROP_NONE);
  RNA_def_property_boolean_sdna(prop, nullptr, "snap_flag", SCE_SNAP_BACKFACE_CULLING);
  RNA_def_property_flag(prop, PROP_DEG_SYNC_ONLY);
  RNA_def_property_ui_text(prop, "Backface Culling", "Exclude back facing geometry from snapping");
  RNA_def_property_update(prop, NC_SCENE | ND_TOOLSETTINGS, nullptr); /* header redraw */

  /* TODO(@gfxcoder): Rename `use_snap_self` to `use_snap_active`, because active is correct but
   * self is not (breaks API). This only makes a difference when more than one mesh is edited. */
  prop = RNA_def_property(srna, "use_snap_self", PROP_BOOLEAN, PROP_NONE);
  RNA_def_property_boolean_negative_sdna(prop, nullptr, "snap_flag", SCE_SNAP_NOT_TO_ACTIVE);
  RNA_def_property_flag(prop, PROP_DEG_SYNC_ONLY);
  RNA_def_property_ui_text(
      prop, "Snap onto Active", "Snap onto itself only if enabled (edit mode only)");
  RNA_def_property_update(prop, NC_SCENE | ND_TOOLSETTINGS, nullptr); /* header redraw */

  prop = RNA_def_property(srna, "use_snap_edit", PROP_BOOLEAN, PROP_NONE);
  RNA_def_property_boolean_sdna(prop, nullptr, "snap_flag", SCE_SNAP_TO_INCLUDE_EDITED);
  RNA_def_property_flag(prop, PROP_DEG_SYNC_ONLY);
  RNA_def_property_ui_text(
      prop, "Snap onto Edited", "Snap onto non-active objects in edit mode (edit mode only)");
  RNA_def_property_update(prop, NC_SCENE | ND_TOOLSETTINGS, nullptr); /* header redraw */

  prop = RNA_def_property(srna, "use_snap_nonedit", PROP_BOOLEAN, PROP_NONE);
  RNA_def_property_boolean_sdna(prop, nullptr, "snap_flag", SCE_SNAP_TO_INCLUDE_NONEDITED);
  RNA_def_property_flag(prop, PROP_DEG_SYNC_ONLY);
  RNA_def_property_ui_text(
      prop, "Snap onto Non-edited", "Snap onto objects not in edit mode (edit mode only)");
  RNA_def_property_update(prop, NC_SCENE | ND_TOOLSETTINGS, nullptr); /* header redraw */

  prop = RNA_def_property(srna, "use_snap_selectable", PROP_BOOLEAN, PROP_NONE);
  RNA_def_property_boolean_sdna(prop, nullptr, "snap_flag", SCE_SNAP_TO_ONLY_SELECTABLE);
  RNA_def_property_flag(prop, PROP_DEG_SYNC_ONLY);
  RNA_def_property_ui_text(
      prop, "Snap onto Selectable Only", "Snap only onto objects that are selectable");
  RNA_def_property_update(prop, NC_SCENE | ND_TOOLSETTINGS, nullptr); /* header redraw */

  prop = RNA_def_property(srna, "use_snap_translate", PROP_BOOLEAN, PROP_NONE);
  RNA_def_property_boolean_sdna(
      prop, nullptr, "snap_transform_mode_flag", SCE_SNAP_TRANSFORM_MODE_TRANSLATE);
  RNA_def_property_flag(prop, PROP_DEG_SYNC_ONLY);
  RNA_def_property_ui_text(
      prop, "Use Snap for Translation", "Move is affected by snapping settings");
  RNA_def_property_update(prop, NC_SCENE | ND_TOOLSETTINGS, nullptr); /* header redraw */

  prop = RNA_def_property(srna, "use_snap_rotate", PROP_BOOLEAN, PROP_NONE);
  RNA_def_property_boolean_sdna(
      prop, nullptr, "snap_transform_mode_flag", SCE_SNAP_TRANSFORM_MODE_ROTATE);
  RNA_def_property_flag(prop, PROP_DEG_SYNC_ONLY);
  RNA_def_property_boolean_default(prop, false);
  RNA_def_property_ui_text(
      prop, "Use Snap for Rotation", "Rotate is affected by the snapping settings");
  RNA_def_property_update(prop, NC_SCENE | ND_TOOLSETTINGS, nullptr); /* header redraw */

  prop = RNA_def_property(srna, "use_snap_scale", PROP_BOOLEAN, PROP_NONE);
  RNA_def_property_boolean_sdna(
      prop, nullptr, "snap_transform_mode_flag", SCE_SNAP_TRANSFORM_MODE_SCALE);
  RNA_def_property_flag(prop, PROP_DEG_SYNC_ONLY);
  RNA_def_property_boolean_default(prop, false);
  RNA_def_property_ui_text(prop, "Use Snap for Scale", "Scale is affected by snapping settings");
  RNA_def_property_update(prop, NC_SCENE | ND_TOOLSETTINGS, nullptr); /* header redraw */

  prop = RNA_def_property(srna, "plane_axis", PROP_ENUM, PROP_NONE);
  RNA_def_property_enum_sdna(prop, nullptr, "plane_axis");
  RNA_def_property_flag(prop, PROP_DEG_SYNC_ONLY);
  RNA_def_property_enum_items(prop, rna_enum_axis_xyz_items);
  RNA_def_property_enum_default(prop, 2);
  RNA_def_property_ui_text(prop, "Plane Axis", "The axis used for placing the base region");

  prop = RNA_def_property(srna, "plane_axis_auto", PROP_BOOLEAN, PROP_NONE);
  RNA_def_property_boolean_sdna(prop, nullptr, "use_plane_axis_auto", 1);
  RNA_def_property_flag(prop, PROP_DEG_SYNC_ONLY);
  RNA_def_property_boolean_default(prop, true);
  RNA_def_property_ui_text(prop,
                           "Auto Axis",
                           "Select the closest axis when placing objects "
                           "(surface overrides)");

  prop = RNA_def_property(srna, "plane_depth", PROP_ENUM, PROP_NONE);
  RNA_def_property_enum_sdna(prop, nullptr, "plane_depth");
  RNA_def_property_flag(prop, PROP_DEG_SYNC_ONLY);
  RNA_def_property_enum_items(prop, plane_depth_items);
  RNA_def_property_enum_default(prop, V3D_PLACE_DEPTH_SURFACE);
  RNA_def_property_ui_text(prop, "Position", "The initial depth used when placing the cursor");

  prop = RNA_def_property(srna, "plane_orientation", PROP_ENUM, PROP_NONE);
  RNA_def_property_enum_sdna(prop, nullptr, "plane_orient");
  RNA_def_property_flag(prop, PROP_DEG_SYNC_ONLY);
  RNA_def_property_enum_items(prop, plane_orientation_items);
  RNA_def_property_enum_default(prop, V3D_PLACE_ORIENT_SURFACE);
  RNA_def_property_ui_text(prop, "Orientation", "The initial depth used when placing the cursor");

  prop = RNA_def_property(srna, "snap_elements_tool", PROP_ENUM, PROP_NONE);
  RNA_def_property_enum_sdna(prop, nullptr, "snap_mode_tools");
  RNA_def_property_flag(prop, PROP_DEG_SYNC_ONLY);
  RNA_def_property_enum_items(prop, snap_to_items);
  RNA_def_property_enum_default(prop, SCE_SNAP_TO_GEOM);
  RNA_def_property_ui_text(prop, "Snap to", "The target to use while snapping");

  /* Grease Pencil */
  prop = RNA_def_property(srna, "use_gpencil_draw_additive", PROP_BOOLEAN, PROP_NONE);
  RNA_def_property_boolean_sdna(prop, nullptr, "gpencil_flags", GP_TOOL_FLAG_RETAIN_LAST);
  RNA_def_property_flag(prop, PROP_DEG_SYNC_ONLY);
  RNA_def_property_ui_text(prop,
                           "Use Additive Drawing",
                           "When creating new frames, the strokes from the previous/active frame "
                           "are included as the basis for the new one");
  RNA_def_property_update(prop, NC_SCENE | ND_TOOLSETTINGS, nullptr);

  prop = RNA_def_property(srna, "use_gpencil_draw_onback", PROP_BOOLEAN, PROP_NONE);
  RNA_def_property_boolean_sdna(prop, nullptr, "gpencil_flags", GP_TOOL_FLAG_PAINT_ONBACK);
  RNA_def_property_flag(prop, PROP_DEG_SYNC_ONLY);
  RNA_def_property_ui_text(
      prop, "Draw Strokes on Back", "New strokes are drawn below of all strokes in the layer");
  RNA_def_property_update(prop, NC_SCENE | ND_TOOLSETTINGS, nullptr);

  prop = RNA_def_property(srna, "use_gpencil_thumbnail_list", PROP_BOOLEAN, PROP_NONE);
  RNA_def_property_boolean_negative_sdna(
      prop, nullptr, "gpencil_flags", GP_TOOL_FLAG_THUMBNAIL_LIST);
  RNA_def_property_flag(prop, PROP_DEG_SYNC_ONLY);
  RNA_def_property_ui_text(
      prop, "Compact List", "Show compact list of colors instead of thumbnails");
  RNA_def_property_update(prop, NC_SCENE | ND_TOOLSETTINGS, nullptr);

  prop = RNA_def_property(srna, "use_gpencil_weight_data_add", PROP_BOOLEAN, PROP_NONE);
  RNA_def_property_boolean_sdna(prop, nullptr, "gpencil_flags", GP_TOOL_FLAG_CREATE_WEIGHTS);
  RNA_def_property_flag(prop, PROP_DEG_SYNC_ONLY);
  RNA_def_property_ui_text(prop,
                           "Add weight data for new strokes",
                           "Weight data for new strokes is added according to the current vertex "
                           "group and weight. If no vertex group selected, weight is not added.");
  RNA_def_property_update(prop, NC_SCENE | ND_TOOLSETTINGS, nullptr);

  prop = RNA_def_property(srna, "use_gpencil_automerge_strokes", PROP_BOOLEAN, PROP_NONE);
  RNA_def_property_boolean_sdna(prop, nullptr, "gpencil_flags", GP_TOOL_FLAG_AUTOMERGE_STROKE);
  RNA_def_property_flag(prop, PROP_DEG_SYNC_ONLY);
  RNA_def_property_boolean_default(prop, false);
  RNA_def_property_ui_icon(prop, ICON_AUTOMERGE_OFF, 1);
  RNA_def_property_ui_text(
      prop,
      "Automerge",
      "Join the last drawn stroke with previous strokes in the active layer by distance");
  RNA_def_property_clear_flag(prop, PROP_ANIMATABLE);
  RNA_def_property_update(prop, NC_SCENE | ND_TOOLSETTINGS, nullptr);

  prop = RNA_def_property(srna, "gpencil_sculpt", PROP_POINTER, PROP_NONE);
  RNA_def_property_pointer_sdna(prop, nullptr, "gp_sculpt");
  RNA_def_property_flag(prop, PROP_DEG_SYNC_ONLY);
  RNA_def_property_struct_type(prop, "GPencilSculptSettings");
  RNA_def_property_ui_text(
      prop, "Grease Pencil Sculpt", "Settings for stroke sculpting tools and brushes");

  prop = RNA_def_property(srna, "gpencil_interpolate", PROP_POINTER, PROP_NONE);
  RNA_def_property_pointer_sdna(prop, nullptr, "gp_interpolate");
  RNA_def_property_flag(prop, PROP_DEG_SYNC_ONLY);
  RNA_def_property_struct_type(prop, "GPencilInterpolateSettings");
  RNA_def_property_ui_text(
      prop, "Grease Pencil Interpolate", "Settings for Grease Pencil interpolation tools");

  /* Grease Pencil - 3D View Stroke Placement */
  prop = RNA_def_property(srna, "gpencil_stroke_placement_view3d", PROP_ENUM, PROP_NONE);
  RNA_def_property_enum_bitflag_sdna(prop, nullptr, "gpencil_v3d_align");
  RNA_def_property_flag(prop, PROP_DEG_SYNC_ONLY);
  RNA_def_property_enum_items(prop, gpencil_stroke_placement_items);
  RNA_def_property_ui_text(prop, "Stroke Placement (3D View)", "");
  RNA_def_property_update(prop, NC_GPENCIL | ND_DATA, nullptr);

  prop = RNA_def_property(srna, "gpencil_stroke_snap_mode", PROP_ENUM, PROP_NONE);
  RNA_def_property_enum_bitflag_sdna(prop, nullptr, "gpencil_v3d_align");
  RNA_def_property_flag(prop, PROP_DEG_SYNC_ONLY);
  RNA_def_property_enum_items(prop, gpencil_stroke_snap_items);
  RNA_def_property_ui_text(prop, "Stroke Snap", "");
  RNA_def_property_update(prop, NC_GPENCIL | ND_DATA, nullptr);

  prop = RNA_def_property(srna, "gpencil_surface_offset", PROP_FLOAT, PROP_DISTANCE);
  RNA_def_property_float_sdna(prop, nullptr, "gpencil_surface_offset");
  RNA_def_property_flag(prop, PROP_DEG_SYNC_ONLY);
  RNA_def_property_ui_text(
      prop, "Surface Offset", "Offset along the normal when drawing on surfaces");
  RNA_def_property_range(prop, 0.0f, 1.0f);
  RNA_def_property_ui_range(prop, 0.0f, 1.0f, 0.1f, 3);
  RNA_def_property_float_default(prop, 0.150f);

  prop = RNA_def_property(srna, "use_gpencil_project_only_selected", PROP_BOOLEAN, PROP_NONE);
  RNA_def_property_boolean_sdna(
      prop, nullptr, "gpencil_v3d_align", GP_PROJECT_DEPTH_ONLY_SELECTED);
  RNA_def_property_flag(prop, PROP_DEG_SYNC_ONLY);
  RNA_def_property_ui_text(
      prop, "Project Onto Selected", "Project the strokes only onto selected objects");
  RNA_def_property_update(prop, NC_GPENCIL | ND_DATA, nullptr);

  /* Grease Pencil - Select mode Edit */
  prop = RNA_def_property(srna, "gpencil_selectmode_edit", PROP_ENUM, PROP_NONE);
  RNA_def_property_enum_sdna(prop, nullptr, "gpencil_selectmode_edit");
  RNA_def_property_flag(prop, PROP_DEG_SYNC_ONLY);
  RNA_def_property_enum_items(prop, rna_enum_grease_pencil_selectmode_items);
  RNA_def_property_ui_text(prop, "Select Mode", "");
  RNA_def_property_clear_flag(prop, PROP_ANIMATABLE);
  RNA_def_property_flag(prop, PROP_CONTEXT_UPDATE);
  RNA_def_property_update(prop, NC_SPACE | ND_SPACE_VIEW3D, nullptr);

  /* Grease Pencil - Select mode Sculpt */
  prop = RNA_def_property(srna, "use_gpencil_select_mask_point", PROP_BOOLEAN, PROP_NONE);
  RNA_def_property_boolean_sdna(
      prop, nullptr, "gpencil_selectmode_sculpt", GP_SCULPT_MASK_SELECTMODE_POINT);
  RNA_def_property_flag(prop, PROP_DEG_SYNC_ONLY);
  RNA_def_property_ui_text(prop, "Selection Mask", "Only sculpt selected stroke points");
  RNA_def_property_ui_icon(prop, ICON_GP_SELECT_POINTS, 0);
  RNA_def_property_clear_flag(prop, PROP_ANIMATABLE);
  RNA_def_property_flag(prop, PROP_CONTEXT_UPDATE);
  RNA_def_property_update(prop, NC_SPACE | ND_SPACE_VIEW3D, "rna_Gpencil_mask_point_update");

  prop = RNA_def_property(srna, "use_gpencil_select_mask_stroke", PROP_BOOLEAN, PROP_NONE);
  RNA_def_property_boolean_sdna(
      prop, nullptr, "gpencil_selectmode_sculpt", GP_SCULPT_MASK_SELECTMODE_STROKE);
  RNA_def_property_flag(prop, PROP_DEG_SYNC_ONLY);
  RNA_def_property_ui_text(prop, "Selection Mask", "Only sculpt selected strokes");
  RNA_def_property_ui_icon(prop, ICON_GP_SELECT_STROKES, 0);
  RNA_def_property_clear_flag(prop, PROP_ANIMATABLE);
  RNA_def_property_flag(prop, PROP_CONTEXT_UPDATE);
  RNA_def_property_update(prop, NC_SPACE | ND_SPACE_VIEW3D, "rna_Gpencil_mask_stroke_update");

  prop = RNA_def_property(srna, "use_gpencil_select_mask_segment", PROP_BOOLEAN, PROP_NONE);
  RNA_def_property_boolean_sdna(
      prop, nullptr, "gpencil_selectmode_sculpt", GP_SCULPT_MASK_SELECTMODE_SEGMENT);
  RNA_def_property_flag(prop, PROP_DEG_SYNC_ONLY);
  RNA_def_property_ui_text(
      prop, "Selection Mask", "Only sculpt selected stroke points between other strokes");
  RNA_def_property_ui_icon(prop, ICON_GP_SELECT_BETWEEN_STROKES, 0);
  RNA_def_property_clear_flag(prop, PROP_ANIMATABLE);
  RNA_def_property_flag(prop, PROP_CONTEXT_UPDATE);
  RNA_def_property_update(prop, NC_SPACE | ND_SPACE_VIEW3D, "rna_Gpencil_mask_segment_update");

  /* Grease Pencil - Select mode Vertex Paint */
  prop = RNA_def_property(srna, "use_gpencil_vertex_select_mask_point", PROP_BOOLEAN, PROP_NONE);
  RNA_def_property_boolean_sdna(
      prop, nullptr, "gpencil_selectmode_vertex", GP_VERTEX_MASK_SELECTMODE_POINT);
  RNA_def_property_flag(prop, PROP_DEG_SYNC_ONLY);
  RNA_def_property_ui_text(prop, "Selection Mask", "Only paint selected stroke points");
  RNA_def_property_ui_icon(prop, ICON_GP_SELECT_POINTS, 0);
  RNA_def_property_clear_flag(prop, PROP_ANIMATABLE);
  RNA_def_property_flag(prop, PROP_CONTEXT_UPDATE);
  RNA_def_property_update(
      prop, NC_SPACE | ND_SPACE_VIEW3D, "rna_Gpencil_vertex_mask_point_update");

  prop = RNA_def_property(srna, "use_gpencil_vertex_select_mask_stroke", PROP_BOOLEAN, PROP_NONE);
  RNA_def_property_boolean_sdna(
      prop, nullptr, "gpencil_selectmode_vertex", GP_VERTEX_MASK_SELECTMODE_STROKE);
  RNA_def_property_flag(prop, PROP_DEG_SYNC_ONLY);
  RNA_def_property_ui_text(prop, "Selection Mask", "Only paint selected strokes");
  RNA_def_property_ui_icon(prop, ICON_GP_SELECT_STROKES, 0);
  RNA_def_property_clear_flag(prop, PROP_ANIMATABLE);
  RNA_def_property_flag(prop, PROP_CONTEXT_UPDATE);
  RNA_def_property_update(
      prop, NC_SPACE | ND_SPACE_VIEW3D, "rna_Gpencil_vertex_mask_stroke_update");

  prop = RNA_def_property(srna, "use_gpencil_vertex_select_mask_segment", PROP_BOOLEAN, PROP_NONE);
  RNA_def_property_boolean_sdna(
      prop, nullptr, "gpencil_selectmode_vertex", GP_VERTEX_MASK_SELECTMODE_SEGMENT);
  RNA_def_property_flag(prop, PROP_DEG_SYNC_ONLY);
  RNA_def_property_ui_text(
      prop, "Selection Mask", "Only paint selected stroke points between other strokes");
  RNA_def_property_ui_icon(prop, ICON_GP_SELECT_BETWEEN_STROKES, 0);
  RNA_def_property_clear_flag(prop, PROP_ANIMATABLE);
  RNA_def_property_flag(prop, PROP_CONTEXT_UPDATE);
  RNA_def_property_update(
      prop, NC_SPACE | ND_SPACE_VIEW3D, "rna_Gpencil_vertex_mask_segment_update");

  prop = RNA_def_property(srna, "use_grease_pencil_multi_frame_editing", PROP_BOOLEAN, PROP_NONE);
  RNA_def_property_boolean_sdna(prop, nullptr, "gpencil_flags", GP_USE_MULTI_FRAME_EDITING);
  RNA_def_property_flag(prop, PROP_DEG_SYNC_ONLY);
  RNA_def_property_ui_text(prop, "Multi-frame Editing", "Enable multi-frame editing");
  RNA_def_property_ui_icon(prop, ICON_GP_MULTIFRAME_EDITING, 0);
  RNA_def_property_clear_flag(prop, PROP_ANIMATABLE);
  RNA_def_property_flag(prop, PROP_CONTEXT_UPDATE);
  RNA_def_property_update(prop, NC_GPENCIL | ND_DATA, "rna_active_grease_pencil_update");

  /* Annotations - 2D Views Stroke Placement */
  prop = RNA_def_property(srna, "annotation_stroke_placement_view2d", PROP_ENUM, PROP_NONE);
  RNA_def_property_enum_bitflag_sdna(prop, nullptr, "gpencil_v2d_align");
  RNA_def_property_flag(prop, PROP_DEG_SYNC_ONLY);
  RNA_def_property_enum_items(prop, annotation_stroke_placement_view2d_items);
  RNA_def_property_ui_text(prop, "Stroke Placement (2D View)", "");
  RNA_def_property_update(prop, NC_GPENCIL | ND_DATA, nullptr);

  /* Annotations - 3D View Stroke Placement */
  /* XXX: Do we need to decouple the stroke_endpoints setting too? */
  prop = RNA_def_property(srna, "annotation_stroke_placement_view3d", PROP_ENUM, PROP_NONE);
  RNA_def_property_enum_bitflag_sdna(prop, nullptr, "annotate_v3d_align");
  RNA_def_property_flag(prop, PROP_DEG_SYNC_ONLY);
  RNA_def_property_enum_items(prop, annotation_stroke_placement_view3d_items);
  RNA_def_property_enum_default(prop, GP_PROJECT_VIEWSPACE | GP_PROJECT_CURSOR);
  RNA_def_property_ui_text(prop,
                           "Annotation Stroke Placement (3D View)",
                           "How annotation strokes are orientated in 3D space");
  RNA_def_property_update(prop, NC_GPENCIL | ND_DATA, nullptr);

  prop = RNA_def_property(srna, "use_annotation_stroke_endpoints", PROP_BOOLEAN, PROP_NONE);
  RNA_def_property_boolean_sdna(
      prop, nullptr, "annotate_v3d_align", GP_PROJECT_DEPTH_STROKE_ENDPOINTS);
  RNA_def_property_flag(prop, PROP_DEG_SYNC_ONLY);
  RNA_def_property_ui_text(
      prop, "Only Endpoints", "Only use the first and last parts of the stroke for snapping");
  RNA_def_property_update(prop, NC_GPENCIL | ND_DATA, nullptr);

  prop = RNA_def_property(srna, "use_annotation_project_only_selected", PROP_BOOLEAN, PROP_NONE);
  RNA_def_property_boolean_sdna(
      prop, nullptr, "annotate_v3d_align", GP_PROJECT_DEPTH_ONLY_SELECTED);
  RNA_def_property_flag(prop, PROP_DEG_SYNC_ONLY);
  RNA_def_property_ui_text(
      prop, "Project Onto Selected", "Project the strokes only onto selected objects");
  RNA_def_property_update(prop, NC_GPENCIL | ND_DATA, nullptr);

  /* Annotations - Stroke Thickness */
  prop = RNA_def_property(srna, "annotation_thickness", PROP_INT, PROP_PIXEL);
  RNA_def_property_int_sdna(prop, nullptr, "annotate_thickness");
  RNA_def_property_flag(prop, PROP_DEG_SYNC_ONLY);
  RNA_def_property_range(prop, 1, 10);
  RNA_def_property_ui_text(prop, "Annotation Stroke Thickness", "Thickness of annotation strokes");
  RNA_def_property_update(prop, NC_GPENCIL | ND_DATA, nullptr);

  /* Auto Keying */
  prop = RNA_def_property(srna, "use_keyframe_insert_auto", PROP_BOOLEAN, PROP_NONE);
  RNA_def_property_boolean_sdna(prop, nullptr, "autokey_mode", AUTOKEY_ON);
  RNA_def_property_flag(prop, PROP_DEG_SYNC_ONLY);
  RNA_def_property_ui_text(
      prop, "Auto Keying", "Automatic keyframe insertion for objects, bones and masks");
  RNA_def_property_ui_icon(prop, ICON_RECORD_OFF, 1);
  RNA_def_property_update(prop, NC_ANIMATION | ND_KEYFRAME_AUTO, nullptr);

  prop = RNA_def_property(srna, "auto_keying_mode", PROP_ENUM, PROP_NONE);
  RNA_def_property_enum_bitflag_sdna(prop, nullptr, "autokey_mode");
  RNA_def_property_flag(prop, PROP_DEG_SYNC_ONLY);
  RNA_def_property_enum_items(prop, auto_key_items);
  RNA_def_property_ui_text(prop,
                           "Auto-Keying Mode",
                           "Mode of automatic keyframe insertion for objects, bones and masks");

  prop = RNA_def_property(srna, "use_record_with_nla", PROP_BOOLEAN, PROP_NONE);
  RNA_def_property_boolean_sdna(prop, nullptr, "keying_flag", AUTOKEY_FLAG_LAYERED_RECORD);
  RNA_def_property_flag(prop, PROP_DEG_SYNC_ONLY);
  RNA_def_property_ui_text(
      prop,
      "Layered",
      "Add a new NLA Track + Strip for every loop/pass made over the animation "
      "to allow non-destructive tweaking");

  prop = RNA_def_property(srna, "use_keyframe_insert_keyingset", PROP_BOOLEAN, PROP_NONE);
  RNA_def_property_boolean_sdna(prop, nullptr, "keying_flag", AUTOKEY_FLAG_ONLYKEYINGSET);
  RNA_def_property_flag(prop, PROP_DEG_SYNC_ONLY);
  RNA_def_property_ui_text(prop,
                           "Auto Keyframe Insert Keying Set",
                           "Automatic keyframe insertion using active Keying Set only");
  RNA_def_property_ui_icon(prop, ICON_KEYINGSET, 0);

  prop = RNA_def_property(srna, "use_keyframe_cycle_aware", PROP_BOOLEAN, PROP_NONE);
  RNA_def_property_boolean_sdna(prop, nullptr, "keying_flag", KEYING_FLAG_CYCLEAWARE);
  RNA_def_property_flag(prop, PROP_DEG_SYNC_ONLY);
  RNA_def_property_ui_text(
      prop,
      "Cycle-Aware Keying",
      "For channels with cyclic extrapolation, keyframe insertion is automatically "
      "remapped inside the cycle time range, and keeps ends in sync. Curves newly added to "
      "actions with a Manual Frame Range and Cyclic Animation are automatically made cyclic.");

  /* Keyframing */
  prop = RNA_def_property(srna, "keyframe_type", PROP_ENUM, PROP_NONE);
  RNA_def_property_enum_sdna(prop, nullptr, "keyframe_type");
  RNA_def_property_flag(prop, PROP_DEG_SYNC_ONLY);
  RNA_def_property_enum_items(prop, rna_enum_beztriple_keyframe_type_items);
  RNA_def_property_ui_text(
      prop, "New Keyframe Type", "Type of keyframes to create when inserting keyframes");
  RNA_def_property_translation_context(prop, BLT_I18NCONTEXT_ID_ACTION);

  /* UV */
  prop = RNA_def_property(srna, "uv_select_mode", PROP_ENUM, PROP_NONE);
  RNA_def_property_enum_sdna(prop, nullptr, "uv_selectmode");
  RNA_def_property_flag(prop, PROP_DEG_SYNC_ONLY);
  RNA_def_property_enum_items(prop, rna_enum_mesh_select_mode_uv_items);
  RNA_def_property_ui_text(prop, "UV Selection Mode", "UV selection and display mode");
  RNA_def_property_flag(prop, PROP_CONTEXT_UPDATE);
  RNA_def_property_update(prop, NC_SPACE | ND_SPACE_IMAGE, "rna_Scene_uv_select_mode_update");

  prop = RNA_def_property(srna, "uv_sticky_select_mode", PROP_ENUM, PROP_NONE);
  RNA_def_property_enum_sdna(prop, nullptr, "uv_sticky");
  RNA_def_property_flag(prop, PROP_DEG_SYNC_ONLY);
  RNA_def_property_enum_items(prop, uv_sticky_mode_items);
  RNA_def_property_ui_text(
      prop, "Sticky Selection Mode", "Method for extending UV vertex selection");
  RNA_def_property_update(prop, NC_SPACE | ND_SPACE_IMAGE, nullptr);

  prop = RNA_def_property(srna, "use_uv_select_sync", PROP_BOOLEAN, PROP_NONE);
  RNA_def_property_boolean_sdna(prop, nullptr, "uv_flag", UV_SYNC_SELECTION);
  RNA_def_property_flag(prop, PROP_DEG_SYNC_ONLY);
  RNA_def_property_ui_text(
      prop, "UV Sync Selection", "Keep UV and edit mode mesh selection in sync");
  RNA_def_property_ui_icon(prop, ICON_UV_SYNC_SELECT, 0);
  RNA_def_property_update(prop, NC_SPACE | ND_SPACE_IMAGE, nullptr);

  prop = RNA_def_property(srna, "show_uv_local_view", PROP_BOOLEAN, PROP_NONE);
  RNA_def_property_boolean_sdna(prop, nullptr, "uv_flag", UV_SHOW_SAME_IMAGE);
  RNA_def_property_flag(prop, PROP_DEG_SYNC_ONLY);
  RNA_def_property_ui_text(
      prop, "UV Local View", "Display only faces with the currently displayed image assigned");
  RNA_def_property_update(prop, NC_SPACE | ND_SPACE_IMAGE, nullptr);

  /* Mesh */
  prop = RNA_def_property(srna, "mesh_select_mode", PROP_BOOLEAN, PROP_NONE);
  RNA_def_property_boolean_bitset_array_sdna(prop, nullptr, "selectmode", 1 << 0, 3);
  RNA_def_property_flag(prop, PROP_DEG_SYNC_ONLY);
  RNA_def_property_boolean_funcs(prop, nullptr, "rna_Scene_editmesh_select_mode_set");
  RNA_def_property_ui_text(prop, "Mesh Selection Mode", "Which mesh elements selection works on");
  RNA_def_property_flag(prop, PROP_CONTEXT_UPDATE);
  RNA_def_property_update(prop, 0, "rna_Scene_editmesh_select_mode_update");

  prop = RNA_def_property(srna, "vertex_group_weight", PROP_FLOAT, PROP_FACTOR);
  RNA_def_property_float_sdna(prop, nullptr, "vgroup_weight");
  RNA_def_property_flag(prop, PROP_DEG_SYNC_ONLY);
  RNA_def_property_ui_text(prop, "Vertex Group Weight", "Weight to assign in vertex groups");

  prop = RNA_def_property(srna, "use_edge_path_live_unwrap", PROP_BOOLEAN, PROP_NONE);
  RNA_def_property_boolean_sdna(prop, nullptr, "edge_mode_live_unwrap", 1);
  RNA_def_property_flag(prop, PROP_DEG_SYNC_ONLY);
  RNA_def_property_ui_text(prop, "Live Unwrap", "Changing edge seams recalculates UV unwrap");

  prop = RNA_def_property(srna, "normal_vector", PROP_FLOAT, PROP_XYZ);
  RNA_def_property_ui_text(prop, "Normal Vector", "Normal vector used to copy, add or multiply");
  RNA_def_property_ui_range(prop, -10000.0, 10000.0, 1, 3);

  /* Unified Paint Settings */
  prop = RNA_def_property(srna, "unified_paint_settings", PROP_POINTER, PROP_NONE);
  RNA_def_property_flag(prop, PROP_NEVER_NULL);
  RNA_def_property_struct_type(prop, "UnifiedPaintSettings");
  RNA_def_property_ui_text(prop, "Unified Paint Settings", nullptr);

  /* Curve Paint Settings */
  prop = RNA_def_property(srna, "curve_paint_settings", PROP_POINTER, PROP_NONE);
  RNA_def_property_flag(prop, PROP_NEVER_NULL);
  RNA_def_property_struct_type(prop, "CurvePaintSettings");
  RNA_def_property_ui_text(prop, "Curve Paint Settings", nullptr);

  /* Mesh Statistics */
  prop = RNA_def_property(srna, "statvis", PROP_POINTER, PROP_NONE);
  RNA_def_property_flag(prop, PROP_NEVER_NULL);
  RNA_def_property_struct_type(prop, "MeshStatVis");
  RNA_def_property_ui_text(prop, "Mesh Statistics Visualization", nullptr);

  /* CurveProfile */
  prop = RNA_def_property(srna, "custom_bevel_profile_preset", PROP_POINTER, PROP_NONE);
  RNA_def_property_pointer_sdna(prop, nullptr, "custom_bevel_profile_preset");
  RNA_def_property_struct_type(prop, "CurveProfile");
  RNA_def_property_ui_text(prop, "Curve Profile Widget", "Used for defining a profile's path");

  /* Sequencer tool settings */
  prop = RNA_def_property(srna, "sequencer_tool_settings", PROP_POINTER, PROP_NONE);
  RNA_def_property_flag(prop, PROP_NEVER_NULL);
  RNA_def_property_struct_type(prop, "SequencerToolSettings");
  RNA_def_property_ui_text(prop, "Sequencer Tool Settings", nullptr);
}

static void rna_def_sequencer_tool_settings(BlenderRNA *brna)
{
  StructRNA *srna;
  PropertyRNA *prop;

  static const EnumPropertyItem scale_fit_methods[] = {
      {SEQ_SCALE_TO_FIT, "FIT", 0, "Scale to Fit", "Scale image to fit within the canvas"},
      {SEQ_SCALE_TO_FILL, "FILL", 0, "Scale to Fill", "Scale image to completely fill the canvas"},
      {SEQ_STRETCH_TO_FILL, "STRETCH", 0, "Stretch to Fill", "Stretch image to fill the canvas"},
      {SEQ_USE_ORIGINAL_SIZE,
       "ORIGINAL",
       0,
       "Use Original Size",
       "Keep image at its original size"},
      {0, nullptr, 0, nullptr, nullptr},
  };

  static const EnumPropertyItem scale_overlap_modes[] = {
      {SEQ_OVERLAP_EXPAND, "EXPAND", 0, "Expand", "Move strips so transformed strips fit"},
      {SEQ_OVERLAP_OVERWRITE,
       "OVERWRITE",
       0,
       "Overwrite",
       "Trim or split strips to resolve overlap"},
      {SEQ_OVERLAP_SHUFFLE,
       "SHUFFLE",
       0,
       "Shuffle",
       "Move transformed strips to nearest free space to resolve overlap"},
      {0, nullptr, 0, nullptr, nullptr},
  };

  static const EnumPropertyItem pivot_points[] = {
      {V3D_AROUND_CENTER_BOUNDS, "CENTER", ICON_PIVOT_BOUNDBOX, "Bounding Box Center", ""},
      {V3D_AROUND_CENTER_MEDIAN, "MEDIAN", ICON_PIVOT_MEDIAN, "Median Point", ""},
      {V3D_AROUND_CURSOR, "CURSOR", ICON_PIVOT_CURSOR, "2D Cursor", "Pivot around the 2D cursor"},
      {V3D_AROUND_LOCAL_ORIGINS,
       "INDIVIDUAL_ORIGINS",
       ICON_PIVOT_INDIVIDUAL,
       "Individual Origins",
       "Pivot around each selected island's own median point"},
      {0, nullptr, 0, nullptr, nullptr},

  };
  srna = RNA_def_struct(brna, "SequencerToolSettings", nullptr);
  RNA_def_struct_path_func(srna, "rna_SequencerToolSettings_path");
  RNA_def_struct_ui_text(srna, "Sequencer Tool Settings", "");

  /* Add strip settings. */
  prop = RNA_def_property(srna, "fit_method", PROP_ENUM, PROP_NONE);
  RNA_def_property_enum_items(prop, scale_fit_methods);
  RNA_def_property_ui_text(prop, "Fit Method", "Scale fit method");

  /* Transform snapping. */
  prop = RNA_def_property(srna, "snap_to_current_frame", PROP_BOOLEAN, PROP_NONE);
  RNA_def_property_boolean_sdna(prop, nullptr, "snap_mode", SEQ_SNAP_TO_CURRENT_FRAME);
  RNA_def_property_ui_text(prop, "Current Frame", "Snap to current frame");
  RNA_def_property_update(prop, NC_SCENE | ND_TOOLSETTINGS, nullptr); /* header redraw */

  prop = RNA_def_property(srna, "snap_to_hold_offset", PROP_BOOLEAN, PROP_NONE);
  RNA_def_property_boolean_sdna(prop, nullptr, "snap_mode", SEQ_SNAP_TO_STRIP_HOLD);
  RNA_def_property_ui_text(prop, "Hold Offset", "Snap to strip hold offsets");
  RNA_def_property_update(prop, NC_SCENE | ND_TOOLSETTINGS, nullptr); /* header redraw */

  prop = RNA_def_property(srna, "snap_to_markers", PROP_BOOLEAN, PROP_NONE);
  RNA_def_property_boolean_sdna(prop, nullptr, "snap_mode", SEQ_SNAP_TO_MARKERS);
  RNA_def_property_ui_text(prop, "Markers", "Snap to markers");
  RNA_def_property_update(prop, NC_SCENE | ND_TOOLSETTINGS, nullptr); /* header redraw */

  prop = RNA_def_property(srna, "snap_to_retiming_keys", PROP_BOOLEAN, PROP_NONE);
  RNA_def_property_boolean_sdna(prop, nullptr, "snap_mode", SEQ_SNAP_TO_RETIMING);
  RNA_def_property_ui_text(prop, "Retiming Keys", "Snap to retiming keys");
  RNA_def_property_update(prop, NC_SCENE | ND_TOOLSETTINGS, nullptr); /* header redraw */

  prop = RNA_def_property(srna, "snap_to_borders", PROP_BOOLEAN, PROP_NONE);
  RNA_def_property_boolean_sdna(prop, nullptr, "snap_mode", SEQ_SNAP_TO_PREVIEW_BORDERS);
  RNA_def_property_ui_text(prop, "Borders", "Snap to preview borders");
  RNA_def_property_update(prop, NC_SCENE | ND_TOOLSETTINGS, nullptr); /* header redraw */

  prop = RNA_def_property(srna, "snap_to_center", PROP_BOOLEAN, PROP_NONE);
  RNA_def_property_boolean_sdna(prop, nullptr, "snap_mode", SEQ_SNAP_TO_PREVIEW_CENTER);
  RNA_def_property_ui_text(prop, "Center", "Snap to preview center");
  RNA_def_property_update(prop, NC_SCENE | ND_TOOLSETTINGS, nullptr); /* header redraw */

  prop = RNA_def_property(srna, "snap_to_strips_preview", PROP_BOOLEAN, PROP_NONE);
  RNA_def_property_boolean_sdna(prop, nullptr, "snap_mode", SEQ_SNAP_TO_STRIPS_PREVIEW);
  RNA_def_property_ui_text(
      prop, "Other Strips", "Snap to borders and origins of deselected, visible strips");
  RNA_def_property_update(prop, NC_SCENE | ND_TOOLSETTINGS, nullptr); /* header redraw */

  prop = RNA_def_property(srna, "snap_ignore_muted", PROP_BOOLEAN, PROP_NONE);
  RNA_def_property_boolean_sdna(prop, nullptr, "snap_flag", SEQ_SNAP_IGNORE_MUTED);
  RNA_def_property_ui_text(prop, "Ignore Muted Strips", "Don't snap to hidden strips");

  prop = RNA_def_property(srna, "snap_ignore_sound", PROP_BOOLEAN, PROP_NONE);
  RNA_def_property_boolean_sdna(prop, nullptr, "snap_flag", SEQ_SNAP_IGNORE_SOUND);
  RNA_def_property_ui_text(prop, "Ignore Sound Strips", "Don't snap to sound strips");

  prop = RNA_def_property(srna, "use_snap_current_frame_to_strips", PROP_BOOLEAN, PROP_NONE);
  RNA_def_property_boolean_sdna(prop, nullptr, "snap_flag", SEQ_SNAP_CURRENT_FRAME_TO_STRIPS);
  RNA_def_property_ui_text(
      prop, "Snap Current Frame to Strips", "Snap current frame to strip start or end");

  prop = RNA_def_property(srna, "snap_distance", PROP_INT, PROP_PIXEL);
  RNA_def_property_int_sdna(prop, nullptr, "snap_distance");
  RNA_def_property_int_default(prop, 15);
  RNA_def_property_ui_range(prop, 0, 50, 1, 1);
  RNA_def_property_ui_text(prop, "Snapping Distance", "Maximum distance for snapping in pixels");

  /* Transform overlap handling. */
  prop = RNA_def_property(srna, "overlap_mode", PROP_ENUM, PROP_NONE);
  RNA_def_property_enum_items(prop, scale_overlap_modes);
  RNA_def_property_ui_text(prop, "Overlap Mode", "How to resolve overlap after transformation");

  prop = RNA_def_property(srna, "pivot_point", PROP_ENUM, PROP_NONE);
  RNA_def_property_enum_items(prop, pivot_points);
  RNA_def_property_ui_text(prop, "Pivot Point", "Rotation or scaling pivot point");
  RNA_def_property_update(prop, NC_SPACE | ND_SPACE_SEQUENCER, nullptr);
}

static void rna_def_unified_paint_settings(BlenderRNA *brna)
{
  StructRNA *srna;
  PropertyRNA *prop;

  static const EnumPropertyItem brush_size_unit_items[] = {
      {0, "VIEW", 0, "View", "Measure brush size relative to the view"},
      {UNIFIED_PAINT_BRUSH_LOCK_SIZE,
       "SCENE",
       0,
       "Scene",
       "Measure brush size relative to the scene"},
      {0, nullptr, 0, nullptr, nullptr},
  };

  srna = RNA_def_struct(brna, "UnifiedPaintSettings", nullptr);
  RNA_def_struct_path_func(srna, "rna_UnifiedPaintSettings_path");
  RNA_def_struct_ui_text(
      srna, "Unified Paint Settings", "Overrides for some of the active brush's settings");

  /* high-level flags to enable or disable unified paint settings */
  prop = RNA_def_property(srna, "use_unified_size", PROP_BOOLEAN, PROP_NONE);
  RNA_def_property_boolean_sdna(prop, nullptr, "flag", UNIFIED_PAINT_SIZE);
  RNA_def_property_ui_text(prop,
                           "Use Unified Radius",
                           "Instead of per-brush radius, the radius is shared across brushes");

  prop = RNA_def_property(srna, "use_unified_strength", PROP_BOOLEAN, PROP_NONE);
  RNA_def_property_boolean_sdna(prop, nullptr, "flag", UNIFIED_PAINT_ALPHA);
  RNA_def_property_ui_text(prop,
                           "Use Unified Strength",
                           "Instead of per-brush strength, the strength is shared across brushes");

  prop = RNA_def_property(srna, "use_unified_weight", PROP_BOOLEAN, PROP_NONE);
  RNA_def_property_boolean_sdna(prop, nullptr, "flag", UNIFIED_PAINT_WEIGHT);
  RNA_def_property_ui_text(prop,
                           "Use Unified Weight",
                           "Instead of per-brush weight, the weight is shared across brushes");

  prop = RNA_def_property(srna, "use_unified_color", PROP_BOOLEAN, PROP_NONE);
  RNA_def_property_boolean_sdna(prop, nullptr, "flag", UNIFIED_PAINT_COLOR);
  RNA_def_property_ui_text(
      prop, "Use Unified Color", "Instead of per-brush color, the color is shared across brushes");

  prop = RNA_def_property(srna, "use_unified_input_samples", PROP_BOOLEAN, PROP_NONE);
  RNA_def_property_boolean_sdna(prop, nullptr, "flag", UNIFIED_PAINT_INPUT_SAMPLES);
  RNA_def_property_ui_text(
      prop,
      "Use Unified Input Samples",
      "Instead of per-brush input samples, the value is shared across brushes");

  /* unified paint settings that override the equivalent settings
   * from the active brush */
  prop = RNA_def_property(srna, "size", PROP_INT, PROP_PIXEL);
  RNA_def_property_int_funcs(prop, nullptr, "rna_UnifiedPaintSettings_size_set", nullptr);
  RNA_def_property_flag(prop, PROP_CONTEXT_UPDATE);
  RNA_def_property_range(prop, 1, MAX_BRUSH_PIXEL_RADIUS * 10);
  RNA_def_property_ui_range(prop, 1, MAX_BRUSH_PIXEL_RADIUS, 1, -1);
  RNA_def_property_ui_text(prop, "Radius", "Radius of the brush");
  RNA_def_property_update(prop, 0, "rna_UnifiedPaintSettings_radius_update");

  prop = RNA_def_property(srna, "unprojected_radius", PROP_FLOAT, PROP_DISTANCE);
  RNA_def_property_float_funcs(
      prop, nullptr, "rna_UnifiedPaintSettings_unprojected_radius_set", nullptr);
  RNA_def_property_flag(prop, PROP_CONTEXT_UPDATE);
  RNA_def_property_range(prop, 0.001, FLT_MAX);
  RNA_def_property_ui_range(prop, 0.001, 1, 1, -1);
  RNA_def_property_ui_text(prop, "Unprojected Radius", "Radius of brush in Blender units");
  RNA_def_property_update(prop, 0, "rna_UnifiedPaintSettings_radius_update");

  prop = RNA_def_property(srna, "strength", PROP_FLOAT, PROP_FACTOR);
  RNA_def_property_float_sdna(prop, nullptr, "alpha");
  RNA_def_property_flag(prop, PROP_CONTEXT_UPDATE);
  RNA_def_property_range(prop, 0.0f, 10.0f);
  RNA_def_property_ui_range(prop, 0.0f, 1.0f, 0.001, 3);
  RNA_def_property_ui_text(
      prop, "Strength", "How powerful the effect of the brush is when applied");
  RNA_def_property_update(prop, 0, "rna_UnifiedPaintSettings_update");

  prop = RNA_def_property(srna, "weight", PROP_FLOAT, PROP_FACTOR);
  RNA_def_property_float_sdna(prop, nullptr, "weight");
  RNA_def_property_flag(prop, PROP_CONTEXT_UPDATE);
  RNA_def_property_range(prop, 0.0f, 1.0f);
  RNA_def_property_ui_range(prop, 0.0f, 1.0f, 0.001, 3);
  RNA_def_property_ui_text(prop, "Weight", "Weight to assign in vertex groups");
  RNA_def_property_update(prop, 0, "rna_UnifiedPaintSettings_update");

  prop = RNA_def_property(srna, "color", PROP_FLOAT, PROP_COLOR_GAMMA);
  RNA_def_property_flag(prop, PROP_CONTEXT_UPDATE);
  RNA_def_property_range(prop, 0.0, 1.0);
  RNA_def_property_float_sdna(prop, nullptr, "rgb");
  RNA_def_property_ui_text(prop, "Color", "");
  RNA_def_property_update(prop, 0, "rna_UnifiedPaintSettings_update");

  prop = RNA_def_property(srna, "secondary_color", PROP_FLOAT, PROP_COLOR_GAMMA);
  RNA_def_property_flag(prop, PROP_CONTEXT_UPDATE);
  RNA_def_property_range(prop, 0.0, 1.0);
  RNA_def_property_float_sdna(prop, nullptr, "secondary_rgb");
  RNA_def_property_ui_text(prop, "Secondary Color", "");
  RNA_def_property_update(prop, 0, "rna_UnifiedPaintSettings_update");

  prop = RNA_def_property(srna, "input_samples", PROP_INT, PROP_UNSIGNED);
  RNA_def_property_int_sdna(prop, nullptr, "input_samples");
  RNA_def_property_flag(prop, PROP_CONTEXT_UPDATE);
  RNA_def_property_range(prop, 1, PAINT_MAX_INPUT_SAMPLES);
  RNA_def_property_ui_range(prop, 1, PAINT_MAX_INPUT_SAMPLES, 1, -1);
  RNA_def_property_ui_text(
      prop,
      "Input Samples",
      "Number of input samples to average together to smooth the brush stroke");
  RNA_def_property_update(prop, 0, "rna_UnifiedPaintSettings_update");

  prop = RNA_def_property(srna, "use_locked_size", PROP_ENUM, PROP_NONE); /* as an enum */
  RNA_def_property_enum_bitflag_sdna(prop, nullptr, "flag");
  RNA_def_property_enum_items(prop, brush_size_unit_items);
  RNA_def_property_ui_text(
      prop, "Radius Unit", "Measure brush size relative to the view or the scene");
}

static void rna_def_curve_paint_settings(BlenderRNA *brna)
{
  StructRNA *srna;
  PropertyRNA *prop;

  srna = RNA_def_struct(brna, "CurvePaintSettings", nullptr);
  RNA_def_struct_path_func(srna, "rna_CurvePaintSettings_path");
  RNA_def_struct_ui_text(srna, "Curve Paint Settings", "");

  static const EnumPropertyItem curve_type_items[] = {
      {CU_POLY, "POLY", 0, "Poly", ""},
      {CU_BEZIER, "BEZIER", 0, "Bézier", ""},
      {0, nullptr, 0, nullptr, nullptr},
  };

  prop = RNA_def_property(srna, "curve_type", PROP_ENUM, PROP_NONE);
  RNA_def_property_flag(prop, PROP_DEG_SYNC_ONLY);
  RNA_def_property_enum_sdna(prop, nullptr, "curve_type");
  RNA_def_property_enum_items(prop, curve_type_items);
  RNA_def_property_ui_text(prop, "Type", "Type of curve to use for new strokes");

  prop = RNA_def_property(srna, "use_corners_detect", PROP_BOOLEAN, PROP_NONE);
  RNA_def_property_flag(prop, PROP_DEG_SYNC_ONLY);
  RNA_def_property_boolean_sdna(prop, nullptr, "flag", CURVE_PAINT_FLAG_CORNERS_DETECT);
  RNA_def_property_ui_text(prop, "Detect Corners", "Detect corners and use non-aligned handles");

  prop = RNA_def_property(srna, "use_pressure_radius", PROP_BOOLEAN, PROP_NONE);
  RNA_def_property_flag(prop, PROP_DEG_SYNC_ONLY);
  RNA_def_property_boolean_sdna(prop, nullptr, "flag", CURVE_PAINT_FLAG_PRESSURE_RADIUS);
  RNA_def_property_ui_icon(prop, ICON_STYLUS_PRESSURE, 0);
  RNA_def_property_ui_text(prop, "Use Pressure", "Map tablet pressure to curve radius");

  prop = RNA_def_property(srna, "use_stroke_endpoints", PROP_BOOLEAN, PROP_NONE);
  RNA_def_property_flag(prop, PROP_DEG_SYNC_ONLY);
  RNA_def_property_boolean_sdna(prop, nullptr, "flag", CURVE_PAINT_FLAG_DEPTH_STROKE_ENDPOINTS);
  RNA_def_property_ui_text(prop, "Only First", "Use the start of the stroke for the depth");

  prop = RNA_def_property(srna, "use_offset_absolute", PROP_BOOLEAN, PROP_NONE);
  RNA_def_property_flag(prop, PROP_DEG_SYNC_ONLY);
  RNA_def_property_boolean_sdna(prop, nullptr, "flag", CURVE_PAINT_FLAG_DEPTH_STROKE_OFFSET_ABS);
  RNA_def_property_ui_text(
      prop, "Absolute Offset", "Apply a fixed offset (don't scale by the radius)");

  prop = RNA_def_property(srna, "use_project_only_selected", PROP_BOOLEAN, PROP_NONE);
  RNA_def_property_flag(prop, PROP_DEG_SYNC_ONLY);
  RNA_def_property_boolean_sdna(prop, nullptr, "flag", CURVE_PAINT_FLAG_DEPTH_ONLY_SELECTED);
  RNA_def_property_ui_text(
      prop, "Project Onto Selected", "Project the strokes only onto selected objects");

  prop = RNA_def_property(srna, "error_threshold", PROP_INT, PROP_PIXEL);
  RNA_def_property_flag(prop, PROP_DEG_SYNC_ONLY);
  RNA_def_property_range(prop, 1, 100);
  RNA_def_property_ui_text(prop, "Tolerance", "Allow deviation for a smoother, less precise line");

  prop = RNA_def_property(srna, "fit_method", PROP_ENUM, PROP_PIXEL);
  RNA_def_property_flag(prop, PROP_DEG_SYNC_ONLY);
  RNA_def_property_enum_sdna(prop, nullptr, "fit_method");
  RNA_def_property_enum_items(prop, rna_enum_curve_fit_method_items);
  RNA_def_property_ui_text(prop, "Method", "Curve fitting method");

  prop = RNA_def_property(srna, "corner_angle", PROP_FLOAT, PROP_ANGLE);
  RNA_def_property_flag(prop, PROP_DEG_SYNC_ONLY);
  RNA_def_property_range(prop, 0, M_PI);
  RNA_def_property_ui_text(prop, "Corner Angle", "Angles above this are considered corners");

  prop = RNA_def_property(srna, "radius_min", PROP_FLOAT, PROP_NONE);
  RNA_def_property_flag(prop, PROP_DEG_SYNC_ONLY);
  RNA_def_property_range(prop, 0.0, 100.0);
  RNA_def_property_ui_range(prop, 0.0f, 10.0, 10, 2);
  RNA_def_property_ui_text(
      prop,
      "Radius Min",
      "Minimum radius when the minimum pressure is applied (also the minimum when tapering)");

  prop = RNA_def_property(srna, "radius_max", PROP_FLOAT, PROP_NONE);
  RNA_def_property_flag(prop, PROP_DEG_SYNC_ONLY);
  RNA_def_property_range(prop, 0.0, 100.0);
  RNA_def_property_ui_range(prop, 0.0f, 10.0, 10, 2);
  RNA_def_property_ui_text(
      prop,
      "Radius Max",
      "Radius to use when the maximum pressure is applied (or when a tablet isn't used)");

  prop = RNA_def_property(srna, "radius_taper_start", PROP_FLOAT, PROP_NONE);
  RNA_def_property_flag(prop, PROP_DEG_SYNC_ONLY);
  RNA_def_property_range(prop, 0.0, 1.0);
  RNA_def_property_ui_range(prop, 0.0f, 1.0, 1, 2);
  RNA_def_property_ui_text(
      prop, "Radius Min", "Taper factor for the radius of each point along the curve");

  prop = RNA_def_property(srna, "radius_taper_end", PROP_FLOAT, PROP_NONE);
  RNA_def_property_flag(prop, PROP_DEG_SYNC_ONLY);
  RNA_def_property_range(prop, 0.0, 10.0);
  RNA_def_property_ui_range(prop, 0.0f, 1.0, 1, 2);
  RNA_def_property_ui_text(
      prop, "Radius Max", "Taper factor for the radius of each point along the curve");

  prop = RNA_def_property(srna, "surface_offset", PROP_FLOAT, PROP_NONE);
  RNA_def_property_flag(prop, PROP_DEG_SYNC_ONLY);
  RNA_def_property_range(prop, -10.0, 10.0);
  RNA_def_property_ui_range(prop, -1.0f, 1.0, 1, 2);
  RNA_def_property_ui_text(prop, "Offset", "Offset the stroke from the surface");

  static const EnumPropertyItem depth_mode_items[] = {
      {CURVE_PAINT_PROJECT_CURSOR, "CURSOR", 0, "Cursor", ""},
      {CURVE_PAINT_PROJECT_SURFACE, "SURFACE", 0, "Surface", ""},
      {0, nullptr, 0, nullptr, nullptr},
  };

  prop = RNA_def_property(srna, "depth_mode", PROP_ENUM, PROP_NONE);
  RNA_def_property_flag(prop, PROP_DEG_SYNC_ONLY);
  RNA_def_property_enum_sdna(prop, nullptr, "depth_mode");
  RNA_def_property_enum_items(prop, depth_mode_items);
  RNA_def_property_ui_text(prop, "Depth", "Method of projecting depth");

  static const EnumPropertyItem surface_plane_items[] = {
      {CURVE_PAINT_SURFACE_PLANE_NORMAL_VIEW,
       "NORMAL_VIEW",
       0,
       "Normal to Surface",
       "Draw in a plane perpendicular to the surface"},
      {CURVE_PAINT_SURFACE_PLANE_NORMAL_SURFACE,
       "NORMAL_SURFACE",
       0,
       "Tangent to Surface",
       "Draw in the surface plane"},
      {CURVE_PAINT_SURFACE_PLANE_VIEW,
       "VIEW",
       0,
       "View",
       "Draw in a plane aligned to the viewport"},
      {0, nullptr, 0, nullptr, nullptr},
  };

  prop = RNA_def_property(srna, "surface_plane", PROP_ENUM, PROP_NONE);
  RNA_def_property_flag(prop, PROP_DEG_SYNC_ONLY);
  RNA_def_property_enum_sdna(prop, nullptr, "surface_plane");
  RNA_def_property_enum_items(prop, surface_plane_items);
  RNA_def_property_ui_text(prop, "Plane", "Plane for projected stroke");
}

static void rna_def_statvis(BlenderRNA *brna)
{
  StructRNA *srna;
  PropertyRNA *prop;

  static const EnumPropertyItem stat_type[] = {
      {SCE_STATVIS_OVERHANG, "OVERHANG", 0, "Overhang", ""},
      {SCE_STATVIS_THICKNESS, "THICKNESS", 0, "Thickness", ""},
      {SCE_STATVIS_INTERSECT, "INTERSECT", 0, "Intersect", ""},
      {SCE_STATVIS_DISTORT, "DISTORT", 0, "Distortion", ""},
      {SCE_STATVIS_SHARP, "SHARP", 0, "Sharp", ""},
      {0, nullptr, 0, nullptr, nullptr},
  };

  srna = RNA_def_struct(brna, "MeshStatVis", nullptr);
  RNA_def_struct_path_func(srna, "rna_MeshStatVis_path");
  RNA_def_struct_ui_text(srna, "Mesh Visualize Statistics", "");

  prop = RNA_def_property(srna, "type", PROP_ENUM, PROP_NONE);
  RNA_def_property_enum_items(prop, stat_type);
  RNA_def_property_ui_text(prop, "Type", "Type of data to visualize/check");
  RNA_def_property_flag(prop, PROP_CONTEXT_UPDATE);
  RNA_def_property_update(prop, 0, "rna_EditMesh_update");

  /* overhang */
  prop = RNA_def_property(srna, "overhang_min", PROP_FLOAT, PROP_ANGLE);
  RNA_def_property_float_sdna(prop, nullptr, "overhang_min");
  RNA_def_property_range(prop, 0.0f, DEG2RADF(180.0f));
  RNA_def_property_ui_range(prop, 0.0f, DEG2RADF(180.0f), 10, 3);
  RNA_def_property_ui_text(prop, "Overhang Min", "Minimum angle to display");
  RNA_def_property_flag(prop, PROP_CONTEXT_UPDATE);
  RNA_def_property_update(prop, 0, "rna_EditMesh_update");

  prop = RNA_def_property(srna, "overhang_max", PROP_FLOAT, PROP_ANGLE);
  RNA_def_property_float_sdna(prop, nullptr, "overhang_max");
  RNA_def_property_range(prop, 0.0f, DEG2RADF(180.0f));
  RNA_def_property_ui_range(prop, 0.0f, DEG2RADF(180.0f), 10, 3);
  RNA_def_property_ui_text(prop, "Overhang Max", "Maximum angle to display");
  RNA_def_property_flag(prop, PROP_CONTEXT_UPDATE);
  RNA_def_property_update(prop, 0, "rna_EditMesh_update");

  prop = RNA_def_property(srna, "overhang_axis", PROP_ENUM, PROP_NONE);
  RNA_def_property_enum_sdna(prop, nullptr, "overhang_axis");
  RNA_def_property_enum_items(prop, rna_enum_object_axis_items);
  RNA_def_property_ui_text(prop, "Axis", "");
  RNA_def_property_flag(prop, PROP_CONTEXT_UPDATE);
  RNA_def_property_update(prop, 0, "rna_EditMesh_update");

  /* thickness */
  prop = RNA_def_property(srna, "thickness_min", PROP_FLOAT, PROP_DISTANCE);
  RNA_def_property_float_sdna(prop, nullptr, "thickness_min");
  RNA_def_property_range(prop, 0.0f, 1000.0);
  RNA_def_property_ui_range(prop, 0.0f, 100.0, 0.001, 3);
  RNA_def_property_ui_text(prop, "Thickness Min", "Minimum for measuring thickness");
  RNA_def_property_flag(prop, PROP_CONTEXT_UPDATE);
  RNA_def_property_update(prop, 0, "rna_EditMesh_update");

  prop = RNA_def_property(srna, "thickness_max", PROP_FLOAT, PROP_DISTANCE);
  RNA_def_property_float_sdna(prop, nullptr, "thickness_max");
  RNA_def_property_range(prop, 0.0f, 1000.0);
  RNA_def_property_ui_range(prop, 0.0f, 100.0, 0.001, 3);
  RNA_def_property_ui_text(prop, "Thickness Max", "Maximum for measuring thickness");
  RNA_def_property_flag(prop, PROP_CONTEXT_UPDATE);
  RNA_def_property_update(prop, 0, "rna_EditMesh_update");

  prop = RNA_def_property(srna, "thickness_samples", PROP_INT, PROP_UNSIGNED);
  RNA_def_property_int_sdna(prop, nullptr, "thickness_samples");
  RNA_def_property_range(prop, 1, 32);
  RNA_def_property_ui_text(prop, "Samples", "Number of samples to test per face");
  RNA_def_property_flag(prop, PROP_CONTEXT_UPDATE);
  RNA_def_property_update(prop, 0, "rna_EditMesh_update");

  /* distort */
  prop = RNA_def_property(srna, "distort_min", PROP_FLOAT, PROP_ANGLE);
  RNA_def_property_float_sdna(prop, nullptr, "distort_min");
  RNA_def_property_range(prop, 0.0f, DEG2RADF(180.0f));
  RNA_def_property_ui_range(prop, 0.0f, DEG2RADF(180.0f), 10, 3);
  RNA_def_property_ui_text(prop, "Distort Min", "Minimum angle to display");
  RNA_def_property_flag(prop, PROP_CONTEXT_UPDATE);
  RNA_def_property_update(prop, 0, "rna_EditMesh_update");

  prop = RNA_def_property(srna, "distort_max", PROP_FLOAT, PROP_ANGLE);
  RNA_def_property_float_sdna(prop, nullptr, "distort_max");
  RNA_def_property_range(prop, 0.0f, DEG2RADF(180.0f));
  RNA_def_property_ui_range(prop, 0.0f, DEG2RADF(180.0f), 10, 3);
  RNA_def_property_ui_text(prop, "Distort Max", "Maximum angle to display");
  RNA_def_property_flag(prop, PROP_CONTEXT_UPDATE);
  RNA_def_property_update(prop, 0, "rna_EditMesh_update");

  /* sharp */
  prop = RNA_def_property(srna, "sharp_min", PROP_FLOAT, PROP_ANGLE);
  RNA_def_property_float_sdna(prop, nullptr, "sharp_min");
  RNA_def_property_range(prop, -DEG2RADF(180.0f), DEG2RADF(180.0f));
  RNA_def_property_ui_range(prop, -DEG2RADF(180.0f), DEG2RADF(180.0f), 10, 3);
  RNA_def_property_ui_text(prop, "Sharpness Min", "Minimum angle to display");
  RNA_def_property_flag(prop, PROP_CONTEXT_UPDATE);
  RNA_def_property_update(prop, 0, "rna_EditMesh_update");

  prop = RNA_def_property(srna, "sharp_max", PROP_FLOAT, PROP_ANGLE);
  RNA_def_property_float_sdna(prop, nullptr, "sharp_max");
  RNA_def_property_range(prop, -DEG2RADF(180.0f), DEG2RADF(180.0f));
  RNA_def_property_ui_range(prop, -DEG2RADF(180.0f), DEG2RADF(180.0f), 10, 3);
  RNA_def_property_ui_text(prop, "Sharpness Max", "Maximum angle to display");
  RNA_def_property_flag(prop, PROP_CONTEXT_UPDATE);
  RNA_def_property_update(prop, 0, "rna_EditMesh_update");
}

static void rna_def_unit_settings(BlenderRNA *brna)
{
  StructRNA *srna;
  PropertyRNA *prop;

  static const EnumPropertyItem unit_systems[] = {
      {USER_UNIT_NONE, "NONE", 0, "None", ""},
      {USER_UNIT_METRIC, "METRIC", 0, "Metric", ""},
      {USER_UNIT_IMPERIAL, "IMPERIAL", 0, "Imperial", ""},
      {0, nullptr, 0, nullptr, nullptr},
  };

  static const EnumPropertyItem rotation_units[] = {
      {0, "DEGREES", 0, "Degrees", "Use degrees for measuring angles and rotations"},
      {USER_UNIT_ROT_RADIANS, "RADIANS", 0, "Radians", ""},
      {0, nullptr, 0, nullptr, nullptr},
  };

  srna = RNA_def_struct(brna, "UnitSettings", nullptr);
  RNA_def_struct_ui_text(srna, "Unit Settings", "");
  RNA_def_struct_nested(brna, srna, "Scene");
  RNA_def_struct_path_func(srna, "rna_UnitSettings_path");

  /* Units */
  prop = RNA_def_property(srna, "system", PROP_ENUM, PROP_NONE);
  RNA_def_property_enum_items(prop, unit_systems);
  RNA_def_property_ui_text(
      prop, "Unit System", "The unit system to use for user interface controls");
  RNA_def_property_update(prop, NC_WINDOW, "rna_UnitSettings_system_update");

  prop = RNA_def_property(srna, "system_rotation", PROP_ENUM, PROP_NONE);
  RNA_def_property_enum_items(prop, rotation_units);
  RNA_def_property_ui_text(
      prop, "Rotation Units", "Unit to use for displaying/editing rotation values");
  RNA_def_property_update(prop, NC_WINDOW, nullptr);

  prop = RNA_def_property(srna, "scale_length", PROP_FLOAT, PROP_UNSIGNED);
  RNA_def_property_ui_text(
      prop,
      "Unit Scale",
      "Scale to use when converting between Blender units and dimensions."
      " When working at microscopic or astronomical scale, a small or large unit scale"
      " respectively can be used to avoid numerical precision problems");
  RNA_def_property_range(prop, 1e-9f, 1e+9f);
  RNA_def_property_ui_range(prop, 0.001, 100.0, 0.1, 6);
  RNA_def_property_update(prop, NC_WINDOW, nullptr);

  prop = RNA_def_property(srna, "use_separate", PROP_BOOLEAN, PROP_NONE);
  RNA_def_property_boolean_sdna(prop, nullptr, "flag", USER_UNIT_OPT_SPLIT);
  RNA_def_property_ui_text(prop, "Separate Units", "Display units in pairs (e.g. 1m 0cm)");
  RNA_def_property_update(prop, NC_WINDOW, nullptr);

  prop = RNA_def_property(srna, "length_unit", PROP_ENUM, PROP_NONE);
  RNA_def_property_enum_items(prop, rna_enum_dummy_DEFAULT_items);
  RNA_def_property_enum_funcs(prop, nullptr, nullptr, "rna_UnitSettings_length_unit_itemf");
  RNA_def_property_ui_text(prop, "Length Unit", "Unit that will be used to display length values");
  RNA_def_property_update(prop, NC_WINDOW, nullptr);

  prop = RNA_def_property(srna, "mass_unit", PROP_ENUM, PROP_NONE);
  RNA_def_property_enum_items(prop, rna_enum_dummy_DEFAULT_items);
  RNA_def_property_enum_funcs(prop, nullptr, nullptr, "rna_UnitSettings_mass_unit_itemf");
  RNA_def_property_ui_text(prop, "Mass Unit", "Unit that will be used to display mass values");
  RNA_def_property_update(prop, NC_WINDOW, nullptr);

  prop = RNA_def_property(srna, "time_unit", PROP_ENUM, PROP_NONE);
  RNA_def_property_enum_items(prop, rna_enum_dummy_DEFAULT_items);
  RNA_def_property_enum_funcs(prop, nullptr, nullptr, "rna_UnitSettings_time_unit_itemf");
  RNA_def_property_ui_text(prop, "Time Unit", "Unit that will be used to display time values");
  RNA_def_property_update(prop, NC_WINDOW, nullptr);

  prop = RNA_def_property(srna, "temperature_unit", PROP_ENUM, PROP_NONE);
  RNA_def_property_enum_items(prop, rna_enum_dummy_DEFAULT_items);
  RNA_def_property_enum_funcs(prop, nullptr, nullptr, "rna_UnitSettings_temperature_unit_itemf");
  RNA_def_property_ui_text(
      prop, "Temperature Unit", "Unit that will be used to display temperature values");
  RNA_def_property_update(prop, NC_WINDOW, nullptr);
}

static void rna_def_view_layer_eevee(BlenderRNA *brna)
{
  StructRNA *srna;
  PropertyRNA *prop;
  srna = RNA_def_struct(brna, "ViewLayerEEVEE", nullptr);
  RNA_def_struct_path_func(srna, "rna_ViewLayerEEVEE_path");
  RNA_def_struct_ui_text(srna, "EEVEE Settings", "View Layer settings for EEVEE");

  prop = RNA_def_property(srna, "use_pass_volume_direct", PROP_BOOLEAN, PROP_NONE);
  RNA_def_property_boolean_sdna(prop, nullptr, "render_passes", EEVEE_RENDER_PASS_VOLUME_LIGHT);
  RNA_def_property_ui_text(prop, "Volume Light", "Deliver volume direct light pass");
  RNA_def_property_update(prop, NC_SCENE | ND_RENDER_OPTIONS, "rna_ViewLayer_pass_update");

#  if 1
  /* Bloom is deprecated since Blender 4.2, is kept for add-on compatibility reasons and needs to
   * be removed in a future release. */
  prop = RNA_def_property(srna, "use_pass_bloom", PROP_BOOLEAN, PROP_NONE);
  RNA_def_property_boolean_sdna(prop, nullptr, "render_passes", 0 /*EEVEE_RENDER_PASS_BLOOM*/);
  RNA_def_property_ui_text(prop, "Bloom", "Deliver bloom pass (deprecated)");
  RNA_def_property_update(prop, NC_SCENE | ND_RENDER_OPTIONS, "rna_ViewLayer_pass_update");
#  endif

  prop = RNA_def_property(srna, "use_pass_transparent", PROP_BOOLEAN, PROP_NONE);
  RNA_def_property_boolean_sdna(prop, nullptr, "render_passes", EEVEE_RENDER_PASS_TRANSPARENT);
  RNA_def_property_ui_text(
      prop, "Transparent", "Deliver alpha blended surfaces in a separate pass");
  RNA_def_property_update(prop, NC_SCENE | ND_RENDER_OPTIONS, "rna_ViewLayer_pass_update");
}

static void rna_def_view_layer_aovs(BlenderRNA *brna, PropertyRNA *cprop)
{
  StructRNA *srna;
  // PropertyRNA *prop;

  FunctionRNA *func;
  PropertyRNA *parm;

  RNA_def_property_srna(cprop, "AOVs");
  srna = RNA_def_struct(brna, "AOVs", nullptr);
  RNA_def_struct_sdna(srna, "ViewLayer");
  RNA_def_struct_ui_text(srna, "List of AOVs", "Collection of AOVs");

  func = RNA_def_function(srna, "add", "BKE_view_layer_add_aov");
  parm = RNA_def_pointer(func, "aov", "AOV", "", "Newly created AOV");
  RNA_def_function_return(func, parm);

  /* Defined in `rna_layer.cc`. */
  func = RNA_def_function(srna, "remove", "rna_ViewLayer_remove_aov");
  parm = RNA_def_pointer(func, "aov", "AOV", "", "AOV to remove");
  RNA_def_function_ui_description(func, "Remove an AOV");
  RNA_def_function_flag(func, FUNC_USE_REPORTS);
  RNA_def_parameter_flags(parm, PROP_NEVER_NULL, PARM_REQUIRED);
  RNA_def_parameter_clear_flags(parm, PROP_THICK_WRAP, ParameterFlag(0));
}

static void rna_def_view_layer_aov(BlenderRNA *brna)
{
  StructRNA *srna;
  PropertyRNA *prop;
  srna = RNA_def_struct(brna, "AOV", nullptr);
  RNA_def_struct_sdna(srna, "ViewLayerAOV");
  RNA_def_struct_ui_text(srna, "Shader AOV", "");

  prop = RNA_def_property(srna, "name", PROP_STRING, PROP_NONE);
  RNA_def_property_string_sdna(prop, nullptr, "name");
  RNA_def_property_clear_flag(prop, PROP_ANIMATABLE);
  RNA_def_property_ui_text(prop, "Name", "Name of the AOV");
  RNA_def_property_update(prop, NC_SCENE | ND_RENDER_OPTIONS, "rna_ViewLayer_pass_update");
  RNA_def_struct_name_property(srna, prop);

  prop = RNA_def_property(srna, "is_valid", PROP_BOOLEAN, PROP_NONE);
  RNA_def_property_boolean_negative_sdna(prop, nullptr, "flag", AOV_CONFLICT);
  RNA_def_property_ui_text(prop, "Valid", "Is the name of the AOV conflicting");

  prop = RNA_def_property(srna, "type", PROP_ENUM, PROP_NONE);
  RNA_def_property_enum_sdna(prop, nullptr, "type");
  RNA_def_property_enum_items(prop, rna_enum_view_layer_aov_type_items);
  RNA_def_property_enum_default(prop, AOV_TYPE_COLOR);
  RNA_def_property_ui_text(prop, "Type", "Data type of the AOV");
  RNA_def_property_update(prop, NC_SCENE | ND_RENDER_OPTIONS, "rna_ViewLayer_pass_update");
}

static void rna_def_view_layer_lightgroups(BlenderRNA *brna, PropertyRNA *cprop)
{
  StructRNA *srna;
  // PropertyRNA *prop;

  FunctionRNA *func;
  PropertyRNA *parm;

  RNA_def_property_srna(cprop, "Lightgroups");
  srna = RNA_def_struct(brna, "Lightgroups", nullptr);
  RNA_def_struct_sdna(srna, "ViewLayer");
  RNA_def_struct_ui_text(srna, "List of Lightgroups", "Collection of Lightgroups");

  func = RNA_def_function(srna, "add", "BKE_view_layer_add_lightgroup");
  parm = RNA_def_pointer(func, "lightgroup", "Lightgroup", "", "Newly created Lightgroup");
  RNA_def_function_return(func, parm);
  parm = RNA_def_string(func, "name", nullptr, 0, "Name", "Name of newly created lightgroup");

  func = RNA_def_function(srna, "remove", "BKE_view_layer_remove_lightgroup");
  parm = RNA_def_pointer(func, "lightgroup", "Lightgroup", "", "Lightgroup to remove");
  RNA_def_function_ui_description(func, "Remove given light group");
  RNA_def_parameter_flags(parm, PROP_NEVER_NULL, PARM_REQUIRED);
  RNA_def_parameter_clear_flags(parm, PROP_THICK_WRAP, ParameterFlag(0));
}

static void rna_def_view_layer_lightgroup(BlenderRNA *brna)
{
  StructRNA *srna;
  PropertyRNA *prop;
  srna = RNA_def_struct(brna, "Lightgroup", nullptr);
  RNA_def_struct_sdna(srna, "ViewLayerLightgroup");
  RNA_def_struct_ui_text(srna, "Light Group", "");

  prop = RNA_def_property(srna, "name", PROP_STRING, PROP_NONE);
  RNA_def_property_clear_flag(prop, PROP_ANIMATABLE);
  RNA_def_property_string_funcs(prop,
                                "rna_ViewLayerLightgroup_name_get",
                                "rna_ViewLayerLightgroup_name_length",
                                "rna_ViewLayerLightgroup_name_set");
  RNA_def_property_ui_text(prop, "Name", "Name of the Lightgroup");
  RNA_def_property_update(prop, NC_SCENE | ND_RENDER_OPTIONS, "rna_ViewLayer_pass_update");
  RNA_def_struct_name_property(srna, prop);
}

void rna_def_view_layer_common(BlenderRNA *brna, StructRNA *srna, const bool scene)
{
  PropertyRNA *prop;

  prop = RNA_def_property(srna, "name", PROP_STRING, PROP_NONE);
  if (scene) {
    RNA_def_property_string_funcs(prop, nullptr, nullptr, "rna_ViewLayer_name_set");
  }
  else {
    RNA_def_property_string_sdna(prop, nullptr, "name");
  }
  RNA_def_property_ui_text(prop, "Name", "View layer name");
  RNA_def_struct_name_property(srna, prop);
  if (scene) {
    RNA_def_property_update(prop, NC_SCENE | ND_RENDER_OPTIONS, nullptr);
  }
  else {
    RNA_def_property_clear_flag(prop, PROP_EDITABLE);
  }

  if (scene) {
    prop = RNA_def_property(srna, "material_override", PROP_POINTER, PROP_NONE);
    RNA_def_property_pointer_sdna(prop, nullptr, "mat_override");
    RNA_def_property_struct_type(prop, "Material");
    RNA_def_property_flag(prop, PROP_EDITABLE);
    RNA_def_property_override_flag(prop, PROPOVERRIDE_OVERRIDABLE_LIBRARY);
    RNA_def_property_ui_text(
        prop, "Material Override", "Material to override all other materials in this view layer");
    RNA_def_property_update(prop, NC_SCENE | ND_RENDER_OPTIONS, "rna_ViewLayer_override_update");

    prop = RNA_def_property(srna, "world_override", PROP_POINTER, PROP_NONE);
    RNA_def_property_pointer_sdna(prop, nullptr, "world_override");
    RNA_def_property_struct_type(prop, "World");
    RNA_def_property_flag(prop, PROP_EDITABLE);
    RNA_def_property_override_flag(prop, PROPOVERRIDE_OVERRIDABLE_LIBRARY);
    RNA_def_property_ui_text(prop, "World Override", "Override world in this view layer");
    RNA_def_property_update(prop, NC_SCENE | ND_RENDER_OPTIONS, "rna_ViewLayer_override_update");

    prop = RNA_def_property(srna, "samples", PROP_INT, PROP_UNSIGNED);
    RNA_def_property_ui_text(prop,
                             "Samples",
                             "Override number of render samples for this view layer, "
                             "0 will use the scene setting");
    RNA_def_property_update(prop, NC_SCENE | ND_RENDER_OPTIONS, nullptr);

    prop = RNA_def_property(srna, "pass_alpha_threshold", PROP_FLOAT, PROP_FACTOR);
    RNA_def_property_ui_text(
        prop,
        "Alpha Threshold",
        "Z, Index, normal, UV and vector passes are only affected by surfaces with "
        "alpha transparency equal to or higher than this threshold");
    RNA_def_property_update(prop, NC_SCENE | ND_RENDER_OPTIONS, nullptr);

    prop = RNA_def_property(srna, "eevee", PROP_POINTER, PROP_NONE);
    RNA_def_property_flag(prop, PROP_NEVER_NULL);
    RNA_def_property_struct_type(prop, "ViewLayerEEVEE");
    RNA_def_property_ui_text(prop, "EEVEE Settings", "View layer settings for EEVEE");

    prop = RNA_def_property(srna, "aovs", PROP_COLLECTION, PROP_NONE);
    RNA_def_property_collection_sdna(prop, nullptr, "aovs", nullptr);
    RNA_def_property_struct_type(prop, "AOV");
    RNA_def_property_ui_text(prop, "Shader AOV", "");
    rna_def_view_layer_aovs(brna, prop);

    prop = RNA_def_property(srna, "active_aov", PROP_POINTER, PROP_NONE);
    RNA_def_property_struct_type(prop, "AOV");
    RNA_def_property_clear_flag(prop, PROP_EDITABLE);
    RNA_def_property_ui_text(prop, "Shader AOV", "Active AOV");

    prop = RNA_def_property(srna, "active_aov_index", PROP_INT, PROP_UNSIGNED);
    RNA_def_property_int_funcs(prop,
                               "rna_ViewLayer_active_aov_index_get",
                               "rna_ViewLayer_active_aov_index_set",
                               "rna_ViewLayer_active_aov_index_range");
    RNA_def_property_ui_text(prop, "Active AOV Index", "Index of active AOV");
    RNA_def_property_update(prop, NC_SCENE | ND_RENDER_OPTIONS, nullptr);

    prop = RNA_def_property(srna, "lightgroups", PROP_COLLECTION, PROP_NONE);
    RNA_def_property_collection_sdna(prop, nullptr, "lightgroups", nullptr);
    RNA_def_property_struct_type(prop, "Lightgroup");
    RNA_def_property_ui_text(prop, "Light Groups", "");
    rna_def_view_layer_lightgroups(brna, prop);

    prop = RNA_def_property(srna, "active_lightgroup", PROP_POINTER, PROP_NONE);
    RNA_def_property_struct_type(prop, "Lightgroup");
    RNA_def_property_clear_flag(prop, PROP_EDITABLE);
    RNA_def_property_ui_text(prop, "Light Groups", "Active Lightgroup");

    prop = RNA_def_property(srna, "active_lightgroup_index", PROP_INT, PROP_UNSIGNED);
    RNA_def_property_int_funcs(prop,
                               "rna_ViewLayer_active_lightgroup_index_get",
                               "rna_ViewLayer_active_lightgroup_index_set",
                               "rna_ViewLayer_active_lightgroup_index_range");
    RNA_def_property_ui_text(prop, "Active Lightgroup Index", "Index of active lightgroup");
    RNA_def_property_update(prop, NC_SCENE | ND_RENDER_OPTIONS, nullptr);

    prop = RNA_def_property(srna, "use_pass_cryptomatte_object", PROP_BOOLEAN, PROP_NONE);
    RNA_def_property_boolean_sdna(
        prop, nullptr, "cryptomatte_flag", VIEW_LAYER_CRYPTOMATTE_OBJECT);
    RNA_def_property_ui_text(
        prop,
        "Cryptomatte Object",
        "Render cryptomatte object pass, for isolating objects in compositing");
    RNA_def_property_update(prop, NC_SCENE | ND_RENDER_OPTIONS, "rna_ViewLayer_pass_update");

    prop = RNA_def_property(srna, "use_pass_cryptomatte_material", PROP_BOOLEAN, PROP_NONE);
    RNA_def_property_boolean_sdna(
        prop, nullptr, "cryptomatte_flag", VIEW_LAYER_CRYPTOMATTE_MATERIAL);
    RNA_def_property_ui_text(
        prop,
        "Cryptomatte Material",
        "Render cryptomatte material pass, for isolating materials in compositing");
    RNA_def_property_update(prop, NC_SCENE | ND_RENDER_OPTIONS, "rna_ViewLayer_pass_update");

    prop = RNA_def_property(srna, "use_pass_cryptomatte_asset", PROP_BOOLEAN, PROP_NONE);
    RNA_def_property_boolean_sdna(prop, nullptr, "cryptomatte_flag", VIEW_LAYER_CRYPTOMATTE_ASSET);
    RNA_def_property_ui_text(
        prop,
        "Cryptomatte Asset",
        "Render cryptomatte asset pass, for isolating groups of objects with the same parent");
    RNA_def_property_update(prop, NC_SCENE | ND_RENDER_OPTIONS, "rna_ViewLayer_pass_update");

    prop = RNA_def_property(srna, "pass_cryptomatte_depth", PROP_INT, PROP_NONE);
    RNA_def_property_int_sdna(prop, nullptr, "cryptomatte_levels");
    RNA_def_property_int_default(prop, 6);
    RNA_def_property_range(prop, 2.0, 16.0);
    RNA_def_property_ui_text(
        prop, "Cryptomatte Levels", "Sets how many unique objects can be distinguished per pixel");
    RNA_def_property_ui_range(prop, 2.0, 16.0, 2.0, 0.0);
    RNA_def_property_update(prop, NC_SCENE | ND_RENDER_OPTIONS, "rna_ViewLayer_pass_update");

    prop = RNA_def_property(srna, "use_pass_cryptomatte_accurate", PROP_BOOLEAN, PROP_NONE);
    RNA_def_property_boolean_sdna(
        prop, nullptr, "cryptomatte_flag", VIEW_LAYER_CRYPTOMATTE_ACCURATE);
    RNA_def_property_boolean_default(prop, true);
    RNA_def_property_ui_text(
        prop, "Cryptomatte Accurate", "Generate a more accurate cryptomatte pass");
    RNA_def_property_update(prop, NC_SCENE | ND_RENDER_OPTIONS, "rna_ViewLayer_pass_update");
  }

  prop = RNA_def_property(srna, "use_solid", PROP_BOOLEAN, PROP_NONE);
  RNA_def_property_boolean_sdna(prop, nullptr, "layflag", SCE_LAY_SOLID);
  RNA_def_property_ui_text(prop, "Solid", "Render Solid faces in this Layer");
  if (scene) {
    RNA_def_property_update(prop, NC_SCENE | ND_RENDER_OPTIONS, nullptr);
  }
  else {
    RNA_def_property_clear_flag(prop, PROP_EDITABLE);
  }
  prop = RNA_def_property(srna, "use_sky", PROP_BOOLEAN, PROP_NONE);
  RNA_def_property_boolean_sdna(prop, nullptr, "layflag", SCE_LAY_SKY);
  RNA_def_property_ui_text(prop, "Sky", "Render Sky in this Layer");
  if (scene) {
    RNA_def_property_update(prop, NC_SCENE | ND_RENDER_OPTIONS, "rna_Scene_render_update");
  }
  else {
    RNA_def_property_clear_flag(prop, PROP_EDITABLE);
  }

  prop = RNA_def_property(srna, "use_ao", PROP_BOOLEAN, PROP_NONE);
  RNA_def_property_boolean_sdna(prop, nullptr, "layflag", SCE_LAY_AO);
  RNA_def_property_ui_text(prop, "Ambient Occlusion", "Render Ambient Occlusion in this Layer");
  if (scene) {
    RNA_def_property_update(prop, NC_SCENE | ND_RENDER_OPTIONS, "rna_Scene_render_update");
  }
  else {
    RNA_def_property_clear_flag(prop, PROP_EDITABLE);
  }

  prop = RNA_def_property(srna, "use_strand", PROP_BOOLEAN, PROP_NONE);
  RNA_def_property_boolean_sdna(prop, nullptr, "layflag", SCE_LAY_STRAND);
  RNA_def_property_ui_text(prop, "Strand", "Render Strands in this Layer");
  if (scene) {
    RNA_def_property_update(prop, NC_SCENE | ND_RENDER_OPTIONS, nullptr);
  }
  else {
    RNA_def_property_clear_flag(prop, PROP_EDITABLE);
  }

  prop = RNA_def_property(srna, "use_volumes", PROP_BOOLEAN, PROP_NONE);
  RNA_def_property_boolean_sdna(prop, nullptr, "layflag", SCE_LAY_VOLUMES);
  RNA_def_property_ui_text(prop, "Volumes", "Render volumes in this Layer");
  if (scene) {
    RNA_def_property_update(prop, NC_SCENE | ND_RENDER_OPTIONS, nullptr);
  }
  else {
    RNA_def_property_clear_flag(prop, PROP_EDITABLE);
  }

  prop = RNA_def_property(srna, "use_motion_blur", PROP_BOOLEAN, PROP_NONE);
  RNA_def_property_boolean_sdna(prop, nullptr, "layflag", SCE_LAY_MOTION_BLUR);
  RNA_def_property_ui_text(
      prop, "Motion Blur", "Render motion blur in this Layer, if enabled in the scene");
  if (scene) {
    RNA_def_property_update(prop, NC_SCENE | ND_RENDER_OPTIONS, nullptr);
  }
  else {
    RNA_def_property_clear_flag(prop, PROP_EDITABLE);
  }

  /* passes */
  prop = RNA_def_property(srna, "use_pass_combined", PROP_BOOLEAN, PROP_NONE);
  RNA_def_property_boolean_sdna(prop, nullptr, "passflag", SCE_PASS_COMBINED);
  RNA_def_property_ui_text(prop, "Combined", "Deliver full combined RGBA buffer");
  if (scene) {
    RNA_def_property_update(prop, NC_SCENE | ND_RENDER_OPTIONS, "rna_ViewLayer_pass_update");
  }
  else {
    RNA_def_property_clear_flag(prop, PROP_EDITABLE);
  }

  prop = RNA_def_property(srna, "use_pass_z", PROP_BOOLEAN, PROP_NONE);
  RNA_def_property_boolean_sdna(prop, nullptr, "passflag", SCE_PASS_Z);
  RNA_def_property_ui_text(prop, "Z", "Deliver Z values pass");
  if (scene) {
    RNA_def_property_update(prop, NC_SCENE | ND_RENDER_OPTIONS, "rna_ViewLayer_pass_update");
  }
  else {
    RNA_def_property_clear_flag(prop, PROP_EDITABLE);
  }

  prop = RNA_def_property(srna, "use_pass_vector", PROP_BOOLEAN, PROP_NONE);
  RNA_def_property_boolean_sdna(prop, nullptr, "passflag", SCE_PASS_VECTOR);
  RNA_def_property_ui_text(prop, "Vector", "Deliver speed vector pass");
  if (scene) {
    RNA_def_property_update(prop, NC_SCENE | ND_RENDER_OPTIONS, "rna_ViewLayer_pass_update");
  }
  else {
    RNA_def_property_clear_flag(prop, PROP_EDITABLE);
  }

  prop = RNA_def_property(srna, "use_pass_position", PROP_BOOLEAN, PROP_NONE);
  RNA_def_property_boolean_sdna(prop, nullptr, "passflag", SCE_PASS_POSITION);
  RNA_def_property_ui_text(prop, "Position", "Deliver position pass");
  if (scene) {
    RNA_def_property_update(prop, NC_SCENE | ND_RENDER_OPTIONS, "rna_ViewLayer_pass_update");
  }
  else {
    RNA_def_property_clear_flag(prop, PROP_EDITABLE);
  }

  prop = RNA_def_property(srna, "use_pass_normal", PROP_BOOLEAN, PROP_NONE);
  RNA_def_property_boolean_sdna(prop, nullptr, "passflag", SCE_PASS_NORMAL);
  RNA_def_property_ui_text(prop, "Normal", "Deliver normal pass");
  if (scene) {
    RNA_def_property_update(prop, NC_SCENE | ND_RENDER_OPTIONS, "rna_ViewLayer_pass_update");
  }
  else {
    RNA_def_property_clear_flag(prop, PROP_EDITABLE);
  }

  prop = RNA_def_property(srna, "use_pass_uv", PROP_BOOLEAN, PROP_NONE);
  RNA_def_property_boolean_sdna(prop, nullptr, "passflag", SCE_PASS_UV);
  RNA_def_property_ui_text(prop, "UV", "Deliver texture UV pass");
  if (scene) {
    RNA_def_property_update(prop, NC_SCENE | ND_RENDER_OPTIONS, "rna_ViewLayer_pass_update");
  }
  else {
    RNA_def_property_clear_flag(prop, PROP_EDITABLE);
  }

  prop = RNA_def_property(srna, "use_pass_mist", PROP_BOOLEAN, PROP_NONE);
  RNA_def_property_boolean_sdna(prop, nullptr, "passflag", SCE_PASS_MIST);
  RNA_def_property_ui_text(prop, "Mist", "Deliver mist factor pass (0.0 to 1.0)");
  if (scene) {
    RNA_def_property_update(prop, NC_SCENE | ND_RENDER_OPTIONS, "rna_ViewLayer_pass_update");
  }
  else {
    RNA_def_property_clear_flag(prop, PROP_EDITABLE);
  }

  prop = RNA_def_property(srna, "use_pass_object_index", PROP_BOOLEAN, PROP_NONE);
  RNA_def_property_boolean_sdna(prop, nullptr, "passflag", SCE_PASS_INDEXOB);
  RNA_def_property_ui_text(prop, "Object Index", "Deliver object index pass");
  RNA_def_property_translation_context(prop, BLT_I18NCONTEXT_ID_SCENE);
  if (scene) {
    RNA_def_property_update(prop, NC_SCENE | ND_RENDER_OPTIONS, "rna_ViewLayer_pass_update");
  }
  else {
    RNA_def_property_clear_flag(prop, PROP_EDITABLE);
  }

  prop = RNA_def_property(srna, "use_pass_material_index", PROP_BOOLEAN, PROP_NONE);
  RNA_def_property_boolean_sdna(prop, nullptr, "passflag", SCE_PASS_INDEXMA);
  RNA_def_property_ui_text(prop, "Material Index", "Deliver material index pass");
  if (scene) {
    RNA_def_property_update(prop, NC_SCENE | ND_RENDER_OPTIONS, "rna_ViewLayer_pass_update");
  }
  else {
    RNA_def_property_clear_flag(prop, PROP_EDITABLE);
  }

  prop = RNA_def_property(srna, "use_pass_shadow", PROP_BOOLEAN, PROP_NONE);
  RNA_def_property_boolean_sdna(prop, nullptr, "passflag", SCE_PASS_SHADOW);
  RNA_def_property_ui_text(prop, "Shadow", "Deliver shadow pass");
  if (scene) {
    RNA_def_property_update(prop, NC_SCENE | ND_RENDER_OPTIONS, "rna_ViewLayer_pass_update");
  }
  else {
    RNA_def_property_clear_flag(prop, PROP_EDITABLE);
  }

  prop = RNA_def_property(srna, "use_pass_ambient_occlusion", PROP_BOOLEAN, PROP_NONE);
  RNA_def_property_boolean_sdna(prop, nullptr, "passflag", SCE_PASS_AO);
  RNA_def_property_ui_text(prop, "Ambient Occlusion", "Deliver Ambient Occlusion pass");
  if (scene) {
    RNA_def_property_update(prop, NC_SCENE | ND_RENDER_OPTIONS, "rna_ViewLayer_pass_update");
  }
  else {
    RNA_def_property_clear_flag(prop, PROP_EDITABLE);
  }

  prop = RNA_def_property(srna, "use_pass_emit", PROP_BOOLEAN, PROP_NONE);
  RNA_def_property_boolean_sdna(prop, nullptr, "passflag", SCE_PASS_EMIT);
  RNA_def_property_ui_text(prop, "Emit", "Deliver emission pass");
  if (scene) {
    RNA_def_property_update(prop, NC_SCENE | ND_RENDER_OPTIONS, "rna_ViewLayer_pass_update");
  }
  else {
    RNA_def_property_clear_flag(prop, PROP_EDITABLE);
  }

  prop = RNA_def_property(srna, "use_pass_environment", PROP_BOOLEAN, PROP_NONE);
  RNA_def_property_boolean_sdna(prop, nullptr, "passflag", SCE_PASS_ENVIRONMENT);
  RNA_def_property_ui_text(prop, "Environment", "Deliver environment lighting pass");
  if (scene) {
    RNA_def_property_update(prop, NC_SCENE | ND_RENDER_OPTIONS, "rna_ViewLayer_pass_update");
  }
  else {
    RNA_def_property_clear_flag(prop, PROP_EDITABLE);
  }

  prop = RNA_def_property(srna, "use_pass_diffuse_direct", PROP_BOOLEAN, PROP_NONE);
  RNA_def_property_boolean_sdna(prop, nullptr, "passflag", SCE_PASS_DIFFUSE_DIRECT);
  RNA_def_property_ui_text(prop, "Diffuse Direct", "Deliver diffuse direct pass");
  if (scene) {
    RNA_def_property_update(prop, NC_SCENE | ND_RENDER_OPTIONS, "rna_ViewLayer_pass_update");
  }
  else {
    RNA_def_property_clear_flag(prop, PROP_EDITABLE);
  }

  prop = RNA_def_property(srna, "use_pass_diffuse_indirect", PROP_BOOLEAN, PROP_NONE);
  RNA_def_property_boolean_sdna(prop, nullptr, "passflag", SCE_PASS_DIFFUSE_INDIRECT);
  RNA_def_property_ui_text(prop, "Diffuse Indirect", "Deliver diffuse indirect pass");
  if (scene) {
    RNA_def_property_update(prop, NC_SCENE | ND_RENDER_OPTIONS, "rna_ViewLayer_pass_update");
  }
  else {
    RNA_def_property_clear_flag(prop, PROP_EDITABLE);
  }

  prop = RNA_def_property(srna, "use_pass_diffuse_color", PROP_BOOLEAN, PROP_NONE);
  RNA_def_property_boolean_sdna(prop, nullptr, "passflag", SCE_PASS_DIFFUSE_COLOR);
  RNA_def_property_ui_text(prop, "Diffuse Color", "Deliver diffuse color pass");
  if (scene) {
    RNA_def_property_update(prop, NC_SCENE | ND_RENDER_OPTIONS, "rna_ViewLayer_pass_update");
  }
  else {
    RNA_def_property_clear_flag(prop, PROP_EDITABLE);
  }

  prop = RNA_def_property(srna, "use_pass_glossy_direct", PROP_BOOLEAN, PROP_NONE);
  RNA_def_property_boolean_sdna(prop, nullptr, "passflag", SCE_PASS_GLOSSY_DIRECT);
  RNA_def_property_ui_text(prop, "Glossy Direct", "Deliver glossy direct pass");
  if (scene) {
    RNA_def_property_update(prop, NC_SCENE | ND_RENDER_OPTIONS, "rna_ViewLayer_pass_update");
  }
  else {
    RNA_def_property_clear_flag(prop, PROP_EDITABLE);
  }

  prop = RNA_def_property(srna, "use_pass_glossy_indirect", PROP_BOOLEAN, PROP_NONE);
  RNA_def_property_boolean_sdna(prop, nullptr, "passflag", SCE_PASS_GLOSSY_INDIRECT);
  RNA_def_property_ui_text(prop, "Glossy Indirect", "Deliver glossy indirect pass");
  if (scene) {
    RNA_def_property_update(prop, NC_SCENE | ND_RENDER_OPTIONS, "rna_ViewLayer_pass_update");
  }
  else {
    RNA_def_property_clear_flag(prop, PROP_EDITABLE);
  }

  prop = RNA_def_property(srna, "use_pass_glossy_color", PROP_BOOLEAN, PROP_NONE);
  RNA_def_property_boolean_sdna(prop, nullptr, "passflag", SCE_PASS_GLOSSY_COLOR);
  RNA_def_property_ui_text(prop, "Glossy Color", "Deliver glossy color pass");
  if (scene) {
    RNA_def_property_update(prop, NC_SCENE | ND_RENDER_OPTIONS, "rna_ViewLayer_pass_update");
  }
  else {
    RNA_def_property_clear_flag(prop, PROP_EDITABLE);
  }

  prop = RNA_def_property(srna, "use_pass_transmission_direct", PROP_BOOLEAN, PROP_NONE);
  RNA_def_property_boolean_sdna(prop, nullptr, "passflag", SCE_PASS_TRANSM_DIRECT);
  RNA_def_property_ui_text(prop, "Transmission Direct", "Deliver transmission direct pass");
  if (scene) {
    RNA_def_property_update(prop, NC_SCENE | ND_RENDER_OPTIONS, "rna_ViewLayer_pass_update");
  }
  else {
    RNA_def_property_clear_flag(prop, PROP_EDITABLE);
  }

  prop = RNA_def_property(srna, "use_pass_transmission_indirect", PROP_BOOLEAN, PROP_NONE);
  RNA_def_property_boolean_sdna(prop, nullptr, "passflag", SCE_PASS_TRANSM_INDIRECT);
  RNA_def_property_ui_text(prop, "Transmission Indirect", "Deliver transmission indirect pass");
  if (scene) {
    RNA_def_property_update(prop, NC_SCENE | ND_RENDER_OPTIONS, "rna_ViewLayer_pass_update");
  }
  else {
    RNA_def_property_clear_flag(prop, PROP_EDITABLE);
  }

  prop = RNA_def_property(srna, "use_pass_transmission_color", PROP_BOOLEAN, PROP_NONE);
  RNA_def_property_boolean_sdna(prop, nullptr, "passflag", SCE_PASS_TRANSM_COLOR);
  RNA_def_property_ui_text(prop, "Transmission Color", "Deliver transmission color pass");
  if (scene) {
    RNA_def_property_update(prop, NC_SCENE | ND_RENDER_OPTIONS, "rna_ViewLayer_pass_update");
  }
  else {
    RNA_def_property_clear_flag(prop, PROP_EDITABLE);
  }

  prop = RNA_def_property(srna, "use_pass_subsurface_direct", PROP_BOOLEAN, PROP_NONE);
  RNA_def_property_boolean_sdna(prop, nullptr, "passflag", SCE_PASS_SUBSURFACE_DIRECT);
  RNA_def_property_ui_text(prop, "Subsurface Direct", "Deliver subsurface direct pass");
  if (scene) {
    RNA_def_property_update(prop, NC_SCENE | ND_RENDER_OPTIONS, "rna_ViewLayer_pass_update");
  }
  else {
    RNA_def_property_clear_flag(prop, PROP_EDITABLE);
  }

  prop = RNA_def_property(srna, "use_pass_subsurface_indirect", PROP_BOOLEAN, PROP_NONE);
  RNA_def_property_boolean_sdna(prop, nullptr, "passflag", SCE_PASS_SUBSURFACE_INDIRECT);
  RNA_def_property_ui_text(prop, "Subsurface Indirect", "Deliver subsurface indirect pass");
  if (scene) {
    RNA_def_property_update(prop, NC_SCENE | ND_RENDER_OPTIONS, "rna_ViewLayer_pass_update");
  }
  else {
    RNA_def_property_clear_flag(prop, PROP_EDITABLE);
  }

  prop = RNA_def_property(srna, "use_pass_subsurface_color", PROP_BOOLEAN, PROP_NONE);
  RNA_def_property_boolean_sdna(prop, nullptr, "passflag", SCE_PASS_SUBSURFACE_COLOR);
  RNA_def_property_ui_text(prop, "Subsurface Color", "Deliver subsurface color pass");
  if (scene) {
    RNA_def_property_update(prop, NC_SCENE | ND_RENDER_OPTIONS, "rna_ViewLayer_pass_update");
  }
  else {
    RNA_def_property_clear_flag(prop, PROP_EDITABLE);
  }
}

static void rna_def_freestyle_modules(BlenderRNA *brna, PropertyRNA *cprop)
{
  StructRNA *srna;
  FunctionRNA *func;
  PropertyRNA *parm;

  RNA_def_property_srna(cprop, "FreestyleModules");
  srna = RNA_def_struct(brna, "FreestyleModules", nullptr);
  RNA_def_struct_sdna(srna, "FreestyleSettings");
  RNA_def_struct_ui_text(
      srna, "Style Modules", "A list of style modules (to be applied from top to bottom)");

  func = RNA_def_function(srna, "new", "rna_FreestyleSettings_module_add");
  RNA_def_function_ui_description(func,
                                  "Add a style module to scene render layer Freestyle settings");
  RNA_def_function_flag(func, FUNC_USE_SELF_ID);
  parm = RNA_def_pointer(
      func, "module", "FreestyleModuleSettings", "", "Newly created style module");
  RNA_def_function_return(func, parm);

  func = RNA_def_function(srna, "remove", "rna_FreestyleSettings_module_remove");
  RNA_def_function_ui_description(
      func, "Remove a style module from scene render layer Freestyle settings");
  RNA_def_function_flag(func, FUNC_USE_SELF_ID | FUNC_USE_REPORTS);
  parm = RNA_def_pointer(func, "module", "FreestyleModuleSettings", "", "Style module to remove");
  RNA_def_parameter_flags(parm, PROP_NEVER_NULL, PARM_REQUIRED | PARM_RNAPTR);
  RNA_def_parameter_clear_flags(parm, PROP_THICK_WRAP, ParameterFlag(0));
}

static void rna_def_freestyle_linesets(BlenderRNA *brna, PropertyRNA *cprop)
{
  StructRNA *srna;
  PropertyRNA *prop;
  FunctionRNA *func;
  PropertyRNA *parm;

  RNA_def_property_srna(cprop, "Linesets");
  srna = RNA_def_struct(brna, "Linesets", nullptr);
  RNA_def_struct_sdna(srna, "FreestyleSettings");
  RNA_def_struct_ui_text(
      srna, "Line Sets", "Line sets for associating lines and style parameters");

  prop = RNA_def_property(srna, "active", PROP_POINTER, PROP_NONE);
  RNA_def_property_struct_type(prop, "FreestyleLineSet");
  RNA_def_property_pointer_funcs(
      prop, "rna_FreestyleSettings_active_lineset_get", nullptr, nullptr, nullptr);
  RNA_def_property_ui_text(prop, "Active Line Set", "Active line set being displayed");
  RNA_def_property_update(prop, NC_SCENE | ND_RENDER_OPTIONS, nullptr);

  prop = RNA_def_property(srna, "active_index", PROP_INT, PROP_UNSIGNED);
  RNA_def_property_int_funcs(prop,
                             "rna_FreestyleSettings_active_lineset_index_get",
                             "rna_FreestyleSettings_active_lineset_index_set",
                             "rna_FreestyleSettings_active_lineset_index_range");
  RNA_def_property_ui_text(prop, "Active Line Set Index", "Index of active line set slot");
  RNA_def_property_update(prop, NC_SCENE | ND_RENDER_OPTIONS, nullptr);

  func = RNA_def_function(srna, "new", "rna_FreestyleSettings_lineset_add");
  RNA_def_function_ui_description(func, "Add a line set to scene render layer Freestyle settings");
  RNA_def_function_flag(func, FUNC_USE_MAIN | FUNC_USE_SELF_ID);
  parm = RNA_def_string(func, "name", "LineSet", 0, "", "New name for the line set (not unique)");
  RNA_def_parameter_flags(parm, PropertyFlag(0), PARM_REQUIRED);
  parm = RNA_def_pointer(func, "lineset", "FreestyleLineSet", "", "Newly created line set");
  RNA_def_function_return(func, parm);

  func = RNA_def_function(srna, "remove", "rna_FreestyleSettings_lineset_remove");
  RNA_def_function_ui_description(func,
                                  "Remove a line set from scene render layer Freestyle settings");
  RNA_def_function_flag(func, FUNC_USE_SELF_ID | FUNC_USE_REPORTS);
  parm = RNA_def_pointer(func, "lineset", "FreestyleLineSet", "", "Line set to remove");
  RNA_def_parameter_flags(parm, PROP_NEVER_NULL, PARM_REQUIRED | PARM_RNAPTR);
  RNA_def_parameter_clear_flags(parm, PROP_THICK_WRAP, ParameterFlag(0));
}

void rna_def_freestyle_settings(BlenderRNA *brna)
{
  StructRNA *srna;
  PropertyRNA *prop;

  static const EnumPropertyItem edge_type_negation_items[] = {
      {0,
       "INCLUSIVE",
       0,
       "Inclusive",
       "Select feature edges satisfying the given edge type conditions"},
      {FREESTYLE_LINESET_FE_NOT,
       "EXCLUSIVE",
       0,
       "Exclusive",
       "Select feature edges not satisfying the given edge type conditions"},
      {0, nullptr, 0, nullptr, nullptr},
  };

  static const EnumPropertyItem edge_type_combination_items[] = {
      {0,
       "OR",
       0,
       "Logical OR",
       "Select feature edges satisfying at least one of edge type conditions"},
      {FREESTYLE_LINESET_FE_AND,
       "AND",
       0,
       "Logical AND",
       "Select feature edges satisfying all edge type conditions"},
      {0, nullptr, 0, nullptr, nullptr},
  };

  static const EnumPropertyItem collection_negation_items[] = {
      {0,
       "INCLUSIVE",
       0,
       "Inclusive",
       "Select feature edges belonging to some object in the group"},
      {FREESTYLE_LINESET_GR_NOT,
       "EXCLUSIVE",
       0,
       "Exclusive",
       "Select feature edges not belonging to any object in the group"},
      {0, nullptr, 0, nullptr, nullptr},
  };

  static const EnumPropertyItem face_mark_negation_items[] = {
      {0,
       "INCLUSIVE",
       0,
       "Inclusive",
       "Select feature edges satisfying the given face mark conditions"},
      {FREESTYLE_LINESET_FM_NOT,
       "EXCLUSIVE",
       0,
       "Exclusive",
       "Select feature edges not satisfying the given face mark conditions"},
      {0, nullptr, 0, nullptr, nullptr},
  };

  static const EnumPropertyItem face_mark_condition_items[] = {
      {0, "ONE", 0, "One Face", "Select a feature edge if either of its adjacent faces is marked"},
      {FREESTYLE_LINESET_FM_BOTH,
       "BOTH",
       0,
       "Both Faces",
       "Select a feature edge if both of its adjacent faces are marked"},
      {0, nullptr, 0, nullptr, nullptr},
  };

  static const EnumPropertyItem freestyle_ui_mode_items[] = {
      {FREESTYLE_CONTROL_SCRIPT_MODE,
       "SCRIPT",
       0,
       "Python Scripting",
       "Advanced mode for using style modules written in Python"},
      {FREESTYLE_CONTROL_EDITOR_MODE,
       "EDITOR",
       0,
       "Parameter Editor",
       "Basic mode for interactive style parameter editing"},
      {0, nullptr, 0, nullptr, nullptr},
  };

  static const EnumPropertyItem visibility_items[] = {
      {FREESTYLE_QI_VISIBLE, "VISIBLE", 0, "Visible", "Select visible feature edges"},
      {FREESTYLE_QI_HIDDEN, "HIDDEN", 0, "Hidden", "Select hidden feature edges"},
      {FREESTYLE_QI_RANGE,
       "RANGE",
       0,
       "Quantitative Invisibility",
       "Select feature edges within a range of quantitative invisibility (QI) values"},
      {0, nullptr, 0, nullptr, nullptr},
  };

  /* FreestyleLineSet */

  srna = RNA_def_struct(brna, "FreestyleLineSet", nullptr);
  RNA_def_struct_ui_text(
      srna, "Freestyle Line Set", "Line set for associating lines and style parameters");

  /* access to line style settings is redirected through functions
   * to allow proper id-buttons functionality
   */
  prop = RNA_def_property(srna, "linestyle", PROP_POINTER, PROP_NONE);
  RNA_def_property_struct_type(prop, "FreestyleLineStyle");
  RNA_def_property_flag(prop, PROP_EDITABLE | PROP_NEVER_NULL);
  RNA_def_property_pointer_funcs(prop,
                                 "rna_FreestyleLineSet_linestyle_get",
                                 "rna_FreestyleLineSet_linestyle_set",
                                 nullptr,
                                 nullptr);
  RNA_def_property_ui_text(prop, "Line Style", "Line style settings");
  RNA_def_property_update(prop, NC_SCENE | ND_RENDER_OPTIONS, "rna_Scene_freestyle_update");

  prop = RNA_def_property(srna, "name", PROP_STRING, PROP_NONE);
  RNA_def_property_string_sdna(prop, nullptr, "name");
  RNA_def_property_ui_text(prop, "Line Set Name", "Line set name");
  RNA_def_property_update(prop, NC_SCENE | ND_RENDER_OPTIONS, nullptr);
  RNA_def_struct_name_property(srna, prop);

  prop = RNA_def_property(srna, "show_render", PROP_BOOLEAN, PROP_NONE);
  RNA_def_property_boolean_sdna(prop, nullptr, "flags", FREESTYLE_LINESET_ENABLED);
  RNA_def_property_ui_text(
      prop, "Render", "Enable or disable this line set during stroke rendering");
  RNA_def_property_update(prop, NC_SCENE | ND_RENDER_OPTIONS, "rna_Scene_freestyle_update");

  prop = RNA_def_property(srna, "select_by_visibility", PROP_BOOLEAN, PROP_NONE);
  RNA_def_property_boolean_sdna(prop, nullptr, "selection", FREESTYLE_SEL_VISIBILITY);
  RNA_def_property_ui_text(
      prop, "Selection by Visibility", "Select feature edges based on visibility");
  RNA_def_property_update(prop, NC_SCENE | ND_RENDER_OPTIONS, "rna_Scene_freestyle_update");

  prop = RNA_def_property(srna, "select_by_edge_types", PROP_BOOLEAN, PROP_NONE);
  RNA_def_property_boolean_sdna(prop, nullptr, "selection", FREESTYLE_SEL_EDGE_TYPES);
  RNA_def_property_ui_text(
      prop, "Selection by Edge Types", "Select feature edges based on edge types");
  RNA_def_property_update(prop, NC_SCENE | ND_RENDER_OPTIONS, "rna_Scene_freestyle_update");

  prop = RNA_def_property(srna, "select_by_collection", PROP_BOOLEAN, PROP_NONE);
  RNA_def_property_boolean_sdna(prop, nullptr, "selection", FREESTYLE_SEL_GROUP);
  RNA_def_property_ui_text(
      prop, "Selection by Collection", "Select feature edges based on a collection of objects");
  RNA_def_property_update(prop, NC_SCENE | ND_RENDER_OPTIONS, "rna_Scene_freestyle_update");

  prop = RNA_def_property(srna, "select_by_image_border", PROP_BOOLEAN, PROP_NONE);
  RNA_def_property_boolean_sdna(prop, nullptr, "selection", FREESTYLE_SEL_IMAGE_BORDER);
  RNA_def_property_ui_text(prop,
                           "Selection by Image Border",
                           "Select feature edges by image border (less memory consumption)");
  RNA_def_property_update(prop, NC_SCENE | ND_RENDER_OPTIONS, "rna_Scene_freestyle_update");

  prop = RNA_def_property(srna, "select_by_face_marks", PROP_BOOLEAN, PROP_NONE);
  RNA_def_property_boolean_sdna(prop, nullptr, "selection", FREESTYLE_SEL_FACE_MARK);
  RNA_def_property_ui_text(prop, "Selection by Face Marks", "Select feature edges by face marks");
  RNA_def_property_update(prop, NC_SCENE | ND_RENDER_OPTIONS, "rna_Scene_freestyle_update");

  prop = RNA_def_property(srna, "edge_type_negation", PROP_ENUM, PROP_NONE);
  RNA_def_property_enum_bitflag_sdna(prop, nullptr, "flags");
  RNA_def_property_enum_items(prop, edge_type_negation_items);
  RNA_def_property_ui_text(
      prop,
      "Edge Type Negation",
      "Specify either inclusion or exclusion of feature edges selected by edge types");
  RNA_def_property_update(prop, NC_SCENE | ND_RENDER_OPTIONS, "rna_Scene_freestyle_update");

  prop = RNA_def_property(srna, "edge_type_combination", PROP_ENUM, PROP_NONE);
  RNA_def_property_enum_bitflag_sdna(prop, nullptr, "flags");
  RNA_def_property_enum_items(prop, edge_type_combination_items);
  RNA_def_property_ui_text(
      prop,
      "Edge Type Combination",
      "Specify a logical combination of selection conditions on feature edge types");
  RNA_def_property_update(prop, NC_SCENE | ND_RENDER_OPTIONS, "rna_Scene_freestyle_update");

  prop = RNA_def_property(srna, "collection", PROP_POINTER, PROP_NONE);
  RNA_def_property_pointer_sdna(prop, nullptr, "group");
  RNA_def_property_struct_type(prop, "Collection");
  RNA_def_property_flag(prop, PROP_EDITABLE);
  RNA_def_property_ui_text(
      prop, "Collection", "A collection of objects based on which feature edges are selected");
  RNA_def_property_update(prop, NC_SCENE | ND_RENDER_OPTIONS, "rna_Scene_freestyle_update");

  prop = RNA_def_property(srna, "collection_negation", PROP_ENUM, PROP_NONE);
  RNA_def_property_enum_bitflag_sdna(prop, nullptr, "flags");
  RNA_def_property_enum_items(prop, collection_negation_items);
  RNA_def_property_ui_text(prop,
                           "Collection Negation",
                           "Specify either inclusion or exclusion of feature edges belonging to a "
                           "collection of objects");
  RNA_def_property_update(prop, NC_SCENE | ND_RENDER_OPTIONS, "rna_Scene_freestyle_update");

  prop = RNA_def_property(srna, "face_mark_negation", PROP_ENUM, PROP_NONE);
  RNA_def_property_enum_bitflag_sdna(prop, nullptr, "flags");
  RNA_def_property_enum_items(prop, face_mark_negation_items);
  RNA_def_property_ui_text(
      prop,
      "Face Mark Negation",
      "Specify either inclusion or exclusion of feature edges selected by face marks");
  RNA_def_property_update(prop, NC_SCENE | ND_RENDER_OPTIONS, "rna_Scene_freestyle_update");

  prop = RNA_def_property(srna, "face_mark_condition", PROP_ENUM, PROP_NONE);
  RNA_def_property_enum_bitflag_sdna(prop, nullptr, "flags");
  RNA_def_property_enum_items(prop, face_mark_condition_items);
  RNA_def_property_ui_text(prop,
                           "Face Mark Condition",
                           "Specify a feature edge selection condition based on face marks");
  RNA_def_property_update(prop, NC_SCENE | ND_RENDER_OPTIONS, "rna_Scene_freestyle_update");

  prop = RNA_def_property(srna, "select_silhouette", PROP_BOOLEAN, PROP_NONE);
  RNA_def_property_boolean_sdna(prop, nullptr, "edge_types", FREESTYLE_FE_SILHOUETTE);
  RNA_def_property_ui_text(
      prop,
      "Silhouette",
      "Select silhouettes (edges at the boundary of visible and hidden faces)");
  RNA_def_property_update(prop, NC_SCENE | ND_RENDER_OPTIONS, "rna_Scene_freestyle_update");

  prop = RNA_def_property(srna, "select_border", PROP_BOOLEAN, PROP_NONE);
  RNA_def_property_boolean_sdna(prop, nullptr, "edge_types", FREESTYLE_FE_BORDER);
  RNA_def_property_ui_text(prop, "Border", "Select border edges (open mesh edges)");
  RNA_def_property_update(prop, NC_SCENE | ND_RENDER_OPTIONS, "rna_Scene_freestyle_update");

  prop = RNA_def_property(srna, "select_crease", PROP_BOOLEAN, PROP_NONE);
  RNA_def_property_boolean_sdna(prop, nullptr, "edge_types", FREESTYLE_FE_CREASE);
  RNA_def_property_ui_text(prop,
                           "Crease",
                           "Select crease edges (those between two faces making an angle smaller "
                           "than the Crease Angle)");
  RNA_def_property_update(prop, NC_SCENE | ND_RENDER_OPTIONS, "rna_Scene_freestyle_update");

  prop = RNA_def_property(srna, "select_ridge_valley", PROP_BOOLEAN, PROP_NONE);
  RNA_def_property_boolean_sdna(prop, nullptr, "edge_types", FREESTYLE_FE_RIDGE_VALLEY);
  RNA_def_property_ui_text(
      prop,
      "Ridge & Valley",
      "Select ridges and valleys (boundary lines between convex and concave areas of surface)");
  RNA_def_property_update(prop, NC_SCENE | ND_RENDER_OPTIONS, "rna_Scene_freestyle_update");

  prop = RNA_def_property(srna, "select_suggestive_contour", PROP_BOOLEAN, PROP_NONE);
  RNA_def_property_boolean_sdna(prop, nullptr, "edge_types", FREESTYLE_FE_SUGGESTIVE_CONTOUR);
  RNA_def_property_ui_text(
      prop, "Suggestive Contour", "Select suggestive contours (almost silhouette/contour edges)");
  RNA_def_property_update(prop, NC_SCENE | ND_RENDER_OPTIONS, "rna_Scene_freestyle_update");

  prop = RNA_def_property(srna, "select_material_boundary", PROP_BOOLEAN, PROP_NONE);
  RNA_def_property_boolean_sdna(prop, nullptr, "edge_types", FREESTYLE_FE_MATERIAL_BOUNDARY);
  RNA_def_property_ui_text(prop, "Material Boundary", "Select edges at material boundaries");
  RNA_def_property_update(prop, NC_SCENE | ND_RENDER_OPTIONS, "rna_Scene_freestyle_update");

  prop = RNA_def_property(srna, "select_contour", PROP_BOOLEAN, PROP_NONE);
  RNA_def_property_boolean_sdna(prop, nullptr, "edge_types", FREESTYLE_FE_CONTOUR);
  RNA_def_property_ui_text(prop, "Contour", "Select contours (outer silhouettes of each object)");
  RNA_def_property_update(prop, NC_SCENE | ND_RENDER_OPTIONS, "rna_Scene_freestyle_update");

  prop = RNA_def_property(srna, "select_external_contour", PROP_BOOLEAN, PROP_NONE);
  RNA_def_property_boolean_sdna(prop, nullptr, "edge_types", FREESTYLE_FE_EXTERNAL_CONTOUR);
  RNA_def_property_ui_text(
      prop,
      "External Contour",
      "Select external contours (outer silhouettes of occluding and occluded objects)");
  RNA_def_property_update(prop, NC_SCENE | ND_RENDER_OPTIONS, "rna_Scene_freestyle_update");

  prop = RNA_def_property(srna, "select_edge_mark", PROP_BOOLEAN, PROP_NONE);
  RNA_def_property_boolean_sdna(prop, nullptr, "edge_types", FREESTYLE_FE_EDGE_MARK);
  RNA_def_property_ui_text(
      prop, "Edge Mark", "Select edge marks (edges annotated by Freestyle edge marks)");
  RNA_def_property_update(prop, NC_SCENE | ND_RENDER_OPTIONS, "rna_Scene_freestyle_update");

  prop = RNA_def_property(srna, "exclude_silhouette", PROP_BOOLEAN, PROP_NONE);
  RNA_def_property_boolean_sdna(prop, nullptr, "exclude_edge_types", FREESTYLE_FE_SILHOUETTE);
  RNA_def_property_ui_text(prop, "Silhouette", "Exclude silhouette edges");
  RNA_def_property_ui_icon(prop, ICON_X, 0);
  RNA_def_property_update(prop, NC_SCENE | ND_RENDER_OPTIONS, "rna_Scene_freestyle_update");

  prop = RNA_def_property(srna, "exclude_border", PROP_BOOLEAN, PROP_NONE);
  RNA_def_property_boolean_sdna(prop, nullptr, "exclude_edge_types", FREESTYLE_FE_BORDER);
  RNA_def_property_ui_text(prop, "Border", "Exclude border edges");
  RNA_def_property_ui_icon(prop, ICON_X, 0);
  RNA_def_property_update(prop, NC_SCENE | ND_RENDER_OPTIONS, "rna_Scene_freestyle_update");

  prop = RNA_def_property(srna, "exclude_crease", PROP_BOOLEAN, PROP_NONE);
  RNA_def_property_boolean_sdna(prop, nullptr, "exclude_edge_types", FREESTYLE_FE_CREASE);
  RNA_def_property_ui_text(prop, "Crease", "Exclude crease edges");
  RNA_def_property_ui_icon(prop, ICON_X, 0);
  RNA_def_property_update(prop, NC_SCENE | ND_RENDER_OPTIONS, "rna_Scene_freestyle_update");

  prop = RNA_def_property(srna, "exclude_ridge_valley", PROP_BOOLEAN, PROP_NONE);
  RNA_def_property_boolean_sdna(prop, nullptr, "exclude_edge_types", FREESTYLE_FE_RIDGE_VALLEY);
  RNA_def_property_ui_text(prop, "Ridge & Valley", "Exclude ridges and valleys");
  RNA_def_property_ui_icon(prop, ICON_X, 0);
  RNA_def_property_update(prop, NC_SCENE | ND_RENDER_OPTIONS, "rna_Scene_freestyle_update");

  prop = RNA_def_property(srna, "exclude_suggestive_contour", PROP_BOOLEAN, PROP_NONE);
  RNA_def_property_boolean_sdna(
      prop, nullptr, "exclude_edge_types", FREESTYLE_FE_SUGGESTIVE_CONTOUR);
  RNA_def_property_ui_text(prop, "Suggestive Contour", "Exclude suggestive contours");
  RNA_def_property_ui_icon(prop, ICON_X, 0);
  RNA_def_property_update(prop, NC_SCENE | ND_RENDER_OPTIONS, "rna_Scene_freestyle_update");

  prop = RNA_def_property(srna, "exclude_material_boundary", PROP_BOOLEAN, PROP_NONE);
  RNA_def_property_boolean_sdna(
      prop, nullptr, "exclude_edge_types", FREESTYLE_FE_MATERIAL_BOUNDARY);
  RNA_def_property_ui_text(prop, "Material Boundary", "Exclude edges at material boundaries");
  RNA_def_property_ui_icon(prop, ICON_X, 0);
  RNA_def_property_update(prop, NC_SCENE | ND_RENDER_OPTIONS, "rna_Scene_freestyle_update");

  prop = RNA_def_property(srna, "exclude_contour", PROP_BOOLEAN, PROP_NONE);
  RNA_def_property_boolean_sdna(prop, nullptr, "exclude_edge_types", FREESTYLE_FE_CONTOUR);
  RNA_def_property_ui_text(prop, "Contour", "Exclude contours");
  RNA_def_property_ui_icon(prop, ICON_X, 0);
  RNA_def_property_update(prop, NC_SCENE | ND_RENDER_OPTIONS, "rna_Scene_freestyle_update");

  prop = RNA_def_property(srna, "exclude_external_contour", PROP_BOOLEAN, PROP_NONE);
  RNA_def_property_boolean_sdna(
      prop, nullptr, "exclude_edge_types", FREESTYLE_FE_EXTERNAL_CONTOUR);
  RNA_def_property_ui_text(prop, "External Contour", "Exclude external contours");
  RNA_def_property_ui_icon(prop, ICON_X, 0);
  RNA_def_property_update(prop, NC_SCENE | ND_RENDER_OPTIONS, "rna_Scene_freestyle_update");

  prop = RNA_def_property(srna, "exclude_edge_mark", PROP_BOOLEAN, PROP_NONE);
  RNA_def_property_boolean_sdna(prop, nullptr, "exclude_edge_types", FREESTYLE_FE_EDGE_MARK);
  RNA_def_property_ui_text(prop, "Edge Mark", "Exclude edge marks");
  RNA_def_property_ui_icon(prop, ICON_X, 0);
  RNA_def_property_update(prop, NC_SCENE | ND_RENDER_OPTIONS, "rna_Scene_freestyle_update");

  prop = RNA_def_property(srna, "visibility", PROP_ENUM, PROP_NONE);
  RNA_def_property_enum_sdna(prop, nullptr, "qi");
  RNA_def_property_enum_items(prop, visibility_items);
  RNA_def_property_ui_text(
      prop, "Visibility", "Determine how to use visibility for feature edge selection");
  RNA_def_property_update(prop, NC_SCENE | ND_RENDER_OPTIONS, "rna_Scene_freestyle_update");

  prop = RNA_def_property(srna, "qi_start", PROP_INT, PROP_UNSIGNED);
  RNA_def_property_int_sdna(prop, nullptr, "qi_start");
  RNA_def_property_range(prop, 0, INT_MAX);
  RNA_def_property_ui_text(prop, "Start", "First QI value of the QI range");
  RNA_def_property_update(prop, NC_SCENE | ND_RENDER_OPTIONS, "rna_Scene_freestyle_update");

  prop = RNA_def_property(srna, "qi_end", PROP_INT, PROP_UNSIGNED);
  RNA_def_property_int_sdna(prop, nullptr, "qi_end");
  RNA_def_property_range(prop, 0, INT_MAX);
  RNA_def_property_ui_text(prop, "End", "Last QI value of the QI range");
  RNA_def_property_update(prop, NC_SCENE | ND_RENDER_OPTIONS, "rna_Scene_freestyle_update");

  /* FreestyleModuleSettings */

  srna = RNA_def_struct(brna, "FreestyleModuleSettings", nullptr);
  RNA_def_struct_sdna(srna, "FreestyleModuleConfig");
  RNA_def_struct_ui_text(
      srna, "Freestyle Module", "Style module configuration for specifying a style module");

  prop = RNA_def_property(srna, "script", PROP_POINTER, PROP_NONE);
  RNA_def_property_struct_type(prop, "Text");
  RNA_def_property_flag(prop, PROP_EDITABLE);
  RNA_def_property_ui_text(prop, "Style Module", "Python script to define a style module");
  RNA_def_property_update(prop, NC_SCENE | ND_RENDER_OPTIONS, "rna_Scene_freestyle_update");

  prop = RNA_def_property(srna, "use", PROP_BOOLEAN, PROP_NONE);
  RNA_def_property_boolean_sdna(prop, nullptr, "is_displayed", 1);
  RNA_def_property_ui_text(
      prop, "Use", "Enable or disable this style module during stroke rendering");
  RNA_def_property_update(prop, NC_SCENE | ND_RENDER_OPTIONS, "rna_Scene_freestyle_update");

  /* FreestyleSettings */

  srna = RNA_def_struct(brna, "FreestyleSettings", nullptr);
  RNA_def_struct_sdna(srna, "FreestyleConfig");
  RNA_def_struct_nested(brna, srna, "ViewLayer");
  RNA_def_struct_ui_text(
      srna, "Freestyle Settings", "Freestyle settings for a ViewLayer data-block");

  prop = RNA_def_property(srna, "modules", PROP_COLLECTION, PROP_NONE);
  RNA_def_property_collection_sdna(prop, nullptr, "modules", nullptr);
  RNA_def_property_struct_type(prop, "FreestyleModuleSettings");
  RNA_def_property_ui_text(
      prop, "Style Modules", "A list of style modules (to be applied from top to bottom)");
  rna_def_freestyle_modules(brna, prop);

  prop = RNA_def_property(srna, "mode", PROP_ENUM, PROP_NONE);
  RNA_def_property_enum_sdna(prop, nullptr, "mode");
  RNA_def_property_enum_items(prop, freestyle_ui_mode_items);
  RNA_def_property_ui_text(prop, "Control Mode", "Select the Freestyle control mode");
  RNA_def_property_update(prop, NC_SCENE | ND_RENDER_OPTIONS, "rna_Scene_freestyle_update");

  prop = RNA_def_property(srna, "use_culling", PROP_BOOLEAN, PROP_NONE);
  RNA_def_property_boolean_sdna(prop, nullptr, "flags", FREESTYLE_CULLING);
  RNA_def_property_ui_text(prop, "Culling", "If enabled, out-of-view edges are ignored");
  RNA_def_property_update(prop, NC_SCENE | ND_RENDER_OPTIONS, "rna_Scene_freestyle_update");

  prop = RNA_def_property(srna, "use_suggestive_contours", PROP_BOOLEAN, PROP_NONE);
  RNA_def_property_boolean_sdna(prop, nullptr, "flags", FREESTYLE_SUGGESTIVE_CONTOURS_FLAG);
  RNA_def_property_ui_text(prop, "Suggestive Contours", "Enable suggestive contours");
  RNA_def_property_update(prop, NC_SCENE | ND_RENDER_OPTIONS, "rna_Scene_freestyle_update");

  prop = RNA_def_property(srna, "use_ridges_and_valleys", PROP_BOOLEAN, PROP_NONE);
  RNA_def_property_boolean_sdna(prop, nullptr, "flags", FREESTYLE_RIDGES_AND_VALLEYS_FLAG);
  RNA_def_property_ui_text(prop, "Ridges and Valleys", "Enable ridges and valleys");
  RNA_def_property_update(prop, NC_SCENE | ND_RENDER_OPTIONS, "rna_Scene_freestyle_update");

  prop = RNA_def_property(srna, "use_material_boundaries", PROP_BOOLEAN, PROP_NONE);
  RNA_def_property_boolean_sdna(prop, nullptr, "flags", FREESTYLE_MATERIAL_BOUNDARIES_FLAG);
  RNA_def_property_ui_text(prop, "Material Boundaries", "Enable material boundaries");
  RNA_def_property_update(prop, NC_SCENE | ND_RENDER_OPTIONS, "rna_Scene_freestyle_update");

  prop = RNA_def_property(srna, "use_smoothness", PROP_BOOLEAN, PROP_NONE);
  RNA_def_property_boolean_sdna(prop, nullptr, "flags", FREESTYLE_FACE_SMOOTHNESS_FLAG);
  RNA_def_property_ui_text(
      prop, "Face Smoothness", "Take face smoothness into account in view map calculation");
  RNA_def_property_update(prop, NC_SCENE | ND_RENDER_OPTIONS, "rna_Scene_freestyle_update");

  prop = RNA_def_property(srna, "use_view_map_cache", PROP_BOOLEAN, PROP_NONE);
  RNA_def_property_boolean_sdna(prop, nullptr, "flags", FREESTYLE_VIEW_MAP_CACHE);
  RNA_def_property_ui_text(
      prop,
      "View Map Cache",
      "Keep the computed view map and avoid recalculating it if mesh geometry is unchanged");
  RNA_def_property_update(
      prop, NC_SCENE | ND_RENDER_OPTIONS, "rna_Scene_use_view_map_cache_update");

  prop = RNA_def_property(srna, "as_render_pass", PROP_BOOLEAN, PROP_NONE);
  RNA_def_property_boolean_sdna(prop, nullptr, "flags", FREESTYLE_AS_RENDER_PASS);
  RNA_def_property_ui_text(
      prop,
      "As Render Pass",
      "Renders Freestyle output to a separate pass instead of overlaying it on the Combined pass");
  RNA_def_property_update(prop, NC_SCENE | ND_RENDER_OPTIONS, "rna_ViewLayer_pass_update");

  prop = RNA_def_property(srna, "sphere_radius", PROP_FLOAT, PROP_NONE);
  RNA_def_property_float_sdna(prop, nullptr, "sphere_radius");
  RNA_def_property_float_default(prop, 1.0);
  RNA_def_property_range(prop, 0.0, 1000.0);
  RNA_def_property_ui_text(prop, "Sphere Radius", "Sphere radius for computing curvatures");
  RNA_def_property_update(prop, NC_SCENE | ND_RENDER_OPTIONS, "rna_Scene_freestyle_update");

  prop = RNA_def_property(srna, "kr_derivative_epsilon", PROP_FLOAT, PROP_NONE);
  RNA_def_property_float_default(prop, 0.0);
  RNA_def_property_float_sdna(prop, nullptr, "dkr_epsilon");
  RNA_def_property_range(prop, -1000.0, 1000.0);
  RNA_def_property_ui_text(
      prop, "Kr Derivative Epsilon", "Kr derivative epsilon for computing suggestive contours");
  RNA_def_property_update(prop, NC_SCENE | ND_RENDER_OPTIONS, "rna_Scene_freestyle_update");

  prop = RNA_def_property(srna, "crease_angle", PROP_FLOAT, PROP_ANGLE);
  RNA_def_property_float_sdna(prop, nullptr, "crease_angle");
  RNA_def_property_range(prop, 0.0, DEG2RAD(180.0));
  RNA_def_property_ui_text(prop, "Crease Angle", "Angular threshold for detecting crease edges");
  RNA_def_property_update(prop, NC_SCENE | ND_RENDER_OPTIONS, "rna_Scene_freestyle_update");

  prop = RNA_def_property(srna, "linesets", PROP_COLLECTION, PROP_NONE);
  RNA_def_property_collection_sdna(prop, nullptr, "linesets", nullptr);
  RNA_def_property_struct_type(prop, "FreestyleLineSet");
  RNA_def_property_ui_text(prop, "Line Sets", "");
  rna_def_freestyle_linesets(brna, prop);
}

static void rna_def_bake_data(BlenderRNA *brna)
{
  StructRNA *srna;
  PropertyRNA *prop;

  srna = RNA_def_struct(brna, "BakeSettings", nullptr);
  RNA_def_struct_sdna(srna, "BakeData");
  RNA_def_struct_nested(brna, srna, "RenderSettings");
  RNA_def_struct_ui_text(srna, "Bake Data", "Bake data for a Scene data-block");
  RNA_def_struct_path_func(srna, "rna_BakeSettings_path");

  prop = RNA_def_property(srna, "cage_object", PROP_POINTER, PROP_NONE);
  RNA_def_property_ui_text(
      prop,
      "Cage Object",
      "Object to use as cage "
      "instead of calculating the cage from the active object with cage extrusion");
  RNA_def_property_flag(prop, PROP_EDITABLE);
  RNA_def_property_update(prop, NC_SCENE | ND_RENDER_OPTIONS, nullptr);

  prop = RNA_def_property(srna, "filepath", PROP_STRING, PROP_FILEPATH);
  RNA_def_property_ui_text(prop, "File Path", "Image filepath to use when saving externally");
  RNA_def_property_update(prop, NC_SCENE | ND_RENDER_OPTIONS, nullptr);

  prop = RNA_def_property(srna, "width", PROP_INT, PROP_PIXEL);
  RNA_def_property_range(prop, 4, 10000);
  RNA_def_property_ui_text(prop, "Width", "Horizontal dimension of the baking map");
  RNA_def_property_update(prop, NC_SCENE | ND_RENDER_OPTIONS, nullptr);

  prop = RNA_def_property(srna, "height", PROP_INT, PROP_PIXEL);
  RNA_def_property_range(prop, 4, 10000);
  RNA_def_property_ui_text(prop, "Height", "Vertical dimension of the baking map");
  RNA_def_property_update(prop, NC_SCENE | ND_RENDER_OPTIONS, nullptr);

  prop = RNA_def_property(srna, "margin", PROP_INT, PROP_PIXEL);
  RNA_def_property_range(prop, 0, SHRT_MAX);
  RNA_def_property_ui_range(prop, 0, 64, 1, 1);
  RNA_def_property_ui_text(prop, "Margin", "Extends the baked result as a post process filter");
  RNA_def_property_update(prop, NC_SCENE | ND_RENDER_OPTIONS, nullptr);

  prop = RNA_def_property(srna, "margin_type", PROP_ENUM, PROP_NONE);
  RNA_def_property_enum_items(prop, rna_enum_bake_margin_type_items);
  RNA_def_property_ui_text(prop, "Margin Type", "Algorithm to extend the baked result");
  RNA_def_property_update(prop, NC_SCENE | ND_RENDER_OPTIONS, nullptr);

  prop = RNA_def_property(srna, "max_ray_distance", PROP_FLOAT, PROP_DISTANCE);
  RNA_def_property_range(prop, 0.0, FLT_MAX);
  RNA_def_property_ui_range(prop, 0.0, 1.0, 1, 3);
  RNA_def_property_ui_text(prop,
                           "Max Ray Distance",
                           "The maximum ray distance for matching points between the active and "
                           "selected objects. If zero, there is no limit.");
  RNA_def_property_update(prop, NC_SCENE | ND_RENDER_OPTIONS, nullptr);

  prop = RNA_def_property(srna, "cage_extrusion", PROP_FLOAT, PROP_DISTANCE);
  RNA_def_property_range(prop, 0.0, FLT_MAX);
  RNA_def_property_ui_range(prop, 0.0, 1.0, 1, 3);
  RNA_def_property_ui_text(
      prop,
      "Cage Extrusion",
      "Inflate the active object by the specified distance for baking. This helps matching to "
      "points nearer to the outside of the selected object meshes.");
  RNA_def_property_update(prop, NC_SCENE | ND_RENDER_OPTIONS, nullptr);

  prop = RNA_def_property(srna, "normal_space", PROP_ENUM, PROP_NONE);
  RNA_def_property_enum_bitflag_sdna(prop, nullptr, "normal_space");
  RNA_def_property_enum_items(prop, rna_enum_normal_space_items);
  RNA_def_property_ui_text(prop, "Normal Space", "Choose normal space for baking");
  RNA_def_property_update(prop, NC_SCENE | ND_RENDER_OPTIONS, nullptr);

  prop = RNA_def_property(srna, "normal_r", PROP_ENUM, PROP_NONE);
  RNA_def_property_enum_bitflag_sdna(prop, nullptr, "normal_swizzle[0]");
  RNA_def_property_enum_items(prop, rna_enum_normal_swizzle_items);
  RNA_def_property_ui_text(prop, "Normal Space", "Axis to bake in red channel");
  RNA_def_property_update(prop, NC_SCENE | ND_RENDER_OPTIONS, nullptr);

  prop = RNA_def_property(srna, "normal_g", PROP_ENUM, PROP_NONE);
  RNA_def_property_enum_bitflag_sdna(prop, nullptr, "normal_swizzle[1]");
  RNA_def_property_enum_items(prop, rna_enum_normal_swizzle_items);
  RNA_def_property_ui_text(prop, "Normal Space", "Axis to bake in green channel");
  RNA_def_property_update(prop, NC_SCENE | ND_RENDER_OPTIONS, nullptr);

  prop = RNA_def_property(srna, "normal_b", PROP_ENUM, PROP_NONE);
  RNA_def_property_enum_bitflag_sdna(prop, nullptr, "normal_swizzle[2]");
  RNA_def_property_enum_items(prop, rna_enum_normal_swizzle_items);
  RNA_def_property_ui_text(prop, "Normal Space", "Axis to bake in blue channel");
  RNA_def_property_update(prop, NC_SCENE | ND_RENDER_OPTIONS, nullptr);

  prop = RNA_def_property(srna, "image_settings", PROP_POINTER, PROP_NONE);
  RNA_def_property_flag(prop, PROP_NEVER_NULL);
  RNA_def_property_pointer_sdna(prop, nullptr, "im_format");
  RNA_def_property_struct_type(prop, "ImageFormatSettings");
  RNA_def_property_ui_text(prop, "Image Format", "");

  prop = RNA_def_property(srna, "target", PROP_ENUM, PROP_NONE);
  RNA_def_property_enum_items(prop, rna_enum_bake_target_items);
  RNA_def_property_ui_text(prop, "Target", "Where to output the baked map");
  RNA_def_property_update(prop, NC_SCENE | ND_RENDER_OPTIONS, nullptr);

  prop = RNA_def_property(srna, "save_mode", PROP_ENUM, PROP_NONE);
  RNA_def_property_enum_bitflag_sdna(prop, nullptr, "save_mode");
  RNA_def_property_enum_items(prop, rna_enum_bake_save_mode_items);
  RNA_def_property_ui_text(prop, "Save Mode", "Where to save baked image textures");
  RNA_def_property_update(prop, NC_SCENE | ND_RENDER_OPTIONS, nullptr);

  prop = RNA_def_property(srna, "view_from", PROP_ENUM, PROP_NONE);
  RNA_def_property_enum_items(prop, rna_enum_bake_view_from_items);
  RNA_def_property_ui_text(prop, "View From", "Source of reflection ray directions");
  RNA_def_property_update(prop, NC_SCENE | ND_RENDER_OPTIONS, nullptr);

  /* flags */
  prop = RNA_def_property(srna, "use_selected_to_active", PROP_BOOLEAN, PROP_NONE);
  RNA_def_property_boolean_sdna(prop, nullptr, "flag", R_BAKE_TO_ACTIVE);
  RNA_def_property_ui_text(prop,
                           "Selected to Active",
                           "Bake shading on the surface of selected objects to the active object");
  RNA_def_property_update(prop, NC_SCENE | ND_RENDER_OPTIONS, nullptr);

  prop = RNA_def_property(srna, "use_clear", PROP_BOOLEAN, PROP_NONE);
  RNA_def_property_boolean_sdna(prop, nullptr, "flag", R_BAKE_CLEAR);
  RNA_def_property_ui_text(prop, "Clear", "Clear Images before baking (internal only)");
  RNA_def_property_update(prop, NC_SCENE | ND_RENDER_OPTIONS, nullptr);

  prop = RNA_def_property(srna, "use_split_materials", PROP_BOOLEAN, PROP_NONE);
  RNA_def_property_boolean_sdna(prop, nullptr, "flag", R_BAKE_SPLIT_MAT);
  RNA_def_property_ui_text(
      prop, "Split Materials", "Split external images per material (external only)");
  RNA_def_property_update(prop, NC_SCENE | ND_RENDER_OPTIONS, nullptr);

  prop = RNA_def_property(srna, "use_automatic_name", PROP_BOOLEAN, PROP_NONE);
  RNA_def_property_boolean_sdna(prop, nullptr, "flag", R_BAKE_AUTO_NAME);
  RNA_def_property_ui_text(
      prop,
      "Automatic Name",
      "Automatically name the output file with the pass type (external only)");
  RNA_def_property_update(prop, NC_SCENE | ND_RENDER_OPTIONS, nullptr);

  prop = RNA_def_property(srna, "use_cage", PROP_BOOLEAN, PROP_NONE);
  RNA_def_property_boolean_sdna(prop, nullptr, "flag", R_BAKE_CAGE);
  RNA_def_property_ui_text(prop, "Cage", "Cast rays to active object from a cage");
  RNA_def_property_update(prop, NC_SCENE | ND_RENDER_OPTIONS, nullptr);

  /* custom passes flags */
  prop = RNA_def_property(srna, "use_pass_emit", PROP_BOOLEAN, PROP_NONE);
  RNA_def_property_boolean_sdna(prop, nullptr, "pass_filter", R_BAKE_PASS_FILTER_EMIT);
  RNA_def_property_ui_text(prop, "Emit", "Add emission contribution");

  prop = RNA_def_property(srna, "use_pass_direct", PROP_BOOLEAN, PROP_NONE);
  RNA_def_property_boolean_sdna(prop, nullptr, "pass_filter", R_BAKE_PASS_FILTER_DIRECT);
  RNA_def_property_ui_text(prop, "Direct", "Add direct lighting contribution");
  RNA_def_property_update(prop, NC_SCENE | ND_RENDER_OPTIONS, nullptr);

  prop = RNA_def_property(srna, "use_pass_indirect", PROP_BOOLEAN, PROP_NONE);
  RNA_def_property_boolean_sdna(prop, nullptr, "pass_filter", R_BAKE_PASS_FILTER_INDIRECT);
  RNA_def_property_ui_text(prop, "Indirect", "Add indirect lighting contribution");
  RNA_def_property_update(prop, NC_SCENE | ND_RENDER_OPTIONS, nullptr);

  prop = RNA_def_property(srna, "use_pass_color", PROP_BOOLEAN, PROP_NONE);
  RNA_def_property_boolean_sdna(prop, nullptr, "pass_filter", R_BAKE_PASS_FILTER_COLOR);
  RNA_def_property_ui_text(prop, "Color", "Color the pass");
  RNA_def_property_update(prop, NC_SCENE | ND_RENDER_OPTIONS, nullptr);

  prop = RNA_def_property(srna, "use_pass_diffuse", PROP_BOOLEAN, PROP_NONE);
  RNA_def_property_boolean_sdna(prop, nullptr, "pass_filter", R_BAKE_PASS_FILTER_DIFFUSE);
  RNA_def_property_ui_text(prop, "Diffuse", "Add diffuse contribution");
  RNA_def_property_update(prop, NC_SCENE | ND_RENDER_OPTIONS, nullptr);

  prop = RNA_def_property(srna, "use_pass_glossy", PROP_BOOLEAN, PROP_NONE);
  RNA_def_property_boolean_sdna(prop, nullptr, "pass_filter", R_BAKE_PASS_FILTER_GLOSSY);
  RNA_def_property_ui_text(prop, "Glossy", "Add glossy contribution");
  RNA_def_property_update(prop, NC_SCENE | ND_RENDER_OPTIONS, nullptr);

  prop = RNA_def_property(srna, "use_pass_transmission", PROP_BOOLEAN, PROP_NONE);
  RNA_def_property_boolean_sdna(prop, nullptr, "pass_filter", R_BAKE_PASS_FILTER_TRANSM);
  RNA_def_property_ui_text(prop, "Transmission", "Add transmission contribution");
  RNA_def_property_update(prop, NC_SCENE | ND_RENDER_OPTIONS, nullptr);

  prop = RNA_def_property(srna, "pass_filter", PROP_ENUM, PROP_NONE);
  RNA_def_property_enum_sdna(prop, nullptr, "pass_filter");
  RNA_def_property_enum_items(prop, rna_enum_bake_pass_filter_type_items);
  RNA_def_property_flag(prop, PROP_ENUM_FLAG);
  RNA_def_property_ui_text(prop, "Pass Filter", "Passes to include in the active baking pass");
  RNA_def_property_clear_flag(prop, PROP_EDITABLE);
}

static void rna_def_view_layers(BlenderRNA *brna, PropertyRNA *cprop)
{
  StructRNA *srna;
  FunctionRNA *func;
  PropertyRNA *parm;

  RNA_def_property_srna(cprop, "ViewLayers");
  srna = RNA_def_struct(brna, "ViewLayers", nullptr);
  RNA_def_struct_sdna(srna, "Scene");
  RNA_def_struct_ui_text(srna, "Render Layers", "Collection of render layers");

  func = RNA_def_function(srna, "new", "rna_ViewLayer_new");
  RNA_def_function_ui_description(func, "Add a view layer to scene");
  RNA_def_function_flag(func, FUNC_USE_SELF_ID | FUNC_USE_MAIN);
  parm = RNA_def_string(
      func, "name", "ViewLayer", 0, "", "New name for the view layer (not unique)");
  RNA_def_parameter_flags(parm, PropertyFlag(0), PARM_REQUIRED);
  parm = RNA_def_pointer(func, "result", "ViewLayer", "", "Newly created view layer");
  RNA_def_function_return(func, parm);

  func = RNA_def_function(srna, "remove", "rna_ViewLayer_remove");
  RNA_def_function_ui_description(func, "Remove a view layer");
  RNA_def_function_flag(func, FUNC_USE_SELF_ID | FUNC_USE_MAIN | FUNC_USE_REPORTS);
  parm = RNA_def_pointer(func, "layer", "ViewLayer", "", "View layer to remove");
  RNA_def_parameter_flags(parm, PROP_NEVER_NULL, PARM_REQUIRED | PARM_RNAPTR);
  RNA_def_parameter_clear_flags(parm, PROP_THICK_WRAP, ParameterFlag(0));

  func = RNA_def_function(srna, "move", "rna_ViewLayer_move");
  RNA_def_function_ui_description(func, "Move a view layer");
  RNA_def_function_flag(func, FUNC_USE_SELF_ID | FUNC_USE_MAIN | FUNC_USE_REPORTS);
  parm = RNA_def_int(
      func, "from_index", -1, INT_MIN, INT_MAX, "From Index", "Index to move", 0, 10000);
  RNA_def_parameter_flags(parm, PropertyFlag(0), PARM_REQUIRED);
  parm = RNA_def_int(func, "to_index", -1, INT_MIN, INT_MAX, "To Index", "Target index", 0, 10000);
  RNA_def_parameter_flags(parm, PropertyFlag(0), PARM_REQUIRED);
}

/* Render Views - MultiView */
static void rna_def_scene_render_view(BlenderRNA *brna)
{
  StructRNA *srna;
  PropertyRNA *prop;

  srna = RNA_def_struct(brna, "SceneRenderView", nullptr);
  RNA_def_struct_ui_text(
      srna, "Scene Render View", "Render viewpoint for 3D stereo and multiview rendering");
  RNA_def_struct_ui_icon(srna, ICON_RESTRICT_RENDER_OFF);
  RNA_def_struct_path_func(srna, "rna_SceneRenderView_path");

  prop = RNA_def_property(srna, "name", PROP_STRING, PROP_NONE);
  RNA_def_property_string_funcs(prop, nullptr, nullptr, "rna_SceneRenderView_name_set");
  RNA_def_property_ui_text(prop, "Name", "Render view name");
  RNA_def_struct_name_property(srna, prop);
  RNA_def_property_update(prop, NC_SCENE | ND_RENDER_OPTIONS, nullptr);

  prop = RNA_def_property(srna, "file_suffix", PROP_STRING, PROP_NONE);
  RNA_def_property_string_sdna(prop, nullptr, "suffix");
  RNA_def_property_ui_text(prop, "File Suffix", "Suffix added to the render images for this view");
  RNA_def_property_update(prop, NC_SCENE | ND_RENDER_OPTIONS, nullptr);

  prop = RNA_def_property(srna, "camera_suffix", PROP_STRING, PROP_NONE);
  RNA_def_property_string_sdna(prop, nullptr, "suffix");
  RNA_def_property_ui_text(
      prop,
      "Camera Suffix",
      "Suffix to identify the cameras to use, and added to the render images for this view");
  RNA_def_property_update(prop, NC_SCENE | ND_RENDER_OPTIONS, nullptr);

  prop = RNA_def_property(srna, "use", PROP_BOOLEAN, PROP_NONE);
  RNA_def_property_boolean_negative_sdna(prop, nullptr, "viewflag", SCE_VIEW_DISABLE);
  RNA_def_property_clear_flag(prop, PROP_ANIMATABLE);
  RNA_def_property_ui_text(prop, "Enabled", "Disable or enable the render view");
  RNA_def_property_update(
      prop, NC_SCENE | ND_RENDER_OPTIONS | NC_NODE | ND_DISPLAY, "rna_Scene_compositor_update");
}

static void rna_def_render_views(BlenderRNA *brna, PropertyRNA *cprop)
{
  StructRNA *srna;
  PropertyRNA *prop;

  FunctionRNA *func;
  PropertyRNA *parm;

  RNA_def_property_srna(cprop, "RenderViews");
  srna = RNA_def_struct(brna, "RenderViews", nullptr);
  RNA_def_struct_sdna(srna, "RenderData");
  RNA_def_struct_ui_text(srna, "Render Views", "Collection of render views");

  prop = RNA_def_property(srna, "active_index", PROP_INT, PROP_UNSIGNED);
  RNA_def_property_int_sdna(prop, nullptr, "actview");
  RNA_def_property_int_funcs(prop,
                             "rna_RenderSettings_active_view_index_get",
                             "rna_RenderSettings_active_view_index_set",
                             "rna_RenderSettings_active_view_index_range");
  RNA_def_property_ui_text(prop, "Active View Index", "Active index in render view array");
  RNA_def_property_update(prop, NC_SCENE | ND_RENDER_OPTIONS, nullptr);

  prop = RNA_def_property(srna, "active", PROP_POINTER, PROP_NONE);
  RNA_def_property_struct_type(prop, "SceneRenderView");
  RNA_def_property_pointer_funcs(prop,
                                 "rna_RenderSettings_active_view_get",
                                 "rna_RenderSettings_active_view_set",
                                 nullptr,
                                 nullptr);
  RNA_def_property_flag(prop, PROP_EDITABLE | PROP_NEVER_NULL);
  RNA_def_property_ui_text(prop, "Active Render View", "Active Render View");
  RNA_def_property_update(prop, NC_SCENE | ND_RENDER_OPTIONS, nullptr);

  func = RNA_def_function(srna, "new", "rna_RenderView_new");
  RNA_def_function_ui_description(func, "Add a render view to scene");
  RNA_def_function_flag(func, FUNC_USE_SELF_ID);
  parm = RNA_def_string(func, "name", "RenderView", 0, "", "New name for the marker (not unique)");
  RNA_def_parameter_flags(parm, PropertyFlag(0), PARM_REQUIRED);
  parm = RNA_def_pointer(func, "result", "SceneRenderView", "", "Newly created render view");
  RNA_def_function_return(func, parm);

  func = RNA_def_function(srna, "remove", "rna_RenderView_remove");
  RNA_def_function_ui_description(func, "Remove a render view");
  RNA_def_function_flag(func, FUNC_USE_MAIN | FUNC_USE_REPORTS | FUNC_USE_SELF_ID);
  parm = RNA_def_pointer(func, "view", "SceneRenderView", "", "Render view to remove");
  RNA_def_parameter_flags(parm, PROP_NEVER_NULL, PARM_REQUIRED | PARM_RNAPTR);
  RNA_def_parameter_clear_flags(parm, PROP_THICK_WRAP, ParameterFlag(0));
}

static void rna_def_image_format_stereo3d_format(BlenderRNA *brna)
{
  StructRNA *srna;
  PropertyRNA *prop;

  /* rna_enum_stereo3d_display_items, without (S3D_DISPLAY_PAGEFLIP) */
  static const EnumPropertyItem stereo3d_display_items[] = {
      {S3D_DISPLAY_ANAGLYPH,
       "ANAGLYPH",
       0,
       "Anaglyph",
       "Render views for left and right eyes as two differently filtered colors in a single image "
       "(anaglyph glasses are required)"},
      {S3D_DISPLAY_INTERLACE,
       "INTERLACE",
       0,
       "Interlace",
       "Render views for left and right eyes interlaced in a single image (3D-ready monitor is "
       "required)"},
      {S3D_DISPLAY_SIDEBYSIDE,
       "SIDEBYSIDE",
       0,
       "Side-by-Side",
       "Render views for left and right eyes side-by-side"},
      {S3D_DISPLAY_TOPBOTTOM,
       "TOPBOTTOM",
       0,
       "Top-Bottom",
       "Render views for left and right eyes one above another"},
      {0, nullptr, 0, nullptr, nullptr},
  };

  srna = RNA_def_struct(brna, "Stereo3dFormat", nullptr);
  RNA_def_struct_sdna(srna, "Stereo3dFormat");
  RNA_def_struct_ui_text(srna, "Stereo Output", "Settings for stereo output");

  prop = RNA_def_property(srna, "display_mode", PROP_ENUM, PROP_NONE);
  RNA_def_property_enum_sdna(prop, nullptr, "display_mode");
  RNA_def_property_enum_items(prop, stereo3d_display_items);
  RNA_def_property_ui_text(prop, "Stereo Mode", "");
  RNA_def_property_update(prop, NC_IMAGE | ND_DISPLAY, "rna_Stereo3dFormat_update");

  prop = RNA_def_property(srna, "anaglyph_type", PROP_ENUM, PROP_NONE);
  RNA_def_property_enum_items(prop, rna_enum_stereo3d_anaglyph_type_items);
  RNA_def_property_ui_text(prop, "Anaglyph Type", "");
  RNA_def_property_update(prop, NC_IMAGE | ND_DISPLAY, "rna_Stereo3dFormat_update");

  prop = RNA_def_property(srna, "interlace_type", PROP_ENUM, PROP_NONE);
  RNA_def_property_enum_items(prop, rna_enum_stereo3d_interlace_type_items);
  RNA_def_property_ui_text(prop, "Interlace Type", "");
  RNA_def_property_update(prop, NC_IMAGE | ND_DISPLAY, "rna_Stereo3dFormat_update");

  prop = RNA_def_property(srna, "use_interlace_swap", PROP_BOOLEAN, PROP_BOOLEAN);
  RNA_def_property_boolean_sdna(prop, nullptr, "flag", S3D_INTERLACE_SWAP);
  RNA_def_property_ui_text(prop, "Swap Left/Right", "Swap left and right stereo channels");
  RNA_def_property_update(prop, NC_IMAGE | ND_DISPLAY, "rna_Stereo3dFormat_update");

  prop = RNA_def_property(srna, "use_sidebyside_crosseyed", PROP_BOOLEAN, PROP_BOOLEAN);
  RNA_def_property_boolean_sdna(prop, nullptr, "flag", S3D_SIDEBYSIDE_CROSSEYED);
  RNA_def_property_ui_text(prop, "Cross-Eyed", "Right eye should see left image and vice versa");
  RNA_def_property_update(prop, NC_IMAGE | ND_DISPLAY, "rna_Stereo3dFormat_update");

  prop = RNA_def_property(srna, "use_squeezed_frame", PROP_BOOLEAN, PROP_BOOLEAN);
  RNA_def_property_boolean_sdna(prop, nullptr, "flag", S3D_SQUEEZED_FRAME);
  RNA_def_property_ui_text(prop, "Squeezed Frame", "Combine both views in a squeezed image");
  RNA_def_property_update(prop, NC_IMAGE | ND_DISPLAY, "rna_Stereo3dFormat_update");
}

/* use for render output and image save operator,
 * NOTE: there are some cases where the members act differently when this is
 * used from a scene, video formats can only be selected for render output
 * for example, this is checked by seeing if the ptr->owner_id is a Scene id */

static void rna_def_scene_image_format_data(BlenderRNA *brna)
{

#  ifdef WITH_OPENJPEG
  static const EnumPropertyItem jp2_codec_items[] = {
      {R_IMF_JP2_CODEC_JP2, "JP2", 0, "JP2", ""},
      {R_IMF_JP2_CODEC_J2K, "J2K", 0, "J2K", ""},
      {0, nullptr, 0, nullptr, nullptr},
  };
#  endif

  static const EnumPropertyItem tiff_codec_items[] = {
      {R_IMF_TIFF_CODEC_NONE, "NONE", 0, "None", ""},
      {R_IMF_TIFF_CODEC_DEFLATE, "DEFLATE", 0, "Deflate", ""},
      {R_IMF_TIFF_CODEC_LZW, "LZW", 0, "LZW", ""},
      {R_IMF_TIFF_CODEC_PACKBITS, "PACKBITS", 0, "Pack Bits", ""},
      {0, nullptr, 0, nullptr, nullptr},
  };

  static const EnumPropertyItem color_management_items[] = {
      {R_IMF_COLOR_MANAGEMENT_FOLLOW_SCENE, "FOLLOW_SCENE", 0, "Follow Scene", ""},
      {R_IMF_COLOR_MANAGEMENT_OVERRIDE, "OVERRIDE", 0, "Override", ""},
      {0, nullptr, 0, nullptr, nullptr},
  };

  StructRNA *srna;
  PropertyRNA *prop;

  rna_def_image_format_stereo3d_format(brna);

  srna = RNA_def_struct(brna, "ImageFormatSettings", nullptr);
  RNA_def_struct_sdna(srna, "ImageFormatData");
  RNA_def_struct_nested(brna, srna, "Scene");
  RNA_def_struct_path_func(srna, "rna_ImageFormatSettings_path");
  RNA_def_struct_ui_text(srna, "Image Format", "Settings for image formats");

  prop = RNA_def_property(srna, "file_format", PROP_ENUM, PROP_NONE);
  RNA_def_property_enum_sdna(prop, nullptr, "imtype");
  RNA_def_property_enum_items(prop, rna_enum_image_type_items);
  RNA_def_property_enum_funcs(prop,
                              nullptr,
                              "rna_ImageFormatSettings_file_format_set",
                              "rna_ImageFormatSettings_file_format_itemf");
  RNA_def_property_ui_text(prop, "File Format", "File format to save the rendered images as");
  RNA_def_property_update(prop, NC_SCENE | ND_RENDER_OPTIONS, nullptr);

  prop = RNA_def_property(srna, "color_mode", PROP_ENUM, PROP_NONE);
  RNA_def_property_enum_bitflag_sdna(prop, nullptr, "planes");
  RNA_def_property_enum_items(prop, rna_enum_image_color_mode_items);
  RNA_def_property_enum_funcs(prop, nullptr, nullptr, "rna_ImageFormatSettings_color_mode_itemf");
  RNA_def_property_ui_text(
      prop,
      "Color Mode",
      "Choose BW for saving grayscale images, RGB for saving red, green and blue channels, "
      "and RGBA for saving red, green, blue and alpha channels");
  RNA_def_property_update(prop, NC_SCENE | ND_RENDER_OPTIONS, nullptr);

  prop = RNA_def_property(srna, "color_depth", PROP_ENUM, PROP_NONE);
  RNA_def_property_enum_bitflag_sdna(prop, nullptr, "depth");
  RNA_def_property_enum_items(prop, rna_enum_image_color_depth_items);
  RNA_def_property_enum_funcs(prop, nullptr, nullptr, "rna_ImageFormatSettings_color_depth_itemf");
  RNA_def_property_ui_text(prop, "Color Depth", "Bit depth per channel");
  RNA_def_property_update(prop, NC_SCENE | ND_RENDER_OPTIONS, nullptr);

  /* was 'file_quality' */
  prop = RNA_def_property(srna, "quality", PROP_INT, PROP_PERCENTAGE);
  RNA_def_property_int_sdna(prop, nullptr, "quality");
  RNA_def_property_range(prop, 0, 100); /* 0 is needed for compression. */
  RNA_def_property_ui_text(
      prop, "Quality", "Quality for image formats that support lossy compression");
  RNA_def_property_update(prop, NC_SCENE | ND_RENDER_OPTIONS, nullptr);

  /* was shared with file_quality */
  prop = RNA_def_property(srna, "compression", PROP_INT, PROP_PERCENTAGE);
  RNA_def_property_int_sdna(prop, nullptr, "compress");
  RNA_def_property_range(prop, 0, 100); /* 0 is needed for compression. */
  RNA_def_property_ui_text(prop,
                           "Compression",
                           "Amount of time to determine best compression: "
                           "0 = no compression with fast file output, "
                           "100 = maximum lossless compression with slow file output");
  RNA_def_property_update(prop, NC_SCENE | ND_RENDER_OPTIONS, nullptr);

  prop = RNA_def_property(srna, "use_preview", PROP_BOOLEAN, PROP_NONE);
  RNA_def_property_boolean_sdna(prop, nullptr, "flag", R_IMF_FLAG_PREVIEW_JPG);
  RNA_def_property_ui_text(
      prop, "Preview", "When rendering animations, save JPG preview images in same directory");
  RNA_def_property_update(prop, NC_SCENE | ND_RENDER_OPTIONS, nullptr);

  /* format specific */

#  ifdef WITH_OPENEXR
  /* OpenEXR */

  prop = RNA_def_property(srna, "exr_codec", PROP_ENUM, PROP_NONE);
  RNA_def_property_enum_sdna(prop, nullptr, "exr_codec");
  RNA_def_property_enum_items(prop, rna_enum_exr_codec_items);
  RNA_def_property_enum_funcs(prop, nullptr, nullptr, "rna_ImageFormatSettings_exr_codec_itemf");
  RNA_def_property_ui_text(prop, "Codec", "Compression codec settings for OpenEXR");
  RNA_def_property_update(prop, NC_SCENE | ND_RENDER_OPTIONS, nullptr);
#  endif

#  ifdef WITH_OPENJPEG
  /* JPEG 2000 */
  prop = RNA_def_property(srna, "use_jpeg2k_ycc", PROP_BOOLEAN, PROP_NONE);
  RNA_def_property_boolean_sdna(prop, nullptr, "jp2_flag", R_IMF_JP2_FLAG_YCC);
  RNA_def_property_ui_text(
      prop, "YCC", "Save luminance-chrominance-chrominance channels instead of RGB colors");
  RNA_def_property_update(prop, NC_SCENE | ND_RENDER_OPTIONS, nullptr);

  prop = RNA_def_property(srna, "use_jpeg2k_cinema_preset", PROP_BOOLEAN, PROP_NONE);
  RNA_def_property_boolean_sdna(prop, nullptr, "jp2_flag", R_IMF_JP2_FLAG_CINE_PRESET);
  RNA_def_property_ui_text(prop, "Cinema", "Use OpenJPEG Cinema Preset");
  RNA_def_property_update(prop, NC_SCENE | ND_RENDER_OPTIONS, nullptr);

  prop = RNA_def_property(srna, "use_jpeg2k_cinema_48", PROP_BOOLEAN, PROP_NONE);
  RNA_def_property_boolean_sdna(prop, nullptr, "jp2_flag", R_IMF_JP2_FLAG_CINE_48);
  RNA_def_property_ui_text(prop, "Cinema (48)", "Use OpenJPEG Cinema Preset (48fps)");
  RNA_def_property_update(prop, NC_SCENE | ND_RENDER_OPTIONS, nullptr);

  prop = RNA_def_property(srna, "jpeg2k_codec", PROP_ENUM, PROP_NONE);
  RNA_def_property_enum_sdna(prop, nullptr, "jp2_codec");
  RNA_def_property_enum_items(prop, jp2_codec_items);
  RNA_def_property_ui_text(prop, "Codec", "Codec settings for JPEG 2000");
  RNA_def_property_update(prop, NC_SCENE | ND_RENDER_OPTIONS, nullptr);
#  endif

  /* TIFF */
  prop = RNA_def_property(srna, "tiff_codec", PROP_ENUM, PROP_NONE);
  RNA_def_property_enum_sdna(prop, nullptr, "tiff_codec");
  RNA_def_property_enum_items(prop, tiff_codec_items);
  RNA_def_property_ui_text(prop, "Compression", "Compression mode for TIFF");
  RNA_def_property_update(prop, NC_SCENE | ND_RENDER_OPTIONS, nullptr);

  /* Cineon and DPX */

  prop = RNA_def_property(srna, "use_cineon_log", PROP_BOOLEAN, PROP_NONE);
  RNA_def_property_boolean_sdna(prop, nullptr, "cineon_flag", R_IMF_CINEON_FLAG_LOG);
  RNA_def_property_ui_text(prop, "Log", "Convert to logarithmic color space");
  RNA_def_property_update(prop, NC_SCENE | ND_RENDER_OPTIONS, nullptr);

  prop = RNA_def_property(srna, "cineon_black", PROP_INT, PROP_NONE);
  RNA_def_property_int_sdna(prop, nullptr, "cineon_black");
  RNA_def_property_range(prop, 0, 1024);
  RNA_def_property_ui_text(prop, "Black", "Log conversion reference blackpoint");
  RNA_def_property_update(prop, NC_SCENE | ND_RENDER_OPTIONS, nullptr);

  prop = RNA_def_property(srna, "cineon_white", PROP_INT, PROP_NONE);
  RNA_def_property_int_sdna(prop, nullptr, "cineon_white");
  RNA_def_property_range(prop, 0, 1024);
  RNA_def_property_ui_text(prop, "White", "Log conversion reference whitepoint");
  RNA_def_property_update(prop, NC_SCENE | ND_RENDER_OPTIONS, nullptr);

  prop = RNA_def_property(srna, "cineon_gamma", PROP_FLOAT, PROP_NONE);
  RNA_def_property_float_sdna(prop, nullptr, "cineon_gamma");
  RNA_def_property_range(prop, 0.0f, 10.0f);
  RNA_def_property_ui_text(prop, "Gamma", "Log conversion gamma");
  RNA_def_property_update(prop, NC_SCENE | ND_RENDER_OPTIONS, nullptr);

  /* multiview */
  prop = RNA_def_property(srna, "views_format", PROP_ENUM, PROP_NONE);
  RNA_def_property_enum_sdna(prop, nullptr, "views_format");
  RNA_def_property_enum_items(prop, rna_enum_views_format_multiview_items);
  RNA_def_property_enum_funcs(
      prop, nullptr, nullptr, "rna_ImageFormatSettings_views_format_itemf");
  RNA_def_property_ui_text(prop, "Views Format", "Format of multiview media");
  RNA_def_property_update(prop, NC_SCENE | ND_RENDER_OPTIONS, nullptr);

  prop = RNA_def_property(srna, "stereo_3d_format", PROP_POINTER, PROP_NONE);
  RNA_def_property_pointer_sdna(prop, nullptr, "stereo3d_format");
  RNA_def_property_flag(prop, PROP_NEVER_NULL);
  RNA_def_property_struct_type(prop, "Stereo3dFormat");
  RNA_def_property_ui_text(prop, "Stereo 3D Format", "Settings for stereo 3D");

  /* color management */
  prop = RNA_def_property(srna, "color_management", PROP_ENUM, PROP_NONE);
  RNA_def_property_enum_items(prop, color_management_items);
  RNA_def_property_ui_text(
      prop, "Color Management", "Which color management settings to use for file saving");
  RNA_def_property_enum_funcs(
      prop, nullptr, "rna_ImageFormatSettings_color_management_set", nullptr);
  RNA_def_property_update(prop, NC_SCENE | ND_RENDER_OPTIONS, nullptr);

  prop = RNA_def_property(srna, "view_settings", PROP_POINTER, PROP_NONE);
  RNA_def_property_struct_type(prop, "ColorManagedViewSettings");
  RNA_def_property_ui_text(
      prop, "View Settings", "Color management settings applied on image before saving");

  prop = RNA_def_property(srna, "display_settings", PROP_POINTER, PROP_NONE);
  RNA_def_property_struct_type(prop, "ColorManagedDisplaySettings");
  RNA_def_property_ui_text(
      prop, "Display Settings", "Settings of device saved image would be displayed on");

  prop = RNA_def_property(srna, "linear_colorspace_settings", PROP_POINTER, PROP_NONE);
  RNA_def_property_struct_type(prop, "ColorManagedInputColorspaceSettings");
  RNA_def_property_ui_text(prop, "Color Space Settings", "Output color space settings");

  prop = RNA_def_property(srna, "has_linear_colorspace", PROP_BOOLEAN, PROP_NONE);
  RNA_def_property_boolean_funcs(
      prop, "rna_ImageFormatSettings_has_linear_colorspace_get", nullptr);
  RNA_def_property_clear_flag(prop, PROP_EDITABLE);
  RNA_def_property_ui_text(
      prop, "Has Linear Color Space", "File format expects linear color space");
}

static void rna_def_scene_ffmpeg_settings(BlenderRNA *brna)
{
  StructRNA *srna;
  PropertyRNA *prop;

#  ifdef WITH_FFMPEG
  /* Container types */
  static const EnumPropertyItem ffmpeg_format_items[] = {
      {FFMPEG_MPEG4, "MPEG4", 0, "MPEG-4", ""},
      {FFMPEG_MKV, "MKV", 0, "Matroska", ""},
      {FFMPEG_WEBM, "WEBM", 0, "WebM", ""},
      /* Legacy containers. */
      RNA_ENUM_ITEM_SEPR,
      {FFMPEG_AVI, "AVI", 0, "AVI", ""},
      {FFMPEG_DV, "DV", 0, "DV", ""},
      {FFMPEG_FLV, "FLASH", 0, "Flash", ""},
      {FFMPEG_MPEG1, "MPEG1", 0, "MPEG-1", ""},
      {FFMPEG_MPEG2, "MPEG2", 0, "MPEG-2", ""},
      {FFMPEG_OGG, "OGG", 0, "Ogg", ""},
      {FFMPEG_MOV, "QUICKTIME", 0, "QuickTime", ""},
      {0, nullptr, 0, nullptr, nullptr},
  };

  static const EnumPropertyItem ffmpeg_codec_items[] = {
      {FFMPEG_CODEC_ID_NONE,
       "NONE",
       0,
       "No Video",
       "Disables video output, for audio-only renders"},
      {FFMPEG_CODEC_ID_AV1, "AV1", 0, "AV1", ""},
      {FFMPEG_CODEC_ID_H264, "H264", 0, "H.264", ""},
      {FFMPEG_CODEC_ID_H265, "H265", 0, "H.265 / HEVC", ""},
      {FFMPEG_CODEC_ID_VP9, "WEBM", 0, "WebM / VP9", ""},
      /* Legacy / rare codecs. */
      RNA_ENUM_ITEM_SEPR,
      {FFMPEG_CODEC_ID_DNXHD, "DNXHD", 0, "DNxHD", ""},
      {FFMPEG_CODEC_ID_DVVIDEO, "DV", 0, "DV", ""},
      {FFMPEG_CODEC_ID_FFV1, "FFV1", 0, "FFmpeg video codec #1", ""},
      {FFMPEG_CODEC_ID_FLV1, "FLASH", 0, "Flash Video", ""},
      {FFMPEG_CODEC_ID_HUFFYUV, "HUFFYUV", 0, "HuffYUV", ""},
      {FFMPEG_CODEC_ID_MPEG1VIDEO, "MPEG1", 0, "MPEG-1", ""},
      {FFMPEG_CODEC_ID_MPEG2VIDEO, "MPEG2", 0, "MPEG-2", ""},
      {FFMPEG_CODEC_ID_MPEG4, "MPEG4", 0, "MPEG-4 (divx)", ""},
      {FFMPEG_CODEC_ID_PNG, "PNG", 0, "PNG", ""},
      {FFMPEG_CODEC_ID_QTRLE, "QTRLE", 0, "QuickTime Animation", ""},
      {FFMPEG_CODEC_ID_THEORA, "THEORA", 0, "Theora", ""},
      {0, nullptr, 0, nullptr, nullptr},
  };

  /* Recommendations come from the FFmpeg wiki, https://trac.ffmpeg.org/wiki/Encode/VP9.
   * The label for BEST has been changed to "Slowest" so that it fits the "Encoding Speed"
   * property label in the UI. */
  static const EnumPropertyItem ffmpeg_preset_items[] = {
      {FFM_PRESET_BEST,
       "BEST",
       0,
       "Slowest",
       "Recommended if you have lots of time and want the best compression efficiency"},
      {FFM_PRESET_GOOD, "GOOD", 0, "Good", "The default and recommended for most applications"},
      {FFM_PRESET_REALTIME, "REALTIME", 0, "Realtime", "Recommended for fast encoding"},
      {0, nullptr, 0, nullptr, nullptr},
  };

  static const EnumPropertyItem ffmpeg_crf_items[] = {
      {FFM_CRF_NONE,
       "NONE",
       0,
       "Constant Bitrate",
       "Configure constant bit rate, rather than constant output quality"},
      {FFM_CRF_LOSSLESS, "LOSSLESS", 0, "Lossless", ""},
      {FFM_CRF_PERC_LOSSLESS, "PERC_LOSSLESS", 0, "Perceptually Lossless", ""},
      {FFM_CRF_HIGH, "HIGH", 0, "High Quality", ""},
      {FFM_CRF_MEDIUM, "MEDIUM", 0, "Medium Quality", ""},
      {FFM_CRF_LOW, "LOW", 0, "Low Quality", ""},
      {FFM_CRF_VERYLOW, "VERYLOW", 0, "Very Low Quality", ""},
      {FFM_CRF_LOWEST, "LOWEST", 0, "Lowest Quality", ""},
      {0, nullptr, 0, nullptr, nullptr},
  };

  static const EnumPropertyItem ffmpeg_audio_codec_items[] = {
      {FFMPEG_CODEC_ID_NONE,
       "NONE",
       0,
       "No Audio",
       "Disables audio output, for video-only renders"},
      {FFMPEG_CODEC_ID_AAC, "AAC", 0, "AAC", ""},
      {FFMPEG_CODEC_ID_AC3, "AC3", 0, "AC3", ""},
      {FFMPEG_CODEC_ID_FLAC, "FLAC", 0, "FLAC", ""},
      {FFMPEG_CODEC_ID_MP2, "MP2", 0, "MP2", ""},
      {FFMPEG_CODEC_ID_MP3, "MP3", 0, "MP3", ""},
      {FFMPEG_CODEC_ID_OPUS, "OPUS", 0, "Opus", ""},
      {FFMPEG_CODEC_ID_PCM_S16LE, "PCM", 0, "PCM", ""},
      {FFMPEG_CODEC_ID_VORBIS, "VORBIS", 0, "Vorbis", ""},
      {0, nullptr, 0, nullptr, nullptr},
  };
#  endif

  static const EnumPropertyItem audio_channel_items[] = {
      {FFM_CHANNELS_MONO, "MONO", 0, "Mono", "Set audio channels to mono"},
      {FFM_CHANNELS_STEREO, "STEREO", 0, "Stereo", "Set audio channels to stereo"},
      {FFM_CHANNELS_SURROUND4, "SURROUND4", 0, "4 Channels", "Set audio channels to 4 channels"},
      {FFM_CHANNELS_SURROUND51,
       "SURROUND51",
       0,
       "5.1 Surround",
       "Set audio channels to 5.1 surround sound"},
      {FFM_CHANNELS_SURROUND71,
       "SURROUND71",
       0,
       "7.1 Surround",
       "Set audio channels to 7.1 surround sound"},
      {0, nullptr, 0, nullptr, nullptr},
  };

  srna = RNA_def_struct(brna, "FFmpegSettings", nullptr);
  RNA_def_struct_sdna(srna, "FFMpegCodecData");
  RNA_def_struct_path_func(srna, "rna_FFmpegSettings_path");
  RNA_def_struct_ui_text(srna, "FFmpeg Settings", "FFmpeg related settings for the scene");

#  ifdef WITH_FFMPEG
  prop = RNA_def_property(srna, "format", PROP_ENUM, PROP_NONE);
  RNA_def_property_enum_bitflag_sdna(prop, nullptr, "type");
  RNA_def_property_clear_flag(prop, PROP_ANIMATABLE);
  RNA_def_property_enum_items(prop, ffmpeg_format_items);
  RNA_def_property_enum_default(prop, FFMPEG_MKV);
  RNA_def_property_ui_text(prop, "Container", "Output file container");

  prop = RNA_def_property(srna, "codec", PROP_ENUM, PROP_NONE);
  RNA_def_property_enum_bitflag_sdna(prop, nullptr, "codec");
  RNA_def_property_clear_flag(prop, PROP_ANIMATABLE);
  RNA_def_property_enum_items(prop, ffmpeg_codec_items);
  RNA_def_property_enum_default(prop, FFMPEG_CODEC_ID_H264);
  RNA_def_property_ui_text(prop, "Video Codec", "FFmpeg codec to use for video output");
  RNA_def_property_update(prop, NC_SCENE | ND_RENDER_OPTIONS, "rna_FFmpegSettings_codec_update");

  prop = RNA_def_property(srna, "video_bitrate", PROP_INT, PROP_NONE);
  RNA_def_property_int_sdna(prop, nullptr, "video_bitrate");
  RNA_def_property_clear_flag(prop, PROP_ANIMATABLE);
  RNA_def_property_ui_text(prop, "Bitrate", "Video bitrate (kbit/s)");
  RNA_def_property_update(prop, NC_SCENE | ND_RENDER_OPTIONS, nullptr);

  prop = RNA_def_property(srna, "minrate", PROP_INT, PROP_NONE);
  RNA_def_property_int_sdna(prop, nullptr, "rc_min_rate");
  RNA_def_property_clear_flag(prop, PROP_ANIMATABLE);
  RNA_def_property_ui_text(prop, "Min Rate", "Rate control: min rate (kbit/s)");
  RNA_def_property_update(prop, NC_SCENE | ND_RENDER_OPTIONS, nullptr);

  prop = RNA_def_property(srna, "maxrate", PROP_INT, PROP_NONE);
  RNA_def_property_int_sdna(prop, nullptr, "rc_max_rate");
  RNA_def_property_clear_flag(prop, PROP_ANIMATABLE);
  RNA_def_property_ui_text(prop, "Max Rate", "Rate control: max rate (kbit/s)");
  RNA_def_property_update(prop, NC_SCENE | ND_RENDER_OPTIONS, nullptr);

  prop = RNA_def_property(srna, "muxrate", PROP_INT, PROP_NONE);
  RNA_def_property_int_sdna(prop, nullptr, "mux_rate");
  RNA_def_property_clear_flag(prop, PROP_ANIMATABLE);
  RNA_def_property_range(prop, 0, 100000000);
  RNA_def_property_ui_text(prop, "Mux Rate", "Mux rate (bits/second)");
  RNA_def_property_update(prop, NC_SCENE | ND_RENDER_OPTIONS, nullptr);

  prop = RNA_def_property(srna, "gopsize", PROP_INT, PROP_NONE);
  RNA_def_property_int_sdna(prop, nullptr, "gop_size");
  RNA_def_property_clear_flag(prop, PROP_ANIMATABLE);
  RNA_def_property_range(prop, 0, 500);
  RNA_def_property_int_default(prop, 25);
  RNA_def_property_ui_text(prop,
                           "Keyframe Interval",
                           "Distance between key frames, also known as GOP size; "
                           "influences file size and seekability");
  RNA_def_property_update(prop, NC_SCENE | ND_RENDER_OPTIONS, nullptr);

  prop = RNA_def_property(srna, "max_b_frames", PROP_INT, PROP_NONE);
  RNA_def_property_int_sdna(prop, nullptr, "max_b_frames");
  RNA_def_property_clear_flag(prop, PROP_ANIMATABLE);
  RNA_def_property_range(prop, 0, 16);
  RNA_def_property_ui_text(
      prop,
      "Max B-Frames",
      "Maximum number of B-frames between non-B-frames; influences file size and seekability");
  RNA_def_property_update(prop, NC_SCENE | ND_RENDER_OPTIONS, nullptr);

  prop = RNA_def_property(srna, "use_max_b_frames", PROP_BOOLEAN, PROP_NONE);
  RNA_def_property_boolean_sdna(prop, nullptr, "flags", FFMPEG_USE_MAX_B_FRAMES);
  RNA_def_property_clear_flag(prop, PROP_ANIMATABLE);
  RNA_def_property_ui_text(prop, "Use Max B-Frames", "Set a maximum number of B-frames");
  RNA_def_property_update(prop, NC_SCENE | ND_RENDER_OPTIONS, nullptr);

  prop = RNA_def_property(srna, "buffersize", PROP_INT, PROP_NONE);
  RNA_def_property_int_sdna(prop, nullptr, "rc_buffer_size");
  RNA_def_property_clear_flag(prop, PROP_ANIMATABLE);
  RNA_def_property_range(prop, 0, 2000);
  RNA_def_property_ui_text(prop, "Buffersize", "Rate control: buffer size (kb)");
  RNA_def_property_update(prop, NC_SCENE | ND_RENDER_OPTIONS, nullptr);

  prop = RNA_def_property(srna, "packetsize", PROP_INT, PROP_NONE);
  RNA_def_property_int_sdna(prop, nullptr, "mux_packet_size");
  RNA_def_property_clear_flag(prop, PROP_ANIMATABLE);
  RNA_def_property_range(prop, 0, 16384);
  RNA_def_property_ui_text(prop, "Mux Packet Size", "Mux packet size (byte)");
  RNA_def_property_update(prop, NC_SCENE | ND_RENDER_OPTIONS, nullptr);

  prop = RNA_def_property(srna, "constant_rate_factor", PROP_ENUM, PROP_NONE);
  RNA_def_property_enum_sdna(prop, nullptr, "constant_rate_factor");
  RNA_def_property_clear_flag(prop, PROP_ANIMATABLE);
  RNA_def_property_enum_items(prop, ffmpeg_crf_items);
  RNA_def_property_enum_default(prop, FFM_CRF_MEDIUM);
  RNA_def_property_ui_text(
      prop,
      "Output Quality",
      "Constant Rate Factor (CRF); tradeoff between video quality and file size");
  RNA_def_property_update(prop, NC_SCENE | ND_RENDER_OPTIONS, nullptr);

  prop = RNA_def_property(srna, "ffmpeg_preset", PROP_ENUM, PROP_NONE);
  RNA_def_property_enum_bitflag_sdna(prop, nullptr, "ffmpeg_preset");
  RNA_def_property_clear_flag(prop, PROP_ANIMATABLE);
  RNA_def_property_enum_items(prop, ffmpeg_preset_items);
  RNA_def_property_enum_default(prop, FFM_PRESET_GOOD);
  RNA_def_property_ui_text(
      prop, "Encoding Speed", "Tradeoff between encoding speed and compression ratio");
  RNA_def_property_update(prop, NC_SCENE | ND_RENDER_OPTIONS, nullptr);

  prop = RNA_def_property(srna, "use_autosplit", PROP_BOOLEAN, PROP_NONE);
  RNA_def_property_boolean_sdna(prop, nullptr, "flags", FFMPEG_AUTOSPLIT_OUTPUT);
  RNA_def_property_clear_flag(prop, PROP_ANIMATABLE);
  RNA_def_property_ui_text(prop, "Autosplit Output", "Autosplit output at 2GB boundary");
  RNA_def_property_update(prop, NC_SCENE | ND_RENDER_OPTIONS, nullptr);

  prop = RNA_def_property(srna, "use_lossless_output", PROP_BOOLEAN, PROP_NONE);
  RNA_def_property_boolean_sdna(prop, nullptr, "flags", FFMPEG_LOSSLESS_OUTPUT);
  RNA_def_property_clear_flag(prop, PROP_ANIMATABLE);
  RNA_def_property_boolean_funcs(prop, nullptr, "rna_FFmpegSettings_lossless_output_set");
  RNA_def_property_ui_text(prop, "Lossless Output", "Use lossless output for video streams");
  RNA_def_property_update(prop, NC_SCENE | ND_RENDER_OPTIONS, nullptr);

  /* FFMPEG Audio. */
  prop = RNA_def_property(srna, "audio_codec", PROP_ENUM, PROP_NONE);
  RNA_def_property_enum_bitflag_sdna(prop, nullptr, "audio_codec");
  RNA_def_property_clear_flag(prop, PROP_ANIMATABLE);
  RNA_def_property_enum_items(prop, ffmpeg_audio_codec_items);
  RNA_def_property_ui_text(prop, "Audio Codec", "FFmpeg audio codec to use");
  RNA_def_property_update(prop, NC_SCENE | ND_RENDER_OPTIONS, nullptr);

  prop = RNA_def_property(srna, "audio_bitrate", PROP_INT, PROP_NONE);
  RNA_def_property_int_sdna(prop, nullptr, "audio_bitrate");
  RNA_def_property_clear_flag(prop, PROP_ANIMATABLE);
  RNA_def_property_range(prop, 32, 384);
  RNA_def_property_ui_text(prop, "Bitrate", "Audio bitrate (kb/s)");
  RNA_def_property_update(prop, NC_SCENE | ND_RENDER_OPTIONS, nullptr);

  prop = RNA_def_property(srna, "audio_volume", PROP_FLOAT, PROP_NONE);
  RNA_def_property_float_sdna(prop, nullptr, "audio_volume");
  RNA_def_property_clear_flag(prop, PROP_ANIMATABLE);
  RNA_def_property_range(prop, 0.0f, 1.0f);
  RNA_def_property_ui_text(prop, "Volume", "Audio volume");
  RNA_def_property_translation_context(prop, BLT_I18NCONTEXT_ID_SOUND);
  RNA_def_property_update(prop, NC_SCENE | ND_RENDER_OPTIONS, nullptr);
#  endif

  /* the following two "ffmpeg" settings are general audio settings */
  prop = RNA_def_property(srna, "audio_mixrate", PROP_INT, PROP_NONE);
  RNA_def_property_int_sdna(prop, nullptr, "audio_mixrate");
  RNA_def_property_clear_flag(prop, PROP_ANIMATABLE);
  RNA_def_property_range(prop, 8000, 192000);
  RNA_def_property_ui_text(prop, "Sample Rate", "Audio sample rate (samples/s)");
  RNA_def_property_update(prop, NC_SCENE | ND_RENDER_OPTIONS, nullptr);

  prop = RNA_def_property(srna, "audio_channels", PROP_ENUM, PROP_NONE);
  RNA_def_property_enum_sdna(prop, nullptr, "audio_channels");
  RNA_def_property_clear_flag(prop, PROP_ANIMATABLE);
  RNA_def_property_enum_items(prop, audio_channel_items);
  RNA_def_property_ui_text(prop, "Audio Channels", "Audio channel count");
}

static void rna_def_scene_render_data(BlenderRNA *brna)
{
  StructRNA *srna;
  PropertyRNA *prop;

  /* Bake */
  static const EnumPropertyItem bake_mode_items[] = {
      //{RE_BAKE_AO, "AO", 0, "Ambient Occlusion", "Bake ambient occlusion"},
      {RE_BAKE_NORMALS, "NORMALS", 0, "Normals", "Bake normals"},
      {RE_BAKE_DISPLACEMENT, "DISPLACEMENT", 0, "Displacement", "Bake displacement"},
      {0, nullptr, 0, nullptr, nullptr},
  };

  static const EnumPropertyItem bake_margin_type_items[] = {
      {R_BAKE_ADJACENT_FACES,
       "ADJACENT_FACES",
       0,
       "Adjacent Faces",
       "Use pixels from adjacent faces across UV seams"},
      {R_BAKE_EXTEND, "EXTEND", 0, "Extend", "Extend border pixels outwards"},
      {0, nullptr, 0, nullptr, nullptr},
  };

  static const EnumPropertyItem pixel_size_items[] = {
      {0, "AUTO", 0, "Automatic", "Automatic pixel size, depends on the user interface scale"},
      {1, "1", 0, "1" BLI_STR_UTF8_MULTIPLICATION_SIGN, "Render at full resolution"},
      {2, "2", 0, "2" BLI_STR_UTF8_MULTIPLICATION_SIGN, "Render at 50% resolution"},
      {4, "4", 0, "4" BLI_STR_UTF8_MULTIPLICATION_SIGN, "Render at 25% resolution"},
      {8, "8", 0, "8" BLI_STR_UTF8_MULTIPLICATION_SIGN, "Render at 12.5% resolution"},
      {0, nullptr, 0, nullptr, nullptr},
  };

  static const EnumPropertyItem threads_mode_items[] = {
      {0,
       "AUTO",
       0,
       "Auto-Detect",
       "Automatically determine the number of threads, based on CPUs"},
      {R_FIXED_THREADS, "FIXED", 0, "Fixed", "Manually determine the number of threads"},
      {0, nullptr, 0, nullptr, nullptr},
  };

  static const EnumPropertyItem engine_items[] = {
      {0, "BLENDER_EEVEE_NEXT", 0, "EEVEE", ""},
      {0, nullptr, 0, nullptr, nullptr},
  };

  static const EnumPropertyItem freestyle_thickness_items[] = {
      {R_LINE_THICKNESS_ABSOLUTE,
       "ABSOLUTE",
       0,
       "Absolute",
       "Specify unit line thickness in pixels"},
      {R_LINE_THICKNESS_RELATIVE,
       "RELATIVE",
       0,
       "Relative",
       "Unit line thickness is scaled by the proportion of the present vertical image "
       "resolution to 480 pixels"},
      {0, nullptr, 0, nullptr, nullptr},
  };

  static const EnumPropertyItem views_format_items[] = {
      {SCE_VIEWS_FORMAT_STEREO_3D,
       "STEREO_3D",
       0,
       "Stereo 3D",
       "Single stereo camera system, adjust the stereo settings in the camera panel"},
      {SCE_VIEWS_FORMAT_MULTIVIEW,
       "MULTIVIEW",
       0,
       "Multi-View",
       "Multi camera system, adjust the cameras individually"},
      {0, nullptr, 0, nullptr, nullptr},
  };

  static const EnumPropertyItem motion_blur_position_items[] = {
      {SCE_MB_START, "START", 0, "Start on Frame", "The shutter opens at the current frame"},
      {SCE_MB_CENTER,
       "CENTER",
       0,
       "Center on Frame",
       "The shutter is open during the current frame"},
      {SCE_MB_END, "END", 0, "End on Frame", "The shutter closes at the current frame"},
      {0, nullptr, 0, nullptr, nullptr},
  };

  static const EnumPropertyItem hair_shape_type_items[] = {
      {SCE_HAIR_SHAPE_STRAND, "STRAND", 0, "Strand", ""},
      {SCE_HAIR_SHAPE_STRIP, "STRIP", 0, "Strip", ""},
      {0, nullptr, 0, nullptr, nullptr},
  };

  static const EnumPropertyItem meta_input_items[] = {
      {0, "SCENE", 0, "Scene", "Use metadata from the current scene"},
      {R_STAMP_STRIPMETA,
       "STRIPS",
       0,
       "Sequencer Strips",
       "Use metadata from the strips in the sequencer"},
      {0, nullptr, 0, nullptr, nullptr},
  };

  static const EnumPropertyItem compositor_device_items[] = {
      {SCE_COMPOSITOR_DEVICE_CPU, "CPU", 0, "CPU", ""},
      {SCE_COMPOSITOR_DEVICE_GPU, "GPU", 0, "GPU", ""},
      {0, nullptr, 0, nullptr, nullptr},
  };

  static const EnumPropertyItem compositor_precision_items[] = {
      {SCE_COMPOSITOR_PRECISION_AUTO,
       "AUTO",
       0,
       "Auto",
       "Full precision for final renders, half precision otherwise"},
      {SCE_COMPOSITOR_PRECISION_FULL, "FULL", 0, "Full", "Full precision"},
      {0, nullptr, 0, nullptr, nullptr},
  };

  static const EnumPropertyItem compositor_denoise_quality_items[] = {
      {SCE_COMPOSITOR_DENOISE_HIGH, "HIGH", 0, "High", "High quality"},
      {SCE_COMPOSITOR_DENOISE_BALANCED,
       "BALANCED",
       0,
       "Balanced",
       "Balanced between performance and quality"},
      {SCE_COMPOSITOR_DENOISE_FAST, "FAST", 0, "Fast", "High perfomance"},
      {0, nullptr, 0, nullptr, nullptr},
  };

  rna_def_scene_ffmpeg_settings(brna);

  srna = RNA_def_struct(brna, "RenderSettings", nullptr);
  RNA_def_struct_sdna(srna, "RenderData");
  RNA_def_struct_nested(brna, srna, "Scene");
  RNA_def_struct_path_func(srna, "rna_RenderSettings_path");
  RNA_def_struct_ui_text(srna, "Render Data", "Rendering settings for a Scene data-block");

  /* Render Data */
  prop = RNA_def_property(srna, "image_settings", PROP_POINTER, PROP_NONE);
  RNA_def_property_flag(prop, PROP_NEVER_NULL);
  RNA_def_property_pointer_sdna(prop, nullptr, "im_format");
  RNA_def_property_struct_type(prop, "ImageFormatSettings");
  RNA_def_property_ui_text(prop, "Image Format", "");

  prop = RNA_def_property(srna, "resolution_x", PROP_INT, PROP_PIXEL);
  RNA_def_property_int_sdna(prop, nullptr, "xsch");
  RNA_def_property_flag(prop, PROP_PROPORTIONAL);
  RNA_def_property_clear_flag(prop, PROP_ANIMATABLE);
  RNA_def_property_range(prop, 4, 65536);
  RNA_def_property_ui_text(
      prop, "Resolution X", "Number of horizontal pixels in the rendered image");
  RNA_def_property_update(prop, NC_SCENE | ND_RENDER_OPTIONS, "rna_SceneCamera_update");

  prop = RNA_def_property(srna, "resolution_y", PROP_INT, PROP_PIXEL);
  RNA_def_property_int_sdna(prop, nullptr, "ysch");
  RNA_def_property_flag(prop, PROP_PROPORTIONAL);
  RNA_def_property_clear_flag(prop, PROP_ANIMATABLE);
  RNA_def_property_range(prop, 4, 65536);
  RNA_def_property_ui_text(
      prop, "Resolution Y", "Number of vertical pixels in the rendered image");
  RNA_def_property_update(prop, NC_SCENE | ND_RENDER_OPTIONS, "rna_SceneCamera_update");

  prop = RNA_def_property(srna, "resolution_percentage", PROP_INT, PROP_PERCENTAGE);
  RNA_def_property_int_sdna(prop, nullptr, "size");
  RNA_def_property_clear_flag(prop, PROP_ANIMATABLE);
  RNA_def_property_range(prop, 1, SHRT_MAX);
  RNA_def_property_ui_range(prop, 1, 100, 10, 1);
  RNA_def_property_ui_text(prop, "Resolution Scale", "Percentage scale for render resolution");
  RNA_def_property_update(prop, NC_SCENE | ND_RENDER_OPTIONS, "rna_SceneSequencer_update");

  prop = RNA_def_property(srna, "preview_pixel_size", PROP_ENUM, PROP_NONE);
  RNA_def_property_enum_sdna(prop, nullptr, "preview_pixel_size");
  RNA_def_property_enum_items(prop, pixel_size_items);
  RNA_def_property_ui_text(prop, "Pixel Size", "Pixel size for viewport rendering");
  RNA_def_property_update(prop, NC_SCENE | ND_RENDER_OPTIONS, nullptr);

  prop = RNA_def_property(srna, "pixel_aspect_x", PROP_FLOAT, PROP_NONE);
  RNA_def_property_float_sdna(prop, nullptr, "xasp");
  RNA_def_property_flag(prop, PROP_PROPORTIONAL);
  RNA_def_property_clear_flag(prop, PROP_ANIMATABLE);
  RNA_def_property_range(prop, 1.0f, 200.0f);
  RNA_def_property_ui_text(prop,
                           "Pixel Aspect X",
                           "Horizontal aspect ratio - for anamorphic or non-square pixel output");
  RNA_def_property_update(prop, NC_SCENE | ND_RENDER_OPTIONS, "rna_SceneCamera_update");

  prop = RNA_def_property(srna, "pixel_aspect_y", PROP_FLOAT, PROP_NONE);
  RNA_def_property_float_sdna(prop, nullptr, "yasp");
  RNA_def_property_flag(prop, PROP_PROPORTIONAL);
  RNA_def_property_clear_flag(prop, PROP_ANIMATABLE);
  RNA_def_property_range(prop, 1.0f, 200.0f);
  RNA_def_property_ui_text(
      prop, "Pixel Aspect Y", "Vertical aspect ratio - for anamorphic or non-square pixel output");
  RNA_def_property_update(prop, NC_SCENE | ND_RENDER_OPTIONS, "rna_SceneCamera_update");

  prop = RNA_def_property(srna, "ffmpeg", PROP_POINTER, PROP_NONE);
  RNA_def_property_struct_type(prop, "FFmpegSettings");
  RNA_def_property_pointer_sdna(prop, nullptr, "ffcodecdata");
  RNA_def_property_flag(prop, PROP_NEVER_UNLINK);
  RNA_def_property_ui_text(prop, "FFmpeg Settings", "FFmpeg related settings for the scene");

  prop = RNA_def_property(srna, "fps", PROP_INT, PROP_NONE);
  RNA_def_property_int_sdna(prop, nullptr, "frs_sec");
  RNA_def_property_clear_flag(prop, PROP_ANIMATABLE);
  RNA_def_property_range(prop, 1, SHRT_MAX);
  RNA_def_property_ui_range(prop, 1, 240, 1, -1);
  RNA_def_property_ui_text(prop, "FPS", "Framerate, expressed in frames per second");
  RNA_def_property_update(prop, NC_SCENE | ND_RENDER_OPTIONS, "rna_Scene_fps_update");

  prop = RNA_def_property(srna, "fps_base", PROP_FLOAT, PROP_NONE);
  RNA_def_property_float_sdna(prop, nullptr, "frs_sec_base");
  RNA_def_property_clear_flag(prop, PROP_ANIMATABLE);
  RNA_def_property_range(prop, 1e-5f, 1e6f);
  /* Important to show at least 3 decimal points because multiple presets set this to 1.001. */
  RNA_def_property_ui_range(prop, 0.1f, 120.0f, 2, 3);
  RNA_def_property_ui_text(prop, "FPS Base", "Framerate base");
  RNA_def_property_update(prop, NC_SCENE | ND_RENDER_OPTIONS, "rna_Scene_fps_update");

  /* frame mapping */
  prop = RNA_def_property(srna, "frame_map_old", PROP_INT, PROP_NONE);
  RNA_def_property_int_sdna(prop, nullptr, "framapto");
  RNA_def_property_clear_flag(prop, PROP_ANIMATABLE);
  RNA_def_property_range(prop, 1, 900);
  RNA_def_property_ui_text(prop, "Frame Map Old", "Old mapping value in frames");
  RNA_def_property_update(prop, NC_SCENE | ND_FRAME, "rna_Scene_framelen_update");

  prop = RNA_def_property(srna, "frame_map_new", PROP_INT, PROP_NONE);
  RNA_def_property_int_sdna(prop, nullptr, "images");
  RNA_def_property_clear_flag(prop, PROP_ANIMATABLE);
  RNA_def_property_range(prop, 1, 900);
  RNA_def_property_ui_text(prop, "Frame Map New", "How many frames the Map Old will last");
  RNA_def_property_update(prop, NC_SCENE | ND_FRAME, "rna_Scene_framelen_update");

  prop = RNA_def_property(srna, "dither_intensity", PROP_FLOAT, PROP_NONE);
  RNA_def_property_float_sdna(prop, nullptr, "dither_intensity");
  RNA_def_property_range(prop, 0.0, FLT_MAX);
  RNA_def_property_ui_range(prop, 0.0, 2.0, 0.1, 2);
  RNA_def_property_ui_text(
      prop,
      "Dither Intensity",
      "Amount of dithering noise added to the rendered image to break up banding");
  RNA_def_property_update(prop, NC_SCENE | ND_RENDER_OPTIONS, nullptr);

  prop = RNA_def_property(srna, "filter_size", PROP_FLOAT, PROP_PIXEL);
  RNA_def_property_float_sdna(prop, nullptr, "gauss");
  RNA_def_property_range(prop, 0.0f, 500.0f);
  RNA_def_property_ui_range(prop, 0.01f, 10.0f, 1, 2);
  RNA_def_property_ui_text(
      prop, "Filter Size", "Width over which the reconstruction filter combines samples");
  RNA_def_property_update(prop, NC_SCENE | ND_RENDER_OPTIONS, nullptr);

  prop = RNA_def_property(srna, "film_transparent", PROP_BOOLEAN, PROP_NONE);
  RNA_def_property_boolean_sdna(prop, nullptr, "alphamode", R_ALPHAPREMUL);
  RNA_def_property_ui_text(
      prop,
      "Transparent",
      "World background is transparent, for compositing the render over another background");
  RNA_def_property_update(prop, NC_SCENE | ND_RENDER_OPTIONS, "rna_Scene_render_update");

  prop = RNA_def_property(srna, "use_freestyle", PROP_BOOLEAN, PROP_NONE);
  RNA_def_property_clear_flag(prop, PROP_ANIMATABLE);
  RNA_def_property_boolean_sdna(prop, nullptr, "mode", R_EDGE_FRS);
  RNA_def_property_ui_text(prop, "Use Freestyle", "Draw stylized strokes using Freestyle");
  RNA_def_property_update(prop, NC_SCENE | ND_RENDER_OPTIONS, "rna_Scene_use_freestyle_update");

  /* threads */
  prop = RNA_def_property(srna, "threads", PROP_INT, PROP_NONE);
  RNA_def_property_int_sdna(prop, nullptr, "threads");
  RNA_def_property_range(prop, 1, BLENDER_MAX_THREADS);
  RNA_def_property_int_funcs(prop, "rna_RenderSettings_threads_get", nullptr, nullptr);
  RNA_def_property_ui_text(prop,
                           "Threads",
                           "Maximum number of CPU cores to use simultaneously while rendering "
                           "(for multi-core/CPU systems)");
  RNA_def_property_update(prop, NC_SCENE | ND_RENDER_OPTIONS, nullptr);

  prop = RNA_def_property(srna, "threads_mode", PROP_ENUM, PROP_NONE);
  RNA_def_property_enum_bitflag_sdna(prop, nullptr, "mode");
  RNA_def_property_enum_items(prop, threads_mode_items);
  RNA_def_property_enum_funcs(prop, "rna_RenderSettings_threads_mode_get", nullptr, nullptr);
  RNA_def_property_ui_text(prop, "Threads Mode", "Determine the amount of render threads used");
  RNA_def_property_update(prop, NC_SCENE | ND_RENDER_OPTIONS, nullptr);

  /* motion blur */
  prop = RNA_def_property(srna, "use_motion_blur", PROP_BOOLEAN, PROP_NONE);
  RNA_def_property_boolean_sdna(prop, nullptr, "mode", R_MBLUR);
  RNA_def_property_ui_text(prop, "Motion Blur", "Use multi-sampled 3D scene motion blur");
  RNA_def_property_clear_flag(prop, PROP_ANIMATABLE);
  RNA_def_property_update(prop, NC_SCENE | ND_RENDER_OPTIONS, "rna_Scene_render_update");

  prop = RNA_def_property(srna, "motion_blur_shutter", PROP_FLOAT, PROP_FACTOR);
  RNA_def_property_range(prop, 0.0f, FLT_MAX);
  RNA_def_property_ui_range(prop, 0.01f, 1.0f, 1, 2);
  RNA_def_property_ui_text(prop, "Shutter", "Time taken in frames between shutter open and close");
  RNA_def_property_update(prop, NC_SCENE | ND_RENDER_OPTIONS, "rna_Scene_render_update");

  prop = RNA_def_property(srna, "motion_blur_position", PROP_ENUM, PROP_NONE);
  RNA_def_property_enum_items(prop, motion_blur_position_items);
  RNA_def_property_ui_text(prop,
                           "Motion Blur Position",
                           "Offset for the shutter's time interval, "
                           "allows to change the motion blur trails");
  RNA_def_property_override_flag(prop, PROPOVERRIDE_OVERRIDABLE_LIBRARY);
  RNA_def_property_update(prop, NC_SCENE | ND_RENDER_OPTIONS, nullptr);

  prop = RNA_def_property(srna, "motion_blur_shutter_curve", PROP_POINTER, PROP_NONE);
  RNA_def_property_pointer_sdna(prop, nullptr, "mblur_shutter_curve");
  RNA_def_property_struct_type(prop, "CurveMapping");
  RNA_def_property_ui_text(
      prop, "Shutter Curve", "Curve defining the shutter's openness over time");

  /* Hairs */
  prop = RNA_def_property(srna, "hair_type", PROP_ENUM, PROP_NONE);
  RNA_def_property_enum_items(prop, hair_shape_type_items);
  RNA_def_property_ui_text(prop, "Curves Shape Type", "Curves shape type");
  RNA_def_property_translation_context(prop, BLT_I18NCONTEXT_ID_CURVES);
  RNA_def_property_update(prop, NC_SCENE | ND_RENDER_OPTIONS, "rna_Scene_render_update");

  prop = RNA_def_property(srna, "hair_subdiv", PROP_INT, PROP_NONE);
  RNA_def_property_range(prop, 0, 3);
  RNA_def_property_ui_text(
      prop, "Additional Subdivision", "Additional subdivision along the curves");
  RNA_def_property_update(prop, NC_SCENE | ND_RENDER_OPTIONS, "rna_Scene_render_update");

  /* Performance */
  prop = RNA_def_property(srna, "use_high_quality_normals", PROP_BOOLEAN, PROP_NONE);
  RNA_def_property_boolean_sdna(prop, nullptr, "perf_flag", SCE_PERF_HQ_NORMALS);
  RNA_def_property_ui_text(prop,
                           "High Quality Normals",
                           "Use high quality tangent space at the cost of lower performance");
  RNA_def_property_update(prop, NC_SCENE | ND_RENDER_OPTIONS, "rna_Scene_mesh_quality_update");

  /* border */
  prop = RNA_def_property(srna, "use_border", PROP_BOOLEAN, PROP_NONE);
  RNA_def_property_boolean_sdna(prop, nullptr, "mode", R_BORDER);
  RNA_def_property_clear_flag(prop, PROP_ANIMATABLE);
  RNA_def_property_ui_text(
      prop, "Render Region", "Render a user-defined render region, within the frame size");
  RNA_def_property_update(prop, NC_SCENE | ND_RENDER_OPTIONS, nullptr);

  prop = RNA_def_property(srna, "border_min_x", PROP_FLOAT, PROP_NONE);
  RNA_def_property_float_sdna(prop, nullptr, "border.xmin");
  RNA_def_property_range(prop, 0.0f, 1.0f);
  RNA_def_property_clear_flag(prop, PROP_ANIMATABLE);
  RNA_def_property_ui_text(prop, "Region Minimum X", "Minimum X value for the render region");
  RNA_def_property_update(prop, NC_SCENE | ND_RENDER_OPTIONS, nullptr);

  prop = RNA_def_property(srna, "border_min_y", PROP_FLOAT, PROP_NONE);
  RNA_def_property_float_sdna(prop, nullptr, "border.ymin");
  RNA_def_property_range(prop, 0.0f, 1.0f);
  RNA_def_property_clear_flag(prop, PROP_ANIMATABLE);
  RNA_def_property_ui_text(prop, "Region Minimum Y", "Minimum Y value for the render region");
  RNA_def_property_update(prop, NC_SCENE | ND_RENDER_OPTIONS, nullptr);

  prop = RNA_def_property(srna, "border_max_x", PROP_FLOAT, PROP_NONE);
  RNA_def_property_float_sdna(prop, nullptr, "border.xmax");
  RNA_def_property_range(prop, 0.0f, 1.0f);
  RNA_def_property_clear_flag(prop, PROP_ANIMATABLE);
  RNA_def_property_ui_text(prop, "Region Maximum X", "Maximum X value for the render region");
  RNA_def_property_update(prop, NC_SCENE | ND_RENDER_OPTIONS, nullptr);

  prop = RNA_def_property(srna, "border_max_y", PROP_FLOAT, PROP_NONE);
  RNA_def_property_float_sdna(prop, nullptr, "border.ymax");
  RNA_def_property_range(prop, 0.0f, 1.0f);
  RNA_def_property_clear_flag(prop, PROP_ANIMATABLE);
  RNA_def_property_ui_text(prop, "Region Maximum Y", "Maximum Y value for the render region");
  RNA_def_property_update(prop, NC_SCENE | ND_RENDER_OPTIONS, nullptr);

  prop = RNA_def_property(srna, "use_crop_to_border", PROP_BOOLEAN, PROP_NONE);
  RNA_def_property_boolean_sdna(prop, nullptr, "mode", R_CROP);
  RNA_def_property_clear_flag(prop, PROP_ANIMATABLE);
  RNA_def_property_ui_text(
      prop, "Crop to Render Region", "Crop the rendered frame to the defined render region size");
  RNA_def_property_update(prop, NC_SCENE | ND_RENDER_OPTIONS, nullptr);

  prop = RNA_def_property(srna, "use_placeholder", PROP_BOOLEAN, PROP_NONE);
  RNA_def_property_boolean_sdna(prop, nullptr, "mode", R_TOUCH);
  RNA_def_property_clear_flag(prop, PROP_ANIMATABLE);
  RNA_def_property_ui_text(
      prop,
      "Placeholders",
      "Create empty placeholder files while rendering frames (similar to Unix 'touch')");
  RNA_def_property_update(prop, NC_SCENE | ND_RENDER_OPTIONS, nullptr);

  prop = RNA_def_property(srna, "use_overwrite", PROP_BOOLEAN, PROP_NONE);
  RNA_def_property_boolean_negative_sdna(prop, nullptr, "mode", R_NO_OVERWRITE);
  RNA_def_property_ui_text(prop, "Overwrite", "Overwrite existing files while rendering");
  RNA_def_property_update(prop, NC_SCENE | ND_RENDER_OPTIONS, nullptr);

  prop = RNA_def_property(srna, "use_compositing", PROP_BOOLEAN, PROP_NONE);
  RNA_def_property_boolean_sdna(prop, nullptr, "scemode", R_DOCOMP);
  RNA_def_property_clear_flag(prop, PROP_ANIMATABLE);
  RNA_def_property_ui_text(prop,
                           "Compositing",
                           "Process the render result through the compositing pipeline, "
                           "if compositing nodes are enabled");
  RNA_def_property_update(prop, NC_SCENE | ND_RENDER_OPTIONS, nullptr);

  prop = RNA_def_property(srna, "use_sequencer", PROP_BOOLEAN, PROP_NONE);
  RNA_def_property_boolean_sdna(prop, nullptr, "scemode", R_DOSEQ);
  RNA_def_property_clear_flag(prop, PROP_ANIMATABLE);
  RNA_def_property_ui_text(prop,
                           "Sequencer",
                           "Process the render (and composited) result through the video sequence "
                           "editor pipeline, if sequencer strips exist");
  RNA_def_property_update(prop, NC_SCENE | ND_RENDER_OPTIONS, nullptr);

  prop = RNA_def_property(srna, "use_file_extension", PROP_BOOLEAN, PROP_NONE);
  RNA_def_property_boolean_sdna(prop, nullptr, "scemode", R_EXTENSION);
  RNA_def_property_clear_flag(prop, PROP_ANIMATABLE);
  RNA_def_property_ui_text(
      prop,
      "File Extensions",
      "Add the file format extensions to the rendered file name (eg: filename + .jpg)");
  RNA_def_property_update(prop, NC_SCENE | ND_RENDER_OPTIONS, nullptr);

#  if 0 /* moved */
  prop = RNA_def_property(srna, "file_format", PROP_ENUM, PROP_NONE);
  RNA_def_property_enum_sdna(prop, nullptr, "imtype");
  RNA_def_property_enum_items(prop, rna_enum_image_type_items);
  RNA_def_property_enum_funcs(prop, nullptr, "rna_RenderSettings_file_format_set", nullptr);
  RNA_def_property_ui_text(prop, "File Format", "File format to save the rendered images as");
  RNA_def_property_update(prop, NC_SCENE | ND_RENDER_OPTIONS, nullptr);
#  endif

  prop = RNA_def_property(srna, "file_extension", PROP_STRING, PROP_NONE);
  RNA_def_property_string_funcs(
      prop, "rna_SceneRender_file_ext_get", "rna_SceneRender_file_ext_length", nullptr);
  RNA_def_property_ui_text(prop, "Extension", "The file extension used for saving renders");
  RNA_def_property_clear_flag(prop, PROP_EDITABLE);

  prop = RNA_def_property(srna, "is_movie_format", PROP_BOOLEAN, PROP_NONE);
  RNA_def_property_boolean_funcs(prop, "rna_RenderSettings_is_movie_format_get", nullptr);
  RNA_def_property_clear_flag(prop, PROP_EDITABLE);
  RNA_def_property_ui_text(prop, "Movie Format", "When true the format is a movie");

  prop = RNA_def_property(srna, "use_lock_interface", PROP_BOOLEAN, PROP_NONE);
  RNA_def_property_boolean_sdna(prop, nullptr, "use_lock_interface", 1);
  RNA_def_property_clear_flag(prop, PROP_ANIMATABLE);
  RNA_def_property_ui_icon(prop, ICON_UNLOCKED, true);
  RNA_def_property_ui_text(
      prop,
      "Lock Interface",
      "Lock interface during rendering in favor of giving more memory to the renderer");
  RNA_def_property_update(prop, NC_SCENE | ND_RENDER_OPTIONS, nullptr);

  prop = RNA_def_property(srna, "filepath", PROP_STRING, PROP_FILEPATH);
  RNA_def_property_string_sdna(prop, nullptr, "pic");
  RNA_def_property_ui_text(prop,
                           "Output Path",
                           "Directory/name to save animations, # characters define the position "
                           "and padding of frame numbers");
  RNA_def_property_flag(prop, PROP_PATH_OUTPUT);
  RNA_def_property_update(prop, NC_SCENE | ND_RENDER_OPTIONS, nullptr);

  /* Render result EXR cache. */
  prop = RNA_def_property(srna, "use_render_cache", PROP_BOOLEAN, PROP_NONE);
  RNA_def_property_boolean_sdna(prop, nullptr, "scemode", R_EXR_CACHE_FILE);
  RNA_def_property_clear_flag(prop, PROP_ANIMATABLE);
  RNA_def_property_ui_text(prop,
                           "Cache Result",
                           "Save render cache to EXR files (useful for heavy compositing, "
                           "Note: affects indirectly rendered scenes)");
  RNA_def_property_update(prop, NC_SCENE | ND_RENDER_OPTIONS, nullptr);

  /* Bake */

  prop = RNA_def_property(srna, "bake_type", PROP_ENUM, PROP_NONE);
  RNA_def_property_enum_bitflag_sdna(prop, nullptr, "bake_mode");
  RNA_def_property_enum_items(prop, bake_mode_items);
  RNA_def_property_ui_text(prop, "Bake Type", "Choose shading information to bake into the image");
  RNA_def_property_update(prop, NC_SCENE | ND_RENDER_OPTIONS, nullptr);

  prop = RNA_def_property(srna, "use_bake_selected_to_active", PROP_BOOLEAN, PROP_NONE);
  RNA_def_property_boolean_sdna(prop, nullptr, "bake_flag", R_BAKE_TO_ACTIVE);
  RNA_def_property_ui_text(prop,
                           "Selected to Active",
                           "Bake shading on the surface of selected objects to the active object");
  RNA_def_property_update(prop, NC_SCENE | ND_RENDER_OPTIONS, nullptr);

  prop = RNA_def_property(srna, "use_bake_clear", PROP_BOOLEAN, PROP_NONE);
  RNA_def_property_boolean_sdna(prop, nullptr, "bake_flag", R_BAKE_CLEAR);
  RNA_def_property_ui_text(prop, "Clear", "Clear Images before baking");
  RNA_def_property_update(prop, NC_SCENE | ND_RENDER_OPTIONS, nullptr);

  prop = RNA_def_property(srna, "bake_margin", PROP_INT, PROP_PIXEL);
  RNA_def_property_int_sdna(prop, nullptr, "bake_margin");
  RNA_def_property_range(prop, 0, 64);
  RNA_def_property_ui_text(prop, "Margin", "Extends the baked result as a post process filter");
  RNA_def_property_update(prop, NC_SCENE | ND_RENDER_OPTIONS, nullptr);

  prop = RNA_def_property(srna, "bake_margin_type", PROP_ENUM, PROP_NONE);
  RNA_def_property_enum_sdna(prop, nullptr, "bake_margin_type");
  RNA_def_property_enum_items(prop, bake_margin_type_items);
  RNA_def_property_ui_text(prop, "Margin Type", "Algorithm to generate the margin");
  RNA_def_property_update(prop, NC_SCENE | ND_RENDER_OPTIONS, nullptr);

  prop = RNA_def_property(srna, "bake_bias", PROP_FLOAT, PROP_NONE);
  RNA_def_property_float_sdna(prop, nullptr, "bake_biasdist");
  RNA_def_property_range(prop, 0.0, 1000.0);
  RNA_def_property_ui_text(
      prop, "Bias", "Bias towards faces further away from the object (in Blender units)");
  RNA_def_property_update(prop, NC_SCENE | ND_RENDER_OPTIONS, nullptr);

  prop = RNA_def_property(srna, "use_bake_multires", PROP_BOOLEAN, PROP_NONE);
  RNA_def_property_boolean_sdna(prop, nullptr, "bake_flag", R_BAKE_MULTIRES);
  RNA_def_property_ui_text(prop, "Bake from Multires", "Bake directly from multires object");
  RNA_def_property_update(prop, NC_SCENE | ND_RENDER_OPTIONS, nullptr);

  prop = RNA_def_property(srna, "use_bake_lores_mesh", PROP_BOOLEAN, PROP_NONE);
  RNA_def_property_boolean_sdna(prop, nullptr, "bake_flag", R_BAKE_LORES_MESH);
  RNA_def_property_ui_text(
      prop, "Low Resolution Mesh", "Calculate heights against unsubdivided low resolution mesh");
  RNA_def_property_update(prop, NC_SCENE | ND_RENDER_OPTIONS, nullptr);

  prop = RNA_def_property(srna, "bake_samples", PROP_INT, PROP_NONE);
  RNA_def_property_int_sdna(prop, nullptr, "bake_samples");
  RNA_def_property_range(prop, 64, 1024);
  RNA_def_property_ui_text(
      prop, "Samples", "Number of samples used for ambient occlusion baking from multires");
  RNA_def_property_update(prop, NC_SCENE | ND_RENDER_OPTIONS, nullptr);

  prop = RNA_def_property(srna, "use_bake_user_scale", PROP_BOOLEAN, PROP_NONE);
  RNA_def_property_boolean_sdna(prop, nullptr, "bake_flag", R_BAKE_USERSCALE);
  RNA_def_property_ui_text(prop, "User Scale", "Use a user scale for the derivative map");

  prop = RNA_def_property(srna, "bake_user_scale", PROP_FLOAT, PROP_NONE);
  RNA_def_property_float_sdna(prop, nullptr, "bake_user_scale");
  RNA_def_property_range(prop, 0.0, 1000.0);
  RNA_def_property_ui_text(prop,
                           "Scale",
                           "Instead of automatically normalizing to the range 0 to 1, "
                           "apply a user scale to the derivative map");

  /* stamp */

  prop = RNA_def_property(srna, "use_stamp_time", PROP_BOOLEAN, PROP_NONE);
  RNA_def_property_boolean_sdna(prop, nullptr, "stamp", R_STAMP_TIME);
  RNA_def_property_ui_text(
      prop, "Stamp Time", "Include the rendered frame timecode as HH:MM:SS.FF in image metadata");
  RNA_def_property_update(prop, NC_SCENE | ND_RENDER_OPTIONS, nullptr);

  prop = RNA_def_property(srna, "use_stamp_date", PROP_BOOLEAN, PROP_NONE);
  RNA_def_property_boolean_sdna(prop, nullptr, "stamp", R_STAMP_DATE);
  RNA_def_property_ui_text(prop, "Stamp Date", "Include the current date in image/video metadata");
  RNA_def_property_update(prop, NC_SCENE | ND_RENDER_OPTIONS, nullptr);

  prop = RNA_def_property(srna, "use_stamp_frame", PROP_BOOLEAN, PROP_NONE);
  RNA_def_property_boolean_sdna(prop, nullptr, "stamp", R_STAMP_FRAME);
  RNA_def_property_ui_text(prop, "Stamp Frame", "Include the frame number in image metadata");
  RNA_def_property_update(prop, NC_SCENE | ND_RENDER_OPTIONS, nullptr);

  prop = RNA_def_property(srna, "use_stamp_frame_range", PROP_BOOLEAN, PROP_NONE);
  RNA_def_property_boolean_sdna(prop, nullptr, "stamp", R_STAMP_FRAME_RANGE);
  RNA_def_property_ui_text(
      prop, "Stamp Frame", "Include the rendered frame range in image/video metadata");
  RNA_def_property_update(prop, NC_SCENE | ND_RENDER_OPTIONS, nullptr);

  prop = RNA_def_property(srna, "use_stamp_camera", PROP_BOOLEAN, PROP_NONE);
  RNA_def_property_boolean_sdna(prop, nullptr, "stamp", R_STAMP_CAMERA);
  RNA_def_property_ui_text(
      prop, "Stamp Camera", "Include the name of the active camera in image metadata");
  RNA_def_property_update(prop, NC_SCENE | ND_RENDER_OPTIONS, nullptr);

  prop = RNA_def_property(srna, "use_stamp_lens", PROP_BOOLEAN, PROP_NONE);
  RNA_def_property_boolean_sdna(prop, nullptr, "stamp", R_STAMP_CAMERALENS);
  RNA_def_property_ui_text(
      prop, "Stamp Lens", "Include the active camera's lens in image metadata");
  RNA_def_property_update(prop, NC_SCENE | ND_RENDER_OPTIONS, nullptr);

  prop = RNA_def_property(srna, "use_stamp_scene", PROP_BOOLEAN, PROP_NONE);
  RNA_def_property_boolean_sdna(prop, nullptr, "stamp", R_STAMP_SCENE);
  RNA_def_property_ui_text(
      prop, "Stamp Scene", "Include the name of the active scene in image/video metadata");
  RNA_def_property_update(prop, NC_SCENE | ND_RENDER_OPTIONS, nullptr);

  prop = RNA_def_property(srna, "use_stamp_note", PROP_BOOLEAN, PROP_NONE);
  RNA_def_property_boolean_sdna(prop, nullptr, "stamp", R_STAMP_NOTE);
  RNA_def_property_ui_text(prop, "Stamp Note", "Include a custom note in image/video metadata");
  RNA_def_property_update(prop, NC_SCENE | ND_RENDER_OPTIONS, nullptr);

  prop = RNA_def_property(srna, "use_stamp_marker", PROP_BOOLEAN, PROP_NONE);
  RNA_def_property_boolean_sdna(prop, nullptr, "stamp", R_STAMP_MARKER);
  RNA_def_property_ui_text(
      prop, "Stamp Marker", "Include the name of the last marker in image metadata");
  RNA_def_property_update(prop, NC_SCENE | ND_RENDER_OPTIONS, nullptr);

  prop = RNA_def_property(srna, "use_stamp_filename", PROP_BOOLEAN, PROP_NONE);
  RNA_def_property_boolean_sdna(prop, nullptr, "stamp", R_STAMP_FILENAME);
  RNA_def_property_ui_text(
      prop, "Stamp Filename", "Include the .blend filename in image/video metadata");
  RNA_def_property_update(prop, NC_SCENE | ND_RENDER_OPTIONS, nullptr);

  prop = RNA_def_property(srna, "use_stamp_sequencer_strip", PROP_BOOLEAN, PROP_NONE);
  RNA_def_property_boolean_sdna(prop, nullptr, "stamp", R_STAMP_SEQSTRIP);
  RNA_def_property_ui_text(prop,
                           "Stamp Sequence Strip",
                           "Include the name of the foreground sequence strip in image metadata");
  RNA_def_property_update(prop, NC_SCENE | ND_RENDER_OPTIONS, nullptr);

  prop = RNA_def_property(srna, "use_stamp_render_time", PROP_BOOLEAN, PROP_NONE);
  RNA_def_property_boolean_sdna(prop, nullptr, "stamp", R_STAMP_RENDERTIME);
  RNA_def_property_ui_text(prop, "Stamp Render Time", "Include the render time in image metadata");
  RNA_def_property_update(prop, NC_SCENE | ND_RENDER_OPTIONS, nullptr);

  prop = RNA_def_property(srna, "stamp_note_text", PROP_STRING, PROP_NONE);
  RNA_def_property_string_sdna(prop, nullptr, "stamp_udata");
  RNA_def_property_ui_text(prop, "Stamp Note Text", "Custom text to appear in the stamp note");
  RNA_def_property_update(prop, NC_SCENE | ND_RENDER_OPTIONS, nullptr);

  prop = RNA_def_property(srna, "use_stamp", PROP_BOOLEAN, PROP_NONE);
  RNA_def_property_boolean_sdna(prop, nullptr, "stamp", R_STAMP_DRAW);
  RNA_def_property_ui_text(
      prop, "Stamp Output", "Render the stamp info text in the rendered image");
  RNA_def_property_update(prop, NC_SCENE | ND_RENDER_OPTIONS, nullptr);

  prop = RNA_def_property(srna, "use_stamp_labels", PROP_BOOLEAN, PROP_NONE);
  RNA_def_property_boolean_negative_sdna(prop, nullptr, "stamp", R_STAMP_HIDE_LABELS);
  RNA_def_property_ui_text(
      prop, "Stamp Labels", "Display stamp labels (\"Camera\" in front of camera name, etc.)");
  RNA_def_property_update(prop, NC_SCENE | ND_RENDER_OPTIONS, nullptr);

  prop = RNA_def_property(srna, "metadata_input", PROP_ENUM, PROP_NONE); /* as an enum */
  RNA_def_property_enum_bitflag_sdna(prop, nullptr, "stamp");
  RNA_def_property_enum_items(prop, meta_input_items);
  RNA_def_property_ui_text(prop, "Metadata Input", "Where to take the metadata from");
  RNA_def_property_update(prop, NC_SCENE | ND_RENDER_OPTIONS, nullptr);

  prop = RNA_def_property(srna, "use_stamp_memory", PROP_BOOLEAN, PROP_NONE);
  RNA_def_property_boolean_sdna(prop, nullptr, "stamp", R_STAMP_MEMORY);
  RNA_def_property_ui_text(
      prop, "Stamp Peak Memory", "Include the peak memory usage in image metadata");
  RNA_def_property_update(prop, NC_SCENE | ND_RENDER_OPTIONS, nullptr);

  prop = RNA_def_property(srna, "use_stamp_hostname", PROP_BOOLEAN, PROP_NONE);
  RNA_def_property_boolean_sdna(prop, nullptr, "stamp", R_STAMP_HOSTNAME);
  RNA_def_property_ui_text(
      prop, "Stamp Hostname", "Include the hostname of the machine that rendered the frame");
  RNA_def_property_update(prop, NC_SCENE | ND_RENDER_OPTIONS, nullptr);

  prop = RNA_def_property(srna, "stamp_font_size", PROP_INT, PROP_PIXEL);
  RNA_def_property_int_sdna(prop, nullptr, "stamp_font_id");
  RNA_def_property_range(prop, 8, 64);
  RNA_def_property_ui_text(prop, "Font Size", "Size of the font used when rendering stamp text");
  RNA_def_property_update(prop, NC_SCENE | ND_RENDER_OPTIONS, nullptr);

  prop = RNA_def_property(srna, "stamp_foreground", PROP_FLOAT, PROP_COLOR);
  RNA_def_property_float_sdna(prop, nullptr, "fg_stamp");
  RNA_def_property_array(prop, 4);
  RNA_def_property_range(prop, 0.0, 1.0);
  RNA_def_property_ui_text(prop, "Text Color", "Color to use for stamp text");
  RNA_def_property_update(prop, NC_SCENE | ND_RENDER_OPTIONS, nullptr);

  prop = RNA_def_property(srna, "stamp_background", PROP_FLOAT, PROP_COLOR);
  RNA_def_property_float_sdna(prop, nullptr, "bg_stamp");
  RNA_def_property_array(prop, 4);
  RNA_def_property_range(prop, 0.0, 1.0);
  RNA_def_property_ui_text(prop, "Background", "Color to use behind stamp text");
  RNA_def_property_update(prop, NC_SCENE | ND_RENDER_OPTIONS, nullptr);

  /* sequencer draw options */

  prop = RNA_def_property(srna, "sequencer_gl_preview", PROP_ENUM, PROP_NONE);
  RNA_def_property_enum_sdna(prop, nullptr, "seq_prev_type");
  RNA_def_property_enum_items(prop, rna_enum_shading_type_items);
  RNA_def_property_ui_text(
      prop, "Sequencer Preview Shading", "Display method used in the sequencer view");
  RNA_def_property_update(prop, NC_SCENE | ND_SEQUENCER, "rna_SceneSequencer_update");

  prop = RNA_def_property(srna, "use_sequencer_override_scene_strip", PROP_BOOLEAN, PROP_NONE);
  RNA_def_property_boolean_sdna(prop, nullptr, "seq_flag", R_SEQ_OVERRIDE_SCENE_SETTINGS);
  RNA_def_property_ui_text(prop,
                           "Override Scene Settings",
                           "Use workbench render settings from the sequencer scene, instead of "
                           "each individual scene used in the strip");
  RNA_def_property_update(prop, NC_SCENE | ND_SEQUENCER, "rna_SceneSequencer_update");

  prop = RNA_def_property(srna, "use_single_layer", PROP_BOOLEAN, PROP_NONE);
  RNA_def_property_boolean_sdna(prop, nullptr, "scemode", R_SINGLE_LAYER);
  RNA_def_property_ui_text(prop,
                           "Render Single Layer",
                           "Only render the active layer. Only affects rendering from the "
                           "interface, ignored for rendering from command line.");
  RNA_def_property_clear_flag(prop, PROP_ANIMATABLE);
  RNA_def_property_update(prop, NC_SCENE | ND_RENDER_OPTIONS, nullptr);

  /* views (stereoscopy et al) */
  prop = RNA_def_property(srna, "views", PROP_COLLECTION, PROP_NONE);
  RNA_def_property_struct_type(prop, "SceneRenderView");
  RNA_def_property_ui_text(prop, "Render Views", "");
  rna_def_render_views(brna, prop);

  prop = RNA_def_property(srna, "stereo_views", PROP_COLLECTION, PROP_NONE);
  RNA_def_property_collection_sdna(prop, nullptr, "views", nullptr);
  RNA_def_property_collection_funcs(prop,
                                    "rna_RenderSettings_stereoViews_begin",
                                    "rna_iterator_listbase_next",
                                    "rna_iterator_listbase_end",
                                    "rna_iterator_listbase_get",
                                    nullptr,
                                    nullptr,
                                    nullptr,
                                    nullptr);
  RNA_def_property_struct_type(prop, "SceneRenderView");
  RNA_def_property_ui_text(prop, "Render Views", "");

  prop = RNA_def_property(srna, "use_multiview", PROP_BOOLEAN, PROP_NONE);
  RNA_def_property_boolean_sdna(prop, nullptr, "scemode", R_MULTIVIEW);
  RNA_def_property_ui_text(prop, "Multiple Views", "Use multiple views in the scene");
  RNA_def_property_update(prop, NC_WINDOW, nullptr);

  prop = RNA_def_property(srna, "views_format", PROP_ENUM, PROP_NONE);
  RNA_def_property_enum_items(prop, views_format_items);
  RNA_def_property_clear_flag(prop, PROP_ANIMATABLE);
  RNA_def_property_ui_text(prop, "Setup Stereo Mode", "");
  RNA_def_property_enum_funcs(prop, nullptr, "rna_RenderSettings_views_format_set", nullptr);
  RNA_def_property_update(prop, NC_WINDOW, nullptr);

  /* engine */
  prop = RNA_def_property(srna, "engine", PROP_ENUM, PROP_NONE);
  RNA_def_property_enum_items(prop, engine_items);
  RNA_def_property_enum_funcs(prop,
                              "rna_RenderSettings_engine_get",
                              "rna_RenderSettings_engine_set",
                              "rna_RenderSettings_engine_itemf");
  RNA_def_property_clear_flag(prop, PROP_ANIMATABLE);
  RNA_def_property_ui_text(prop, "Engine", "Engine to use for rendering");
  RNA_def_property_update(prop, NC_WINDOW, "rna_RenderSettings_engine_update");

  prop = RNA_def_property(srna, "has_multiple_engines", PROP_BOOLEAN, PROP_NONE);
  RNA_def_property_boolean_funcs(prop, "rna_RenderSettings_multiple_engines_get", nullptr);
  RNA_def_property_clear_flag(prop, PROP_EDITABLE);
  RNA_def_property_ui_text(
      prop, "Multiple Engines", "More than one rendering engine is available");

  prop = RNA_def_property(srna, "use_spherical_stereo", PROP_BOOLEAN, PROP_NONE);
  RNA_def_property_boolean_funcs(prop, "rna_RenderSettings_use_spherical_stereo_get", nullptr);
  RNA_def_property_clear_flag(prop, PROP_EDITABLE);
  RNA_def_property_ui_text(
      prop, "Use Spherical Stereo", "Active render engine supports spherical stereo rendering");

  /* simplify */
  prop = RNA_def_property(srna, "use_simplify", PROP_BOOLEAN, PROP_NONE);
  RNA_def_property_boolean_sdna(prop, nullptr, "mode", R_SIMPLIFY);
  RNA_def_property_ui_text(
      prop, "Use Simplify", "Enable simplification of scene for quicker preview renders");
  RNA_def_property_flag(prop, PROP_CONTEXT_UPDATE);
  RNA_def_property_update(prop, 0, "rna_Scene_use_simplify_update");

  prop = RNA_def_property(srna, "simplify_subdivision", PROP_INT, PROP_UNSIGNED);
  RNA_def_property_int_sdna(prop, nullptr, "simplify_subsurf");
  RNA_def_property_ui_range(prop, 0, 6, 1, -1);
  RNA_def_property_ui_text(prop, "Simplify Subdivision", "Global maximum subdivision level");
  RNA_def_property_update(prop, 0, "rna_Scene_simplify_update");

  prop = RNA_def_property(srna, "simplify_child_particles", PROP_FLOAT, PROP_FACTOR);
  RNA_def_property_float_sdna(prop, nullptr, "simplify_particles");
  RNA_def_property_ui_text(prop, "Simplify Child Particles", "Global child particles percentage");
  RNA_def_property_update(prop, 0, "rna_Scene_simplify_update");

  prop = RNA_def_property(srna, "simplify_subdivision_render", PROP_INT, PROP_UNSIGNED);
  RNA_def_property_int_sdna(prop, nullptr, "simplify_subsurf_render");
  RNA_def_property_ui_range(prop, 0, 6, 1, -1);
  RNA_def_property_ui_text(
      prop, "Simplify Subdivision", "Global maximum subdivision level during rendering");
  RNA_def_property_update(prop, 0, "rna_Scene_simplify_update");

  prop = RNA_def_property(srna, "simplify_child_particles_render", PROP_FLOAT, PROP_FACTOR);
  RNA_def_property_float_sdna(prop, nullptr, "simplify_particles_render");
  RNA_def_property_ui_text(
      prop, "Simplify Child Particles", "Global child particles percentage during rendering");
  RNA_def_property_update(prop, 0, "rna_Scene_simplify_update");

  prop = RNA_def_property(srna, "simplify_volumes", PROP_FLOAT, PROP_FACTOR);
  RNA_def_property_range(prop, 0.0, 1.0f);
  RNA_def_property_ui_text(
      prop, "Simplify Volumes", "Resolution percentage of volume objects in viewport");
  RNA_def_property_flag(prop, PROP_CONTEXT_UPDATE);
  RNA_def_property_update(prop, 0, "rna_Scene_simplify_volume_update");

  prop = RNA_def_property(srna, "use_simplify_normals", PROP_BOOLEAN, PROP_NONE);
  RNA_def_property_boolean_sdna(prop, nullptr, "mode", R_SIMPLIFY_NORMALS);
  RNA_def_property_ui_text(prop,
                           "Mesh Normals",
                           "Skip computing custom normals and face corner normals for displaying "
                           "meshes in the viewport");
  RNA_def_property_update(prop, 0, "rna_Scene_use_simplify_normals_update");

  /* Grease Pencil - Simplify Options */
  prop = RNA_def_property(srna, "simplify_gpencil", PROP_BOOLEAN, PROP_NONE);
  RNA_def_property_boolean_sdna(prop, nullptr, "simplify_gpencil", SIMPLIFY_GPENCIL_ENABLE);
  RNA_def_property_ui_text(prop, "Simplify", "Simplify Grease Pencil drawing");
  RNA_def_property_update(prop, NC_GPENCIL | ND_DATA, nullptr);

  prop = RNA_def_property(srna, "simplify_gpencil_onplay", PROP_BOOLEAN, PROP_NONE);
  RNA_def_property_boolean_sdna(prop, nullptr, "simplify_gpencil", SIMPLIFY_GPENCIL_ON_PLAY);
  RNA_def_property_ui_text(
      prop, "Playback Only", "Simplify Grease Pencil only during animation playback");
  RNA_def_property_update(prop, NC_GPENCIL | ND_DATA, nullptr);

  prop = RNA_def_property(srna, "simplify_gpencil_antialiasing", PROP_BOOLEAN, PROP_NONE);
  RNA_def_property_boolean_negative_sdna(prop, nullptr, "simplify_gpencil", SIMPLIFY_GPENCIL_AA);
  RNA_def_property_ui_text(prop, "Antialiasing", "Use Antialiasing to smooth stroke edges");
  RNA_def_property_update(prop, NC_GPENCIL | ND_DATA, nullptr);

  prop = RNA_def_property(srna, "simplify_gpencil_view_fill", PROP_BOOLEAN, PROP_NONE);
  RNA_def_property_boolean_negative_sdna(prop, nullptr, "simplify_gpencil", SIMPLIFY_GPENCIL_FILL);
  RNA_def_property_ui_text(prop, "Fill", "Display fill strokes in the viewport");
  RNA_def_property_update(prop, NC_GPENCIL | ND_DATA, nullptr);

  prop = RNA_def_property(srna, "simplify_gpencil_modifier", PROP_BOOLEAN, PROP_NONE);
  RNA_def_property_boolean_negative_sdna(
      prop, nullptr, "simplify_gpencil", SIMPLIFY_GPENCIL_MODIFIER);
  RNA_def_property_ui_text(prop, "Modifiers", "Display modifiers");
  RNA_def_property_update(prop, NC_GPENCIL | ND_DATA, nullptr);

  prop = RNA_def_property(srna, "simplify_gpencil_shader_fx", PROP_BOOLEAN, PROP_NONE);
  RNA_def_property_boolean_negative_sdna(prop, nullptr, "simplify_gpencil", SIMPLIFY_GPENCIL_FX);
  RNA_def_property_ui_text(prop, "Shader Effects", "Display Shader Effects");
  RNA_def_property_update(prop, NC_GPENCIL | ND_DATA, nullptr);

  prop = RNA_def_property(srna, "simplify_gpencil_tint", PROP_BOOLEAN, PROP_NONE);
  RNA_def_property_boolean_negative_sdna(prop, nullptr, "simplify_gpencil", SIMPLIFY_GPENCIL_TINT);
  RNA_def_property_ui_text(prop, "Layers Tinting", "Display layer tint");
  RNA_def_property_update(prop, NC_GPENCIL | ND_DATA, nullptr);

  /* persistent data */
  prop = RNA_def_property(srna, "use_persistent_data", PROP_BOOLEAN, PROP_NONE);
  RNA_def_property_boolean_sdna(prop, nullptr, "mode", R_PERSISTENT_DATA);
  RNA_def_property_ui_text(prop,
                           "Persistent Data",
                           "Keep render data around for faster re-renders and animation renders, "
                           "at the cost of increased memory usage");
  RNA_def_property_update(prop, 0, "rna_Scene_use_persistent_data_update");

  /* Freestyle line thickness options */
  prop = RNA_def_property(srna, "line_thickness_mode", PROP_ENUM, PROP_NONE);
  RNA_def_property_enum_sdna(prop, nullptr, "line_thickness_mode");
  RNA_def_property_enum_items(prop, freestyle_thickness_items);
  RNA_def_property_ui_text(
      prop, "Line Thickness Mode", "Line thickness mode for Freestyle line drawing");
  RNA_def_property_update(prop, NC_SCENE | ND_RENDER_OPTIONS, "rna_Scene_freestyle_update");

  prop = RNA_def_property(srna, "line_thickness", PROP_FLOAT, PROP_PIXEL);
  RNA_def_property_float_sdna(prop, nullptr, "unit_line_thickness");
  RNA_def_property_range(prop, 0.0f, 10000.0f);
  RNA_def_property_ui_text(prop, "Line Thickness", "Line thickness in pixels");
  RNA_def_property_update(prop, NC_SCENE | ND_RENDER_OPTIONS, "rna_Scene_freestyle_update");

  /* Bake Settings */
  prop = RNA_def_property(srna, "bake", PROP_POINTER, PROP_NONE);
  RNA_def_property_flag(prop, PROP_NEVER_NULL);
  RNA_def_property_pointer_sdna(prop, nullptr, "bake");
  RNA_def_property_struct_type(prop, "BakeSettings");
  RNA_def_property_ui_text(prop, "Bake Data", "");

  /* Compositor. */

  prop = RNA_def_property(srna, "compositor_device", PROP_ENUM, PROP_NONE);
  RNA_def_property_enum_items(prop, compositor_device_items);
  RNA_def_property_ui_text(prop, "Compositor Device", "Set how compositing is executed");
  RNA_def_property_update(prop, NC_NODE | ND_DISPLAY, "rna_Scene_compositor_update");

  prop = RNA_def_property(srna, "compositor_precision", PROP_ENUM, PROP_NONE);
  RNA_def_property_enum_sdna(prop, nullptr, "compositor_precision");
  RNA_def_property_enum_items(prop, compositor_precision_items);
  RNA_def_property_ui_text(
      prop, "Compositor Precision", "The precision of compositor intermediate result");
  RNA_def_property_update(prop, NC_NODE | ND_DISPLAY, "rna_Scene_compositor_update");

<<<<<<< HEAD
  /* Ondine. */
  prop = RNA_def_property(srna, "ondine_progress", PROP_FLOAT, PROP_NONE);
  RNA_def_property_float_funcs(prop,
                               "rna_Scene_ondine_render_progress_get",
                               "rna_Scene_ondine_render_progress_set",
                               nullptr);
=======
  prop = RNA_def_property(srna, "compositor_denoise_preview_quality", PROP_ENUM, PROP_NONE);
  RNA_def_property_enum_sdna(prop, nullptr, "compositor_denoise_preview_quality");
  RNA_def_property_enum_items(prop, compositor_denoise_quality_items);
  RNA_def_property_enum_default(prop, SCE_COMPOSITOR_DENOISE_BALANCED);
  RNA_def_property_ui_text(prop,
                           "Compositor Preview Denoise Quality",
                           "The quality used by denoise nodes during viewport and interactive "
                           "compositing if the nodes' quality option is set to Follow Scene");
  RNA_def_property_update(prop, NC_NODE | ND_DISPLAY, "rna_Scene_compositor_update");

  prop = RNA_def_property(srna, "compositor_denoise_final_quality", PROP_ENUM, PROP_NONE);
  RNA_def_property_enum_sdna(prop, nullptr, "compositor_denoise_final_quality");
  RNA_def_property_enum_items(prop, compositor_denoise_quality_items);
  RNA_def_property_enum_default(prop, SCE_COMPOSITOR_DENOISE_HIGH);
  RNA_def_property_ui_text(prop,
                           "Compositor Final Denoise Quality",
                           "The quality used by denoise nodes during the compositing of final "
                           "renders if the nodes' quality option is set to Follow Scene");
  RNA_def_property_update(prop, NC_NODE | ND_DISPLAY, "rna_Scene_compositor_update");
>>>>>>> 693f8f37

  /* Nestled Data. */
  /* *** Non-Animated *** */
  RNA_define_animate_sdna(false);
  rna_def_bake_data(brna);
  RNA_define_animate_sdna(true);

  /* *** Animated *** */

  /* Scene API */
  RNA_api_scene_render(srna);
}

/* scene.objects */
static void rna_def_scene_objects(BlenderRNA *brna, PropertyRNA *cprop)
{
  StructRNA *srna;

  RNA_def_property_srna(cprop, "SceneObjects");
  srna = RNA_def_struct(brna, "SceneObjects", nullptr);
  RNA_def_struct_sdna(srna, "Scene");
  RNA_def_struct_ui_text(srna, "Scene Objects", "All of the scene objects");
}

/* scene.timeline_markers */
static void rna_def_timeline_markers(BlenderRNA *brna, PropertyRNA *cprop)
{
  StructRNA *srna;

  FunctionRNA *func;
  PropertyRNA *parm;

  RNA_def_property_srna(cprop, "TimelineMarkers");
  srna = RNA_def_struct(brna, "TimelineMarkers", nullptr);
  RNA_def_struct_sdna(srna, "Scene");
  RNA_def_struct_ui_text(srna, "Timeline Markers", "Collection of timeline markers");

  func = RNA_def_function(srna, "new", "rna_TimeLine_add");
  RNA_def_function_ui_description(func, "Add a keyframe to the curve");
  parm = RNA_def_string(func, "name", "Marker", 0, "", "New name for the marker (not unique)");
  RNA_def_parameter_flags(parm, PropertyFlag(0), PARM_REQUIRED);
  parm = RNA_def_int(func,
                     "frame",
                     1,
                     -MAXFRAME,
                     MAXFRAME,
                     "",
                     "The frame for the new marker",
                     -MAXFRAME,
                     MAXFRAME);
  parm = RNA_def_pointer(func, "marker", "TimelineMarker", "", "Newly created timeline marker");
  RNA_def_function_return(func, parm);

  func = RNA_def_function(srna, "remove", "rna_TimeLine_remove");
  RNA_def_function_ui_description(func, "Remove a timeline marker");
  RNA_def_function_flag(func, FUNC_USE_REPORTS);
  parm = RNA_def_pointer(func, "marker", "TimelineMarker", "", "Timeline marker to remove");
  RNA_def_parameter_flags(parm, PROP_NEVER_NULL, PARM_REQUIRED | PARM_RNAPTR);
  RNA_def_parameter_clear_flags(parm, PROP_THICK_WRAP, ParameterFlag(0));

  func = RNA_def_function(srna, "clear", "rna_TimeLine_clear");
  RNA_def_function_ui_description(func, "Remove all timeline markers");
}

/* scene.keying_sets */
static void rna_def_scene_keying_sets(BlenderRNA *brna, PropertyRNA *cprop)
{
  StructRNA *srna;
  PropertyRNA *prop;

  FunctionRNA *func;
  PropertyRNA *parm;

  RNA_def_property_srna(cprop, "KeyingSets");
  srna = RNA_def_struct(brna, "KeyingSets", nullptr);
  RNA_def_struct_sdna(srna, "Scene");
  RNA_def_struct_ui_text(srna, "Keying Sets", "Scene keying sets");

  /* Add Keying Set */
  func = RNA_def_function(srna, "new", "rna_Scene_keying_set_new");
  RNA_def_function_ui_description(func, "Add a new Keying Set to Scene");
  RNA_def_function_flag(func, FUNC_USE_REPORTS);
  /* name */
  RNA_def_string(func, "idname", "KeyingSet", 64, "IDName", "Internal identifier of Keying Set");
  RNA_def_string(func, "name", "KeyingSet", 64, "Name", "User visible name of Keying Set");
  /* returns the new KeyingSet */
  parm = RNA_def_pointer(func, "keyingset", "KeyingSet", "", "Newly created Keying Set");
  RNA_def_function_return(func, parm);

  prop = RNA_def_property(srna, "active", PROP_POINTER, PROP_NONE);
  RNA_def_property_struct_type(prop, "KeyingSet");
  RNA_def_property_flag(prop, PROP_EDITABLE);
  RNA_def_property_pointer_funcs(prop,
                                 "rna_Scene_active_keying_set_get",
                                 "rna_Scene_active_keying_set_set",
                                 nullptr,
                                 nullptr);
  RNA_def_property_ui_text(
      prop, "Active Keying Set", "Active Keying Set used to insert/delete keyframes");
  RNA_def_property_update(prop, NC_SCENE | ND_KEYINGSET, nullptr);

  prop = RNA_def_property(srna, "active_index", PROP_INT, PROP_NONE);
  RNA_def_property_int_sdna(prop, nullptr, "active_keyingset");
  RNA_def_property_int_funcs(prop,
                             "rna_Scene_active_keying_set_index_get",
                             "rna_Scene_active_keying_set_index_set",
                             nullptr);
  RNA_def_property_ui_text(
      prop,
      "Active Keying Set Index",
      "Current Keying Set index (negative for 'builtin' and positive for 'absolute')");
  RNA_def_property_update(prop, NC_SCENE | ND_KEYINGSET, nullptr);
}

static void rna_def_scene_keying_sets_all(BlenderRNA *brna, PropertyRNA *cprop)
{
  StructRNA *srna;
  PropertyRNA *prop;

  RNA_def_property_srna(cprop, "KeyingSetsAll");
  srna = RNA_def_struct(brna, "KeyingSetsAll", nullptr);
  RNA_def_struct_sdna(srna, "Scene");
  RNA_def_struct_path_func(srna, "rna_Scene_KeyingsSetsAll_path");
  RNA_def_struct_ui_text(srna, "Keying Sets All", "All available keying sets");

  /* NOTE: no add/remove available here, without screwing up this amalgamated list... */

  prop = RNA_def_property(srna, "active", PROP_POINTER, PROP_NONE);
  RNA_def_property_struct_type(prop, "KeyingSet");
  RNA_def_property_flag(prop, PROP_EDITABLE);
  RNA_def_property_pointer_funcs(prop,
                                 "rna_Scene_active_keying_set_get",
                                 "rna_Scene_active_keying_set_set",
                                 nullptr,
                                 nullptr);
  RNA_def_property_ui_text(
      prop, "Active Keying Set", "Active Keying Set used to insert/delete keyframes");
  RNA_def_property_update(prop, NC_SCENE | ND_KEYINGSET, nullptr);

  prop = RNA_def_property(srna, "active_index", PROP_INT, PROP_NONE);
  RNA_def_property_int_sdna(prop, nullptr, "active_keyingset");
  RNA_def_property_int_funcs(prop,
                             "rna_Scene_active_keying_set_index_get",
                             "rna_Scene_active_keying_set_index_set",
                             nullptr);
  RNA_def_property_ui_text(
      prop,
      "Active Keying Set Index",
      "Current Keying Set index (negative for 'builtin' and positive for 'absolute')");
  RNA_def_property_update(prop, NC_SCENE | ND_KEYINGSET, nullptr);
}

/* Runtime property, used to remember uv indices, used only in UV stitch for now.
 */
static void rna_def_selected_uv_element(BlenderRNA *brna)
{
  StructRNA *srna;
  PropertyRNA *prop;

  srna = RNA_def_struct(brna, "SelectedUvElement", "PropertyGroup");
  RNA_def_struct_ui_text(srna, "Selected UV Element", "");

  /* store the index to the UV element selected */
  prop = RNA_def_property(srna, "element_index", PROP_INT, PROP_UNSIGNED);
  RNA_def_property_flag(prop, PROP_IDPROPERTY);
  RNA_def_property_ui_text(prop, "Element Index", "");

  prop = RNA_def_property(srna, "face_index", PROP_INT, PROP_UNSIGNED);
  RNA_def_property_flag(prop, PROP_IDPROPERTY);
  RNA_def_property_ui_text(prop, "Face Index", "");
}

static void rna_def_display_safe_areas(BlenderRNA *brna)
{
  StructRNA *srna;
  PropertyRNA *prop;

  srna = RNA_def_struct(brna, "DisplaySafeAreas", nullptr);
  RNA_def_struct_ui_text(srna, "Safe Areas", "Safe areas used in 3D view and the sequencer");
  RNA_def_struct_sdna(srna, "DisplaySafeAreas");

  /* SAFE AREAS */
  prop = RNA_def_property(srna, "title", PROP_FLOAT, PROP_XYZ);
  RNA_def_property_float_sdna(prop, nullptr, "title");
  RNA_def_property_array(prop, 2);
  RNA_def_property_range(prop, 0.0f, 1.0f);
  RNA_def_property_ui_text(prop, "Title Safe Margins", "Safe area for text and graphics");
  RNA_def_property_update(prop, NC_SCENE | ND_DRAW_RENDER_VIEWPORT, nullptr);

  prop = RNA_def_property(srna, "action", PROP_FLOAT, PROP_XYZ);
  RNA_def_property_float_sdna(prop, nullptr, "action");
  RNA_def_property_array(prop, 2);
  RNA_def_property_range(prop, 0.0f, 1.0f);
  RNA_def_property_ui_text(prop, "Action Safe Margins", "Safe area for general elements");
  RNA_def_property_update(prop, NC_SCENE | ND_DRAW_RENDER_VIEWPORT, nullptr);

  prop = RNA_def_property(srna, "title_center", PROP_FLOAT, PROP_XYZ);
  RNA_def_property_float_sdna(prop, nullptr, "title_center");
  RNA_def_property_array(prop, 2);
  RNA_def_property_range(prop, 0.0f, 1.0f);
  RNA_def_property_ui_text(prop,
                           "Center Title Safe Margins",
                           "Safe area for text and graphics in a different aspect ratio");
  RNA_def_property_update(prop, NC_SCENE | ND_DRAW_RENDER_VIEWPORT, nullptr);

  prop = RNA_def_property(srna, "action_center", PROP_FLOAT, PROP_XYZ);
  RNA_def_property_float_sdna(prop, nullptr, "action_center");
  RNA_def_property_array(prop, 2);
  RNA_def_property_range(prop, 0.0f, 1.0f);
  RNA_def_property_ui_text(prop,
                           "Center Action Safe Margins",
                           "Safe area for general elements in a different aspect ratio");
  RNA_def_property_update(prop, NC_SCENE | ND_DRAW_RENDER_VIEWPORT, nullptr);
}

static void rna_def_scene_display(BlenderRNA *brna)
{
  StructRNA *srna;
  PropertyRNA *prop;

  srna = RNA_def_struct(brna, "SceneDisplay", nullptr);
  RNA_def_struct_ui_text(srna, "Scene Display", "Scene display settings for 3D viewport");
  RNA_def_struct_sdna(srna, "SceneDisplay");

  prop = RNA_def_property(srna, "light_direction", PROP_FLOAT, PROP_DIRECTION);
  RNA_def_property_float_sdna(prop, nullptr, "light_direction");
  RNA_def_property_clear_flag(prop, PROP_ANIMATABLE);
  RNA_def_property_array(prop, 3);
  RNA_def_property_ui_text(
      prop, "Light Direction", "Direction of the light for shadows and highlights");
  RNA_def_property_update(prop, NC_SCENE | NA_EDITED, "rna_Scene_set_update");

  prop = RNA_def_property(srna, "shadow_shift", PROP_FLOAT, PROP_ANGLE);
  RNA_def_property_ui_text(prop, "Shadow Shift", "Shadow termination angle");
  RNA_def_property_range(prop, 0.0f, 1.0f);
  RNA_def_property_ui_range(prop, 0.00f, 1.0f, 1, 2);
  RNA_def_property_clear_flag(prop, PROP_ANIMATABLE);
  RNA_def_property_update(prop, NC_SCENE | NA_EDITED, "rna_Scene_set_update");

  prop = RNA_def_property(srna, "shadow_focus", PROP_FLOAT, PROP_FACTOR);
  RNA_def_property_float_default(prop, 0.0);
  RNA_def_property_ui_text(prop, "Shadow Focus", "Shadow factor hardness");
  RNA_def_property_range(prop, 0.0f, 1.0f);
  RNA_def_property_ui_range(prop, 0.0f, 1.0f, 1, 2);
  RNA_def_property_clear_flag(prop, PROP_ANIMATABLE);
  RNA_def_property_update(prop, NC_SCENE | NA_EDITED, "rna_Scene_set_update");

  prop = RNA_def_property(srna, "matcap_ssao_distance", PROP_FLOAT, PROP_DISTANCE);
  RNA_def_property_ui_text(
      prop, "Distance", "Distance of object that contribute to the Cavity/Edge effect");
  RNA_def_property_range(prop, 0.0f, 100000.0f);
  RNA_def_property_ui_range(prop, 0.0f, 100.0f, 1, 3);

  prop = RNA_def_property(srna, "matcap_ssao_attenuation", PROP_FLOAT, PROP_NONE);
  RNA_def_property_ui_text(prop, "Attenuation", "Attenuation constant");
  RNA_def_property_range(prop, 1.0f, 100000.0f);
  RNA_def_property_ui_range(prop, 1.0f, 100.0f, 1, 3);

  prop = RNA_def_property(srna, "matcap_ssao_samples", PROP_INT, PROP_NONE);
  RNA_def_property_ui_text(prop, "Samples", "Number of samples");
  RNA_def_property_range(prop, 1, 500);

  prop = RNA_def_property(srna, "render_aa", PROP_ENUM, PROP_NONE);
  RNA_def_property_enum_items(prop, rna_enum_scene_display_aa_methods);
  RNA_def_property_ui_text(
      prop, "Render Anti-Aliasing", "Method of anti-aliasing when rendering final image");
  RNA_def_property_clear_flag(prop, PROP_ANIMATABLE);

  prop = RNA_def_property(srna, "viewport_aa", PROP_ENUM, PROP_NONE);
  RNA_def_property_enum_items(prop, rna_enum_scene_display_aa_methods);
  RNA_def_property_ui_text(
      prop, "Viewport Anti-Aliasing", "Method of anti-aliasing when rendering 3d viewport");
  RNA_def_property_clear_flag(prop, PROP_ANIMATABLE);

  /* OpenGL render engine settings. */
  prop = RNA_def_property(srna, "shading", PROP_POINTER, PROP_NONE);
  RNA_def_property_ui_text(prop, "Shading Settings", "Shading settings for OpenGL render engine");
}

static void rna_def_raytrace_eevee(BlenderRNA *brna)
{
  StructRNA *srna;
  PropertyRNA *prop;

  srna = RNA_def_struct(brna, "RaytraceEEVEE", nullptr);
  RNA_def_struct_path_func(srna, "rna_RaytraceEEVEE_path");
  RNA_def_struct_ui_text(
      srna, "EEVEE Raytrace Options", "Quality options for the raytracing pipeline");

  prop = RNA_def_property(srna, "resolution_scale", PROP_ENUM, PROP_NONE);
  RNA_def_property_enum_items(prop, eevee_resolution_scale_items);
  RNA_def_property_ui_text(prop,
                           "Resolution",
                           "Determines the number of rays per pixel. "
                           "Higher resolution uses more memory.");
  RNA_def_property_override_flag(prop, PROPOVERRIDE_OVERRIDABLE_LIBRARY);
  RNA_def_property_update(prop, NC_SCENE | ND_RENDER_OPTIONS, nullptr);

  prop = RNA_def_property(srna, "use_denoise", PROP_BOOLEAN, PROP_NONE);
  RNA_def_property_boolean_sdna(prop, nullptr, "flag", RAYTRACE_EEVEE_USE_DENOISE);
  RNA_def_property_ui_text(
      prop, "Denoise", "Enable noise reduction techniques for raytraced effects");
  RNA_def_property_override_flag(prop, PROPOVERRIDE_OVERRIDABLE_LIBRARY);
  RNA_def_property_update(prop, NC_SCENE | ND_RENDER_OPTIONS, nullptr);

  prop = RNA_def_property(srna, "denoise_spatial", PROP_BOOLEAN, PROP_NONE);
  RNA_def_property_boolean_sdna(prop, nullptr, "denoise_stages", RAYTRACE_EEVEE_DENOISE_SPATIAL);
  RNA_def_property_ui_text(prop, "Spatial Reuse", "Reuse neighbor pixels' rays");
  RNA_def_property_override_flag(prop, PROPOVERRIDE_OVERRIDABLE_LIBRARY);
  RNA_def_property_update(prop, NC_SCENE | ND_RENDER_OPTIONS, nullptr);

  prop = RNA_def_property(srna, "denoise_temporal", PROP_BOOLEAN, PROP_NONE);
  RNA_def_property_boolean_sdna(prop, nullptr, "denoise_stages", RAYTRACE_EEVEE_DENOISE_TEMPORAL);
  RNA_def_property_ui_text(
      prop, "Temporal Accumulation", "Accumulate samples by reprojecting last tracing results");
  RNA_def_property_override_flag(prop, PROPOVERRIDE_OVERRIDABLE_LIBRARY);
  RNA_def_property_update(prop, NC_SCENE | ND_RENDER_OPTIONS, nullptr);

  prop = RNA_def_property(srna, "denoise_bilateral", PROP_BOOLEAN, PROP_NONE);
  RNA_def_property_boolean_sdna(prop, nullptr, "denoise_stages", RAYTRACE_EEVEE_DENOISE_BILATERAL);
  RNA_def_property_ui_text(
      prop, "Bilateral Filter", "Blur the resolved radiance using a bilateral filter");
  RNA_def_property_override_flag(prop, PROPOVERRIDE_OVERRIDABLE_LIBRARY);
  RNA_def_property_update(prop, NC_SCENE | ND_RENDER_OPTIONS, nullptr);

  prop = RNA_def_property(srna, "screen_trace_thickness", PROP_FLOAT, PROP_DISTANCE);
  RNA_def_property_ui_text(
      prop,
      "Screen-Trace Thickness",
      "Surface thickness used to detect intersection when using screen-tracing");
  RNA_def_property_range(prop, 1e-6f, FLT_MAX);
  RNA_def_property_ui_range(prop, 0.001f, FLT_MAX, 5, 3);
  RNA_def_property_override_flag(prop, PROPOVERRIDE_OVERRIDABLE_LIBRARY);
  RNA_def_property_update(prop, NC_SCENE | ND_RENDER_OPTIONS, nullptr);

  prop = RNA_def_property(srna, "trace_max_roughness", PROP_FLOAT, PROP_FACTOR);
  RNA_def_property_ui_text(prop,
                           "Raytrace Max Roughness",
                           "Maximum roughness to use the tracing pipeline for. Higher "
                           "roughness surfaces will use fast GI approximation. A value of 1 will "
                           "disable fast GI approximation.");
  RNA_def_property_range(prop, 0.0f, 1.0f);
  RNA_def_property_override_flag(prop, PROPOVERRIDE_OVERRIDABLE_LIBRARY);
  RNA_def_property_update(prop, NC_SCENE | ND_RENDER_OPTIONS, nullptr);

  prop = RNA_def_property(srna, "screen_trace_quality", PROP_FLOAT, PROP_FACTOR);
  RNA_def_property_ui_text(
      prop, "Screen-Trace Precision", "Precision of the screen space ray-tracing");
  RNA_def_property_range(prop, 0.0f, 1.0f);
  RNA_def_property_override_flag(prop, PROPOVERRIDE_OVERRIDABLE_LIBRARY);
  RNA_def_property_update(prop, NC_SCENE | ND_RENDER_OPTIONS, nullptr);
}

static void rna_def_scene_eevee(BlenderRNA *brna)
{
  StructRNA *srna;
  PropertyRNA *prop;

  static const EnumPropertyItem eevee_shadow_size_items[] = {
      {128, "128", 0, "128 px", ""},
      {256, "256", 0, "256 px", ""},
      {512, "512", 0, "512 px", ""},
      {1024, "1024", 0, "1024 px", ""},
      {2048, "2048", 0, "2048 px", ""},
      {4096, "4096", 0, "4096 px", ""},
      {0, nullptr, 0, nullptr, nullptr},
  };

  static const EnumPropertyItem eevee_pool_size_items[] = {
      {16, "16", 0, "16 MB", ""},
      {32, "32", 0, "32 MB", ""},
      {64, "64", 0, "64 MB", ""},
      {128, "128", 0, "128 MB", ""},
      {256, "256", 0, "256 MB", ""},
      {512, "512", 0, "512 MB", ""},
      {1024, "1024", 0, "1 GB", ""},
      {0, nullptr, 0, nullptr, nullptr},
  };

  static const EnumPropertyItem eevee_gi_visibility_size_items[] = {
      {8, "8", 0, "8 px", ""},
      {16, "16", 0, "16 px", ""},
      {32, "32", 0, "32 px", ""},
      {64, "64", 0, "64 px", ""},
      {0, nullptr, 0, nullptr, nullptr},
  };

  static const EnumPropertyItem ray_tracing_method_items[] = {
      {RAYTRACE_EEVEE_METHOD_PROBE,
       "PROBE",
       0,
       "Light Probe",
       "Use light probes to find scene intersection"},
      {RAYTRACE_EEVEE_METHOD_SCREEN,
       "SCREEN",
       0,
       "Screen-Trace",
       "Raytrace against the depth buffer. Fallback to light probes for invalid rays."},
      {0, nullptr, 0, nullptr, nullptr},
  };

  static const EnumPropertyItem fast_gi_method_items[] = {
      {FAST_GI_AO_ONLY,
       "AMBIENT_OCCLUSION_ONLY",
       0,
       "Ambient Occlusion",
       "Use ambient occlusion instead of full global illumination"},
      {FAST_GI_FULL,
       "GLOBAL_ILLUMINATION",
       0,
       "Global Illumination",
       "Compute global illumination taking into account light bouncing off surrounding objects"},
      {0, nullptr, 0, nullptr, nullptr},
  };

  srna = RNA_def_struct(brna, "SceneEEVEE", nullptr);
  RNA_def_struct_path_func(srna, "rna_SceneEEVEE_path");
  RNA_def_struct_ui_text(srna, "Scene Display", "Scene display settings for 3D viewport");

  /* Indirect Lighting */
  prop = RNA_def_property(srna, "gi_diffuse_bounces", PROP_INT, PROP_NONE);
  RNA_def_property_ui_text(prop,
                           "Diffuse Bounces",
                           "Number of times the light is reinjected inside light grids, "
                           "0 disable indirect diffuse light");
  RNA_def_property_range(prop, 0, INT_MAX);
  RNA_def_property_override_flag(prop, PROPOVERRIDE_OVERRIDABLE_LIBRARY);

  prop = RNA_def_property(srna, "gi_cubemap_resolution", PROP_ENUM, PROP_NONE);
  RNA_def_property_enum_items(prop, eevee_shadow_size_items);
  RNA_def_property_ui_text(prop, "Cubemap Size", "Size of every cubemaps");
  RNA_def_property_override_flag(prop, PROPOVERRIDE_OVERRIDABLE_LIBRARY);
  RNA_def_property_update(prop, 0, "rna_SceneEEVEE_gi_cubemap_resolution_update");

  prop = RNA_def_property(srna, "gi_visibility_resolution", PROP_ENUM, PROP_NONE);
  RNA_def_property_enum_items(prop, eevee_gi_visibility_size_items);
  RNA_def_property_ui_text(prop,
                           "Irradiance Visibility Size",
                           "Size of the shadow map applied to each irradiance sample");
  RNA_def_property_override_flag(prop, PROPOVERRIDE_OVERRIDABLE_LIBRARY);

  prop = RNA_def_property(srna, "gi_glossy_clamp", PROP_FLOAT, PROP_NONE);
  RNA_def_property_ui_text(prop,
                           "Clamp Glossy",
                           "Clamp pixel intensity to reduce noise inside glossy reflections "
                           "from reflection cubemaps (0 to disable)");
  RNA_def_property_range(prop, 0.0f, FLT_MAX);
  RNA_def_property_override_flag(prop, PROPOVERRIDE_OVERRIDABLE_LIBRARY);

  prop = RNA_def_property(srna, "gi_irradiance_pool_size", PROP_ENUM, PROP_NONE);
  RNA_def_property_enum_items(prop, eevee_pool_size_items);
  RNA_def_property_ui_text(prop,
                           "Irradiance Pool Size",
                           "Size of the irradiance pool, "
                           "a bigger pool size allows for more irradiance grid in the scene "
                           "but might not fit into GPU memory and decrease performance");
  RNA_def_property_override_flag(prop, PROPOVERRIDE_OVERRIDABLE_LIBRARY);
  RNA_def_property_update(prop, NC_SCENE | ND_RENDER_OPTIONS, nullptr);

  /* Temporal Anti-Aliasing (super sampling) */
  prop = RNA_def_property(srna, "taa_samples", PROP_INT, PROP_NONE);
  RNA_def_property_ui_text(prop, "Viewport Samples", "Number of samples, unlimited if 0");
  RNA_def_property_range(prop, 0, INT_MAX);
  RNA_def_property_override_flag(prop, PROPOVERRIDE_OVERRIDABLE_LIBRARY);
  RNA_def_property_update(prop, NC_SCENE | ND_RENDER_OPTIONS, nullptr);
  RNA_def_property_flag(prop, PROP_ANIMATABLE);

  prop = RNA_def_property(srna, "taa_render_samples", PROP_INT, PROP_NONE);
  RNA_def_property_ui_text(prop, "Render Samples", "Number of samples per pixel for rendering");
  RNA_def_property_range(prop, 1, INT_MAX);
  RNA_def_property_override_flag(prop, PROPOVERRIDE_OVERRIDABLE_LIBRARY);
  RNA_def_property_update(prop, NC_SCENE | ND_RENDER_OPTIONS, nullptr);
  RNA_def_property_flag(prop, PROP_ANIMATABLE);

  prop = RNA_def_property(srna, "use_taa_reprojection", PROP_BOOLEAN, PROP_NONE);
  RNA_def_property_boolean_sdna(prop, nullptr, "flag", SCE_EEVEE_TAA_REPROJECTION);
  RNA_def_property_ui_text(prop,
                           "Viewport Denoising",
                           "Denoise image using temporal reprojection "
                           "(can leave some ghosting)");
  RNA_def_property_override_flag(prop, PROPOVERRIDE_OVERRIDABLE_LIBRARY);
  RNA_def_property_update(prop, NC_SCENE | ND_RENDER_OPTIONS, nullptr);
  RNA_def_property_flag(prop, PROP_ANIMATABLE);

  prop = RNA_def_property(srna, "ray_tracing_method", PROP_ENUM, PROP_NONE);
  RNA_def_property_enum_items(prop, ray_tracing_method_items);
  RNA_def_property_ui_text(
      prop, "Tracing Method", "Select the tracing method used to find scene-ray intersections");
  RNA_def_property_update(prop, NC_SCENE | ND_RENDER_OPTIONS, nullptr);

  prop = RNA_def_property(srna, "use_shadow_jitter_viewport", PROP_BOOLEAN, PROP_NONE);
  RNA_def_property_boolean_sdna(prop, nullptr, "flag", SCE_EEVEE_SHADOW_JITTERED_VIEWPORT);
  RNA_def_property_ui_text(prop,
                           "Jittered Shadows (Viewport)",
                           "Enable jittered shadows on the viewport. (Jittered shadows are always "
                           "enabled for final renders).");
  RNA_def_property_update(prop, NC_SCENE | ND_RENDER_OPTIONS, nullptr);

  /* Clamping */
  prop = RNA_def_property(srna, "clamp_surface_direct", PROP_FLOAT, PROP_NONE);
  RNA_def_property_ui_text(prop,
                           "Clamp Surface Direct",
                           "If non-zero, the maximum value for lights contribution on a surface. "
                           "Higher values will be scaled down to avoid too "
                           "much noise and slow convergence at the cost of accuracy. "
                           "Used by light objects.");
  RNA_def_property_range(prop, 0.0f, FLT_MAX);
  RNA_def_property_override_flag(prop, PROPOVERRIDE_OVERRIDABLE_LIBRARY);
  RNA_def_property_update(prop, NC_SCENE | ND_RENDER_OPTIONS, nullptr);

  prop = RNA_def_property(srna, "clamp_surface_indirect", PROP_FLOAT, PROP_NONE);
  RNA_def_property_ui_text(prop,
                           "Clamp Surface Indirect",
                           "If non-zero, the maximum value for indirect lighting on surface. "
                           "Higher values will be scaled down to avoid too "
                           "much noise and slow convergence at the cost of accuracy. "
                           "Used by ray-tracing and light-probes.");
  RNA_def_property_range(prop, 0.0f, FLT_MAX);
  RNA_def_property_override_flag(prop, PROPOVERRIDE_OVERRIDABLE_LIBRARY);
  RNA_def_property_update(
      prop, NC_SCENE | ND_RENDER_OPTIONS, "rna_SceneEEVEE_clamp_surface_indirect_update");

  prop = RNA_def_property(srna, "clamp_volume_direct", PROP_FLOAT, PROP_NONE);
  RNA_def_property_ui_text(prop,
                           "Clamp Volume Direct",
                           "If non-zero, the maximum value for lights contribution in volumes. "
                           "Higher values will be scaled down to avoid too "
                           "much noise and slow convergence at the cost of accuracy. "
                           "Used by light objects.");
  RNA_def_property_range(prop, 0.0f, FLT_MAX);
  RNA_def_property_override_flag(prop, PROPOVERRIDE_OVERRIDABLE_LIBRARY);
  RNA_def_property_update(prop, NC_SCENE | ND_RENDER_OPTIONS, nullptr);

  prop = RNA_def_property(srna, "clamp_volume_indirect", PROP_FLOAT, PROP_NONE);
  RNA_def_property_ui_text(prop,
                           "Clamp Volume Indirect",
                           "If non-zero, the maximum value for indirect lighting in volumes. "
                           "Higher values will be scaled down to avoid too "
                           "much noise and slow convergence at the cost of accuracy. "
                           "Used by light-probes.");
  RNA_def_property_range(prop, 0.0f, FLT_MAX);
  RNA_def_property_override_flag(prop, PROPOVERRIDE_OVERRIDABLE_LIBRARY);
  RNA_def_property_update(prop, NC_SCENE | ND_RENDER_OPTIONS, nullptr);

  /* Volumetrics */
  prop = RNA_def_property(srna, "volumetric_start", PROP_FLOAT, PROP_DISTANCE);
  RNA_def_property_ui_text(prop, "Start", "Start distance of the volumetric effect");
  RNA_def_property_range(prop, 1e-6f, FLT_MAX);
  RNA_def_property_ui_range(prop, 0.001f, FLT_MAX, 10, 3);
  RNA_def_property_override_flag(prop, PROPOVERRIDE_OVERRIDABLE_LIBRARY);
  RNA_def_property_update(prop, NC_SCENE | ND_RENDER_OPTIONS, nullptr);

  prop = RNA_def_property(srna, "volumetric_end", PROP_FLOAT, PROP_DISTANCE);
  RNA_def_property_ui_text(prop, "End", "End distance of the volumetric effect");
  RNA_def_property_range(prop, 1e-6f, FLT_MAX);
  RNA_def_property_ui_range(prop, 0.001f, FLT_MAX, 10, 3);
  RNA_def_property_override_flag(prop, PROPOVERRIDE_OVERRIDABLE_LIBRARY);
  RNA_def_property_update(prop, NC_SCENE | ND_RENDER_OPTIONS, nullptr);

  prop = RNA_def_property(srna, "volumetric_tile_size", PROP_ENUM, PROP_NONE);
  RNA_def_property_enum_items(prop, eevee_resolution_scale_items);
  RNA_def_property_ui_text(prop,
                           "Resolution",
                           "Control the quality of the volumetric effects. "
                           "Higher resolution uses more memory.");
  RNA_def_property_override_flag(prop, PROPOVERRIDE_OVERRIDABLE_LIBRARY);
  RNA_def_property_update(prop, NC_SCENE | ND_RENDER_OPTIONS, nullptr);

  prop = RNA_def_property(srna, "volumetric_samples", PROP_INT, PROP_NONE);
  RNA_def_property_ui_text(prop,
                           "Steps",
                           "Number of steps to compute volumetric effects. "
                           "Higher step count increase VRAM usage and quality.");
  RNA_def_property_range(prop, 1, 256);
  RNA_def_property_override_flag(prop, PROPOVERRIDE_OVERRIDABLE_LIBRARY);
  RNA_def_property_update(prop, NC_SCENE | ND_RENDER_OPTIONS, nullptr);

  prop = RNA_def_property(srna, "volumetric_sample_distribution", PROP_FLOAT, PROP_FACTOR);
  RNA_def_property_ui_text(
      prop, "Exponential Sampling", "Distribute more samples closer to the camera");
  RNA_def_property_override_flag(prop, PROPOVERRIDE_OVERRIDABLE_LIBRARY);
  RNA_def_property_update(prop, NC_SCENE | ND_RENDER_OPTIONS, nullptr);

  prop = RNA_def_property(srna, "volumetric_ray_depth", PROP_INT, PROP_NONE);
  RNA_def_property_ui_text(prop,
                           "Volume Max Ray Depth",
                           "Maximum surface intersection count used by the accurate volume "
                           "intersection method. Will create artifact if it is exceeded. "
                           "Higher count increases VRAM usage.");
  RNA_def_property_range(prop, 1, 16);
  RNA_def_property_override_flag(prop, PROPOVERRIDE_OVERRIDABLE_LIBRARY);
  RNA_def_property_update(prop, NC_SCENE | ND_RENDER_OPTIONS, nullptr);

  prop = RNA_def_property(srna, "volumetric_light_clamp", PROP_FLOAT, PROP_NONE);
  RNA_def_property_range(prop, 0.0f, FLT_MAX);
  RNA_def_property_ui_text(prop, "Clamp", "Maximum light contribution, reducing noise");
  RNA_def_property_override_flag(prop, PROPOVERRIDE_OVERRIDABLE_LIBRARY);
  RNA_def_property_update(prop, NC_SCENE | ND_RENDER_OPTIONS, nullptr);

  prop = RNA_def_property(srna, "use_volumetric_shadows", PROP_BOOLEAN, PROP_NONE);
  RNA_def_property_boolean_sdna(prop, nullptr, "flag", SCE_EEVEE_VOLUMETRIC_SHADOWS);
  RNA_def_property_ui_text(
      prop,
      "Volumetric Shadows",
      "Cast shadows from volumetric materials onto volumetric materials (Very expensive)");
  RNA_def_property_override_flag(prop, PROPOVERRIDE_OVERRIDABLE_LIBRARY);
  RNA_def_property_update(prop, NC_SCENE | ND_RENDER_OPTIONS, nullptr);

  prop = RNA_def_property(srna, "volumetric_shadow_samples", PROP_INT, PROP_NONE);
  RNA_def_property_range(prop, 1, 128);
  RNA_def_property_ui_text(
      prop, "Volumetric Shadow Samples", "Number of samples to compute volumetric shadowing");
  RNA_def_property_override_flag(prop, PROPOVERRIDE_OVERRIDABLE_LIBRARY);
  RNA_def_property_update(prop, NC_SCENE | ND_RENDER_OPTIONS, nullptr);

  prop = RNA_def_property(srna, "use_volume_custom_range", PROP_BOOLEAN, PROP_NONE);
  RNA_def_property_boolean_sdna(prop, nullptr, "flag", SCE_EEVEE_VOLUME_CUSTOM_RANGE);
  RNA_def_property_ui_text(prop,
                           "Volume Custom Range",
                           "Enable custom start and end clip distances for volume computation");
  RNA_def_property_update(prop, NC_SCENE | ND_RENDER_OPTIONS, nullptr);

  /* Ambient Occlusion */
  prop = RNA_def_property(srna, "use_gtao", PROP_BOOLEAN, PROP_NONE);
  RNA_def_property_boolean_sdna(prop, nullptr, "flag", SCE_EEVEE_GTAO_ENABLED);
  RNA_def_property_ui_text(prop,
                           "Ambient Occlusion",
                           "Enable ambient occlusion to simulate medium scale indirect shadowing");
  RNA_def_property_override_flag(prop, PROPOVERRIDE_OVERRIDABLE_LIBRARY);
  RNA_def_property_update(prop, NC_SCENE | ND_RENDER_OPTIONS, nullptr);

  /* TODO: remove this, kept for EEVEE 4.2 compatibility,
   * this is a duplicate of "fast_gi_quality"). */
  prop = RNA_def_property(srna, "gtao_quality", PROP_FLOAT, PROP_FACTOR);
  RNA_def_property_float_sdna(prop, nullptr, "fast_gi_quality");
  RNA_def_property_ui_text(prop, "Trace Precision", "Precision of the horizon search");
  RNA_def_property_range(prop, 0.0f, 1.0f);
  RNA_def_property_override_flag(prop, PROPOVERRIDE_OVERRIDABLE_LIBRARY);
  RNA_def_property_update(prop, NC_SCENE | ND_RENDER_OPTIONS, nullptr);

  prop = RNA_def_property(srna, "gtao_distance", PROP_FLOAT, PROP_DISTANCE);
  RNA_def_property_ui_text(
      prop, "Distance", "Distance of object that contribute to the ambient occlusion effect");
  RNA_def_property_range(prop, 0.0f, 100000.0f);
  RNA_def_property_ui_range(prop, 0.0f, 100.0f, 1, 3);
  RNA_def_property_override_flag(prop, PROPOVERRIDE_OVERRIDABLE_LIBRARY);
  RNA_def_property_update(prop, NC_SCENE | ND_RENDER_OPTIONS, nullptr);

  /* Fast GI approximation */

  prop = RNA_def_property(srna, "use_fast_gi", PROP_BOOLEAN, PROP_NONE);
  RNA_def_property_boolean_sdna(prop, nullptr, "flag", SCE_EEVEE_FAST_GI_ENABLED);
  RNA_def_property_ui_text(prop,
                           "Fast GI Approximation",
                           "Use faster global illumination technique for high roughness surfaces");
  RNA_def_property_override_flag(prop, PROPOVERRIDE_OVERRIDABLE_LIBRARY);
  RNA_def_property_update(prop, NC_SCENE | ND_RENDER_OPTIONS, nullptr);

  prop = RNA_def_property(srna, "fast_gi_thickness_near", PROP_FLOAT, PROP_DISTANCE);
  RNA_def_property_ui_text(
      prop,
      "Near Thickness",
      "Geometric thickness of the surfaces when computing fast GI and ambient occlusion. "
      "Reduces light leaking and missing contact occlusion.");
  RNA_def_property_range(prop, 0.0f, 100000.0f);
  RNA_def_property_ui_range(prop, 0.0f, 100.0f, 1.0f, 3);
  RNA_def_property_override_flag(prop, PROPOVERRIDE_OVERRIDABLE_LIBRARY);
  RNA_def_property_update(prop, NC_SCENE | ND_RENDER_OPTIONS, nullptr);

  prop = RNA_def_property(srna, "fast_gi_thickness_far", PROP_FLOAT, PROP_ANGLE);
  RNA_def_property_ui_text(
      prop,
      "Far Thickness",
      "Angular thickness of the surfaces when computing fast GI and ambient occlusion. "
      "Reduces energy loss and missing occlusion of far geometry.");
  RNA_def_property_range(prop, DEG2RADF(1.0f), DEG2RADF(180.0f));
  RNA_def_property_ui_range(prop, DEG2RADF(1.0f), DEG2RADF(180.0f), 10.0f, 3);
  RNA_def_property_override_flag(prop, PROPOVERRIDE_OVERRIDABLE_LIBRARY);
  RNA_def_property_update(prop, NC_SCENE | ND_RENDER_OPTIONS, nullptr);

  prop = RNA_def_property(srna, "fast_gi_quality", PROP_FLOAT, PROP_FACTOR);
  RNA_def_property_ui_text(prop, "Trace Precision", "Precision of the fast GI ray marching");
  RNA_def_property_range(prop, 0.0f, 1.0f);
  RNA_def_property_override_flag(prop, PROPOVERRIDE_OVERRIDABLE_LIBRARY);
  RNA_def_property_update(prop, NC_SCENE | ND_RENDER_OPTIONS, nullptr);

  prop = RNA_def_property(srna, "fast_gi_step_count", PROP_INT, PROP_UNSIGNED);
  RNA_def_property_range(prop, 1, 64);
  RNA_def_property_ui_text(prop, "Step Count", "Amount of screen sample per GI ray");
  RNA_def_property_override_flag(prop, PROPOVERRIDE_OVERRIDABLE_LIBRARY);
  RNA_def_property_update(prop, NC_SCENE | ND_RENDER_OPTIONS, nullptr);

  prop = RNA_def_property(srna, "fast_gi_ray_count", PROP_INT, PROP_UNSIGNED);
  RNA_def_property_range(prop, 1, 16);
  RNA_def_property_ui_text(prop, "Ray Count", "Amount of GI ray to trace for each pixel");
  RNA_def_property_override_flag(prop, PROPOVERRIDE_OVERRIDABLE_LIBRARY);
  RNA_def_property_update(prop, NC_SCENE | ND_RENDER_OPTIONS, nullptr);

  prop = RNA_def_property(srna, "fast_gi_method", PROP_ENUM, PROP_NONE);
  RNA_def_property_enum_items(prop, fast_gi_method_items);
  RNA_def_property_ui_text(prop, "Method", "Fast GI approximation method");
  RNA_def_property_update(prop, NC_SCENE | ND_RENDER_OPTIONS, nullptr);

  prop = RNA_def_property(srna, "fast_gi_distance", PROP_FLOAT, PROP_DISTANCE);
  RNA_def_property_range(prop, 0.0f, 100000.0f);
  RNA_def_property_ui_range(prop, 0.0f, 100.0f, 1, 3);
  RNA_def_property_ui_text(prop,
                           "Distance",
                           "If non-zero, the maximum distance at which other surfaces will "
                           "contribute to the fast GI approximation");
  RNA_def_property_update(prop, NC_SCENE | ND_RENDER_OPTIONS, nullptr);

  prop = RNA_def_property(srna, "fast_gi_bias", PROP_FLOAT, PROP_FACTOR);
  RNA_def_property_float_sdna(prop, nullptr, "gtao_focus");
  RNA_def_property_ui_text(
      prop, "Bias", "Bias the shading normal to reduce self intersection artifacts");
  RNA_def_property_range(prop, 0.0f, 1.0f);
  RNA_def_property_ui_range(prop, 0.0f, 0.5f, 1.0f, 2);
  RNA_def_property_override_flag(prop, PROPOVERRIDE_OVERRIDABLE_LIBRARY);
  RNA_def_property_update(prop, NC_SCENE | ND_RENDER_OPTIONS, nullptr);

  prop = RNA_def_property(srna, "fast_gi_resolution", PROP_ENUM, PROP_NONE);
  RNA_def_property_enum_sdna(prop, nullptr, "gtao_resolution");
  RNA_def_property_enum_items(prop, eevee_resolution_scale_items);
  RNA_def_property_ui_text(prop,
                           "Resolution",
                           "Control the quality of the fast GI lighting. "
                           "Higher resolution uses more memory.");
  RNA_def_property_override_flag(prop, PROPOVERRIDE_OVERRIDABLE_LIBRARY);
  RNA_def_property_update(prop, NC_SCENE | ND_RENDER_OPTIONS, nullptr);

  /* Depth of Field */

  prop = RNA_def_property(srna, "bokeh_max_size", PROP_FLOAT, PROP_PIXEL);
  RNA_def_property_ui_text(
      prop, "Max Size", "Max size of the bokeh shape for the depth of field (lower is faster)");
  RNA_def_property_range(prop, 0.0f, 2000.0f);
  RNA_def_property_ui_range(prop, 0.0f, 200.0f, 100.0f, 1);
  RNA_def_property_override_flag(prop, PROPOVERRIDE_OVERRIDABLE_LIBRARY);

  prop = RNA_def_property(srna, "bokeh_threshold", PROP_FLOAT, PROP_FACTOR);
  RNA_def_property_ui_text(
      prop, "Sprite Threshold", "Brightness threshold for using sprite base depth of field");
  RNA_def_property_range(prop, 0.0f, 100000.0f);
  RNA_def_property_ui_range(prop, 0.0f, 10.0f, 10, 2);
  RNA_def_property_override_flag(prop, PROPOVERRIDE_OVERRIDABLE_LIBRARY);
  RNA_def_property_update(prop, NC_SCENE | ND_RENDER_OPTIONS, nullptr);

  prop = RNA_def_property(srna, "bokeh_neighbor_max", PROP_FLOAT, PROP_FACTOR);
  RNA_def_property_ui_text(prop,
                           "Neighbor Rejection",
                           "Maximum brightness to consider when rejecting bokeh sprites "
                           "based on neighborhood (lower is faster)");
  RNA_def_property_range(prop, 0.0f, 100000.0f);
  RNA_def_property_ui_range(prop, 0.0f, 40.0f, 10, 2);
  RNA_def_property_override_flag(prop, PROPOVERRIDE_OVERRIDABLE_LIBRARY);
  RNA_def_property_update(prop, NC_SCENE | ND_RENDER_OPTIONS, nullptr);

  prop = RNA_def_property(srna, "use_bokeh_jittered", PROP_BOOLEAN, PROP_NONE);
  RNA_def_property_boolean_sdna(prop, nullptr, "flag", SCE_EEVEE_DOF_JITTER);
  RNA_def_property_ui_text(prop,
                           "Jitter Camera",
                           "Jitter camera position to create accurate blurring "
                           "using render samples (only for final render)");
  RNA_def_property_override_flag(prop, PROPOVERRIDE_OVERRIDABLE_LIBRARY);
  RNA_def_property_update(prop, NC_SCENE | ND_RENDER_OPTIONS, nullptr);

  prop = RNA_def_property(srna, "bokeh_overblur", PROP_FLOAT, PROP_PERCENTAGE);
  RNA_def_property_ui_text(prop,
                           "Over-blur",
                           "Apply blur to each jittered sample to reduce "
                           "under-sampling artifacts");
  RNA_def_property_range(prop, 0, 100);
  RNA_def_property_ui_range(prop, 0.0f, 20.0f, 1, 1);
  RNA_def_property_override_flag(prop, PROPOVERRIDE_OVERRIDABLE_LIBRARY);

  /* Motion blur */
  prop = RNA_def_property(srna, "motion_blur_depth_scale", PROP_FLOAT, PROP_NONE);
  RNA_def_property_ui_text(prop,
                           "Bleeding Bias",
                           "Lower values will reduce background"
                           " bleeding onto foreground elements");
  RNA_def_property_range(prop, 0.0f, FLT_MAX);
  RNA_def_property_ui_range(prop, 0.01f, 1000.0f, 1, 2);
  RNA_def_property_override_flag(prop, PROPOVERRIDE_OVERRIDABLE_LIBRARY);
  RNA_def_property_update(prop, NC_SCENE | ND_RENDER_OPTIONS, nullptr);

  prop = RNA_def_property(srna, "motion_blur_max", PROP_INT, PROP_PIXEL);
  RNA_def_property_ui_text(prop, "Max Blur", "Maximum blur distance a pixel can spread over");
  RNA_def_property_range(prop, 0, 2048);
  RNA_def_property_ui_range(prop, 0, 512, 1, -1);
  RNA_def_property_override_flag(prop, PROPOVERRIDE_OVERRIDABLE_LIBRARY);
  RNA_def_property_update(prop, NC_SCENE | ND_RENDER_OPTIONS, nullptr);

  prop = RNA_def_property(srna, "motion_blur_steps", PROP_INT, PROP_NONE);
  RNA_def_property_ui_text(prop,
                           "Motion steps",
                           "Controls accuracy of motion blur, "
                           "more steps means longer render time");
  RNA_def_property_range(prop, 1, INT_MAX);
  RNA_def_property_ui_range(prop, 1, 64, 1, -1);
  RNA_def_property_override_flag(prop, PROPOVERRIDE_OVERRIDABLE_LIBRARY);
  RNA_def_property_update(prop, NC_SCENE | ND_RENDER_OPTIONS, nullptr);

  /* Shadows */
  prop = RNA_def_property(srna, "use_shadows", PROP_BOOLEAN, PROP_NONE);
  RNA_def_property_boolean_sdna(prop, nullptr, "flag", SCE_EEVEE_SHADOW_ENABLED);
  RNA_def_property_ui_text(prop, "Shadows", "Enable shadow casting from lights");
  RNA_def_property_override_flag(prop, PROPOVERRIDE_OVERRIDABLE_LIBRARY);
  RNA_def_property_update(prop, NC_SCENE | ND_RENDER_OPTIONS, nullptr);

  prop = RNA_def_property(srna, "shadow_pool_size", PROP_ENUM, PROP_NONE);
  RNA_def_property_enum_items(prop, eevee_pool_size_items);
  RNA_def_property_ui_text(prop,
                           "Shadow Pool Size",
                           "Size of the shadow pool, "
                           "a bigger pool size allows for more shadows in the scene "
                           "but might not fit into GPU memory");
  RNA_def_property_override_flag(prop, PROPOVERRIDE_OVERRIDABLE_LIBRARY);
  RNA_def_property_update(prop, NC_SCENE | ND_RENDER_OPTIONS, nullptr);

  prop = RNA_def_property(srna, "shadow_ray_count", PROP_INT, PROP_UNSIGNED);
  RNA_def_property_range(prop, 1, 4);
  RNA_def_property_ui_text(
      prop, "Shadow Ray Count", "Amount of shadow ray to trace for each light");
  RNA_def_property_override_flag(prop, PROPOVERRIDE_OVERRIDABLE_LIBRARY);
  RNA_def_property_update(prop, NC_SCENE | ND_RENDER_OPTIONS, nullptr);

  prop = RNA_def_property(srna, "shadow_step_count", PROP_INT, PROP_UNSIGNED);
  RNA_def_property_range(prop, 1, 16);
  RNA_def_property_ui_text(
      prop, "Shadow Step Count", "Amount of shadow map sample per shadow ray");
  RNA_def_property_override_flag(prop, PROPOVERRIDE_OVERRIDABLE_LIBRARY);
  RNA_def_property_update(prop, NC_SCENE | ND_RENDER_OPTIONS, nullptr);

  prop = RNA_def_property(srna, "light_threshold", PROP_FLOAT, PROP_UNSIGNED);
  RNA_def_property_ui_text(prop,
                           "Light Threshold",
                           "Minimum light intensity for a light to contribute to the lighting");
  RNA_def_property_range(prop, 0.0f, FLT_MAX);
  RNA_def_property_ui_range(prop, 0.0f, 1.0f, 0.1, 3);
  RNA_def_property_override_flag(prop, PROPOVERRIDE_OVERRIDABLE_LIBRARY);
  RNA_def_property_update(prop, NC_SCENE | ND_RENDER_OPTIONS, nullptr);

  /* Overscan */
  prop = RNA_def_property(srna, "use_overscan", PROP_BOOLEAN, PROP_NONE);
  RNA_def_property_boolean_sdna(prop, nullptr, "flag", SCE_EEVEE_OVERSCAN);
  RNA_def_property_ui_text(prop,
                           "Overscan",
                           "Internally render past the image border to avoid "
                           "screen-space effects disappearing");
  RNA_def_property_override_flag(prop, PROPOVERRIDE_OVERRIDABLE_LIBRARY);

  prop = RNA_def_property(srna, "overscan_size", PROP_FLOAT, PROP_PERCENTAGE);
  RNA_def_property_float_sdna(prop, nullptr, "overscan");
  RNA_def_property_ui_text(prop,
                           "Overscan Size",
                           "Percentage of render size to add as overscan to the "
                           "internal render buffers");
  RNA_def_property_range(prop, 0.0f, 50.0f);
  RNA_def_property_ui_range(prop, 0.0f, 10.0f, 1, 2);
  RNA_def_property_override_flag(prop, PROPOVERRIDE_OVERRIDABLE_LIBRARY);

  prop = RNA_def_property(srna, "ray_tracing_options", PROP_POINTER, PROP_NONE);
  RNA_def_property_struct_type(prop, "RaytraceEEVEE");
  RNA_def_property_ui_text(
      prop, "Reflection Trace Options", "EEVEE settings for tracing reflections");

  prop = RNA_def_property(srna, "use_raytracing", PROP_BOOLEAN, PROP_NONE);
  /* Reuse the same property as legacy EEVEE for compatibility. */
  RNA_def_property_boolean_sdna(prop, nullptr, "flag", SCE_EEVEE_SSR_ENABLED);
  RNA_def_property_ui_text(prop, "Use Ray-Tracing", "Enable the ray-tracing module");
  RNA_def_property_override_flag(prop, PROPOVERRIDE_OVERRIDABLE_LIBRARY);
  RNA_def_property_update(prop, NC_SCENE | ND_RENDER_OPTIONS, nullptr);

  prop = RNA_def_property(srna, "shadow_resolution_scale", PROP_FLOAT, PROP_FACTOR);
  RNA_def_property_range(prop, 0.0f, 1.0f);
  RNA_def_property_ui_text(
      prop, "Shadows Resolution Scale", "Resolution percentage of shadow maps");
  RNA_def_property_override_flag(prop, PROPOVERRIDE_OVERRIDABLE_LIBRARY);
  RNA_def_property_update(prop, 0, "rna_SceneEEVEE_shadow_resolution_update");
}

static void rna_def_scene_gpencil(BlenderRNA *brna)
{
  StructRNA *srna;
  PropertyRNA *prop;

  srna = RNA_def_struct(brna, "SceneGpencil", nullptr);
  RNA_def_struct_path_func(srna, "rna_SceneGpencil_path");
  RNA_def_struct_ui_text(srna, "Grease Pencil Render", "Render settings");

  prop = RNA_def_property(srna, "antialias_threshold", PROP_FLOAT, PROP_NONE);
  RNA_def_property_float_sdna(prop, nullptr, "smaa_threshold");
  RNA_def_property_float_default(prop, 1.0f);
  RNA_def_property_range(prop, 0.0f, FLT_MAX);
  RNA_def_property_ui_range(prop, 0.0f, 2.0f, 1, 3);
  RNA_def_property_ui_text(prop,
                           "Anti-Aliasing Threshold",
                           "Threshold for edge detection algorithm (higher values might over-blur "
                           "some part of the image)");
  RNA_def_property_override_flag(prop, PROPOVERRIDE_OVERRIDABLE_LIBRARY);
  RNA_def_property_update(prop, NC_SCENE | ND_RENDER_OPTIONS, nullptr);
}

static void rna_def_scene_ondine(BlenderRNA *brna)
{
  StructRNA *srna;
  PropertyRNA *prop;

  srna = RNA_def_struct(brna, "SceneOndine", nullptr);
  RNA_def_struct_path_func(srna, "rna_SceneOndine_path");
  RNA_def_struct_ui_text(srna, "Ondine Render", "Ondine Render settings");

  prop = RNA_def_property(srna, "wetness_grow", PROP_INT, PROP_NONE);
  RNA_def_property_int_sdna(prop, nullptr, "wetness_grow");
  RNA_def_property_int_default(prop, 150);
  RNA_def_property_range(prop, 50, 1200);
  RNA_def_property_ui_text(prop, "Wetness Speed", "The base speed of pigment flow in wet areas");
  RNA_def_property_update(prop, NC_SCENE | ND_RENDER_OPTIONS, nullptr);

  prop = RNA_def_property(srna, "opaque_viewlayers", PROP_BOOLEAN, PROP_NONE);
  RNA_def_property_boolean_sdna(prop, nullptr, "flag", ONDINE_SCENE_OPAQUE_VIEWLAYERS);
  RNA_def_property_ui_text(prop,
                           "Opaque View Layers",
                           "When rendering multiple view layers, make the filled parts opaque, so "
                           "you can easily layer them in compositing");
  RNA_def_property_update(prop, NC_SCENE | ND_RENDER_OPTIONS, nullptr);

  prop = RNA_def_property(srna, "render_as_camera_background", PROP_BOOLEAN, PROP_NONE);
  RNA_def_property_boolean_sdna(prop, nullptr, "flag", ONDINE_SCENE_RENDER_AS_CAMERA_BACKGROUND);
  RNA_def_property_ui_text(
      prop, "Use Render as Camera Background", "Use rendered frame as camera background");
  RNA_def_property_update(prop, NC_SCENE | ND_RENDER_OPTIONS, nullptr);

  prop = RNA_def_property(srna, "add_rendered_animation_to_sequencer", PROP_BOOLEAN, PROP_NONE);
  RNA_def_property_boolean_sdna(
      prop, nullptr, "flag", ONDINE_SCENE_ADD_RENDERED_ANIMATION_TO_SEQUENCER);
  RNA_def_property_ui_text(prop,
                           "Add Render to Video Editor",
                           "Add rendered animation to video editor. Note: this will replace all "
                           "existing data in the video editor");
  RNA_def_property_update(prop, NC_SCENE | ND_RENDER_OPTIONS, nullptr);

  prop = RNA_def_property(srna, "paper_texture", PROP_POINTER, PROP_NONE);
  RNA_def_property_pointer_sdna(prop, nullptr, "paper_texture");
  RNA_def_property_pointer_funcs(prop, nullptr, "rna_Scene_paper_texture_set", nullptr, nullptr);
  RNA_def_property_flag(prop, PROP_EDITABLE);
  RNA_def_property_override_flag(prop, PROPOVERRIDE_OVERRIDABLE_LIBRARY);
  RNA_def_property_ui_text(
      prop,
      "Paper Texture",
      "An image (e.g. a paper texture) that is placed in the background of the render");
  RNA_def_property_update(prop, NC_SCENE | ND_RENDER_OPTIONS, nullptr);
}

static void rna_def_scene_hydra(BlenderRNA *brna)
{
  StructRNA *srna;
  PropertyRNA *prop;

  static const EnumPropertyItem hydra_export_method_items[] = {
      {SCE_HYDRA_EXPORT_HYDRA,
       "HYDRA",
       0,
       "Hydra",
       "Fast interactive editing through native Hydra integration"},
      {SCE_HYDRA_EXPORT_USD,
       "USD",
       0,
       "USD",
       "Export scene through USD file, for accurate comparison with USD file export"},
      {0, nullptr, 0, nullptr, nullptr},
  };

  srna = RNA_def_struct(brna, "SceneHydra", nullptr);
  RNA_def_struct_path_func(srna, "rna_SceneHydra_path");
  RNA_def_struct_ui_text(srna, "Scene Hydra", "Scene Hydra render engine settings");

  prop = RNA_def_property(srna, "export_method", PROP_ENUM, PROP_NONE);
  RNA_def_property_enum_items(prop, hydra_export_method_items);
  RNA_def_property_ui_text(
      prop, "Export Method", "How to export the Blender scene to the Hydra render engine");
  RNA_def_property_update(prop, NC_SCENE | ND_RENDER_OPTIONS, nullptr);
}

void RNA_def_scene(BlenderRNA *brna)
{
  StructRNA *srna;
  PropertyRNA *prop;

  FunctionRNA *func;
  PropertyRNA *parm;

  static const EnumPropertyItem audio_distance_model_items[] = {
      {0, "NONE", 0, "None", "No distance attenuation"},
      {1, "INVERSE", 0, "Inverse", "Inverse distance model"},
      {2, "INVERSE_CLAMPED", 0, "Inverse Clamped", "Inverse distance model with clamping"},
      {3, "LINEAR", 0, "Linear", "Linear distance model"},
      {4, "LINEAR_CLAMPED", 0, "Linear Clamped", "Linear distance model with clamping"},
      {5, "EXPONENT", 0, "Exponential", "Exponential distance model"},
      {6,
       "EXPONENT_CLAMPED",
       0,
       "Exponential Clamped",
       "Exponential distance model with clamping"},
      {0, nullptr, 0, nullptr, nullptr},
  };

  static const EnumPropertyItem sync_mode_items[] = {
      {0, "NONE", 0, "Play Every Frame", "Do not sync, play every frame"},
      {SCE_FRAME_DROP, "FRAME_DROP", 0, "Frame Dropping", "Drop frames if playback is too slow"},
      {AUDIO_SYNC, "AUDIO_SYNC", 0, "Sync to Audio", "Sync to audio playback, dropping frames"},
      {0, nullptr, 0, nullptr, nullptr},
  };

  /* Struct definition */
  srna = RNA_def_struct(brna, "Scene", "ID");
  RNA_def_struct_ui_text(srna,
                         "Scene",
                         "Scene data-block, consisting in objects and "
                         "defining time and render related settings");
  RNA_def_struct_ui_icon(srna, ICON_SCENE_DATA);
  RNA_def_struct_clear_flag(srna, STRUCT_ID_REFCOUNT);

  /* Global Settings */
  prop = RNA_def_property(srna, "camera", PROP_POINTER, PROP_NONE);
  RNA_def_property_flag(prop, PROP_EDITABLE);
  RNA_def_property_override_flag(prop, PROPOVERRIDE_OVERRIDABLE_LIBRARY);
  RNA_def_property_pointer_funcs(prop, nullptr, nullptr, nullptr, "rna_Camera_object_poll");
  RNA_def_property_ui_text(prop, "Camera", "Active camera, used for rendering the scene");
  RNA_def_property_update(prop, NC_SCENE | NA_EDITED, "rna_Scene_camera_update");

  prop = RNA_def_property(srna, "background_set", PROP_POINTER, PROP_NONE);
  RNA_def_property_pointer_sdna(prop, nullptr, "set");
  RNA_def_property_struct_type(prop, "Scene");
  RNA_def_property_flag(prop, PROP_EDITABLE | PROP_ID_SELF_CHECK);
  RNA_def_property_override_flag(prop, PROPOVERRIDE_OVERRIDABLE_LIBRARY);
  RNA_def_property_pointer_funcs(prop, nullptr, "rna_Scene_set_set", nullptr, nullptr);
  RNA_def_property_ui_text(prop, "Background Scene", "Background set scene");
  RNA_def_property_update(prop, NC_SCENE | NA_EDITED, "rna_Scene_set_update");

  prop = RNA_def_property(srna, "world", PROP_POINTER, PROP_NONE);
  RNA_def_property_flag(prop, PROP_EDITABLE);
  RNA_def_property_override_flag(prop, PROPOVERRIDE_OVERRIDABLE_LIBRARY);
  RNA_def_property_ui_text(prop, "World", "World used for rendering the scene");
  RNA_def_property_translation_context(prop, BLT_I18NCONTEXT_ID_WORLD);
  RNA_def_property_update(prop, NC_SCENE | ND_WORLD, "rna_Scene_world_update");

  prop = RNA_def_property(srna, "objects", PROP_COLLECTION, PROP_NONE);
  RNA_def_property_struct_type(prop, "Object");
  RNA_def_property_ui_text(prop, "Objects", "");
  RNA_def_property_collection_funcs(prop,
                                    "rna_Scene_objects_begin",
                                    "rna_Scene_objects_next",
                                    "rna_Scene_objects_end",
                                    "rna_Scene_objects_get",
                                    nullptr,
                                    nullptr,
                                    nullptr,
                                    nullptr);
  rna_def_scene_objects(brna, prop);

  /* Frame Range Stuff */
  prop = RNA_def_property(srna, "frame_current", PROP_INT, PROP_TIME);
  RNA_def_property_clear_flag(prop, PROP_ANIMATABLE);
  RNA_def_property_int_sdna(prop, nullptr, "r.cfra");
  RNA_def_property_range(prop, MINAFRAME, MAXFRAME);
  RNA_def_property_int_funcs(prop, nullptr, "rna_Scene_frame_current_set", nullptr);
  RNA_def_property_ui_text(
      prop,
      "Current Frame",
      "Current frame, to update animation data from Python frame_set() instead");
  RNA_def_property_update(prop, NC_SCENE | ND_FRAME, "rna_Scene_frame_update");

  prop = RNA_def_property(srna, "frame_subframe", PROP_FLOAT, PROP_TIME);
  RNA_def_property_float_sdna(prop, nullptr, "r.subframe");
  RNA_def_property_ui_text(prop, "Current Subframe", "");
  RNA_def_property_clear_flag(prop, PROP_ANIMATABLE);
  RNA_def_property_range(prop, 0.0f, 1.0f);
  RNA_def_property_ui_range(prop, 0.0f, 1.0f, 0.01, 2);
  RNA_def_property_update(prop, NC_SCENE | ND_FRAME, "rna_Scene_frame_update");

  prop = RNA_def_property(srna, "frame_float", PROP_FLOAT, PROP_TIME);
  RNA_def_property_ui_text(prop, "Current Subframe", "");
  RNA_def_property_clear_flag(prop, PROP_ANIMATABLE);
  RNA_def_property_range(prop, MINAFRAME, MAXFRAME);
  RNA_def_property_ui_range(prop, MINAFRAME, MAXFRAME, 0.1, 2);
  RNA_def_property_float_funcs(
      prop, "rna_Scene_frame_float_get", "rna_Scene_frame_float_set", nullptr);
  RNA_def_property_update(prop, NC_SCENE | ND_FRAME, "rna_Scene_frame_update");

  prop = RNA_def_property(srna, "frame_start", PROP_INT, PROP_TIME);
  RNA_def_property_clear_flag(prop, PROP_ANIMATABLE);
  RNA_def_property_int_sdna(prop, nullptr, "r.sfra");
  RNA_def_property_int_funcs(prop, nullptr, "rna_Scene_start_frame_set", nullptr);
  RNA_def_property_range(prop, MINFRAME, MAXFRAME);
  RNA_def_property_ui_text(prop, "Start Frame", "First frame of the playback/rendering range");
  RNA_def_property_update(prop, NC_SCENE | ND_FRAME_RANGE, nullptr);

  prop = RNA_def_property(srna, "frame_end", PROP_INT, PROP_TIME);
  RNA_def_property_clear_flag(prop, PROP_ANIMATABLE);
  RNA_def_property_int_sdna(prop, nullptr, "r.efra");
  RNA_def_property_int_funcs(prop, nullptr, "rna_Scene_end_frame_set", nullptr);
  RNA_def_property_range(prop, MINFRAME, MAXFRAME);
  RNA_def_property_ui_text(prop, "End Frame", "Final frame of the playback/rendering range");
  RNA_def_property_update(prop, NC_SCENE | ND_FRAME_RANGE, nullptr);

  prop = RNA_def_property(srna, "frame_step", PROP_INT, PROP_TIME);
  RNA_def_property_clear_flag(prop, PROP_ANIMATABLE);
  RNA_def_property_int_sdna(prop, nullptr, "r.frame_step");
  RNA_def_property_range(prop, 0, MAXFRAME);
  RNA_def_property_ui_range(prop, 1, 100, 1, -1);
  RNA_def_property_ui_text(
      prop,
      "Frame Step",
      "Number of frames to skip forward while rendering/playing back each frame");
  RNA_def_property_update(prop, NC_SCENE | ND_FRAME, nullptr);

  prop = RNA_def_property(srna, "frame_current_final", PROP_FLOAT, PROP_TIME);
  RNA_def_property_clear_flag(prop, PROP_ANIMATABLE | PROP_EDITABLE);
  RNA_def_property_range(prop, MINAFRAME, MAXFRAME);
  RNA_def_property_float_funcs(prop, "rna_Scene_frame_current_final_get", nullptr, nullptr);
  RNA_def_property_ui_text(
      prop, "Current Frame Final", "Current frame with subframe and time remapping applied");

  prop = RNA_def_property(srna, "lock_frame_selection_to_range", PROP_BOOLEAN, PROP_NONE);
  RNA_def_property_clear_flag(prop, PROP_ANIMATABLE);
  RNA_def_property_boolean_sdna(prop, nullptr, "r.flag", SCER_LOCK_FRAME_SELECTION);
  RNA_def_property_ui_text(prop,
                           "Lock Frame Selection",
                           "Don't allow frame to be selected with mouse outside of frame range");
  RNA_def_property_update(prop, NC_SCENE | ND_FRAME, nullptr);

  /* Preview Range (frame-range for UI playback) */
  prop = RNA_def_property(srna, "use_preview_range", PROP_BOOLEAN, PROP_NONE);
  RNA_def_property_clear_flag(prop, PROP_ANIMATABLE);
  RNA_def_property_boolean_sdna(prop, nullptr, "r.flag", SCER_PRV_RANGE);
  RNA_def_property_boolean_funcs(prop, nullptr, "rna_Scene_use_preview_range_set");
  RNA_def_property_ui_text(
      prop,
      "Use Preview Range",
      "Use an alternative start/end frame range for animation playback and view renders");
  RNA_def_property_update(prop, NC_SCENE | ND_FRAME, nullptr);
  RNA_def_property_ui_icon(prop, ICON_PREVIEW_RANGE, 0);

  prop = RNA_def_property(srna, "frame_preview_start", PROP_INT, PROP_TIME);
  RNA_def_property_clear_flag(prop, PROP_ANIMATABLE);
  RNA_def_property_int_sdna(prop, nullptr, "r.psfra");
  RNA_def_property_int_funcs(prop, nullptr, "rna_Scene_preview_range_start_frame_set", nullptr);
  RNA_def_property_ui_text(
      prop, "Preview Range Start Frame", "Alternative start frame for UI playback");
  RNA_def_property_update(prop, NC_SCENE | ND_FRAME, nullptr);

  prop = RNA_def_property(srna, "frame_preview_end", PROP_INT, PROP_TIME);
  RNA_def_property_clear_flag(prop, PROP_ANIMATABLE);
  RNA_def_property_int_sdna(prop, nullptr, "r.pefra");
  RNA_def_property_int_funcs(prop, nullptr, "rna_Scene_preview_range_end_frame_set", nullptr);
  RNA_def_property_ui_text(
      prop, "Preview Range End Frame", "Alternative end frame for UI playback");
  RNA_def_property_update(prop, NC_SCENE | ND_FRAME, nullptr);

  /* Sub-frame for motion-blur debug. */
  prop = RNA_def_property(srna, "show_subframe", PROP_BOOLEAN, PROP_NONE);
  RNA_def_property_clear_flag(prop, PROP_ANIMATABLE);
  RNA_def_property_boolean_sdna(prop, nullptr, "r.flag", SCER_SHOW_SUBFRAME);
  RNA_def_property_ui_text(
      prop,
      "Show Subframe",
      "Display and allow setting fractional frame values for the current frame");
  RNA_def_property_update(prop, NC_SCENE | ND_FRAME, "rna_Scene_show_subframe_update");

  /* Timeline / Time Navigation settings */
  prop = RNA_def_property(srna, "show_keys_from_selected_only", PROP_BOOLEAN, PROP_NONE);
  RNA_def_property_boolean_negative_sdna(prop, nullptr, "flag", SCE_KEYS_NO_SELONLY);
  RNA_def_property_ui_text(
      prop, "Only Show Selected", "Only include channels relating to selected objects and data");
  RNA_def_property_update(prop, NC_SCENE | ND_FRAME, nullptr);

  /* Stamp */
  prop = RNA_def_property(srna, "use_stamp_note", PROP_STRING, PROP_NONE);
  RNA_def_property_string_sdna(prop, nullptr, "r.stamp_udata");
  RNA_def_property_ui_text(prop, "Stamp Note", "User defined note for the render stamping");
  RNA_def_property_update(prop, NC_SCENE | ND_RENDER_OPTIONS, nullptr);

  /* Animation Data (for Scene) */
  rna_def_animdata_common(srna);

  /* Readonly Properties */
  prop = RNA_def_property(srna, "is_nla_tweakmode", PROP_BOOLEAN, PROP_NONE);
  RNA_def_property_boolean_sdna(prop, nullptr, "flag", SCE_NLA_EDIT_ON);
  RNA_def_property_clear_flag(prop,
                              PROP_EDITABLE); /* DO NOT MAKE THIS EDITABLE, OR NLA EDITOR BREAKS */
  RNA_def_property_ui_text(
      prop,
      "NLA Tweak Mode",
      "Whether there is any action referenced by NLA being edited (strictly read-only)");
  RNA_def_property_update(prop, NC_SPACE | ND_SPACE_GRAPH, nullptr);

  /* Frame dropping flag for playback and sync enum */
#  if 0 /* XXX: Is this actually needed? */
  prop = RNA_def_property(srna, "use_frame_drop", PROP_BOOLEAN, PROP_NONE);
  RNA_def_property_boolean_sdna(prop, nullptr, "flag", SCE_FRAME_DROP);
  RNA_def_property_ui_text(
      prop, "Frame Dropping", "Play back dropping frames if frame display is too slow");
  RNA_def_property_update(prop, NC_SCENE, nullptr);
#  endif

  prop = RNA_def_property(srna, "use_custom_simulation_range", PROP_BOOLEAN, PROP_NONE);
  RNA_def_property_boolean_sdna(prop, nullptr, "flag", SCE_CUSTOM_SIMULATION_RANGE);
  RNA_def_property_ui_text(prop,
                           "Custom Simulation Range",
                           "Use a simulation range that is different from the scene range for "
                           "simulation nodes that don't override the frame range themselves");
  RNA_def_property_clear_flag(prop, PROP_ANIMATABLE);
  RNA_def_property_update(prop, NC_SCENE, "rna_Scene_set_update");

  prop = RNA_def_property(srna, "simulation_frame_start", PROP_INT, PROP_NONE);
  RNA_def_property_ui_text(prop, "Simulation Frame Start", "Frame at which simulations start");
  RNA_def_property_clear_flag(prop, PROP_ANIMATABLE);
  RNA_def_property_update(prop, NC_SCENE, "rna_Scene_set_update");

  prop = RNA_def_property(srna, "simulation_frame_end", PROP_INT, PROP_NONE);
  RNA_def_property_ui_text(prop, "Simulation Frame End", "Frame at which simulations end");
  RNA_def_property_clear_flag(prop, PROP_ANIMATABLE);
  RNA_def_property_update(prop, NC_SCENE, "rna_Scene_set_update");

  prop = RNA_def_property(srna, "sync_mode", PROP_ENUM, PROP_NONE);
  RNA_def_property_enum_funcs(prop, "rna_Scene_sync_mode_get", "rna_Scene_sync_mode_set", nullptr);
  RNA_def_property_enum_items(prop, sync_mode_items);
  RNA_def_property_enum_default(prop, AUDIO_SYNC);
  RNA_def_property_ui_text(prop, "Sync Mode", "How to sync playback");
  RNA_def_property_update(prop, NC_SCENE, nullptr);

  /* Nodes (Compositing) */
  prop = RNA_def_property(srna, "node_tree", PROP_POINTER, PROP_NONE);
  RNA_def_property_pointer_sdna(prop, nullptr, "nodetree");
  RNA_def_property_clear_flag(prop, PROP_PTR_NO_OWNERSHIP);
  RNA_def_property_override_flag(prop, PROPOVERRIDE_OVERRIDABLE_LIBRARY);
  RNA_def_property_ui_text(prop, "Node Tree", "Compositing node tree");

  prop = RNA_def_property(srna, "use_nodes", PROP_BOOLEAN, PROP_NONE);
  RNA_def_property_boolean_sdna(prop, nullptr, "use_nodes", 1);
  RNA_def_property_flag(prop, PROP_CONTEXT_UPDATE);
  RNA_def_property_ui_text(prop, "Use Nodes", "Enable the compositing node tree");
  RNA_def_property_update(prop, NC_SCENE | ND_RENDER_OPTIONS, "rna_Scene_use_nodes_update");

  /* Sequencer */
  prop = RNA_def_property(srna, "sequence_editor", PROP_POINTER, PROP_NONE);
  RNA_def_property_pointer_sdna(prop, nullptr, "ed");
  RNA_def_property_struct_type(prop, "SequenceEditor");
  RNA_def_property_ui_text(prop, "Sequence Editor", "");

  /* Keying Sets */
  prop = RNA_def_property(srna, "keying_sets", PROP_COLLECTION, PROP_NONE);
  RNA_def_property_collection_sdna(prop, nullptr, "keyingsets", nullptr);
  RNA_def_property_struct_type(prop, "KeyingSet");
  RNA_def_property_ui_text(prop, "Absolute Keying Sets", "Absolute Keying Sets for this Scene");
  RNA_def_property_update(prop, NC_SCENE | ND_KEYINGSET, nullptr);
  rna_def_scene_keying_sets(brna, prop);

  prop = RNA_def_property(srna, "keying_sets_all", PROP_COLLECTION, PROP_NONE);
  RNA_def_property_collection_funcs(prop,
                                    "rna_Scene_all_keyingsets_begin",
                                    "rna_Scene_all_keyingsets_next",
                                    "rna_iterator_listbase_end",
                                    "rna_iterator_listbase_get",
                                    nullptr,
                                    nullptr,
                                    nullptr,
                                    nullptr);
  RNA_def_property_struct_type(prop, "KeyingSet");
  RNA_def_property_ui_text(
      prop,
      "All Keying Sets",
      "All Keying Sets available for use (Builtins and Absolute Keying Sets for this Scene)");
  RNA_def_property_update(prop, NC_SCENE | ND_KEYINGSET, nullptr);
  rna_def_scene_keying_sets_all(brna, prop);

  /* Rigid Body Simulation */
  prop = RNA_def_property(srna, "rigidbody_world", PROP_POINTER, PROP_NONE);
  RNA_def_property_pointer_sdna(prop, nullptr, "rigidbody_world");
  RNA_def_property_struct_type(prop, "RigidBodyWorld");
  RNA_def_property_ui_text(prop, "Rigid Body World", "");
  RNA_def_property_update(prop, NC_SCENE, "rna_Physics_relations_update");

  /* Tool Settings */
  prop = RNA_def_property(srna, "tool_settings", PROP_POINTER, PROP_NONE);
  RNA_def_property_flag(prop, PROP_NEVER_NULL);
  RNA_def_property_override_flag(prop, PROPOVERRIDE_NO_COMPARISON);
  RNA_def_property_pointer_sdna(prop, nullptr, "toolsettings");
  RNA_def_property_struct_type(prop, "ToolSettings");
  RNA_def_property_ui_text(prop, "Tool Settings", "");

  /* Unit Settings */
  prop = RNA_def_property(srna, "unit_settings", PROP_POINTER, PROP_NONE);
  RNA_def_property_flag(prop, PROP_NEVER_NULL);
  RNA_def_property_pointer_sdna(prop, nullptr, "unit");
  RNA_def_property_struct_type(prop, "UnitSettings");
  RNA_def_property_ui_text(prop, "Unit Settings", "Unit editing settings");

  /* Physics Settings */
  prop = RNA_def_property(srna, "gravity", PROP_FLOAT, PROP_ACCELERATION);
  RNA_def_property_float_sdna(prop, nullptr, "physics_settings.gravity");
  RNA_def_property_array(prop, 3);
  RNA_def_property_ui_range(prop, -200.0f, 200.0f, 1, 2);
  RNA_def_property_ui_text(prop, "Gravity", "Constant acceleration in a given direction");
  RNA_def_property_update(prop, 0, "rna_Physics_update");

  prop = RNA_def_property(srna, "use_gravity", PROP_BOOLEAN, PROP_NONE);
  RNA_def_property_boolean_sdna(prop, nullptr, "physics_settings.flag", PHYS_GLOBAL_GRAVITY);
  RNA_def_property_ui_text(prop, "Global Gravity", "Use global gravity for all dynamics");
  RNA_def_property_update(prop, 0, "rna_Physics_update");

  /* Render Data */
  prop = RNA_def_property(srna, "render", PROP_POINTER, PROP_NONE);
  RNA_def_property_flag(prop, PROP_NEVER_NULL);
  RNA_def_property_pointer_sdna(prop, nullptr, "r");
  RNA_def_property_struct_type(prop, "RenderSettings");
  RNA_def_property_ui_text(prop, "Render Data", "");

  /* Safe Areas */
  prop = RNA_def_property(srna, "safe_areas", PROP_POINTER, PROP_NONE);
  RNA_def_property_pointer_sdna(prop, nullptr, "safe_areas");
  RNA_def_property_flag(prop, PROP_NEVER_NULL);
  RNA_def_property_struct_type(prop, "DisplaySafeAreas");
  RNA_def_property_ui_text(prop, "Safe Areas", "");

  /* Markers */
  prop = RNA_def_property(srna, "timeline_markers", PROP_COLLECTION, PROP_NONE);
  RNA_def_property_collection_sdna(prop, nullptr, "markers", nullptr);
  RNA_def_property_struct_type(prop, "TimelineMarker");
  RNA_def_property_ui_text(
      prop, "Timeline Markers", "Markers used in all timelines for the current scene");
  rna_def_timeline_markers(brna, prop);

  /* Transform Orientations */
  prop = RNA_def_property(srna, "transform_orientation_slots", PROP_COLLECTION, PROP_NONE);
  RNA_def_property_collection_funcs(prop,
                                    "rna_Scene_transform_orientation_slots_begin",
                                    "rna_iterator_array_next",
                                    "rna_iterator_array_end",
                                    "rna_iterator_array_get",
                                    "rna_Scene_transform_orientation_slots_length",
                                    nullptr,
                                    nullptr,
                                    nullptr);
  RNA_def_property_struct_type(prop, "TransformOrientationSlot");
  RNA_def_property_ui_text(prop, "Transform Orientation Slots", "");

  /* 3D View Cursor */
  prop = RNA_def_property(srna, "cursor", PROP_POINTER, PROP_NONE);
  RNA_def_property_flag(prop, PROP_NEVER_NULL);
  RNA_def_property_pointer_sdna(prop, nullptr, "cursor");
  RNA_def_property_struct_type(prop, "View3DCursor");
  RNA_def_property_ui_text(prop, "3D Cursor", "");

  /* Audio Settings */
  prop = RNA_def_property(srna, "use_audio", PROP_BOOLEAN, PROP_NONE);
  RNA_def_property_boolean_funcs(prop, "rna_Scene_use_audio_get", "rna_Scene_use_audio_set");
  RNA_def_property_ui_text(
      prop, "Play Audio", "Play back of audio from Sequence Editor, otherwise mute audio");
  RNA_def_property_update(prop, NC_SCENE, "rna_Scene_use_audio_update");

#  if 0 /* XXX: Is this actually needed? */
  prop = RNA_def_property(srna, "use_audio_sync", PROP_BOOLEAN, PROP_NONE);
  RNA_def_property_boolean_sdna(prop, nullptr, "audio.flag", AUDIO_SYNC);
  RNA_def_property_ui_text(
      prop,
      "Audio Sync",
      "Play back and sync with audio clock, dropping frames if frame display is too slow");
  RNA_def_property_update(prop, NC_SCENE, nullptr);
#  endif

  prop = RNA_def_property(srna, "use_audio_scrub", PROP_BOOLEAN, PROP_NONE);
  RNA_def_property_boolean_sdna(prop, nullptr, "audio.flag", AUDIO_SCRUB);
  RNA_def_property_ui_text(
      prop, "Audio Scrubbing", "Play audio from Sequence Editor while scrubbing");
  RNA_def_property_update(prop, NC_SCENE, nullptr);

  prop = RNA_def_property(srna, "audio_doppler_speed", PROP_FLOAT, PROP_NONE);
  RNA_def_property_float_sdna(prop, nullptr, "audio.speed_of_sound");
  RNA_def_property_clear_flag(prop, PROP_ANIMATABLE);
  RNA_def_property_range(prop, 0.01f, FLT_MAX);
  RNA_def_property_ui_text(
      prop, "Speed of Sound", "Speed of sound for Doppler effect calculation");
  RNA_def_property_update(prop, NC_SCENE, "rna_Scene_listener_update");

  prop = RNA_def_property(srna, "audio_doppler_factor", PROP_FLOAT, PROP_NONE);
  RNA_def_property_float_sdna(prop, nullptr, "audio.doppler_factor");
  RNA_def_property_clear_flag(prop, PROP_ANIMATABLE);
  RNA_def_property_range(prop, 0.0, FLT_MAX);
  RNA_def_property_ui_text(prop, "Doppler Factor", "Pitch factor for Doppler effect calculation");
  RNA_def_property_update(prop, NC_SCENE, "rna_Scene_listener_update");

  prop = RNA_def_property(srna, "audio_distance_model", PROP_ENUM, PROP_NONE);
  RNA_def_property_enum_bitflag_sdna(prop, nullptr, "audio.distance_model");
  RNA_def_property_clear_flag(prop, PROP_ANIMATABLE);
  RNA_def_property_enum_items(prop, audio_distance_model_items);
  RNA_def_property_ui_text(
      prop, "Distance Model", "Distance model for distance attenuation calculation");
  RNA_def_property_update(prop, NC_SCENE, "rna_Scene_listener_update");

  prop = RNA_def_property(srna, "audio_volume", PROP_FLOAT, PROP_NONE);
  RNA_def_property_float_sdna(prop, nullptr, "audio.volume");
  RNA_def_property_range(prop, 0.0f, 100.0f);
  RNA_def_property_ui_text(prop, "Volume", "Audio volume");
  RNA_def_property_translation_context(prop, BLT_I18NCONTEXT_ID_SOUND);
  RNA_def_property_update(prop, NC_SCENE, nullptr);
  RNA_def_property_update(prop, NC_SCENE, "rna_Scene_volume_update");

  func = RNA_def_function(srna, "update_render_engine", "rna_Scene_update_render_engine");
  RNA_def_function_flag(func, FUNC_NO_SELF | FUNC_USE_MAIN);
  RNA_def_function_ui_description(func, "Trigger a render engine update");

  /* Statistics */
  func = RNA_def_function(srna, "statistics", "rna_Scene_statistics_string_get");
  RNA_def_function_flag(func, FUNC_USE_MAIN | FUNC_USE_REPORTS);
  parm = RNA_def_pointer(func, "view_layer", "ViewLayer", "View Layer", "");
  RNA_def_parameter_flags(parm, PROP_NEVER_NULL, PARM_REQUIRED);
  parm = RNA_def_string(func, "statistics", nullptr, 0, "Statistics", "");
  RNA_def_function_return(func, parm);

  /* Grease Pencil */
  prop = RNA_def_property(srna, "grease_pencil", PROP_POINTER, PROP_NONE);
  RNA_def_property_pointer_sdna(prop, nullptr, "gpd");
  RNA_def_property_struct_type(prop, "GreasePencil");
  RNA_def_property_pointer_funcs(
      prop, nullptr, nullptr, nullptr, "rna_GPencil_datablocks_annotations_poll");
  RNA_def_property_flag(prop, PROP_EDITABLE | PROP_ID_REFCOUNT);
  RNA_def_property_override_flag(prop, PROPOVERRIDE_OVERRIDABLE_LIBRARY);
  RNA_def_property_ui_text(
      prop, "Annotations", "Grease Pencil data-block used for annotations in the 3D view");
  RNA_def_property_update(prop, NC_GPENCIL | ND_DATA | NA_EDITED, nullptr);

  /* active MovieClip */
  prop = RNA_def_property(srna, "active_clip", PROP_POINTER, PROP_NONE);
  RNA_def_property_pointer_sdna(prop, nullptr, "clip");
  RNA_def_property_flag(prop, PROP_EDITABLE);
  RNA_def_property_struct_type(prop, "MovieClip");
  RNA_def_property_ui_text(prop,
                           "Active Movie Clip",
                           "Active Movie Clip that can be used by motion tracking constraints "
                           "or as a camera's background image");
  RNA_def_property_update(prop, NC_SCENE | ND_DRAW_RENDER_VIEWPORT, nullptr);

  /* color management */
  prop = RNA_def_property(srna, "view_settings", PROP_POINTER, PROP_NONE);
  RNA_def_property_pointer_sdna(prop, nullptr, "view_settings");
  RNA_def_property_struct_type(prop, "ColorManagedViewSettings");
  RNA_def_property_ui_text(
      prop, "View Settings", "Color management settings applied on image before saving");

  prop = RNA_def_property(srna, "display_settings", PROP_POINTER, PROP_NONE);
  RNA_def_property_pointer_sdna(prop, nullptr, "display_settings");
  RNA_def_property_struct_type(prop, "ColorManagedDisplaySettings");
  RNA_def_property_ui_text(
      prop, "Display Settings", "Settings of device saved image would be displayed on");

  prop = RNA_def_property(srna, "sequencer_colorspace_settings", PROP_POINTER, PROP_NONE);
  RNA_def_property_pointer_sdna(prop, nullptr, "sequencer_colorspace_settings");
  RNA_def_property_struct_type(prop, "ColorManagedSequencerColorspaceSettings");
  RNA_def_property_ui_text(
      prop, "Sequencer Color Space Settings", "Settings of color space sequencer is working in");

  /* Layer and Collections */
  prop = RNA_def_property(srna, "view_layers", PROP_COLLECTION, PROP_NONE);
  RNA_def_property_collection_sdna(prop, nullptr, "view_layers", nullptr);
  RNA_def_property_struct_type(prop, "ViewLayer");
  RNA_def_property_ui_text(prop, "View Layers", "");
  rna_def_view_layers(brna, prop);

  prop = RNA_def_property(srna, "collection", PROP_POINTER, PROP_NONE);
  RNA_def_property_flag(prop, PROP_NEVER_NULL);
  RNA_def_property_pointer_sdna(prop, nullptr, "master_collection");
  RNA_def_property_struct_type(prop, "Collection");
  RNA_def_property_clear_flag(prop, PROP_PTR_NO_OWNERSHIP);
  RNA_def_property_override_flag(prop, PROPOVERRIDE_OVERRIDABLE_LIBRARY);
  RNA_def_property_ui_text(prop,
                           "Collection",
                           "Scene root collection that owns all the objects and other collections "
                           "instantiated in the scene");

  /* Scene Display */
  prop = RNA_def_property(srna, "display", PROP_POINTER, PROP_NONE);
  RNA_def_property_pointer_sdna(prop, nullptr, "display");
  RNA_def_property_struct_type(prop, "SceneDisplay");
  RNA_def_property_ui_text(prop, "Scene Display", "Scene display settings for 3D viewport");

  /* EEVEE */
  prop = RNA_def_property(srna, "eevee", PROP_POINTER, PROP_NONE);
  RNA_def_property_struct_type(prop, "SceneEEVEE");
  RNA_def_property_ui_text(prop, "EEVEE", "EEVEE settings for the scene");

  /* Grease Pencil */
  prop = RNA_def_property(srna, "grease_pencil_settings", PROP_POINTER, PROP_NONE);
  RNA_def_property_struct_type(prop, "SceneGpencil");
  RNA_def_property_ui_text(prop, "Grease Pencil", "Grease Pencil settings for the scene");

  /* Hydra */
  prop = RNA_def_property(srna, "hydra", PROP_POINTER, PROP_NONE);
  RNA_def_property_struct_type(prop, "SceneHydra");
  RNA_def_property_ui_text(prop, "Hydra", "Hydra settings for the scene");

  /* Ondine */
  prop = RNA_def_property(srna, "ondine_watercolor", PROP_POINTER, PROP_NONE);
  RNA_def_property_struct_type(prop, "SceneOndine");
  RNA_def_property_ui_text(
      prop, "Ondine Watercolor", "Ondine Watercolor settings for rendering the scene");

  /* Nestled Data. */
  /* *** Non-Animated *** */
  RNA_define_animate_sdna(false);
  rna_def_tool_settings(brna);
  rna_def_gpencil_interpolate(brna);
  rna_def_unified_paint_settings(brna);
  rna_def_curve_paint_settings(brna);
  rna_def_sequencer_tool_settings(brna);
  rna_def_statvis(brna);
  rna_def_unit_settings(brna);
  rna_def_scene_image_format_data(brna);
  rna_def_transform_orientation(brna);
  rna_def_transform_orientation_slot(brna);
  rna_def_view3d_cursor(brna);
  rna_def_selected_uv_element(brna);
  rna_def_display_safe_areas(brna);
  rna_def_scene_display(brna);
  rna_def_raytrace_eevee(brna);
  rna_def_scene_eevee(brna);
  rna_def_scene_hydra(brna);
  rna_def_scene_ondine(brna);
  rna_def_view_layer_aov(brna);
  rna_def_view_layer_lightgroup(brna);
  rna_def_view_layer_eevee(brna);
  rna_def_scene_gpencil(brna);
  RNA_define_animate_sdna(true);
  /* *** Animated *** */
  rna_def_scene_render_data(brna);
  rna_def_scene_render_view(brna);

  /* Scene API */
  RNA_api_scene(srna);
}

#endif<|MERGE_RESOLUTION|>--- conflicted
+++ resolved
@@ -2975,16 +2975,6 @@
   return "render.ffmpeg";
 }
 
-static void rna_Scene_paper_texture_set(PointerRNA *ptr,
-                                        PointerRNA value,
-                                        ReportList * /*reports*/)
-{
-  SceneOndine *ondine = (SceneOndine *)ptr->data;
-  ID *id = (ID *)value.data;
-  id_us_plus(id);
-  ondine->paper_texture = (Image *)id;
-}
-
 #  ifdef WITH_FFMPEG
 /* FFMpeg Codec setting update hook. */
 static void rna_FFmpegSettings_codec_update(Main * /*bmain*/, Scene * /*scene*/, PointerRNA *ptr)
@@ -3008,13 +2998,6 @@
   }
 }
 #  endif
-
-static float rna_Scene_ondine_render_progress_get(PointerRNA * /*ptr*/)
-{
-  return OD_get_render_progress();
-}
-
-static void rna_Scene_ondine_render_progress_set(PointerRNA * /*ptr*/, float /*value*/) {}
 
 #else
 
@@ -7596,14 +7579,6 @@
       prop, "Compositor Precision", "The precision of compositor intermediate result");
   RNA_def_property_update(prop, NC_NODE | ND_DISPLAY, "rna_Scene_compositor_update");
 
-<<<<<<< HEAD
-  /* Ondine. */
-  prop = RNA_def_property(srna, "ondine_progress", PROP_FLOAT, PROP_NONE);
-  RNA_def_property_float_funcs(prop,
-                               "rna_Scene_ondine_render_progress_get",
-                               "rna_Scene_ondine_render_progress_set",
-                               nullptr);
-=======
   prop = RNA_def_property(srna, "compositor_denoise_preview_quality", PROP_ENUM, PROP_NONE);
   RNA_def_property_enum_sdna(prop, nullptr, "compositor_denoise_preview_quality");
   RNA_def_property_enum_items(prop, compositor_denoise_quality_items);
@@ -7623,7 +7598,13 @@
                            "The quality used by denoise nodes during the compositing of final "
                            "renders if the nodes' quality option is set to Follow Scene");
   RNA_def_property_update(prop, NC_NODE | ND_DISPLAY, "rna_Scene_compositor_update");
->>>>>>> 693f8f37
+
+  /* Ondine. */
+  prop = RNA_def_property(srna, "ondine_progress", PROP_FLOAT, PROP_NONE);
+  RNA_def_property_float_funcs(prop,
+                               "rna_Scene_ondine_render_progress_get",
+                               "rna_Scene_ondine_render_progress_set",
+                               nullptr);
 
   /* Nestled Data. */
   /* *** Non-Animated *** */

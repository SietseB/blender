--- conflicted
+++ resolved
@@ -1214,16 +1214,12 @@
   return "grease_pencil_settings";
 }
 
-<<<<<<< HEAD
-static char *rna_SceneOndine_path(const PointerRNA * /*ptr*/)
-{
-  return BLI_strdup("ondine_watercolor");
-}
-
-static char *rna_SceneHydra_path(const PointerRNA * /*ptr*/)
-=======
+static std::optional<std::string> rna_SceneOndine_path(const PointerRNA * /*ptr*/)
+{
+  return "ondine_watercolor";
+}
+
 static std::optional<std::string> rna_SceneHydra_path(const PointerRNA * /*ptr*/)
->>>>>>> 4e60a68d
 {
   return "hydra";
 }

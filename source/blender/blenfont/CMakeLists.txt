# ***** BEGIN GPL LICENSE BLOCK *****
#
# This program is free software; you can redistribute it and/or
# modify it under the terms of the GNU General Public License
# as published by the Free Software Foundation; either version 2
# of the License, or (at your option) any later version.
#
# This program is distributed in the hope that it will be useful,
# but WITHOUT ANY WARRANTY; without even the implied warranty of
# MERCHANTABILITY or FITNESS FOR A PARTICULAR PURPOSE.  See the
# GNU General Public License for more details.
#
# You should have received a copy of the GNU General Public License
# along with this program; if not, write to the Free Software Foundation,
# Inc., 51 Franklin Street, Fifth Floor, Boston, MA 02110-1301, USA.
#
# The Original Code is Copyright (C) 2008, Blender Foundation
# All rights reserved.
# ***** END GPL LICENSE BLOCK *****

set(INC
  .
  ../blenkernel
  ../blenlib
  ../blentranslation
  ../gpu
  ../imbuf
  ../makesdna
  ../makesrna
  ../../../intern/glew-mx
  ../../../intern/guardedalloc
)

set(INC_SYS
  ${FREETYPE_INCLUDE_DIRS}
)

set(SRC
  intern/blf.c
  intern/blf_default.c
  intern/blf_dir.c
  intern/blf_font.c
  intern/blf_font_default.c
  intern/blf_glyph.c
  intern/blf_thumbs.c
  intern/blf_util.c

  BLF_api.h
  intern/blf_internal.h
  intern/blf_internal_types.h
)

set(LIB
  bf_gpu
  bf_intern_guardedalloc

<<<<<<< HEAD
  ${FREETYPE_LIBRARIES}
=======
  ${FREETYPE_LIBRARIES} ${BROTLI_LIBRARIES}
>>>>>>> ec2e9a43
)

if(WIN32)
  list(APPEND SRC
    intern/blf_font_win32_compat.c
  )
endif()

if(WITH_INTERNATIONAL)
  add_definitions(-DWITH_INTERNATIONAL)
endif()

if(WITH_PYTHON)
  add_definitions(-DWITH_PYTHON)
  list(APPEND INC
    ../python
  )
endif()


blender_add_lib(bf_blenfont "${SRC}" "${INC}" "${INC_SYS}" "${LIB}")<|MERGE_RESOLUTION|>--- conflicted
+++ resolved
@@ -54,11 +54,7 @@
   bf_gpu
   bf_intern_guardedalloc
 
-<<<<<<< HEAD
-  ${FREETYPE_LIBRARIES}
-=======
   ${FREETYPE_LIBRARIES} ${BROTLI_LIBRARIES}
->>>>>>> ec2e9a43
 )
 
 if(WIN32)

--- conflicted
+++ resolved
@@ -60,7 +60,6 @@
 void BKE_gpencil_free_point_weights(struct MDeformVert *dvert);
 void BKE_gpencil_free_stroke_weights(struct bGPDstroke *gps);
 void BKE_gpencil_free_stroke_editcurve(struct bGPDstroke *gps);
-void BKE_gpencil_free_stroke_morphs(struct bGPDstroke *gps);
 /** Free stroke, doesn't unlink from any #ListBase. */
 void BKE_gpencil_free_stroke(struct bGPDstroke *gps);
 /** Free strokes belonging to a gp-frame. */
@@ -143,8 +142,7 @@
  */
 struct bGPDstroke *BKE_gpencil_stroke_duplicate(struct bGPDstroke *gps_src,
                                                 bool dup_points,
-                                                bool dup_curve,
-                                                bool dup_seed);
+                                                bool dup_curve);
 
 /**
  * Make a copy of a given gpencil data-block.
@@ -426,18 +424,6 @@
 
 void BKE_gpencil_blend_read_data(struct BlendDataReader *reader, struct bGPdata *gpd);
 
-<<<<<<< HEAD
-bool BKE_gpencil_can_avoid_full_copy_on_write(const struct Depsgraph *depsgraph,
-                                              struct bGPdata *gpd);
-
-/**
- * Update the geometry of the evaluated bGPdata.
- * This function will:
- *    1) Copy the original data over to the evaluated object.
- *    2) Update the original pointers in the runtime structs.
- */
-void BKE_gpencil_update_on_write(struct bGPdata *gpd_orig, struct bGPdata *gpd_eval);
-
 /**
  * Get the active morph target for editing.
  * \param gpd: Grease pencil data-block
@@ -453,8 +439,6 @@
 
 #define GPENCIL_MORPH_TARGETS_MAX 128
 
-=======
->>>>>>> e9298dce
 #ifdef __cplusplus
 }
 #endif
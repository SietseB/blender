/*
 * ***** BEGIN GPL LICENSE BLOCK *****
 *
 * This program is free software; you can redistribute it and/or
 * modify it under the terms of the GNU General Public License
 * as published by the Free Software Foundation; either version 2
 * of the License, or (at your option) any later version.
 *
 * This program is distributed in the hope that it will be useful,
 * but WITHOUT ANY WARRANTY; without even the implied warranty of
 * MERCHANTABILITY or FITNESS FOR A PARTICULAR PURPOSE.  See the
 * GNU General Public License for more details.
 *
 * You should have received a copy of the GNU General Public License
 * along with this program; if not, write to the Free Software Foundation,
 * Inc., 51 Franklin Street, Fifth Floor, Boston, MA 02110-1301, USA.
 *
 * The Original Code is Copyright (C) 2001-2002 by NaN Holding BV.
 * All rights reserved.
 *
 * Contributor(s): Blender Foundation (2008).
 *
 * ***** END GPL LICENSE BLOCK *****
 */

#ifndef __BKE_CONTEXT_H__
#define __BKE_CONTEXT_H__

/** \file BKE_context.h
 *  \ingroup bke
 */

#include "DNA_listBase.h"
#include "RNA_types.h"

#ifdef __cplusplus
extern "C" {
#endif

struct ARegion;
struct bScreen;
struct ListBase;
struct Main;
struct Object;
struct PointerRNA;
struct ReportList;
struct Scene;
struct ScrArea;
struct SpaceLink;
struct View3D;
struct RegionView3D;
struct StructRNA;
struct ToolSettings;
struct Image;
struct Text;
struct ImBuf;
struct EditBone;
struct bPoseChannel;
<<<<<<< HEAD
struct wmWidget;
=======
struct bGPdata;
struct bGPDlayer;
struct bGPDframe;
>>>>>>> e7de96f5
struct wmWindow;
struct wmWindowManager;
struct SpaceText;
struct SpaceImage;
struct SpaceClip;
struct ID;

/* Structs */

struct bContext;
typedef struct bContext bContext;

struct bContextDataResult;
typedef struct bContextDataResult bContextDataResult;

typedef int (*bContextDataCallback)(const bContext *C,
                                    const char *member, bContextDataResult *result);

typedef struct bContextStoreEntry {
	struct bContextStoreEntry *next, *prev;

	char name[128];
	PointerRNA ptr;
} bContextStoreEntry;

typedef struct bContextStore {
	struct bContextStore *next, *prev;

	ListBase entries;
	bool used;
} bContextStore;

/* for the context's rna mode enum
 * keep aligned with data_mode_strings in context.c */
enum {
	CTX_MODE_EDIT_MESH = 0,
	CTX_MODE_EDIT_CURVE,
	CTX_MODE_EDIT_SURFACE,
	CTX_MODE_EDIT_TEXT,
	CTX_MODE_EDIT_ARMATURE,
	CTX_MODE_EDIT_METABALL,
	CTX_MODE_EDIT_LATTICE,
	CTX_MODE_POSE,
	CTX_MODE_SCULPT,
	CTX_MODE_PAINT_WEIGHT,
	CTX_MODE_PAINT_VERTEX,
	CTX_MODE_PAINT_TEXTURE,
	CTX_MODE_PARTICLE,
	CTX_MODE_OBJECT
};

/* Context */

bContext *CTX_create(void);
void CTX_free(bContext *C);

bContext *CTX_copy(const bContext *C);

/* Stored Context */

bContextStore *CTX_store_add(ListBase *contexts, const char *name, PointerRNA *ptr);
bContextStore *CTX_store_add_all(ListBase *contexts, bContextStore *context);
void CTX_store_set(bContext *C, bContextStore *store);
bContextStore *CTX_store_copy(bContextStore *store);
void CTX_store_free(bContextStore *store);
void CTX_store_free_list(ListBase *contexts);

/* need to store if python is initialized or not */
int CTX_py_init_get(bContext *C);
void CTX_py_init_set(bContext *C, int value);

void *CTX_py_dict_get(const bContext *C);
void CTX_py_dict_set(bContext *C, void *value);

/* Window Manager Context */

struct wmWindowManager *CTX_wm_manager(const bContext *C);
struct wmWindow *CTX_wm_window(const bContext *C);
struct wmWidget *CTX_wm_widget(const bContext *C);
struct bScreen *CTX_wm_screen(const bContext *C);
struct ScrArea *CTX_wm_area(const bContext *C);
struct SpaceLink *CTX_wm_space_data(const bContext *C);
struct ARegion *CTX_wm_region(const bContext *C);
void *CTX_wm_region_data(const bContext *C);
struct ARegion *CTX_wm_menu(const bContext *C);
struct ReportList *CTX_wm_reports(const bContext *C);

struct View3D *CTX_wm_view3d(const bContext *C);
struct RegionView3D *CTX_wm_region_view3d(const bContext *C);
struct SpaceText *CTX_wm_space_text(const bContext *C);
struct SpaceImage *CTX_wm_space_image(const bContext *C);
struct SpaceConsole *CTX_wm_space_console(const bContext *C);
struct SpaceButs *CTX_wm_space_buts(const bContext *C);
struct SpaceFile *CTX_wm_space_file(const bContext *C);
struct SpaceSeq *CTX_wm_space_seq(const bContext *C);
struct SpaceOops *CTX_wm_space_outliner(const bContext *C);
struct SpaceNla *CTX_wm_space_nla(const bContext *C);
struct SpaceTime *CTX_wm_space_time(const bContext *C);
struct SpaceNode *CTX_wm_space_node(const bContext *C);
struct SpaceLogic *CTX_wm_space_logic(const bContext *C);
struct SpaceIpo *CTX_wm_space_graph(const bContext *C);
struct SpaceAction *CTX_wm_space_action(const bContext *C);
struct SpaceInfo *CTX_wm_space_info(const bContext *C);
struct SpaceUserPref *CTX_wm_space_userpref(const bContext *C);
struct SpaceClip *CTX_wm_space_clip(const bContext *C);

void CTX_wm_manager_set(bContext *C, struct wmWindowManager *wm);
void CTX_wm_window_set(bContext *C, struct wmWindow *win);
void CTX_wm_widget_set(bContext *C, struct wmWidget *widget);
void CTX_wm_screen_set(bContext *C, struct bScreen *screen); /* to be removed */
void CTX_wm_area_set(bContext *C, struct ScrArea *sa);
void CTX_wm_region_set(bContext *C, struct ARegion *region);
void CTX_wm_menu_set(bContext *C, struct ARegion *menu);
const char *CTX_wm_operator_poll_msg_get(struct bContext *C);
void CTX_wm_operator_poll_msg_set(struct bContext *C, const char *msg);

/* Data Context
 *
 * - listbases consist of CollectionPointerLink items and must be
 *   freed with BLI_freelistN!
 * - the dir listbase consists of LinkData items */

/* data type, needed so we can tell between a NULL pointer and an empty list */
enum {
	CTX_DATA_TYPE_POINTER = 0,
	CTX_DATA_TYPE_COLLECTION
};

PointerRNA CTX_data_pointer_get(const bContext *C, const char *member);
PointerRNA CTX_data_pointer_get_type(const bContext *C, const char *member, StructRNA *type);
ListBase CTX_data_collection_get(const bContext *C, const char *member);
ListBase CTX_data_dir_get_ex(const bContext *C, const bool use_store, const bool use_rna, const bool use_all);
ListBase CTX_data_dir_get(const bContext *C);
int CTX_data_get(const bContext *C, const char *member, PointerRNA *r_ptr, ListBase *r_lb, short *r_type);

void CTX_data_id_pointer_set(bContextDataResult *result, struct ID *id);
void CTX_data_pointer_set(bContextDataResult *result, struct ID *id, StructRNA *type, void *data);

void CTX_data_id_list_add(bContextDataResult *result, struct ID *id);
void CTX_data_list_add(bContextDataResult *result, struct ID *id, StructRNA *type, void *data);

void CTX_data_dir_set(bContextDataResult *result, const char **member);

void CTX_data_type_set(struct bContextDataResult *result, short type);
short CTX_data_type_get(struct bContextDataResult *result);

bool CTX_data_equals(const char *member, const char *str);
bool CTX_data_dir(const char *member);

#if 0
void CTX_data_pointer_set(bContextDataResult *result, void *data);
void CTX_data_list_add(bContextDataResult *result, void *data);
#endif

#define CTX_DATA_BEGIN(C, Type, instance, member)                             \
	{                                                                         \
		ListBase ctx_data_list;                                               \
		CollectionPointerLink *ctx_link;                                      \
		CTX_data_##member(C, &ctx_data_list);                                 \
		for (ctx_link = ctx_data_list.first;                                  \
		     ctx_link;                                                        \
		     ctx_link = ctx_link->next)                                       \
		{                                                                     \
			Type instance = ctx_link->ptr.data;

#define CTX_DATA_END                                                          \
		}                                                                     \
		BLI_freelistN(&ctx_data_list);                                        \
} (void)0

int ctx_data_list_count(const bContext *C, int (*func)(const bContext *, ListBase *));

#define CTX_DATA_COUNT(C, member) \
	ctx_data_list_count(C, CTX_data_##member)

/* Data Context Members */

struct Main *CTX_data_main(const bContext *C);
struct Scene *CTX_data_scene(const bContext *C);
struct ToolSettings *CTX_data_tool_settings(const bContext *C);

const char *CTX_data_mode_string(const bContext *C);
int CTX_data_mode_enum(const bContext *C);

void CTX_data_main_set(bContext *C, struct Main *bmain);
void CTX_data_scene_set(bContext *C, struct Scene *bmain);

int CTX_data_selected_editable_objects(const bContext *C, ListBase *list);
int CTX_data_selected_editable_bases(const bContext *C, ListBase *list);

int CTX_data_selected_objects(const bContext *C, ListBase *list);
int CTX_data_selected_bases(const bContext *C, ListBase *list);

int CTX_data_visible_objects(const bContext *C, ListBase *list);
int CTX_data_visible_bases(const bContext *C, ListBase *list);

int CTX_data_selectable_objects(const bContext *C, ListBase *list);
int CTX_data_selectable_bases(const bContext *C, ListBase *list);

struct Object *CTX_data_active_object(const bContext *C);
struct Base *CTX_data_active_base(const bContext *C);
struct Object *CTX_data_edit_object(const bContext *C);

struct Image *CTX_data_edit_image(const bContext *C);

struct Text *CTX_data_edit_text(const bContext *C);
struct MovieClip *CTX_data_edit_movieclip(const bContext *C);
struct Mask *CTX_data_edit_mask(const bContext *C);

int CTX_data_selected_nodes(const bContext *C, ListBase *list);

struct EditBone *CTX_data_active_bone(const bContext *C);
int CTX_data_selected_bones(const bContext *C, ListBase *list);
int CTX_data_selected_editable_bones(const bContext *C, ListBase *list);
int CTX_data_visible_bones(const bContext *C, ListBase *list);
int CTX_data_editable_bones(const bContext *C, ListBase *list);

struct bPoseChannel *CTX_data_active_pose_bone(const bContext *C);
int CTX_data_selected_pose_bones(const bContext *C, ListBase *list);
int CTX_data_visible_pose_bones(const bContext *C, ListBase *list);

struct bGPdata *CTX_data_gpencil_data(const bContext *C);
struct bGPDlayer *CTX_data_active_gpencil_layer(const bContext *C);
struct bGPDframe *CTX_data_active_gpencil_frame(const bContext *C);
int CTX_data_visible_gpencil_layers(const bContext *C, ListBase *list);
int CTX_data_editable_gpencil_layers(const bContext *C, ListBase *list);
int CTX_data_editable_gpencil_strokes(const bContext *C, ListBase *list);


#ifdef __cplusplus
}
#endif
	
#endif
<|MERGE_RESOLUTION|>--- conflicted
+++ resolved
@@ -56,13 +56,10 @@
 struct ImBuf;
 struct EditBone;
 struct bPoseChannel;
-<<<<<<< HEAD
-struct wmWidget;
-=======
 struct bGPdata;
 struct bGPDlayer;
 struct bGPDframe;
->>>>>>> e7de96f5
+struct wmWidget;
 struct wmWindow;
 struct wmWindowManager;
 struct SpaceText;

/*
 * This program is free software; you can redistribute it and/or
 * modify it under the terms of the GNU General Public License
 * as published by the Free Software Foundation; either version 2
 * of the License, or (at your option) any later version.
 *
 * This program is distributed in the hope that it will be useful,
 * but WITHOUT ANY WARRANTY; without even the implied warranty of
 * MERCHANTABILITY or FITNESS FOR A PARTICULAR PURPOSE.  See the
 * GNU General Public License for more details.
 *
 * You should have received a copy of the GNU General Public License
 * along with this program; if not, write to the Free Software Foundation,
 * Inc., 51 Franklin Street, Fifth Floor, Boston, MA 02110-1301, USA.
 *
 * The Original Code is Copyright (C) 2001-2002 by NaN Holding BV.
 * All rights reserved.
 */

#pragma once

/** \file
 * \ingroup bke
 * \brief Camera data-block and utility functions.
 */
#ifdef __cplusplus
extern "C" {
#endif

struct Camera;
struct Depsgraph;
struct Main;
struct Object;
struct RegionView3D;
struct RenderData;
struct Scene;
struct View3D;
struct rctf;

/* Camera Data-block */

void *BKE_camera_add(struct Main *bmain, const char *name);

/* Camera Usage */

<<<<<<< HEAD
float BKE_camera_object_dof_distance(const struct Object *ob);
=======
/**
 * Get the camera's DOF value, takes the DOF object into account.
 */
float BKE_camera_object_dof_distance(struct Object *ob);
>>>>>>> af87b6d8

int BKE_camera_sensor_fit(int sensor_fit, float sizex, float sizey);
float BKE_camera_sensor_size(int sensor_fit, float sensor_x, float sensor_y);

/**
 * Camera Parameters:
 *
 * Intermediate struct for storing camera parameters from various sources,
 * to unify computation of view-plane, window matrix, ... etc.
 */
typedef struct CameraParams {
  /* lens */
  bool is_ortho;
  float lens;
  float ortho_scale;
  float zoom;

  float shiftx;
  float shifty;
  float offsetx;
  float offsety;

  /* sensor */
  float sensor_x;
  float sensor_y;
  int sensor_fit;

  /* clipping */
  float clip_start;
  float clip_end;

  /* computed viewplane */
  float ycor;
  float viewdx;
  float viewdy;
  rctf viewplane;

  /* computed matrix */
  float winmat[4][4];
} CameraParams;

/* Values for CameraParams.zoom, need to be taken into account for some operations. */
#define CAMERA_PARAM_ZOOM_INIT_CAMOB 1.0f
#define CAMERA_PARAM_ZOOM_INIT_PERSP 2.0f

void BKE_camera_params_init(CameraParams *params);
void BKE_camera_params_from_object(CameraParams *params, const struct Object *cam_ob);
void BKE_camera_params_from_view3d(CameraParams *params,
                                   struct Depsgraph *depsgraph,
                                   const struct View3D *v3d,
                                   const struct RegionView3D *rv3d);

void BKE_camera_params_compute_viewplane(
    CameraParams *params, int winx, int winy, float aspx, float aspy);
/**
 * View-plane is assumed to be already computed.
 */
void BKE_camera_params_compute_matrix(CameraParams *params);

/* Camera View Frame */

void BKE_camera_view_frame_ex(const struct Scene *scene,
                              const struct Camera *camera,
                              float drawsize,
                              bool do_clip,
                              const float scale[3],
                              float r_asp[2],
                              float r_shift[2],
                              float *r_drawsize,
                              float r_vec[4][3]);
void BKE_camera_view_frame(const struct Scene *scene,
                           const struct Camera *camera,
                           float r_vec[4][3]);

/**
 * \param r_scale: only valid/useful for orthographic cameras.
 *
 * \note Don't move the camera, just yield the fit location.
 */
bool BKE_camera_view_frame_fit_to_scene(struct Depsgraph *depsgraph,
                                        const struct Scene *scene,
                                        struct Object *camera_ob,
                                        float r_co[3],
                                        float *r_scale);
bool BKE_camera_view_frame_fit_to_coords(const struct Depsgraph *depsgraph,
                                         const float (*cos)[3],
                                         int num_cos,
                                         struct Object *camera_ob,
                                         float r_co[3],
                                         float *r_scale);

/* Camera multi-view API */

/**
 * Returns the camera to be used for render.
 */
struct Object *BKE_camera_multiview_render(const struct Scene *scene,
                                           struct Object *camera,
                                           const char *viewname);
/**
 * The view matrix is used by the viewport drawing, it is basically the inverted model matrix.
 */
void BKE_camera_multiview_view_matrix(const struct RenderData *rd,
                                      const struct Object *camera,
                                      bool is_left,
                                      float r_viewmat[4][4]);
void BKE_camera_multiview_model_matrix(const struct RenderData *rd,
                                       const struct Object *camera,
                                       const char *viewname,
                                       float r_modelmat[4][4]);
void BKE_camera_multiview_model_matrix_scaled(const struct RenderData *rd,
                                              const struct Object *camera,
                                              const char *viewname,
                                              float r_modelmat[4][4]);
void BKE_camera_multiview_window_matrix(const struct RenderData *rd,
                                        const struct Object *camera,
                                        const char *viewname,
                                        float r_winmat[4][4]);
float BKE_camera_multiview_shift_x(const struct RenderData *rd,
                                   const struct Object *camera,
                                   const char *viewname);
void BKE_camera_multiview_params(const struct RenderData *rd,
                                 struct CameraParams *params,
                                 const struct Object *camera,
                                 const char *viewname);
bool BKE_camera_multiview_spherical_stereo(const struct RenderData *rd,
                                           const struct Object *camera);

/* Camera background image API */

struct CameraBGImage *BKE_camera_background_image_new(struct Camera *cam);
void BKE_camera_background_image_remove(struct Camera *cam, struct CameraBGImage *bgpic);
void BKE_camera_background_image_clear(struct Camera *cam);

#ifdef __cplusplus
}
#endif<|MERGE_RESOLUTION|>--- conflicted
+++ resolved
@@ -43,14 +43,10 @@
 
 /* Camera Usage */
 
-<<<<<<< HEAD
-float BKE_camera_object_dof_distance(const struct Object *ob);
-=======
 /**
  * Get the camera's DOF value, takes the DOF object into account.
  */
 float BKE_camera_object_dof_distance(struct Object *ob);
->>>>>>> af87b6d8
 
 int BKE_camera_sensor_fit(int sensor_fit, float sizex, float sizey);
 float BKE_camera_sensor_size(int sensor_fit, float sensor_x, float sensor_y);

--- conflicted
+++ resolved
@@ -60,156 +60,6 @@
 void BKE_gpencil_modifiers_foreach_ID_link(struct Object *ob,
                                            GreasePencilIDWalkFunc walk,
                                            void *user_data);
-<<<<<<< HEAD
-/**
- * Link grease pencil modifier related Texts.
- * \param ob: Grease pencil object.
- * \param walk: Walk option.
- * \param user_data: User data.
- */
-void BKE_gpencil_modifiers_foreach_tex_link(struct Object *ob,
-                                            GreasePencilTexWalkFunc walk,
-                                            void *user_data);
-
-/**
- * Check whether given modifier is not local (i.e. from linked data) when the object is a library
- * override.
- *
- * \param gmd: May be NULL, in which case we consider it as a non-local modifier case.
- */
-bool BKE_gpencil_modifier_is_nonlocal_in_liboverride(const struct Object *ob,
-                                                     const struct GpencilModifierData *gmd);
-
-typedef struct GpencilVirtualModifierData {
-  ArmatureGpencilModifierData amd;
-  LatticeGpencilModifierData lmd;
-} GpencilVirtualModifierData;
-
-/**
- * This is to include things that are not modifiers in the evaluation of the modifier stack,
- * for example parenting to an armature or lattice without having a real modifier.
- */
-struct GpencilModifierData *BKE_gpencil_modifiers_get_virtual_modifierlist(
-    const struct Object *ob, struct GpencilVirtualModifierData *data);
-
-/**
- * Check if object has grease pencil Geometry modifiers.
- * \param ob: Grease pencil object.
- * \return True if exist.
- */
-bool BKE_gpencil_has_geometry_modifiers(struct Object *ob);
-/**
- * Check if object has grease pencil Time modifiers.
- * \param ob: Grease pencil object.
- * \return True if exist.
- */
-bool BKE_gpencil_has_time_modifiers(struct Object *ob);
-/**
- * Check if object has grease pencil transform stroke modifiers.
- * \param ob: Grease pencil object.
- * \return True if exist.
- */
-bool BKE_gpencil_has_transform_modifiers(struct Object *ob);
-
-/* Stores the maximum calculation range in the whole modifier stack for line art so the cache can
- * cover everything that will be visible. */
-typedef struct GpencilLineartLimitInfo {
-  char min_level;
-  char max_level;
-  short edge_types;
-  char shadow_selection;
-  char silhouette_selection;
-} GpencilLineartLimitInfo;
-
-GpencilLineartLimitInfo BKE_gpencil_get_lineart_modifier_limits(const struct Object *ob);
-
-void BKE_gpencil_set_lineart_modifier_limits(struct GpencilModifierData *md,
-                                             const struct GpencilLineartLimitInfo *info,
-                                             bool is_first_lineart);
-bool BKE_gpencil_is_first_lineart_in_stack(const struct Object *ob,
-                                           const struct GpencilModifierData *md);
-
-/**
- * Init grease pencil cache deform data.
- * \param scene: Current scene.
- * \param ob: Grease pencil object.
- */
-void BKE_gpencil_cache_data_init(struct Depsgraph *depsgraph,
-                                 struct Scene *scene,
-                                 struct Object *ob);
-/**
- * Clear grease pencil cache deform data.
- * \param ob: Grease pencil object
- */
-void BKE_gpencil_cache_data_clear(struct Object *ob);
-
-/**
- * Calculate grease-pencil modifiers.
- * \param depsgraph: Current depsgraph.
- * \param scene: Current scene.
- * \param ob: Grease pencil object.
- */
-void BKE_gpencil_modifiers_calc(struct Depsgraph *depsgraph,
-                                struct Scene *scene,
-                                struct Object *ob);
-
-/**
- * Prepare grease pencil eval data for modifiers
- * \param depsgraph: Current depsgraph.
- * \param scene: Current scene.
- * \param ob: Grease pencil object.
- */
-void BKE_gpencil_prepare_eval_data(struct Depsgraph *depsgraph,
-                                   struct Scene *scene,
-                                   struct Object *ob);
-
-/**
- * Get the current frame re-timed with time modifiers.
- * \param depsgraph: Current depsgraph.
- * \param scene: Current scene.
- * \param ob: Grease pencil object.
- * \param gpl: Grease pencil layer.
- * \return New frame number.
- */
-struct bGPDframe *BKE_gpencil_frame_retime_get(struct Depsgraph *depsgraph,
-                                               struct Scene *scene,
-                                               struct Object *ob,
-                                               struct bGPDlayer *gpl);
-/**
- * Get Time modifier frame number.
- */
-int BKE_gpencil_time_modifier_cfra(struct Depsgraph *depsgraph,
-                                   struct Scene *scene,
-                                   struct Object *ob,
-                                   struct bGPDlayer *gpl,
-                                   int cfra,
-                                   bool is_render);
-=======
->>>>>>> fae21955
-
-/**
- * Clear 'update geometry' flag of strokes before processing modifiers.
- * \param depsgraph: Current depsgraph.
- * \param scene: Current scene.
- * \param ob: Grease pencil object.
- * \param all_frames: Clear flags in all frames.
- */
-void BKE_gpencil_stroke_init_update_geometry(struct Depsgraph *depsgraph,
-                                             struct Scene *scene,
-                                             struct Object *ob,
-                                             const bool all_frames);
-
-/**
- * Update stroke geometry of strokes affected or generated by modifiers.
- * \param depsgraph: Current depsgraph.
- * \param scene: Current scene.
- * \param ob: Grease pencil object.
- * \param all_frames: Update strokes in all frames.
- */
-void BKE_gpencil_stroke_update_geometry_of_modifiers(struct Depsgraph *depsgraph,
-                                                     struct Scene *scene,
-                                                     struct Object *ob,
-                                                     const bool all_frames);
 
 void BKE_gpencil_modifier_blend_write(struct BlendWriter *writer, struct ListBase *modbase);
 void BKE_gpencil_modifier_blend_read_data(struct BlendDataReader *reader,

/* SPDX-FileCopyrightText: 2009 by Nicholas Bishop. All rights reserved.
 *
 * SPDX-License-Identifier: GPL-2.0-or-later */

#pragma once

/** \file
 * \ingroup bke
 */

#include <variant>

#include "BLI_array.hh"
#include "BLI_bit_vector.hh"
#include "BLI_math_matrix_types.hh"
#include "BLI_math_vector_types.hh"
#include "BLI_offset_indices.hh"
#include "BLI_shared_cache.hh"
#include "BLI_utility_mixins.hh"
#include "BLI_vector.hh"

#include "DNA_brush_enums.h"
<<<<<<< HEAD
#include "DNA_brush_types.h"                            
#include "DNA_customdata_types.h"
=======
>>>>>>> d7dd2199
#include "DNA_meshdata_types.h"
#include "DNA_object_enums.h"

struct AssetWeakReference;
struct BMFace;
struct BMLog;
struct BMVert;
struct BMesh;
struct BlendDataReader;
struct BlendWriter;
struct Brush;
struct CurveMapping;
struct Depsgraph;
struct EnumPropertyItem;
namespace blender {
namespace bke {
enum class AttrDomain : int8_t;
namespace pbvh {
class Tree;
}
}  // namespace bke
namespace ed::sculpt_paint {
namespace expand {
struct Cache;
}
namespace filter {
struct Cache;
}
struct StrokeCache;
}  // namespace ed::sculpt_paint
}  // namespace blender
struct GHash;
struct GridPaintMask;
struct Image;
struct ImagePool;
struct ImageUser;
struct KeyBlock;
struct Main;
struct Mesh;
struct MDeformVert;
struct MultiresModifierData;
struct Object;
struct Paint;
struct PaintCurve;
struct PaintModeSettings;
struct Palette;
struct PaletteColor;
struct RegionView3D;
struct Scene;
struct Sculpt;
struct SculptSession;
struct SubdivCCG;
struct Tex;
struct ToolSettings;
struct UnifiedPaintSettings;
struct View3D;
struct ViewLayer;
struct bContext;
struct bToolRef;
struct tPaletteColorHSV;

extern const uchar PAINT_CURSOR_SCULPT[3];
extern const uchar PAINT_CURSOR_VERTEX_PAINT[3];
extern const uchar PAINT_CURSOR_WEIGHT_PAINT[3];
extern const uchar PAINT_CURSOR_TEXTURE_PAINT[3];
extern const uchar PAINT_CURSOR_SCULPT_CURVES[3];
extern const uchar PAINT_CURSOR_PAINT_GREASE_PENCIL[3];
extern const uchar PAINT_CURSOR_SCULPT_GREASE_PENCIL[3];

enum class PaintMode : int8_t {
  Sculpt = 0,
  /** Vertex color. */
  Vertex = 1,
  Weight = 2,
  /** 3D view (projection painting). */
  Texture3D = 3,
  /** Image space (2D painting). */
  Texture2D = 4,
  GPencil = 6,
  /* Grease Pencil Vertex Paint */
  VertexGPencil = 7,
  SculptGPencil = 8,
  WeightGPencil = 9,
  /** Curves. */
  SculptCurves = 10,
  /** Grease Pencil. */
  SculptGreasePencil = 11,

  /** Keep last. */
  Invalid = 12,
};

/* overlay invalidation */
enum ePaintOverlayControlFlags {
  PAINT_OVERLAY_INVALID_TEXTURE_PRIMARY = 1,
  PAINT_OVERLAY_INVALID_TEXTURE_SECONDARY = (1 << 2),
  PAINT_OVERLAY_INVALID_CURVE = (1 << 3),
  PAINT_OVERLAY_OVERRIDE_CURSOR = (1 << 4),
  PAINT_OVERLAY_OVERRIDE_PRIMARY = (1 << 5),
  PAINT_OVERLAY_OVERRIDE_SECONDARY = (1 << 6),
};
ENUM_OPERATORS(ePaintOverlayControlFlags, PAINT_OVERLAY_OVERRIDE_SECONDARY);

#define PAINT_OVERRIDE_MASK \
  (PAINT_OVERLAY_OVERRIDE_SECONDARY | PAINT_OVERLAY_OVERRIDE_PRIMARY | \
   PAINT_OVERLAY_OVERRIDE_CURSOR)

/**
 * Defines 8 areas resulting of splitting the object space by the XYZ axis planes. This is used to
 * flip or mirror transform values depending on where the vertex is and where the transform
 * operation started to support XYZ symmetry on those operations in a predictable way.
 */
#define PAINT_SYMM_AREA_DEFAULT 0

enum ePaintSymmetryAreas {
  PAINT_SYMM_AREA_X = (1 << 0),
  PAINT_SYMM_AREA_Y = (1 << 1),
  PAINT_SYMM_AREA_Z = (1 << 2),
};
ENUM_OPERATORS(ePaintSymmetryAreas, PAINT_SYMM_AREA_Z);

#define PAINT_SYMM_AREAS 8

void BKE_paint_invalidate_overlay_tex(Scene *scene, ViewLayer *view_layer, const Tex *tex);
void BKE_paint_invalidate_cursor_overlay(Scene *scene, ViewLayer *view_layer, CurveMapping *curve);
void BKE_paint_invalidate_overlay_all();
ePaintOverlayControlFlags BKE_paint_get_overlay_flags();
void BKE_paint_reset_overlay_invalid(ePaintOverlayControlFlags flag);
void BKE_paint_set_overlay_override(enum eOverlayFlags flag);

/* Palettes. */

Palette *BKE_palette_add(Main *bmain, const char *name);
PaletteColor *BKE_palette_color_add(Palette *palette);
PaletteColor *BKE_palette_last_used_color_add(Palette *palette, const int max_entries);
PaletteColor *BKE_palette_unshaded_color_add(Palette *palette);
MixingColor *BKE_palette_mixing_color_add(Palette *palette);
MixingColor *BKE_palettecolor_mixed_color_add(PaletteColor *palcolor);
bool BKE_palette_is_empty(const Palette *palette);
/**
 * Remove color from palette. Must be certain color is inside the palette!
 */
void BKE_palette_color_remove(Palette *palette, PaletteColor *color);
void BKE_palette_clear(Palette *palette);
void BKE_palette_unshaded_color_remove(Palette *palette, PaletteColor *color);
void BKE_palette_mixing_color_remove(Palette *palette, MixingColor *color);
void BKE_palettecolor_mixed_color_remove(PaletteColor *palcolor, MixingColor *color);
void BKE_palettecolor_mixed_color_clear(PaletteColor *palcolor);

void BKE_palette_sort_hsv(tPaletteColorHSV *color_array, int totcol);
void BKE_palette_sort_svh(tPaletteColorHSV *color_array, int totcol);
void BKE_palette_sort_vhs(tPaletteColorHSV *color_array, int totcol);
void BKE_palette_sort_luminance(tPaletteColorHSV *color_array, int totcol);
bool BKE_palette_from_hash(Main *bmain, GHash *color_table, const char *name, bool linear);

/* Paint curves. */

PaintCurve *BKE_paint_curve_add(Main *bmain, const char *name);

/**
 * Call when entering each respective paint mode.
 */
bool BKE_paint_ensure(ToolSettings *ts, Paint **r_paint);
/**
 * \param ensure_brushes: Call #BKE_paint_brushes_ensure().
 */
void BKE_paint_init(
    Main *bmain, Scene *sce, PaintMode mode, const uchar col[3], bool ensure_brushes = true);
void BKE_paint_free(Paint *paint);
/**
 * Called when copying scene settings, so even if 'src' and 'tar' are the same still do a
 * #id_us_plus(), rather than if we were copying between 2 existing scenes where a matching
 * value should decrease the existing user count as with #paint_brush_set()
 */
void BKE_paint_copy(const Paint *src, Paint *dst, int flag);

void BKE_paint_cavity_curve_preset(Paint *paint, int preset);

eObjectMode BKE_paint_object_mode_from_paintmode(PaintMode mode);
bool BKE_paint_ensure_from_paintmode(Scene *sce, PaintMode mode);
Paint *BKE_paint_get_active_from_paintmode(Scene *sce, PaintMode mode);
const EnumPropertyItem *BKE_paint_get_tool_enum_from_paintmode(PaintMode mode);
uint BKE_paint_get_brush_type_offset_from_paintmode(PaintMode mode);
std::optional<int> BKE_paint_get_brush_type_from_obmode(const Brush *brush,
                                                        const eObjectMode ob_mode);
std::optional<int> BKE_paint_get_brush_type_from_paintmode(const Brush *brush,
                                                           const PaintMode mode);
Paint *BKE_paint_get_active(Scene *sce, ViewLayer *view_layer);
Paint *BKE_paint_get_active_from_context(const bContext *C);
PaintMode BKE_paintmode_get_active_from_context(const bContext *C);
PaintMode BKE_paintmode_get_from_tool(const bToolRef *tref);
bool BKE_paint_use_unified_color(const ToolSettings *tool_settings, const Paint *paint);

/* Paint brush retrieval and assignment. */

Brush *BKE_paint_brush(Paint *paint);
const Brush *BKE_paint_brush_for_read(const Paint *paint);
Brush *BKE_paint_brush_from_essentials(Main *bmain, eObjectMode obmode, const char *name);

/**
 * Check if brush \a brush may be set/activated for \a paint. Passing null for \a brush will return
 * true.
 */
bool BKE_paint_brush_poll(const Paint *paint, const Brush *brush);

/**
 * Activates \a brush for painting, and updates #Paint.brush_asset_reference so the brush can be
 * restored after file read. No change is done if #BKE_paint_brush_poll() returns false.
 *
 * \return True on success. If \a brush is already active, this is considered a success (the brush
 * asset reference will still be updated).
 *
 * \note #WM_toolsystem_activate_brush_and_tool() might be the preferable way to change the active
 * brush. It also lets the tool-system decide if the active tool should be changed given the type
 * of brush, and it updates the "last used brush" for the previous tool.
 * #BKE_paint_brush_set() should only be called to force a brush to be active,
 * circumventing the tool system.
 */
bool BKE_paint_brush_set(Paint *paint, Brush *brush);
/**
 * Version of #BKE_paint_brush_set() that takes an asset reference instead of a brush, importing
 * the brush if necessary.
 */
bool BKE_paint_brush_set(Main *bmain,
                         Paint *paint,
                         const AssetWeakReference *brush_asset_reference);
bool BKE_paint_brush_set_default(Main *bmain, Paint *paint);
bool BKE_paint_brush_set_essentials(Main *bmain, Paint *paint, const char *name);

std::optional<AssetWeakReference> BKE_paint_brush_type_default_reference(
    eObjectMode ob_mode, std::optional<int> brush_type);
void BKE_paint_brushes_set_default_references(ToolSettings *ts);
/**
 * Make sure the active brush asset is available as active brush, importing it if necessary. If
 * there is no user set active brush, the default one is used/imported from the essentials asset
 * library.
 *
 * It's good to avoid this until the user actually shows intentions to use brushes, to avoid unused
 * brushes in files. E.g. use this when entering a paint mode, but not for versioning.
 *
 * Also handles the active eraser brush asset.
 */
void BKE_paint_brushes_ensure(Main *bmain, Paint *paint);
void BKE_paint_brushes_validate(Main *bmain, Paint *paint);

/* Secondary eraser brush. */

Brush *BKE_paint_eraser_brush(Paint *paint);
const Brush *BKE_paint_eraser_brush_for_read(const Paint *paint);

bool BKE_paint_eraser_brush_set(Paint *paint, Brush *brush);
Brush *BKE_paint_eraser_brush_from_essentials(Main *bmain, eObjectMode ob_mode, const char *name);
bool BKE_paint_eraser_brush_set_default(Main *bmain, Paint *paint);
bool BKE_paint_eraser_brush_set_essentials(Main *bmain, Paint *paint, const char *name);

/* Paint palette. */

Palette *BKE_paint_palette(Paint *paint);
void BKE_paint_palette_set(Paint *paint, Palette *palette);
void BKE_paint_curve_clamp_endpoint_add_index(PaintCurve *pc, int add_index);

/**
 * Return true when in vertex/weight/texture paint + face-select mode?
 */
bool BKE_paint_select_face_test(const Object *ob);
/**
 * Return true when in vertex/weight paint + vertex-select mode?
 */
bool BKE_paint_select_vert_test(const Object *ob);
/**
 * Return true when in grease pencil sculpt mode.
 */
bool BKE_paint_select_grease_pencil_test(const Object *ob);
/**
 * used to check if selection is possible
 * (when we don't care if its face or vert)
 */
bool BKE_paint_select_elem_test(const Object *ob);
/**
 * Checks if face/vertex hiding is always applied in the current mode.
 * Returns true in vertex/weight paint.
 */
bool BKE_paint_always_hide_test(const Object *ob);

/* Partial visibility. */

/**
 * Returns whether any of the corners of the grid face whose inner corner is at (x, y) are hidden.
 */
bool paint_is_grid_face_hidden(blender::BoundedBitSpan grid_hidden, int gridsize, int x, int y);
/**
 * Return true if all vertices in the face are visible, false otherwise.
 */
bool paint_is_bmesh_face_hidden(const BMFace *f);

/* Paint masks. */

float paint_grid_paint_mask(const GridPaintMask *gpm, uint level, uint x, uint y);

void BKE_paint_face_set_overlay_color_get(int face_set, int seed, uchar r_color[4]);

/* Stroke related. */

bool paint_calculate_rake_rotation(UnifiedPaintSettings &ups,
                                   const Brush &brush,
                                   const float mouse_pos[2],
                                   PaintMode paint_mode,
                                   bool stroke_has_started);
void paint_update_brush_rake_rotation(UnifiedPaintSettings &ups,
                                      const Brush &brush,
                                      float rotation);

void BKE_paint_stroke_get_average(const Scene *scene, const Object *ob, float stroke[3]);

/* .blend I/O */

void BKE_paint_blend_write(BlendWriter *writer, Paint *paint);
void BKE_paint_blend_read_data(BlendDataReader *reader, const Scene *scene, Paint *paint);

#define SCULPT_FACE_SET_NONE 0

/* Data used for displaying extra visuals while using the Pose brush */
struct SculptPoseIKChainPreview {
  blender::Array<blender::float3> initial_orig_coords;
  blender::Array<blender::float3> initial_head_coords;
};

struct SculptVertexInfo {
  /* Indexed by base mesh vertex index, stores if that vertex is a boundary. */
  blender::BitVector<> boundary;
};

/* Data used for displaying extra visuals while using the Boundary brush. */
struct SculptBoundaryPreview {
  blender::Vector<std::pair<blender::float3, blender::float3>> edges;
  blender::float3 pivot_position;
  blender::float3 initial_vert_position;
};

struct SculptFakeNeighbors {
  /* Max distance used to calculate neighborhood information. */
  float current_max_distance;

  /* Indexed by vertex, stores the vertex index of its fake neighbor if available. */
  blender::Array<int> fake_neighbor_index;
};

struct SculptTopologyIslandCache {
  /**
   * An ID for the island containing each geometry vertex. Will be empty if there is only a single
   * island.
   */
  blender::Array<uint8_t> vert_island_ids;
};

using ActiveVert = std::variant<std::monostate, int, BMVert *>;

struct SculptSession : blender::NonCopyable, blender::NonMovable {
  /* Mesh data (not copied) can come either directly from a Mesh, or from a MultiresDM */
  struct { /* Special handling for multires meshes */
    bool active = false;
    MultiresModifierData *modifier = nullptr;
    int level = 0;
  } multires = {};

  KeyBlock *shapekey_active = nullptr;

  /* Edges to adjacent faces. */
  blender::Array<int> edge_to_face_offsets;
  blender::Array<int> edge_to_face_indices;
  blender::GroupedSpan<int> edge_to_face_map;

  /* Vertices to adjacent edges. */
  blender::Array<int> vert_to_edge_offsets;
  blender::Array<int> vert_to_edge_indices;
  blender::GroupedSpan<int> vert_to_edge_map;

  /* BMesh for dynamic topology sculpting */
  BMesh *bm = nullptr;
  /* Undo/redo log for dynamic topology sculpting */
  BMLog *bm_log = nullptr;

  /* Limit surface/grids. */
  SubdivCCG *subdiv_ccg = nullptr;

  /* BVH tree acceleration structure */
  std::unique_ptr<blender::bke::pbvh::Tree> pbvh;

  /* Object is deformed with some modifiers. */
  bool deform_modifiers_active = false;
  /* Coords of deformed mesh but without stroke displacement. */
  blender::Array<blender::float3, 0> deform_cos;
  /* Crazy-space deformation matrices. */
  blender::Array<blender::float3x3, 0> deform_imats;

  /**
   * Normals corresponding to the #deform_cos evaluated/deform positions. Stored as a #SharedCache
   * for consistency with mesh caches in #MeshRuntime::vert_normals_cache.
   */
  blender::SharedCache<blender::Vector<blender::float3>> vert_normals_deform;
  blender::SharedCache<blender::Vector<blender::float3>> face_normals_deform;

  /* Pool for texture evaluations. */
  ImagePool *tex_pool = nullptr;

  blender::ed::sculpt_paint::StrokeCache *cache = nullptr;
  blender::ed::sculpt_paint::filter::Cache *filter_cache = nullptr;
  blender::ed::sculpt_paint::expand::Cache *expand_cache = nullptr;

  /* Cursor data and active vertex for tools */
  std::optional<int> active_face_index;
  std::optional<int> active_grid_index;

  /* When active, the cursor draws with faded colors, indicating that there is an action
   * enabled.
   */
  bool draw_faded_cursor = false;
  float cursor_radius = 0.0f;
  blender::float3 cursor_location;
  blender::float3 cursor_normal;
  blender::float3 cursor_sampled_normal;
  blender::float3 cursor_view_normal;

  /* TODO(jbakker): Replace rv3d and v3d with ViewContext */
  RegionView3D *rv3d = nullptr;
  View3D *v3d = nullptr;

  /* Dynamic mesh preview */
  blender::Array<int> preview_verts;

  /* Pose Brush Preview */
  std::unique_ptr<SculptPoseIKChainPreview> pose_ik_chain_preview;

  /* Boundary Brush Preview */
  std::unique_ptr<SculptBoundaryPreview> boundary_preview;

  SculptVertexInfo vertex_info = {};
  SculptFakeNeighbors fake_neighbors = {};

  /* Transform operator */
  blender::float3 pivot_pos = {};
  blender::float4 pivot_rot = {};
  blender::float3 pivot_scale = {};

  blender::float3 init_pivot_pos = {};
  blender::float4 init_pivot_rot = {};
  blender::float3 init_pivot_scale = {};

  blender::float3 prev_pivot_pos = {};
  blender::float4 prev_pivot_rot = {};
  blender::float3 prev_pivot_scale = {};

  struct {
    struct {
      /* Keep track of how much each vertex has been painted (non-airbrush only). */
      float *alpha_weight;

      /* Needed to continuously re-apply over the same weights (BRUSH_ACCUMULATE disabled).
       * Lazy initialize as needed (flag is set to 1 to tag it as uninitialized). */
      blender::Array<MDeformVert> dvert_prev;
    } wpaint;

    /* TODO: identify sculpt-only fields */
    // struct { ... } sculpt;
  } mode = {};
  eObjectMode mode_type;

  /* This flag prevents bke::pbvh::Tree from being freed when creating the vp_handle for
   * texture paint. */
  bool building_vp_handle = false;

  /**
   * ID data is older than sculpt-mode data.
   * Set #Main.is_memfile_undo_flush_needed when enabling.
   */
  char needs_flush_to_id = false;

  /**
   * Some tools follows the shading chosen by the last used tool canvas.
   * When not set the viewport shading color would be used.
   *
   * NOTE: This setting is temporarily until paint mode is added.
   */
  bool sticky_shading_color = false;

  /**
   * Last used painting canvas key.
   */
  char *last_paint_canvas_key = nullptr;
  blender::float3 last_normal;

  std::unique_ptr<SculptTopologyIslandCache> topology_island_cache;

 private:
  /* In general, this value is expected to be valid (non-empty) as long as the cursor is over the
   * mesh. Changing the underlying mesh type (e.g. enabling dyntopo, changing multires levels)
   * should invalidate this value.
   */
  ActiveVert active_vert_ = {};

  /* This value should always exist except when the cursor has never been over the mesh, or when
   * the underlying mesh type has changed and the last `active_vert_` value no longer corresponds
   * to a value that can be correctly interpreted */
  ActiveVert last_active_vert_ = {};

 public:
  SculptSession();
  ~SculptSession();

  ActiveVert active_vert() const;

  ActiveVert last_active_vert() const;

  /**
   * Retrieves the corresponding index of the ActiveVert inside a mesh-sized array.
   *
   * Helpful in generic cases where we are unlikely to already be processing data in a backing-type
   * specific manner.
   *
   * \note For BMesh, a call to SCULPT_vertex_random_access_ensure is needed to get valid results.
   * \returns -1 if there is no currently active vertex.
   */
  int active_vert_index() const;
  int last_active_vert_index() const;

  /**
   * Retrieves the active vertex position.
   *
   * This method should be avoided if already working with the relevant position-backing structures
   * for each of the mesh types. In cases where we want more generic code, this abstraction helps
   * to remove boilerplate.
   *
   * \returns float3 at negative infinity if there is no currently active vertex
   */
  blender::float3 active_vert_position(const Depsgraph &depsgraph, const Object &object) const;

  void set_active_vert(ActiveVert vert);
  void clear_active_vert(bool persist_last_active);
};

void BKE_sculptsession_free(Object *ob);
void BKE_sculptsession_free_deformMats(SculptSession *ss);
void BKE_sculptsession_free_vwpaint_data(SculptSession *ss);
void BKE_sculptsession_free_pbvh(Object &object);
void BKE_sculptsession_bm_to_me(Object *ob, bool reorder);
void BKE_sculptsession_bm_to_me_for_render(Object *object);

/**
 * Create new color layer on object if it doesn't have one and if experimental feature set has
 * sculpt vertex color enabled. Returns truth if new layer has been added, false otherwise.
 */
void BKE_sculpt_color_layer_create_if_needed(Object *object);

/**
 * \warning Expects a fully evaluated depsgraph.
 */
void BKE_sculpt_update_object_for_edit(Depsgraph *depsgraph, Object *ob_orig, bool is_paint_tool);
void BKE_sculpt_update_object_before_eval(Object *ob_eval);
void BKE_sculpt_update_object_after_eval(Depsgraph *depsgraph, Object *ob_eval);

/**
 * Sculpt mode handles multi-res differently from regular meshes, but only if
 * it's the last modifier on the stack and it is not on the first level.
 */
MultiresModifierData *BKE_sculpt_multires_active(const Scene *scene, Object *ob);

/**
 * Ensures a mask layer exists. If depsgraph and bmain are non-null,
 * a mask doesn't exist and the object has a multi-resolution modifier
 * then the scene depsgraph will be evaluated to update the runtime
 * subdivision data.
 *
 * \note always call *before* #BKE_sculpt_update_object_for_edit.
 */
void BKE_sculpt_mask_layers_ensure(Depsgraph *depsgraph,
                                   Main *bmain,
                                   Object *ob,
                                   MultiresModifierData *mmd);
void BKE_sculpt_toolsettings_data_ensure(Main *bmain, Scene *scene);

void BKE_sculpt_sync_face_visibility_to_grids(const Mesh &mesh, SubdivCCG &subdiv_ccg);

/**
 * Test if blender::bke::pbvh::Tree can be used directly for drawing, which is faster than
 * drawing the mesh and all updates that come with it.
 */
bool BKE_sculptsession_use_pbvh_draw(const Object *ob, const RegionView3D *rv3d);

namespace blender::bke::object {

pbvh::Tree &pbvh_ensure(Depsgraph &depsgraph, Object &object);

/**
 * Access the acceleration structure for ray-casting,
 * nearest queries, and spatially contiguous mesh updates and drawing.
 * The BVH tree is used by sculpt, vertex paint, and weight paint object modes.
 * This just accesses the BVH, to ensure it's built, use #pbvh_ensure.
 */
pbvh::Tree *pbvh_get(Object &object);
const pbvh::Tree *pbvh_get(const Object &object);

}  // namespace blender::bke::object
bool BKE_object_sculpt_use_dyntopo(const Object *object);

/* paint_canvas.cc */

/**
 * Create a key that can be used to compare with previous ones to identify changes.
 * The resulting 'string' is owned by the caller.
 */
char *BKE_paint_canvas_key_get(PaintModeSettings *settings, Object *ob);

bool BKE_paint_canvas_image_get(PaintModeSettings *settings,
                                Object *ob,
                                Image **r_image,
                                ImageUser **r_image_user);
int BKE_paint_canvas_uvmap_layer_index_get(const PaintModeSettings *settings, Object *ob);
void BKE_sculpt_check_cavity_curves(Sculpt *sd);
CurveMapping *BKE_sculpt_default_cavity_curve();<|MERGE_RESOLUTION|>--- conflicted
+++ resolved
@@ -20,11 +20,6 @@
 #include "BLI_vector.hh"
 
 #include "DNA_brush_enums.h"
-<<<<<<< HEAD
-#include "DNA_brush_types.h"                            
-#include "DNA_customdata_types.h"
-=======
->>>>>>> d7dd2199
 #include "DNA_meshdata_types.h"
 #include "DNA_object_enums.h"
 

--- conflicted
+++ resolved
@@ -2803,14 +2803,10 @@
   }
 }
 
-<<<<<<< HEAD
 float BKE_brush_curve_strength_ex(int curve_preset,
                                   const CurveMapping *curve,
                                   float p,
                                   const float len)
-=======
-float BKE_brush_curve_strength(const Brush *br, float p, const float len)
->>>>>>> 8c7d970e
 {
   float strength = 1.0f;
 
@@ -2857,16 +2853,12 @@
   return strength;
 }
 
-<<<<<<< HEAD
-/* Uses the brush curve control to find a strength value */
+/* Uses the brush curve control to find a strength value between 0 and 1 */
 float BKE_brush_curve_strength(const Brush *br, float p, const float len)
 {
   return BKE_brush_curve_strength_ex(br->curve_preset, br->curve, p, len);
 }
 
-/* Uses the brush curve control to find a strength value between 0 and 1 */
-=======
->>>>>>> 8c7d970e
 float BKE_brush_curve_strength_clamped(const Brush *br, float p, const float len)
 {
   float strength = BKE_brush_curve_strength(br, p, len);

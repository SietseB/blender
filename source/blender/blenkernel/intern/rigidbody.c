--- conflicted
+++ resolved
@@ -952,11 +952,7 @@
 	if (rbw->effector_weights) {
 		rbw_copy->effector_weights = MEM_dupallocN(rbw->effector_weights);
 	}
-<<<<<<< HEAD
-	if ((flag & LIB_ID_COPY_NO_USER_REFCOUNT) == 0) {
-=======
 	if ((flag & LIB_ID_CREATE_NO_USER_REFCOUNT) == 0) {
->>>>>>> a8e4aae0
 		id_us_plus((ID *)rbw_copy->group);
 		id_us_plus((ID *)rbw_copy->constraints);
 	}

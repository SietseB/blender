/*
 * ***** BEGIN GPL LICENSE BLOCK *****
 *
 * This program is free software; you can redistribute it and/or
 * modify it under the terms of the GNU General Public License
 * as published by the Free Software Foundation; either version 2
 * of the License, or (at your option) any later version.
 *
 * This program is distributed in the hope that it will be useful,
 * but WITHOUT ANY WARRANTY; without even the implied warranty of
 * MERCHANTABILITY or FITNESS FOR A PARTICULAR PURPOSE.  See the
 * GNU General Public License for more details.
 *
 * You should have received a copy of the GNU General Public License
 * along with this program; if not, write to the Free Software Foundation,
 * Inc., 51 Franklin Street, Fifth Floor, Boston, MA 02110-1301, USA.
 *
 * The Original Code is Copyright (C) 2014 by Blender Foundation.
 * All rights reserved.
 *
 * Contributor(s): Sergey Sharybin.
 *
 * ***** END GPL LICENSE BLOCK *****
 */

/** \file blender/blenkernel/intern/library_query.c
 *  \ingroup bke
 */

#include <stdlib.h>

#include "MEM_guardedalloc.h"

#include "DNA_actuator_types.h"
#include "DNA_anim_types.h"
#include "DNA_brush_types.h"
#include "DNA_camera_types.h"
#include "DNA_constraint_types.h"
#include "DNA_controller_types.h"
#include "DNA_group_types.h"
#include "DNA_gpencil_types.h"
#include "DNA_key_types.h"
#include "DNA_lamp_types.h"
#include "DNA_lattice_types.h"
#include "DNA_linestyle_types.h"
#include "DNA_material_types.h"
#include "DNA_mesh_types.h"
#include "DNA_meta_types.h"
#include "DNA_movieclip_types.h"
#include "DNA_mask_types.h"
#include "DNA_node_types.h"
#include "DNA_object_force.h"
#include "DNA_rigidbody_types.h"
#include "DNA_scene_types.h"
#include "DNA_sensor_types.h"
#include "DNA_sequence_types.h"
#include "DNA_screen_types.h"
#include "DNA_speaker_types.h"
#include "DNA_sound_types.h"
#include "DNA_text_types.h"
#include "DNA_vfont_types.h"
#include "DNA_world_types.h"

#include "BLI_utildefines.h"
<<<<<<< HEAD
#include "BLI_listbase.h"
=======
#include "BLI_ghash.h"
#include "BLI_linklist_stack.h"
>>>>>>> 827b1457

#include "BKE_animsys.h"
#include "BKE_constraint.h"
#include "BKE_fcurve.h"
#include "BKE_library.h"
#include "BKE_library_query.h"
#include "BKE_main.h"
#include "BKE_modifier.h"
#include "BKE_particle.h"
#include "BKE_rigidbody.h"
#include "BKE_sca.h"
#include "BKE_sequencer.h"
#include "BKE_tracking.h"


#define FOREACH_FINALIZE _finalize
#define FOREACH_FINALIZE_VOID FOREACH_FINALIZE: (void)0

#define FOREACH_CALLBACK_INVOKE_ID_PP(_data, id_pp, cb_flag) \
	if (!((_data)->status & IDWALK_STOP)) { \
		const int _flag = (_data)->flag; \
		ID *old_id = *id_pp; \
		const int callback_return = (_data)->callback((_data)->user_data, (_data)->id_self, id_pp, cb_flag); \
		if (_flag & IDWALK_READONLY) { \
			BLI_assert(*id_pp == old_id); \
		} \
		if (_flag & IDWALK_RECURSE) { \
			if (!BLI_gset_haskey((_data)->ids_handled, old_id)) { \
				BLI_gset_add((_data)->ids_handled, old_id); \
				if (!(callback_return & IDWALK_RET_STOP_RECURSION)) { \
					BLI_LINKSTACK_PUSH((_data)->ids_todo, old_id); \
				} \
			} \
		} \
		if (callback_return & IDWALK_RET_STOP_ITER) { \
			(_data)->status |= IDWALK_STOP; \
			goto FOREACH_FINALIZE; \
		} \
	} \
	else { \
		goto FOREACH_FINALIZE; \
	} ((void)0)

#define FOREACH_CALLBACK_INVOKE_ID(data, id, cb_flag) \
	{ \
		CHECK_TYPE_ANY(id, ID *, void *); \
		FOREACH_CALLBACK_INVOKE_ID_PP(data, (ID **)&(id), cb_flag); \
	} ((void)0)

#define FOREACH_CALLBACK_INVOKE(data, id_super, cb_flag) \
	{ \
		CHECK_TYPE(&((id_super)->id), ID *); \
		FOREACH_CALLBACK_INVOKE_ID_PP(data, (ID **)&id_super, cb_flag); \
	} ((void)0)

/* status */
enum {
	IDWALK_STOP     = 1 << 0,
};

typedef struct LibraryForeachIDData {
	ID *id_self;
	LibraryIDLinkCallback callback;
	void *user_data;

	int flag;
	int status;

	/* To handle recursion. */
	GSet *ids_handled;  /* All IDs that are either already done, or still in ids_todo stack. */
	BLI_LINKSTACK_DECLARE(ids_todo, ID *);
} LibraryForeachIDData;

static void library_foreach_rigidbodyworldSceneLooper(
        struct RigidBodyWorld *UNUSED(rbw), ID **id_pointer, void *user_data, int cd_flag)
{
	LibraryForeachIDData *data = (LibraryForeachIDData *) user_data;
	FOREACH_CALLBACK_INVOKE_ID_PP(data, id_pointer, cd_flag);

	FOREACH_FINALIZE_VOID;
}

static void library_foreach_modifiersForeachIDLink(
        void *user_data, Object *UNUSED(object), ID **id_pointer, int cd_flag)
{
	LibraryForeachIDData *data = (LibraryForeachIDData *) user_data;
	FOREACH_CALLBACK_INVOKE_ID_PP(data, id_pointer, cd_flag);

	FOREACH_FINALIZE_VOID;
}

static void library_foreach_constraintObjectLooper(bConstraint *UNUSED(con), ID **id_pointer,
                                                   bool is_reference, void *user_data)
{
	LibraryForeachIDData *data = (LibraryForeachIDData *) user_data;
	const int cd_flag = is_reference ? IDWALK_USER : IDWALK_NOP;
	FOREACH_CALLBACK_INVOKE_ID_PP(data, id_pointer, cd_flag);

	FOREACH_FINALIZE_VOID;
}

static void library_foreach_particlesystemsObjectLooper(
        ParticleSystem *UNUSED(psys), ID **id_pointer, void *user_data, int cd_flag)
{
	LibraryForeachIDData *data = (LibraryForeachIDData *) user_data;
	FOREACH_CALLBACK_INVOKE_ID_PP(data, id_pointer, cd_flag);

	FOREACH_FINALIZE_VOID;
}

static void library_foreach_sensorsObjectLooper(
        bSensor *UNUSED(sensor), ID **id_pointer, void *user_data, int cd_flag)
{
	LibraryForeachIDData *data = (LibraryForeachIDData *) user_data;
	FOREACH_CALLBACK_INVOKE_ID_PP(data, id_pointer, cd_flag);

	FOREACH_FINALIZE_VOID;
}

static void library_foreach_controllersObjectLooper(
        bController *UNUSED(controller), ID **id_pointer, void *user_data, int cd_flag)
{
	LibraryForeachIDData *data = (LibraryForeachIDData *) user_data;
	FOREACH_CALLBACK_INVOKE_ID_PP(data, id_pointer, cd_flag);

	FOREACH_FINALIZE_VOID;
}

static void library_foreach_actuatorsObjectLooper(
        bActuator *UNUSED(actuator), ID **id_pointer, void *user_data, int cd_flag)
{
	LibraryForeachIDData *data = (LibraryForeachIDData *) user_data;
	FOREACH_CALLBACK_INVOKE_ID_PP(data, id_pointer, cd_flag);

	FOREACH_FINALIZE_VOID;
}

static void library_foreach_nla_strip(LibraryForeachIDData *data, NlaStrip *strip)
{
	NlaStrip *substrip;

	FOREACH_CALLBACK_INVOKE(data->self_id, strip->act, data->flag, data->callback, data->user_data, IDWALK_USER);

	for (substrip = strip->strips.first; substrip; substrip = substrip->next) {
		library_foreach_nla_strip(data, substrip);
	}
}

static void library_foreach_animationData(LibraryForeachIDData *data, AnimData *adt)
{
	FCurve *fcu;
	NlaTrack *nla_track;
	NlaStrip *nla_strip;

	for (fcu = adt->drivers.first; fcu; fcu = fcu->next) {
		ChannelDriver *driver = fcu->driver;
		DriverVar *dvar;

		for (dvar = driver->variables.first; dvar; dvar = dvar->next) {
			/* only used targets */
			DRIVER_TARGETS_USED_LOOPER(dvar)
			{
<<<<<<< HEAD
				FOREACH_CALLBACK_INVOKE_ID(data->self_id, dtar->id,
				                           data->flag, data->callback, data->user_data, IDWALK_NOP);
=======
				FOREACH_CALLBACK_INVOKE_ID(data, dtar->id, IDWALK_NOP);
>>>>>>> 827b1457
			}
			DRIVER_TARGETS_LOOPER_END
		}
	}

<<<<<<< HEAD
	FOREACH_CALLBACK_INVOKE(data->self_id, adt->action, data->flag, data->callback, data->user_data, IDWALK_USER);
	FOREACH_CALLBACK_INVOKE(data->self_id, adt->tmpact, data->flag, data->callback, data->user_data, IDWALK_USER);

	for (nla_track = adt->nla_tracks.first; nla_track; nla_track = nla_track->next) {
		for (nla_strip = nla_track->strips.first; nla_strip; nla_strip = nla_strip->next) {
			library_foreach_nla_strip(data, nla_strip);
		}
	}
=======
	FOREACH_FINALIZE_VOID;
>>>>>>> 827b1457
}

static void library_foreach_mtex(LibraryForeachIDData *data, MTex *mtex)
{
	FOREACH_CALLBACK_INVOKE(data, mtex->object, IDWALK_NOP);
	FOREACH_CALLBACK_INVOKE(data, mtex->tex, IDWALK_USER);

	FOREACH_FINALIZE_VOID;
}


/**
 * Loop over all of the ID's this datablock links to.
 *
 * \note: May be extended to be recursive in the future.
 */
void BKE_library_foreach_ID_link(ID *id, LibraryIDLinkCallback callback, void *user_data, int flag)
{
	AnimData *adt;
	LibraryForeachIDData data;
	int i;

	if (flag & IDWALK_RECURSE) {
		/* For now, recusion implies read-only. */
		flag |= IDWALK_READONLY;

		data.ids_handled = BLI_gset_new(BLI_ghashutil_ptrhash, BLI_ghashutil_ptrcmp, __func__);
		BLI_LINKSTACK_INIT(data.ids_todo);
	}
	else {
		data.ids_handled = NULL;
	}

	data.flag = flag;
	data.callback = callback;
	data.user_data = user_data;

	adt = BKE_animdata_from_id(id);
	if (adt) {
		library_foreach_animationData(&data, adt);
	}

#define CALLBACK_INVOKE_ID(check_id, cb_flag) \
	FOREACH_CALLBACK_INVOKE_ID(&data, check_id, cb_flag)

#define CALLBACK_INVOKE(check_id_super, cb_flag) \
<<<<<<< HEAD
	FOREACH_CALLBACK_INVOKE(id, check_id_super, flag, callback, user_data, cb_flag)

	switch (GS(id->name)) {
		case ID_LI:
		{
			Library *lib = (Library *) id;
			CALLBACK_INVOKE(lib->parent, IDWALK_NOP);
			break;
		}
		case ID_SCE:
		{
			Scene *scene = (Scene *) id;
			ToolSettings *toolsett = scene->toolsettings;
			SceneRenderLayer *srl;
			Base *base;

			CALLBACK_INVOKE(scene->camera, IDWALK_NOP);
			CALLBACK_INVOKE(scene->world, IDWALK_USER);
			CALLBACK_INVOKE(scene->set, IDWALK_NOP);
			CALLBACK_INVOKE(scene->clip, IDWALK_NOP);
			if (scene->nodetree) {
				/* nodetree **are owned by IDs**, treat them as mere sub-data and not real ID! */
				BKE_library_foreach_ID_link((ID *)scene->nodetree, callback, user_data, flag);
			}
			/* DO NOT handle scene->basact here, it's doubling with the loop over whole scene->base later,
			 * since basact is just a pointer to one of those items. */
			CALLBACK_INVOKE(scene->obedit, IDWALK_NOP);

			for (srl = scene->r.layers.first; srl; srl = srl->next) {
				FreestyleModuleConfig *fmc;
				FreestyleLineSet *fls;

				if (srl->mat_override) {
					CALLBACK_INVOKE(srl->mat_override, IDWALK_USER);
				}
				if (srl->light_override) {
					CALLBACK_INVOKE(srl->light_override, IDWALK_USER);
=======
	FOREACH_CALLBACK_INVOKE(&data, check_id_super, cb_flag)

	do {
		data.id_self = id;

		switch (GS(id->name)) {
			case ID_SCE:
			{
				Scene *scene = (Scene *) id;
				ToolSettings *toolsett = scene->toolsettings;
				SceneRenderLayer *srl;
				Base *base;

				CALLBACK_INVOKE(scene->camera, IDWALK_NOP);
				CALLBACK_INVOKE(scene->world, IDWALK_USER);
				CALLBACK_INVOKE(scene->set, IDWALK_NOP);
				CALLBACK_INVOKE(scene->clip, IDWALK_NOP);
				CALLBACK_INVOKE(scene->nodetree, IDWALK_NOP);
				/* DO NOT handle scene->basact here, it's doubling with the loop over whole scene->base later,
				 * since basact is just a pointer to one of those items. */
				CALLBACK_INVOKE(scene->obedit, IDWALK_NOP);

				for (srl = scene->r.layers.first; srl; srl = srl->next) {
					FreestyleModuleConfig *fmc;
					FreestyleLineSet *fls;

					if (srl->mat_override) {
						CALLBACK_INVOKE(srl->mat_override, IDWALK_USER);
					}
					if (srl->light_override) {
						CALLBACK_INVOKE(srl->light_override, IDWALK_USER);
					}
					for (fmc = srl->freestyleConfig.modules.first; fmc; fmc = fmc->next) {
						if (fmc->script) {
							CALLBACK_INVOKE(fmc->script, IDWALK_NOP);
						}
					}
					for (fls = srl->freestyleConfig.linesets.first; fls; fls = fls->next) {
						if (fls->group) {
							CALLBACK_INVOKE(fls->group, IDWALK_USER);
						}
						if (fls->linestyle) {
							CALLBACK_INVOKE(fls->linestyle, IDWALK_USER);
						}
					}
>>>>>>> 827b1457
				}

				if (scene->ed) {
					Sequence *seq;
					SEQP_BEGIN(scene->ed, seq)
					{
						CALLBACK_INVOKE(seq->scene, IDWALK_NOP);
						CALLBACK_INVOKE(seq->scene_camera, IDWALK_NOP);
						CALLBACK_INVOKE(seq->clip, IDWALK_USER);
						CALLBACK_INVOKE(seq->mask, IDWALK_USER);
						CALLBACK_INVOKE(seq->sound, IDWALK_USER);
					}
					SEQ_END
				}

				CALLBACK_INVOKE(scene->gpd, IDWALK_USER);

				for (base = scene->base.first; base; base = base->next) {
					CALLBACK_INVOKE(base->object, IDWALK_USER);
				}

				if (toolsett) {
					CALLBACK_INVOKE(toolsett->skgen_template, IDWALK_NOP);
					CALLBACK_INVOKE(toolsett->particle.scene, IDWALK_NOP);
					CALLBACK_INVOKE(toolsett->particle.object, IDWALK_NOP);
					CALLBACK_INVOKE(toolsett->particle.shape_object, IDWALK_NOP);
					CALLBACK_INVOKE(toolsett->imapaint.stencil, IDWALK_NOP);
					CALLBACK_INVOKE(toolsett->imapaint.clone, IDWALK_NOP);
					CALLBACK_INVOKE(toolsett->imapaint.canvas, IDWALK_NOP);
					if (toolsett->vpaint) {
						CALLBACK_INVOKE(toolsett->vpaint->paint.brush, IDWALK_NOP);
						CALLBACK_INVOKE(toolsett->vpaint->paint.palette, IDWALK_NOP);
					}
					if (toolsett->wpaint) {
						CALLBACK_INVOKE(toolsett->wpaint->paint.brush, IDWALK_NOP);
						CALLBACK_INVOKE(toolsett->wpaint->paint.palette, IDWALK_NOP);
					}
					if (toolsett->sculpt) {
						CALLBACK_INVOKE(toolsett->sculpt->paint.brush, IDWALK_NOP);
						CALLBACK_INVOKE(toolsett->sculpt->paint.palette, IDWALK_NOP);
						CALLBACK_INVOKE(toolsett->sculpt->gravity_object, IDWALK_NOP);
					}
					if (toolsett->uvsculpt) {
						CALLBACK_INVOKE(toolsett->uvsculpt->paint.brush, IDWALK_NOP);
						CALLBACK_INVOKE(toolsett->uvsculpt->paint.palette, IDWALK_NOP);
					}
				}

				if (scene->rigidbody_world) {
					BKE_rigidbody_world_id_loop(scene->rigidbody_world, library_foreach_rigidbodyworldSceneLooper, &data);
				}

				CALLBACK_INVOKE(scene->gm.dome.warptext, IDWALK_NOP);

<<<<<<< HEAD
			for (base = scene->base.first; base; base = base->next) {
				CALLBACK_INVOKE(base->object, IDWALK_USER | IDWALK_NEVER_NULL);
=======
				break;
>>>>>>> 827b1457
			}

			case ID_OB:
			{
				Object *object = (Object *) id;
				ParticleSystem *psys;

				/* object data special case */
				if (object->type == OB_EMPTY) {
					/* empty can have NULL or Image */
					CALLBACK_INVOKE_ID(object->data, IDWALK_USER);
				}
				else {
					/* when set, this can't be NULL */
					if (object->data) {
						CALLBACK_INVOKE_ID(object->data, IDWALK_USER | IDWALK_NEVER_NULL);
					}
				}

				CALLBACK_INVOKE(object->parent, IDWALK_NOP);
				CALLBACK_INVOKE(object->track, IDWALK_NOP);
				/* object->proxy is refcounted, but not object->proxy_group... *sigh* */
				CALLBACK_INVOKE(object->proxy, IDWALK_USER);
				CALLBACK_INVOKE(object->proxy_group, IDWALK_NOP);
				CALLBACK_INVOKE(object->proxy_from, IDWALK_NOP);
				CALLBACK_INVOKE(object->poselib, IDWALK_USER);
				for (i = 0; i < object->totcol; i++) {
					CALLBACK_INVOKE(object->mat[i], IDWALK_USER);
				}
				CALLBACK_INVOKE(object->gpd, IDWALK_USER);
				CALLBACK_INVOKE(object->dup_group, IDWALK_USER);

				if (object->pd) {
					CALLBACK_INVOKE(object->pd->tex, IDWALK_USER);
					CALLBACK_INVOKE(object->pd->f_source, IDWALK_NOP);
				}

				if (object->pose) {
					bPoseChannel *pchan;
					for (pchan = object->pose->chanbase.first; pchan; pchan = pchan->next) {
						CALLBACK_INVOKE(pchan->custom, IDWALK_USER);
						BKE_constraints_id_loop(&pchan->constraints, library_foreach_constraintObjectLooper, &data);
					}
				}

				if (object->rigidbody_constraint) {
					CALLBACK_INVOKE(object->rigidbody_constraint->ob1, IDWALK_NOP);
					CALLBACK_INVOKE(object->rigidbody_constraint->ob2, IDWALK_NOP);
				}

				if (object->lodlevels.first) {
					LodLevel *level;
					for (level = object->lodlevels.first; level; level = level->next) {
						CALLBACK_INVOKE(level->source, IDWALK_NOP);
					}
				}

				modifiers_foreachIDLink(object, library_foreach_modifiersForeachIDLink, &data);
				BKE_constraints_id_loop(&object->constraints, library_foreach_constraintObjectLooper, &data);

				for (psys = object->particlesystem.first; psys; psys = psys->next) {
					BKE_particlesystem_id_loop(psys, library_foreach_particlesystemsObjectLooper, &data);
				}

				BKE_sca_sensors_id_loop(&object->sensors, library_foreach_sensorsObjectLooper, &data);
				BKE_sca_controllers_id_loop(&object->controllers, library_foreach_controllersObjectLooper, &data);
				BKE_sca_actuators_id_loop(&object->actuators, library_foreach_actuatorsObjectLooper, &data);
				break;
			}

			case ID_ME:
			{
				Mesh *mesh = (Mesh *) id;
				CALLBACK_INVOKE(mesh->texcomesh, IDWALK_USER);
				CALLBACK_INVOKE(mesh->key, IDWALK_USER);
				for (i = 0; i < mesh->totcol; i++) {
					CALLBACK_INVOKE(mesh->mat[i], IDWALK_USER);
				}
				break;
			}

			case ID_CU:
			{
				Curve *curve = (Curve *) id;
				CALLBACK_INVOKE(curve->bevobj, IDWALK_NOP);
				CALLBACK_INVOKE(curve->taperobj, IDWALK_NOP);
				CALLBACK_INVOKE(curve->textoncurve, IDWALK_NOP);
				CALLBACK_INVOKE(curve->key, IDWALK_USER);
				for (i = 0; i < curve->totcol; i++) {
					CALLBACK_INVOKE(curve->mat[i], IDWALK_USER);
				}
				CALLBACK_INVOKE(curve->vfont, IDWALK_USER);
				CALLBACK_INVOKE(curve->vfontb, IDWALK_USER);
				CALLBACK_INVOKE(curve->vfonti, IDWALK_USER);
				CALLBACK_INVOKE(curve->vfontbi, IDWALK_USER);
				break;
			}

			case ID_MB:
			{
				MetaBall *metaball = (MetaBall *) id;
				for (i = 0; i < metaball->totcol; i++) {
					CALLBACK_INVOKE(metaball->mat[i], IDWALK_USER);
				}
				break;
			}

			case ID_MA:
			{
				Material *material = (Material *) id;
				for (i = 0; i < MAX_MTEX; i++) {
					if (material->mtex[i]) {
						library_foreach_mtex(&data, material->mtex[i]);
					}
				}
				CALLBACK_INVOKE(material->nodetree, IDWALK_NOP);
				CALLBACK_INVOKE(material->group, IDWALK_USER);
				break;
			}

			case ID_TE:
			{
				Tex *texture = (Tex *) id;
				CALLBACK_INVOKE(texture->nodetree, IDWALK_NOP);
				CALLBACK_INVOKE(texture->ima, IDWALK_USER);
				if (texture->env) {
					CALLBACK_INVOKE(texture->env->object, IDWALK_NOP);
					CALLBACK_INVOKE(texture->env->ima, IDWALK_USER);
				}
				if (texture->pd)
					CALLBACK_INVOKE(texture->pd->object, IDWALK_NOP);
				if (texture->vd)
					CALLBACK_INVOKE(texture->vd->object, IDWALK_NOP);
				if (texture->ot)
					CALLBACK_INVOKE(texture->ot->object, IDWALK_NOP);
				break;
			}

			case ID_LT:
			{
				Lattice *lattice = (Lattice *) id;
				CALLBACK_INVOKE(lattice->key, IDWALK_USER);
				break;
			}

			case ID_LA:
			{
				Lamp *lamp = (Lamp *) id;
				for (i = 0; i < MAX_MTEX; i++) {
					if (lamp->mtex[i]) {
						library_foreach_mtex(&data, lamp->mtex[i]);
					}
				}
				CALLBACK_INVOKE(lamp->nodetree, IDWALK_NOP);
				break;
			}

			case ID_CA:
			{
				Camera *camera = (Camera *) id;
				CALLBACK_INVOKE(camera->dof_ob, IDWALK_NOP);
				break;
			}

			case ID_KE:
			{
				Key *key = (Key *) id;
				CALLBACK_INVOKE_ID(key->from, IDWALK_NOP);
				break;
			}
<<<<<<< HEAD
			if (material->nodetree) {
				/* nodetree **are owned by IDs**, treat them as mere sub-data and not real ID! */
				BKE_library_foreach_ID_link((ID *)material->nodetree, callback, user_data, flag);
			}
			CALLBACK_INVOKE(material->group, IDWALK_USER);
			break;
		}

		case ID_TE:
		{
			Tex *texture = (Tex *) id;
			if (texture->nodetree) {
				/* nodetree **are owned by IDs**, treat them as mere sub-data and not real ID! */
				BKE_library_foreach_ID_link((ID *)texture->nodetree, callback, user_data, flag);
			}
			CALLBACK_INVOKE(texture->ima, IDWALK_USER);
			if (texture->env) {
				CALLBACK_INVOKE(texture->env->object, IDWALK_NOP);
				CALLBACK_INVOKE(texture->env->ima, IDWALK_USER);
=======

			case ID_SCR:
			{
				bScreen *screen = (bScreen *) id;
				CALLBACK_INVOKE(screen->scene, IDWALK_USER_ONE);
				break;
>>>>>>> 827b1457
			}

			case ID_WO:
			{
				World *world = (World *) id;
				for (i = 0; i < MAX_MTEX; i++) {
					if (world->mtex[i]) {
						library_foreach_mtex(&data, world->mtex[i]);
					}
				}
				CALLBACK_INVOKE(world->nodetree, IDWALK_NOP);
				break;
			}
<<<<<<< HEAD
			if (lamp->nodetree) {
				/* nodetree **are owned by IDs**, treat them as mere sub-data and not real ID! */
				BKE_library_foreach_ID_link((ID *)lamp->nodetree, callback, user_data, flag);
			}
			break;
		}

		case ID_CA:
		{
			Camera *camera = (Camera *) id;
			CALLBACK_INVOKE(camera->dof_ob, IDWALK_NOP);
			break;
		}

		case ID_KE:
		{
			Key *key = (Key *) id;
			CALLBACK_INVOKE_ID(key->from, IDWALK_NOP);
			break;
		}
=======
>>>>>>> 827b1457

			case ID_SPK:
			{
				Speaker *speaker = (Speaker *) id;
				CALLBACK_INVOKE(speaker->sound, IDWALK_USER);
				break;
			}

			case ID_GR:
			{
				Group *group = (Group *) id;
				GroupObject *gob;
				for (gob = group->gobject.first; gob; gob = gob->next) {
					CALLBACK_INVOKE(gob->ob, IDWALK_USER_ONE);
				}
				break;
			}
<<<<<<< HEAD
			if (world->nodetree) {
				/* nodetree **are owned by IDs**, treat them as mere sub-data and not real ID! */
				BKE_library_foreach_ID_link((ID *)world->nodetree, callback, user_data, flag);
			}
			break;
		}

		case ID_SPK:
		{
			Speaker *speaker = (Speaker *) id;
			CALLBACK_INVOKE(speaker->sound, IDWALK_USER);
			break;
		}
=======
>>>>>>> 827b1457

			case ID_NT:
			{
				bNodeTree *ntree = (bNodeTree *) id;
				bNode *node;
				CALLBACK_INVOKE(ntree->gpd, IDWALK_USER);
				for (node = ntree->nodes.first; node; node = node->next) {
					CALLBACK_INVOKE_ID(node->id, IDWALK_USER);
				}
				break;
			}

			case ID_BR:
			{
				Brush *brush = (Brush *) id;
				CALLBACK_INVOKE(brush->toggle_brush, IDWALK_NOP);
				CALLBACK_INVOKE(brush->clone.image, IDWALK_NOP);
				CALLBACK_INVOKE(brush->paint_curve, IDWALK_USER);
				library_foreach_mtex(&data, &brush->mtex);
				library_foreach_mtex(&data, &brush->mask_mtex);
				break;
			}

			case ID_PA:
			{
				ParticleSettings *psett = (ParticleSettings *) id;
				CALLBACK_INVOKE(psett->dup_group, IDWALK_NOP);
				CALLBACK_INVOKE(psett->dup_ob, IDWALK_NOP);
				CALLBACK_INVOKE(psett->bb_ob, IDWALK_NOP);

				for (i = 0; i < MAX_MTEX; i++) {
					if (psett->mtex[i]) {
						library_foreach_mtex(&data, psett->mtex[i]);
					}
				}

				if (psett->effector_weights) {
					CALLBACK_INVOKE(psett->effector_weights->group, IDWALK_NOP);
				}

				if (psett->boids) {
					BoidState *state;
					BoidRule *rule;

					for (state = psett->boids->states.first; state; state = state->next) {
						for (rule = state->rules.first; rule; rule = rule->next) {
							if (rule->type == eBoidRuleType_Avoid) {
								BoidRuleGoalAvoid *gabr = (BoidRuleGoalAvoid *)rule;
								CALLBACK_INVOKE(gabr->ob, IDWALK_NOP);
							}
							else if (rule->type == eBoidRuleType_FollowLeader) {
								BoidRuleFollowLeader *flbr = (BoidRuleFollowLeader *)rule;
								CALLBACK_INVOKE(flbr->ob, IDWALK_NOP);
							}
						}
					}
				}

				break;
			}

			case ID_MC:
			{
				MovieClip *clip = (MovieClip *) id;
				MovieTracking *tracking = &clip->tracking;
				MovieTrackingObject *object;

				CALLBACK_INVOKE(clip->gpd, IDWALK_USER);
				for (object = tracking->objects.first; object; object = object->next) {
					ListBase *tracksbase = BKE_tracking_object_get_tracks(tracking, object);
					MovieTrackingTrack *track;

					for (track = tracksbase->first; track; track = track->next) {
						CALLBACK_INVOKE(track->gpd, IDWALK_USER);
					}
				}
				break;
			}

			case ID_MSK:
			{
				Mask *mask = (Mask *) id;
				MaskLayer *mask_layer;
				for (mask_layer = mask->masklayers.first; mask_layer; mask_layer = mask_layer->next) {
					MaskSpline *mask_spline;

					for (mask_spline = mask_layer->splines.first; mask_spline; mask_spline = mask_spline->next) {
						for (i = 0; i < mask_spline->tot_point; i++) {
							MaskSplinePoint *point = &mask_spline->points[i];
							CALLBACK_INVOKE_ID(point->parent.id, IDWALK_USER);
						}
					}
				}
				break;
			}

			case ID_LS:
			{
				FreestyleLineStyle *linestyle = (FreestyleLineStyle *) id;
				LineStyleModifier *lsm;
				for (i = 0; i < MAX_MTEX; i++) {
					if (linestyle->mtex[i]) {
						library_foreach_mtex(&data, linestyle->mtex[i]);
					}
				}
<<<<<<< HEAD
			}
			if (linestyle->nodetree) {
				/* nodetree **are owned by IDs**, treat them as mere sub-data and not real ID! */
				BKE_library_foreach_ID_link((ID *)linestyle->nodetree, callback, user_data, flag);
			}
=======
				CALLBACK_INVOKE(linestyle->nodetree, IDWALK_NOP);
>>>>>>> 827b1457

				for (lsm = linestyle->color_modifiers.first; lsm; lsm = lsm->next) {
					if (lsm->type == LS_MODIFIER_DISTANCE_FROM_OBJECT) {
						LineStyleColorModifier_DistanceFromObject *p = (LineStyleColorModifier_DistanceFromObject *)lsm;
						if (p->target) {
							CALLBACK_INVOKE(p->target, IDWALK_NOP);
						}
					}
				}
				for (lsm = linestyle->alpha_modifiers.first; lsm; lsm = lsm->next) {
					if (lsm->type == LS_MODIFIER_DISTANCE_FROM_OBJECT) {
						LineStyleAlphaModifier_DistanceFromObject *p = (LineStyleAlphaModifier_DistanceFromObject *)lsm;
						if (p->target) {
							CALLBACK_INVOKE(p->target, IDWALK_NOP);
						}
					}
				}
				for (lsm = linestyle->thickness_modifiers.first; lsm; lsm = lsm->next) {
					if (lsm->type == LS_MODIFIER_DISTANCE_FROM_OBJECT) {
						LineStyleThicknessModifier_DistanceFromObject *p = (LineStyleThicknessModifier_DistanceFromObject *)lsm;
						if (p->target) {
							CALLBACK_INVOKE(p->target, IDWALK_NOP);
						}
					}
				}
				break;
			}
		}
	} while ((id = (flag & IDWALK_RECURSE) ? BLI_LINKSTACK_POP(data.ids_todo) : NULL));

FOREACH_FINALIZE:
	if (data.ids_handled) {
		BLI_gset_free(data.ids_handled, NULL);
		BLI_LINKSTACK_FREE(data.ids_todo);
	}

#undef CALLBACK_INVOKE_ID
#undef CALLBACK_INVOKE
}

#undef FOREACH_CALLBACK_INVOKE_ID
#undef FOREACH_CALLBACK_INVOKE

/**
 * re-usable function, use when replacing ID's
 */
void BKE_library_update_ID_link_user(ID *id_dst, ID *id_src, const int cd_flag)
{
	if (cd_flag & IDWALK_USER) {
		id_us_min(id_src);
		id_us_plus(id_dst);
	}
	else if (cd_flag & IDWALK_USER_ONE) {
		id_us_ensure_real(id_dst);
	}
}

/* ***** ID users iterator. ***** */
typedef struct IDUsersIter {
	ID *id;

	ListBase *lb_array[MAX_LIBARRAY];
	int lb_idx;

	ID *curr_id;
	int count;  /* Set by callback. */
} IDUsersIter;

<<<<<<< HEAD
static bool foreach_libblock_id_users_callback(void *user_data, ID **id_p, int cb_flag)
=======
static int foreach_libblock_id_users_callback(void *user_data, ID *UNUSED(id_self), ID **id_p, int UNUSED(cb_flag))
>>>>>>> 827b1457
{
	IDUsersIter *iter = user_data;

	if (*id_p && (*id_p == iter->id)) {
		printf("%s uses %s (refcounted: %d, userone: %d, used_one: %d, used_one_active: %d)\n",
		       iter->curr_id->name, iter->id->name, (cb_flag & IDWALK_USER) ? 1 : 0, (cb_flag & IDWALK_USER_ONE) ? 1 : 0,
		       (iter->id->tag & LIB_TAG_EXTRAUSER) ? 1 : 0, (iter->id->tag & LIB_TAG_EXTRAUSER_SET) ? 1 : 0);
		iter->count++;
	}

	return IDWALK_RET_NOP;
}

/**
 * Return the number of times given \a id_user uses/references \a id_used.
 *
 * \note This only checks for pointer references of an ID, shallow usages (like e.g. by RNA paths, as done
 *       for FCurves) are not detected at all.
 *
 * \param id_user the ID which is supposed to use (reference) \a id_used.
 * \param id_used the ID which is supposed to be used (referenced) by \a id_user.
 * \return the number of direct usages/references of \a id_used by \a id_user.
 */
int BKE_library_ID_use_ID(ID *id_user, ID *id_used)
{
	IDUsersIter iter;

	/* We do not care about iter.lb_array/lb_idx here... */
	iter.id = id_used;
	iter.curr_id = id_user;
	iter.count = 0;

	BKE_library_foreach_ID_link(iter.curr_id, foreach_libblock_id_users_callback, (void *)&iter, IDWALK_NOP);

	return iter.count;
}<|MERGE_RESOLUTION|>--- conflicted
+++ resolved
@@ -62,12 +62,9 @@
 #include "DNA_world_types.h"
 
 #include "BLI_utildefines.h"
-<<<<<<< HEAD
 #include "BLI_listbase.h"
-=======
 #include "BLI_ghash.h"
 #include "BLI_linklist_stack.h"
->>>>>>> 827b1457
 
 #include "BKE_animsys.h"
 #include "BKE_constraint.h"
@@ -209,11 +206,13 @@
 {
 	NlaStrip *substrip;
 
-	FOREACH_CALLBACK_INVOKE(data->self_id, strip->act, data->flag, data->callback, data->user_data, IDWALK_USER);
+	FOREACH_CALLBACK_INVOKE(data, strip->act, IDWALK_USER);
 
 	for (substrip = strip->strips.first; substrip; substrip = substrip->next) {
 		library_foreach_nla_strip(data, substrip);
 	}
+
+	FOREACH_FINALIZE_VOID;
 }
 
 static void library_foreach_animationData(LibraryForeachIDData *data, AnimData *adt)
@@ -230,29 +229,22 @@
 			/* only used targets */
 			DRIVER_TARGETS_USED_LOOPER(dvar)
 			{
-<<<<<<< HEAD
-				FOREACH_CALLBACK_INVOKE_ID(data->self_id, dtar->id,
-				                           data->flag, data->callback, data->user_data, IDWALK_NOP);
-=======
 				FOREACH_CALLBACK_INVOKE_ID(data, dtar->id, IDWALK_NOP);
->>>>>>> 827b1457
 			}
 			DRIVER_TARGETS_LOOPER_END
 		}
 	}
 
-<<<<<<< HEAD
-	FOREACH_CALLBACK_INVOKE(data->self_id, adt->action, data->flag, data->callback, data->user_data, IDWALK_USER);
-	FOREACH_CALLBACK_INVOKE(data->self_id, adt->tmpact, data->flag, data->callback, data->user_data, IDWALK_USER);
+	FOREACH_CALLBACK_INVOKE(data, adt->action, IDWALK_USER);
+	FOREACH_CALLBACK_INVOKE(data, adt->tmpact, IDWALK_USER);
 
 	for (nla_track = adt->nla_tracks.first; nla_track; nla_track = nla_track->next) {
 		for (nla_strip = nla_track->strips.first; nla_strip; nla_strip = nla_strip->next) {
 			library_foreach_nla_strip(data, nla_strip);
 		}
 	}
-=======
-	FOREACH_FINALIZE_VOID;
->>>>>>> 827b1457
+
+	FOREACH_FINALIZE_VOID;
 }
 
 static void library_foreach_mtex(LibraryForeachIDData *data, MTex *mtex)
@@ -299,51 +291,18 @@
 	FOREACH_CALLBACK_INVOKE_ID(&data, check_id, cb_flag)
 
 #define CALLBACK_INVOKE(check_id_super, cb_flag) \
-<<<<<<< HEAD
-	FOREACH_CALLBACK_INVOKE(id, check_id_super, flag, callback, user_data, cb_flag)
-
-	switch (GS(id->name)) {
-		case ID_LI:
-		{
-			Library *lib = (Library *) id;
-			CALLBACK_INVOKE(lib->parent, IDWALK_NOP);
-			break;
-		}
-		case ID_SCE:
-		{
-			Scene *scene = (Scene *) id;
-			ToolSettings *toolsett = scene->toolsettings;
-			SceneRenderLayer *srl;
-			Base *base;
-
-			CALLBACK_INVOKE(scene->camera, IDWALK_NOP);
-			CALLBACK_INVOKE(scene->world, IDWALK_USER);
-			CALLBACK_INVOKE(scene->set, IDWALK_NOP);
-			CALLBACK_INVOKE(scene->clip, IDWALK_NOP);
-			if (scene->nodetree) {
-				/* nodetree **are owned by IDs**, treat them as mere sub-data and not real ID! */
-				BKE_library_foreach_ID_link((ID *)scene->nodetree, callback, user_data, flag);
-			}
-			/* DO NOT handle scene->basact here, it's doubling with the loop over whole scene->base later,
-			 * since basact is just a pointer to one of those items. */
-			CALLBACK_INVOKE(scene->obedit, IDWALK_NOP);
-
-			for (srl = scene->r.layers.first; srl; srl = srl->next) {
-				FreestyleModuleConfig *fmc;
-				FreestyleLineSet *fls;
-
-				if (srl->mat_override) {
-					CALLBACK_INVOKE(srl->mat_override, IDWALK_USER);
-				}
-				if (srl->light_override) {
-					CALLBACK_INVOKE(srl->light_override, IDWALK_USER);
-=======
 	FOREACH_CALLBACK_INVOKE(&data, check_id_super, cb_flag)
 
 	do {
 		data.id_self = id;
 
 		switch (GS(id->name)) {
+			case ID_LI:
+			{
+				Library *lib = (Library *) id;
+				CALLBACK_INVOKE(lib->parent, IDWALK_NOP);
+				break;
+			}
 			case ID_SCE:
 			{
 				Scene *scene = (Scene *) id;
@@ -355,7 +314,10 @@
 				CALLBACK_INVOKE(scene->world, IDWALK_USER);
 				CALLBACK_INVOKE(scene->set, IDWALK_NOP);
 				CALLBACK_INVOKE(scene->clip, IDWALK_NOP);
-				CALLBACK_INVOKE(scene->nodetree, IDWALK_NOP);
+				if (scene->nodetree) {
+					/* nodetree **are owned by IDs**, treat them as mere sub-data and not real ID! */
+					BKE_library_foreach_ID_link((ID *)scene->nodetree, callback, user_data, flag);
+				}
 				/* DO NOT handle scene->basact here, it's doubling with the loop over whole scene->base later,
 				 * since basact is just a pointer to one of those items. */
 				CALLBACK_INVOKE(scene->obedit, IDWALK_NOP);
@@ -383,7 +345,6 @@
 							CALLBACK_INVOKE(fls->linestyle, IDWALK_USER);
 						}
 					}
->>>>>>> 827b1457
 				}
 
 				if (scene->ed) {
@@ -438,12 +399,7 @@
 
 				CALLBACK_INVOKE(scene->gm.dome.warptext, IDWALK_NOP);
 
-<<<<<<< HEAD
-			for (base = scene->base.first; base; base = base->next) {
-				CALLBACK_INVOKE(base->object, IDWALK_USER | IDWALK_NEVER_NULL);
-=======
-				break;
->>>>>>> 827b1457
+				break;
 			}
 
 			case ID_OB:
@@ -559,7 +515,10 @@
 						library_foreach_mtex(&data, material->mtex[i]);
 					}
 				}
-				CALLBACK_INVOKE(material->nodetree, IDWALK_NOP);
+				if (material->nodetree) {
+					/* nodetree **are owned by IDs**, treat them as mere sub-data and not real ID! */
+					BKE_library_foreach_ID_link((ID *)material->nodetree, callback, user_data, flag);
+				}
 				CALLBACK_INVOKE(material->group, IDWALK_USER);
 				break;
 			}
@@ -567,7 +526,10 @@
 			case ID_TE:
 			{
 				Tex *texture = (Tex *) id;
-				CALLBACK_INVOKE(texture->nodetree, IDWALK_NOP);
+				if (texture->nodetree) {
+					/* nodetree **are owned by IDs**, treat them as mere sub-data and not real ID! */
+					BKE_library_foreach_ID_link((ID *)texture->nodetree, callback, user_data, flag);
+				}
 				CALLBACK_INVOKE(texture->ima, IDWALK_USER);
 				if (texture->env) {
 					CALLBACK_INVOKE(texture->env->object, IDWALK_NOP);
@@ -597,7 +559,10 @@
 						library_foreach_mtex(&data, lamp->mtex[i]);
 					}
 				}
-				CALLBACK_INVOKE(lamp->nodetree, IDWALK_NOP);
+				if (lamp->nodetree) {
+					/* nodetree **are owned by IDs**, treat them as mere sub-data and not real ID! */
+					BKE_library_foreach_ID_link((ID *)lamp->nodetree, callback, user_data, flag);
+				}
 				break;
 			}
 
@@ -614,34 +579,12 @@
 				CALLBACK_INVOKE_ID(key->from, IDWALK_NOP);
 				break;
 			}
-<<<<<<< HEAD
-			if (material->nodetree) {
-				/* nodetree **are owned by IDs**, treat them as mere sub-data and not real ID! */
-				BKE_library_foreach_ID_link((ID *)material->nodetree, callback, user_data, flag);
-			}
-			CALLBACK_INVOKE(material->group, IDWALK_USER);
-			break;
-		}
-
-		case ID_TE:
-		{
-			Tex *texture = (Tex *) id;
-			if (texture->nodetree) {
-				/* nodetree **are owned by IDs**, treat them as mere sub-data and not real ID! */
-				BKE_library_foreach_ID_link((ID *)texture->nodetree, callback, user_data, flag);
-			}
-			CALLBACK_INVOKE(texture->ima, IDWALK_USER);
-			if (texture->env) {
-				CALLBACK_INVOKE(texture->env->object, IDWALK_NOP);
-				CALLBACK_INVOKE(texture->env->ima, IDWALK_USER);
-=======
 
 			case ID_SCR:
 			{
 				bScreen *screen = (bScreen *) id;
 				CALLBACK_INVOKE(screen->scene, IDWALK_USER_ONE);
 				break;
->>>>>>> 827b1457
 			}
 
 			case ID_WO:
@@ -652,32 +595,12 @@
 						library_foreach_mtex(&data, world->mtex[i]);
 					}
 				}
-				CALLBACK_INVOKE(world->nodetree, IDWALK_NOP);
-				break;
-			}
-<<<<<<< HEAD
-			if (lamp->nodetree) {
-				/* nodetree **are owned by IDs**, treat them as mere sub-data and not real ID! */
-				BKE_library_foreach_ID_link((ID *)lamp->nodetree, callback, user_data, flag);
-			}
-			break;
-		}
-
-		case ID_CA:
-		{
-			Camera *camera = (Camera *) id;
-			CALLBACK_INVOKE(camera->dof_ob, IDWALK_NOP);
-			break;
-		}
-
-		case ID_KE:
-		{
-			Key *key = (Key *) id;
-			CALLBACK_INVOKE_ID(key->from, IDWALK_NOP);
-			break;
-		}
-=======
->>>>>>> 827b1457
+				if (world->nodetree) {
+					/* nodetree **are owned by IDs**, treat them as mere sub-data and not real ID! */
+					BKE_library_foreach_ID_link((ID *)world->nodetree, callback, user_data, flag);
+				}
+				break;
+			}
 
 			case ID_SPK:
 			{
@@ -695,22 +618,6 @@
 				}
 				break;
 			}
-<<<<<<< HEAD
-			if (world->nodetree) {
-				/* nodetree **are owned by IDs**, treat them as mere sub-data and not real ID! */
-				BKE_library_foreach_ID_link((ID *)world->nodetree, callback, user_data, flag);
-			}
-			break;
-		}
-
-		case ID_SPK:
-		{
-			Speaker *speaker = (Speaker *) id;
-			CALLBACK_INVOKE(speaker->sound, IDWALK_USER);
-			break;
-		}
-=======
->>>>>>> 827b1457
 
 			case ID_NT:
 			{
@@ -816,15 +723,10 @@
 						library_foreach_mtex(&data, linestyle->mtex[i]);
 					}
 				}
-<<<<<<< HEAD
-			}
-			if (linestyle->nodetree) {
-				/* nodetree **are owned by IDs**, treat them as mere sub-data and not real ID! */
-				BKE_library_foreach_ID_link((ID *)linestyle->nodetree, callback, user_data, flag);
-			}
-=======
-				CALLBACK_INVOKE(linestyle->nodetree, IDWALK_NOP);
->>>>>>> 827b1457
+				if (linestyle->nodetree) {
+					/* nodetree **are owned by IDs**, treat them as mere sub-data and not real ID! */
+					BKE_library_foreach_ID_link((ID *)linestyle->nodetree, callback, user_data, flag);
+				}
 
 				for (lsm = linestyle->color_modifiers.first; lsm; lsm = lsm->next) {
 					if (lsm->type == LS_MODIFIER_DISTANCE_FROM_OBJECT) {
@@ -893,11 +795,7 @@
 	int count;  /* Set by callback. */
 } IDUsersIter;
 
-<<<<<<< HEAD
-static bool foreach_libblock_id_users_callback(void *user_data, ID **id_p, int cb_flag)
-=======
-static int foreach_libblock_id_users_callback(void *user_data, ID *UNUSED(id_self), ID **id_p, int UNUSED(cb_flag))
->>>>>>> 827b1457
+static int foreach_libblock_id_users_callback(void *user_data, ID *UNUSED(id_self), ID **id_p, int cb_flag)
 {
 	IDUsersIter *iter = user_data;
 

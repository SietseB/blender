--- conflicted
+++ resolved
@@ -149,33 +149,29 @@
  * also note that the id _must_ have a library - campbell */
 void BKE_id_lib_local_paths(Main *bmain, Library *lib, ID *id)
 {
-<<<<<<< HEAD
 	if (lib->flag & LIBRARY_FLAG_VIRTUAL) {
 		return;
 	}
 
 	const char *bpath_user_data[2] = {BKE_main_blendfile_path(bmain), lib->filepath};
-=======
-  const char *bpath_user_data[2] = {BKE_main_blendfile_path(bmain), lib->filepath};
->>>>>>> e12c08e8
 
   BKE_bpath_traverse_id(bmain,
                         id,
-                        BKE_bpath_relocate_visitor,
-                        BKE_BPATH_TRAVERSE_SKIP_MULTIFILE,
-                        (void *)bpath_user_data);
+	                      BKE_bpath_relocate_visitor,
+	                      BKE_BPATH_TRAVERSE_SKIP_MULTIFILE,
+	                      (void *)bpath_user_data);
 }
 
 void id_lib_extern(ID *id)
 {
-  if (id && ID_IS_LINKED(id)) {
-    BLI_assert(BKE_idcode_is_linkable(GS(id->name)));
-    if (id->tag & LIB_TAG_INDIRECT) {
-      id->tag &= ~LIB_TAG_INDIRECT;
-      id->tag |= LIB_TAG_EXTERN;
-      id->lib->parent = NULL;
-    }
-  }
+	if (id && ID_IS_LINKED(id)) {
+		BLI_assert(BKE_idcode_is_linkable(GS(id->name)));
+		if (id->tag & LIB_TAG_INDIRECT) {
+			id->tag &= ~LIB_TAG_INDIRECT;
+			id->tag |= LIB_TAG_EXTERN;
+			id->lib->parent = NULL;
+		}
+	}
 }
 
 /* ensure we have a real user */
@@ -185,32 +181,32 @@
  *       to make this change... */
 void id_us_ensure_real(ID *id)
 {
-  if (id) {
-    const int limit = ID_FAKE_USERS(id);
-    id->tag |= LIB_TAG_EXTRAUSER;
-    if (id->us <= limit) {
-      if (id->us < limit || ((id->us == limit) && (id->tag & LIB_TAG_EXTRAUSER_SET))) {
+	if (id) {
+		const int limit = ID_FAKE_USERS(id);
+		id->tag |= LIB_TAG_EXTRAUSER;
+		if (id->us <= limit) {
+			if (id->us < limit || ((id->us == limit) && (id->tag & LIB_TAG_EXTRAUSER_SET))) {
         CLOG_ERROR(&LOG,
                    "ID user count error: %s (from '%s')",
                    id->name,
                    id->lib ? id->lib->filepath : "[Main]");
-        BLI_assert(0);
-      }
-      id->us = limit + 1;
-      id->tag |= LIB_TAG_EXTRAUSER_SET;
-    }
-  }
+				BLI_assert(0);
+			}
+			id->us = limit + 1;
+			id->tag |= LIB_TAG_EXTRAUSER_SET;
+		}
+	}
 }
 
 void id_us_clear_real(ID *id)
 {
-  if (id && (id->tag & LIB_TAG_EXTRAUSER)) {
-    if (id->tag & LIB_TAG_EXTRAUSER_SET) {
-      id->us--;
-      BLI_assert(id->us >= ID_FAKE_USERS(id));
-    }
-    id->tag &= ~(LIB_TAG_EXTRAUSER | LIB_TAG_EXTRAUSER_SET);
-  }
+	if (id && (id->tag & LIB_TAG_EXTRAUSER)) {
+		if (id->tag & LIB_TAG_EXTRAUSER_SET) {
+			id->us--;
+			BLI_assert(id->us >= ID_FAKE_USERS(id));
+		}
+		id->tag &= ~(LIB_TAG_EXTRAUSER | LIB_TAG_EXTRAUSER_SET);
+	}
 }
 
 /**
@@ -219,77 +215,77 @@
  */
 void id_us_plus_no_lib(ID *id)
 {
-  if (id) {
-    if ((id->tag & LIB_TAG_EXTRAUSER) && (id->tag & LIB_TAG_EXTRAUSER_SET)) {
-      BLI_assert(id->us >= 1);
-      /* No need to increase count, just tag extra user as no more set.
-       * Avoids annoying & inconsistent +1 in user count. */
-      id->tag &= ~LIB_TAG_EXTRAUSER_SET;
-    }
-    else {
-      BLI_assert(id->us >= 0);
-      id->us++;
-    }
-  }
+	if (id) {
+		if ((id->tag & LIB_TAG_EXTRAUSER) && (id->tag & LIB_TAG_EXTRAUSER_SET)) {
+			BLI_assert(id->us >= 1);
+			/* No need to increase count, just tag extra user as no more set.
+			 * Avoids annoying & inconsistent +1 in user count. */
+			id->tag &= ~LIB_TAG_EXTRAUSER_SET;
+		}
+		else {
+			BLI_assert(id->us >= 0);
+			id->us++;
+		}
+	}
 }
 
 void id_us_plus(ID *id)
 {
-  if (id) {
-    id_us_plus_no_lib(id);
-    id_lib_extern(id);
-  }
+	if (id) {
+		id_us_plus_no_lib(id);
+		id_lib_extern(id);
+	}
 }
 
 /* decrements the user count for *id. */
 void id_us_min(ID *id)
 {
-  if (id) {
-    const int limit = ID_FAKE_USERS(id);
-
-    if (id->us <= limit) {
+	if (id) {
+		const int limit = ID_FAKE_USERS(id);
+
+		if (id->us <= limit) {
       CLOG_ERROR(&LOG,
                  "ID user decrement error: %s (from '%s'): %d <= %d",
                  id->name,
                  id->lib ? id->lib->filepath : "[Main]",
                  id->us,
                  limit);
-      BLI_assert(0);
-      id->us = limit;
-    }
-    else {
-      id->us--;
-    }
-
-    if ((id->us == limit) && (id->tag & LIB_TAG_EXTRAUSER)) {
-      /* We need an extra user here, but never actually incremented user count for it so far, do it now. */
-      id_us_ensure_real(id);
-    }
-  }
+			BLI_assert(0);
+			id->us = limit;
+		}
+		else {
+			id->us--;
+		}
+
+		if ((id->us == limit) && (id->tag & LIB_TAG_EXTRAUSER)) {
+			/* We need an extra user here, but never actually incremented user count for it so far, do it now. */
+			id_us_ensure_real(id);
+		}
+	}
 }
 
 void id_fake_user_set(ID *id)
 {
-  if (id && !(id->flag & LIB_FAKEUSER)) {
-    id->flag |= LIB_FAKEUSER;
-    id_us_plus(id);
-  }
+	if (id && !(id->flag & LIB_FAKEUSER)) {
+		id->flag |= LIB_FAKEUSER;
+		id_us_plus(id);
+	}
 }
 
 void id_fake_user_clear(ID *id)
 {
-  if (id && (id->flag & LIB_FAKEUSER)) {
-    id->flag &= ~LIB_FAKEUSER;
-    id_us_min(id);
-  }
+	if (id && (id->flag & LIB_FAKEUSER)) {
+		id->flag &= ~LIB_FAKEUSER;
+		id_us_min(id);
+	}
 }
 
 void BKE_id_clear_newpoin(ID *id)
 {
-  if (id->newid) {
-    id->newid->tag &= ~LIB_TAG_NEW;
-  }
-  id->newid = NULL;
+	if (id->newid) {
+		id->newid->tag &= ~LIB_TAG_NEW;
+	}
+	id->newid = NULL;
 }
 
 static int id_expand_local_callback(void *UNUSED(user_data),
@@ -297,18 +293,18 @@
                                     struct ID **id_pointer,
                                     int cb_flag)
 {
-  if (cb_flag & IDWALK_CB_PRIVATE) {
-    return IDWALK_RET_NOP;
-  }
-
-  /* Can happen that we get unlinkable ID here, e.g. with shapekey referring to itself (through drivers)...
-   * Just skip it, shape key can only be either indirectly linked, or fully local, period.
-   * And let's curse one more time that stupid useless shapekey ID type! */
-  if (*id_pointer && *id_pointer != id_self && BKE_idcode_is_linkable(GS((*id_pointer)->name))) {
-    id_lib_extern(*id_pointer);
-  }
-
-  return IDWALK_RET_NOP;
+	if (cb_flag & IDWALK_CB_PRIVATE) {
+		return IDWALK_RET_NOP;
+	}
+
+	/* Can happen that we get unlinkable ID here, e.g. with shapekey referring to itself (through drivers)...
+	 * Just skip it, shape key can only be either indirectly linked, or fully local, period.
+	 * And let's curse one more time that stupid useless shapekey ID type! */
+	if (*id_pointer && *id_pointer != id_self && BKE_idcode_is_linkable(GS((*id_pointer)->name))) {
+		id_lib_extern(*id_pointer);
+	}
+
+	return IDWALK_RET_NOP;
 }
 
 /**
@@ -316,7 +312,7 @@
  */
 void BKE_id_expand_local(Main *bmain, ID *id)
 {
-  BKE_library_foreach_ID_link(bmain, id, id_expand_local_callback, NULL, IDWALK_READONLY);
+	BKE_library_foreach_ID_link(bmain, id, id_expand_local_callback, NULL, IDWALK_READONLY);
 }
 
 /**
@@ -324,10 +320,10 @@
  */
 void BKE_id_copy_ensure_local(Main *bmain, const ID *old_id, ID *new_id)
 {
-  if (ID_IS_LINKED(old_id)) {
-    BKE_id_expand_local(bmain, new_id);
-    BKE_id_lib_local_paths(bmain, old_id->lib, new_id);
-  }
+	if (ID_IS_LINKED(old_id)) {
+		BKE_id_expand_local(bmain, new_id);
+		BKE_id_lib_local_paths(bmain, old_id->lib, new_id);
+	}
 }
 
 /**
@@ -338,49 +334,49 @@
                                const bool id_in_mainlist,
                                const bool lib_local)
 {
-  bool is_local = false, is_lib = false;
-
-  /* - only lib users: do nothing (unless force_local is set)
-   * - only local users: set flag
-   * - mixed: make copy
-   * In case we make a whole lib's content local, we always want to localize, and we skip remapping (done later).
-   */
-
-  if (!ID_IS_LINKED(id)) {
-    return;
-  }
-
-  BKE_library_ID_test_usages(bmain, id, &is_local, &is_lib);
-
-  if (lib_local || is_local) {
-    if (!is_lib) {
-      id_clear_lib_data_ex(bmain, id, id_in_mainlist);
-      BKE_id_expand_local(bmain, id);
-    }
-    else {
-      ID *id_new;
-
-      /* Should not fail in expected usecases, but a few ID types cannot be copied (LIB, WM, SCR...). */
-      if (BKE_id_copy(bmain, id, &id_new)) {
-        id_new->us = 0;
-
-        /* setting newid is mandatory for complex make_lib_local logic... */
-        ID_NEW_SET(id, id_new);
-        Key *key = BKE_key_from_id(id), *key_new = BKE_key_from_id(id);
-        if (key && key_new) {
-          ID_NEW_SET(key, key_new);
-        }
-        bNodeTree *ntree = ntreeFromID(id), *ntree_new = ntreeFromID(id_new);
-        if (ntree && ntree_new) {
-          ID_NEW_SET(ntree, ntree_new);
-        }
-
-        if (!lib_local) {
-          BKE_libblock_remap(bmain, id, id_new, ID_REMAP_SKIP_INDIRECT_USAGE);
-        }
-      }
-    }
-  }
+	bool is_local = false, is_lib = false;
+
+	/* - only lib users: do nothing (unless force_local is set)
+	 * - only local users: set flag
+	 * - mixed: make copy
+	 * In case we make a whole lib's content local, we always want to localize, and we skip remapping (done later).
+	 */
+
+	if (!ID_IS_LINKED(id)) {
+		return;
+	}
+
+	BKE_library_ID_test_usages(bmain, id, &is_local, &is_lib);
+
+	if (lib_local || is_local) {
+		if (!is_lib) {
+			id_clear_lib_data_ex(bmain, id, id_in_mainlist);
+			BKE_id_expand_local(bmain, id);
+		}
+		else {
+			ID *id_new;
+
+			/* Should not fail in expected usecases, but a few ID types cannot be copied (LIB, WM, SCR...). */
+			if (BKE_id_copy(bmain, id, &id_new)) {
+				id_new->us = 0;
+
+				/* setting newid is mandatory for complex make_lib_local logic... */
+				ID_NEW_SET(id, id_new);
+				Key *key = BKE_key_from_id(id), *key_new = BKE_key_from_id(id);
+				if (key && key_new) {
+					ID_NEW_SET(key, key_new);
+				}
+				bNodeTree *ntree = ntreeFromID(id), *ntree_new = ntreeFromID(id_new);
+				if (ntree && ntree_new) {
+					ID_NEW_SET(ntree, ntree_new);
+				}
+
+				if (!lib_local) {
+					BKE_libblock_remap(bmain, id, id_new, ID_REMAP_SKIP_INDIRECT_USAGE);
+				}
+			}
+		}
+	}
 }
 
 /**
@@ -394,152 +390,152 @@
  */
 bool id_make_local(Main *bmain, ID *id, const bool test, const bool lib_local)
 {
-  /* We don't care whether ID is directly or indirectly linked in case we are making a whole lib local... */
-  if (!lib_local && (id->tag & LIB_TAG_INDIRECT)) {
-    return false;
-  }
-
-  switch ((ID_Type)GS(id->name)) {
-    case ID_SCE:
+	/* We don't care whether ID is directly or indirectly linked in case we are making a whole lib local... */
+	if (!lib_local && (id->tag & LIB_TAG_INDIRECT)) {
+		return false;
+	}
+
+	switch ((ID_Type)GS(id->name)) {
+		case ID_SCE:
       if (!test)
         BKE_scene_make_local(bmain, (Scene *)id, lib_local);
-      return true;
-    case ID_OB:
+			return true;
+		case ID_OB:
       if (!test)
         BKE_object_make_local(bmain, (Object *)id, lib_local);
-      return true;
-    case ID_ME:
+			return true;
+		case ID_ME:
       if (!test)
         BKE_mesh_make_local(bmain, (Mesh *)id, lib_local);
-      return true;
-    case ID_CU:
+			return true;
+		case ID_CU:
       if (!test)
         BKE_curve_make_local(bmain, (Curve *)id, lib_local);
-      return true;
-    case ID_MB:
+			return true;
+		case ID_MB:
       if (!test)
         BKE_mball_make_local(bmain, (MetaBall *)id, lib_local);
-      return true;
-    case ID_MA:
+			return true;
+		case ID_MA:
       if (!test)
         BKE_material_make_local(bmain, (Material *)id, lib_local);
-      return true;
-    case ID_TE:
+			return true;
+		case ID_TE:
       if (!test)
         BKE_texture_make_local(bmain, (Tex *)id, lib_local);
-      return true;
-    case ID_IM:
+			return true;
+		case ID_IM:
       if (!test)
         BKE_image_make_local(bmain, (Image *)id, lib_local);
-      return true;
-    case ID_LT:
+			return true;
+		case ID_LT:
       if (!test)
         BKE_lattice_make_local(bmain, (Lattice *)id, lib_local);
-      return true;
-    case ID_LA:
+			return true;
+		case ID_LA:
       if (!test)
         BKE_light_make_local(bmain, (Light *)id, lib_local);
-      return true;
-    case ID_CA:
+			return true;
+		case ID_CA:
       if (!test)
         BKE_camera_make_local(bmain, (Camera *)id, lib_local);
-      return true;
-    case ID_SPK:
+			return true;
+		case ID_SPK:
       if (!test)
         BKE_speaker_make_local(bmain, (Speaker *)id, lib_local);
-      return true;
-    case ID_LP:
+			return true;
+		case ID_LP:
       if (!test)
         BKE_lightprobe_make_local(bmain, (LightProbe *)id, lib_local);
-      return true;
-    case ID_WO:
+			return true;
+		case ID_WO:
       if (!test)
         BKE_world_make_local(bmain, (World *)id, lib_local);
-      return true;
-    case ID_VF:
+			return true;
+		case ID_VF:
       if (!test)
         BKE_vfont_make_local(bmain, (VFont *)id, lib_local);
-      return true;
-    case ID_TXT:
+			return true;
+		case ID_TXT:
       if (!test)
         BKE_text_make_local(bmain, (Text *)id, lib_local);
-      return true;
-    case ID_SO:
+			return true;
+		case ID_SO:
       if (!test)
         BKE_sound_make_local(bmain, (bSound *)id, lib_local);
-      return true;
-    case ID_GR:
+			return true;
+		case ID_GR:
       if (!test)
         BKE_collection_make_local(bmain, (Collection *)id, lib_local);
-      return true;
-    case ID_AR:
+			return true;
+		case ID_AR:
       if (!test)
         BKE_armature_make_local(bmain, (bArmature *)id, lib_local);
-      return true;
-    case ID_AC:
+			return true;
+		case ID_AC:
       if (!test)
         BKE_action_make_local(bmain, (bAction *)id, lib_local);
-      return true;
-    case ID_NT:
+			return true;
+		case ID_NT:
       if (!test)
         ntreeMakeLocal(bmain, (bNodeTree *)id, true, lib_local);
-      return true;
-    case ID_BR:
+			return true;
+		case ID_BR:
       if (!test)
         BKE_brush_make_local(bmain, (Brush *)id, lib_local);
-      return true;
-    case ID_PA:
+			return true;
+		case ID_PA:
       if (!test)
         BKE_particlesettings_make_local(bmain, (ParticleSettings *)id, lib_local);
-      return true;
-    case ID_GD:
+			return true;
+		case ID_GD:
       if (!test)
         BKE_gpencil_make_local(bmain, (bGPdata *)id, lib_local);
-      return true;
-    case ID_MC:
+			return true;
+		case ID_MC:
       if (!test)
         BKE_movieclip_make_local(bmain, (MovieClip *)id, lib_local);
-      return true;
-    case ID_MSK:
+			return true;
+		case ID_MSK:
       if (!test)
         BKE_mask_make_local(bmain, (Mask *)id, lib_local);
-      return true;
-    case ID_LS:
+			return true;
+		case ID_LS:
       if (!test)
         BKE_linestyle_make_local(bmain, (FreestyleLineStyle *)id, lib_local);
-      return true;
-    case ID_PAL:
+			return true;
+		case ID_PAL:
       if (!test)
         BKE_palette_make_local(bmain, (Palette *)id, lib_local);
-      return true;
-    case ID_PC:
+			return true;
+		case ID_PC:
       if (!test)
         BKE_paint_curve_make_local(bmain, (PaintCurve *)id, lib_local);
-      return true;
-    case ID_CF:
+			return true;
+		case ID_CF:
       if (!test)
         BKE_cachefile_make_local(bmain, (CacheFile *)id, lib_local);
-      return true;
-    case ID_WS:
-    case ID_SCR:
-      /* A bit special: can be appended but not linked. Return false
-       * since supporting make-local doesn't make much sense. */
-      return false;
-    case ID_LI:
-    case ID_KE:
-    case ID_WM:
-      return false; /* can't be linked */
-    case ID_IP:
-      return false; /* deprecated */
-  }
-
-  return false;
+			return true;
+		case ID_WS:
+		case ID_SCR:
+			/* A bit special: can be appended but not linked. Return false
+			 * since supporting make-local doesn't make much sense. */
+			return false;
+		case ID_LI:
+		case ID_KE:
+		case ID_WM:
+			return false; /* can't be linked */
+		case ID_IP:
+			return false; /* deprecated */
+	}
+
+	return false;
 }
 
 struct IDCopyLibManagementData {
-  const ID *id_src;
-  ID *id_dst;
-  int flag;
+	const ID *id_src;
+	ID *id_dst;
+	int flag;
 };
 
 /* Increases usercount as required, and remap self ID pointers. */
@@ -548,30 +544,30 @@
                                     ID **id_pointer,
                                     int cb_flag)
 {
-  struct IDCopyLibManagementData *data = user_data;
-  ID *id = *id_pointer;
-
-  /* Remap self-references to new copied ID. */
-  if (id == data->id_src) {
-    /* We cannot use id_self here, it is not *always* id_dst (thanks to $£!+@#&/? nodetrees). */
-    id = *id_pointer = data->id_dst;
-  }
-
-  /* Increase used IDs refcount if needed and required. */
-  if ((data->flag & LIB_ID_CREATE_NO_USER_REFCOUNT) == 0 && (cb_flag & IDWALK_CB_USER)) {
-    id_us_plus(id);
-  }
-
-  return IDWALK_RET_NOP;
+	struct IDCopyLibManagementData *data = user_data;
+	ID *id = *id_pointer;
+
+	/* Remap self-references to new copied ID. */
+	if (id == data->id_src) {
+		/* We cannot use id_self here, it is not *always* id_dst (thanks to $£!+@#&/? nodetrees). */
+		id = *id_pointer = data->id_dst;
+	}
+
+	/* Increase used IDs refcount if needed and required. */
+	if ((data->flag & LIB_ID_CREATE_NO_USER_REFCOUNT) == 0 && (cb_flag & IDWALK_CB_USER)) {
+		id_us_plus(id);
+	}
+
+	return IDWALK_RET_NOP;
 }
 
 bool BKE_id_copy_is_allowed(const ID *id)
 {
 #define LIB_ID_TYPES_NOCOPY \
   ID_LI, ID_SCR, ID_WM, ID_WS, /* Not supported */ \
-      ID_IP                    /* Deprecated */
-
-  return !ELEM(GS(id->name), LIB_ID_TYPES_NOCOPY);
+                            ID_IP  /* Deprecated */
+
+	return !ELEM(GS(id->name), LIB_ID_TYPES_NOCOPY);
 
 #undef LIB_ID_TYPES_NOCOPY
 }
@@ -592,153 +588,153 @@
  */
 bool BKE_id_copy_ex(Main *bmain, const ID *id, ID **r_newid, const int flag)
 {
-  BLI_assert(r_newid != NULL);
-  /* Make sure destination pointer is all good. */
-  if ((flag & LIB_ID_CREATE_NO_ALLOCATE) == 0) {
-    *r_newid = NULL;
-  }
-  else {
-    if (*r_newid != NULL) {
-      /* Allow some garbage non-initialized memory to go in, and clean it up here. */
-      const size_t size = BKE_libblock_get_alloc_info(GS(id->name), NULL);
-      memset(*r_newid, 0, size);
-    }
-  }
-
-  /* Early output is source is NULL. */
-  if (id == NULL) {
-    return false;
-  }
-  if (!BKE_id_copy_is_allowed(id)) {
-    return false;
-  }
-
-  BKE_libblock_copy_ex(bmain, id, r_newid, flag);
-
-  switch ((ID_Type)GS(id->name)) {
-    case ID_SCE:
-      BKE_scene_copy_data(bmain, (Scene *)*r_newid, (Scene *)id, flag);
-      break;
-    case ID_OB:
-      BKE_object_copy_data(bmain, (Object *)*r_newid, (Object *)id, flag);
-      break;
-    case ID_ME:
-      BKE_mesh_copy_data(bmain, (Mesh *)*r_newid, (Mesh *)id, flag);
-      break;
-    case ID_CU:
-      BKE_curve_copy_data(bmain, (Curve *)*r_newid, (Curve *)id, flag);
-      break;
-    case ID_MB:
-      BKE_mball_copy_data(bmain, (MetaBall *)*r_newid, (MetaBall *)id, flag);
-      break;
-    case ID_MA:
-      BKE_material_copy_data(bmain, (Material *)*r_newid, (Material *)id, flag);
-      break;
-    case ID_TE:
-      BKE_texture_copy_data(bmain, (Tex *)*r_newid, (Tex *)id, flag);
-      break;
-    case ID_IM:
-      BKE_image_copy_data(bmain, (Image *)*r_newid, (Image *)id, flag);
-      break;
-    case ID_LT:
-      BKE_lattice_copy_data(bmain, (Lattice *)*r_newid, (Lattice *)id, flag);
-      break;
-    case ID_LA:
-      BKE_light_copy_data(bmain, (Light *)*r_newid, (Light *)id, flag);
-      break;
-    case ID_SPK:
-      BKE_speaker_copy_data(bmain, (Speaker *)*r_newid, (Speaker *)id, flag);
-      break;
-    case ID_LP:
-      BKE_lightprobe_copy_data(bmain, (LightProbe *)*r_newid, (LightProbe *)id, flag);
-      break;
-    case ID_CA:
-      BKE_camera_copy_data(bmain, (Camera *)*r_newid, (Camera *)id, flag);
-      break;
-    case ID_KE:
-      BKE_key_copy_data(bmain, (Key *)*r_newid, (Key *)id, flag);
-      break;
-    case ID_WO:
-      BKE_world_copy_data(bmain, (World *)*r_newid, (World *)id, flag);
-      break;
-    case ID_TXT:
-      BKE_text_copy_data(bmain, (Text *)*r_newid, (Text *)id, flag);
-      break;
-    case ID_GR:
-      BKE_collection_copy_data(bmain, (Collection *)*r_newid, (Collection *)id, flag);
-      break;
-    case ID_AR:
-      BKE_armature_copy_data(bmain, (bArmature *)*r_newid, (bArmature *)id, flag);
-      break;
-    case ID_AC:
-      BKE_action_copy_data(bmain, (bAction *)*r_newid, (bAction *)id, flag);
-      break;
-    case ID_NT:
-      BKE_node_tree_copy_data(bmain, (bNodeTree *)*r_newid, (bNodeTree *)id, flag);
-      break;
-    case ID_BR:
-      BKE_brush_copy_data(bmain, (Brush *)*r_newid, (Brush *)id, flag);
-      break;
-    case ID_PA:
+	BLI_assert(r_newid != NULL);
+	/* Make sure destination pointer is all good. */
+	if ((flag & LIB_ID_CREATE_NO_ALLOCATE) == 0) {
+		*r_newid = NULL;
+	}
+	else {
+		if (*r_newid != NULL) {
+			/* Allow some garbage non-initialized memory to go in, and clean it up here. */
+			const size_t size = BKE_libblock_get_alloc_info(GS(id->name), NULL);
+			memset(*r_newid, 0, size);
+		}
+	}
+
+	/* Early output is source is NULL. */
+	if (id == NULL) {
+		return false;
+	}
+	if (!BKE_id_copy_is_allowed(id)) {
+		return false;
+	}
+
+	BKE_libblock_copy_ex(bmain, id, r_newid, flag);
+
+	switch ((ID_Type)GS(id->name)) {
+		case ID_SCE:
+			BKE_scene_copy_data(bmain, (Scene *)*r_newid, (Scene *)id, flag);
+			break;
+		case ID_OB:
+			BKE_object_copy_data(bmain, (Object *)*r_newid, (Object *)id, flag);
+			break;
+		case ID_ME:
+			BKE_mesh_copy_data(bmain, (Mesh *)*r_newid, (Mesh *)id, flag);
+			break;
+		case ID_CU:
+			BKE_curve_copy_data(bmain, (Curve *)*r_newid, (Curve *)id, flag);
+			break;
+		case ID_MB:
+			BKE_mball_copy_data(bmain, (MetaBall *)*r_newid, (MetaBall *)id, flag);
+			break;
+		case ID_MA:
+			BKE_material_copy_data(bmain, (Material *)*r_newid, (Material *)id, flag);
+			break;
+		case ID_TE:
+			BKE_texture_copy_data(bmain, (Tex *)*r_newid, (Tex *)id, flag);
+			break;
+		case ID_IM:
+			BKE_image_copy_data(bmain, (Image *)*r_newid, (Image *)id, flag);
+			break;
+		case ID_LT:
+			BKE_lattice_copy_data(bmain, (Lattice *)*r_newid, (Lattice *)id, flag);
+			break;
+		case ID_LA:
+			BKE_light_copy_data(bmain, (Light *)*r_newid, (Light *)id, flag);
+			break;
+		case ID_SPK:
+			BKE_speaker_copy_data(bmain, (Speaker *)*r_newid, (Speaker *)id, flag);
+			break;
+		case ID_LP:
+			BKE_lightprobe_copy_data(bmain, (LightProbe *)*r_newid, (LightProbe *)id, flag);
+			break;
+		case ID_CA:
+			BKE_camera_copy_data(bmain, (Camera *)*r_newid, (Camera *)id, flag);
+			break;
+		case ID_KE:
+			BKE_key_copy_data(bmain, (Key *)*r_newid, (Key *)id, flag);
+			break;
+		case ID_WO:
+			BKE_world_copy_data(bmain, (World *)*r_newid, (World *)id, flag);
+			break;
+		case ID_TXT:
+			BKE_text_copy_data(bmain, (Text *)*r_newid, (Text *)id, flag);
+			break;
+		case ID_GR:
+			BKE_collection_copy_data(bmain, (Collection *)*r_newid, (Collection *)id, flag);
+			break;
+		case ID_AR:
+			BKE_armature_copy_data(bmain, (bArmature *)*r_newid, (bArmature *)id, flag);
+			break;
+		case ID_AC:
+			BKE_action_copy_data(bmain, (bAction *)*r_newid, (bAction *)id, flag);
+			break;
+		case ID_NT:
+			BKE_node_tree_copy_data(bmain, (bNodeTree *)*r_newid, (bNodeTree *)id, flag);
+			break;
+		case ID_BR:
+			BKE_brush_copy_data(bmain, (Brush *)*r_newid, (Brush *)id, flag);
+			break;
+		case ID_PA:
       BKE_particlesettings_copy_data(
           bmain, (ParticleSettings *)*r_newid, (ParticleSettings *)id, flag);
-      break;
-    case ID_GD:
-      BKE_gpencil_copy_data((bGPdata *)*r_newid, (bGPdata *)id, flag);
-      break;
-    case ID_MC:
-      BKE_movieclip_copy_data(bmain, (MovieClip *)*r_newid, (MovieClip *)id, flag);
-      break;
-    case ID_MSK:
-      BKE_mask_copy_data(bmain, (Mask *)*r_newid, (Mask *)id, flag);
-      break;
-    case ID_LS:
+			break;
+		case ID_GD:
+			BKE_gpencil_copy_data((bGPdata *)*r_newid, (bGPdata *)id, flag);
+			break;
+		case ID_MC:
+			BKE_movieclip_copy_data(bmain, (MovieClip *)*r_newid, (MovieClip *)id, flag);
+			break;
+		case ID_MSK:
+			BKE_mask_copy_data(bmain, (Mask *)*r_newid, (Mask *)id, flag);
+			break;
+		case ID_LS:
       BKE_linestyle_copy_data(
           bmain, (FreestyleLineStyle *)*r_newid, (FreestyleLineStyle *)id, flag);
-      break;
-    case ID_PAL:
-      BKE_palette_copy_data(bmain, (Palette *)*r_newid, (Palette *)id, flag);
-      break;
-    case ID_PC:
-      BKE_paint_curve_copy_data(bmain, (PaintCurve *)*r_newid, (PaintCurve *)id, flag);
-      break;
-    case ID_CF:
-      BKE_cachefile_copy_data(bmain, (CacheFile *)*r_newid, (CacheFile *)id, flag);
-      break;
-    case ID_SO:
-      BKE_sound_copy_data(bmain, (bSound *)*r_newid, (bSound *)id, flag);
-      break;
-    case ID_VF:
-      BKE_vfont_copy_data(bmain, (VFont *)*r_newid, (VFont *)id, flag);
-      break;
-    case ID_LI:
-    case ID_SCR:
-    case ID_WM:
-    case ID_WS:
-    case ID_IP:
-      BLI_assert(0); /* Should have been rejected at start of function! */
-      break;
-  }
-
-  /* Update ID refcount, remap pointers to self in new ID. */
+			break;
+		case ID_PAL:
+			BKE_palette_copy_data(bmain, (Palette *)*r_newid, (Palette *)id, flag);
+			break;
+		case ID_PC:
+			BKE_paint_curve_copy_data(bmain, (PaintCurve *)*r_newid, (PaintCurve *)id, flag);
+			break;
+		case ID_CF:
+			BKE_cachefile_copy_data(bmain, (CacheFile *)*r_newid, (CacheFile *)id, flag);
+			break;
+		case ID_SO:
+			BKE_sound_copy_data(bmain, (bSound *)*r_newid, (bSound *)id, flag);
+			break;
+		case ID_VF:
+			BKE_vfont_copy_data(bmain, (VFont *)*r_newid, (VFont *)id, flag);
+			break;
+		case ID_LI:
+		case ID_SCR:
+		case ID_WM:
+		case ID_WS:
+		case ID_IP:
+			BLI_assert(0);  /* Should have been rejected at start of function! */
+			break;
+	}
+
+	/* Update ID refcount, remap pointers to self in new ID. */
   struct IDCopyLibManagementData data = {
       .id_src = id,
       .id_dst = *r_newid,
       .flag = flag,
   };
-  BKE_library_foreach_ID_link(bmain, *r_newid, id_copy_libmanagement_cb, &data, IDWALK_NOP);
-
-  /* Do not make new copy local in case we are copying outside of main...
-   * XXX TODO: is this behavior OK, or should we need own flag to control that? */
-  if ((flag & LIB_ID_CREATE_NO_MAIN) == 0) {
-    BLI_assert((flag & LIB_ID_COPY_KEEP_LIB) == 0);
-    BKE_id_copy_ensure_local(bmain, id, *r_newid);
-  }
-  else {
-    (*r_newid)->lib = id->lib;
-  }
-
-  return true;
+	BKE_library_foreach_ID_link(bmain, *r_newid, id_copy_libmanagement_cb, &data, IDWALK_NOP);
+
+	/* Do not make new copy local in case we are copying outside of main...
+	 * XXX TODO: is this behavior OK, or should we need own flag to control that? */
+	if ((flag & LIB_ID_CREATE_NO_MAIN) == 0) {
+		BLI_assert((flag & LIB_ID_COPY_KEEP_LIB) == 0);
+		BKE_id_copy_ensure_local(bmain, id, *r_newid);
+	}
+	else {
+		(*r_newid)->lib = id->lib;
+	}
+
+	return true;
 }
 
 /**
@@ -747,113 +743,113 @@
  */
 bool BKE_id_copy(Main *bmain, const ID *id, ID **newid)
 {
-  return BKE_id_copy_ex(bmain, id, newid, LIB_ID_COPY_DEFAULT);
+	return BKE_id_copy_ex(bmain, id, newid, LIB_ID_COPY_DEFAULT);
 }
 
 /** Does a mere memory swap over the whole IDs data (including type-specific memory).
  * \note Most internal ID data itself is not swapped (only IDProperties are). */
 void BKE_id_swap(Main *bmain, ID *id_a, ID *id_b)
 {
-  BLI_assert(GS(id_a->name) == GS(id_b->name));
-
-  const ID id_a_back = *id_a;
-  const ID id_b_back = *id_b;
+	BLI_assert(GS(id_a->name) == GS(id_b->name));
+
+	const ID id_a_back = *id_a;
+	const ID id_b_back = *id_b;
 
 #define CASE_SWAP(_gs, _type) \
-  case _gs: \
-    SWAP(_type, *(_type *)id_a, *(_type *)id_b); \
-    break
-
-  switch ((ID_Type)GS(id_a->name)) {
-    CASE_SWAP(ID_SCE, Scene);
-    CASE_SWAP(ID_LI, Library);
-    CASE_SWAP(ID_OB, Object);
-    CASE_SWAP(ID_ME, Mesh);
-    CASE_SWAP(ID_CU, Curve);
-    CASE_SWAP(ID_MB, MetaBall);
-    CASE_SWAP(ID_MA, Material);
-    CASE_SWAP(ID_TE, Tex);
-    CASE_SWAP(ID_IM, Image);
-    CASE_SWAP(ID_LT, Lattice);
-    CASE_SWAP(ID_LA, Light);
-    CASE_SWAP(ID_LP, LightProbe);
-    CASE_SWAP(ID_CA, Camera);
-    CASE_SWAP(ID_KE, Key);
-    CASE_SWAP(ID_WO, World);
-    CASE_SWAP(ID_SCR, bScreen);
-    CASE_SWAP(ID_VF, VFont);
-    CASE_SWAP(ID_TXT, Text);
-    CASE_SWAP(ID_SPK, Speaker);
-    CASE_SWAP(ID_SO, bSound);
-    CASE_SWAP(ID_GR, Collection);
-    CASE_SWAP(ID_AR, bArmature);
-    CASE_SWAP(ID_AC, bAction);
-    CASE_SWAP(ID_NT, bNodeTree);
-    CASE_SWAP(ID_BR, Brush);
-    CASE_SWAP(ID_PA, ParticleSettings);
-    CASE_SWAP(ID_WM, wmWindowManager);
-    CASE_SWAP(ID_WS, WorkSpace);
-    CASE_SWAP(ID_GD, bGPdata);
-    CASE_SWAP(ID_MC, MovieClip);
-    CASE_SWAP(ID_MSK, Mask);
-    CASE_SWAP(ID_LS, FreestyleLineStyle);
-    CASE_SWAP(ID_PAL, Palette);
-    CASE_SWAP(ID_PC, PaintCurve);
-    CASE_SWAP(ID_CF, CacheFile);
-    case ID_IP:
-      break; /* Deprecated. */
-  }
+	case _gs: \
+		SWAP(_type, *(_type *)id_a, *(_type *)id_b); \
+		break
+
+	switch ((ID_Type)GS(id_a->name)) {
+		CASE_SWAP(ID_SCE, Scene);
+		CASE_SWAP(ID_LI, Library);
+		CASE_SWAP(ID_OB, Object);
+		CASE_SWAP(ID_ME, Mesh);
+		CASE_SWAP(ID_CU, Curve);
+		CASE_SWAP(ID_MB, MetaBall);
+		CASE_SWAP(ID_MA, Material);
+		CASE_SWAP(ID_TE, Tex);
+		CASE_SWAP(ID_IM, Image);
+		CASE_SWAP(ID_LT, Lattice);
+		CASE_SWAP(ID_LA, Light);
+		CASE_SWAP(ID_LP, LightProbe);
+		CASE_SWAP(ID_CA, Camera);
+		CASE_SWAP(ID_KE, Key);
+		CASE_SWAP(ID_WO, World);
+		CASE_SWAP(ID_SCR, bScreen);
+		CASE_SWAP(ID_VF, VFont);
+		CASE_SWAP(ID_TXT, Text);
+		CASE_SWAP(ID_SPK, Speaker);
+		CASE_SWAP(ID_SO, bSound);
+		CASE_SWAP(ID_GR, Collection);
+		CASE_SWAP(ID_AR, bArmature);
+		CASE_SWAP(ID_AC, bAction);
+		CASE_SWAP(ID_NT, bNodeTree);
+		CASE_SWAP(ID_BR, Brush);
+		CASE_SWAP(ID_PA, ParticleSettings);
+		CASE_SWAP(ID_WM, wmWindowManager);
+		CASE_SWAP(ID_WS, WorkSpace);
+		CASE_SWAP(ID_GD, bGPdata);
+		CASE_SWAP(ID_MC, MovieClip);
+		CASE_SWAP(ID_MSK, Mask);
+		CASE_SWAP(ID_LS, FreestyleLineStyle);
+		CASE_SWAP(ID_PAL, Palette);
+		CASE_SWAP(ID_PC, PaintCurve);
+		CASE_SWAP(ID_CF, CacheFile);
+		case ID_IP:
+			break;  /* Deprecated. */
+	}
 
 #undef CASE_SWAP
 
-  /* Restore original ID's internal data. */
-  *id_a = id_a_back;
-  *id_b = id_b_back;
-
-  /* Exception: IDProperties. */
-  id_a->properties = id_b_back.properties;
-  id_b->properties = id_a_back.properties;
-
-  /* Swap will have broken internal references to itself, restore them. */
-  BKE_libblock_relink_ex(bmain, id_a, id_b, id_a, false);
-  BKE_libblock_relink_ex(bmain, id_b, id_a, id_b, false);
+	/* Restore original ID's internal data. */
+	*id_a = id_a_back;
+	*id_b = id_b_back;
+
+	/* Exception: IDProperties. */
+	id_a->properties = id_b_back.properties;
+	id_b->properties = id_a_back.properties;
+
+	/* Swap will have broken internal references to itself, restore them. */
+	BKE_libblock_relink_ex(bmain, id_a, id_b, id_a, false);
+	BKE_libblock_relink_ex(bmain, id_b, id_a, id_b, false);
 }
 
 /** Does *not* set ID->newid pointer. */
 bool id_single_user(bContext *C, ID *id, PointerRNA *ptr, PropertyRNA *prop)
 {
-  ID *newid = NULL;
-  PointerRNA idptr;
-
-  if (id) {
-    /* if property isn't editable, we're going to have an extra block hanging around until we save */
-    if (RNA_property_editable(ptr, prop)) {
-      Main *bmain = CTX_data_main(C);
-      /* copy animation actions too */
-      if (BKE_id_copy_ex(bmain, id, &newid, LIB_ID_COPY_DEFAULT | LIB_ID_COPY_ACTIONS) && newid) {
-        /* us is 1 by convention with new IDs, but RNA_property_pointer_set
-         * will also increment it, decrement it here. */
-        id_us_min(newid);
-
-        /* assign copy */
-        RNA_id_pointer_create(newid, &idptr);
-        RNA_property_pointer_set(ptr, prop, idptr);
-        RNA_property_update(C, ptr, prop);
-
-        /* tag grease pencil datablock and disable onion */
-        if (GS(id->name) == ID_GD) {
-          DEG_id_tag_update(id, ID_RECALC_TRANSFORM | ID_RECALC_GEOMETRY);
-          DEG_id_tag_update(newid, ID_RECALC_TRANSFORM | ID_RECALC_GEOMETRY);
-          bGPdata *gpd = (bGPdata *)newid;
-          gpd->flag &= ~GP_DATA_SHOW_ONIONSKINS;
-        }
-
-        return true;
-      }
-    }
-  }
-
-  return false;
+	ID *newid = NULL;
+	PointerRNA idptr;
+
+	if (id) {
+		/* if property isn't editable, we're going to have an extra block hanging around until we save */
+		if (RNA_property_editable(ptr, prop)) {
+			Main *bmain = CTX_data_main(C);
+			/* copy animation actions too */
+			if (BKE_id_copy_ex(bmain, id, &newid, LIB_ID_COPY_DEFAULT | LIB_ID_COPY_ACTIONS) && newid) {
+				/* us is 1 by convention with new IDs, but RNA_property_pointer_set
+				 * will also increment it, decrement it here. */
+				id_us_min(newid);
+
+				/* assign copy */
+				RNA_id_pointer_create(newid, &idptr);
+				RNA_property_pointer_set(ptr, prop, idptr);
+				RNA_property_update(C, ptr, prop);
+
+				/* tag grease pencil datablock and disable onion */
+				if (GS(id->name) == ID_GD) {
+					DEG_id_tag_update(id, ID_RECALC_TRANSFORM | ID_RECALC_GEOMETRY);
+					DEG_id_tag_update(newid, ID_RECALC_TRANSFORM | ID_RECALC_GEOMETRY);
+					bGPdata *gpd = (bGPdata *)newid;
+					gpd->flag &= ~GP_DATA_SHOW_ONIONSKINS;
+				}
+
+				return true;
+			}
+		}
+	}
+
+	return false;
 }
 
 static int libblock_management_us_plus(void *UNUSED(user_data),
@@ -861,14 +857,14 @@
                                        ID **id_pointer,
                                        int cb_flag)
 {
-  if (cb_flag & IDWALK_CB_USER) {
-    id_us_plus(*id_pointer);
-  }
-  if (cb_flag & IDWALK_CB_USER_ONE) {
-    id_us_ensure_real(*id_pointer);
-  }
-
-  return IDWALK_RET_NOP;
+	if (cb_flag & IDWALK_CB_USER) {
+		id_us_plus(*id_pointer);
+	}
+	if (cb_flag & IDWALK_CB_USER_ONE) {
+		id_us_ensure_real(*id_pointer);
+	}
+
+	return IDWALK_RET_NOP;
 }
 
 static int libblock_management_us_min(void *UNUSED(user_data),
@@ -876,87 +872,87 @@
                                       ID **id_pointer,
                                       int cb_flag)
 {
-  if (cb_flag & IDWALK_CB_USER) {
-    id_us_min(*id_pointer);
-  }
-  /* We can do nothing in IDWALK_CB_USER_ONE case! */
-
-  return IDWALK_RET_NOP;
+	if (cb_flag & IDWALK_CB_USER) {
+		id_us_min(*id_pointer);
+	}
+	/* We can do nothing in IDWALK_CB_USER_ONE case! */
+
+	return IDWALK_RET_NOP;
 }
 
 /** Add a 'NO_MAIN' datablock to given main (also sets usercounts of its IDs if needed). */
 void BKE_libblock_management_main_add(Main *bmain, void *idv)
 {
-  ID *id = idv;
-
-  BLI_assert(bmain != NULL);
-  if ((id->tag & LIB_TAG_NO_MAIN) == 0) {
-    return;
-  }
-
-  if ((id->tag & LIB_TAG_NOT_ALLOCATED) != 0) {
-    /* We cannot add non-allocated ID to Main! */
-    return;
-  }
-
-  /* We cannot allow non-userrefcounting IDs in Main database! */
-  if ((id->tag & LIB_TAG_NO_USER_REFCOUNT) != 0) {
-    BKE_library_foreach_ID_link(bmain, id, libblock_management_us_plus, NULL, IDWALK_NOP);
-  }
-
-  ListBase *lb = which_libbase(bmain, GS(id->name));
-  BKE_main_lock(bmain);
-  BLI_addtail(lb, id);
-  BKE_id_new_name_validate(lb, id, NULL);
-  /* alphabetic insertion: is in new_id */
-  id->tag &= ~(LIB_TAG_NO_MAIN | LIB_TAG_NO_USER_REFCOUNT);
-  bmain->is_memfile_undo_written = false;
-  BKE_main_unlock(bmain);
+	ID *id = idv;
+
+	BLI_assert(bmain != NULL);
+	if ((id->tag & LIB_TAG_NO_MAIN) == 0) {
+		return;
+	}
+
+	if ((id->tag & LIB_TAG_NOT_ALLOCATED) != 0) {
+		/* We cannot add non-allocated ID to Main! */
+		return;
+	}
+
+	/* We cannot allow non-userrefcounting IDs in Main database! */
+	if ((id->tag & LIB_TAG_NO_USER_REFCOUNT) != 0) {
+		BKE_library_foreach_ID_link(bmain, id, libblock_management_us_plus, NULL, IDWALK_NOP);
+	}
+
+	ListBase *lb = which_libbase(bmain, GS(id->name));
+	BKE_main_lock(bmain);
+	BLI_addtail(lb, id);
+	BKE_id_new_name_validate(lb, id, NULL);
+	/* alphabetic insertion: is in new_id */
+	id->tag &= ~(LIB_TAG_NO_MAIN | LIB_TAG_NO_USER_REFCOUNT);
+	bmain->is_memfile_undo_written = false;
+	BKE_main_unlock(bmain);
 }
 
 /** Remove a datablock from given main (set it to 'NO_MAIN' status). */
 void BKE_libblock_management_main_remove(Main *bmain, void *idv)
 {
-  ID *id = idv;
-
-  BLI_assert(bmain != NULL);
-  if ((id->tag & LIB_TAG_NO_MAIN) != 0) {
-    return;
-  }
-
-  /* For now, allow userrefcounting IDs to get out of Main - can be handy in some cases... */
-
-  ListBase *lb = which_libbase(bmain, GS(id->name));
-  BKE_main_lock(bmain);
-  BLI_remlink(lb, id);
-  id->tag |= LIB_TAG_NO_MAIN;
-  bmain->is_memfile_undo_written = false;
-  BKE_main_unlock(bmain);
+	ID *id = idv;
+
+	BLI_assert(bmain != NULL);
+	if ((id->tag & LIB_TAG_NO_MAIN) != 0) {
+		return;
+	}
+
+	/* For now, allow userrefcounting IDs to get out of Main - can be handy in some cases... */
+
+	ListBase *lb = which_libbase(bmain, GS(id->name));
+	BKE_main_lock(bmain);
+	BLI_remlink(lb, id);
+	id->tag |= LIB_TAG_NO_MAIN;
+	bmain->is_memfile_undo_written = false;
+	BKE_main_unlock(bmain);
 }
 
 void BKE_libblock_management_usercounts_set(Main *bmain, void *idv)
 {
-  ID *id = idv;
-
-  if ((id->tag & LIB_TAG_NO_USER_REFCOUNT) == 0) {
-    return;
-  }
-
-  BKE_library_foreach_ID_link(bmain, id, libblock_management_us_plus, NULL, IDWALK_NOP);
-  id->tag &= ~LIB_TAG_NO_USER_REFCOUNT;
+	ID *id = idv;
+
+	if ((id->tag & LIB_TAG_NO_USER_REFCOUNT) == 0) {
+		return;
+	}
+
+	BKE_library_foreach_ID_link(bmain, id, libblock_management_us_plus, NULL, IDWALK_NOP);
+	id->tag &= ~LIB_TAG_NO_USER_REFCOUNT;
 }
 
 void BKE_libblock_management_usercounts_clear(Main *bmain, void *idv)
 {
-  ID *id = idv;
-
-  /* We do not allow IDs in Main database to not be userrefcounting. */
-  if ((id->tag & LIB_TAG_NO_USER_REFCOUNT) != 0 || (id->tag & LIB_TAG_NO_MAIN) != 0) {
-    return;
-  }
-
-  BKE_library_foreach_ID_link(bmain, id, libblock_management_us_min, NULL, IDWALK_NOP);
-  id->tag |= LIB_TAG_NO_USER_REFCOUNT;
+	ID *id = idv;
+
+	/* We do not allow IDs in Main database to not be userrefcounting. */
+	if ((id->tag & LIB_TAG_NO_USER_REFCOUNT) != 0 || (id->tag & LIB_TAG_NO_MAIN) != 0) {
+		return;
+	}
+
+	BKE_library_foreach_ID_link(bmain, id, libblock_management_us_min, NULL, IDWALK_NOP);
+	id->tag |= LIB_TAG_NO_USER_REFCOUNT;
 }
 
 /**
@@ -964,18 +960,18 @@
  */
 void BKE_main_id_tag_listbase(ListBase *lb, const int tag, const bool value)
 {
-  ID *id;
-  if (value) {
-    for (id = lb->first; id; id = id->next) {
-      id->tag |= tag;
-    }
-  }
-  else {
-    const int ntag = ~tag;
-    for (id = lb->first; id; id = id->next) {
-      id->tag &= ntag;
-    }
-  }
+	ID *id;
+	if (value) {
+		for (id = lb->first; id; id = id->next) {
+			id->tag |= tag;
+		}
+	}
+	else {
+		const int ntag = ~tag;
+		for (id = lb->first; id; id = id->next) {
+			id->tag &= ntag;
+		}
+	}
 }
 
 /**
@@ -986,9 +982,9 @@
                             const int tag,
                             const bool value)
 {
-  ListBase *lb = which_libbase(mainvar, type);
-
-  BKE_main_id_tag_listbase(lb, tag, value);
+	ListBase *lb = which_libbase(mainvar, type);
+
+	BKE_main_id_tag_listbase(lb, tag, value);
 }
 
 /**
@@ -996,13 +992,13 @@
  */
 void BKE_main_id_tag_all(struct Main *mainvar, const int tag, const bool value)
 {
-  ListBase *lbarray[MAX_LIBARRAY];
-  int a;
-
-  a = set_listbasepointers(mainvar, lbarray);
-  while (a--) {
-    BKE_main_id_tag_listbase(lbarray[a], tag, value);
-  }
+	ListBase *lbarray[MAX_LIBARRAY];
+	int a;
+
+	a = set_listbasepointers(mainvar, lbarray);
+	while (a--) {
+		BKE_main_id_tag_listbase(lbarray[a], tag, value);
+	}
 }
 
 /**
@@ -1010,16 +1006,16 @@
  */
 void BKE_main_id_flag_listbase(ListBase *lb, const int flag, const bool value)
 {
-  ID *id;
-  if (value) {
-    for (id = lb->first; id; id = id->next)
-      id->tag |= flag;
-  }
-  else {
-    const int nflag = ~flag;
-    for (id = lb->first; id; id = id->next)
-      id->tag &= nflag;
-  }
+	ID *id;
+	if (value) {
+		for (id = lb->first; id; id = id->next)
+			id->tag |= flag;
+	}
+	else {
+		const int nflag = ~flag;
+		for (id = lb->first; id; id = id->next)
+			id->tag &= nflag;
+	}
 }
 
 /**
@@ -1027,57 +1023,57 @@
  */
 void BKE_main_id_flag_all(Main *bmain, const int flag, const bool value)
 {
-  ListBase *lbarray[MAX_LIBARRAY];
-  int a;
-  a = set_listbasepointers(bmain, lbarray);
-  while (a--) {
-    BKE_main_id_flag_listbase(lbarray[a], flag, value);
-  }
+	ListBase *lbarray[MAX_LIBARRAY];
+	int a;
+	a = set_listbasepointers(bmain, lbarray);
+	while (a--) {
+		BKE_main_id_flag_listbase(lbarray[a], flag, value);
+	}
 }
 
 void BKE_main_id_repair_duplicate_names_listbase(ListBase *lb)
 {
-  int lb_len = 0;
-  for (ID *id = lb->first; id; id = id->next) {
-    if (id->lib == NULL) {
-      lb_len += 1;
-    }
-  }
-  if (lb_len <= 1) {
-    return;
-  }
-
-  /* Fill an array because renaming sorts. */
-  ID **id_array = MEM_mallocN(sizeof(*id_array) * lb_len, __func__);
-  GSet *gset = BLI_gset_str_new_ex(__func__, lb_len);
-  int i = 0;
-  for (ID *id = lb->first; id; id = id->next) {
-    if (id->lib == NULL) {
-      id_array[i] = id;
-      i++;
-    }
-  }
-  for (i = 0; i < lb_len; i++) {
-    if (!BLI_gset_add(gset, id_array[i]->name + 2)) {
-      BKE_id_new_name_validate(lb, id_array[i], NULL);
-    }
-  }
-  BLI_gset_free(gset, NULL);
-  MEM_freeN(id_array);
+	int lb_len = 0;
+	for (ID *id = lb->first; id; id = id->next) {
+		if (id->lib == NULL) {
+			lb_len += 1;
+		}
+	}
+	if (lb_len <= 1) {
+		return;
+	}
+
+	/* Fill an array because renaming sorts. */
+	ID **id_array = MEM_mallocN(sizeof(*id_array) * lb_len, __func__);
+	GSet *gset = BLI_gset_str_new_ex(__func__, lb_len);
+	int i = 0;
+	for (ID *id = lb->first; id; id = id->next) {
+		if (id->lib == NULL) {
+			id_array[i] = id;
+			i++;
+		}
+	}
+	for (i = 0; i < lb_len; i++) {
+		if (!BLI_gset_add(gset, id_array[i]->name + 2)) {
+			BKE_id_new_name_validate(lb, id_array[i], NULL);
+		}
+	}
+	BLI_gset_free(gset, NULL);
+	MEM_freeN(id_array);
 }
 
 void BKE_main_lib_objects_recalc_all(Main *bmain)
 {
-  Object *ob;
-
-  /* flag for full recalc */
-  for (ob = bmain->objects.first; ob; ob = ob->id.next) {
-    if (ID_IS_LINKED(ob)) {
-      DEG_id_tag_update(&ob->id, ID_RECALC_TRANSFORM | ID_RECALC_GEOMETRY | ID_RECALC_ANIMATION);
-    }
-  }
-
-  DEG_id_type_tag(bmain, ID_OB);
+	Object *ob;
+
+	/* flag for full recalc */
+	for (ob = bmain->objects.first; ob; ob = ob->id.next) {
+		if (ID_IS_LINKED(ob)) {
+			DEG_id_tag_update(&ob->id, ID_RECALC_TRANSFORM | ID_RECALC_GEOMETRY | ID_RECALC_ANIMATION);
+		}
+	}
+
+	DEG_id_type_tag(bmain, ID_OB);
 }
 
 /* *********** ALLOC AND FREE *****************
@@ -1095,54 +1091,54 @@
  */
 size_t BKE_libblock_get_alloc_info(short type, const char **name)
 {
-#define CASE_RETURN(id_code, type) \
-  case id_code: \
-    do { \
-      if (name != NULL) { \
-        *name = #type; \
-      } \
-      return sizeof(type); \
-    } while (0)
-
-  switch ((ID_Type)type) {
-    CASE_RETURN(ID_SCE, Scene);
-    CASE_RETURN(ID_LI, Library);
-    CASE_RETURN(ID_OB, Object);
-    CASE_RETURN(ID_ME, Mesh);
-    CASE_RETURN(ID_CU, Curve);
-    CASE_RETURN(ID_MB, MetaBall);
-    CASE_RETURN(ID_MA, Material);
-    CASE_RETURN(ID_TE, Tex);
-    CASE_RETURN(ID_IM, Image);
-    CASE_RETURN(ID_LT, Lattice);
-    CASE_RETURN(ID_LA, Light);
-    CASE_RETURN(ID_CA, Camera);
-    CASE_RETURN(ID_IP, Ipo);
-    CASE_RETURN(ID_KE, Key);
-    CASE_RETURN(ID_WO, World);
-    CASE_RETURN(ID_SCR, bScreen);
-    CASE_RETURN(ID_VF, VFont);
-    CASE_RETURN(ID_TXT, Text);
-    CASE_RETURN(ID_SPK, Speaker);
-    CASE_RETURN(ID_LP, LightProbe);
-    CASE_RETURN(ID_SO, bSound);
-    CASE_RETURN(ID_GR, Collection);
-    CASE_RETURN(ID_AR, bArmature);
-    CASE_RETURN(ID_AC, bAction);
-    CASE_RETURN(ID_NT, bNodeTree);
-    CASE_RETURN(ID_BR, Brush);
-    CASE_RETURN(ID_PA, ParticleSettings);
-    CASE_RETURN(ID_WM, wmWindowManager);
-    CASE_RETURN(ID_GD, bGPdata);
-    CASE_RETURN(ID_MC, MovieClip);
-    CASE_RETURN(ID_MSK, Mask);
-    CASE_RETURN(ID_LS, FreestyleLineStyle);
-    CASE_RETURN(ID_PAL, Palette);
-    CASE_RETURN(ID_PC, PaintCurve);
-    CASE_RETURN(ID_CF, CacheFile);
-    CASE_RETURN(ID_WS, WorkSpace);
-  }
-  return 0;
+#define CASE_RETURN(id_code, type)  \
+	case id_code:                   \
+		do {                        \
+			if (name != NULL) {     \
+				*name = #type;      \
+			}                       \
+			return sizeof(type);    \
+		} while(0)
+
+	switch ((ID_Type)type) {
+		CASE_RETURN(ID_SCE, Scene);
+		CASE_RETURN(ID_LI,  Library);
+		CASE_RETURN(ID_OB,  Object);
+		CASE_RETURN(ID_ME,  Mesh);
+		CASE_RETURN(ID_CU,  Curve);
+		CASE_RETURN(ID_MB,  MetaBall);
+		CASE_RETURN(ID_MA,  Material);
+		CASE_RETURN(ID_TE,  Tex);
+		CASE_RETURN(ID_IM,  Image);
+		CASE_RETURN(ID_LT,  Lattice);
+		CASE_RETURN(ID_LA,  Light);
+		CASE_RETURN(ID_CA,  Camera);
+		CASE_RETURN(ID_IP,  Ipo);
+		CASE_RETURN(ID_KE,  Key);
+		CASE_RETURN(ID_WO,  World);
+		CASE_RETURN(ID_SCR, bScreen);
+		CASE_RETURN(ID_VF,  VFont);
+		CASE_RETURN(ID_TXT, Text);
+		CASE_RETURN(ID_SPK, Speaker);
+		CASE_RETURN(ID_LP,  LightProbe);
+		CASE_RETURN(ID_SO,  bSound);
+		CASE_RETURN(ID_GR,  Collection);
+		CASE_RETURN(ID_AR,  bArmature);
+		CASE_RETURN(ID_AC,  bAction);
+		CASE_RETURN(ID_NT,  bNodeTree);
+		CASE_RETURN(ID_BR,  Brush);
+		CASE_RETURN(ID_PA,  ParticleSettings);
+		CASE_RETURN(ID_WM,  wmWindowManager);
+		CASE_RETURN(ID_GD,  bGPdata);
+		CASE_RETURN(ID_MC,  MovieClip);
+		CASE_RETURN(ID_MSK, Mask);
+		CASE_RETURN(ID_LS,  FreestyleLineStyle);
+		CASE_RETURN(ID_PAL, Palette);
+		CASE_RETURN(ID_PC,  PaintCurve);
+		CASE_RETURN(ID_CF,  CacheFile);
+		CASE_RETURN(ID_WS,  WorkSpace);
+	}
+	return 0;
 #undef CASE_RETURN
 }
 
@@ -1152,13 +1148,13 @@
  */
 void *BKE_libblock_alloc_notest(short type)
 {
-  const char *name;
-  size_t size = BKE_libblock_get_alloc_info(type, &name);
-  if (size != 0) {
-    return MEM_callocN(size, name);
-  }
-  BLI_assert(!"Request to allocate unknown data type");
-  return NULL;
+	const char *name;
+	size_t size = BKE_libblock_get_alloc_info(type, &name);
+	if (size != 0) {
+		return MEM_callocN(size, name);
+	}
+	BLI_assert(!"Request to allocate unknown data type");
+	return NULL;
 }
 
 /**
@@ -1169,44 +1165,44 @@
  */
 void *BKE_libblock_alloc(Main *bmain, short type, const char *name, const int flag)
 {
-  BLI_assert((flag & LIB_ID_CREATE_NO_ALLOCATE) == 0);
-
-  ID *id = BKE_libblock_alloc_notest(type);
-
-  if (id) {
-    if ((flag & LIB_ID_CREATE_NO_MAIN) != 0) {
-      id->tag |= LIB_TAG_NO_MAIN;
-    }
-    if ((flag & LIB_ID_CREATE_NO_USER_REFCOUNT) != 0) {
-      id->tag |= LIB_TAG_NO_USER_REFCOUNT;
-    }
-
-    id->icon_id = 0;
-    *((short *)id->name) = type;
-    if ((flag & LIB_ID_CREATE_NO_USER_REFCOUNT) == 0) {
-      id->us = 1;
-    }
-    if ((flag & LIB_ID_CREATE_NO_MAIN) == 0) {
-      ListBase *lb = which_libbase(bmain, type);
-
-      BKE_main_lock(bmain);
-      BLI_addtail(lb, id);
-      BKE_id_new_name_validate(lb, id, name);
-      bmain->is_memfile_undo_written = false;
-      /* alphabetic insertion: is in new_id */
-      BKE_main_unlock(bmain);
-
-      /* TODO to be removed from here! */
-      if ((flag & LIB_ID_CREATE_NO_DEG_TAG) == 0) {
-        DEG_id_type_tag(bmain, type);
-      }
-    }
-    else {
-      BLI_strncpy(id->name + 2, name, sizeof(id->name) - 2);
-    }
-  }
-
-  return id;
+	BLI_assert((flag & LIB_ID_CREATE_NO_ALLOCATE) == 0);
+
+	ID *id = BKE_libblock_alloc_notest(type);
+
+	if (id) {
+		if ((flag & LIB_ID_CREATE_NO_MAIN) != 0) {
+			id->tag |= LIB_TAG_NO_MAIN;
+		}
+		if ((flag & LIB_ID_CREATE_NO_USER_REFCOUNT) != 0) {
+			id->tag |= LIB_TAG_NO_USER_REFCOUNT;
+		}
+
+		id->icon_id = 0;
+		*((short *)id->name) = type;
+		if ((flag & LIB_ID_CREATE_NO_USER_REFCOUNT) == 0) {
+			id->us = 1;
+		}
+		if ((flag & LIB_ID_CREATE_NO_MAIN) == 0) {
+			ListBase *lb = which_libbase(bmain, type);
+
+			BKE_main_lock(bmain);
+			BLI_addtail(lb, id);
+			BKE_id_new_name_validate(lb, id, name);
+			bmain->is_memfile_undo_written = false;
+			/* alphabetic insertion: is in new_id */
+			BKE_main_unlock(bmain);
+
+			/* TODO to be removed from here! */
+			if ((flag & LIB_ID_CREATE_NO_DEG_TAG) == 0) {
+				DEG_id_type_tag(bmain, type);
+			}
+		}
+		else {
+			BLI_strncpy(id->name + 2, name, sizeof(id->name) - 2);
+		}
+	}
+
+	return id;
 }
 
 /**
@@ -1215,120 +1211,120 @@
  */
 void BKE_libblock_init_empty(ID *id)
 {
-  /* Note that only ID types that are not valid when filled of zero should have a callback here. */
-  switch ((ID_Type)GS(id->name)) {
-    case ID_SCE:
-      BKE_scene_init((Scene *)id);
-      break;
-    case ID_LI:
-      /* Nothing to do. */
-      break;
+	/* Note that only ID types that are not valid when filled of zero should have a callback here. */
+	switch ((ID_Type)GS(id->name)) {
+		case ID_SCE:
+			BKE_scene_init((Scene *)id);
+			break;
+		case ID_LI:
+			/* Nothing to do. */
+			break;
     case ID_OB: {
-      Object *ob = (Object *)id;
-      ob->type = OB_EMPTY;
-      BKE_object_init(ob);
-      break;
-    }
-    case ID_ME:
-      BKE_mesh_init((Mesh *)id);
-      break;
-    case ID_CU:
-      BKE_curve_init((Curve *)id);
-      break;
-    case ID_MB:
-      BKE_mball_init((MetaBall *)id);
-      break;
-    case ID_MA:
-      BKE_material_init((Material *)id);
-      break;
-    case ID_TE:
-      BKE_texture_default((Tex *)id);
-      break;
-    case ID_IM:
-      BKE_image_init((Image *)id);
-      break;
-    case ID_LT:
-      BKE_lattice_init((Lattice *)id);
-      break;
-    case ID_LA:
-      BKE_light_init((Light *)id);
-      break;
-    case ID_SPK:
-      BKE_speaker_init((Speaker *)id);
-      break;
-    case ID_LP:
-      BKE_lightprobe_init((LightProbe *)id);
-      break;
-    case ID_CA:
-      BKE_camera_init((Camera *)id);
-      break;
-    case ID_WO:
-      BKE_world_init((World *)id);
-      break;
-    case ID_SCR:
-      /* Nothing to do. */
-      break;
-    case ID_VF:
-      BKE_vfont_init((VFont *)id);
-      break;
-    case ID_TXT:
-      BKE_text_init((Text *)id);
-      break;
-    case ID_SO:
-      /* Another fuzzy case, think NULLified content is OK here... */
-      break;
-    case ID_GR:
-      /* Nothing to do. */
-      break;
-    case ID_AR:
-      /* Nothing to do. */
-      break;
-    case ID_AC:
-      /* Nothing to do. */
-      break;
-    case ID_NT:
-      ntreeInitDefault((bNodeTree *)id);
-      break;
-    case ID_BR:
-      BKE_brush_init((Brush *)id);
-      break;
-    case ID_PA:
-      /* Nothing to do. */
-      break;
-    case ID_PC:
-      /* Nothing to do. */
-      break;
-    case ID_GD:
-      /* Nothing to do. */
-      break;
-    case ID_MSK:
-      /* Nothing to do. */
-      break;
-    case ID_LS:
-      BKE_linestyle_init((FreestyleLineStyle *)id);
-      break;
-    case ID_CF:
-      BKE_cachefile_init((CacheFile *)id);
-      break;
-    case ID_KE:
-      /* Shapekeys are a complex topic too - they depend on their 'user' data type...
-       * They are not linkable, though, so it should never reach here anyway. */
-      BLI_assert(0);
-      break;
-    case ID_WM:
-      /* We should never reach this. */
-      BLI_assert(0);
-      break;
-    case ID_IP:
-      /* Should not be needed - animation from lib pre-2.5 is broken anyway. */
-      BLI_assert(0);
-      break;
-    case ID_PAL:
-      BKE_palette_init((Palette *)id);
-      break;
-    default:
-      BLI_assert(0); /* Should never reach this point... */
-  }
+			Object *ob = (Object *)id;
+			ob->type = OB_EMPTY;
+			BKE_object_init(ob);
+			break;
+		}
+		case ID_ME:
+			BKE_mesh_init((Mesh *)id);
+			break;
+		case ID_CU:
+			BKE_curve_init((Curve *)id);
+			break;
+		case ID_MB:
+			BKE_mball_init((MetaBall *)id);
+			break;
+		case ID_MA:
+			BKE_material_init((Material *)id);
+			break;
+		case ID_TE:
+			BKE_texture_default((Tex *)id);
+			break;
+		case ID_IM:
+			BKE_image_init((Image *)id);
+			break;
+		case ID_LT:
+			BKE_lattice_init((Lattice *)id);
+			break;
+		case ID_LA:
+			BKE_light_init((Light *)id);
+			break;
+		case ID_SPK:
+			BKE_speaker_init((Speaker *)id);
+			break;
+		case ID_LP:
+			BKE_lightprobe_init((LightProbe *)id);
+			break;
+		case ID_CA:
+			BKE_camera_init((Camera *)id);
+			break;
+		case ID_WO:
+			BKE_world_init((World *)id);
+			break;
+		case ID_SCR:
+			/* Nothing to do. */
+			break;
+		case ID_VF:
+			BKE_vfont_init((VFont *)id);
+			break;
+		case ID_TXT:
+			BKE_text_init((Text *)id);
+			break;
+		case ID_SO:
+			/* Another fuzzy case, think NULLified content is OK here... */
+			break;
+		case ID_GR:
+			/* Nothing to do. */
+			break;
+		case ID_AR:
+			/* Nothing to do. */
+			break;
+		case ID_AC:
+			/* Nothing to do. */
+			break;
+		case ID_NT:
+			ntreeInitDefault((bNodeTree *)id);
+			break;
+		case ID_BR:
+			BKE_brush_init((Brush *)id);
+			break;
+		case ID_PA:
+			/* Nothing to do. */
+			break;
+		case ID_PC:
+			/* Nothing to do. */
+			break;
+		case ID_GD:
+			/* Nothing to do. */
+			break;
+		case ID_MSK:
+			/* Nothing to do. */
+			break;
+		case ID_LS:
+			BKE_linestyle_init((FreestyleLineStyle *)id);
+			break;
+		case ID_CF:
+			BKE_cachefile_init((CacheFile *)id);
+			break;
+		case ID_KE:
+			/* Shapekeys are a complex topic too - they depend on their 'user' data type...
+			 * They are not linkable, though, so it should never reach here anyway. */
+			BLI_assert(0);
+			break;
+		case ID_WM:
+			/* We should never reach this. */
+			BLI_assert(0);
+			break;
+		case ID_IP:
+			/* Should not be needed - animation from lib pre-2.5 is broken anyway. */
+			BLI_assert(0);
+			break;
+		case ID_PAL:
+			BKE_palette_init((Palette *)id);
+			break;
+		default:
+			BLI_assert(0);  /* Should never reach this point... */
+	}
 }
 
 /** Generic helper to create a new empty datablock of given type in given \a bmain database.
@@ -1336,16 +1332,16 @@
  * \param name: can be NULL, in which case we get default name for this ID type. */
 void *BKE_id_new(Main *bmain, const short type, const char *name)
 {
-  BLI_assert(bmain != NULL);
-
-  if (name == NULL) {
-    name = DATA_(BKE_idcode_to_name(type));
-  }
-
-  ID *id = BKE_libblock_alloc(bmain, type, name, 0);
-  BKE_libblock_init_empty(id);
-
-  return id;
+	BLI_assert(bmain != NULL);
+
+	if (name == NULL) {
+		name = DATA_(BKE_idcode_to_name(type));
+	}
+
+	ID *id = BKE_libblock_alloc(bmain, type, name, 0);
+	BKE_libblock_init_empty(id);
+
+	return id;
 }
 
 /** Generic helper to create a new temporary empty datablock of given type, *outside* of any Main database.
@@ -1353,153 +1349,148 @@
  * \param name: can be NULL, in which case we get default name for this ID type. */
 void *BKE_id_new_nomain(const short type, const char *name)
 {
-  if (name == NULL) {
-    name = DATA_(BKE_idcode_to_name(type));
-  }
+	if (name == NULL) {
+		name = DATA_(BKE_idcode_to_name(type));
+	}
 
   ID *id = BKE_libblock_alloc(NULL,
                               type,
                               name,
                               LIB_ID_CREATE_NO_MAIN | LIB_ID_CREATE_NO_USER_REFCOUNT |
-                                  LIB_ID_CREATE_NO_DEG_TAG);
-  BKE_libblock_init_empty(id);
-
-  return id;
+	                            LIB_ID_CREATE_NO_DEG_TAG);
+	BKE_libblock_init_empty(id);
+
+	return id;
 }
 
 void BKE_libblock_copy_ex(Main *bmain, const ID *id, ID **r_newid, const int flag)
 {
-  ID *new_id = *r_newid;
-
-  /* Grrrrrrrrr... Not adding 'root' nodetrees to bmain.... grrrrrrrrrrrrrrrrrrrr! */
-  /* This is taken from original ntree copy code, might be weak actually? */
-  const bool use_nodetree_alloc_exception = ((GS(id->name) == ID_NT) && (bmain != NULL) &&
-                                             (BLI_findindex(&bmain->nodetrees, id) < 0));
-
-  BLI_assert((flag & LIB_ID_CREATE_NO_MAIN) != 0 || bmain != NULL);
-  BLI_assert((flag & LIB_ID_CREATE_NO_MAIN) != 0 || (flag & LIB_ID_CREATE_NO_ALLOCATE) == 0);
-  BLI_assert((flag & LIB_ID_CREATE_NO_MAIN) == 0 || (flag & LIB_ID_CREATE_NO_USER_REFCOUNT) != 0);
-  /* Never implicitly copy shapekeys when generating temp data outside of Main database. */
-  BLI_assert((flag & LIB_ID_CREATE_NO_MAIN) == 0 || (flag & LIB_ID_COPY_SHAPEKEY) == 0);
-
-  if ((flag & LIB_ID_CREATE_NO_ALLOCATE) != 0) {
-    /* r_newid already contains pointer to allocated memory. */
-    /* TODO do we want to memset(0) whole mem before filling it? */
-    BLI_strncpy(new_id->name, id->name, sizeof(new_id->name));
-    new_id->us = 0;
-    new_id->tag |= LIB_TAG_NOT_ALLOCATED | LIB_TAG_NO_MAIN | LIB_TAG_NO_USER_REFCOUNT;
-    /* TODO Do we want/need to copy more from ID struct itself? */
-  }
-  else {
+	ID *new_id = *r_newid;
+
+	/* Grrrrrrrrr... Not adding 'root' nodetrees to bmain.... grrrrrrrrrrrrrrrrrrrr! */
+	/* This is taken from original ntree copy code, might be weak actually? */
+	const bool use_nodetree_alloc_exception = ((GS(id->name) == ID_NT) && (bmain != NULL) &&
+	                                           (BLI_findindex(&bmain->nodetrees, id) < 0));
+
+	BLI_assert((flag & LIB_ID_CREATE_NO_MAIN) != 0 || bmain != NULL);
+	BLI_assert((flag & LIB_ID_CREATE_NO_MAIN) != 0 || (flag & LIB_ID_CREATE_NO_ALLOCATE) == 0);
+	BLI_assert((flag & LIB_ID_CREATE_NO_MAIN) == 0 || (flag & LIB_ID_CREATE_NO_USER_REFCOUNT) != 0);
+	/* Never implicitly copy shapekeys when generating temp data outside of Main database. */
+	BLI_assert((flag & LIB_ID_CREATE_NO_MAIN) == 0 || (flag & LIB_ID_COPY_SHAPEKEY) == 0);
+
+	if ((flag & LIB_ID_CREATE_NO_ALLOCATE) != 0) {
+		/* r_newid already contains pointer to allocated memory. */
+		/* TODO do we want to memset(0) whole mem before filling it? */
+		BLI_strncpy(new_id->name, id->name, sizeof(new_id->name));
+		new_id->us = 0;
+		new_id->tag |= LIB_TAG_NOT_ALLOCATED | LIB_TAG_NO_MAIN | LIB_TAG_NO_USER_REFCOUNT;
+		/* TODO Do we want/need to copy more from ID struct itself? */
+	}
+	else {
     new_id = BKE_libblock_alloc(bmain,
                                 GS(id->name),
                                 id->name + 2,
                                 flag | (use_nodetree_alloc_exception ? LIB_ID_CREATE_NO_MAIN : 0));
-  }
-  BLI_assert(new_id != NULL);
-
-  const size_t id_len = BKE_libblock_get_alloc_info(GS(new_id->name), NULL);
-  const size_t id_offset = sizeof(ID);
-  if ((int)id_len - (int)id_offset > 0) { /* signed to allow neg result */ /* XXX ????? */
-    const char *cp = (const char *)id;
-    char *cpn = (char *)new_id;
-
-    memcpy(cpn + id_offset, cp + id_offset, id_len - id_offset);
-  }
-
-  if (id->properties) {
-    new_id->properties = IDP_CopyProperty_ex(id->properties, flag);
-  }
-
-  /* XXX Again... We need a way to control what we copy in a much more refined way.
-   * We cannot always copy this, some internal copying will die on it! */
-  /* For now, upper level code will have to do that itself when required. */
+	}
+	BLI_assert(new_id != NULL);
+
+	const size_t id_len = BKE_libblock_get_alloc_info(GS(new_id->name), NULL);
+	const size_t id_offset = sizeof(ID);
+	if ((int)id_len - (int)id_offset > 0) { /* signed to allow neg result */ /* XXX ????? */
+		const char *cp = (const char *)id;
+		char *cpn = (char *)new_id;
+
+		memcpy(cpn + id_offset, cp + id_offset, id_len - id_offset);
+	}
+
+	if (id->properties) {
+		new_id->properties = IDP_CopyProperty_ex(id->properties, flag);
+	}
+
+	/* XXX Again... We need a way to control what we copy in a much more refined way.
+	 * We cannot always copy this, some internal copying will die on it! */
+	/* For now, upper level code will have to do that itself when required. */
 #if 0
-  if (id->override != NULL) {
-    BKE_override_copy(new_id, id);
-  }
+	if (id->override != NULL) {
+		BKE_override_copy(new_id, id);
+	}
 #endif
 
-  if (id_can_have_animdata(new_id)) {
-    IdAdtTemplate *iat = (IdAdtTemplate *)new_id;
-
-    /* the duplicate should get a copy of the animdata */
-    if ((flag & LIB_ID_COPY_NO_ANIMDATA) == 0) {
-      BLI_assert((flag & LIB_ID_COPY_ACTIONS) == 0 || (flag & LIB_ID_CREATE_NO_MAIN) == 0);
-      iat->adt = BKE_animdata_copy(bmain, iat->adt, flag);
-    }
-    else {
-      iat->adt = NULL;
-    }
-  }
-
-  if ((flag & LIB_ID_CREATE_NO_DEG_TAG) == 0 && (flag & LIB_ID_CREATE_NO_MAIN) == 0) {
-    DEG_id_type_tag(bmain, GS(new_id->name));
-  }
-
-  *r_newid = new_id;
+	if (id_can_have_animdata(new_id)) {
+		IdAdtTemplate *iat = (IdAdtTemplate *)new_id;
+
+		/* the duplicate should get a copy of the animdata */
+		if ((flag & LIB_ID_COPY_NO_ANIMDATA) == 0) {
+			BLI_assert((flag & LIB_ID_COPY_ACTIONS) == 0 || (flag & LIB_ID_CREATE_NO_MAIN) == 0);
+			iat->adt = BKE_animdata_copy(bmain, iat->adt, flag);
+		}
+		else {
+			iat->adt = NULL;
+		}
+	}
+
+	if ((flag & LIB_ID_CREATE_NO_DEG_TAG) == 0 && (flag & LIB_ID_CREATE_NO_MAIN) == 0) {
+		DEG_id_type_tag(bmain, GS(new_id->name));
+	}
+
+	*r_newid = new_id;
 }
 
 /* used everywhere in blenkernel */
 void *BKE_libblock_copy(Main *bmain, const ID *id)
 {
-  ID *idn;
-
-  BKE_libblock_copy_ex(bmain, id, &idn, 0);
-
-  return idn;
+	ID *idn;
+
+	BKE_libblock_copy_ex(bmain, id, &idn, 0);
+
+	return idn;
 }
 
 /* XXX TODO: get rid of this useless wrapper at some point... */
 void *BKE_libblock_copy_for_localize(const ID *id)
 {
-  ID *idn;
-  BKE_libblock_copy_ex(NULL, id, &idn, LIB_ID_COPY_LOCALIZE | LIB_ID_COPY_NO_ANIMDATA);
-  return idn;
+	ID *idn;
+	BKE_libblock_copy_ex(NULL, id, &idn, LIB_ID_COPY_LOCALIZE | LIB_ID_COPY_NO_ANIMDATA);
+	return idn;
 }
 
 void BKE_library_free(Library *lib)
 {
-<<<<<<< HEAD
 	if (lib->packedfile)
 		freePackedFile(lib->packedfile);
 
 	BKE_library_asset_repository_free(lib);
-=======
-  if (lib->packedfile)
-    freePackedFile(lib->packedfile);
->>>>>>> e12c08e8
 }
 
 /* ***************** ID ************************ */
 ID *BKE_libblock_find_name(struct Main *bmain, const short type, const char *name)
 {
-  ListBase *lb = which_libbase(bmain, type);
-  BLI_assert(lb != NULL);
-  return BLI_findstring(lb, name, offsetof(ID, name) + 2);
+	ListBase *lb = which_libbase(bmain, type);
+	BLI_assert(lb != NULL);
+	return BLI_findstring(lb, name, offsetof(ID, name) + 2);
 }
 
 void id_sort_by_name(ListBase *lb, ID *id)
 {
-  ID *idtest;
-
-  /* insert alphabetically */
-  if (lb->first != lb->last) {
-    BLI_remlink(lb, id);
-
-    idtest = lb->first;
-    while (idtest) {
-      if (BLI_strcasecmp(idtest->name, id->name) > 0 || (idtest->lib && !id->lib)) {
-        BLI_insertlinkbefore(lb, idtest, id);
-        break;
-      }
-      idtest = idtest->next;
-    }
-    /* as last */
-    if (idtest == NULL) {
-      BLI_addtail(lb, id);
-    }
-  }
+	ID *idtest;
+
+	/* insert alphabetically */
+	if (lb->first != lb->last) {
+		BLI_remlink(lb, id);
+
+		idtest = lb->first;
+		while (idtest) {
+			if (BLI_strcasecmp(idtest->name, id->name) > 0 || (idtest->lib && !id->lib)) {
+				BLI_insertlinkbefore(lb, idtest, id);
+				break;
+			}
+			idtest = idtest->next;
+		}
+		/* as last */
+		if (idtest == NULL) {
+			BLI_addtail(lb, id);
+		}
+	}
 }
 
 /**
@@ -1508,9 +1499,8 @@
  */
 static ID *is_dupid(ListBase *lb, ID *id, const char *name)
 {
-  ID *idtest = NULL;
-
-<<<<<<< HEAD
+	ID *idtest = NULL;
+
 	for (idtest = lb->first; idtest; idtest = idtest->next) {
 		/* if idtest is not a lib */
 		/* Virtual lib IDs are considered as local ones here, since we bulk-add them to virtual library datablocks,
@@ -1519,25 +1509,13 @@
 			/* do not test alphabetic! */
 			/* optimized */
 			if (idtest->name[2] == name[0]) {
-				if (STREQ(name, idtest->name + 2)) break;
-			}
-		}
-	}
-=======
-  for (idtest = lb->first; idtest; idtest = idtest->next) {
-    /* if idtest is not a lib */
-    if (id != idtest && !ID_IS_LINKED(idtest)) {
-      /* do not test alphabetic! */
-      /* optimized */
-      if (idtest->name[2] == name[0]) {
         if (STREQ(name, idtest->name + 2))
           break;
-      }
-    }
-  }
->>>>>>> e12c08e8
-
-  return idtest;
+			}
+		}
+	}
+
+	return idtest;
 }
 
 /**
@@ -1552,111 +1530,111 @@
 
 static bool check_for_dupid(ListBase *lb, ID *id, char *name)
 {
-  ID *idtest;
-  int nr = 0, a;
-  size_t left_len;
+	ID *idtest;
+	int nr = 0, a;
+	size_t left_len;
 #define MAX_IN_USE 64
-  bool in_use[MAX_IN_USE];
-  /* to speed up finding unused numbers within [1 .. MAX_IN_USE - 1] */
-
-  char left[MAX_ID_NAME + 8], leftest[MAX_ID_NAME + 8];
-
-  while (true) {
-
-    /* phase 1: id already exists? */
-    idtest = is_dupid(lb, id, name);
-
-    /* if there is no double, done */
+	bool in_use[MAX_IN_USE];
+	/* to speed up finding unused numbers within [1 .. MAX_IN_USE - 1] */
+
+	char left[MAX_ID_NAME + 8], leftest[MAX_ID_NAME + 8];
+
+	while (true) {
+
+		/* phase 1: id already exists? */
+		idtest = is_dupid(lb, id, name);
+
+		/* if there is no double, done */
     if (idtest == NULL)
       return false;
 
-    /* we have a dup; need to make a new name */
-    /* quick check so we can reuse one of first MAX_IN_USE - 1 ids if vacant */
-    memset(in_use, false, sizeof(in_use));
-
-    /* get name portion, number portion ("name.number") */
-    left_len = BLI_split_name_num(left, &nr, name, '.');
-
-    /* if new name will be too long, truncate it */
-    if (nr > 999 && left_len > (MAX_ID_NAME - 8)) { /* assumption: won't go beyond 9999 */
-      left[MAX_ID_NAME - 8] = '\0';
-      left_len = MAX_ID_NAME - 8;
-    }
-    else if (left_len > (MAX_ID_NAME - 7)) {
-      left[MAX_ID_NAME - 7] = '\0';
-      left_len = MAX_ID_NAME - 7;
-    }
-
-    /* Code above may have generated invalid utf-8 string, due to raw truncation.
-     * Ensure we get a valid one now! */
-    left_len -= (size_t)BLI_utf8_invalid_strip(left, left_len);
-
-    for (idtest = lb->first; idtest; idtest = idtest->next) {
-      int nrtest;
+		/* we have a dup; need to make a new name */
+		/* quick check so we can reuse one of first MAX_IN_USE - 1 ids if vacant */
+		memset(in_use, false, sizeof(in_use));
+
+		/* get name portion, number portion ("name.number") */
+		left_len = BLI_split_name_num(left, &nr, name, '.');
+
+		/* if new name will be too long, truncate it */
+		if (nr > 999 && left_len > (MAX_ID_NAME - 8)) {  /* assumption: won't go beyond 9999 */
+			left[MAX_ID_NAME - 8] = '\0';
+			left_len = MAX_ID_NAME - 8;
+		}
+		else if (left_len > (MAX_ID_NAME - 7)) {
+			left[MAX_ID_NAME - 7] = '\0';
+			left_len = MAX_ID_NAME - 7;
+		}
+
+		/* Code above may have generated invalid utf-8 string, due to raw truncation.
+		 * Ensure we get a valid one now! */
+		left_len -= (size_t)BLI_utf8_invalid_strip(left, left_len);
+
+		for (idtest = lb->first; idtest; idtest = idtest->next) {
+			int nrtest;
       if ((id != idtest) && !ID_IS_LINKED(idtest) && (*name == *(idtest->name + 2)) &&
-          STREQLEN(name, idtest->name + 2, left_len) &&
+			     STREQLEN(name, idtest->name + 2, left_len) &&
           (BLI_split_name_num(leftest, &nrtest, idtest->name + 2, '.') == left_len)) {
-        /* will get here at least once, otherwise is_dupid call above would have returned NULL */
-        if (nrtest < MAX_IN_USE)
-          in_use[nrtest] = true; /* mark as used */
-        if (nr <= nrtest)
-          nr = nrtest + 1; /* track largest unused */
-      }
-    }
-    /* At this point, 'nr' will typically be at least 1. (but not always) */
-    // BLI_assert(nr >= 1);
-
-    /* decide which value of nr to use */
-    for (a = 0; a < MAX_IN_USE; a++) {
+				/* will get here at least once, otherwise is_dupid call above would have returned NULL */
+				if (nrtest < MAX_IN_USE)
+					in_use[nrtest] = true;  /* mark as used */
+				if (nr <= nrtest)
+					nr = nrtest + 1;    /* track largest unused */
+			}
+		}
+		/* At this point, 'nr' will typically be at least 1. (but not always) */
+		// BLI_assert(nr >= 1);
+
+		/* decide which value of nr to use */
+		for (a = 0; a < MAX_IN_USE; a++) {
       if (a >= nr)
         break; /* stop when we've checked up to biggest */ /* redundant check */
-      if (!in_use[a]) {                                    /* found an unused value */
-        nr = a;
-        /* can only be zero if all potential duplicate names had
-         * nonzero numeric suffixes, which means name itself has
-         * nonzero numeric suffix (else no name conflict and wouldn't
-         * have got here), which means name[left_len] is not a null */
-        break;
-      }
-    }
-    /* At this point, nr is either the lowest unused number within [0 .. MAX_IN_USE - 1],
-     * or 1 greater than the largest used number if all those low ones are taken.
-     * We can't be bothered to look for the lowest unused number beyond (MAX_IN_USE - 1). */
-
-    /* If the original name has no numeric suffix,
-     * rather than just chopping and adding numbers,
-     * shave off the end chars until we have a unique name.
-     * Check the null terminators match as well so we don't get Cube.000 -> Cube.00 */
-    if (nr == 0 && name[left_len] == '\0') {
-      size_t len;
-      /* FIXME: this code will never be executed, because either nr will be
-       * at least 1, or name will not end at left_len! */
-      BLI_assert(0);
-
-      len = left_len - 1;
-      idtest = is_dupid(lb, id, name);
-
-      while (idtest && len > 1) {
-        name[len--] = '\0';
-        idtest = is_dupid(lb, id, name);
-      }
+			if (!in_use[a]) { /* found an unused value */
+				nr = a;
+				/* can only be zero if all potential duplicate names had
+				 * nonzero numeric suffixes, which means name itself has
+				 * nonzero numeric suffix (else no name conflict and wouldn't
+				 * have got here), which means name[left_len] is not a null */
+				break;
+			}
+		}
+		/* At this point, nr is either the lowest unused number within [0 .. MAX_IN_USE - 1],
+		 * or 1 greater than the largest used number if all those low ones are taken.
+		 * We can't be bothered to look for the lowest unused number beyond (MAX_IN_USE - 1). */
+
+		/* If the original name has no numeric suffix,
+		 * rather than just chopping and adding numbers,
+		 * shave off the end chars until we have a unique name.
+		 * Check the null terminators match as well so we don't get Cube.000 -> Cube.00 */
+		if (nr == 0 && name[left_len] == '\0') {
+			size_t len;
+			/* FIXME: this code will never be executed, because either nr will be
+			 * at least 1, or name will not end at left_len! */
+			BLI_assert(0);
+
+			len = left_len - 1;
+			idtest = is_dupid(lb, id, name);
+
+			while (idtest && len > 1) {
+				name[len--] = '\0';
+				idtest = is_dupid(lb, id, name);
+			}
       if (idtest == NULL)
         return true;
-      /* otherwise just continue and use a number suffix */
-    }
-
-    if (nr > 999 && left_len > (MAX_ID_NAME - 8)) {
-      /* this would overflow name buffer */
-      left[MAX_ID_NAME - 8] = 0;
-      /* left_len = MAX_ID_NAME - 8; */ /* for now this isn't used again */
-      memcpy(name, left, sizeof(char) * (MAX_ID_NAME - 7));
-      continue;
-    }
-    /* this format specifier is from hell... */
-    BLI_snprintf(name, sizeof(id->name) - 2, "%s.%.3d", left, nr);
-
-    return true;
-  }
+			/* otherwise just continue and use a number suffix */
+		}
+
+		if (nr > 999 && left_len > (MAX_ID_NAME - 8)) {
+			/* this would overflow name buffer */
+			left[MAX_ID_NAME - 8] = 0;
+			/* left_len = MAX_ID_NAME - 8; */ /* for now this isn't used again */
+			memcpy(name, left, sizeof(char) * (MAX_ID_NAME - 7));
+			continue;
+		}
+		/* this format specifier is from hell... */
+		BLI_snprintf(name, sizeof(id->name) - 2, "%s.%.3d", left, nr);
+
+		return true;
+	}
 
 #undef MAX_IN_USE
 }
@@ -1670,7 +1648,6 @@
  */
 bool BKE_id_new_name_validate(ListBase *lb, ID *id, const char *tname)
 {
-<<<<<<< HEAD
 	bool result;
 	char name[MAX_ID_NAME - 2];
 
@@ -1702,47 +1679,14 @@
 	 * however all data in blender should be sorted, not just duplicate names
 	 * sorting should not hurt, but noting just incase it alters the way other
 	 * functions work, so sort every time */
-=======
-  bool result;
-  char name[MAX_ID_NAME - 2];
-
-  /* if library, don't rename */
-  if (ID_IS_LINKED(id))
-    return false;
-
-  /* if no name given, use name of current ID
-   * else make a copy (tname args can be const) */
-  if (tname == NULL)
-    tname = id->name + 2;
-
-  BLI_strncpy(name, tname, sizeof(name));
-
-  if (name[0] == '\0') {
-    /* Disallow empty names. */
-    BLI_strncpy(name, DATA_(BKE_idcode_to_name(GS(id->name))), sizeof(name));
-  }
-  else {
-    /* disallow non utf8 chars,
-     * the interface checks for this but new ID's based on file names don't */
-    BLI_utf8_invalid_strip(name, strlen(name));
-  }
-
-  result = check_for_dupid(lb, id, name);
-  strcpy(id->name + 2, name);
-
-  /* This was in 2.43 and previous releases
-   * however all data in blender should be sorted, not just duplicate names
-   * sorting should not hurt, but noting just incase it alters the way other
-   * functions work, so sort every time */
->>>>>>> e12c08e8
 #if 0
-  if (result)
-    id_sort_by_name(lb, id);
+	if (result)
+		id_sort_by_name(lb, id);
 #endif
 
-  id_sort_by_name(lb, id);
-
-  return result;
+	id_sort_by_name(lb, id);
+
+	return result;
 }
 
 /**
@@ -1751,14 +1695,13 @@
  */
 void id_clear_lib_data_ex(Main *bmain, ID *id, const bool id_in_mainlist)
 {
-  bNodeTree *ntree = NULL;
-  Key *key = NULL;
-
-  BKE_id_lib_local_paths(bmain, id->lib, id);
-
-  id_fake_user_clear(id);
-
-<<<<<<< HEAD
+	bNodeTree *ntree = NULL;
+	Key *key = NULL;
+
+	BKE_id_lib_local_paths(bmain, id->lib, id);
+
+	id_fake_user_clear(id);
+
 	id->lib = NULL;
 	MEM_SAFE_FREE(id->uuid);
 	id->tag &= ~(LIB_TAG_INDIRECT | LIB_TAG_EXTERN);
@@ -1767,43 +1710,34 @@
 			bmain->is_memfile_undo_written = false;
 		}
 	}
-=======
-  id->lib = NULL;
-  id->tag &= ~(LIB_TAG_INDIRECT | LIB_TAG_EXTERN);
-  if (id_in_mainlist) {
-    if (BKE_id_new_name_validate(which_libbase(bmain, GS(id->name)), id, NULL)) {
-      bmain->is_memfile_undo_written = false;
-    }
-  }
->>>>>>> e12c08e8
-
-  /* Internal bNodeTree blocks inside datablocks also stores id->lib, make sure this stays in sync. */
-  if ((ntree = ntreeFromID(id))) {
-    id_clear_lib_data_ex(bmain, &ntree->id, false); /* Datablocks' nodetree is never in Main. */
-  }
-
-  /* Same goes for shapekeys. */
-  if ((key = BKE_key_from_id(id))) {
-    id_clear_lib_data_ex(bmain, &key->id, id_in_mainlist); /* sigh, why are keys in Main? */
-  }
+
+	/* Internal bNodeTree blocks inside datablocks also stores id->lib, make sure this stays in sync. */
+	if ((ntree = ntreeFromID(id))) {
+		id_clear_lib_data_ex(bmain, &ntree->id, false);  /* Datablocks' nodetree is never in Main. */
+	}
+
+	/* Same goes for shapekeys. */
+	if ((key = BKE_key_from_id(id))) {
+		id_clear_lib_data_ex(bmain, &key->id, id_in_mainlist);  /* sigh, why are keys in Main? */
+	}
 }
 
 void id_clear_lib_data(Main *bmain, ID *id)
 {
-  id_clear_lib_data_ex(bmain, id, true);
+	id_clear_lib_data_ex(bmain, id, true);
 }
 
 /* next to indirect usage in read/writefile also in editobject.c scene.c */
 void BKE_main_id_clear_newpoins(Main *bmain)
 {
-  ID *id;
-
-  FOREACH_MAIN_ID_BEGIN(bmain, id)
-  {
-    id->newid = NULL;
-    id->tag &= ~LIB_TAG_NEW;
-  }
-  FOREACH_MAIN_ID_END;
+	ID *id;
+
+	FOREACH_MAIN_ID_BEGIN(bmain, id)
+	{
+		id->newid = NULL;
+		id->tag &= ~LIB_TAG_NEW;
+	}
+	FOREACH_MAIN_ID_END;
 }
 
 static void library_make_local_copying_check(ID *id,
@@ -1811,58 +1745,58 @@
                                              MainIDRelations *id_relations,
                                              GSet *done_ids)
 {
-  if (BLI_gset_haskey(done_ids, id)) {
-    return; /* Already checked, nothing else to do. */
-  }
-
-  MainIDRelationsEntry *entry = BLI_ghash_lookup(id_relations->id_used_to_user, id);
-  BLI_gset_insert(loop_tags, id);
-  for (; entry != NULL; entry = entry->next) {
+	if (BLI_gset_haskey(done_ids, id)) {
+		return;  /* Already checked, nothing else to do. */
+	}
+
+	MainIDRelationsEntry *entry = BLI_ghash_lookup(id_relations->id_used_to_user, id);
+	BLI_gset_insert(loop_tags, id);
+	for (; entry != NULL; entry = entry->next) {
     ID *par_id =
         (ID *)entry->id_pointer; /* used_to_user stores ID pointer, not pointer to ID pointer... */
 
-    /* Our oh-so-beloved 'from' pointers... */
-    if (entry->usage_flag & IDWALK_CB_LOOPBACK) {
-      /* We totally disregard Object->proxy_from 'usage' here, this one would only generate fake positives. */
-      if (GS(par_id->name) == ID_OB) {
-        BLI_assert(((Object *)par_id)->proxy_from == (Object *)id);
-        continue;
-      }
-
-      /* Shapekeys are considered 'private' to their owner ID here, and never tagged (since they cannot be linked),
-       * so we have to switch effective parent to their owner. */
-      if (GS(par_id->name) == ID_KE) {
-        par_id = ((Key *)par_id)->from;
-      }
-    }
-
-    if (par_id->lib == NULL) {
-      /* Local user, early out to avoid some gset querying... */
-      continue;
-    }
-    if (!BLI_gset_haskey(done_ids, par_id)) {
-      if (BLI_gset_haskey(loop_tags, par_id)) {
-        /* We are in a 'dependency loop' of IDs, this does not say us anything, skip it.
-         * Note that this is the situation that can lead to archipelagoes of linked data-blocks
-         * (since all of them have non-local users, they would all be duplicated, leading to a loop of unused
-         * linked data-blocks that cannot be freed since they all use each other...). */
-        continue;
-      }
-      /* Else, recursively check that user ID. */
-      library_make_local_copying_check(par_id, loop_tags, id_relations, done_ids);
-    }
-
-    if (par_id->tag & LIB_TAG_DOIT) {
-      /* This user will be fully local in future, so far so good, nothing to do here but check next user. */
-    }
-    else {
-      /* This user won't be fully local in future, so current ID won't be either. And we are done checking it. */
-      id->tag &= ~LIB_TAG_DOIT;
-      break;
-    }
-  }
-  BLI_gset_add(done_ids, id);
-  BLI_gset_remove(loop_tags, id, NULL);
+		/* Our oh-so-beloved 'from' pointers... */
+		if (entry->usage_flag & IDWALK_CB_LOOPBACK) {
+			/* We totally disregard Object->proxy_from 'usage' here, this one would only generate fake positives. */
+			if (GS(par_id->name) == ID_OB) {
+				BLI_assert(((Object *)par_id)->proxy_from == (Object *)id);
+				continue;
+			}
+
+			/* Shapekeys are considered 'private' to their owner ID here, and never tagged (since they cannot be linked),
+			 * so we have to switch effective parent to their owner. */
+			if (GS(par_id->name) == ID_KE) {
+				par_id = ((Key *)par_id)->from;
+			}
+		}
+
+		if (par_id->lib == NULL) {
+			/* Local user, early out to avoid some gset querying... */
+			continue;
+		}
+		if (!BLI_gset_haskey(done_ids, par_id)) {
+			if (BLI_gset_haskey(loop_tags, par_id)) {
+				/* We are in a 'dependency loop' of IDs, this does not say us anything, skip it.
+				 * Note that this is the situation that can lead to archipelagoes of linked data-blocks
+				 * (since all of them have non-local users, they would all be duplicated, leading to a loop of unused
+				 * linked data-blocks that cannot be freed since they all use each other...). */
+				continue;
+			}
+			/* Else, recursively check that user ID. */
+			library_make_local_copying_check(par_id, loop_tags, id_relations, done_ids);
+		}
+
+		if (par_id->tag & LIB_TAG_DOIT) {
+			/* This user will be fully local in future, so far so good, nothing to do here but check next user. */
+		}
+		else {
+			/* This user won't be fully local in future, so current ID won't be either. And we are done checking it. */
+			id->tag &= ~LIB_TAG_DOIT;
+			break;
+		}
+	}
+	BLI_gset_add(done_ids, id);
+	BLI_gset_remove(loop_tags, id, NULL);
 }
 
 /** Make linked datablocks local.
@@ -1886,273 +1820,273 @@
                             const bool untagged_only,
                             const bool set_fake)
 {
-  ListBase *lbarray[MAX_LIBARRAY];
-
-  LinkNode *todo_ids = NULL;
-  LinkNode *copied_ids = NULL;
-  MemArena *linklist_mem = BLI_memarena_new(512 * sizeof(*todo_ids), __func__);
-
-  GSet *done_ids = BLI_gset_ptr_new(__func__);
+	ListBase *lbarray[MAX_LIBARRAY];
+
+	LinkNode *todo_ids = NULL;
+	LinkNode *copied_ids = NULL;
+	MemArena *linklist_mem = BLI_memarena_new(512 * sizeof(*todo_ids), __func__);
+
+	GSet *done_ids = BLI_gset_ptr_new(__func__);
 
 #ifdef DEBUG_TIME
-  TIMEIT_START(make_local);
+	TIMEIT_START(make_local);
 #endif
 
-  BKE_main_relations_create(bmain);
+	BKE_main_relations_create(bmain);
 
 #ifdef DEBUG_TIME
-  printf("Pre-compute current ID relations: Done.\n");
-  TIMEIT_VALUE_PRINT(make_local);
+	printf("Pre-compute current ID relations: Done.\n");
+	TIMEIT_VALUE_PRINT(make_local);
 #endif
 
-  /* Step 1: Detect datablocks to make local. */
-  for (int a = set_listbasepointers(bmain, lbarray); a--;) {
-    ID *id = lbarray[a]->first;
-
-    /* Do not explicitly make local non-linkable IDs (shapekeys, in fact), they are assumed to be handled
-     * by real datablocks responsible of them. */
-    const bool do_skip = (id && !BKE_idcode_is_linkable(GS(id->name)));
-
-    for (; id; id = id->next) {
-      ID *ntree = (ID *)ntreeFromID(id);
-
-      id->tag &= ~LIB_TAG_DOIT;
-      if (ntree != NULL) {
-        ntree->tag &= ~LIB_TAG_DOIT;
-      }
-
-      if (id->lib == NULL) {
-        id->tag &= ~(LIB_TAG_EXTERN | LIB_TAG_INDIRECT | LIB_TAG_NEW);
-      }
-      /* The check on the fourth line (LIB_TAG_PRE_EXISTING) is done so its possible to tag data you don't want to
-       * be made local, used for appending data, so any libdata already linked wont become local (very nasty
-       * to discover all your links are lost after appending).
-       * Also, never ever make proxified objects local, would not make any sense. */
-      /* Some more notes:
-       *   - Shapekeys are never tagged here (since they are not linkable).
-       *   - Nodetrees used in materials etc. have to be tagged manually, since they do not exist in Main (!).
-       * This is ok-ish on 'make local' side of things (since those are handled by their 'owner' IDs),
-       * but complicates slightly the pre-processing of relations between IDs at step 2... */
-      else if (!do_skip && id->tag & (LIB_TAG_EXTERN | LIB_TAG_INDIRECT | LIB_TAG_NEW) &&
-               ELEM(lib, NULL, id->lib) &&
-               !(GS(id->name) == ID_OB && ((Object *)id)->proxy_from != NULL) &&
+	/* Step 1: Detect datablocks to make local. */
+	for (int a = set_listbasepointers(bmain, lbarray); a--; ) {
+		ID *id = lbarray[a]->first;
+
+		/* Do not explicitly make local non-linkable IDs (shapekeys, in fact), they are assumed to be handled
+		 * by real datablocks responsible of them. */
+		const bool do_skip = (id && !BKE_idcode_is_linkable(GS(id->name)));
+
+		for (; id; id = id->next) {
+			ID *ntree = (ID *)ntreeFromID(id);
+
+			id->tag &= ~LIB_TAG_DOIT;
+			if (ntree != NULL) {
+				ntree->tag &= ~LIB_TAG_DOIT;
+			}
+
+			if (id->lib == NULL) {
+				id->tag &= ~(LIB_TAG_EXTERN | LIB_TAG_INDIRECT | LIB_TAG_NEW);
+			}
+			/* The check on the fourth line (LIB_TAG_PRE_EXISTING) is done so its possible to tag data you don't want to
+			 * be made local, used for appending data, so any libdata already linked wont become local (very nasty
+			 * to discover all your links are lost after appending).
+			 * Also, never ever make proxified objects local, would not make any sense. */
+			/* Some more notes:
+			 *   - Shapekeys are never tagged here (since they are not linkable).
+			 *   - Nodetrees used in materials etc. have to be tagged manually, since they do not exist in Main (!).
+			 * This is ok-ish on 'make local' side of things (since those are handled by their 'owner' IDs),
+			 * but complicates slightly the pre-processing of relations between IDs at step 2... */
+			else if (!do_skip && id->tag & (LIB_TAG_EXTERN | LIB_TAG_INDIRECT | LIB_TAG_NEW) &&
+			         ELEM(lib, NULL, id->lib) &&
+			         !(GS(id->name) == ID_OB && ((Object *)id)->proxy_from != NULL) &&
                ((untagged_only == false) || !(id->tag & LIB_TAG_PRE_EXISTING))) {
-        BLI_linklist_prepend_arena(&todo_ids, id, linklist_mem);
-        id->tag |= LIB_TAG_DOIT;
-
-        /* Tag those nasty non-ID nodetrees, but do not add them to todo list, making them local is handled
-         * by 'owner' ID. This is needed for library_make_local_copying_check() to work OK at step 2. */
-        if (ntree != NULL) {
-          ntree->tag |= LIB_TAG_DOIT;
-        }
-      }
-      else {
-        /* Linked ID that we won't be making local (needed info for step 2, see below). */
-        BLI_gset_add(done_ids, id);
-      }
-    }
-  }
+				BLI_linklist_prepend_arena(&todo_ids, id, linklist_mem);
+				id->tag |= LIB_TAG_DOIT;
+
+				/* Tag those nasty non-ID nodetrees, but do not add them to todo list, making them local is handled
+				 * by 'owner' ID. This is needed for library_make_local_copying_check() to work OK at step 2. */
+				if (ntree != NULL) {
+					ntree->tag |= LIB_TAG_DOIT;
+				}
+			}
+			else {
+				/* Linked ID that we won't be making local (needed info for step 2, see below). */
+				BLI_gset_add(done_ids, id);
+			}
+		}
+	}
 
 #ifdef DEBUG_TIME
-  printf("Step 1: Detect datablocks to make local: Done.\n");
-  TIMEIT_VALUE_PRINT(make_local);
+	printf("Step 1: Detect datablocks to make local: Done.\n");
+	TIMEIT_VALUE_PRINT(make_local);
 #endif
 
-  /* Step 2: Check which datablocks we can directly make local (because they are only used by already, or future,
-   * local data), others will need to be duplicated. */
-  GSet *loop_tags = BLI_gset_ptr_new(__func__);
-  for (LinkNode *it = todo_ids; it; it = it->next) {
-    library_make_local_copying_check(it->link, loop_tags, bmain->relations, done_ids);
-    BLI_assert(BLI_gset_len(loop_tags) == 0);
-  }
-  BLI_gset_free(loop_tags, NULL);
-  BLI_gset_free(done_ids, NULL);
-
-  /* Next step will most likely add new IDs, better to get rid of this mapping now. */
-  BKE_main_relations_free(bmain);
+	/* Step 2: Check which datablocks we can directly make local (because they are only used by already, or future,
+	 * local data), others will need to be duplicated. */
+	GSet *loop_tags = BLI_gset_ptr_new(__func__);
+	for (LinkNode *it = todo_ids; it; it = it->next) {
+		library_make_local_copying_check(it->link, loop_tags, bmain->relations, done_ids);
+		BLI_assert(BLI_gset_len(loop_tags) == 0);
+	}
+	BLI_gset_free(loop_tags, NULL);
+	BLI_gset_free(done_ids, NULL);
+
+	/* Next step will most likely add new IDs, better to get rid of this mapping now. */
+	BKE_main_relations_free(bmain);
 
 #ifdef DEBUG_TIME
-  printf("Step 2: Check which datablocks we can directly make local: Done.\n");
-  TIMEIT_VALUE_PRINT(make_local);
+	printf("Step 2: Check which datablocks we can directly make local: Done.\n");
+	TIMEIT_VALUE_PRINT(make_local);
 #endif
 
-  /* Step 3: Make IDs local, either directly (quick and simple), or using generic process,
-   * which involves more complex checks and might instead create a local copy of original linked ID. */
-  for (LinkNode *it = todo_ids, *it_next; it; it = it_next) {
-    it_next = it->next;
-    ID *id = it->link;
-
-    if (id->tag & LIB_TAG_DOIT) {
-      /* We know all users of this object are local or will be made fully local, even if currently there are
-       * some indirect usages. So instead of making a copy that we'll likely get rid of later, directly make
-       * that data block local. Saves a tremendous amount of time with complex scenes... */
-      id_clear_lib_data_ex(bmain, id, true);
-      BKE_id_expand_local(bmain, id);
-      id->tag &= ~LIB_TAG_DOIT;
-    }
-    else {
-      /* In this specific case, we do want to make ID local even if it has no local usage yet... */
-      if (GS(id->name) == ID_OB) {
-        /* Special case for objects because we don't want proxy pointers to be
-         * cleared yet. This will happen down the road in this function.
-         */
-        BKE_object_make_local_ex(bmain, (Object *)id, true, false);
-      }
-      else {
-        id_make_local(bmain, id, false, true);
-      }
-
-      if (id->newid) {
-        /* Reuse already allocated LinkNode (transferring it from todo_ids to copied_ids). */
-        BLI_linklist_prepend_nlink(&copied_ids, id, it);
-      }
-    }
-
-    if (set_fake) {
-      if (!ELEM(GS(id->name), ID_OB, ID_GR)) {
-        /* do not set fake user on objects, groups (instancing) */
-        id_fake_user_set(id);
-      }
-    }
-  }
+	/* Step 3: Make IDs local, either directly (quick and simple), or using generic process,
+	 * which involves more complex checks and might instead create a local copy of original linked ID. */
+	for (LinkNode *it = todo_ids, *it_next; it; it = it_next) {
+		it_next = it->next;
+		ID *id = it->link;
+
+		if (id->tag & LIB_TAG_DOIT) {
+			/* We know all users of this object are local or will be made fully local, even if currently there are
+			 * some indirect usages. So instead of making a copy that we'll likely get rid of later, directly make
+			 * that data block local. Saves a tremendous amount of time with complex scenes... */
+			id_clear_lib_data_ex(bmain, id, true);
+			BKE_id_expand_local(bmain, id);
+			id->tag &= ~LIB_TAG_DOIT;
+		}
+		else {
+			/* In this specific case, we do want to make ID local even if it has no local usage yet... */
+			if (GS(id->name) == ID_OB) {
+				/* Special case for objects because we don't want proxy pointers to be
+				 * cleared yet. This will happen down the road in this function.
+				 */
+				BKE_object_make_local_ex(bmain, (Object *)id, true, false);
+			}
+			else {
+				id_make_local(bmain, id, false, true);
+			}
+
+			if (id->newid) {
+				/* Reuse already allocated LinkNode (transferring it from todo_ids to copied_ids). */
+				BLI_linklist_prepend_nlink(&copied_ids, id, it);
+			}
+		}
+
+		if (set_fake) {
+			if (!ELEM(GS(id->name), ID_OB, ID_GR)) {
+				/* do not set fake user on objects, groups (instancing) */
+				id_fake_user_set(id);
+			}
+		}
+	}
 
 #ifdef DEBUG_TIME
-  printf("Step 3: Make IDs local: Done.\n");
-  TIMEIT_VALUE_PRINT(make_local);
+	printf("Step 3: Make IDs local: Done.\n");
+	TIMEIT_VALUE_PRINT(make_local);
 #endif
 
-  /* At this point, we are done with directly made local IDs. Now we have to handle duplicated ones, since their
-   * remaining linked original counterpart may not be needed anymore... */
-  todo_ids = NULL;
-
-  /* Step 4: We have to remap local usages of old (linked) ID to new (local) ID in a separated loop,
-   * as lbarray ordering is not enough to ensure us we did catch all dependencies
-   * (e.g. if making local a parent object before its child...). See T48907. */
-  /* TODO This is now the biggest step by far (in term of processing time). We may be able to gain here by
-   * using again main->relations mapping, but... this implies BKE_libblock_remap & co to be able to update
-   * main->relations on the fly. Have to think about it a bit more, and see whether new code is OK first, anyway. */
-  for (LinkNode *it = copied_ids; it; it = it->next) {
-    ID *id = it->link;
-
-    BLI_assert(id->newid != NULL);
-    BLI_assert(id->lib != NULL);
-
-    BKE_libblock_remap(bmain, id, id->newid, ID_REMAP_SKIP_INDIRECT_USAGE);
-    if (old_to_new_ids) {
-      BLI_ghash_insert(old_to_new_ids, id, id->newid);
-    }
-
-    /* Special hack for groups... Thing is, since we can't instantiate them here, we need to ensure
-     * they remain 'alive' (only instantiation is a real group 'user'... *sigh* See T49722. */
-    if (GS(id->name) == ID_GR && (id->tag & LIB_TAG_INDIRECT) != 0) {
-      id_us_ensure_real(id->newid);
-    }
-  }
+	/* At this point, we are done with directly made local IDs. Now we have to handle duplicated ones, since their
+	 * remaining linked original counterpart may not be needed anymore... */
+	todo_ids = NULL;
+
+	/* Step 4: We have to remap local usages of old (linked) ID to new (local) ID in a separated loop,
+	 * as lbarray ordering is not enough to ensure us we did catch all dependencies
+	 * (e.g. if making local a parent object before its child...). See T48907. */
+	/* TODO This is now the biggest step by far (in term of processing time). We may be able to gain here by
+	 * using again main->relations mapping, but... this implies BKE_libblock_remap & co to be able to update
+	 * main->relations on the fly. Have to think about it a bit more, and see whether new code is OK first, anyway. */
+	for (LinkNode *it = copied_ids; it; it = it->next) {
+		ID *id = it->link;
+
+		BLI_assert(id->newid != NULL);
+		BLI_assert(id->lib != NULL);
+
+		BKE_libblock_remap(bmain, id, id->newid, ID_REMAP_SKIP_INDIRECT_USAGE);
+		if (old_to_new_ids) {
+			BLI_ghash_insert(old_to_new_ids, id, id->newid);
+		}
+
+		/* Special hack for groups... Thing is, since we can't instantiate them here, we need to ensure
+		 * they remain 'alive' (only instantiation is a real group 'user'... *sigh* See T49722. */
+		if (GS(id->name) == ID_GR && (id->tag & LIB_TAG_INDIRECT) != 0) {
+			id_us_ensure_real(id->newid);
+		}
+	}
 
 #ifdef DEBUG_TIME
-  printf("Step 4: Remap local usages of old (linked) ID to new (local) ID: Done.\n");
-  TIMEIT_VALUE_PRINT(make_local);
+	printf("Step 4: Remap local usages of old (linked) ID to new (local) ID: Done.\n");
+	TIMEIT_VALUE_PRINT(make_local);
 #endif
 
-  /* Step 5: proxy 'remapping' hack. */
-  for (LinkNode *it = copied_ids; it; it = it->next) {
-    ID *id = it->link;
-
-    /* Attempt to re-link copied proxy objects. This allows appending of an entire scene
-     * from another blend file into this one, even when that blend file contains proxified
-     * armatures that have local references. Since the proxified object needs to be linked
-     * (not local), this will only work when the "Localize all" checkbox is disabled.
-     * TL;DR: this is a dirty hack on top of an already weak feature (proxies). */
-    if (GS(id->name) == ID_OB && ((Object *)id)->proxy != NULL) {
-      Object *ob = (Object *)id;
-      Object *ob_new = (Object *)id->newid;
-      bool is_local = false, is_lib = false;
-
-      /* Proxies only work when the proxified object is linked-in from a library. */
-      if (ob->proxy->id.lib == NULL) {
+	/* Step 5: proxy 'remapping' hack. */
+	for (LinkNode *it = copied_ids; it; it = it->next) {
+		ID *id = it->link;
+
+		/* Attempt to re-link copied proxy objects. This allows appending of an entire scene
+		 * from another blend file into this one, even when that blend file contains proxified
+		 * armatures that have local references. Since the proxified object needs to be linked
+		 * (not local), this will only work when the "Localize all" checkbox is disabled.
+		 * TL;DR: this is a dirty hack on top of an already weak feature (proxies). */
+		if (GS(id->name) == ID_OB && ((Object *)id)->proxy != NULL) {
+			Object *ob = (Object *)id;
+			Object *ob_new = (Object *)id->newid;
+			bool is_local = false, is_lib = false;
+
+			/* Proxies only work when the proxified object is linked-in from a library. */
+			if (ob->proxy->id.lib == NULL) {
         CLOG_WARN(&LOG,
                   "proxy object %s will loose its link to %s, because the "
                   "proxified object is local.",
                   id->newid->name,
                   ob->proxy->id.name);
-        continue;
-      }
-
-      BKE_library_ID_test_usages(bmain, id, &is_local, &is_lib);
-
-      /* We can only switch the proxy'ing to a made-local proxy if it is no longer
-       * referred to from a library. Not checking for local use; if new local proxy
-       * was not used locally would be a nasty bug! */
-      if (is_local || is_lib) {
+				continue;
+			}
+
+			BKE_library_ID_test_usages(bmain, id, &is_local, &is_lib);
+
+			/* We can only switch the proxy'ing to a made-local proxy if it is no longer
+			 * referred to from a library. Not checking for local use; if new local proxy
+			 * was not used locally would be a nasty bug! */
+			if (is_local || is_lib) {
         CLOG_WARN(&LOG,
                   "made-local proxy object %s will loose its link to %s, "
-                  "because the linked-in proxy is referenced (is_local=%i, is_lib=%i).",
+				       "because the linked-in proxy is referenced (is_local=%i, is_lib=%i).",
                   id->newid->name,
                   ob->proxy->id.name,
                   is_local,
                   is_lib);
-      }
-      else {
-        /* we can switch the proxy'ing from the linked-in to the made-local proxy.
-         * BKE_object_make_proxy() shouldn't be used here, as it allocates memory that
-         * was already allocated by BKE_object_make_local_ex() (which called BKE_object_copy). */
-        ob_new->proxy = ob->proxy;
-        ob_new->proxy_group = ob->proxy_group;
-        ob_new->proxy_from = ob->proxy_from;
-        ob_new->proxy->proxy_from = ob_new;
-        ob->proxy = ob->proxy_from = ob->proxy_group = NULL;
-      }
-    }
-  }
+			}
+			else {
+				/* we can switch the proxy'ing from the linked-in to the made-local proxy.
+				 * BKE_object_make_proxy() shouldn't be used here, as it allocates memory that
+				 * was already allocated by BKE_object_make_local_ex() (which called BKE_object_copy). */
+				ob_new->proxy = ob->proxy;
+				ob_new->proxy_group = ob->proxy_group;
+				ob_new->proxy_from = ob->proxy_from;
+				ob_new->proxy->proxy_from = ob_new;
+				ob->proxy = ob->proxy_from = ob->proxy_group = NULL;
+			}
+		}
+	}
 
 #ifdef DEBUG_TIME
-  printf("Step 5: Proxy 'remapping' hack: Done.\n");
-  TIMEIT_VALUE_PRINT(make_local);
+	printf("Step 5: Proxy 'remapping' hack: Done.\n");
+	TIMEIT_VALUE_PRINT(make_local);
 #endif
 
-  /* This is probably more of a hack than something we should do here, but...
-   * Issue is, the whole copying + remapping done in complex cases above may leave pose channels of armatures
-   * in complete invalid state (more precisely, the bone pointers of the pchans - very crappy cross-datablocks
-   * relationship), se we tag it to be fully recomputed, but this does not seems to be enough in some cases,
-   * and evaluation code ends up trying to evaluate a not-yet-updated armature object's deformations.
-   * Try "make all local" in 04_01_H.lighting.blend from Agent327 without this, e.g. */
-  for (Object *ob = bmain->objects.first; ob; ob = ob->id.next) {
+	/* This is probably more of a hack than something we should do here, but...
+	 * Issue is, the whole copying + remapping done in complex cases above may leave pose channels of armatures
+	 * in complete invalid state (more precisely, the bone pointers of the pchans - very crappy cross-datablocks
+	 * relationship), se we tag it to be fully recomputed, but this does not seems to be enough in some cases,
+	 * and evaluation code ends up trying to evaluate a not-yet-updated armature object's deformations.
+	 * Try "make all local" in 04_01_H.lighting.blend from Agent327 without this, e.g. */
+	for (Object *ob = bmain->objects.first; ob; ob = ob->id.next) {
     if (ob->data != NULL && ob->type == OB_ARMATURE && ob->pose != NULL &&
         ob->pose->flag & POSE_RECALC) {
-      BKE_pose_rebuild(bmain, ob, ob->data, true);
-    }
-  }
-
-  /* Reset rigid body objects. */
-  for (LinkNode *it = copied_ids; it; it = it->next) {
-    ID *id = it->link;
-    if (GS(id->name) == ID_OB) {
-      Object *ob = (Object *)id;
-
-      /* If there was ever any rigidbody settings in the object, we reset it. */
-      if (ob->rigidbody_object) {
+			BKE_pose_rebuild(bmain, ob, ob->data, true);
+		}
+	}
+
+	/* Reset rigid body objects. */
+	for (LinkNode *it = copied_ids; it; it = it->next) {
+		ID *id = it->link;
+		if (GS(id->name) == ID_OB) {
+			Object *ob = (Object *)id;
+
+			/* If there was ever any rigidbody settings in the object, we reset it. */
+			if (ob->rigidbody_object) {
         for (Scene *scene_iter = bmain->scenes.first; scene_iter;
              scene_iter = scene_iter->id.next) {
-          if (scene_iter->rigidbody_world) {
-            BKE_rigidbody_remove_object(bmain, scene_iter, ob);
-          }
-        }
-        BKE_rigidbody_free_object(ob, NULL);
-      }
-    }
-  }
+					if (scene_iter->rigidbody_world) {
+						BKE_rigidbody_remove_object(bmain, scene_iter, ob);
+					}
+				}
+				BKE_rigidbody_free_object(ob, NULL);
+			}
+		}
+	}
 
 #ifdef DEBUG_TIME
-  printf("Hack: Forcefully rebuild armature object poses: Done.\n");
-  TIMEIT_VALUE_PRINT(make_local);
+	printf("Hack: Forcefully rebuild armature object poses: Done.\n");
+	TIMEIT_VALUE_PRINT(make_local);
 #endif
 
-  BKE_main_id_clear_newpoins(bmain);
-  BLI_memarena_free(linklist_mem);
+	BKE_main_id_clear_newpoins(bmain);
+	BLI_memarena_free(linklist_mem);
 
 #ifdef DEBUG_TIME
-  printf("Cleanup and finish: Done.\n");
-  TIMEIT_END(make_local);
+	printf("Cleanup and finish: Done.\n");
+	TIMEIT_END(make_local);
 #endif
 }
 
@@ -2162,20 +2096,20 @@
  */
 void BLI_libblock_ensure_unique_name(Main *bmain, const char *name)
 {
-  ListBase *lb;
-  ID *idtest;
-
-  lb = which_libbase(bmain, GS(name));
+	ListBase *lb;
+	ID *idtest;
+
+	lb = which_libbase(bmain, GS(name));
   if (lb == NULL)
     return;
 
-  /* search for id */
-  idtest = BLI_findstring(lb, name + 2, offsetof(ID, name) + 2);
-  if (idtest != NULL) {
-    /* BKE_id_new_name_validate also takes care of sorting. */
-    BKE_id_new_name_validate(lb, idtest, NULL);
-    bmain->is_memfile_undo_written = false;
-  }
+	/* search for id */
+	idtest = BLI_findstring(lb, name + 2, offsetof(ID, name) + 2);
+	if (idtest != NULL) {
+		/* BKE_id_new_name_validate also takes care of sorting. */
+		BKE_id_new_name_validate(lb, idtest, NULL);
+		bmain->is_memfile_undo_written = false;
+	}
 }
 
 /**
@@ -2183,10 +2117,10 @@
  */
 void BKE_libblock_rename(Main *bmain, ID *id, const char *name)
 {
-  ListBase *lb = which_libbase(bmain, GS(id->name));
-  if (BKE_id_new_name_validate(lb, id, name)) {
-    bmain->is_memfile_undo_written = false;
-  }
+	ListBase *lb = which_libbase(bmain, GS(id->name));
+	if (BKE_id_new_name_validate(lb, id, name)) {
+		bmain->is_memfile_undo_written = false;
+	}
 }
 
 /**
@@ -2198,18 +2132,18 @@
  */
 void BKE_id_full_name_get(char name[MAX_ID_FULL_NAME], const ID *id)
 {
-  strcpy(name, id->name + 2);
-
-  if (id->lib != NULL) {
-    const size_t idname_len = strlen(id->name + 2);
-    const size_t libname_len = strlen(id->lib->id.name + 2);
-
-    name[idname_len] = ' ';
-    name[idname_len + 1] = '[';
-    strcpy(name + idname_len + 2, id->lib->id.name + 2);
-    name[idname_len + 2 + libname_len] = ']';
-    name[idname_len + 2 + libname_len + 1] = '\0';
-  }
+	strcpy(name, id->name + 2);
+
+	if (id->lib != NULL) {
+		const size_t idname_len = strlen(id->name + 2);
+		const size_t libname_len = strlen(id->lib->id.name + 2);
+
+		name[idname_len] = ' ';
+		name[idname_len + 1] = '[';
+		strcpy(name + idname_len + 2, id->lib->id.name + 2);
+		name[idname_len + 2 + libname_len] = ']';
+		name[idname_len + 2 + libname_len + 1] = '\0';
+	}
 }
 
 /**
@@ -2222,11 +2156,11 @@
  */
 void BKE_id_full_name_ui_prefix_get(char name[MAX_ID_FULL_NAME_UI], const ID *id)
 {
-  name[0] = id->lib ? (ID_MISSING(id) ? 'M' : 'L') : ID_IS_STATIC_OVERRIDE(id) ? 'O' : ' ';
-  name[1] = (id->flag & LIB_FAKEUSER) ? 'F' : ((id->us == 0) ? '0' : ' ');
-  name[2] = ' ';
-
-  BKE_id_full_name_get(name + 3, id);
+	name[0] = id->lib ? (ID_MISSING(id) ? 'M' : 'L') : ID_IS_STATIC_OVERRIDE(id) ? 'O' : ' ';
+	name[1] = (id->flag & LIB_FAKEUSER) ? 'F' : ((id->us == 0) ? '0' : ' ');
+	name[2] = ' ';
+
+	BKE_id_full_name_get(name + 3, id);
 }
 
 /**
@@ -2236,21 +2170,20 @@
  */
 char *BKE_id_to_unique_string_key(const struct ID *id)
 {
-  if (id->lib == NULL) {
-    return BLI_strdup(id->name);
-  }
-  else {
-    /* Prefix with an ascii character in the range of 32..96 (visible)
-     * this ensures we can't have a library ID pair that collide.
-     * Where 'LIfooOBbarOBbaz' could be ('LIfoo, OBbarOBbaz') or ('LIfooOBbar', 'OBbaz'). */
-    const char ascii_len = strlen(id->lib->id.name + 2) + 32;
-    return BLI_sprintfN("%c%s%s", ascii_len, id->lib->id.name, id->name);
-  }
+	if (id->lib == NULL) {
+		return BLI_strdup(id->name);
+	}
+	else {
+		/* Prefix with an ascii character in the range of 32..96 (visible)
+		 * this ensures we can't have a library ID pair that collide.
+		 * Where 'LIfooOBbarOBbaz' could be ('LIfoo, OBbarOBbaz') or ('LIfooOBbar', 'OBbaz'). */
+		const char ascii_len = strlen(id->lib->id.name + 2) + 32;
+		return BLI_sprintfN("%c%s%s", ascii_len, id->lib->id.name, id->name);
+	}
 }
 
 void BKE_library_filepath_set(Main *bmain, Library *lib, const char *filepath)
 {
-<<<<<<< HEAD
 	if (lib->flag & LIBRARY_FLAG_VIRTUAL) {
 		BLI_assert(!"Setting path for virtual libraries makes no sense.");
 		return;
@@ -2277,80 +2210,57 @@
 		const char *basepath = BKE_main_blendfile_path(bmain);
 		BLI_path_abs(lib->filepath, basepath);
 	}
-=======
-  /* in some cases this is used to update the absolute path from the
-   * relative */
-  if (lib->name != filepath) {
-    BLI_strncpy(lib->name, filepath, sizeof(lib->name));
-  }
-
-  BLI_strncpy(lib->filepath, filepath, sizeof(lib->filepath));
-
-  /* not essential but set filepath is an absolute copy of value which
-   * is more useful if its kept in sync */
-  if (BLI_path_is_rel(lib->filepath)) {
-    /* note that the file may be unsaved, in this case, setting the
-     * filepath on an indirectly linked path is not allowed from the
-     * outliner, and its not really supported but allow from here for now
-     * since making local could cause this to be directly linked - campbell
-     */
-    /* Never make paths relative to parent lib - reading code (blenloader) always set *all* lib->name relative to
-     * current main, not to their parent for indirectly linked ones. */
-    const char *basepath = BKE_main_blendfile_path(bmain);
-    BLI_path_abs(lib->filepath, basepath);
-  }
->>>>>>> e12c08e8
 }
 
 void BKE_id_tag_set_atomic(ID *id, int tag)
 {
-  atomic_fetch_and_or_int32(&id->tag, tag);
+	atomic_fetch_and_or_int32(&id->tag, tag);
 }
 
 void BKE_id_tag_clear_atomic(ID *id, int tag)
 {
-  atomic_fetch_and_and_int32(&id->tag, ~tag);
+	atomic_fetch_and_and_int32(&id->tag, ~tag);
 }
 
 /** Check that given ID pointer actually is in G_MAIN.
  * Main intended use is for debug asserts in places we cannot easily get rid of G_Main... */
 bool BKE_id_is_in_global_main(ID *id)
 {
-  /* We do not want to fail when id is NULL here, even though this is a bit strange behavior... */
-  return (id == NULL || BLI_findindex(which_libbase(G_MAIN, GS(id->name)), id) != -1);
+	/* We do not want to fail when id is NULL here, even though this is a bit strange behavior... */
+	return (id == NULL || BLI_findindex(which_libbase(G_MAIN, GS(id->name)), id) != -1);
 }
 
 /************************* Datablock order in UI **************************/
 
 static int *id_order_get(ID *id)
 {
-  /* Only for workspace tabs currently. */
-  switch (GS(id->name)) {
-    case ID_WS:
-      return &((WorkSpace *)id)->order;
-    default:
-      return NULL;
-  }
+	/* Only for workspace tabs currently. */
+	switch (GS(id->name)) {
+		case ID_WS:
+			return &((WorkSpace *)id)->order;
+		default:
+			return NULL;
+	}
 }
 
 static int id_order_compare(const void *a, const void *b)
 {
-  ID *id_a = ((LinkData *)a)->data;
-  ID *id_b = ((LinkData *)b)->data;
-
-  int *order_a = id_order_get(id_a);
-  int *order_b = id_order_get(id_b);
-
-  if (order_a && order_b) {
-    if (*order_a < *order_b) {
-      return -1;
-    }
-    else if (*order_a > *order_b) {
-      return 1;
-    }
-  }
-
-  return strcmp(id_a->name, id_b->name);
+	ID *id_a = ((LinkData *)a)->data;
+	ID *id_b = ((LinkData *)b)->data;
+
+	int *order_a = id_order_get(id_a);
+	int *order_b = id_order_get(id_b);
+
+	if (order_a && order_b) {
+		if (*order_a < *order_b) {
+			return -1;
+		}
+		else if (*order_a > *order_b) {
+			return 1;
+		}
+	}
+
+	return strcmp(id_a->name, id_b->name);
 }
 
 /**
@@ -2359,21 +2269,21 @@
  */
 void BKE_id_ordered_list(ListBase *ordered_lb, const ListBase *lb)
 {
-  BLI_listbase_clear(ordered_lb);
-
-  for (ID *id = lb->first; id; id = id->next) {
-    BLI_addtail(ordered_lb, BLI_genericNodeN(id));
-  }
-
-  BLI_listbase_sort(ordered_lb, id_order_compare);
-
-  int num = 0;
-  for (LinkData *link = ordered_lb->first; link; link = link->next) {
-    int *order = id_order_get(link->data);
-    if (order) {
-      *order = num++;
-    }
-  }
+	BLI_listbase_clear(ordered_lb);
+
+	for (ID *id = lb->first; id; id = id->next) {
+		BLI_addtail(ordered_lb, BLI_genericNodeN(id));
+	}
+
+	BLI_listbase_sort(ordered_lb, id_order_compare);
+
+	int num = 0;
+	for (LinkData *link = ordered_lb->first; link; link = link->next) {
+		int *order = id_order_get(link->data);
+		if (order) {
+			*order = num++;
+		}
+	}
 }
 
 /**
@@ -2381,36 +2291,36 @@
  */
 void BKE_id_reorder(const ListBase *lb, ID *id, ID *relative, bool after)
 {
-  int *id_order = id_order_get(id);
-  int relative_order;
-
-  if (relative) {
-    relative_order = *id_order_get(relative);
-  }
-  else {
-    relative_order = (after) ? BLI_listbase_count(lb) : 0;
-  }
-
-  if (after) {
-    /* Insert after. */
-    for (ID *other = lb->first; other; other = other->next) {
-      int *order = id_order_get(other);
-      if (*order > relative_order) {
-        (*order)++;
-      }
-    }
-
-    *id_order = relative_order + 1;
-  }
-  else {
-    /* Insert before. */
-    for (ID *other = lb->first; other; other = other->next) {
-      int *order = id_order_get(other);
-      if (*order < relative_order) {
-        (*order)--;
-      }
-    }
-
-    *id_order = relative_order - 1;
-  }
+	int *id_order = id_order_get(id);
+	int relative_order;
+
+	if (relative) {
+		relative_order = *id_order_get(relative);
+	}
+	else {
+		relative_order = (after) ? BLI_listbase_count(lb) : 0;
+	}
+
+	if (after) {
+		/* Insert after. */
+		for (ID *other = lb->first; other; other = other->next) {
+			int *order = id_order_get(other);
+			if (*order > relative_order) {
+				(*order)++;
+			}
+		}
+
+		*id_order = relative_order + 1;
+	}
+	else {
+		/* Insert before. */
+		for (ID *other = lb->first; other; other = other->next) {
+			int *order = id_order_get(other);
+			if (*order < relative_order) {
+				(*order)--;
+			}
+		}
+
+		*id_order = relative_order - 1;
+	}
 }
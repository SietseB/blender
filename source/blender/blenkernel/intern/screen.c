/*
 * ***** BEGIN GPL LICENSE BLOCK *****
 *
 * This program is free software; you can redistribute it and/or
 * modify it under the terms of the GNU General Public License
 * as published by the Free Software Foundation; either version 2
 * of the License, or (at your option) any later version.
 *
 * This program is distributed in the hope that it will be useful,
 * but WITHOUT ANY WARRANTY; without even the implied warranty of
 * MERCHANTABILITY or FITNESS FOR A PARTICULAR PURPOSE.  See the
 * GNU General Public License for more details.
 *
 * You should have received a copy of the GNU General Public License
 * along with this program; if not, write to the Free Software Foundation,
 * Inc., 51 Franklin Street, Fifth Floor, Boston, MA 02110-1301, USA.
 *
 * The Original Code is Copyright (C) 2001-2002 by NaN Holding BV.
 * All rights reserved.
 *
 * The Original Code is: all of this file.
 *
 * Contributor(s): none yet.
 *
 * ***** END GPL LICENSE BLOCK *****
 */

/** \file blender/blenkernel/intern/screen.c
 *  \ingroup bke
 */

#ifdef WIN32
#  include "BLI_winstuff.h"
#endif

#include <string.h>
#include <stdio.h>
#include <math.h>

#include "MEM_guardedalloc.h"

#include "DNA_scene_types.h"
#include "DNA_screen_types.h"
#include "DNA_space_types.h"
#include "DNA_view3d_types.h"

#include "BLI_listbase.h"
#include "BLI_utildefines.h"

#include "BKE_idprop.h"
#include "BKE_screen.h"

#include "WM_api.h"
<<<<<<< HEAD
=======
#include "WM_types.h"
>>>>>>> 58fedf3b

/* ************ Spacetype/regiontype handling ************** */

/* keep global; this has to be accessible outside of windowmanager */
static ListBase spacetypes = {NULL, NULL};

/* not SpaceType itself */
static void spacetype_free(SpaceType *st)
{
	ARegionType *art;
	PanelType *pt;
	HeaderType *ht;
	
	for (art = st->regiontypes.first; art; art = art->next) {
		BLI_freelistN(&art->drawcalls);

		for (pt = art->paneltypes.first; pt; pt = pt->next)
			if (pt->ext.free)
				pt->ext.free(pt->ext.data);

		for (ht = art->headertypes.first; ht; ht = ht->next)
			if (ht->ext.free)
				ht->ext.free(ht->ext.data);

		BLI_freelistN(&art->paneltypes);
		BLI_freelistN(&art->headertypes);
	}
	
	BLI_freelistN(&st->regiontypes);
	BLI_freelistN(&st->toolshelf);

}

void BKE_spacetypes_free(void)
{
	SpaceType *st;
	
	for (st = spacetypes.first; st; st = st->next) {
		spacetype_free(st);
	}
	
	BLI_freelistN(&spacetypes);
}

SpaceType *BKE_spacetype_from_id(int spaceid)
{
	SpaceType *st;
	
	for (st = spacetypes.first; st; st = st->next) {
		if (st->spaceid == spaceid)
			return st;
	}
	return NULL;
}

ARegionType *BKE_regiontype_from_id(SpaceType *st, int regionid)
{
	ARegionType *art;
	
	for (art = st->regiontypes.first; art; art = art->next)
		if (art->regionid == regionid)
			return art;
	
	printf("Error, region type %d missing in - name:\"%s\", id:%d\n", regionid, st->name, st->spaceid);
	return st->regiontypes.first;
}


const ListBase *BKE_spacetypes_list(void)
{
	return &spacetypes;
}

void BKE_spacetype_register(SpaceType *st)
{
	SpaceType *stype;
	
	/* sanity check */
	stype = BKE_spacetype_from_id(st->spaceid);
	if (stype) {
		printf("error: redefinition of spacetype %s\n", stype->name);
		spacetype_free(stype);
		MEM_freeN(stype);
	}
	
	BLI_addtail(&spacetypes, st);
}

int BKE_spacetype_exists(int spaceid)
{
	return BKE_spacetype_from_id(spaceid) != NULL;
}

/* ***************** Space handling ********************** */

void BKE_spacedata_freelist(ListBase *lb)
{
	SpaceLink *sl;
	ARegion *ar;
	
	for (sl = lb->first; sl; sl = sl->next) {
		SpaceType *st = BKE_spacetype_from_id(sl->spacetype);
		
		/* free regions for pushed spaces */
		for (ar = sl->regionbase.first; ar; ar = ar->next)
			BKE_area_region_free(st, ar);

		BLI_freelistN(&sl->regionbase);
		
		if (st && st->free) 
			st->free(sl);
	}
	
	BLI_freelistN(lb);
}

ARegion *BKE_area_region_copy(SpaceType *st, ARegion *ar)
{
	ARegion *newar = MEM_dupallocN(ar);
	Panel *pa, *newpa, *patab;
	
	newar->prev = newar->next = NULL;
	BLI_listbase_clear(&newar->handlers);
	BLI_listbase_clear(&newar->uiblocks);
	BLI_listbase_clear(&newar->panels_category);
	BLI_listbase_clear(&newar->panels_category_active);
	BLI_listbase_clear(&newar->ui_lists);
	BLI_listbase_clear(&newar->widgetmaps);
	newar->swinid = 0;
	newar->widgetmap = NULL;
	
	/* use optional regiondata callback */
	if (ar->regiondata) {
		ARegionType *art = BKE_regiontype_from_id(st, ar->regiontype);

		if (art && art->duplicate)
			newar->regiondata = art->duplicate(ar->regiondata);
		else
			newar->regiondata = MEM_dupallocN(ar->regiondata);
	}

	if (ar->v2d.tab_offset)
		newar->v2d.tab_offset = MEM_dupallocN(ar->v2d.tab_offset);
	
	BLI_listbase_clear(&newar->panels);
	BLI_duplicatelist(&newar->panels, &ar->panels);

	BLI_listbase_clear(&newar->ui_previews);
	BLI_duplicatelist(&newar->ui_previews, &ar->ui_previews);

	/* copy panel pointers */
	for (newpa = newar->panels.first; newpa; newpa = newpa->next) {
		patab = newar->panels.first;
		pa = ar->panels.first;
		while (patab) {
			if (newpa->paneltab == pa) {
				newpa->paneltab = patab;
				break;
			}
			patab = patab->next;
			pa = pa->next;
		}
	}
	
	return newar;
}


/* from lb2 to lb1, lb1 is supposed to be freed */
static void region_copylist(SpaceType *st, ListBase *lb1, ListBase *lb2)
{
	ARegion *ar;
	
	/* to be sure */
	BLI_listbase_clear(lb1);
	
	for (ar = lb2->first; ar; ar = ar->next) {
		ARegion *arnew = BKE_area_region_copy(st, ar);
		BLI_addtail(lb1, arnew);
	}
}


/* lb1 should be empty */
void BKE_spacedata_copylist(ListBase *lb1, ListBase *lb2)
{
	SpaceLink *sl;
	
	BLI_listbase_clear(lb1);  /* to be sure */
	
	for (sl = lb2->first; sl; sl = sl->next) {
		SpaceType *st = BKE_spacetype_from_id(sl->spacetype);
		
		if (st && st->duplicate) {
			SpaceLink *slnew = st->duplicate(sl);
			
			BLI_addtail(lb1, slnew);
			
			region_copylist(st, &slnew->regionbase, &sl->regionbase);
		}
	}
}

/* facility to set locks for drawing to survive (render) threads accessing drawing data */
/* lock can become bitflag too */
/* should be replaced in future by better local data handling for threads */
void BKE_spacedata_draw_locks(int set)
{
	SpaceType *st;
	
	for (st = spacetypes.first; st; st = st->next) {
		ARegionType *art;
	
		for (art = st->regiontypes.first; art; art = art->next) {
			if (set) 
				art->do_lock = art->lock;
			else 
				art->do_lock = false;
		}
	}
}


/* not region itself */
void BKE_area_region_free(SpaceType *st, ARegion *ar)
{
	uiList *uilst;
	struct wmWidgetMap *wmap, *wmap_tmp;

	if (st) {
		ARegionType *art = BKE_regiontype_from_id(st, ar->regiontype);
		
		if (art && art->free)
			art->free(ar);
		
		if (ar->regiondata)
			printf("regiondata free error\n");
	}
	else if (ar->type && ar->type->free)
		ar->type->free(ar);
	
	if (ar->v2d.tab_offset) {
		MEM_freeN(ar->v2d.tab_offset);
		ar->v2d.tab_offset = NULL;
	}

	BLI_freelistN(&ar->panels);

	for (uilst = ar->ui_lists.first; uilst; uilst = uilst->next) {
		if (uilst->dyn_data) {
			uiListDyn *dyn_data = uilst->dyn_data;
			if (dyn_data->items_filter_flags) {
				MEM_freeN(dyn_data->items_filter_flags);
			}
			if (dyn_data->items_filter_neworder) {
				MEM_freeN(dyn_data->items_filter_neworder);
			}
			MEM_freeN(dyn_data);
		}
		if (uilst->properties) {
			IDP_FreeProperty(uilst->properties);
			MEM_freeN(uilst->properties);
		}
	}
<<<<<<< HEAD
	WM_widgetmap_delete(ar->widgetmap);
=======
	
	for (wmap = ar->widgetmaps.first; wmap; wmap = wmap_tmp) {
		wmap_tmp = wmap->next;
		WM_widgetmap_delete(wmap);
	}
	BLI_listbase_clear(&ar->widgetmaps);
>>>>>>> 58fedf3b
	BLI_freelistN(&ar->ui_lists);
	BLI_freelistN(&ar->ui_previews);
	BLI_freelistN(&ar->panels_category);
	BLI_freelistN(&ar->panels_category_active);
}

/* not area itself */
void BKE_screen_area_free(ScrArea *sa)
{
	SpaceType *st = BKE_spacetype_from_id(sa->spacetype);
	ARegion *ar;
	
	for (ar = sa->regionbase.first; ar; ar = ar->next)
		BKE_area_region_free(st, ar);

	BLI_freelistN(&sa->regionbase);
	
	BKE_spacedata_freelist(&sa->spacedata);
	
	BLI_freelistN(&sa->actionzones);
}

/* don't free screen itself */
void BKE_screen_free(bScreen *sc)
{
	ScrArea *sa, *san;
	ARegion *ar;
	
	for (ar = sc->regionbase.first; ar; ar = ar->next)
		BKE_area_region_free(NULL, ar);

	BLI_freelistN(&sc->regionbase);
	
	for (sa = sc->areabase.first; sa; sa = san) {
		san = sa->next;
		BKE_screen_area_free(sa);
	}
	
	BLI_freelistN(&sc->vertbase);
	BLI_freelistN(&sc->edgebase);
	BLI_freelistN(&sc->areabase);
}

/* for depsgraph */
unsigned int BKE_screen_visible_layers(bScreen *screen, Scene *scene)
{
	ScrArea *sa;
	unsigned int layer = 0;

	if (screen) {
		/* get all used view3d layers */
		for (sa = screen->areabase.first; sa; sa = sa->next)
			if (sa->spacetype == SPACE_VIEW3D)
				layer |= ((View3D *)sa->spacedata.first)->lay;
	}

	if (!layer)
		return scene->lay;

	return layer;
}

/* ***************** Utilities ********************** */

/* Find a region of the specified type from the given area */
ARegion *BKE_area_find_region_type(ScrArea *sa, int type)
{
	if (sa) {
		ARegion *ar;
		
		for (ar = sa->regionbase.first; ar; ar = ar->next) {
			if (ar->regiontype == type)
				return ar;
		}
	}
	return NULL;
}

ARegion *BKE_area_find_region_active_win(ScrArea *sa)
{
	if (sa) {
		ARegion *ar = BLI_findlink(&sa->regionbase, sa->region_active_win);
		if (ar && (ar->regiontype == RGN_TYPE_WINDOW)) {
			return ar;
		}

		/* fallback to any */
		return BKE_area_find_region_type(sa, RGN_TYPE_WINDOW);
	}
	return NULL;
}

/* note, using this function is generally a last resort, you really want to be
 * using the context when you can - campbell
 * -1 for any type */
ScrArea *BKE_screen_find_big_area(bScreen *sc, const int spacetype, const short min)
{
	ScrArea *sa, *big = NULL;
	int size, maxsize = 0;

	for (sa = sc->areabase.first; sa; sa = sa->next) {
		if ((spacetype == -1) || sa->spacetype == spacetype) {
			if (min <= sa->winx && min <= sa->winy) {
				size = sa->winx * sa->winy;
				if (size > maxsize) {
					maxsize = size;
					big = sa;
				}
			}
		}
	}

	return big;
}

/**
 * Utility function to get the active layer to use when adding new objects.
 */
unsigned int BKE_screen_view3d_layer_active_ex(const View3D *v3d, const Scene *scene, bool use_localvd)
{
	unsigned int lay;
	if ((v3d == NULL) || (v3d->scenelock && !v3d->localvd)) {
		lay = scene->layact;
	}
	else {
		lay = v3d->layact;
	}

	if (use_localvd) {
		if (v3d && v3d->localvd) {
			lay |= v3d->lay;
		}
	}

	return lay;
}
unsigned int BKE_screen_view3d_layer_active(const struct View3D *v3d, const struct Scene *scene)
{
	return BKE_screen_view3d_layer_active_ex(v3d, scene, true);
}

void BKE_screen_view3d_sync(View3D *v3d, struct Scene *scene)
{
	int bit;

	if (v3d->scenelock && v3d->localvd == NULL) {
		v3d->lay = scene->lay;
		v3d->camera = scene->camera;

		if (v3d->camera == NULL) {
			ARegion *ar;

			for (ar = v3d->regionbase.first; ar; ar = ar->next) {
				if (ar->regiontype == RGN_TYPE_WINDOW) {
					RegionView3D *rv3d = ar->regiondata;
					if (rv3d->persp == RV3D_CAMOB)
						rv3d->persp = RV3D_PERSP;
				}
			}
		}

		if ((v3d->lay & v3d->layact) == 0) {
			for (bit = 0; bit < 32; bit++) {
				if (v3d->lay & (1 << bit)) {
					v3d->layact = 1 << bit;
					break;
				}
			}
		}
	}
}

void BKE_screen_view3d_scene_sync(bScreen *sc)
{
	/* are there cameras in the views that are not in the scene? */
	ScrArea *sa;
	for (sa = sc->areabase.first; sa; sa = sa->next) {
		SpaceLink *sl;
		for (sl = sa->spacedata.first; sl; sl = sl->next) {
			if (sl->spacetype == SPACE_VIEW3D) {
				View3D *v3d = (View3D *) sl;
				BKE_screen_view3d_sync(v3d, sc->scene);
			}
		}
	}
}

void BKE_screen_view3d_main_sync(ListBase *screen_lb, Scene *scene)
{
	bScreen *sc;
	ScrArea *sa;
	SpaceLink *sl;

	/* from scene copy to the other views */
	for (sc = screen_lb->first; sc; sc = sc->id.next) {
		if (sc->scene != scene)
			continue;

		for (sa = sc->areabase.first; sa; sa = sa->next)
			for (sl = sa->spacedata.first; sl; sl = sl->next)
				if (sl->spacetype == SPACE_VIEW3D)
					BKE_screen_view3d_sync((View3D *)sl, scene);
	}
}

void BKE_screen_view3d_twmode_remove(View3D *v3d, const int i)
{
	const int selected_index = (v3d->twmode - V3D_MANIP_CUSTOM);
	if (selected_index == i) {
		v3d->twmode = V3D_MANIP_GLOBAL; /* fallback to global	*/
	}
	else if (selected_index > i) {
		v3d->twmode--;
	}
}

void BKE_screen_view3d_main_twmode_remove(ListBase *screen_lb, Scene *scene, const int i)
{
	bScreen *sc;

	for (sc = screen_lb->first; sc; sc = sc->id.next) {
		if (sc->scene == scene) {
			ScrArea *sa;
			for (sa = sc->areabase.first; sa; sa = sa->next) {
				SpaceLink *sl;
				for (sl = sa->spacedata.first; sl; sl = sl->next) {
					if (sl->spacetype == SPACE_VIEW3D) {
						View3D *v3d = (View3D *)sl;
						BKE_screen_view3d_twmode_remove(v3d, i);
					}
				}
			}
		}
	}
}

/* magic zoom calculation, no idea what
 * it signifies, if you find out, tell me! -zr
 */

/* simple, its magic dude!
 * well, to be honest, this gives a natural feeling zooming
 * with multiple keypad presses (ton)
 */
float BKE_screen_view3d_zoom_to_fac(float camzoom)
{
	return powf(((float)M_SQRT2 + camzoom / 50.0f), 2.0f) / 4.0f;
}

float BKE_screen_view3d_zoom_from_fac(float zoomfac)
{
	return ((sqrtf(4.0f * zoomfac) - (float)M_SQRT2) * 50.0f);
}

void BKE_screen_view3d_ensure_FX(View3D *v3d) {
	if (!v3d->fxoptions) {
		v3d->fxoptions = MEM_callocN(sizeof(GPUFXOptions), "view3d fx options");
		v3d->fxoptions->dof_options = MEM_callocN(sizeof(GPUDOFOptions), "view3d dof options");
		v3d->fxoptions->ssao_options = MEM_callocN(sizeof(GPUSSAOOptions), "view3d ssao options");
	}
}<|MERGE_RESOLUTION|>--- conflicted
+++ resolved
@@ -51,10 +51,7 @@
 #include "BKE_screen.h"
 
 #include "WM_api.h"
-<<<<<<< HEAD
-=======
 #include "WM_types.h"
->>>>>>> 58fedf3b
 
 /* ************ Spacetype/regiontype handling ************** */
 
@@ -184,7 +181,6 @@
 	BLI_listbase_clear(&newar->ui_lists);
 	BLI_listbase_clear(&newar->widgetmaps);
 	newar->swinid = 0;
-	newar->widgetmap = NULL;
 	
 	/* use optional regiondata callback */
 	if (ar->regiondata) {
@@ -319,16 +315,12 @@
 			MEM_freeN(uilst->properties);
 		}
 	}
-<<<<<<< HEAD
-	WM_widgetmap_delete(ar->widgetmap);
-=======
 	
 	for (wmap = ar->widgetmaps.first; wmap; wmap = wmap_tmp) {
 		wmap_tmp = wmap->next;
 		WM_widgetmap_delete(wmap);
 	}
 	BLI_listbase_clear(&ar->widgetmaps);
->>>>>>> 58fedf3b
 	BLI_freelistN(&ar->ui_lists);
 	BLI_freelistN(&ar->ui_previews);
 	BLI_freelistN(&ar->panels_category);

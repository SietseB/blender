--- conflicted
+++ resolved
@@ -1014,100 +1014,6 @@
 /** \} */
 
 /* -------------------------------------------------------------------- */
-<<<<<<< HEAD
-/** \name Dissolve Points
- * \{ */
-
-void BKE_gpencil_dissolve_points(bGPdata *gpd, bGPDframe *gpf, bGPDstroke *gps, const short tag)
-{
-  bGPDspoint *pt;
-  MDeformVert *dvert = nullptr;
-  int i;
-
-  int tot = gps->totpoints; /* number of points in new buffer */
-  /* first pass: count points to remove */
-  /* Count how many points are selected (i.e. how many to remove) */
-  for (i = 0, pt = gps->points; i < gps->totpoints; i++, pt++) {
-    if (pt->flag & tag) {
-      /* selected point - one of the points to remove */
-      tot--;
-    }
-  }
-
-  /* if no points are left, we simply delete the entire stroke */
-  if (tot <= 0) {
-    /* remove the entire stroke */
-    if (gps->points) {
-      MEM_freeN(gps->points);
-    }
-    if (gps->dvert) {
-      BKE_gpencil_free_stroke_weights(gps);
-      MEM_freeN(gps->dvert);
-    }
-    if (gps->triangles) {
-      MEM_freeN(gps->triangles);
-    }
-    if (&gps->morphs) {
-      BKE_gpencil_free_stroke_morphs(gps);
-    }
-    BLI_freelinkN(&gpf->strokes, gps);
-  }
-  else {
-    /* just copy all points to keep into a smaller buffer */
-    bGPDspoint *new_points = (bGPDspoint *)MEM_callocN(sizeof(bGPDspoint) * tot,
-                                                       "new gp stroke points copy");
-    bGPDspoint *npt = new_points;
-
-    MDeformVert *new_dvert = nullptr;
-    MDeformVert *ndvert = nullptr;
-
-    if (gps->dvert != nullptr) {
-      new_dvert = (MDeformVert *)MEM_callocN(sizeof(MDeformVert) * tot,
-                                             "new gp stroke weights copy");
-      ndvert = new_dvert;
-    }
-
-    (gps->dvert != nullptr) ? dvert = gps->dvert : nullptr;
-    for (i = 0, pt = gps->points; i < gps->totpoints; i++, pt++) {
-      if ((pt->flag & tag) == 0) {
-        *npt = blender::dna::shallow_copy(*pt);
-        npt++;
-
-        if (gps->dvert != nullptr) {
-          *ndvert = *dvert;
-          ndvert->dw = (MDeformWeight *)MEM_dupallocN(dvert->dw);
-          ndvert++;
-        }
-      }
-      if (gps->dvert != nullptr) {
-        dvert++;
-      }
-    }
-
-    /* free the old buffer */
-    if (gps->points) {
-      MEM_freeN(gps->points);
-    }
-    if (gps->dvert) {
-      BKE_gpencil_free_stroke_weights(gps);
-      MEM_freeN(gps->dvert);
-    }
-
-    /* save the new buffer */
-    gps->points = new_points;
-    gps->dvert = new_dvert;
-    gps->totpoints = tot;
-
-    /* triangles cache needs to be recalculated */
-    BKE_gpencil_stroke_geometry_update(gpd, gps);
-  }
-}
-
-/** \} */
-
-/* -------------------------------------------------------------------- */
-=======
->>>>>>> e9298dce
 /** \name Normal Calculation
  * \{ */
 
@@ -1346,7 +1252,7 @@
   const int totpoints = gps_first->totpoints + gps_last->totpoints;
 
   /* create new stroke */
-  bGPDstroke *join_stroke = BKE_gpencil_stroke_duplicate(gps_first, false, true, false);
+  bGPDstroke *join_stroke = BKE_gpencil_stroke_duplicate(gps_first, false, true);
 
   join_stroke->points = (bGPDspoint *)MEM_callocN(sizeof(bGPDspoint) * totpoints, __func__);
   join_stroke->totpoints = totpoints;
@@ -1489,7 +1395,7 @@
     /* Create each new stroke... */
     for (idx = 0; idx < num_islands; idx++) {
       tGPDeleteIsland *island = &islands[idx];
-      new_stroke = BKE_gpencil_stroke_duplicate(gps, false, true, false);
+      new_stroke = BKE_gpencil_stroke_duplicate(gps, false, true);
       if (flat_cap) {
         new_stroke->caps[1 - (idx % 2)] = GP_STROKE_CAP_FLAT;
       }
@@ -1593,115 +1499,6 @@
   return new_stroke;
 }
 
-<<<<<<< HEAD
-void BKE_gpencil_curve_delete_tagged_points(bGPdata *gpd,
-                                            bGPDframe *gpf,
-                                            bGPDstroke *gps,
-                                            bGPDstroke *next_stroke,
-                                            bGPDcurve *gpc,
-                                            int tag_flags)
-{
-  if (gpc == nullptr) {
-    return;
-  }
-  const bool is_cyclic = gps->flag & GP_STROKE_CYCLIC;
-  const int idx_last = gpc->tot_curve_points - 1;
-  bGPDstroke *gps_first = nullptr;
-  bGPDstroke *gps_last = nullptr;
-
-  int idx_start = 0;
-  int idx_end = 0;
-  bool prev_selected = gpc->curve_points[0].flag & tag_flags;
-  for (int i = 1; i < gpc->tot_curve_points; i++) {
-    bool selected = gpc->curve_points[i].flag & tag_flags;
-    if (prev_selected == true && selected == false) {
-      idx_start = i;
-    }
-    /* Island ends if the current point is selected or if we reached the end of the stroke */
-    if ((prev_selected == false && selected == true) || (selected == false && i == idx_last)) {
-
-      idx_end = selected ? i - 1 : i;
-      int island_length = idx_end - idx_start + 1;
-
-      /* If an island has only a single curve point, there is no curve segment, so skip island */
-      if (island_length == 1) {
-        if (is_cyclic) {
-          if (idx_start > 0 && idx_end < idx_last) {
-            prev_selected = selected;
-            continue;
-          }
-        }
-        else {
-          prev_selected = selected;
-          continue;
-        }
-      }
-
-      bGPDstroke *new_stroke = BKE_gpencil_stroke_duplicate(gps, false, false, false);
-      new_stroke->points = nullptr;
-      new_stroke->flag &= ~GP_STROKE_CYCLIC;
-      new_stroke->editcurve = BKE_gpencil_stroke_editcurve_new(island_length);
-
-      if (gps_first == nullptr) {
-        gps_first = new_stroke;
-      }
-
-      bGPDcurve *new_gpc = new_stroke->editcurve;
-      memcpy(new_gpc->curve_points,
-             gpc->curve_points + idx_start,
-             sizeof(bGPDcurve_point) * island_length);
-
-      BKE_gpencil_editcurve_recalculate_handles(new_stroke);
-      new_stroke->flag |= GP_STROKE_NEEDS_CURVE_UPDATE;
-
-      /* Calc geometry data. */
-      BKE_gpencil_stroke_geometry_update(gpd, new_stroke);
-
-      if (next_stroke) {
-        BLI_insertlinkbefore(&gpf->strokes, next_stroke, new_stroke);
-      }
-      else {
-        BLI_addtail(&gpf->strokes, new_stroke);
-      }
-
-      gps_last = new_stroke;
-    }
-    prev_selected = selected;
-  }
-
-  /* join first and last stroke if cyclic */
-  if (is_cyclic && gps_first != nullptr && gps_last != nullptr && gps_first != gps_last) {
-    bGPDcurve *gpc_first = gps_first->editcurve;
-    bGPDcurve *gpc_last = gps_last->editcurve;
-    int first_tot_points = gpc_first->tot_curve_points;
-    int old_tot_points = gpc_last->tot_curve_points;
-
-    gpc_last->tot_curve_points = first_tot_points + old_tot_points;
-    gpc_last->curve_points = (bGPDcurve_point *)MEM_recallocN(
-        gpc_last->curve_points, sizeof(bGPDcurve_point) * gpc_last->tot_curve_points);
-    /* copy data from first to last */
-    memcpy(gpc_last->curve_points + old_tot_points,
-           gpc_first->curve_points,
-           sizeof(bGPDcurve_point) * first_tot_points);
-
-    BKE_gpencil_editcurve_recalculate_handles(gps_last);
-    gps_last->flag |= GP_STROKE_NEEDS_CURVE_UPDATE;
-
-    /* Calc geometry data. */
-    BKE_gpencil_stroke_geometry_update(gpd, gps_last);
-
-    /* remove first one */
-    BLI_remlink(&gpf->strokes, gps_first);
-    BKE_gpencil_free_stroke(gps_first);
-  }
-
-  /* Delete the old stroke */
-  BLI_remlink(&gpf->strokes, gps);
-  BKE_gpencil_free_stroke(gps);
-}
-
-=======
->>>>>>> e9298dce
 /* Helper: copy point between strokes */
 static void gpencil_stroke_copy_point(bGPDstroke *gps,
                                       MDeformVert *dvert,
@@ -1884,68 +1681,6 @@
   }
 }
 
-<<<<<<< HEAD
-void BKE_gpencil_stroke_start_set(bGPDstroke *gps, int start_idx)
-{
-  if ((start_idx < 1) || (start_idx >= gps->totpoints) || (gps->totpoints < 2)) {
-    return;
-  }
-
-  /* Only cyclic strokes. */
-  if ((gps->flag & GP_STROKE_CYCLIC) == 0) {
-    return;
-  }
-
-  bGPDstroke *gps_b = BKE_gpencil_stroke_duplicate(gps, true, false, false);
-  BKE_gpencil_stroke_trim_points(gps_b, 0, start_idx - 1, true);
-  BKE_gpencil_stroke_trim_points(gps, start_idx, gps->totpoints - 1, true);
-
-  /* Join both strokes. */
-  BKE_gpencil_stroke_join(gps, gps_b, false, false, false, false);
-
-  BKE_gpencil_free_stroke(gps_b);
-}
-
-void BKE_gpencil_stroke_copy_to_keyframes(
-    bGPdata *gpd, bGPDlayer *gpl, bGPDframe *gpf, bGPDstroke *gps, const bool tail)
-{
-  GHash *frame_list = BLI_ghash_int_new_ex(__func__, 64);
-  BKE_gpencil_frame_selected_hash(gpd, frame_list);
-
-  GHashIterator gh_iter;
-  GHASH_ITER (gh_iter, frame_list) {
-    int cfra = POINTER_AS_INT(BLI_ghashIterator_getKey(&gh_iter));
-
-    if (gpf->framenum != cfra) {
-      bGPDframe *gpf_new = BKE_gpencil_layer_frame_find(gpl, cfra);
-      if (gpf_new == nullptr) {
-        gpf_new = BKE_gpencil_frame_addnew(gpl, cfra);
-      }
-
-      if (gpf_new == nullptr) {
-        continue;
-      }
-
-      bGPDstroke *gps_new = BKE_gpencil_stroke_duplicate(gps, true, true, true);
-      if (gps_new == nullptr) {
-        continue;
-      }
-
-      if (tail) {
-        BLI_addhead(&gpf_new->strokes, gps_new);
-      }
-      else {
-        BLI_addtail(&gpf_new->strokes, gps_new);
-      }
-    }
-  }
-
-  /* Free hash table. */
-  BLI_ghash_free(frame_list, nullptr, nullptr);
-}
-
-=======
->>>>>>> e9298dce
 /** \} */
 void BKE_gpencil_stroke_to_view_space(bGPDstroke *gps,
                                       float viewmat[4][4],

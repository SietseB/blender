/* SPDX-License-Identifier: GPL-2.0-or-later
 * Copyright 2008 Blender Foundation. */

/** \file
 * \ingroup bke
 */

#include <cmath>
#include <cstddef>
#include <cstdio>
#include <cstdlib>
#include <cstring>

#include "CLG_log.h"

#include "MEM_guardedalloc.h"

#include "BLI_array_utils.h"
#include "BLI_blenlib.h"
#include "BLI_ghash.h"
#include "BLI_hash.h"
#include "BLI_heap.h"
#include "BLI_math_vector.h"
#include "BLI_math_vector_types.hh"
#include "BLI_polyfill_2d.h"
#include "BLI_span.hh"

#include "DNA_gpencil_legacy_types.h"
#include "DNA_gpencil_modifier_types.h"
#include "DNA_material_types.h"
#include "DNA_mesh_types.h"
#include "DNA_meshdata_types.h"
#include "DNA_scene_types.h"
#include "DNA_screen_types.h"

#include "BLT_translation.h"

#include "BKE_attribute.hh"
#include "BKE_context.h"
#include "BKE_deform.h"
#include "BKE_gpencil_curve_legacy.h"
#include "BKE_gpencil_geom_legacy.h"
#include "BKE_gpencil_legacy.h"
#include "BKE_main.h"
#include "BKE_material.h"
#include "BKE_mesh.hh"
#include "BKE_object.h"

#include "DEG_depsgraph_query.h"

using blender::float3;
using blender::Span;

/* -------------------------------------------------------------------- */
/** \name Grease Pencil Object: Bound-box Support
 * \{ */

bool BKE_gpencil_stroke_minmax(const bGPDstroke *gps,
                               const bool use_select,
                               float r_min[3],
                               float r_max[3])
{
  if (gps == nullptr) {
    return false;
  }

  bool changed = false;
  if (use_select) {
    for (const bGPDspoint &pt : Span(gps->points, gps->totpoints)) {
      if (pt.flag & GP_SPOINT_SELECT) {
        minmax_v3v3_v3(r_min, r_max, &pt.x);
        changed = true;
      }
    }
  }
  else {
    for (const bGPDspoint &pt : Span(gps->points, gps->totpoints)) {
      minmax_v3v3_v3(r_min, r_max, &pt.x);
      changed = true;
    }
  }

  return changed;
}

bool BKE_gpencil_data_minmax(const bGPdata *gpd, float r_min[3], float r_max[3])
{
  bool changed = false;

  INIT_MINMAX(r_min, r_max);

  if (gpd == nullptr) {
    return changed;
  }

  LISTBASE_FOREACH (bGPDlayer *, gpl, &gpd->layers) {
    bGPDframe *gpf = gpl->actframe;

    if (gpf != nullptr) {
      LISTBASE_FOREACH (bGPDstroke *, gps, &gpf->strokes) {
        changed |= BKE_gpencil_stroke_minmax(gps, false, r_min, r_max);
      }
    }
  }

  return changed;
}

void BKE_gpencil_centroid_3d(bGPdata *gpd, float r_centroid[3])
{
  float3 min;
  float3 max;
  BKE_gpencil_data_minmax(gpd, min, max);

  const float3 tot = min + max;
  mul_v3_v3fl(r_centroid, tot, 0.5f);
}

void BKE_gpencil_stroke_boundingbox_calc(bGPDstroke *gps)
{
  INIT_MINMAX(gps->boundbox_min, gps->boundbox_max);
  BKE_gpencil_stroke_minmax(gps, false, gps->boundbox_min, gps->boundbox_max);
}

/**
 * Create bounding box values.
 * \param ob: Grease pencil object
 */
static void boundbox_gpencil(Object *ob)
{
  if (ob->runtime.bb == nullptr) {
    ob->runtime.bb = MEM_cnew<BoundBox>("GPencil boundbox");
  }

  BoundBox *bb = ob->runtime.bb;
  bGPdata *gpd = (bGPdata *)ob->data;

  float3 min;
  float3 max;
  if (!BKE_gpencil_data_minmax(gpd, min, max)) {
    min = float3(-1);
    max = float3(1);
  }

  BKE_boundbox_init_from_minmax(bb, min, max);

  bb->flag &= ~BOUNDBOX_DIRTY;
}

BoundBox *BKE_gpencil_boundbox_get(Object *ob)
{
  if (ELEM(nullptr, ob, ob->data)) {
    return nullptr;
  }

  bGPdata *gpd = (bGPdata *)ob->data;
  if ((ob->runtime.bb) && ((gpd->flag & GP_DATA_CACHE_IS_DIRTY) == 0)) {
    return ob->runtime.bb;
  }

  boundbox_gpencil(ob);

  Object *ob_orig = (Object *)DEG_get_original_id(&ob->id);
  /* Update orig object's boundbox with re-computed evaluated values. This function can be
   * called with the evaluated object and need update the original object bound box data
   * to keep both values synchronized. */
  if (!ELEM(ob_orig, nullptr, ob)) {
    if (ob_orig->runtime.bb == nullptr) {
      ob_orig->runtime.bb = MEM_cnew<BoundBox>("GPencil boundbox");
    }
    for (int i = 0; i < 8; i++) {
      copy_v3_v3(ob_orig->runtime.bb->vec[i], ob->runtime.bb->vec[i]);
    }
  }

  return ob->runtime.bb;
}

/** \} */

/* -------------------------------------------------------------------- */
/** \name Stroke Sample
 * \{ */

static int stroke_march_next_point(const bGPDstroke *gps,
                                   const int index_next_pt,
                                   const float *current,
                                   const float dist,
                                   float *result,
                                   float *pressure,
                                   float *strength,
                                   float *vert_color,
                                   float *uv_fac,
                                   float *uv_fill,
                                   float *uv_rot,
                                   float *ratio_result,
                                   int *index_from,
                                   int *index_to)
{
  float remaining_till_next = 0.0f;
  float remaining_march = dist;
  float step_start[3];
  float point[3];
  int next_point_index = index_next_pt;
  bGPDspoint *pt = nullptr;

  if (next_point_index == gps->totpoints) {
    next_point_index = 0;
  }

  copy_v3_v3(step_start, current);
  pt = &gps->points[next_point_index];
  copy_v3_v3(point, &pt->x);
  remaining_till_next = len_v3v3(point, step_start);

  while (remaining_till_next < remaining_march && next_point_index) {
    remaining_march -= remaining_till_next;
    pt = &gps->points[next_point_index];
    if (pt->flag & GP_SPOINT_TEMP_TAG) {
      pt = &gps->points[next_point_index];
      copy_v3_v3(result, &pt->x);
      *pressure = gps->points[next_point_index].pressure;
      *strength = gps->points[next_point_index].strength;
      memcpy(vert_color, gps->points[next_point_index].vert_color, sizeof(float[4]));

      *index_from = next_point_index == 0 ? (gps->totpoints - 1) : (next_point_index - 1);
      *index_to = next_point_index;
      *ratio_result = 1.0f;
      next_point_index++;
      return next_point_index == 0 ? gps->totpoints : next_point_index;
    }
    next_point_index++;
    copy_v3_v3(point, &pt->x);
    copy_v3_v3(step_start, point);
    if (!(next_point_index < gps->totpoints)) {
      if (gps->flag & GP_STROKE_CYCLIC) {
        next_point_index = 0;
      }
      else {
        next_point_index = gps->totpoints - 1;
        remaining_till_next = 0;
        break;
      }
    }
    pt = &gps->points[next_point_index];
    copy_v3_v3(point, &pt->x);
    remaining_till_next = len_v3v3(point, step_start);
  }
  if (remaining_till_next < remaining_march) {
    pt = &gps->points[next_point_index];
    copy_v3_v3(result, &pt->x);
    *pressure = gps->points[next_point_index].pressure;
    *strength = gps->points[next_point_index].strength;
    memcpy(vert_color, gps->points[next_point_index].vert_color, sizeof(float[4]));

    *index_from = next_point_index == 0 ? (gps->totpoints - 1) : (next_point_index - 1);
    *index_to = next_point_index;
    *ratio_result = 1.0f;

    return 0;
  }

  *index_from = next_point_index == 0 ? (gps->totpoints - 1) : (next_point_index - 1);
  *index_to = next_point_index;

  float ratio = remaining_march / remaining_till_next;
  interp_v3_v3v3(result, step_start, point, ratio);
  *ratio_result = ratio;
  float d1 = len_v3v3(result, &gps->points[*index_from].x);
  float d2 = len_v3v3(result, &gps->points[next_point_index].x);
  float vratio = d1 / (d1 + d2);

  *pressure = interpf(
      gps->points[next_point_index].pressure, gps->points[*index_from].pressure, vratio);
  *strength = interpf(
      gps->points[next_point_index].strength, gps->points[*index_from].strength, vratio);
  *uv_fac = interpf(gps->points[next_point_index].uv_fac, gps->points[*index_from].uv_fac, vratio);
  *uv_rot = interpf(gps->points[next_point_index].uv_rot, gps->points[*index_from].uv_rot, vratio);
  interp_v2_v2v2(
      uv_fill, gps->points[*index_from].uv_fill, gps->points[next_point_index].uv_fill, vratio);
  interp_v4_v4v4(vert_color,
                 gps->points[*index_from].vert_color,
                 gps->points[next_point_index].vert_color,
                 vratio);

  return next_point_index == 0 ? gps->totpoints : next_point_index;
}

static int stroke_march_next_point_no_interp(const bGPDstroke *gps,
                                             const int index_next_pt,
                                             const float *current,
                                             const float dist,
                                             const float sharp_threshold,
                                             float *result)
{
  float remaining_till_next = 0.0f;
  float remaining_march = dist;
  float step_start[3];
  float point[3];
  int next_point_index = index_next_pt;
  bGPDspoint *pt = nullptr;

  if (next_point_index == gps->totpoints) {
    next_point_index = 0;
  }

  copy_v3_v3(step_start, current);
  pt = &gps->points[next_point_index];
  copy_v3_v3(point, &pt->x);
  remaining_till_next = len_v3v3(point, step_start);

  while (remaining_till_next < remaining_march && next_point_index) {
    remaining_march -= remaining_till_next;
    pt = &gps->points[next_point_index];
    if (next_point_index < gps->totpoints - 1 &&
        angle_v3v3v3(&gps->points[next_point_index - 1].x,
                     &gps->points[next_point_index].x,
                     &gps->points[next_point_index + 1].x) < sharp_threshold) {
      copy_v3_v3(result, &pt->x);
      pt->flag |= GP_SPOINT_TEMP_TAG;
      next_point_index++;
      return next_point_index == 0 ? gps->totpoints : next_point_index;
    }
    next_point_index++;
    copy_v3_v3(point, &pt->x);
    copy_v3_v3(step_start, point);
    if (!(next_point_index < gps->totpoints)) {
      if (gps->flag & GP_STROKE_CYCLIC) {
        next_point_index = 0;
      }
      else {
        next_point_index = gps->totpoints - 1;
        remaining_till_next = 0;
        break;
      }
    }
    pt = &gps->points[next_point_index];
    copy_v3_v3(point, &pt->x);
    remaining_till_next = len_v3v3(point, step_start);
  }
  if (remaining_till_next < remaining_march) {
    pt = &gps->points[next_point_index];
    copy_v3_v3(result, &pt->x);
    /* Stroke marching only terminates here. */
    return 0;
  }

  float ratio = remaining_march / remaining_till_next;
  interp_v3_v3v3(result, step_start, point, ratio);
  return next_point_index == 0 ? gps->totpoints : next_point_index;
}

static int stroke_march_count(const bGPDstroke *gps, const float dist, const float sharp_threshold)
{
  int point_count = 0;
  float point[3];
  int next_point_index = 1;
  bGPDspoint *pt = nullptr;

  pt = &gps->points[0];
  copy_v3_v3(point, &pt->x);
  point_count++;

  /* Sharp points will be tagged by the stroke_march_next_point_no_interp() call below. */
  for (int i = 0; i < gps->totpoints; i++) {
    gps->points[i].flag &= (~GP_SPOINT_TEMP_TAG);
  }

  while ((next_point_index = stroke_march_next_point_no_interp(
              gps, next_point_index, point, dist, sharp_threshold, point)) > -1) {
    point_count++;
    if (next_point_index == 0) {
      break; /* last point finished */
    }
  }
  return point_count;
}

static void stroke_defvert_create_nr_list(MDeformVert *dv_list,
                                          int count,
                                          ListBase *result,
                                          int *totweight)
{
  LinkData *ld;
  MDeformVert *dv;
  MDeformWeight *dw;
  int i, j;
  int tw = 0;
  for (i = 0; i < count; i++) {
    dv = &dv_list[i];

    /* find def_nr in list, if not exist, then create one */
    for (j = 0; j < dv->totweight; j++) {
      bool found = false;
      dw = &dv->dw[j];
      for (ld = (LinkData *)result->first; ld; ld = ld->next) {
        if (ld->data == POINTER_FROM_INT(dw->def_nr)) {
          found = true;
          break;
        }
      }
      if (!found) {
        ld = MEM_cnew<LinkData>("def_nr_item");
        ld->data = POINTER_FROM_INT(dw->def_nr);
        BLI_addtail(result, ld);
        tw++;
      }
    }
  }

  *totweight = tw;
}

static MDeformVert *stroke_defvert_new_count(int count, int totweight, ListBase *def_nr_list)
{
  int i, j;
  LinkData *ld;
  MDeformVert *dst = (MDeformVert *)MEM_mallocN(count * sizeof(MDeformVert), "new_deformVert");

  for (i = 0; i < count; i++) {
    dst[i].dw = (MDeformWeight *)MEM_mallocN(sizeof(MDeformWeight) * totweight,
                                             "new_deformWeight");
    dst[i].totweight = totweight;
    j = 0;
    /* re-assign deform groups */
    for (ld = (LinkData *)def_nr_list->first; ld; ld = ld->next) {
      dst[i].dw[j].def_nr = POINTER_AS_INT(ld->data);
      j++;
    }
  }

  return dst;
}

static void stroke_interpolate_deform_weights(
    bGPDstroke *gps, int index_from, int index_to, float ratio, MDeformVert *vert)
{
  const MDeformVert *vl = &gps->dvert[index_from];
  const MDeformVert *vr = &gps->dvert[index_to];

  for (int i = 0; i < vert->totweight; i++) {
    float wl = BKE_defvert_find_weight(vl, vert->dw[i].def_nr);
    float wr = BKE_defvert_find_weight(vr, vert->dw[i].def_nr);
    vert->dw[i].weight = interpf(wr, wl, ratio);
  }
}

bool BKE_gpencil_stroke_sample(bGPdata *gpd,
                               bGPDstroke *gps,
                               const float dist,
                               const bool select,
                               const float sharp_threshold,
                               const bool update_geometry)
{
  bGPDspoint *pt = gps->points;
  bGPDspoint *pt1 = nullptr;
  bGPDspoint *pt2 = nullptr;
  LinkData *ld;
  ListBase def_nr_list = {nullptr};

  if (gps->totpoints < 2 || dist < FLT_EPSILON) {
    return false;
  }
  /* TODO: Implement feature point preservation. */
  int count = stroke_march_count(gps, dist, sharp_threshold);
  const bool is_cyclic = (gps->flag & GP_STROKE_CYCLIC) != 0;
  if (is_cyclic) {
    count--;
  }

  bGPDspoint *new_pt = (bGPDspoint *)MEM_callocN(sizeof(bGPDspoint) * count,
                                                 "gp_stroke_points_sampled");
  MDeformVert *new_dv = nullptr;

  int result_totweight;

  if (gps->dvert != nullptr) {
    stroke_defvert_create_nr_list(gps->dvert, gps->totpoints, &def_nr_list, &result_totweight);
    new_dv = stroke_defvert_new_count(count, result_totweight, &def_nr_list);
  }

  int next_point_index = 1;
  int i = 0;
  float pressure, strength, ratio_result;
  float uv_fac, uv_rot, uv_fill[2];
  float vert_color[4];
  int index_from, index_to;
  float last_coord[3];

  /*  1st point is always at the start */
  pt1 = &gps->points[0];
  copy_v3_v3(last_coord, &pt1->x);
  pt2 = &new_pt[i];
  copy_v3_v3(&pt2->x, last_coord);
  new_pt[i].pressure = pt[0].pressure;
  new_pt[i].strength = pt[0].strength;
  copy_v3_v3(&pt2->x, last_coord);
  new_pt[i].pressure = pt[0].pressure;
  new_pt[i].strength = pt[0].strength;
  new_pt[i].uv_fac = pt[0].uv_fac;
  new_pt[i].uv_rot = pt[0].uv_rot;
  copy_v2_v2(new_pt[i].uv_fill, pt[0].uv_fill);
  copy_v4_v4(new_pt[i].vert_color, pt[0].vert_color);
  if (select) {
    new_pt[i].flag |= GP_SPOINT_SELECT;
  }
  i++;

  if (new_dv) {
    stroke_interpolate_deform_weights(gps, 0, 0, 0, &new_dv[0]);
  }

  /* The rest. */
  while ((next_point_index = stroke_march_next_point(gps,
                                                     next_point_index,
                                                     last_coord,
                                                     dist,
                                                     last_coord,
                                                     &pressure,
                                                     &strength,
                                                     vert_color,
                                                     &uv_fac,
                                                     uv_fill,
                                                     &uv_rot,
                                                     &ratio_result,
                                                     &index_from,
                                                     &index_to)) > -1) {
    if (is_cyclic && next_point_index == 0) {
      break; /* last point finished */
    }
    pt2 = &new_pt[i];
    copy_v3_v3(&pt2->x, last_coord);
    new_pt[i].pressure = pressure;
    new_pt[i].strength = strength;
    new_pt[i].uv_fac = uv_fac;
    new_pt[i].uv_rot = uv_rot;
    copy_v2_v2(new_pt[i].uv_fill, uv_fill);

    memcpy(new_pt[i].vert_color, vert_color, sizeof(float[4]));
    if (select) {
      new_pt[i].flag |= GP_SPOINT_SELECT;
    }

    if (new_dv) {
      stroke_interpolate_deform_weights(gps, index_from, index_to, ratio_result, &new_dv[i]);
    }

    i++;
    if (next_point_index == 0) {
      break; /* last point finished */
    }
  }

  gps->points = new_pt;
  /* Free original vertex list. */
  MEM_freeN(pt);

  if (new_dv) {
    /* Free original weight data. */
    BKE_gpencil_free_stroke_weights(gps);
    MEM_freeN(gps->dvert);
    while ((ld = (LinkData *)BLI_pophead(&def_nr_list))) {
      MEM_freeN(ld);
    }

    gps->dvert = new_dv;
  }

  BLI_assert(i == count);
  gps->totpoints = i;

  /* Calc geometry data. */
  if (update_geometry) {
    BKE_gpencil_stroke_geometry_update(gpd, gps);
  }

  return true;
}

/**
 * Give extra stroke points before and after the original tip points.
 * \param gps: Target stroke
 * \param count_before: how many extra points to be added before a stroke
 * \param count_after: how many extra points to be added after a stroke
 */
static bool BKE_gpencil_stroke_extra_points(bGPDstroke *gps,
                                            const int count_before,
                                            const int count_after)
{
  bGPDspoint *pts = gps->points;

  BLI_assert(count_before >= 0);
  BLI_assert(count_after >= 0);
  if (!count_before && !count_after) {
    return false;
  }

  const int new_count = count_before + count_after + gps->totpoints;

  bGPDspoint *new_pts = (bGPDspoint *)MEM_mallocN(sizeof(bGPDspoint) * new_count, __func__);

  for (int i = 0; i < count_before; i++) {
    new_pts[i] = blender::dna::shallow_copy(pts[0]);
  }
  memcpy(static_cast<void *>(&new_pts[count_before]), pts, sizeof(bGPDspoint) * gps->totpoints);
  for (int i = new_count - count_after; i < new_count; i++) {
    new_pts[i] = blender::dna::shallow_copy(pts[gps->totpoints - 1]);
  }

  if (gps->dvert) {
    MDeformVert *new_dv = (MDeformVert *)MEM_mallocN(sizeof(MDeformVert) * new_count, __func__);

    for (int i = 0; i < new_count; i++) {
      MDeformVert *dv = &gps->dvert[CLAMPIS(i - count_before, 0, gps->totpoints - 1)];
      int inew = i;
      new_dv[inew].flag = dv->flag;
      new_dv[inew].totweight = dv->totweight;
      new_dv[inew].dw = (MDeformWeight *)MEM_mallocN(sizeof(MDeformWeight) * dv->totweight,
                                                     __func__);
      memcpy(new_dv[inew].dw, dv->dw, sizeof(MDeformWeight) * dv->totweight);
    }
    BKE_gpencil_free_stroke_weights(gps);
    MEM_freeN(gps->dvert);
    gps->dvert = new_dv;
  }

  MEM_freeN(gps->points);
  gps->points = new_pts;
  gps->totpoints = new_count;

  return true;
}

bool BKE_gpencil_stroke_stretch(bGPDstroke *gps,
                                const float dist,
                                const float overshoot_fac,
                                const short mode,
                                const bool follow_curvature,
                                const int extra_point_count,
                                const float segment_influence,
                                const float max_angle,
                                const bool invert_curvature)
{
#define BOTH 0
#define START 1
#define END 2

  const bool do_start = ELEM(mode, BOTH, START);
  const bool do_end = ELEM(mode, BOTH, END);
  float used_percent_length = overshoot_fac;
  CLAMP(used_percent_length, 1e-4f, 1.0f);
  if (!isfinite(used_percent_length)) {
    /* #used_percent_length must always be finite, otherwise a segfault occurs.
     * Since this function should never segfault, set #used_percent_length to a safe fallback. */
    /* NOTE: This fallback is used if gps->totpoints == 2, see MOD_gpencillength.c */
    used_percent_length = 0.1f;
  }

  if (gps->totpoints <= 1 || dist < FLT_EPSILON || extra_point_count <= 0) {
    return false;
  }

  /* NOTE: When it's just a straight line, we don't need to do the curvature stuff. */
  if (!follow_curvature || gps->totpoints <= 2) {
    /* Not following curvature, just straight line. */
    /* NOTE: #overshoot_point_param can not be zero. */
    float overshoot_point_param = used_percent_length * (gps->totpoints - 1);
    float result[3];

    if (do_start) {
      int index1 = floor(overshoot_point_param);
      int index2 = ceil(overshoot_point_param);
      interp_v3_v3v3(result,
                     &gps->points[index1].x,
                     &gps->points[index2].x,
                     fmodf(overshoot_point_param, 1.0f));
      sub_v3_v3(result, &gps->points[0].x);
      if (UNLIKELY(is_zero_v3(result))) {
        sub_v3_v3v3(result, &gps->points[1].x, &gps->points[0].x);
      }
      madd_v3_v3fl(&gps->points[0].x, result, -dist / len_v3(result));
    }

    if (do_end) {
      int index1 = gps->totpoints - 1 - floor(overshoot_point_param);
      int index2 = gps->totpoints - 1 - ceil(overshoot_point_param);
      interp_v3_v3v3(result,
                     &gps->points[index1].x,
                     &gps->points[index2].x,
                     fmodf(overshoot_point_param, 1.0f));
      sub_v3_v3(result, &gps->points[gps->totpoints - 1].x);
      if (UNLIKELY(is_zero_v3(result))) {
        sub_v3_v3v3(
            result, &gps->points[gps->totpoints - 2].x, &gps->points[gps->totpoints - 1].x);
      }
      madd_v3_v3fl(&gps->points[gps->totpoints - 1].x, result, -dist / len_v3(result));
    }
    return true;
  }

  /* Curvature calculation. */

  /* First allocate the new stroke size. */
  const int first_old_index = do_start ? extra_point_count : 0;
  const int last_old_index = gps->totpoints - 1 + first_old_index;
  const int orig_totpoints = gps->totpoints;
  BKE_gpencil_stroke_extra_points(gps, first_old_index, do_end ? extra_point_count : 0);

  /* The fractional amount of points to query when calculating the average curvature of the
   * strokes. */
  const float overshoot_parameter = used_percent_length * (orig_totpoints - 2);
  int overshoot_pointcount = ceil(overshoot_parameter);
  CLAMP(overshoot_pointcount, 1, orig_totpoints - 2);

  /* Do for both sides without code duplication. */
  float no[3], vec1[3], vec2[3], total_angle[3];
  for (int k = 0; k < 2; k++) {
    if ((k == 0 && !do_start) || (k == 1 && !do_end)) {
      continue;
    }

    const int start_i = k == 0 ? first_old_index :
                                 last_old_index;  // first_old_index, last_old_index
    const int dir_i = 1 - k * 2;                  // 1, -1

    sub_v3_v3v3(vec1, &gps->points[start_i + dir_i].x, &gps->points[start_i].x);
    zero_v3(total_angle);
    float segment_length = normalize_v3(vec1);
    float overshoot_length = 0.0f;

    /* Accumulate rotation angle and length. */
    int j = 0;
    for (int i = start_i; j < overshoot_pointcount; i += dir_i, j++) {
      /* Don't fully add last segment to get continuity in overshoot_fac. */
      float fac = fmin(overshoot_parameter - j, 1.0f);

      /* Read segments. */
      copy_v3_v3(vec2, vec1);
      sub_v3_v3v3(vec1, &gps->points[i + dir_i * 2].x, &gps->points[i + dir_i].x);
      const float len = normalize_v3(vec1);
      float angle = angle_normalized_v3v3(vec1, vec2) * fac;

      /* Add half of both adjacent legs of the current angle. */
      const float added_len = (segment_length + len) * 0.5f * fac;
      overshoot_length += added_len;
      segment_length = len;

      if (angle > max_angle) {
        continue;
      }
      if (angle > M_PI * 0.995f) {
        continue;
      }

      angle *= powf(added_len, segment_influence);

      cross_v3_v3v3(no, vec1, vec2);
      normalize_v3_length(no, angle);
      add_v3_v3(total_angle, no);
    }

    if (UNLIKELY(overshoot_length == 0.0f)) {
      /* Don't do a proper extension if the used points are all in the same position. */
      continue;
    }

    sub_v3_v3v3(vec1, &gps->points[start_i].x, &gps->points[start_i + dir_i].x);
    /* In general curvature = 1/radius. For the case without the
     * weights introduced by #segment_influence, the calculation is:
     * `curvature = delta angle/delta arclength = len_v3(total_angle) / overshoot_length` */
    float curvature = normalize_v3(total_angle) / overshoot_length;
    /* Compensate for the weights powf(added_len, segment_influence). */
    curvature /= powf(overshoot_length / fminf(overshoot_parameter, float(j)), segment_influence);
    if (invert_curvature) {
      curvature = -curvature;
    }
    const float angle_step = curvature * dist / extra_point_count;
    float step_length = dist / extra_point_count;
    if (fabsf(angle_step) > FLT_EPSILON) {
      /* Make a direct step length from the assigned arc step length. */
      step_length *= sin(angle_step * 0.5f) / (angle_step * 0.5f);
    }
    else {
      zero_v3(total_angle);
    }
    const float prev_length = normalize_v3_length(vec1, step_length);

    /* Build rotation matrix here to get best performance. */
    float rot[3][3];
    float q[4];
    axis_angle_to_quat(q, total_angle, angle_step);
    quat_to_mat3(rot, q);

    /* Rotate the starting direction to account for change in edge lengths. */
    axis_angle_to_quat(q,
                       total_angle,
                       fmaxf(0.0f, 1.0f - fabs(segment_influence)) *
                           (curvature * prev_length - angle_step) / 2.0f);
    mul_qt_v3(q, vec1);

    /* Now iteratively accumulate the segments with a rotating added direction. */
    for (int i = start_i - dir_i, j = 0; j < extra_point_count; i -= dir_i, j++) {
      mul_v3_m3v3(vec1, rot, vec1);
      add_v3_v3v3(&gps->points[i].x, vec1, &gps->points[i + dir_i].x);
    }
  }
  return true;
}

/** \} */

/* -------------------------------------------------------------------- */
/** \name Stroke Trim
 * \{ */

bool BKE_gpencil_stroke_trim_points(bGPDstroke *gps,
                                    const int index_from,
                                    const int index_to,
                                    const bool keep_point)
{
  bGPDspoint *pt = gps->points, *new_pt;
  MDeformVert *dv, *new_dv;

  const int new_count = index_to - index_from + 1;

  if (new_count >= gps->totpoints) {
    return false;
  }

  if ((!keep_point) && (new_count == 1)) {
    if (gps->dvert) {
      BKE_gpencil_free_stroke_weights(gps);
      MEM_freeN(gps->dvert);
    }
    MEM_freeN(gps->points);
    gps->points = nullptr;
    gps->dvert = nullptr;
    gps->totpoints = 0;
    return false;
  }

  new_pt = (bGPDspoint *)MEM_mallocN(sizeof(bGPDspoint) * new_count, "gp_stroke_points_trimmed");
  memcpy(static_cast<void *>(new_pt), &pt[index_from], sizeof(bGPDspoint) * new_count);

  if (gps->dvert) {
    new_dv = (MDeformVert *)MEM_mallocN(sizeof(MDeformVert) * new_count,
                                        "gp_stroke_dverts_trimmed");
    for (int i = 0; i < new_count; i++) {
      dv = &gps->dvert[i + index_from];
      new_dv[i].flag = dv->flag;
      new_dv[i].totweight = dv->totweight;
      new_dv[i].dw = (MDeformWeight *)MEM_mallocN(sizeof(MDeformWeight) * dv->totweight,
                                                  "gp_stroke_dverts_dw_trimmed");
      for (int j = 0; j < dv->totweight; j++) {
        new_dv[i].dw[j].weight = dv->dw[j].weight;
        new_dv[i].dw[j].def_nr = dv->dw[j].def_nr;
      }
    }
    BKE_gpencil_free_stroke_weights(gps);
    MEM_freeN(gps->dvert);
    gps->dvert = new_dv;
  }

  MEM_freeN(gps->points);
  gps->points = new_pt;
  gps->totpoints = new_count;

  return true;
}

/** \} */

/* -------------------------------------------------------------------- */
/** \name Stroke Split
 * \{ */

bool BKE_gpencil_stroke_split(bGPdata *gpd,
                              bGPDframe *gpf,
                              bGPDstroke *gps,
                              const int before_index,
                              bGPDstroke **remaining_gps)
{
  bGPDstroke *new_gps;
  bGPDspoint *pt = gps->points, *new_pt;
  MDeformVert *dv, *new_dv;

  if (before_index >= gps->totpoints || before_index == 0) {
    return false;
  }

  const int new_count = gps->totpoints - before_index;
  const int old_count = before_index;

  /* Handle remaining segments first. */

  new_gps = BKE_gpencil_stroke_add_existing_style(
      gpf, gps, gps->mat_nr, new_count, gps->thickness);

  new_pt = new_gps->points; /* Allocated from above. */
  memcpy(static_cast<void *>(new_pt), &pt[before_index], sizeof(bGPDspoint) * new_count);

  if (gps->dvert) {
    new_dv = (MDeformVert *)MEM_mallocN(sizeof(MDeformVert) * new_count,
                                        "gp_stroke_dverts_remaining(MDeformVert)");
    for (int i = 0; i < new_count; i++) {
      dv = &gps->dvert[i + before_index];
      new_dv[i].flag = dv->flag;
      new_dv[i].totweight = dv->totweight;
      new_dv[i].dw = (MDeformWeight *)MEM_mallocN(sizeof(MDeformWeight) * dv->totweight,
                                                  "gp_stroke_dverts_dw_remaining(MDeformWeight)");
      for (int j = 0; j < dv->totweight; j++) {
        new_dv[i].dw[j].weight = dv->dw[j].weight;
        new_dv[i].dw[j].def_nr = dv->dw[j].def_nr;
      }
    }
    new_gps->dvert = new_dv;
  }

  (*remaining_gps) = new_gps;

  /* Trim the original stroke into a shorter one.
   * Keep the end point. */

  BKE_gpencil_stroke_trim_points(gps, 0, old_count, false);
  BKE_gpencil_stroke_geometry_update(gpd, gps);
  return true;
}

/** \} */

/* -------------------------------------------------------------------- */
/** \name Stroke Shrink
 * \{ */

bool BKE_gpencil_stroke_shrink(bGPDstroke *gps, const float dist, const short mode)
{
#define START 1
#define END 2

  bGPDspoint *pt = gps->points, *second_last;
  int i;

  if (gps->totpoints < 2) {
    if (gps->totpoints == 1) {
      second_last = &pt[1];
      if (len_v3v3(&second_last->x, &pt->x) < dist) {
        BKE_gpencil_stroke_trim_points(gps, 0, 0, false);
        return true;
      }
    }

    return false;
  }

  second_last = &pt[gps->totpoints - 2];

  float len;
  float len1, cut_len1;
  float len2, cut_len2;
  len1 = len2 = cut_len1 = cut_len2 = 0.0f;

  int index_start = 0;
  int index_end = 0;
  if (mode == START) {
    i = 0;
    index_end = gps->totpoints - 1;
    while (len1 < dist && gps->totpoints > i + 1) {
      len = len_v3v3(&pt[i].x, &pt[i + 1].x);
      len1 += len;
      cut_len1 = len1 - dist;
      i++;
    }
    index_start = i - 1;
    interp_v3_v3v3(&pt[index_start].x, &pt[index_start + 1].x, &pt[index_start].x, cut_len1 / len);
  }

  if (mode == END) {
    index_start = 0;
    i = 2;
    while (len2 < dist && gps->totpoints >= i) {
      second_last = &pt[gps->totpoints - i];
      len = len_v3v3(&second_last[1].x, &second_last->x);
      len2 += len;
      cut_len2 = len2 - dist;
      i++;
    }
    index_end = gps->totpoints - i + 2;
    interp_v3_v3v3(&pt[index_end].x, &pt[index_end - 1].x, &pt[index_end].x, cut_len2 / len);
  }

  if (index_end <= index_start) {
    index_start = index_end = 0; /* empty stroke */
  }

  if ((index_end == index_start + 1) && (cut_len1 + cut_len2 < 0)) {
    index_start = index_end = 0; /* no length left to cut */
  }

  BKE_gpencil_stroke_trim_points(gps, index_start, index_end, false);

  if (gps->totpoints == 0) {
    return false;
  }

  return true;
}

/** \} */

/* -------------------------------------------------------------------- */
/** \name Stroke Smooth Positions
 * \{ */

bool BKE_gpencil_stroke_smooth_point(bGPDstroke *gps,
                                     int point_index,
                                     float influence,
                                     int iterations,
                                     const bool smooth_caps,
                                     const bool keep_shape,
                                     bGPDstroke *r_gps)
{
  /* If nothing to do, return early */
  if (gps->totpoints <= 2 || iterations <= 0) {
    return false;
  }

  /* - Overview of the algorithm here and in the following smooth functions:
   *
   *   The smooth functions return the new attribute in question for a single point.
   *   The result is stored in r_gps->points[point_index], while the data is read from gps.
   *   To get a correct result, duplicate the stroke point data and read from the copy,
   *   while writing to the real stroke. Not doing that will result in acceptable, but
   *   asymmetric results.
   *
   * This algorithm works as long as all points are being smoothed. If there is
   * points that should not get smoothed, use the old repeat smooth pattern with
   * the parameter "iterations" set to 1 or 2. (2 matches the old algorithm).
   */

  const bGPDspoint *pt = &gps->points[point_index];
  const bool is_cyclic = (gps->flag & GP_STROKE_CYCLIC) != 0;
  /* If smooth_caps is false, the caps will not be translated by smoothing. */
  if (!smooth_caps && !is_cyclic && ELEM(point_index, 0, gps->totpoints - 1)) {
    copy_v3_v3(&r_gps->points[point_index].x, &pt->x);
    return true;
  }

  /* This function uses a binomial kernel, which is the discrete version of gaussian blur.
   * The weight for a vertex at the relative index point_index is
   * w = nCr(n, j + n/2) / 2^n = (n/1 * (n-1)/2 * ... * (n-j-n/2)/(j+n/2)) / 2^n
   * All weights together sum up to 1
   * This is equivalent to doing multiple iterations of averaging neighbors,
   * where n = iterations * 2 and -n/2 <= j <= n/2
   *
   * Now the problem is that nCr(n, j + n/2) is very hard to compute for n > 500, since even
   * double precision isn't sufficient. A very good robust approximation for n > 20 is
   * nCr(n, j + n/2) / 2^n = sqrt(2/(pi*n)) * exp(-2*j*j/n)
   *
   * There is one more problem left: The old smooth algorithm was doing a more aggressive
   * smooth. To solve that problem, choose a different n/2, which does not match the range and
   * normalize the weights on finish. This may cause some artifacts at low values.
   *
   * keep_shape is a new option to stop the stroke from severely deforming.
   * It uses different partially negative weights.
   * w = 2 * (nCr(n, j + n/2) / 2^n) - (nCr(3*n, j + n) / 2^(3*n))
   *   ~ 2 * sqrt(2/(pi*n)) * exp(-2*j*j/n) - sqrt(2/(pi*3*n)) * exp(-2*j*j/(3*n))
   * All weights still sum up to 1.
   * Note these weights only work because the averaging is done in relative coordinates.
   */
  float sco[3] = {0.0f, 0.0f, 0.0f};
  float tmp[3];
  const int n_half = keep_shape ? (iterations * iterations) / 8 + iterations :
                                  (iterations * iterations) / 4 + 2 * iterations + 12;
  double w = keep_shape ? 2.0 : 1.0;
  double w2 = keep_shape ?
                  (1.0 / M_SQRT3) * exp((2 * iterations * iterations) / double(n_half * 3)) :
                  0.0;
  double total_w = 0.0;
  for (int step = iterations; step > 0; step--) {
    int before = point_index - step;
    int after = point_index + step;
    float w_before = float(w - w2);
    float w_after = float(w - w2);

    if (is_cyclic) {
      before = (before % gps->totpoints + gps->totpoints) % gps->totpoints;
      after = after % gps->totpoints;
    }
    else {
      if (before < 0) {
        if (!smooth_caps) {
          w_before *= -before / float(point_index);
        }
        before = 0;
      }
      if (after > gps->totpoints - 1) {
        if (!smooth_caps) {
          w_after *= (after - (gps->totpoints - 1)) / float(gps->totpoints - 1 - point_index);
        }
        after = gps->totpoints - 1;
      }
    }

    /* Add both these points in relative coordinates to the weighted average sum. */
    sub_v3_v3v3(tmp, &gps->points[before].x, &pt->x);
    madd_v3_v3fl(sco, tmp, w_before);
    sub_v3_v3v3(tmp, &gps->points[after].x, &pt->x);
    madd_v3_v3fl(sco, tmp, w_after);

    total_w += w_before;
    total_w += w_after;

    w *= (n_half + step) / double(n_half + 1 - step);
    w2 *= (n_half * 3 + step) / double(n_half * 3 + 1 - step);
  }
  total_w += w - w2;
  /* The accumulated weight total_w should be
   * ~sqrt(M_PI * n_half) * exp((iterations * iterations) / n_half) < 100
   * here, but sometimes not quite. */
  mul_v3_fl(sco, float(1.0 / total_w));
  /* Shift back to global coordinates. */
  add_v3_v3(sco, &pt->x);

  /* Based on influence factor, blend between original and optimal smoothed coordinate. */
  interp_v3_v3v3(&r_gps->points[point_index].x, &pt->x, sco, influence);

  return true;
}

/** \} */

/* -------------------------------------------------------------------- */
/** \name Stroke Smooth Strength
 * \{ */

bool BKE_gpencil_stroke_smooth_strength(
    bGPDstroke *gps, int point_index, float influence, int iterations, bGPDstroke *r_gps)
{
  /* If nothing to do, return early */
  if (gps->totpoints <= 2 || iterations <= 0) {
    return false;
  }

  /* See BKE_gpencil_stroke_smooth_point for details on the algorithm. */

  const bGPDspoint *pt = &gps->points[point_index];
  const bool is_cyclic = (gps->flag & GP_STROKE_CYCLIC) != 0;
  float strength = 0.0f;
  const int n_half = (iterations * iterations) / 4 + iterations;
  double w = 1.0;
  double total_w = 0.0;
  for (int step = iterations; step > 0; step--) {
    int before = point_index - step;
    int after = point_index + step;
    float w_before = float(w);
    float w_after = float(w);

    if (is_cyclic) {
      before = (before % gps->totpoints + gps->totpoints) % gps->totpoints;
      after = after % gps->totpoints;
    }
    else {
      CLAMP_MIN(before, 0);
      CLAMP_MAX(after, gps->totpoints - 1);
    }

    /* Add both these points in relative coordinates to the weighted average sum. */
    strength += w_before * (gps->points[before].strength - pt->strength);
    strength += w_after * (gps->points[after].strength - pt->strength);

    total_w += w_before;
    total_w += w_after;

    w *= (n_half + step) / double(n_half + 1 - step);
  }
  total_w += w;
  /* The accumulated weight total_w should be
   * ~sqrt(M_PI * n_half) * exp((iterations * iterations) / n_half) < 100
   * here, but sometimes not quite. */
  strength /= total_w;

  /* Based on influence factor, blend between original and optimal smoothed value. */
  r_gps->points[point_index].strength = pt->strength + strength * influence;

  return true;
}

/** \} */

/* -------------------------------------------------------------------- */
/** \name Stroke Smooth Thickness
 * \{ */

bool BKE_gpencil_stroke_smooth_thickness(
    bGPDstroke *gps, int point_index, float influence, int iterations, bGPDstroke *r_gps)
{
  /* If nothing to do, return early */
  if (gps->totpoints <= 2 || iterations <= 0) {
    return false;
  }

  /* See BKE_gpencil_stroke_smooth_point for details on the algorithm. */

  const bGPDspoint *pt = &gps->points[point_index];
  const bool is_cyclic = (gps->flag & GP_STROKE_CYCLIC) != 0;
  float pressure = 0.0f;
  const int n_half = (iterations * iterations) / 4 + iterations;
  double w = 1.0;
  double total_w = 0.0;
  for (int step = iterations; step > 0; step--) {
    int before = point_index - step;
    int after = point_index + step;
    float w_before = float(w);
    float w_after = float(w);

    if (is_cyclic) {
      before = (before % gps->totpoints + gps->totpoints) % gps->totpoints;
      after = after % gps->totpoints;
    }
    else {
      CLAMP_MIN(before, 0);
      CLAMP_MAX(after, gps->totpoints - 1);
    }

    /* Add both these points in relative coordinates to the weighted average sum. */
    pressure += w_before * (gps->points[before].pressure - pt->pressure);
    pressure += w_after * (gps->points[after].pressure - pt->pressure);

    total_w += w_before;
    total_w += w_after;

    w *= (n_half + step) / double(n_half + 1 - step);
  }
  total_w += w;
  /* The accumulated weight total_w should be
   * ~sqrt(M_PI * n_half) * exp((iterations * iterations) / n_half) < 100
   * here, but sometimes not quite. */
  pressure /= total_w;

  /* Based on influence factor, blend between original and optimal smoothed value. */
  r_gps->points[point_index].pressure = pt->pressure + pressure * influence;

  return true;
}

/** \} */

/* -------------------------------------------------------------------- */
/** \name Stroke Smooth UV
 * \{ */

bool BKE_gpencil_stroke_smooth_uv(struct bGPDstroke *gps,
                                  int point_index,
                                  float influence,
                                  int iterations,
                                  struct bGPDstroke *r_gps)
{
  /* If nothing to do, return early */
  if (gps->totpoints <= 2 || iterations <= 0) {
    return false;
  }

  /* See BKE_gpencil_stroke_smooth_point for details on the algorithm. */

  const bGPDspoint *pt = &gps->points[point_index];
  const bool is_cyclic = (gps->flag & GP_STROKE_CYCLIC) != 0;

  /* If don't change the caps. */
  if (!is_cyclic && ELEM(point_index, 0, gps->totpoints - 1)) {
    r_gps->points[point_index].uv_rot = pt->uv_rot;
    r_gps->points[point_index].uv_fac = pt->uv_fac;
    return true;
  }

  float uv_rot = 0.0f;
  float uv_fac = 0.0f;
  const int n_half = iterations * iterations + iterations;
  double w = 1.0;
  double total_w = 0.0;
  for (int step = iterations; step > 0; step--) {
    int before = point_index - step;
    int after = point_index + step;
    float w_before = float(w);
    float w_after = float(w);

    if (is_cyclic) {
      before = (before % gps->totpoints + gps->totpoints) % gps->totpoints;
      after = after % gps->totpoints;
    }
    else {
      if (before < 0) {
        w_before *= -before / float(point_index);
        before = 0;
      }
      if (after > gps->totpoints - 1) {
        w_after *= (after - (gps->totpoints - 1)) / float(gps->totpoints - 1 - point_index);
        after = gps->totpoints - 1;
      }
    }

    /* Add both these points in relative coordinates to the weighted average sum. */
    uv_rot += w_before * (gps->points[before].uv_rot - pt->uv_rot);
    uv_rot += w_after * (gps->points[after].uv_rot - pt->uv_rot);
    uv_fac += w_before * (gps->points[before].uv_fac - pt->uv_fac);
    uv_fac += w_after * (gps->points[after].uv_fac - pt->uv_fac);

    total_w += w_before;
    total_w += w_after;

    w *= (n_half + step) / double(n_half + 1 - step);
  }
  total_w += w;
  /* The accumulated weight total_w should be
   * ~sqrt(M_PI * n_half) * exp((iterations * iterations) / n_half) < 100
   * here, but sometimes not quite. */
  uv_rot /= total_w;
  uv_fac /= total_w;

  /* Based on influence factor, blend between original and optimal smoothed value. */
  r_gps->points[point_index].uv_rot = pt->uv_rot + uv_rot * influence;
  r_gps->points[point_index].uv_fac = pt->uv_fac + uv_fac * influence;

  return true;
}

void BKE_gpencil_stroke_smooth(bGPDstroke *gps,
                               const float influence,
                               const int iterations,
                               const bool smooth_position,
                               const bool smooth_strength,
                               const bool smooth_thickness,
                               const bool smooth_uv,
                               const bool keep_shape,
                               const float *weights)
{
  if (influence <= 0 || iterations <= 0) {
    return;
  }

  /* Make a copy of the point data to avoid directionality of the smooth operation. */
  bGPDstroke gps_old = blender::dna::shallow_copy(*gps);
  gps_old.points = (bGPDspoint *)MEM_dupallocN(gps->points);

  /* Smooth stroke. */
  for (int i = 0; i < gps->totpoints; i++) {
    float val = influence;
    if (weights != nullptr) {
      val *= weights[i];
      if (val <= 0.0f) {
        continue;
      }
    }

    /* TODO: Currently the weights only control the influence, but is would be much better if they
     * would control the distribution used in smooth, similar to how the ends are handled. */

    /* Perform smoothing. */
    if (smooth_position) {
      BKE_gpencil_stroke_smooth_point(&gps_old, i, val, iterations, false, keep_shape, gps);
    }
    if (smooth_strength) {
      BKE_gpencil_stroke_smooth_strength(&gps_old, i, val, iterations, gps);
    }
    if (smooth_thickness) {
      BKE_gpencil_stroke_smooth_thickness(&gps_old, i, val, iterations, gps);
    }
    if (smooth_uv) {
      BKE_gpencil_stroke_smooth_uv(&gps_old, i, val, iterations, gps);
    }
  }

  /* Free the copied points array. */
  MEM_freeN(gps_old.points);
}

void BKE_gpencil_stroke_2d_flat(const bGPDspoint *points,
                                int totpoints,
                                float (*points2d)[2],
                                int *r_direction)
{
  BLI_assert(totpoints >= 2);

  const bGPDspoint *pt0 = &points[0];
  const bGPDspoint *pt1 = &points[1];
  const bGPDspoint *pt3 = &points[int(totpoints * 0.75)];

  float locx[3];
  float locy[3];
  float loc3[3];
  float normal[3];

  /* local X axis (p0 -> p1) */
  sub_v3_v3v3(locx, &pt1->x, &pt0->x);

  /* point vector at 3/4 */
  float v3[3];
  if (totpoints == 2) {
    mul_v3_v3fl(v3, &pt3->x, 0.001f);
  }
  else {
    copy_v3_v3(v3, &pt3->x);
  }

  sub_v3_v3v3(loc3, v3, &pt0->x);

  /* vector orthogonal to polygon plane */
  cross_v3_v3v3(normal, locx, loc3);

  /* local Y axis (cross to normal/x axis) */
  cross_v3_v3v3(locy, normal, locx);

  /* Normalize vectors */
  normalize_v3(locx);
  normalize_v3(locy);

  /* Calculate last point first. */
  const bGPDspoint *pt_last = &points[totpoints - 1];
  float tmp[3];
  sub_v3_v3v3(tmp, &pt_last->x, &pt0->x);

  points2d[totpoints - 1][0] = dot_v3v3(tmp, locx);
  points2d[totpoints - 1][1] = dot_v3v3(tmp, locy);

  /* Calculate the scalar cross product of the 2d points. */
  float cross = 0.0f;
  float *co_curr;
  float *co_prev = (float *)&points2d[totpoints - 1];

  /* Get all points in local space */
  for (int i = 0; i < totpoints - 1; i++) {
    const bGPDspoint *pt = &points[i];
    float loc[3];

    /* Get local space using first point as origin */
    sub_v3_v3v3(loc, &pt->x, &pt0->x);

    points2d[i][0] = dot_v3v3(loc, locx);
    points2d[i][1] = dot_v3v3(loc, locy);

    /* Calculate cross product. */
    co_curr = (float *)&points2d[i][0];
    cross += (co_curr[0] - co_prev[0]) * (co_curr[1] + co_prev[1]);
    co_prev = (float *)&points2d[i][0];
  }

  /* Concave (-1), Convex (1) */
  *r_direction = (cross >= 0.0f) ? 1 : -1;
}

void BKE_gpencil_stroke_2d_flat_ref(const bGPDspoint *ref_points,
                                    int ref_totpoints,
                                    const bGPDspoint *points,
                                    int totpoints,
                                    float (*points2d)[2],
                                    const float scale,
                                    int *r_direction)
{
  BLI_assert(totpoints >= 2);

  const bGPDspoint *pt0 = &ref_points[0];
  const bGPDspoint *pt1 = &ref_points[1];
  const bGPDspoint *pt3 = &ref_points[int(ref_totpoints * 0.75)];

  float locx[3];
  float locy[3];
  float loc3[3];
  float normal[3];

  /* local X axis (p0 -> p1) */
  sub_v3_v3v3(locx, &pt1->x, &pt0->x);

  /* point vector at 3/4 */
  float v3[3];
  if (totpoints == 2) {
    mul_v3_v3fl(v3, &pt3->x, 0.001f);
  }
  else {
    copy_v3_v3(v3, &pt3->x);
  }

  sub_v3_v3v3(loc3, v3, &pt0->x);

  /* vector orthogonal to polygon plane */
  cross_v3_v3v3(normal, locx, loc3);

  /* local Y axis (cross to normal/x axis) */
  cross_v3_v3v3(locy, normal, locx);

  /* Normalize vectors */
  normalize_v3(locx);
  normalize_v3(locy);

  /* Get all points in local space */
  for (int i = 0; i < totpoints; i++) {
    const bGPDspoint *pt = &points[i];
    float loc[3];
    float v1[3];
    float vn[3] = {0.0f, 0.0f, 0.0f};

    /* apply scale to extremes of the stroke to get better collision detection
     * the scale is divided to get more control in the UI parameter
     */
    /* first point */
    if (i == 0) {
      const bGPDspoint *pt_next = &points[i + 1];
      sub_v3_v3v3(vn, &pt->x, &pt_next->x);
      normalize_v3(vn);
      mul_v3_fl(vn, scale / 10.0f);
      add_v3_v3v3(v1, &pt->x, vn);
    }
    /* last point */
    else if (i == totpoints - 1) {
      const bGPDspoint *pt_prev = &points[i - 1];
      sub_v3_v3v3(vn, &pt->x, &pt_prev->x);
      normalize_v3(vn);
      mul_v3_fl(vn, scale / 10.0f);
      add_v3_v3v3(v1, &pt->x, vn);
    }
    else {
      copy_v3_v3(v1, &pt->x);
    }

    /* Get local space using first point as origin (ref stroke) */
    sub_v3_v3v3(loc, v1, &pt0->x);

    points2d[i][0] = dot_v3v3(loc, locx);
    points2d[i][1] = dot_v3v3(loc, locy);
  }

  /* Concave (-1), Convex (1), or Auto-detect (0)? */
  *r_direction = int(locy[2]);
}

/* Calc texture coordinates using flat projected points. */
static void gpencil_calc_stroke_fill_uv(const float (*points2d)[2],
                                        bGPDstroke *gps,
                                        const float minv[2],
                                        const float maxv[2],
                                        float (*r_uv)[2])
{
  const float s = sin(gps->uv_rotation);
  const float c = cos(gps->uv_rotation);

  /* Calc center for rotation. */
  float center[2] = {0.5f, 0.5f};
  float d[2];
  d[0] = maxv[0] - minv[0];
  d[1] = maxv[1] - minv[1];
  for (int i = 0; i < gps->totpoints; i++) {
    r_uv[i][0] = (points2d[i][0] - minv[0]) / d[0];
    r_uv[i][1] = (points2d[i][1] - minv[1]) / d[1];

    /* Apply translation. */
    add_v2_v2(r_uv[i], gps->uv_translation);

    /* Apply Rotation. */
    r_uv[i][0] -= center[0];
    r_uv[i][1] -= center[1];

    float x = r_uv[i][0] * c - r_uv[i][1] * s;
    float y = r_uv[i][0] * s + r_uv[i][1] * c;

    r_uv[i][0] = x + center[0];
    r_uv[i][1] = y + center[1];

    /* Apply scale. */
    if (gps->uv_scale != 0.0f) {
      mul_v2_fl(r_uv[i], 1.0f / gps->uv_scale);
    }
  }
}

/** \} */

/* -------------------------------------------------------------------- */
/** \name Stroke Fill Triangulate
 * \{ */

void BKE_gpencil_stroke_fill_triangulate(bGPDstroke *gps)
{
  BLI_assert(gps->totpoints >= 3);

  /* allocate memory for temporary areas */
  gps->tot_triangles = gps->totpoints - 2;
  uint(*tmp_triangles)[3] = (uint(*)[3])MEM_mallocN(sizeof(*tmp_triangles) * gps->tot_triangles,
                                                    "GP Stroke temp triangulation");
  float(*points2d)[2] = (float(*)[2])MEM_mallocN(sizeof(*points2d) * gps->totpoints,
                                                 "GP Stroke temp 2d points");
  float(*uv)[2] = (float(*)[2])MEM_mallocN(sizeof(*uv) * gps->totpoints,
                                           "GP Stroke temp 2d uv data");

  int direction = 0;

  /* convert to 2d and triangulate */
  BKE_gpencil_stroke_2d_flat(gps->points, gps->totpoints, points2d, &direction);
  BLI_polyfill_calc(points2d, uint(gps->totpoints), direction, tmp_triangles);

  /* calc texture coordinates automatically */
  float minv[2];
  float maxv[2];
  /* first needs bounding box data */
  ARRAY_SET_ITEMS(minv, -1.0f, -1.0f);
  ARRAY_SET_ITEMS(maxv, 1.0f, 1.0f);

  /* calc uv data */
  gpencil_calc_stroke_fill_uv(points2d, gps, minv, maxv, uv);

  /* Save triangulation data. */
  if (gps->tot_triangles > 0) {
    MEM_SAFE_FREE(gps->triangles);
    gps->triangles = (bGPDtriangle *)MEM_callocN(sizeof(*gps->triangles) * gps->tot_triangles,
                                                 "GP Stroke triangulation");

    for (int i = 0; i < gps->tot_triangles; i++) {
      memcpy(gps->triangles[i].verts, tmp_triangles[i], sizeof(uint[3]));
    }

    /* Copy UVs to bGPDspoint. */
    for (int i = 0; i < gps->totpoints; i++) {
      copy_v2_v2(gps->points[i].uv_fill, uv[i]);
    }
  }
  else {
    /* No triangles needed - Free anything allocated previously */
    if (gps->triangles) {
      MEM_freeN(gps->triangles);
    }

    gps->triangles = nullptr;
  }

  /* clear memory */
  MEM_SAFE_FREE(tmp_triangles);
  MEM_SAFE_FREE(points2d);
  MEM_SAFE_FREE(uv);
}

void BKE_gpencil_stroke_uv_update(bGPDstroke *gps)
{
  if (gps == nullptr || gps->totpoints == 0) {
    return;
  }

  bGPDspoint *pt = gps->points;
  float totlen = 0.0f;
  pt[0].uv_fac = totlen;
  for (int i = 1; i < gps->totpoints; i++) {
    totlen += len_v3v3(&pt[i - 1].x, &pt[i].x);
    pt[i].uv_fac = totlen;
  }
}

void BKE_gpencil_stroke_geometry_update(bGPdata *gpd, bGPDstroke *gps)
{
  if (gps == nullptr) {
    return;
  }

  if (gps->editcurve != nullptr) {
    if (GPENCIL_CURVE_EDIT_SESSIONS_ON(gpd)) {
      /* curve geometry was updated: stroke needs recalculation */
      if (gps->flag & GP_STROKE_NEEDS_CURVE_UPDATE) {
        bool is_adaptive = gpd->flag & GP_DATA_CURVE_ADAPTIVE_RESOLUTION;
        BKE_gpencil_stroke_update_geometry_from_editcurve(
            gps, gpd->curve_edit_resolution, is_adaptive);
        gps->flag &= ~GP_STROKE_NEEDS_CURVE_UPDATE;
      }
    }
    else {
      /* stroke geometry was updated: editcurve needs recalculation */
      gps->editcurve->flag |= GP_CURVE_NEEDS_STROKE_UPDATE;
    }
  }

  if (gps->totpoints > 2) {
    BKE_gpencil_stroke_fill_triangulate(gps);
  }
  else {
    gps->tot_triangles = 0;
    MEM_SAFE_FREE(gps->triangles);
  }

  /* calc uv data along the stroke */
  BKE_gpencil_stroke_uv_update(gps);

  /* Calc stroke bounding box. */
  BKE_gpencil_stroke_boundingbox_calc(gps);
}

float BKE_gpencil_stroke_length(const bGPDstroke *gps, bool use_3d)
{
  if (!gps->points || gps->totpoints < 2) {
    return 0.0f;
  }
  float *last_pt = &gps->points[0].x;
  float total_length = 0.0f;
  for (int i = 1; i < gps->totpoints; i++) {
    bGPDspoint *pt = &gps->points[i];
    if (use_3d) {
      total_length += len_v3v3(&pt->x, last_pt);
    }
    else {
      total_length += len_v2v2(&pt->x, last_pt);
    }
    last_pt = &pt->x;
  }
  return total_length;
}

float BKE_gpencil_stroke_segment_length(const struct bGPDstroke *gps,
                                        const int start_index,
                                        const int end_index,
                                        bool use_3d)
{
  if (!gps->points || gps->totpoints < 2 || end_index <= start_index) {
    return 0.0f;
  }

  int index = MAX2(start_index, 0) + 1;
  int last_index = MIN2(end_index, gps->totpoints - 1) + 1;

  float *last_pt = &gps->points[index - 1].x;
  float total_length = 0.0f;
  for (int i = index; i < last_index; i++) {
    bGPDspoint *pt = &gps->points[i];
    if (use_3d) {
      total_length += len_v3v3(&pt->x, last_pt);
    }
    else {
      total_length += len_v2v2(&pt->x, last_pt);
    }
    last_pt = &pt->x;
  }
  return total_length;
}

bool BKE_gpencil_stroke_trim(bGPdata *gpd, bGPDstroke *gps)
{
  if (gps->totpoints < 4) {
    return false;
  }
  bool intersect = false;
  int start = 0;
  int end = 0;
  float point[3];
  /* loop segments from start until we have an intersection */
  for (int i = 0; i < gps->totpoints - 2; i++) {
    start = i;
    bGPDspoint *a = &gps->points[start];
    bGPDspoint *b = &gps->points[start + 1];
    for (int j = start + 2; j < gps->totpoints - 1; j++) {
      end = j + 1;
      bGPDspoint *c = &gps->points[j];
      bGPDspoint *d = &gps->points[end];
      float pointb[3];
      /* get intersection */
      if (isect_line_line_v3(&a->x, &b->x, &c->x, &d->x, point, pointb)) {
        if (len_v3(point) > 0.0f) {
          float closest[3];
          /* check intersection is on both lines */
          float lambda = closest_to_line_v3(closest, point, &a->x, &b->x);
          if ((lambda <= 0.0f) || (lambda >= 1.0f)) {
            continue;
          }
          lambda = closest_to_line_v3(closest, point, &c->x, &d->x);
          if ((lambda <= 0.0f) || (lambda >= 1.0f)) {
            continue;
          }

          intersect = true;
          break;
        }
      }
    }
    if (intersect) {
      break;
    }
  }

  /* trim unwanted points */
  if (intersect) {

    /* save points */
    bGPDspoint *old_points = (bGPDspoint *)MEM_dupallocN(gps->points);
    MDeformVert *old_dvert = nullptr;
    MDeformVert *dvert_src = nullptr;

    if (gps->dvert != nullptr) {
      old_dvert = (MDeformVert *)MEM_dupallocN(gps->dvert);
    }

    /* resize gps */
    int newtot = end - start + 1;

    gps->points = (bGPDspoint *)MEM_recallocN(gps->points, sizeof(*gps->points) * newtot);
    if (gps->dvert != nullptr) {
      gps->dvert = (MDeformVert *)MEM_recallocN(gps->dvert, sizeof(*gps->dvert) * newtot);
    }

    for (int i = 0; i < newtot; i++) {
      int idx = start + i;
      bGPDspoint *pt_src = &old_points[idx];
      bGPDspoint *pt_new = &gps->points[i];
      *pt_new = blender::dna::shallow_copy(*pt_src);
      if (gps->dvert != nullptr) {
        dvert_src = &old_dvert[idx];
        MDeformVert *dvert = &gps->dvert[i];
        memcpy(dvert, dvert_src, sizeof(MDeformVert));
        if (dvert_src->dw) {
          memcpy(dvert->dw, dvert_src->dw, sizeof(MDeformWeight));
        }
      }
      if (ELEM(idx, start, end)) {
        copy_v3_v3(&pt_new->x, point);
      }
    }

    gps->totpoints = newtot;

    MEM_SAFE_FREE(old_points);
    MEM_SAFE_FREE(old_dvert);
  }

  BKE_gpencil_stroke_geometry_update(gpd, gps);

  return intersect;
}

bool BKE_gpencil_stroke_close(bGPDstroke *gps)
{
  bGPDspoint *pt1 = nullptr;
  bGPDspoint *pt2 = nullptr;

  /* Only can close a stroke with 3 points or more. */
  if (gps->totpoints < 3) {
    return false;
  }

  /* Calc average distance between points to get same level of sampling. */
  float dist_tot = 0.0f;
  for (int i = 0; i < gps->totpoints - 1; i++) {
    pt1 = &gps->points[i];
    pt2 = &gps->points[i + 1];
    dist_tot += len_v3v3(&pt1->x, &pt2->x);
  }
  /* Calc the average distance. */
  float dist_avg = dist_tot / (gps->totpoints - 1);

  /* Calc distance between last and first point. */
  pt1 = &gps->points[gps->totpoints - 1];
  pt2 = &gps->points[0];
  float dist_close = len_v3v3(&pt1->x, &pt2->x);

  /* if the distance to close is very small, don't need add points and just enable cyclic. */
  if (dist_close <= dist_avg) {
    gps->flag |= GP_STROKE_CYCLIC;
    return true;
  }

  /* Calc number of points required using the average distance. */
  int tot_newpoints = MAX2(dist_close / dist_avg, 1);

  /* Resize stroke array. */
  int old_tot = gps->totpoints;
  gps->totpoints += tot_newpoints;
  gps->points = (bGPDspoint *)MEM_recallocN(gps->points, sizeof(*gps->points) * gps->totpoints);
  if (gps->dvert != nullptr) {
    gps->dvert = (MDeformVert *)MEM_recallocN(gps->dvert, sizeof(*gps->dvert) * gps->totpoints);
  }

  /* Generate new points */
  pt1 = &gps->points[old_tot - 1];
  pt2 = &gps->points[0];
  bGPDspoint *pt = &gps->points[old_tot];
  for (int i = 1; i < tot_newpoints + 1; i++, pt++) {
    float step = (tot_newpoints > 1) ? (float(i) / float(tot_newpoints)) : 0.99f;
    /* Clamp last point to be near, but not on top of first point. */
    if ((tot_newpoints > 1) && (i == tot_newpoints)) {
      step *= 0.99f;
    }

    /* Average point. */
    interp_v3_v3v3(&pt->x, &pt1->x, &pt2->x, step);
    pt->pressure = interpf(pt2->pressure, pt1->pressure, step);
    pt->strength = interpf(pt2->strength, pt1->strength, step);
    pt->flag = 0;
    interp_v4_v4v4(pt->vert_color, pt1->vert_color, pt2->vert_color, step);
    /* Set point as selected. */
    if (gps->flag & GP_STROKE_SELECT) {
      pt->flag |= GP_SPOINT_SELECT;
    }

    /* Set weights. */
    if (gps->dvert != nullptr) {
      MDeformVert *dvert1 = &gps->dvert[old_tot - 1];
      MDeformWeight *dw1 = BKE_defvert_ensure_index(dvert1, 0);
      float weight_1 = dw1 ? dw1->weight : 0.0f;

      MDeformVert *dvert2 = &gps->dvert[0];
      MDeformWeight *dw2 = BKE_defvert_ensure_index(dvert2, 0);
      float weight_2 = dw2 ? dw2->weight : 0.0f;

      MDeformVert *dvert_final = &gps->dvert[old_tot + i - 1];
      dvert_final->totweight = 0;
      MDeformWeight *dw = BKE_defvert_ensure_index(dvert_final, 0);
      if (dvert_final->dw) {
        dw->weight = interpf(weight_2, weight_1, step);
      }
    }
  }

  /* Enable cyclic flag. */
  gps->flag |= GP_STROKE_CYCLIC;

  return true;
}

/** \} */

/* -------------------------------------------------------------------- */
/** \name Dissolve Points
 * \{ */

void BKE_gpencil_dissolve_points(bGPdata *gpd, bGPDframe *gpf, bGPDstroke *gps, const short tag)
{
  bGPDspoint *pt;
  MDeformVert *dvert = nullptr;
  int i;

  int tot = gps->totpoints; /* number of points in new buffer */
  /* first pass: count points to remove */
  /* Count how many points are selected (i.e. how many to remove) */
  for (i = 0, pt = gps->points; i < gps->totpoints; i++, pt++) {
    if (pt->flag & tag) {
      /* selected point - one of the points to remove */
      tot--;
    }
  }

  /* if no points are left, we simply delete the entire stroke */
  if (tot <= 0) {
    /* remove the entire stroke */
    if (gps->points) {
      MEM_freeN(gps->points);
    }
    if (gps->dvert) {
      BKE_gpencil_free_stroke_weights(gps);
      MEM_freeN(gps->dvert);
    }
    if (gps->triangles) {
      MEM_freeN(gps->triangles);
    }
    if (&gps->morphs) {
      BKE_gpencil_free_stroke_morphs(gps);
    }
    BLI_freelinkN(&gpf->strokes, gps);
  }
  else {
    /* just copy all points to keep into a smaller buffer */
    bGPDspoint *new_points = (bGPDspoint *)MEM_callocN(sizeof(bGPDspoint) * tot,
                                                       "new gp stroke points copy");
    bGPDspoint *npt = new_points;

    MDeformVert *new_dvert = nullptr;
    MDeformVert *ndvert = nullptr;

    if (gps->dvert != nullptr) {
      new_dvert = (MDeformVert *)MEM_callocN(sizeof(MDeformVert) * tot,
                                             "new gp stroke weights copy");
      ndvert = new_dvert;
    }

    (gps->dvert != nullptr) ? dvert = gps->dvert : nullptr;
    for (i = 0, pt = gps->points; i < gps->totpoints; i++, pt++) {
      if ((pt->flag & tag) == 0) {
        *npt = blender::dna::shallow_copy(*pt);
        npt++;

        if (gps->dvert != nullptr) {
          *ndvert = *dvert;
          ndvert->dw = (MDeformWeight *)MEM_dupallocN(dvert->dw);
          ndvert++;
        }
      }
      if (gps->dvert != nullptr) {
        dvert++;
      }
    }

    /* free the old buffer */
    if (gps->points) {
      MEM_freeN(gps->points);
    }
    if (gps->dvert) {
      BKE_gpencil_free_stroke_weights(gps);
      MEM_freeN(gps->dvert);
    }

    /* save the new buffer */
    gps->points = new_points;
    gps->dvert = new_dvert;
    gps->totpoints = tot;

    /* triangles cache needs to be recalculated */
    BKE_gpencil_stroke_geometry_update(gpd, gps);
  }
}

/** \} */

/* -------------------------------------------------------------------- */
/** \name Normal Calculation
 * \{ */

void BKE_gpencil_stroke_normal(const bGPDstroke *gps, float r_normal[3])
{
  if (gps->totpoints < 3) {
    zero_v3(r_normal);
    return;
  }

  bGPDspoint *points = gps->points;
  int totpoints = gps->totpoints;

  const bGPDspoint *pt0 = &points[0];
  const bGPDspoint *pt1 = &points[1];
  const bGPDspoint *pt3 = &points[int(totpoints * 0.75)];

  float vec1[3];
  float vec2[3];

  /* initial vector (p0 -> p1) */
  sub_v3_v3v3(vec1, &pt1->x, &pt0->x);

  /* point vector at 3/4 */
  sub_v3_v3v3(vec2, &pt3->x, &pt0->x);

  /* vector orthogonal to polygon plane */
  cross_v3_v3v3(r_normal, vec1, vec2);

  /* Normalize vector */
  normalize_v3(r_normal);
}

/** \} */

/* -------------------------------------------------------------------- */
/** \name Stroke Simplify
 * \{ */

void BKE_gpencil_stroke_simplify_adaptive(bGPdata *gpd,
                                          bGPDstroke *gps,
                                          float epsilon,
                                          const bool update_geometry)
{
  bGPDspoint *old_points = (bGPDspoint *)MEM_dupallocN(gps->points);
  int totpoints = gps->totpoints;
  char *marked = nullptr;
  char work;

  int start = 0;
  int end = gps->totpoints - 1;

  marked = (char *)MEM_callocN(totpoints, "GP marked array");
  marked[start] = 1;
  marked[end] = 1;

  work = 1;
  int totmarked = 0;
  /* while still reducing */
  while (work) {
    int ls, le;
    work = 0;

    ls = start;
    le = start + 1;

    /* while not over interval */
    while (ls < end) {
      int max_i = 0;
      /* divided to get more control */
      float max_dist = epsilon / 10.0f;

      /* find the next marked point */
      while (marked[le] == 0) {
        le++;
      }

      for (int i = ls + 1; i < le; i++) {
        float point_on_line[3];
        float dist;

        closest_to_line_segment_v3(
            point_on_line, &old_points[i].x, &old_points[ls].x, &old_points[le].x);

        dist = len_v3v3(point_on_line, &old_points[i].x);

        if (dist > max_dist) {
          max_dist = dist;
          max_i = i;
        }
      }

      if (max_i != 0) {
        work = 1;
        marked[max_i] = 1;
        totmarked++;
      }

      ls = le;
      le = ls + 1;
    }
  }
  (void)totmarked; /* Quiet set-but-unused warning (may be removed). */

  /* adding points marked */
  MDeformVert *old_dvert = nullptr;
  MDeformVert *dvert_src = nullptr;

  if (gps->dvert != nullptr) {
    old_dvert = (MDeformVert *)MEM_dupallocN(gps->dvert);
  }
  /* resize gps */
  int j = 0;
  for (int i = 0; i < totpoints; i++) {
    bGPDspoint *pt_src = &old_points[i];
    bGPDspoint *pt = &gps->points[j];

    if ((marked[i]) || (i == 0) || (i == totpoints - 1)) {
      *pt = blender::dna::shallow_copy(*pt_src);
      if (gps->dvert != nullptr) {
        dvert_src = &old_dvert[i];
        MDeformVert *dvert = &gps->dvert[j];
        memcpy(dvert, dvert_src, sizeof(MDeformVert));
        if (dvert_src->dw) {
          memcpy(dvert->dw, dvert_src->dw, sizeof(MDeformWeight));
        }
      }
      j++;
    }
    else {
      if (gps->dvert != nullptr) {
        dvert_src = &old_dvert[i];
        BKE_gpencil_free_point_weights(dvert_src);
      }
    }
  }

  gps->totpoints = j;

  /* Calc geometry data. */
  if (update_geometry) {
    BKE_gpencil_stroke_geometry_update(gpd, gps);
  }

  MEM_SAFE_FREE(old_points);
  MEM_SAFE_FREE(old_dvert);
  MEM_SAFE_FREE(marked);
}

void BKE_gpencil_stroke_simplify_fixed(bGPdata *gpd, bGPDstroke *gps, const bool update_geometry)
{
  if (gps->totpoints < 4) {
    return;
  }

  /* save points */
  bGPDspoint *old_points = (bGPDspoint *)MEM_dupallocN(gps->points);
  MDeformVert *old_dvert = nullptr;
  MDeformVert *dvert_src = nullptr;

  if (gps->dvert != nullptr) {
    old_dvert = (MDeformVert *)MEM_dupallocN(gps->dvert);
  }

  /* resize gps */
  int newtot = (gps->totpoints - 2) / 2;
  if ((gps->totpoints % 2) != 0) {
    newtot++;
  }
  newtot += 2;

  gps->points = (bGPDspoint *)MEM_recallocN(gps->points, sizeof(*gps->points) * newtot);
  if (gps->dvert != nullptr) {
    gps->dvert = (MDeformVert *)MEM_recallocN(gps->dvert, sizeof(*gps->dvert) * newtot);
  }

  int j = 0;
  for (int i = 0; i < gps->totpoints; i++) {
    bGPDspoint *pt_src = &old_points[i];
    bGPDspoint *pt = &gps->points[j];

    if ((i == 0) || (i == gps->totpoints - 1) || ((i % 2) > 0.0)) {
      *pt = blender::dna::shallow_copy(*pt_src);
      if (gps->dvert != nullptr) {
        dvert_src = &old_dvert[i];
        MDeformVert *dvert = &gps->dvert[j];
        memcpy(dvert, dvert_src, sizeof(MDeformVert));
        if (dvert_src->dw) {
          memcpy(dvert->dw, dvert_src->dw, sizeof(MDeformWeight));
        }
      }
      j++;
    }
    else {
      if (gps->dvert != nullptr) {
        dvert_src = &old_dvert[i];
        BKE_gpencil_free_point_weights(dvert_src);
      }
    }
  }

  gps->totpoints = j;
  /* Calc geometry data. */
  if (update_geometry) {
    BKE_gpencil_stroke_geometry_update(gpd, gps);
  }

  MEM_SAFE_FREE(old_points);
  MEM_SAFE_FREE(old_dvert);
}

void BKE_gpencil_stroke_subdivide(
    bGPdata *gpd, bGPDstroke *gps, int level, int type, const bool update_geometry)
{
  bGPDspoint *temp_points;
  MDeformVert *temp_dverts = nullptr;
  MDeformVert *dvert = nullptr;
  MDeformVert *dvert_final = nullptr;
  MDeformVert *dvert_next = nullptr;
  int totnewpoints, oldtotpoints;

  bool cyclic = (gps->flag & GP_STROKE_CYCLIC) != 0;

  for (int s = 0; s < level; s++) {
    totnewpoints = gps->totpoints;
    if (!cyclic) {
      totnewpoints--;
    }
    /* duplicate points in a temp area */
    temp_points = gps->points;
    oldtotpoints = gps->totpoints;

    /* resize the points arrays */
    gps->totpoints += totnewpoints;
    gps->points = (bGPDspoint *)MEM_malloc_arrayN(gps->totpoints, sizeof(*gps->points), __func__);
    if (gps->dvert != nullptr) {
      temp_dverts = gps->dvert;
      gps->dvert = (MDeformVert *)MEM_malloc_arrayN(gps->totpoints, sizeof(*gps->dvert), __func__);
    }

    /* move points from last to first to new place */
    for (int i = 0; i < oldtotpoints; i++) {
      bGPDspoint *pt = &temp_points[i];
      bGPDspoint *pt_final = &gps->points[i * 2];

      copy_v3_v3(&pt_final->x, &pt->x);
      pt_final->pressure = pt->pressure;
      pt_final->strength = pt->strength;
      pt_final->uv_rot = pt->uv_rot;
      pt_final->uv_fac = pt->uv_fac;
      pt_final->time = pt->time;
      pt_final->flag = pt->flag;
      pt_final->runtime.pt_orig = pt->runtime.pt_orig;
      pt_final->runtime.idx_orig = pt->runtime.idx_orig;
      copy_v4_v4(pt_final->vert_color, pt->vert_color);
      copy_v4_v4(pt_final->uv_fill, pt->uv_fill);

      if (gps->dvert != nullptr) {
        dvert = &temp_dverts[i];
        dvert_final = &gps->dvert[i * 2];
        dvert_final->totweight = dvert->totweight;
        dvert_final->dw = dvert->dw;
      }
    }
    /* interpolate mid points */
    for (int i = cyclic ? 0 : 1, j = cyclic ? oldtotpoints - 1 : 0; i < oldtotpoints; j = i, i++) {
      bGPDspoint *pt = &temp_points[j];
      bGPDspoint *next = &temp_points[i];
      bGPDspoint *pt_final = &gps->points[j * 2 + 1];

      /* add a half way point */
      interp_v3_v3v3(&pt_final->x, &pt->x, &next->x, 0.5f);
      pt_final->pressure = interpf(pt->pressure, next->pressure, 0.5f);
      pt_final->strength = interpf(pt->strength, next->strength, 0.5f);
      pt_final->uv_rot = interpf(pt->uv_rot, next->uv_rot, 0.5f);
      pt_final->uv_fac = interpf(pt->uv_fac, next->uv_fac, 0.5f);
      interp_v4_v4v4(pt_final->uv_fill, pt->uv_fill, next->uv_fill, 0.5f);
      CLAMP(pt_final->strength, GPENCIL_STRENGTH_MIN, 1.0f);
      pt_final->time = 0;
      pt_final->runtime.pt_orig = nullptr;
      pt_final->flag = 0;
      interp_v4_v4v4(pt_final->vert_color, pt->vert_color, next->vert_color, 0.5f);

      if (gps->dvert != nullptr) {
        dvert = &temp_dverts[j];
        dvert_next = &temp_dverts[i];
        dvert_final = &gps->dvert[j * 2 + 1];

        dvert_final->totweight = dvert->totweight;
        dvert_final->dw = (MDeformWeight *)MEM_dupallocN(dvert->dw);

        /* interpolate weight values */
        for (int d = 0; d < dvert->totweight; d++) {
          MDeformWeight *dw_a = &dvert->dw[d];
          if (dvert_next->totweight > d) {
            MDeformWeight *dw_b = &dvert_next->dw[d];
            MDeformWeight *dw_final = &dvert_final->dw[d];
            dw_final->weight = interpf(dw_a->weight, dw_b->weight, 0.5f);
          }
        }
      }
    }

    MEM_SAFE_FREE(temp_points);
    MEM_SAFE_FREE(temp_dverts);

    /* Move points to smooth stroke (not simple type). */
    if (type != GP_SUBDIV_SIMPLE) {
      float mid[3];
      /* extreme points are not changed */
      for (int i = cyclic ? 0 : 2, j = cyclic ? gps->totpoints - 2 : 0; i < gps->totpoints - 2;
           j = i, i += 2) {
        bGPDspoint *prev = &gps->points[j + 1];
        bGPDspoint *pt = &gps->points[i];
        bGPDspoint *next = &gps->points[i + 1];

        /* move point */
        interp_v3_v3v3(mid, &prev->x, &next->x, 0.5f);
        interp_v3_v3v3(&pt->x, mid, &pt->x, 0.5f);
      }
    }
  }

  /* Calc geometry data. */
  if (update_geometry) {
    BKE_gpencil_stroke_geometry_update(gpd, gps);
  }
}

/** \} */

/* -------------------------------------------------------------------- */
/** \name Merge by Distance
 * \{ */

void BKE_gpencil_stroke_merge_distance(bGPdata *gpd,
                                       bGPDframe *gpf,
                                       bGPDstroke *gps,
                                       const float threshold,
                                       const bool use_unselected,
                                       const bool update_geometry)
{
  bGPDspoint *pt = nullptr;
  bGPDspoint *pt_next = nullptr;
  float tagged = false;
  /* Use square distance to speed up loop */
  const float th_square = threshold * threshold;
  /* Need to have something to merge. */
  if (gps->totpoints < 2) {
    return;
  }
  int i = 0;
  int step = 1;
  while ((i < gps->totpoints - 1) && (i + step < gps->totpoints)) {
    pt = &gps->points[i];
    if (pt->flag & GP_SPOINT_TAG) {
      i++;
      step = 1;
      continue;
    }
    pt_next = &gps->points[i + step];
    /* Do not recalc tagged points. */
    if (pt_next->flag & GP_SPOINT_TAG) {
      step++;
      continue;
    }
    /* Check if contiguous points are selected. */
    if (!use_unselected) {
      if (((pt->flag & GP_SPOINT_SELECT) == 0) || ((pt_next->flag & GP_SPOINT_SELECT) == 0)) {
        i++;
        step = 1;
        continue;
      }
    }
    float len_square = len_squared_v3v3(&pt->x, &pt_next->x);
    if (len_square <= th_square) {
      tagged = true;
      if (i != gps->totpoints - 1) {
        /* Tag second point for delete. */
        pt_next->flag |= GP_SPOINT_TAG;
      }
      else {
        pt->flag |= GP_SPOINT_TAG;
      }
      /* Jump to next pair of points, keeping first point segment equals. */
      step++;
    }
    else {
      /* Analyze next point. */
      i++;
      step = 1;
    }
  }

  /* Always untag extremes. */
  pt = &gps->points[0];
  pt->flag &= ~GP_SPOINT_TAG;
  pt = &gps->points[gps->totpoints - 1];
  pt->flag &= ~GP_SPOINT_TAG;

  /* Dissolve tagged points */
  if (tagged) {
    BKE_gpencil_dissolve_points(gpd, gpf, gps, GP_SPOINT_TAG);
  }

  /* Calc geometry data. */
  if (update_geometry) {
    BKE_gpencil_stroke_geometry_update(gpd, gps);
  }
}

struct GpEdge {
  uint v1, v2;
  /* Coordinates. */
  float v1_co[3], v2_co[3];
  /* Normals. */
  float n1[3], n2[3];
  /* Direction of the segment. */
  float vec[3];
  int flag;
};

static int gpencil_next_edge(
    GpEdge *gp_edges, int totedges, GpEdge *gped_init, const float threshold, const bool reverse)
{
  int edge = -1;
  float last_angle = 999999.0f;
  for (int i = 0; i < totedges; i++) {
    GpEdge *gped = &gp_edges[i];
    if (gped->flag != 0) {
      continue;
    }
    if (reverse) {
      if (gped_init->v1 != gped->v2) {
        continue;
      }
    }
    else {
      if (gped_init->v2 != gped->v1) {
        continue;
      }
    }
    /* Look for straight lines. */
    float angle = angle_v3v3(gped->vec, gped_init->vec);
    if ((angle < threshold) && (angle <= last_angle)) {
      edge = i;
      last_angle = angle;
    }
  }

  return edge;
}

static int gpencil_walk_edge(GHash *v_table,
                             GpEdge *gp_edges,
                             int totedges,
                             uint *stroke_array,
                             int init_idx,
                             const float angle,
                             const bool reverse)
{
  GpEdge *gped_init = &gp_edges[init_idx];
  int idx = 1;
  int edge = 0;
  while (edge > -1) {
    edge = gpencil_next_edge(gp_edges, totedges, gped_init, angle, reverse);
    if (edge > -1) {
      GpEdge *gped = &gp_edges[edge];
      stroke_array[idx] = edge;
      gped->flag = 1;
      gped_init = &gp_edges[edge];
      idx++;

      /* Avoid following already visited vertices. */
      if (reverse) {
        if (BLI_ghash_haskey(v_table, POINTER_FROM_INT(gped->v1))) {
          edge = -1;
        }
        else {
          BLI_ghash_insert(v_table, POINTER_FROM_INT(gped->v1), POINTER_FROM_INT(gped->v1));
        }
      }
      else {
        if (BLI_ghash_haskey(v_table, POINTER_FROM_INT(gped->v2))) {
          edge = -1;
        }
        else {
          BLI_ghash_insert(v_table, POINTER_FROM_INT(gped->v2), POINTER_FROM_INT(gped->v2));
        }
      }
    }
  }

  return idx;
}

static void gpencil_generate_edgeloops(Object *ob,
                                       bGPdata *gpd,
                                       bGPDframe *gpf_stroke,
                                       int stroke_mat_index,
                                       const float angle,
                                       const int thickness,
                                       const float offset,
                                       const float matrix[4][4],
                                       const bool use_seams,
                                       const bool use_vgroups)
{
  using namespace blender;
  Mesh *me = (Mesh *)ob->data;
  if (me->totedge == 0) {
    return;
  }
  const Span<float3> vert_positions = me->vert_positions();
  const Span<MEdge> edges = me->edges();
  const Span<MDeformVert> dverts = me->deform_verts();
  const blender::Span<blender::float3> vert_normals = me->vert_normals();
  const bke::AttributeAccessor attributes = me->attributes();
  const VArray<bool> uv_seams = attributes.lookup_or_default<bool>(
      ".uv_seam", ATTR_DOMAIN_EDGE, false);

  /* Arrays for all edge vertices (forward and backward) that form a edge loop.
   * This is reused for each edge-loop to create gpencil stroke. */
  uint *stroke = (uint *)MEM_mallocN(sizeof(uint) * me->totedge * 2, __func__);
  uint *stroke_fw = (uint *)MEM_mallocN(sizeof(uint) * me->totedge, __func__);
  uint *stroke_bw = (uint *)MEM_mallocN(sizeof(uint) * me->totedge, __func__);

  /* Create array with all edges. */
  GpEdge *gp_edges = (GpEdge *)MEM_callocN(sizeof(GpEdge) * me->totedge, __func__);
  GpEdge *gped = nullptr;
  for (int i = 0; i < me->totedge; i++) {
    const MEdge *edge = &edges[i];
    gped = &gp_edges[i];
    copy_v3_v3(gped->n1, vert_normals[edge->v1]);

    gped->v1 = edge->v1;
    copy_v3_v3(gped->v1_co, vert_positions[edge->v1]);

    copy_v3_v3(gped->n2, vert_normals[edge->v2]);
    gped->v2 = edge->v2;
    copy_v3_v3(gped->v2_co, vert_positions[edge->v2]);

    sub_v3_v3v3(gped->vec, vert_positions[edge->v1], vert_positions[edge->v2]);

    /* If use seams, mark as done if not a seam. */
    if ((use_seams) && !uv_seams[i]) {
      gped->flag = 1;
    }
  }

  /* Loop edges to find edgeloops */
  bool pending = true;
  int e = 0;
  while (pending) {
    gped = &gp_edges[e];
    /* Look first unused edge. */
    if (gped->flag != 0) {
      e++;
      if (e == me->totedge) {
        pending = false;
      }
      continue;
    }
    /* Add current edge to arrays. */
    stroke_fw[0] = e;
    stroke_bw[0] = e;
    gped->flag = 1;

    /* Hash used to avoid loop over same vertices. */
    GHash *v_table = BLI_ghash_int_new(__func__);
    /* Look forward edges. */
    int totedges = gpencil_walk_edge(v_table, gp_edges, me->totedge, stroke_fw, e, angle, false);
    /* Look backward edges. */
    int totbw = gpencil_walk_edge(v_table, gp_edges, me->totedge, stroke_bw, e, angle, true);

    BLI_ghash_free(v_table, nullptr, nullptr);

    /* Join both arrays. */
    int array_len = 0;
    for (int i = totbw - 1; i > 0; i--) {
      stroke[array_len] = stroke_bw[i];
      array_len++;
    }
    for (int i = 0; i < totedges; i++) {
      stroke[array_len] = stroke_fw[i];
      array_len++;
    }

    /* Create Stroke. */
    bGPDstroke *gps_stroke = BKE_gpencil_stroke_add(
        gpf_stroke, MAX2(stroke_mat_index, 0), array_len + 1, thickness * thickness, false);

    /* Create dvert data. */
    if (use_vgroups && !dverts.is_empty()) {
      gps_stroke->dvert = (MDeformVert *)MEM_callocN(sizeof(MDeformVert) * (array_len + 1),
                                                     "gp_stroke_dverts");
    }

    /* Create first segment. */
    float fpt[3];
    for (int i = 0; i < array_len + 1; i++) {
      int vertex_index = i == 0 ? gp_edges[stroke[0]].v1 : gp_edges[stroke[i - 1]].v2;
      /* Add segment. */
      bGPDspoint *pt = &gps_stroke->points[i];
      copy_v3_v3(fpt, vert_normals[vertex_index]);
      mul_v3_v3fl(fpt, fpt, offset);
      add_v3_v3v3(&pt->x, vert_positions[vertex_index], fpt);
      mul_m4_v3(matrix, &pt->x);

      pt->pressure = 1.0f;
      pt->strength = 1.0f;

      /* Copy vertex groups from mesh. Assuming they already exist in the same order. */
      if (use_vgroups && !dverts.is_empty()) {
        MDeformVert *dv = &gps_stroke->dvert[i];
        const MDeformVert *src_dv = &dverts[vertex_index];
        dv->totweight = src_dv->totweight;
        dv->dw = (MDeformWeight *)MEM_callocN(sizeof(MDeformWeight) * dv->totweight,
                                              "gp_stroke_dverts_dw");
        for (int j = 0; j < dv->totweight; j++) {
          dv->dw[j].weight = src_dv->dw[j].weight;
          dv->dw[j].def_nr = src_dv->dw[j].def_nr;
        }
      }
    }

    BKE_gpencil_stroke_geometry_update(gpd, gps_stroke);
  }

  /* Free memory. */
  MEM_SAFE_FREE(stroke);
  MEM_SAFE_FREE(stroke_fw);
  MEM_SAFE_FREE(stroke_bw);
  MEM_SAFE_FREE(gp_edges);
}

/* Helper: Add gpencil material using material as base. */
static Material *gpencil_add_material(Main *bmain,
                                      Object *ob_gp,
                                      const char *name,
                                      const float color[4],
                                      const bool use_stroke,
                                      const bool use_fill,
                                      int *r_idx)
{
  Material *mat_gp = BKE_gpencil_object_material_new(bmain, ob_gp, name, r_idx);
  MaterialGPencilStyle *gp_style = mat_gp->gp_style;

  /* Stroke color. */
  if (use_stroke) {
    ARRAY_SET_ITEMS(gp_style->stroke_rgba, 0.0f, 0.0f, 0.0f, 1.0f);
    gp_style->flag |= GP_MATERIAL_STROKE_SHOW;
  }
  else {
    copy_v4_v4(gp_style->stroke_rgba, color);
    gp_style->flag &= ~GP_MATERIAL_STROKE_SHOW;
  }

  /* Fill color. */
  copy_v4_v4(gp_style->fill_rgba, color);
  if (use_fill) {
    gp_style->flag |= GP_MATERIAL_FILL_SHOW;
  }

  /* Check at least one is enabled. */
  if (((gp_style->flag & GP_MATERIAL_STROKE_SHOW) == 0) &&
      ((gp_style->flag & GP_MATERIAL_FILL_SHOW) == 0)) {
    gp_style->flag |= GP_MATERIAL_STROKE_SHOW;
  }

  return mat_gp;
}

static int gpencil_material_find_index_by_name(Object *ob, const char *name)
{
  for (int i = 0; i < ob->totcol; i++) {
    Material *ma = BKE_object_material_get(ob, i + 1);
    if ((ma != nullptr) && (ma->gp_style != nullptr) && STREQ(ma->id.name + 2, name)) {
      return i;
    }
  }

  return -1;
}

/**
 * Create the name with the object name and a suffix.
 */
static void make_element_name(const char *obname, const char *name, const int maxlen, char *r_name)
{
  char str[256];
  SNPRINTF(str, "%s_%s", obname, name);

  /* Replace any point by underscore. */
  BLI_str_replace_char(str, '.', '_');

  BLI_strncpy_utf8(r_name, str, maxlen);
}

bool BKE_gpencil_convert_mesh(Main *bmain,
                              Depsgraph *depsgraph,
                              Scene *scene,
                              Object *ob_gp,
                              Object *ob_mesh,
                              const float angle,
                              const int thickness,
                              const float offset,
                              const float matrix[4][4],
                              const int frame_offset,
                              const bool use_seams,
                              const bool use_faces,
                              const bool use_vgroups)
{
  using namespace blender;
  using namespace blender::bke;
  if (ELEM(nullptr, ob_gp, ob_mesh) || (ob_gp->type != OB_GPENCIL_LEGACY) ||
      (ob_gp->data == nullptr)) {
    return false;
  }

  bGPdata *gpd = (bGPdata *)ob_gp->data;

  /* Use evaluated data to get mesh with all modifiers on top. */
  Object *ob_eval = (Object *)DEG_get_evaluated_object(depsgraph, ob_mesh);
  const Mesh *me_eval = BKE_object_get_evaluated_mesh(ob_eval);
  const Span<float3> positions = me_eval->vert_positions();
  const OffsetIndices polys = me_eval->polys();
  const Span<int> corner_verts = me_eval->corner_verts();
  int polys_len = me_eval->totpoly;
  char element_name[200];

  /* Need at least an edge. */
  if (me_eval->totedge < 1) {
    return false;
  }

  /* Create matching vertex groups. */
  BKE_defgroup_copy_list(&gpd->vertex_group_names, &me_eval->vertex_group_names);
  gpd->vertex_group_active_index = me_eval->vertex_group_active_index;

  const float default_colors[2][4] = {{0.0f, 0.0f, 0.0f, 1.0f}, {0.7f, 0.7f, 0.7f, 1.0f}};
  /* Lookup existing stroke material on gp object. */
  make_element_name(ob_mesh->id.name + 2, "Stroke", 64, element_name);
  int stroke_mat_index = gpencil_material_find_index_by_name(ob_gp, element_name);

  if (stroke_mat_index == -1) {
    /* Create new default stroke material as there is no existing material. */
    gpencil_add_material(
        bmain, ob_gp, element_name, default_colors[0], true, false, &stroke_mat_index);
  }

  /* Export faces as filled strokes. */
  if (use_faces && polys_len > 0) {
    /* Read all polygons and create fill for each. */
    make_element_name(ob_mesh->id.name + 2, "Fills", 128, element_name);
    /* Create Layer and Frame. */
    bGPDlayer *gpl_fill = BKE_gpencil_layer_named_get(gpd, element_name);
    if (gpl_fill == nullptr) {
      gpl_fill = BKE_gpencil_layer_addnew(gpd, element_name, true, false);
    }
    bGPDframe *gpf_fill = BKE_gpencil_layer_frame_get(
        gpl_fill, scene->r.cfra + frame_offset, GP_GETFRAME_ADD_NEW);
    int i;

    const VArray<int> mesh_material_indices = me_eval->attributes().lookup_or_default<int>(
        "material_index", ATTR_DOMAIN_FACE, 0);
    for (i = 0; i < polys_len; i++) {
      const IndexRange poly = polys[i];

      /* Find material. */
      int mat_idx = 0;
      Material *ma = BKE_object_material_get(ob_mesh, mesh_material_indices[i] + 1);
      make_element_name(
          ob_mesh->id.name + 2, (ma != nullptr) ? ma->id.name + 2 : "Fill", 64, element_name);
      mat_idx = BKE_gpencil_material_find_index_by_name_prefix(ob_gp, element_name);
      if (mat_idx == -1) {
        float color[4];
        if (ma != nullptr) {
          copy_v3_v3(color, &ma->r);
          color[3] = 1.0f;
        }
        else {
          copy_v4_v4(color, default_colors[1]);
        }
        gpencil_add_material(bmain, ob_gp, element_name, color, false, true, &mat_idx);
      }

      bGPDstroke *gps_fill = BKE_gpencil_stroke_add(gpf_fill, mat_idx, poly.size(), 10, false);
      gps_fill->flag |= GP_STROKE_CYCLIC;

      /* Create dvert data. */
      const Span<MDeformVert> dverts = me_eval->deform_verts();
      if (use_vgroups && !dverts.is_empty()) {
        gps_fill->dvert = (MDeformVert *)MEM_callocN(sizeof(MDeformVert) * poly.size(),
                                                     "gp_fill_dverts");
      }

      /* Add points to strokes. */
      for (int j = 0; j < poly.size(); j++) {
        const int vert = corner_verts[poly[j]];

        bGPDspoint *pt = &gps_fill->points[j];
        copy_v3_v3(&pt->x, positions[vert]);
        mul_m4_v3(matrix, &pt->x);
        pt->pressure = 1.0f;
        pt->strength = 1.0f;

        /* Copy vertex groups from mesh. Assuming they already exist in the same order. */
        if (use_vgroups && !dverts.is_empty()) {
          MDeformVert *dv = &gps_fill->dvert[j];
          const MDeformVert *src_dv = &dverts[vert];
          dv->totweight = src_dv->totweight;
          dv->dw = (MDeformWeight *)MEM_callocN(sizeof(MDeformWeight) * dv->totweight,
                                                "gp_fill_dverts_dw");
          for (int k = 0; k < dv->totweight; k++) {
            dv->dw[k].weight = src_dv->dw[k].weight;
            dv->dw[k].def_nr = src_dv->dw[k].def_nr;
          }
        }
      }
      /* If has only 3 points subdivide. */
<<<<<<< HEAD
      if (poly.totloop == 3) {
        BKE_gpencil_stroke_subdivide(gpd, gps_fill, 1, GP_SUBDIV_SIMPLE, false);
=======
      if (poly.size() == 3) {
        BKE_gpencil_stroke_subdivide(gpd, gps_fill, 1, GP_SUBDIV_SIMPLE);
>>>>>>> 11ba8c6a
      }

      BKE_gpencil_stroke_geometry_update(gpd, gps_fill);
    }
  }

  /* Create stroke from edges. */

  /* Create Layer and Frame. */
  make_element_name(ob_mesh->id.name + 2, "Lines", 128, element_name);
  bGPDlayer *gpl_stroke = BKE_gpencil_layer_named_get(gpd, element_name);
  if (gpl_stroke == nullptr) {
    gpl_stroke = BKE_gpencil_layer_addnew(gpd, element_name, true, false);
  }
  bGPDframe *gpf_stroke = BKE_gpencil_layer_frame_get(
      gpl_stroke, scene->r.cfra + frame_offset, GP_GETFRAME_ADD_NEW);

  gpencil_generate_edgeloops(ob_eval,
                             gpd,
                             gpf_stroke,
                             stroke_mat_index,
                             angle,
                             thickness,
                             offset,
                             matrix,
                             use_seams,
                             use_vgroups);

  /* Tag for recalculation */
  DEG_id_tag_update(&gpd->id, ID_RECALC_GEOMETRY | ID_RECALC_COPY_ON_WRITE);

  return true;
}

void BKE_gpencil_transform(bGPdata *gpd, const float mat[4][4])
{
  if (gpd == nullptr) {
    return;
  }

  const float scalef = mat4_to_scale(mat);
  LISTBASE_FOREACH (bGPDlayer *, gpl, &gpd->layers) {
    /* FIXME: For now, we just skip parented layers.
     * Otherwise, we have to update each frame to find
     * the current parent position/effects.
     */
    if (gpl->parent) {
      continue;
    }

    LISTBASE_FOREACH (bGPDframe *, gpf, &gpl->frames) {
      LISTBASE_FOREACH (bGPDstroke *, gps, &gpf->strokes) {
        bGPDspoint *pt;
        int i;

        for (pt = gps->points, i = 0; i < gps->totpoints; pt++, i++) {
          mul_m4_v3(mat, &pt->x);
          pt->pressure *= scalef;
        }

        /* Distortion may mean we need to re-triangulate. */
        BKE_gpencil_stroke_geometry_update(gpd, gps);
      }
    }
  }
}

int BKE_gpencil_stroke_point_count(const bGPdata *gpd)
{
  int total_points = 0;

  if (gpd == nullptr) {
    return 0;
  }

  LISTBASE_FOREACH (const bGPDlayer *, gpl, &gpd->layers) {
    /* FIXME: For now, we just skip parented layers.
     * Otherwise, we have to update each frame to find
     * the current parent position/effects.
     */
    if (gpl->parent) {
      continue;
    }

    LISTBASE_FOREACH (const bGPDframe *, gpf, &gpl->frames) {
      LISTBASE_FOREACH (bGPDstroke *, gps, &gpf->strokes) {
        total_points += gps->totpoints;
      }
    }
  }
  return total_points;
}

void BKE_gpencil_point_coords_get(bGPdata *gpd, GPencilPointCoordinates *elem_data)
{
  if (gpd == nullptr) {
    return;
  }

  LISTBASE_FOREACH (bGPDlayer *, gpl, &gpd->layers) {
    /* FIXME: For now, we just skip parented layers.
     * Otherwise, we have to update each frame to find
     * the current parent position/effects.
     */
    if (gpl->parent) {
      continue;
    }

    LISTBASE_FOREACH (bGPDframe *, gpf, &gpl->frames) {
      LISTBASE_FOREACH (bGPDstroke *, gps, &gpf->strokes) {
        bGPDspoint *pt;
        int i;

        for (pt = gps->points, i = 0; i < gps->totpoints; pt++, i++) {
          copy_v3_v3(elem_data->co, &pt->x);
          elem_data->pressure = pt->pressure;
          elem_data++;
        }
      }
    }
  }
}

void BKE_gpencil_point_coords_apply(bGPdata *gpd, const GPencilPointCoordinates *elem_data)
{
  if (gpd == nullptr) {
    return;
  }

  LISTBASE_FOREACH (bGPDlayer *, gpl, &gpd->layers) {
    /* FIXME: For now, we just skip parented layers.
     * Otherwise, we have to update each frame to find
     * the current parent position/effects.
     */
    if (gpl->parent) {
      continue;
    }

    LISTBASE_FOREACH (bGPDframe *, gpf, &gpl->frames) {
      LISTBASE_FOREACH (bGPDstroke *, gps, &gpf->strokes) {
        bGPDspoint *pt;
        int i;

        for (pt = gps->points, i = 0; i < gps->totpoints; pt++, i++) {
          copy_v3_v3(&pt->x, elem_data->co);
          pt->pressure = elem_data->pressure;
          elem_data++;
        }

        /* Distortion may mean we need to re-triangulate. */
        BKE_gpencil_stroke_geometry_update(gpd, gps);
      }
    }
  }
}

void BKE_gpencil_point_coords_apply_with_mat4(bGPdata *gpd,
                                              const GPencilPointCoordinates *elem_data,
                                              const float mat[4][4])
{
  if (gpd == nullptr) {
    return;
  }

  const float scalef = mat4_to_scale(mat);
  LISTBASE_FOREACH (bGPDlayer *, gpl, &gpd->layers) {
    /* FIXME: For now, we just skip parented layers.
     * Otherwise, we have to update each frame to find
     * the current parent position/effects.
     */
    if (gpl->parent) {
      continue;
    }

    LISTBASE_FOREACH (bGPDframe *, gpf, &gpl->frames) {
      LISTBASE_FOREACH (bGPDstroke *, gps, &gpf->strokes) {
        bGPDspoint *pt;
        int i;

        for (pt = gps->points, i = 0; i < gps->totpoints; pt++, i++) {
          mul_v3_m4v3(&pt->x, mat, elem_data->co);
          pt->pressure = elem_data->pressure * scalef;
          elem_data++;
        }

        /* Distortion may mean we need to re-triangulate. */
        BKE_gpencil_stroke_geometry_update(gpd, gps);
      }
    }
  }
}

void BKE_gpencil_stroke_set_random_color(bGPDstroke *gps)
{
  BLI_assert(gps->totpoints > 0);

  float color[4] = {1.0f, 1.0f, 1.0f, 1.0f};
  bGPDspoint *pt = &gps->points[0];
  color[0] *= BLI_hash_int_01(BLI_hash_int_2d(gps->totpoints / 5, pt->x + pt->z));
  color[1] *= BLI_hash_int_01(BLI_hash_int_2d(gps->totpoints + pt->x, pt->y * pt->z + pt->x));
  color[2] *= BLI_hash_int_01(BLI_hash_int_2d(gps->totpoints - pt->x, pt->z * pt->x + pt->y));
  for (int i = 0; i < gps->totpoints; i++) {
    pt = &gps->points[i];
    copy_v4_v4(pt->vert_color, color);
  }
}

void BKE_gpencil_stroke_flip(bGPDstroke *gps)
{
  /* Reverse points. */
  BLI_array_reverse(gps->points, gps->totpoints);

  /* Reverse vertex groups if available. */
  if (gps->dvert) {
    BLI_array_reverse(gps->dvert, gps->totpoints);
  }
}

/* Temp data for storing information about an "island" of points
 * that should be kept when splitting up a stroke. Used in:
 * gpencil_stroke_delete_tagged_points()
 */
struct tGPDeleteIsland {
  int start_idx;
  int end_idx;
};

static void gpencil_stroke_join_islands(bGPdata *gpd,
                                        bGPDframe *gpf,
                                        bGPDstroke *gps_first,
                                        bGPDstroke *gps_last)
{
  bGPDspoint *pt = nullptr;
  bGPDspoint *pt_final = nullptr;
  const int totpoints = gps_first->totpoints + gps_last->totpoints;

  /* create new stroke */
  bGPDstroke *join_stroke = BKE_gpencil_stroke_duplicate(gps_first, false, true, false);

  join_stroke->points = (bGPDspoint *)MEM_callocN(sizeof(bGPDspoint) * totpoints, __func__);
  join_stroke->totpoints = totpoints;
  join_stroke->flag &= ~GP_STROKE_CYCLIC;

  /* copy points (last before) */
  int e1 = 0;
  int e2 = 0;
  float delta = 0.0f;

  for (int i = 0; i < totpoints; i++) {
    pt_final = &join_stroke->points[i];
    if (i < gps_last->totpoints) {
      pt = &gps_last->points[e1];
      e1++;
    }
    else {
      pt = &gps_first->points[e2];
      e2++;
    }

    /* copy current point */
    copy_v3_v3(&pt_final->x, &pt->x);
    pt_final->pressure = pt->pressure;
    pt_final->strength = pt->strength;
    pt_final->time = delta;
    pt_final->flag = pt->flag;
    copy_v4_v4(pt_final->vert_color, pt->vert_color);

    /* retiming with fixed time interval (we cannot determine real time) */
    delta += 0.01f;
  }

  /* Copy over vertex weight data (if available) */
  if ((gps_first->dvert != nullptr) || (gps_last->dvert != nullptr)) {
    join_stroke->dvert = (MDeformVert *)MEM_callocN(sizeof(MDeformVert) * totpoints, __func__);
    MDeformVert *dvert_src = nullptr;
    MDeformVert *dvert_dst = nullptr;

    /* Copy weights (last before). */
    e1 = 0;
    e2 = 0;
    for (int i = 0; i < totpoints; i++) {
      dvert_dst = &join_stroke->dvert[i];
      dvert_src = nullptr;
      if (i < gps_last->totpoints) {
        if (gps_last->dvert) {
          dvert_src = &gps_last->dvert[e1];
          e1++;
        }
      }
      else {
        if (gps_first->dvert) {
          dvert_src = &gps_first->dvert[e2];
          e2++;
        }
      }

      if ((dvert_src) && (dvert_src->dw)) {
        dvert_dst->dw = (MDeformWeight *)MEM_dupallocN(dvert_src->dw);
      }
    }
  }

  /* add new stroke at head */
  BLI_addhead(&gpf->strokes, join_stroke);
  /* Calc geometry data. */
  BKE_gpencil_stroke_geometry_update(gpd, join_stroke);

  /* remove first stroke */
  BLI_remlink(&gpf->strokes, gps_first);
  BKE_gpencil_free_stroke(gps_first);

  /* remove last stroke */
  BLI_remlink(&gpf->strokes, gps_last);
  BKE_gpencil_free_stroke(gps_last);
}

bGPDstroke *BKE_gpencil_stroke_delete_tagged_points(bGPdata *gpd,
                                                    bGPDframe *gpf,
                                                    bGPDstroke *gps,
                                                    bGPDstroke *next_stroke,
                                                    int tag_flags,
                                                    const bool select,
                                                    const bool flat_cap,
                                                    const int limit)
{
  /* The algorithm used here is as follows:
   * 1) We firstly identify the number of "islands" of non-tagged points
   *    which will all end up being in new strokes.
   *    - In the most extreme case (i.e. every other vert is a 1-vert island),
   *      we have at most `n / 2` islands
   *    - Once we start having larger islands than that, the number required
   *      becomes much less
   * 2) Each island gets converted to a new stroke
   * If the number of points is <= limit, the stroke is deleted. */

  tGPDeleteIsland *islands = (tGPDeleteIsland *)MEM_callocN(
      sizeof(tGPDeleteIsland) * (gps->totpoints + 1) / 2, "gp_point_islands");
  bool in_island = false;
  int num_islands = 0;

  bGPDstroke *new_stroke = nullptr;
  bGPDstroke *gps_first = nullptr;
  const bool is_cyclic = bool(gps->flag & GP_STROKE_CYCLIC);

  /* First Pass: Identify start/end of islands */
  bGPDspoint *pt = gps->points;
  for (int i = 0; i < gps->totpoints; i++, pt++) {
    if (pt->flag & tag_flags) {
      /* selected - stop accumulating to island */
      in_island = false;
    }
    else {
      /* unselected - start of a new island? */
      int idx;

      if (in_island) {
        /* extend existing island */
        idx = num_islands - 1;
        islands[idx].end_idx = i;
      }
      else {
        /* start of new island */
        in_island = true;
        num_islands++;

        idx = num_islands - 1;
        islands[idx].start_idx = islands[idx].end_idx = i;
      }
    }
  }

  /* Watch out for special case where No islands = All points selected = Delete Stroke only */
  if (num_islands) {
    /* There are islands, so create a series of new strokes,
     * adding them before the "next" stroke. */
    int idx;

    /* Create each new stroke... */
    for (idx = 0; idx < num_islands; idx++) {
      tGPDeleteIsland *island = &islands[idx];
      new_stroke = BKE_gpencil_stroke_duplicate(gps, false, true, false);
      if (flat_cap) {
        new_stroke->caps[1 - (idx % 2)] = GP_STROKE_CAP_FLAT;
      }

      /* if cyclic and first stroke, save to join later */
      if ((is_cyclic) && (gps_first == nullptr)) {
        gps_first = new_stroke;
      }

      new_stroke->flag &= ~GP_STROKE_CYCLIC;

      /* Compute new buffer size (+ 1 needed as the endpoint index is "inclusive") */
      new_stroke->totpoints = island->end_idx - island->start_idx + 1;

      /* Copy over the relevant point data */
      new_stroke->points = (bGPDspoint *)MEM_callocN(sizeof(bGPDspoint) * new_stroke->totpoints,
                                                     "gp delete stroke fragment");
      memcpy(static_cast<void *>(new_stroke->points),
             gps->points + island->start_idx,
             sizeof(bGPDspoint) * new_stroke->totpoints);

      /* Copy over vertex weight data (if available) */
      if (gps->dvert != nullptr) {
        /* Copy over the relevant vertex-weight points */
        new_stroke->dvert = (MDeformVert *)MEM_callocN(sizeof(MDeformVert) * new_stroke->totpoints,
                                                       "gp delete stroke fragment weight");
        memcpy(new_stroke->dvert,
               gps->dvert + island->start_idx,
               sizeof(MDeformVert) * new_stroke->totpoints);

        /* Copy weights */
        int e = island->start_idx;
        for (int i = 0; i < new_stroke->totpoints; i++) {
          MDeformVert *dvert_src = &gps->dvert[e];
          MDeformVert *dvert_dst = &new_stroke->dvert[i];
          if (dvert_src->dw) {
            dvert_dst->dw = (MDeformWeight *)MEM_dupallocN(dvert_src->dw);
          }
          e++;
        }
      }
      /* Each island corresponds to a new stroke.
       * We must adjust the timings of these new strokes:
       *
       * Each point's timing data is a delta from stroke's inittime, so as we erase some points
       * from the start of the stroke, we have to offset this inittime and all remaining points'
       * delta values. This way we get a new stroke with exactly the same timing as if user had
       * started drawing from the first non-removed point.
       */
      {
        bGPDspoint *pts;
        float delta = gps->points[island->start_idx].time;
        int j;

        new_stroke->inittime += double(delta);

        pts = new_stroke->points;
        for (j = 0; j < new_stroke->totpoints; j++, pts++) {
          /* Some points have time = 0, so check to not get negative time values. */
          pts->time = max_ff(pts->time - delta, 0.0f);
          /* set flag for select again later */
          if (select == true) {
            pts->flag &= ~GP_SPOINT_SELECT;
            pts->flag |= GP_SPOINT_TAG;
          }
        }
      }

      /* Add new stroke to the frame or delete if below limit */
      if ((limit > 0) && (new_stroke->totpoints <= limit)) {
        if (gps_first == new_stroke) {
          gps_first = nullptr;
        }
        BKE_gpencil_free_stroke(new_stroke);
      }
      else {
        /* Calc geometry data. */
        BKE_gpencil_stroke_geometry_update(gpd, new_stroke);

        if (next_stroke) {
          BLI_insertlinkbefore(&gpf->strokes, next_stroke, new_stroke);
        }
        else {
          BLI_addtail(&gpf->strokes, new_stroke);
        }
      }
    }
    /* if cyclic, need to join last stroke with first stroke */
    if ((is_cyclic) && (gps_first != nullptr) && (gps_first != new_stroke)) {
      gpencil_stroke_join_islands(gpd, gpf, gps_first, new_stroke);
    }
  }

  /* free islands */
  MEM_freeN(islands);

  /* Delete the old stroke */
  BLI_remlink(&gpf->strokes, gps);
  BKE_gpencil_free_stroke(gps);

  return new_stroke;
}

void BKE_gpencil_curve_delete_tagged_points(bGPdata *gpd,
                                            bGPDframe *gpf,
                                            bGPDstroke *gps,
                                            bGPDstroke *next_stroke,
                                            bGPDcurve *gpc,
                                            int tag_flags)
{
  if (gpc == nullptr) {
    return;
  }
  const bool is_cyclic = gps->flag & GP_STROKE_CYCLIC;
  const int idx_last = gpc->tot_curve_points - 1;
  bGPDstroke *gps_first = nullptr;
  bGPDstroke *gps_last = nullptr;

  int idx_start = 0;
  int idx_end = 0;
  bool prev_selected = gpc->curve_points[0].flag & tag_flags;
  for (int i = 1; i < gpc->tot_curve_points; i++) {
    bool selected = gpc->curve_points[i].flag & tag_flags;
    if (prev_selected == true && selected == false) {
      idx_start = i;
    }
    /* Island ends if the current point is selected or if we reached the end of the stroke */
    if ((prev_selected == false && selected == true) || (selected == false && i == idx_last)) {

      idx_end = selected ? i - 1 : i;
      int island_length = idx_end - idx_start + 1;

      /* If an island has only a single curve point, there is no curve segment, so skip island */
      if (island_length == 1) {
        if (is_cyclic) {
          if (idx_start > 0 && idx_end < idx_last) {
            prev_selected = selected;
            continue;
          }
        }
        else {
          prev_selected = selected;
          continue;
        }
      }

      bGPDstroke *new_stroke = BKE_gpencil_stroke_duplicate(gps, false, false, false);
      new_stroke->points = nullptr;
      new_stroke->flag &= ~GP_STROKE_CYCLIC;
      new_stroke->editcurve = BKE_gpencil_stroke_editcurve_new(island_length);

      if (gps_first == nullptr) {
        gps_first = new_stroke;
      }

      bGPDcurve *new_gpc = new_stroke->editcurve;
      memcpy(new_gpc->curve_points,
             gpc->curve_points + idx_start,
             sizeof(bGPDcurve_point) * island_length);

      BKE_gpencil_editcurve_recalculate_handles(new_stroke);
      new_stroke->flag |= GP_STROKE_NEEDS_CURVE_UPDATE;

      /* Calc geometry data. */
      BKE_gpencil_stroke_geometry_update(gpd, new_stroke);

      if (next_stroke) {
        BLI_insertlinkbefore(&gpf->strokes, next_stroke, new_stroke);
      }
      else {
        BLI_addtail(&gpf->strokes, new_stroke);
      }

      gps_last = new_stroke;
    }
    prev_selected = selected;
  }

  /* join first and last stroke if cyclic */
  if (is_cyclic && gps_first != nullptr && gps_last != nullptr && gps_first != gps_last) {
    bGPDcurve *gpc_first = gps_first->editcurve;
    bGPDcurve *gpc_last = gps_last->editcurve;
    int first_tot_points = gpc_first->tot_curve_points;
    int old_tot_points = gpc_last->tot_curve_points;

    gpc_last->tot_curve_points = first_tot_points + old_tot_points;
    gpc_last->curve_points = (bGPDcurve_point *)MEM_recallocN(
        gpc_last->curve_points, sizeof(bGPDcurve_point) * gpc_last->tot_curve_points);
    /* copy data from first to last */
    memcpy(gpc_last->curve_points + old_tot_points,
           gpc_first->curve_points,
           sizeof(bGPDcurve_point) * first_tot_points);

    BKE_gpencil_editcurve_recalculate_handles(gps_last);
    gps_last->flag |= GP_STROKE_NEEDS_CURVE_UPDATE;

    /* Calc geometry data. */
    BKE_gpencil_stroke_geometry_update(gpd, gps_last);

    /* remove first one */
    BLI_remlink(&gpf->strokes, gps_first);
    BKE_gpencil_free_stroke(gps_first);
  }

  /* Delete the old stroke */
  BLI_remlink(&gpf->strokes, gps);
  BKE_gpencil_free_stroke(gps);
}

/* Helper: copy point between strokes */
static void gpencil_stroke_copy_point(bGPDstroke *gps,
                                      MDeformVert *dvert,
                                      bGPDspoint *point,
                                      const float delta[3],
                                      float pressure,
                                      float strength,
                                      float deltatime)
{
  bGPDspoint *newpoint;

  gps->points = (bGPDspoint *)MEM_reallocN(gps->points, sizeof(bGPDspoint) * (gps->totpoints + 1));
  if (gps->dvert != nullptr) {
    gps->dvert = (MDeformVert *)MEM_reallocN(gps->dvert,
                                             sizeof(MDeformVert) * (gps->totpoints + 1));
  }
  else {
    /* If destination has weight add weight to origin. */
    if (dvert != nullptr) {
      gps->dvert = (MDeformVert *)MEM_callocN(sizeof(MDeformVert) * (gps->totpoints + 1),
                                              __func__);
    }
  }

  gps->totpoints++;
  newpoint = &gps->points[gps->totpoints - 1];

  newpoint->x = point->x * delta[0];
  newpoint->y = point->y * delta[1];
  newpoint->z = point->z * delta[2];
  newpoint->flag = point->flag;
  newpoint->pressure = pressure;
  newpoint->strength = strength;
  newpoint->time = point->time + deltatime;
  copy_v4_v4(newpoint->vert_color, point->vert_color);

  if (gps->dvert != nullptr) {
    MDeformVert *newdvert = &gps->dvert[gps->totpoints - 1];

    if (dvert != nullptr) {
      newdvert->totweight = dvert->totweight;
      newdvert->dw = (MDeformWeight *)MEM_dupallocN(dvert->dw);
    }
    else {
      newdvert->totweight = 0;
      newdvert->dw = nullptr;
    }
  }
}

void BKE_gpencil_stroke_join(bGPDstroke *gps_a,
                             bGPDstroke *gps_b,
                             const bool leave_gaps,
                             const bool fit_thickness,
                             const bool smooth,
                             bool auto_flip)
{
  bGPDspoint point;
  bGPDspoint *pt;
  int i;
  const float delta[3] = {1.0f, 1.0f, 1.0f};
  float deltatime = 0.0f;

  /* sanity checks */
  if (ELEM(nullptr, gps_a, gps_b)) {
    return;
  }

  if ((gps_a->totpoints == 0) || (gps_b->totpoints == 0)) {
    return;
  }

  if (auto_flip) {
    /* define start and end points of each stroke */
    float start_a[3], start_b[3], end_a[3], end_b[3];
    pt = &gps_a->points[0];
    copy_v3_v3(start_a, &pt->x);

    pt = &gps_a->points[gps_a->totpoints - 1];
    copy_v3_v3(end_a, &pt->x);

    pt = &gps_b->points[0];
    copy_v3_v3(start_b, &pt->x);

    pt = &gps_b->points[gps_b->totpoints - 1];
    copy_v3_v3(end_b, &pt->x);

    /* Check if need flip strokes. */
    float dist = len_squared_v3v3(end_a, start_b);
    bool flip_a = false;
    bool flip_b = false;
    float lowest = dist;

    dist = len_squared_v3v3(end_a, end_b);
    if (dist < lowest) {
      lowest = dist;
      flip_a = false;
      flip_b = true;
    }

    dist = len_squared_v3v3(start_a, start_b);
    if (dist < lowest) {
      lowest = dist;
      flip_a = true;
      flip_b = false;
    }

    dist = len_squared_v3v3(start_a, end_b);
    if (dist < lowest) {
      lowest = dist;
      flip_a = true;
      flip_b = true;
    }

    if (flip_a) {
      BKE_gpencil_stroke_flip(gps_a);
    }
    if (flip_b) {
      BKE_gpencil_stroke_flip(gps_b);
    }
  }

  /* don't visibly link the first and last points? */
  if (leave_gaps) {
    /* 1st: add one tail point to start invisible area */
    point = blender::dna::shallow_copy(gps_a->points[gps_a->totpoints - 1]);
    deltatime = point.time;

    gpencil_stroke_copy_point(gps_a, nullptr, &point, delta, 0.0f, 0.0f, 0.0f);

    /* 2nd: add one head point to finish invisible area */
    point = blender::dna::shallow_copy(gps_b->points[0]);
    gpencil_stroke_copy_point(gps_a, nullptr, &point, delta, 0.0f, 0.0f, deltatime);
  }

  /* Ratio to apply in the points to keep the same thickness in the joined stroke using the
   * destination stroke thickness. */
  const float ratio = (fit_thickness && gps_a->thickness > 0.0f) ?
                          float(gps_b->thickness) / float(gps_a->thickness) :
                          1.0f;

  /* 3rd: add all points */
  const int totpoints_a = gps_a->totpoints;
  for (i = 0, pt = gps_b->points; i < gps_b->totpoints && pt; i++, pt++) {
    MDeformVert *dvert = (gps_b->dvert) ? &gps_b->dvert[i] : nullptr;
    gpencil_stroke_copy_point(
        gps_a, dvert, pt, delta, pt->pressure * ratio, pt->strength, deltatime);
  }
  /* Smooth the join to avoid hard thickness changes. */
  if (smooth) {
    const int sample_points = 8;
    /* Get the segment to smooth using n points on each side of the join. */
    int start = MAX2(0, totpoints_a - sample_points);
    int end = MIN2(gps_a->totpoints - 1, start + (sample_points * 2));
    const int len = (end - start);
    float step = 1.0f / ((len / 2) + 1);

    /* Calc the average pressure. */
    float avg_pressure = 0.0f;
    for (i = start; i < end; i++) {
      pt = &gps_a->points[i];
      avg_pressure += pt->pressure;
    }
    avg_pressure = avg_pressure / len;

    /* Smooth segment thickness and position. */
    float ratio = step;
    for (i = start; i < end; i++) {
      pt = &gps_a->points[i];
      pt->pressure += (avg_pressure - pt->pressure) * ratio;
      BKE_gpencil_stroke_smooth_point(gps_a, i, ratio * 0.6f, 2, false, true, gps_a);

      ratio += step;
      /* In the center, reverse the ratio. */
      if (ratio > 1.0f) {
        ratio = ratio - step - step;
        step *= -1.0f;
      }
    }
  }
}

void BKE_gpencil_stroke_start_set(bGPDstroke *gps, int start_idx)
{
  if ((start_idx < 1) || (start_idx >= gps->totpoints) || (gps->totpoints < 2)) {
    return;
  }

  /* Only cyclic strokes. */
  if ((gps->flag & GP_STROKE_CYCLIC) == 0) {
    return;
  }

  bGPDstroke *gps_b = BKE_gpencil_stroke_duplicate(gps, true, false, false);
  BKE_gpencil_stroke_trim_points(gps_b, 0, start_idx - 1, true);
  BKE_gpencil_stroke_trim_points(gps, start_idx, gps->totpoints - 1, true);

  /* Join both strokes. */
  BKE_gpencil_stroke_join(gps, gps_b, false, false, false, false);

  BKE_gpencil_free_stroke(gps_b);
}

void BKE_gpencil_stroke_copy_to_keyframes(
    bGPdata *gpd, bGPDlayer *gpl, bGPDframe *gpf, bGPDstroke *gps, const bool tail)
{
  GHash *frame_list = BLI_ghash_int_new_ex(__func__, 64);
  BKE_gpencil_frame_selected_hash(gpd, frame_list);

  GHashIterator gh_iter;
  GHASH_ITER (gh_iter, frame_list) {
    int cfra = POINTER_AS_INT(BLI_ghashIterator_getKey(&gh_iter));

    if (gpf->framenum != cfra) {
      bGPDframe *gpf_new = BKE_gpencil_layer_frame_find(gpl, cfra);
      if (gpf_new == nullptr) {
        gpf_new = BKE_gpencil_frame_addnew(gpl, cfra);
      }

      if (gpf_new == nullptr) {
        continue;
      }

      bGPDstroke *gps_new = BKE_gpencil_stroke_duplicate(gps, true, true, true);
      if (gps_new == nullptr) {
        continue;
      }

      if (tail) {
        BLI_addhead(&gpf_new->strokes, gps_new);
      }
      else {
        BLI_addtail(&gpf_new->strokes, gps_new);
      }
    }
  }

  /* Free hash table. */
  BLI_ghash_free(frame_list, nullptr, nullptr);
}

/** \} */

/* -------------------------------------------------------------------- */
/** \name Stroke Uniform Subdivide
 * \{ */

struct tSamplePoint {
  struct tSamplePoint *next, *prev;
  float x, y, z;
  float pressure, strength, time;
  float vertex_color[4];
  struct MDeformWeight *dw;
  int totweight;
};

struct tSampleEdge {
  float length_sq;
  tSamplePoint *from;
  tSamplePoint *to;
};

/* Helper: creates a tSamplePoint from a bGPDspoint and (optionally) a MDeformVert. */
static tSamplePoint *new_sample_point_from_gp_point(const bGPDspoint *pt, const MDeformVert *dvert)
{
  tSamplePoint *new_pt = MEM_cnew<tSamplePoint>(__func__);
  copy_v3_v3(&new_pt->x, &pt->x);
  new_pt->pressure = pt->pressure;
  new_pt->strength = pt->strength;
  new_pt->time = pt->time;
  copy_v4_v4((float *)&new_pt->vertex_color, (float *)&pt->vert_color);
  if (dvert != nullptr) {
    new_pt->totweight = dvert->totweight;
    new_pt->dw = (MDeformWeight *)MEM_callocN(sizeof(MDeformWeight) * new_pt->totweight, __func__);
    for (uint i = 0; i < new_pt->totweight; ++i) {
      MDeformWeight *dw = &new_pt->dw[i];
      MDeformWeight *dw_from = &dvert->dw[i];
      dw->def_nr = dw_from->def_nr;
      dw->weight = dw_from->weight;
    }
  }
  return new_pt;
}

/* Helper: creates a tSampleEdge from two tSamplePoints. Also calculates the length (squared) of
 * the edge. */
static tSampleEdge *new_sample_edge_from_sample_points(tSamplePoint *from, tSamplePoint *to)
{
  tSampleEdge *new_edge = MEM_cnew<tSampleEdge>(__func__);
  new_edge->from = from;
  new_edge->to = to;
  new_edge->length_sq = len_squared_v3v3(&from->x, &to->x);
  return new_edge;
}

void BKE_gpencil_stroke_uniform_subdivide(bGPdata *gpd,
                                          bGPDstroke *gps,
                                          const uint32_t target_number,
                                          const bool select)
{
  /* Stroke needs at least two points and strictly less points than the target number. */
  if (gps == nullptr || gps->totpoints < 2 || gps->totpoints >= target_number) {
    return;
  }

  const int totpoints = gps->totpoints;
  const bool has_dverts = (gps->dvert != nullptr);
  const bool is_cyclic = (gps->flag & GP_STROKE_CYCLIC);

  ListBase points = {nullptr, nullptr};
  Heap *edges = BLI_heap_new();

  /* Add all points into list. */
  for (uint32_t i = 0; i < totpoints; ++i) {
    bGPDspoint *pt = &gps->points[i];
    MDeformVert *dvert = has_dverts ? &gps->dvert[i] : nullptr;
    tSamplePoint *sp = new_sample_point_from_gp_point(pt, dvert);
    BLI_addtail(&points, sp);
  }

  /* Iterate over edges and insert them into the heap. */
  for (tSamplePoint *pt = ((tSamplePoint *)points.first)->next; pt != nullptr; pt = pt->next) {
    tSampleEdge *se = new_sample_edge_from_sample_points(pt->prev, pt);
    /* BLI_heap is a min-heap, but we need the largest key to be at the top, so we take the
     * negative of the squared length. */
    BLI_heap_insert(edges, -(se->length_sq), se);
  }

  if (is_cyclic) {
    tSamplePoint *sp_first = (tSamplePoint *)points.first;
    tSamplePoint *sp_last = (tSamplePoint *)points.last;
    tSampleEdge *se = new_sample_edge_from_sample_points(sp_last, sp_first);
    BLI_heap_insert(edges, -(se->length_sq), se);
  }

  int num_points_needed = target_number - totpoints;
  BLI_assert(num_points_needed > 0);

  while (num_points_needed > 0) {
    tSampleEdge *se = (tSampleEdge *)BLI_heap_pop_min(edges);
    tSamplePoint *sp = se->from;
    tSamplePoint *sp_next = se->to;

    /* Subdivide the edge. */
    tSamplePoint *new_sp = MEM_cnew<tSamplePoint>(__func__);
    interp_v3_v3v3(&new_sp->x, &sp->x, &sp_next->x, 0.5f);
    new_sp->pressure = interpf(sp->pressure, sp_next->pressure, 0.5f);
    new_sp->strength = interpf(sp->strength, sp_next->strength, 0.5f);
    new_sp->time = interpf(sp->time, sp_next->time, 0.5f);
    interp_v4_v4v4((float *)&new_sp->vertex_color,
                   (float *)&sp->vertex_color,
                   (float *)&sp_next->vertex_color,
                   0.5f);
    if (sp->dw && sp_next->dw) {
      new_sp->totweight = MIN2(sp->totweight, sp_next->totweight);
      new_sp->dw = (MDeformWeight *)MEM_callocN(sizeof(MDeformWeight) * new_sp->totweight,
                                                __func__);
      for (uint32_t i = 0; i < new_sp->totweight; ++i) {
        MDeformWeight *dw = &new_sp->dw[i];
        MDeformWeight *dw_from = &sp->dw[i];
        MDeformWeight *dw_to = &sp_next->dw[i];
        dw->def_nr = dw_from->def_nr;
        dw->weight = interpf(dw_from->weight, dw_to->weight, 0.5f);
      }
    }
    BLI_insertlinkafter(&points, sp, new_sp);

    tSampleEdge *se_prev = new_sample_edge_from_sample_points(sp, new_sp);
    tSampleEdge *se_next = new_sample_edge_from_sample_points(new_sp, sp_next);
    BLI_heap_insert(edges, -(se_prev->length_sq), se_prev);
    BLI_heap_insert(edges, -(se_next->length_sq), se_next);

    MEM_freeN(se);
    num_points_needed--;
  }

  /* Edges are no longer needed. Heap is freed. */
  BLI_heap_free(edges, (HeapFreeFP)MEM_freeN);

  gps->totpoints = target_number;
  gps->points = (bGPDspoint *)MEM_recallocN(gps->points, sizeof(bGPDspoint) * gps->totpoints);
  if (has_dverts) {
    gps->dvert = (MDeformVert *)MEM_recallocN(gps->dvert, sizeof(MDeformVert) * gps->totpoints);
  }

  /* Convert list back to stroke point array. */
  tSamplePoint *sp = (tSamplePoint *)points.first;
  for (uint32_t i = 0; i < gps->totpoints && sp; ++i, sp = sp->next) {
    bGPDspoint *pt = &gps->points[i];
    MDeformVert *dvert = &gps->dvert[i];

    copy_v3_v3(&pt->x, &sp->x);
    pt->pressure = sp->pressure;
    pt->strength = sp->strength;
    pt->time = sp->time;
    copy_v4_v4((float *)&pt->vert_color, (float *)&sp->vertex_color);

    if (sp->dw) {
      dvert->totweight = sp->totweight;
      dvert->dw = (MDeformWeight *)MEM_callocN(sizeof(MDeformWeight) * dvert->totweight, __func__);
      for (uint32_t j = 0; j < dvert->totweight; ++j) {
        MDeformWeight *dw = &dvert->dw[j];
        MDeformWeight *dw_from = &sp->dw[j];
        dw->def_nr = dw_from->def_nr;
        dw->weight = dw_from->weight;
      }
    }
    if (select) {
      pt->flag |= GP_SPOINT_SELECT;
    }
  }

  if (select) {
    gps->flag |= GP_STROKE_SELECT;
    BKE_gpencil_stroke_select_index_set(gpd, gps);
  }

  /* Free the sample points. Important to use the mutable loop here because we are erasing the list
   * elements. */
  LISTBASE_FOREACH_MUTABLE (tSamplePoint *, temp, &points) {
    if (temp->dw != nullptr) {
      MEM_freeN(temp->dw);
    }
    MEM_SAFE_FREE(temp);
  }

  /* Update the geometry of the stroke. */
  BKE_gpencil_stroke_geometry_update(gpd, gps);
}

void BKE_gpencil_stroke_to_view_space(bGPDstroke *gps,
                                      float viewmat[4][4],
                                      const float diff_mat[4][4])
{
  for (int i = 0; i < gps->totpoints; i++) {
    bGPDspoint *pt = &gps->points[i];
    /* Point to parent space. */
    mul_v3_m4v3(&pt->x, diff_mat, &pt->x);
    /* point to view space */
    mul_m4_v3(viewmat, &pt->x);
  }
}

void BKE_gpencil_stroke_from_view_space(bGPDstroke *gps,
                                        float viewinv[4][4],
                                        const float diff_mat[4][4])
{
  float inverse_diff_mat[4][4];
  invert_m4_m4(inverse_diff_mat, diff_mat);

  for (int i = 0; i < gps->totpoints; i++) {
    bGPDspoint *pt = &gps->points[i];
    mul_v3_m4v3(&pt->x, viewinv, &pt->x);
    mul_m4_v3(inverse_diff_mat, &pt->x);
  }
}

/** \} */

/* -------------------------------------------------------------------- */
/** \name Stroke to Perimeter
 * \{ */

struct tPerimeterPoint {
  struct tPerimeterPoint *next, *prev;
  float x, y, z;
};

static tPerimeterPoint *new_perimeter_point(const float pt[3])
{
  tPerimeterPoint *new_pt = MEM_cnew<tPerimeterPoint>(__func__);
  copy_v3_v3(&new_pt->x, pt);
  return new_pt;
}

static int generate_arc_from_point_to_point(ListBase *list,
                                            tPerimeterPoint *from,
                                            tPerimeterPoint *to,
                                            float center_pt[3],
                                            int subdivisions,
                                            bool clockwise)
{
  float vec_from[2];
  float vec_to[2];
  sub_v2_v2v2(vec_from, &from->x, center_pt);
  sub_v2_v2v2(vec_to, &to->x, center_pt);
  if (is_zero_v2(vec_from) || is_zero_v2(vec_to)) {
    return 0;
  }

  float dot = dot_v2v2(vec_from, vec_to);
  float det = cross_v2v2(vec_from, vec_to);
  float angle = clockwise ? M_PI - atan2f(-det, -dot) : atan2f(-det, -dot) + M_PI;

  /* Number of points is 2^(n+1) + 1 on half a circle (n=subdivisions)
   * so we multiply by (angle / pi) to get the right amount of
   * points to insert. */
  int num_points = int(((1 << (subdivisions + 1)) - 1) * (angle / M_PI));
  if (num_points > 0) {
    float angle_incr = angle / float(num_points);

    float vec_p[3];
    float vec_t[3];
    float tmp_angle;
    tPerimeterPoint *last_point;
    if (clockwise) {
      last_point = to;
      copy_v2_v2(vec_t, vec_to);
    }
    else {
      last_point = from;
      copy_v2_v2(vec_t, vec_from);
    }

    for (int i = 0; i < num_points - 1; i++) {
      tmp_angle = (i + 1) * angle_incr;

      rotate_v2_v2fl(vec_p, vec_t, tmp_angle);
      add_v2_v2(vec_p, center_pt);
      vec_p[2] = center_pt[2];

      tPerimeterPoint *new_point = new_perimeter_point(vec_p);
      if (clockwise) {
        BLI_insertlinkbefore(list, last_point, new_point);
      }
      else {
        BLI_insertlinkafter(list, last_point, new_point);
      }

      last_point = new_point;
    }

    return num_points - 1;
  }

  return 0;
}

static int generate_semi_circle_from_point_to_point(ListBase *list,
                                                    tPerimeterPoint *from,
                                                    tPerimeterPoint *to,
                                                    int subdivisions)
{
  int num_points = (1 << (subdivisions + 1)) + 1;
  float center_pt[3];
  interp_v3_v3v3(center_pt, &from->x, &to->x, 0.5f);

  float vec_center[2];
  sub_v2_v2v2(vec_center, &from->x, center_pt);
  if (is_zero_v2(vec_center)) {
    return 0;
  }

  float vec_p[3];
  float angle_incr = M_PI / (float(num_points) - 1);

  tPerimeterPoint *last_point = from;
  for (int i = 1; i < num_points; i++) {
    float angle = i * angle_incr;

    /* Rotate vector around point to get perimeter points. */
    rotate_v2_v2fl(vec_p, vec_center, angle);
    add_v2_v2(vec_p, center_pt);
    vec_p[2] = center_pt[2];

    tPerimeterPoint *new_point = new_perimeter_point(vec_p);
    BLI_insertlinkafter(list, last_point, new_point);

    last_point = new_point;
  }

  return num_points - 1;
}

static int generate_perimeter_cap(const float point[4],
                                  const float other_point[4],
                                  float radius,
                                  ListBase *list,
                                  int subdivisions,
                                  short cap_type)
{
  float cap_vec[2];
  sub_v2_v2v2(cap_vec, other_point, point);
  normalize_v2(cap_vec);

  float cap_nvec[2];
  if (is_zero_v2(cap_vec)) {
    cap_nvec[0] = 0;
    cap_nvec[1] = radius;
  }
  else {
    cap_nvec[0] = -cap_vec[1];
    cap_nvec[1] = cap_vec[0];
    mul_v2_fl(cap_nvec, radius);
  }
  float cap_nvec_inv[2];
  negate_v2_v2(cap_nvec_inv, cap_nvec);

  float vec_perimeter[3];
  copy_v3_v3(vec_perimeter, point);
  add_v2_v2(vec_perimeter, cap_nvec);

  float vec_perimeter_inv[3];
  copy_v3_v3(vec_perimeter_inv, point);
  add_v2_v2(vec_perimeter_inv, cap_nvec_inv);

  tPerimeterPoint *p_pt = new_perimeter_point(vec_perimeter);
  tPerimeterPoint *p_pt_inv = new_perimeter_point(vec_perimeter_inv);

  BLI_addtail(list, p_pt);
  BLI_addtail(list, p_pt_inv);

  int num_points = 0;
  if (cap_type == GP_STROKE_CAP_ROUND) {
    num_points += generate_semi_circle_from_point_to_point(list, p_pt, p_pt_inv, subdivisions);
  }

  return num_points + 2;
}

/**
 * Calculate the perimeter (outline) of a stroke as list of tPerimeterPoint.
 * \param subdivisions: Number of subdivisions for the start and end caps
 * \return: list of tPerimeterPoint
 */
static ListBase *gpencil_stroke_perimeter_ex(const bGPdata *gpd,
                                             const bGPDlayer *gpl,
                                             const bGPDstroke *gps,
                                             int subdivisions,
                                             const float thickness_chg,
                                             int *r_num_perimeter_points)
{
  /* sanity check */
  if (gps->totpoints < 1) {
    return nullptr;
  }

  float defaultpixsize = 1000.0f / gpd->pixfactor;
  float ovr_radius = thickness_chg / defaultpixsize / 2.0f;
  float stroke_radius = ((gps->thickness + gpl->line_change) / defaultpixsize) / 2.0f;
  stroke_radius = max_ff(stroke_radius - ovr_radius, 0.0f);

  ListBase *perimeter_right_side = MEM_cnew<ListBase>(__func__);
  ListBase *perimeter_left_side = MEM_cnew<ListBase>(__func__);
  int num_perimeter_points = 0;

  bGPDspoint *first = &gps->points[0];
  bGPDspoint *last = &gps->points[gps->totpoints - 1];

  float first_radius = stroke_radius * first->pressure;
  float last_radius = stroke_radius * last->pressure;

  bGPDspoint *first_next;
  bGPDspoint *last_prev;
  if (gps->totpoints > 1) {
    first_next = &gps->points[1];
    last_prev = &gps->points[gps->totpoints - 2];
  }
  else {
    first_next = first;
    last_prev = last;
  }

  float first_pt[3];
  float last_pt[3];
  float first_next_pt[3];
  float last_prev_pt[3];
  copy_v3_v3(first_pt, &first->x);
  copy_v3_v3(last_pt, &last->x);
  copy_v3_v3(first_next_pt, &first_next->x);
  copy_v3_v3(last_prev_pt, &last_prev->x);

  /* Edge-case if single point. */
  if (gps->totpoints == 1) {
    first_next_pt[0] += 1.0f;
    last_prev_pt[0] -= 1.0f;
  }

  /* Generate points for start cap. */
  num_perimeter_points += generate_perimeter_cap(
      first_pt, first_next_pt, first_radius, perimeter_right_side, subdivisions, gps->caps[0]);

  /* Generate perimeter points. */
  float curr_pt[3], next_pt[3], prev_pt[3];
  float vec_next[2], vec_prev[2];
  float nvec_next[2], nvec_prev[2];
  float nvec_next_pt[3], nvec_prev_pt[3];
  float vec_tangent[2];

  float vec_miter_left[2], vec_miter_right[2];
  float miter_left_pt[3], miter_right_pt[3];

  for (int i = 1; i < gps->totpoints - 1; i++) {
    bGPDspoint *curr = &gps->points[i];
    bGPDspoint *prev = &gps->points[i - 1];
    bGPDspoint *next = &gps->points[i + 1];
    float radius = stroke_radius * curr->pressure;

    copy_v3_v3(curr_pt, &curr->x);
    copy_v3_v3(next_pt, &next->x);
    copy_v3_v3(prev_pt, &prev->x);

    sub_v2_v2v2(vec_prev, curr_pt, prev_pt);
    sub_v2_v2v2(vec_next, next_pt, curr_pt);
    float prev_length = len_v2(vec_prev);
    float next_length = len_v2(vec_next);

    if (normalize_v2(vec_prev) == 0.0f) {
      vec_prev[0] = 1.0f;
      vec_prev[1] = 0.0f;
    }
    if (normalize_v2(vec_next) == 0.0f) {
      vec_next[0] = 1.0f;
      vec_next[1] = 0.0f;
    }

    nvec_prev[0] = -vec_prev[1];
    nvec_prev[1] = vec_prev[0];

    nvec_next[0] = -vec_next[1];
    nvec_next[1] = vec_next[0];

    add_v2_v2v2(vec_tangent, vec_prev, vec_next);
    if (normalize_v2(vec_tangent) == 0.0f) {
      copy_v2_v2(vec_tangent, nvec_prev);
    }

    vec_miter_left[0] = -vec_tangent[1];
    vec_miter_left[1] = vec_tangent[0];

    /* calculate miter length */
    float an1 = dot_v2v2(vec_miter_left, nvec_prev);
    if (an1 == 0.0f) {
      an1 = 1.0f;
    }
    float miter_length = radius / an1;
    if (miter_length <= 0.0f) {
      miter_length = 0.01f;
    }

    normalize_v2_length(vec_miter_left, miter_length);

    copy_v2_v2(vec_miter_right, vec_miter_left);
    negate_v2(vec_miter_right);

    float angle = dot_v2v2(vec_next, nvec_prev);
    /* Add two points if angle is close to being straight. */
    if (fabsf(angle) < 0.0001f) {
      normalize_v2_length(nvec_prev, radius);
      normalize_v2_length(nvec_next, radius);

      copy_v3_v3(nvec_prev_pt, curr_pt);
      add_v2_v2(nvec_prev_pt, nvec_prev);

      copy_v3_v3(nvec_next_pt, curr_pt);
      negate_v2(nvec_next);
      add_v2_v2(nvec_next_pt, nvec_next);

      tPerimeterPoint *normal_prev = new_perimeter_point(nvec_prev_pt);
      tPerimeterPoint *normal_next = new_perimeter_point(nvec_next_pt);

      BLI_addtail(perimeter_left_side, normal_prev);
      BLI_addtail(perimeter_right_side, normal_next);
      num_perimeter_points += 2;
    }
    else {
      /* bend to the left */
      if (angle < 0.0f) {
        normalize_v2_length(nvec_prev, radius);
        normalize_v2_length(nvec_next, radius);

        copy_v3_v3(nvec_prev_pt, curr_pt);
        add_v2_v2(nvec_prev_pt, nvec_prev);

        copy_v3_v3(nvec_next_pt, curr_pt);
        add_v2_v2(nvec_next_pt, nvec_next);

        tPerimeterPoint *normal_prev = new_perimeter_point(nvec_prev_pt);
        tPerimeterPoint *normal_next = new_perimeter_point(nvec_next_pt);

        BLI_addtail(perimeter_left_side, normal_prev);
        BLI_addtail(perimeter_left_side, normal_next);
        num_perimeter_points += 2;

        num_perimeter_points += generate_arc_from_point_to_point(
            perimeter_left_side, normal_prev, normal_next, curr_pt, subdivisions, true);

        if (miter_length < prev_length && miter_length < next_length) {
          copy_v3_v3(miter_right_pt, curr_pt);
          add_v2_v2(miter_right_pt, vec_miter_right);
        }
        else {
          copy_v3_v3(miter_right_pt, curr_pt);
          negate_v2(nvec_next);
          add_v2_v2(miter_right_pt, nvec_next);
        }

        tPerimeterPoint *miter_right = new_perimeter_point(miter_right_pt);
        BLI_addtail(perimeter_right_side, miter_right);
        num_perimeter_points++;
      }
      /* bend to the right */
      else {
        normalize_v2_length(nvec_prev, -radius);
        normalize_v2_length(nvec_next, -radius);

        copy_v3_v3(nvec_prev_pt, curr_pt);
        add_v2_v2(nvec_prev_pt, nvec_prev);

        copy_v3_v3(nvec_next_pt, curr_pt);
        add_v2_v2(nvec_next_pt, nvec_next);

        tPerimeterPoint *normal_prev = new_perimeter_point(nvec_prev_pt);
        tPerimeterPoint *normal_next = new_perimeter_point(nvec_next_pt);

        BLI_addtail(perimeter_right_side, normal_prev);
        BLI_addtail(perimeter_right_side, normal_next);
        num_perimeter_points += 2;

        num_perimeter_points += generate_arc_from_point_to_point(
            perimeter_right_side, normal_prev, normal_next, curr_pt, subdivisions, false);

        if (miter_length < prev_length && miter_length < next_length) {
          copy_v3_v3(miter_left_pt, curr_pt);
          add_v2_v2(miter_left_pt, vec_miter_left);
        }
        else {
          copy_v3_v3(miter_left_pt, curr_pt);
          negate_v2(nvec_prev);
          add_v2_v2(miter_left_pt, nvec_prev);
        }

        tPerimeterPoint *miter_left = new_perimeter_point(miter_left_pt);
        BLI_addtail(perimeter_left_side, miter_left);
        num_perimeter_points++;
      }
    }
  }

  /* generate points for end cap */
  num_perimeter_points += generate_perimeter_cap(
      last_pt, last_prev_pt, last_radius, perimeter_right_side, subdivisions, gps->caps[1]);

  /* merge both sides to one list */
  BLI_listbase_reverse(perimeter_right_side);
  BLI_movelisttolist(perimeter_left_side,
                     perimeter_right_side);  // perimeter_left_side contains entire list
  ListBase *perimeter_list = perimeter_left_side;

  /* close by creating a point close to the first (make a small gap) */
  float close_pt[3];
  tPerimeterPoint *close_first = (tPerimeterPoint *)perimeter_list->first;
  tPerimeterPoint *close_last = (tPerimeterPoint *)perimeter_list->last;
  interp_v3_v3v3(close_pt, &close_last->x, &close_first->x, 0.99f);

  if (compare_v3v3(close_pt, &close_first->x, FLT_EPSILON) == false) {
    tPerimeterPoint *close_p_pt = new_perimeter_point(close_pt);
    BLI_addtail(perimeter_list, close_p_pt);
    num_perimeter_points++;
  }

  /* free temp data */
  BLI_freelistN(perimeter_right_side);
  MEM_freeN(perimeter_right_side);

  *r_num_perimeter_points = num_perimeter_points;
  return perimeter_list;
}

bGPDstroke *BKE_gpencil_stroke_perimeter_from_view(float viewmat[4][4],
                                                   bGPdata *gpd,
                                                   const bGPDlayer *gpl,
                                                   bGPDstroke *gps,
                                                   const int subdivisions,
                                                   const float diff_mat[4][4],
                                                   const float thickness_chg)
{
  if (gps->totpoints == 0) {
    return nullptr;
  }

  float viewinv[4][4];
  invert_m4_m4(viewinv, viewmat);

  /* Duplicate only points and fill data. Weight and Curve are not needed. */
  bGPDstroke *gps_temp = (bGPDstroke *)MEM_dupallocN(gps);
  gps_temp->prev = gps_temp->next = nullptr;
  gps_temp->triangles = (bGPDtriangle *)MEM_dupallocN(gps->triangles);
  gps_temp->points = (bGPDspoint *)MEM_dupallocN(gps->points);
  gps_temp->dvert = nullptr;
  gps_temp->editcurve = nullptr;

  const bool cyclic = ((gps_temp->flag & GP_STROKE_CYCLIC) != 0);

  /* If Cyclic, add a new point. */
  if (cyclic && (gps_temp->totpoints > 1)) {
    gps_temp->totpoints++;
    gps_temp->points = (bGPDspoint *)MEM_recallocN(
        gps_temp->points, sizeof(*gps_temp->points) * gps_temp->totpoints);
    bGPDspoint *pt_src = &gps_temp->points[0];
    bGPDspoint *pt_dst = &gps_temp->points[gps_temp->totpoints - 1];
    copy_v3_v3(&pt_dst->x, &pt_src->x);
    pt_dst->pressure = pt_src->pressure;
    pt_dst->strength = pt_src->strength;
    pt_dst->uv_fac = 1.0f;
    pt_dst->uv_rot = 0;
  }

  BKE_gpencil_stroke_to_view_space(gps_temp, viewmat, diff_mat);
  int num_perimeter_points = 0;
  ListBase *perimeter_points = gpencil_stroke_perimeter_ex(
      gpd, gpl, gps_temp, subdivisions, thickness_chg, &num_perimeter_points);

  if (num_perimeter_points == 0) {
    return nullptr;
  }

  /* Create new stroke. */
  bGPDstroke *perimeter_stroke = BKE_gpencil_stroke_new(gps_temp->mat_nr, num_perimeter_points, 1);

  int i = 0;
  LISTBASE_FOREACH_INDEX (tPerimeterPoint *, curr, perimeter_points, i) {
    bGPDspoint *pt = &perimeter_stroke->points[i];

    copy_v3_v3(&pt->x, &curr->x);
    pt->pressure = 0.0f;
    pt->strength = 1.0f;

    pt->flag |= GP_SPOINT_SELECT;
  }

  BKE_gpencil_stroke_from_view_space(perimeter_stroke, viewinv, diff_mat);

  /* Free temp data. */
  BLI_freelistN(perimeter_points);
  MEM_freeN(perimeter_points);

  /* Triangles cache needs to be recalculated. */
  BKE_gpencil_stroke_geometry_update(gpd, perimeter_stroke);

  perimeter_stroke->flag |= GP_STROKE_SELECT | GP_STROKE_CYCLIC;

  BKE_gpencil_free_stroke(gps_temp);

  return perimeter_stroke;
}

float BKE_gpencil_stroke_average_pressure_get(bGPDstroke *gps)
{

  if (gps->totpoints == 1) {
    return gps->points[0].pressure;
  }

  float tot = 0.0f;
  for (int i = 0; i < gps->totpoints; i++) {
    const bGPDspoint *pt = &gps->points[i];
    tot += pt->pressure;
  }

  return tot / float(gps->totpoints);
}

float BKE_gpencil_stroke_max_pressure_get(bGPDstroke *gps)
{
  if (gps->totpoints == 1) {
    return gps->points[0].pressure;
  }

  float max_pressure = 0.0f;
  for (int i = 0; i < gps->totpoints; i++) {
    const bGPDspoint *pt = &gps->points[i];
    if (pt->pressure > max_pressure) {
      max_pressure = pt->pressure;
    }
  }

  return max_pressure;
}

bool BKE_gpencil_stroke_is_pressure_constant(bGPDstroke *gps)
{
  if (gps->totpoints == 1) {
    return true;
  }

  const float first_pressure = gps->points[0].pressure;
  for (int i = 0; i < gps->totpoints; i++) {
    const bGPDspoint *pt = &gps->points[i];
    if (pt->pressure != first_pressure) {
      return false;
    }
  }

  return true;
}

/** \} */<|MERGE_RESOLUTION|>--- conflicted
+++ resolved
@@ -2829,13 +2829,8 @@
         }
       }
       /* If has only 3 points subdivide. */
-<<<<<<< HEAD
-      if (poly.totloop == 3) {
+      if (poly.size() == 3) {
         BKE_gpencil_stroke_subdivide(gpd, gps_fill, 1, GP_SUBDIV_SIMPLE, false);
-=======
-      if (poly.size() == 3) {
-        BKE_gpencil_stroke_subdivide(gpd, gps_fill, 1, GP_SUBDIV_SIMPLE);
->>>>>>> 11ba8c6a
       }
 
       BKE_gpencil_stroke_geometry_update(gpd, gps_fill);

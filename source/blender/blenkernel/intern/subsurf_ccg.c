--- conflicted
+++ resolved
@@ -1146,9 +1146,6 @@
 	ccgFaceIterator_free(fi);
 	glEnd();
 }
-<<<<<<< HEAD
-static void ccgDM_drawEdges(DerivedMesh *dm, int drawLooseEdges, int drawAllEdges) {
-=======
 
 static void ccgdm_pbvh_update(CCGDerivedMesh *ccgdm)
 {
@@ -1166,7 +1163,6 @@
 }
 
 static void ccgDM_drawEdges(DerivedMesh *dm, int drawLooseEdges, int UNUSED(drawAllEdges)) {
->>>>>>> 6d201907
 	CCGDerivedMesh *ccgdm = (CCGDerivedMesh*) dm;
 	CCGSubSurf *ss = ccgdm->ss;
 	CCGEdgeIterator *ei = ccgSubSurf_getEdgeIterator(ss);

--- conflicted
+++ resolved
@@ -2655,11 +2655,7 @@
   BLI_listbase_clear(bev);
 }
 
-<<<<<<< HEAD
-void BKE_curve_bevelList_make(Object *ob, const ListBase *nurbs, bool for_render)
-=======
 void BKE_curve_bevelList_make(Object *ob, const ListBase *nurbs, const bool for_render)
->>>>>>> dc0c8133
 {
   /*
    * - convert all curves to polys, with indication of resol and flags for double-vertices

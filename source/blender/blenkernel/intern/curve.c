--- conflicted
+++ resolved
@@ -69,39 +69,6 @@
                       short cox, short coy,
                       float *lambda, float *mu, float vec[3]);
 
-<<<<<<< HEAD
-=======
-void BKE_curve_unlink(Curve *cu)
-{
-	int a;
-
-	for (a = 0; a < cu->totcol; a++) {
-		if (cu->mat[a])
-			id_us_min(&cu->mat[a]->id);
-		cu->mat[a] = NULL;
-	}
-	if (cu->vfont)
-		id_us_min(&cu->vfont->id);
-	cu->vfont = NULL;
-
-	if (cu->vfontb)
-		id_us_min(&cu->vfontb->id);
-	cu->vfontb = NULL;
-
-	if (cu->vfonti)
-		id_us_min(&cu->vfonti->id);
-	cu->vfonti = NULL;
-
-	if (cu->vfontbi)
-		id_us_min(&cu->vfontbi->id);
-	cu->vfontbi = NULL;
-
-	if (cu->key)
-		id_us_min(&cu->key->id);
-	cu->key = NULL;
-}
-
->>>>>>> 7bb16a5c
 /* frees editcurve entirely */
 void BKE_curve_editfont_free(Curve *cu)
 {

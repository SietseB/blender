/*
 * ***** BEGIN GPL LICENSE BLOCK *****
 *
 * This program is free software; you can redistribute it and/or
 * modify it under the terms of the GNU General Public License
 * as published by the Free Software Foundation; either version 2
 * of the License, or (at your option) any later version.
 *
 * This program is distributed in the hope that it will be useful,
 * but WITHOUT ANY WARRANTY; without even the implied warranty of
 * MERCHANTABILITY or FITNESS FOR A PARTICULAR PURPOSE.  See the
 * GNU General Public License for more details.
 *
 * You should have received a copy of the GNU General Public License
 * along with this program; if not, write to the Free Software Foundation,
 * Inc., 51 Franklin Street, Fifth Floor, Boston, MA 02110-1301, USA.
 *
 * The Original Code is Copyright (C) 2001-2002 by NaN Holding BV.
 * All rights reserved.
 *
 * The Original Code is: all of this file.
 *
 * Contributor(s): none yet.
 *
 * ***** END GPL LICENSE BLOCK *****
 */

/** \file blender/blenkernel/intern/blender.c
 *  \ingroup bke
 *
 * Application level startup/shutdown functionality.
 */

#include <stdlib.h>
#include <stdio.h>
#include <string.h>

#include "MEM_guardedalloc.h"

#include "BLI_string.h"
#include "BLI_listbase.h"
#include "BLI_utildefines.h"
#include "BLI_callbacks.h"

#include "RNA_access.h"

#include "IMB_imbuf.h"
#include "IMB_moviecache.h"

<<<<<<< HEAD
#include "BKE_asset_engine.h"
=======
#include "BKE_addon.h"
>>>>>>> 147c24ae
#include "BKE_blender.h"  /* own include */
#include "BKE_blender_version.h"  /* own include */
#include "BKE_blendfile.h"
#include "BKE_brush.h"
#include "BKE_cachefile.h"
#include "BKE_context.h"
#include "BKE_global.h"
#include "BKE_idprop.h"
#include "BKE_image.h"
#include "BKE_layer.h"
#include "BKE_library.h"
#include "BKE_node.h"
#include "BKE_report.h"
#include "BKE_scene.h"
#include "BKE_screen.h"
#include "BKE_sequencer.h"

#include "DEG_depsgraph.h"

#include "RE_pipeline.h"
#include "RE_render_ext.h"

#include "BLF_api.h"


Global G;
UserDef U;

char versionstr[48] = "";

/* ********** free ********** */

/* only to be called on exit blender */
void BKE_blender_free(void)
{
	/* samples are in a global list..., also sets G.main->sound->sample NULL */
	BKE_main_free(G.main);
	G.main = NULL;

	BKE_spacetypes_free();      /* after free main, it uses space callbacks */
	
	IMB_exit();
	BKE_cachefiles_exit();
	BKE_images_exit();
	DEG_free_node_types();

	BKE_brush_system_exit();
	RE_texture_rng_exit();	

	BLI_callback_global_finalize();

	BKE_sequencer_cache_destruct();
	IMB_moviecache_destruct();

	BKE_layer_exit();
	
	free_nodesystem();
}

void BKE_blender_version_string(char *version_str, size_t maxncpy, short version, short subversion, bool v_prefix, bool include_subversion)
{
	const char *prefix = v_prefix ? "v" : "";

	if (include_subversion && subversion > 0) {
		BLI_snprintf(version_str, maxncpy, "%s%d.%02d.%d", prefix, version / 100, version % 100, subversion);
	}
	else {
		BLI_snprintf(version_str, maxncpy, "%s%d.%02d", prefix, version / 100, version % 100);
	}
}

void BKE_blender_globals_init(void)
{
	memset(&G, 0, sizeof(Global));
	
	U.savetime = 1;

	G.main = BKE_main_new();

	strcpy(G.ima, "//");

	BKE_blender_version_string(versionstr, sizeof(versionstr), BLENDER_VERSION, BLENDER_SUBVERSION, true, true);

#ifndef WITH_PYTHON_SECURITY /* default */
	G.f |= G_SCRIPT_AUTOEXEC;
#else
	G.f &= ~G_SCRIPT_AUTOEXEC;
#endif
}

void BKE_blender_globals_clear(void)
{
	BKE_main_free(G.main);          /* free all lib data */

	G.main = NULL;
}

/***/

static void keymap_item_free(wmKeyMapItem *kmi)
{
	if (kmi->properties) {
		IDP_FreeProperty(kmi->properties);
		MEM_freeN(kmi->properties);
	}
	if (kmi->ptr)
		MEM_freeN(kmi->ptr);
}

void BKE_blender_userdef_data_swap(UserDef *userdef_a, UserDef *userdef_b)
{
	SWAP(UserDef, *userdef_a, *userdef_b);
}

void BKE_blender_userdef_data_set(UserDef *userdef)
{
	BKE_blender_userdef_data_swap(&U, userdef);
	BKE_blender_userdef_data_free(userdef, true);
}

void BKE_blender_userdef_data_set_and_free(UserDef *userdef)
{
	BKE_blender_userdef_data_set(userdef);
	MEM_freeN(userdef);
}

static void userdef_free_keymaps(UserDef *userdef)
{
	for (wmKeyMap *km = userdef->user_keymaps.first, *km_next; km; km = km_next) {
		km_next = km->next;
		for (wmKeyMapDiffItem *kmdi = km->diff_items.first; kmdi; kmdi = kmdi->next) {
			if (kmdi->add_item) {
				keymap_item_free(kmdi->add_item);
				MEM_freeN(kmdi->add_item);
			}
			if (kmdi->remove_item) {
				keymap_item_free(kmdi->remove_item);
				MEM_freeN(kmdi->remove_item);
			}
		}

		for (wmKeyMapItem *kmi = km->items.first; kmi; kmi = kmi->next) {
			keymap_item_free(kmi);
		}

		BLI_freelistN(&km->diff_items);
		BLI_freelistN(&km->items);

		MEM_freeN(km);
	}
	BLI_listbase_clear(&userdef->user_keymaps);
}

static void userdef_free_addons(UserDef *userdef)
{
	for (bAddon *addon = userdef->addons.first, *addon_next; addon; addon = addon_next) {
		addon_next = addon->next;
		BKE_addon_free(addon);
	}
	BLI_listbase_clear(&userdef->addons);
}

/**
 * When loading a new userdef from file,
 * or when exiting Blender.
 */
void BKE_blender_userdef_data_free(UserDef *userdef, bool clear_fonts)
{
#define U _invalid_access_ /* ensure no accidental global access */
#ifdef U  /* quiet warning */
#endif

	userdef_free_keymaps(userdef);
	userdef_free_addons(userdef);

	if (clear_fonts) {
		for (uiFont *font = userdef->uifonts.first; font; font = font->next) {
			BLF_unload_id(font->blf_id);
		}
		BLF_default_set(-1);
	}

	BLI_freelistN(&userdef->autoexec_paths);

	BLI_freelistN(&userdef->uistyles);
	BLI_freelistN(&userdef->uifonts);
	BLI_freelistN(&userdef->themes);

#undef U
}

/**
 * Write U from userdef.
 * This function defines which settings a template will override for the user preferences.
 */
void BKE_blender_userdef_app_template_data_swap(UserDef *userdef_a, UserDef *userdef_b)
{
	/* TODO:
	 * - various minor settings (add as needed).
	 */

#define DATA_SWAP(id) \
	{ \
		UserDef userdef_tmp; \
		memcpy(&(userdef_tmp.id), &(userdef_a->id), sizeof(userdef_tmp.id)); \
		memcpy(&(userdef_a->id), &(userdef_b->id), sizeof(userdef_tmp.id)); \
		memcpy(&(userdef_b->id), &(userdef_tmp.id), sizeof(userdef_tmp.id)); \
	}

#define LIST_SWAP(id) { \
	SWAP(ListBase, userdef_a->id, userdef_b->id); \
} ((void)0)

#define FLAG_SWAP(id, ty, flags) { \
	CHECK_TYPE(&(userdef_a->id), ty *); \
	const ty f = flags; \
	const ty a = userdef_a->id; \
	const ty b = userdef_b->id; \
	userdef_a->id = (userdef_a->id & ~f) | (b & f); \
	userdef_b->id = (userdef_b->id & ~f) | (a & f); \
} ((void)0)


	LIST_SWAP(uistyles);
	LIST_SWAP(uifonts);
	LIST_SWAP(themes);
	LIST_SWAP(addons);
	LIST_SWAP(user_keymaps);

	DATA_SWAP(light);

	DATA_SWAP(font_path_ui);
	DATA_SWAP(font_path_ui_mono);
	DATA_SWAP(keyconfigstr);

	DATA_SWAP(manipulator_flag);
	DATA_SWAP(app_flag);

	/* We could add others. */
	FLAG_SWAP(uiflag, int, USER_QUIT_PROMPT);

#undef SWAP_TYPELESS
#undef DATA_SWAP
#undef LIST_SWAP
#undef FLAG_SWAP
}

void BKE_blender_userdef_app_template_data_set(UserDef *userdef)
{
	BKE_blender_userdef_app_template_data_swap(&U, userdef);
	BKE_blender_userdef_data_free(userdef, true);
}

void BKE_blender_userdef_app_template_data_set_and_free(UserDef *userdef)
{
	BKE_blender_userdef_app_template_data_set(userdef);
	MEM_freeN(userdef);
}

/* *****************  testing for break ************* */

static void (*blender_test_break_cb)(void) = NULL;

void BKE_blender_callback_test_break_set(void (*func)(void))
{
	blender_test_break_cb = func;
}


int BKE_blender_test_break(void)
{
	if (!G.background) {
		if (blender_test_break_cb)
			blender_test_break_cb();
	}
	
	return (G.is_break == true);
}


/** \name Blender's AtExit
 *
 * \note Don't use MEM_mallocN so functions can be registered at any time.
 * \{ */

static struct AtExitData {
	struct AtExitData *next;

	void (*func)(void *user_data);
	void *user_data;
} *g_atexit = NULL;

void BKE_blender_atexit_register(void (*func)(void *user_data), void *user_data)
{
	struct AtExitData *ae = malloc(sizeof(*ae));
	ae->next = g_atexit;
	ae->func = func;
	ae->user_data = user_data;
	g_atexit = ae;
}

void BKE_blender_atexit_unregister(void (*func)(void *user_data), const void *user_data)
{
	struct AtExitData *ae = g_atexit;
	struct AtExitData **ae_p = &g_atexit;

	while (ae) {
		if ((ae->func == func) && (ae->user_data == user_data)) {
			*ae_p = ae->next;
			free(ae);
			return;
		}
		ae_p = &ae;
		ae = ae->next;
	}
}

void BKE_blender_atexit(void)
{
	struct AtExitData *ae = g_atexit, *ae_next;
	while (ae) {
		ae_next = ae->next;

		ae->func(ae->user_data);

		free(ae);
		ae = ae_next;
	}
	g_atexit = NULL;
}

/** \} */<|MERGE_RESOLUTION|>--- conflicted
+++ resolved
@@ -47,11 +47,8 @@
 #include "IMB_imbuf.h"
 #include "IMB_moviecache.h"
 
-<<<<<<< HEAD
+#include "BKE_addon.h"
 #include "BKE_asset_engine.h"
-=======
-#include "BKE_addon.h"
->>>>>>> 147c24ae
 #include "BKE_blender.h"  /* own include */
 #include "BKE_blender_version.h"  /* own include */
 #include "BKE_blendfile.h"

--- conflicted
+++ resolved
@@ -607,11 +607,7 @@
 	MEM_freeN(prim_bbc);
 }
 
-<<<<<<< HEAD
-void BKE_pbvh_add_ccgdm(PBVH *bvh, CCGDerivedMesh *ccgdm) {
-=======
 void BKE_pbvh_set_ccgdm(PBVH *bvh, CCGDerivedMesh *ccgdm) {
->>>>>>> 0ae1a1ed
 	bvh->ccgdm = ccgdm;
 }
 

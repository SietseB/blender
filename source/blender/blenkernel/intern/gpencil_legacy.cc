--- conflicted
+++ resolved
@@ -75,14 +75,6 @@
   }
 
   BKE_defgroup_copy_list(&gpd_dst->vertex_group_names, &gpd_src->vertex_group_names);
-
-  /* Duplicate morph targets. */
-  BLI_listbase_clear(&gpd_dst->morph_targets);
-  LISTBASE_FOREACH (bGPDmorph_target *, gpmt_src, &gpd_src->morph_targets) {
-    bGPDmorph_target *gpmt_dst = static_cast<bGPDmorph_target *>(MEM_dupallocN(gpmt_src));
-    gpmt_dst->prev = gpmt_dst->next = nullptr;
-    BLI_addtail(&gpd_dst->morph_targets, gpmt_dst);
-  }
 
   /* copy layers */
   BLI_listbase_clear(&gpd_dst->layers);
@@ -341,24 +333,6 @@
   gps->editcurve = nullptr;
 }
 
-void BKE_gpencil_free_stroke_morphs(bGPDstroke *gps)
-{
-  bGPDsmorph *gpsm_next = nullptr;
-
-  if (gps == nullptr) {
-    return;
-  }
-
-  for (bGPDsmorph *gpsm = static_cast<bGPDsmorph *>(gps->morphs.first); gpsm; gpsm = gpsm_next) {
-    gpsm_next = gpsm->next;
-
-    if (gpsm->point_deltas != nullptr) {
-      MEM_freeN(gpsm->point_deltas);
-    }
-    BLI_freelinkN(&gps->morphs, gpsm);
-  }
-}
-
 void BKE_gpencil_free_stroke(bGPDstroke *gps)
 {
   if (gps == nullptr) {
@@ -377,9 +351,6 @@
   }
   if (gps->editcurve != nullptr) {
     BKE_gpencil_free_stroke_editcurve(gps);
-  }
-  if (&gps->morphs != nullptr) {
-    BKE_gpencil_free_stroke_morphs(gps);
   }
 
   MEM_freeN(gps);
@@ -429,18 +400,6 @@
     BLI_freelinkN(&gpl->mask_layers, mask);
   }
 }
-
-void BKE_gpencil_free_layer_morphs(bGPDlayer *gpl)
-{
-  /* Free morphs. */
-  bGPDlmorph *morph_next = nullptr;
-  for (bGPDlmorph *morph = static_cast<bGPDlmorph *>(gpl->morphs.first); morph; morph = morph_next)
-  {
-    morph_next = morph->next;
-    BLI_freelinkN(&gpl->morphs, morph);
-  }
-}
-
 void BKE_gpencil_free_layers(ListBase *list)
 {
   bGPDlayer *gpl_next;
@@ -460,9 +419,6 @@
     /* Free masks. */
     BKE_gpencil_free_layer_masks(gpl);
 
-    /* Free morphs. */
-    BKE_gpencil_free_layer_morphs(gpl);
-
     BLI_freelinkN(list, gpl);
   }
 }
@@ -486,19 +442,6 @@
   MEM_SAFE_FREE(gpd->mat);
 
   BLI_freelistN(&gpd->vertex_group_names);
-<<<<<<< HEAD
-
-  BLI_freelistN(&gpd->morph_targets);
-
-  BKE_gpencil_free_update_cache(gpd);
-
-  /* free all data */
-  if (free_all) {
-    /* clear cache */
-    BKE_gpencil_batch_cache_free(gpd);
-  }
-=======
->>>>>>> d7dd2199
 }
 
 void BKE_gpencil_tag(bGPdata *gpd)
@@ -670,17 +613,6 @@
     gpl->vertex_paint_opacity = 1.0f;
     /* Enable onion skin. */
     gpl->onion_flag |= GP_LAYER_ONIONSKIN;
-
-    /* Ondine default layer settings */
-    gpl->ondine_flag = 0;
-    gpl->stroke_wetness = 0.2f;
-    gpl->stroke_dryness = 0.0f;
-    gpl->stroke_darkened_edge_width = 0.0f;
-    gpl->layer_darkened_edge_width = 0.0f;
-    gpl->darkened_edge_width_var = 50.0f;
-    gpl->darkened_edge_intensity = 0.8f;
-    gpl->watercolor_alpha_variation = 1.0f;
-    gpl->watercolor_color_variation = 1.0f;
   }
 
   /* auto-name */
@@ -755,21 +687,6 @@
   gpd->gstep = 1;
   gpd->gstep_next = 1;
 
-  /* Ondine watercolor additions */
-  gpd->ondine_flag = GP_ONDINE_WATERCOLOR;
-  gpd->randomize_seed_step = 0;
-  gpd->stroke_base_alpha = 0.95f;
-  gpd->watercolor_noise_strength_high = 1.0f;
-  gpd->layer_overlap_darkening = 0.1f;
-  gpd->stroke_overlap_darkening = 0.0f;
-  gpd->pparticle_speed_min = 0.8f;
-  gpd->pparticle_speed_max = 1.2f;
-  gpd->pparticle_len_min = 50;
-  gpd->pparticle_len_max = 65;
-  gpd->pparticle_hairiness = 0.3f;
-  gpd->dry_stroke_edge_jitter = 0.25f;
-  gpd->true_depth_threshold = 0.9f;
-
   return gpd;
 }
 
@@ -807,21 +724,6 @@
     }
     else {
       gps_dst->dvert = nullptr;
-    }
-
-    /* Copy morhps. */
-    BLI_listbase_clear(&gps_dst->morphs);
-    if (&gps_src->morphs != nullptr) {
-      LISTBASE_FOREACH (bGPDsmorph *, gpsm, &gps_src->morphs) {
-        bGPDsmorph *gpsm_dst = static_cast<bGPDsmorph *>(MEM_dupallocN(gpsm));
-        gpsm_dst->prev = gpsm_dst->next = nullptr;
-        gpsm_dst->point_deltas = nullptr;
-        if (gpsm->point_deltas != nullptr) {
-          gpsm_dst->point_deltas = static_cast<bGPDspoint_delta *>(
-              MEM_dupallocN(gpsm->point_deltas));
-        }
-        BLI_addtail(&gps_dst->morphs, gpsm_dst);
-      }
     }
   }
   else {
@@ -882,9 +784,6 @@
   /* Copy masks. */
   BKE_gpencil_layer_mask_copy(gpl_src, gpl_dst);
 
-  /* Copy morphs. */
-  BKE_gpencil_layer_morph_copy(gpl_src, gpl_dst);
-
   /* copy frames */
   BLI_listbase_clear(&gpl_dst->frames);
   if (dup_frames) {
@@ -1232,28 +1131,6 @@
   }
 }
 
-<<<<<<< HEAD
-void BKE_gpencil_layer_mask_cleanup(bGPdata *gpd, bGPDlayer *gpl)
-{
-  LISTBASE_FOREACH_MUTABLE (bGPDlayer_Mask *, mask, &gpl->mask_layers) {
-    if (BKE_gpencil_layer_named_get(gpd, mask->name) == nullptr) {
-      BKE_gpencil_layer_mask_remove(gpl, mask);
-    }
-  }
-}
-
-void BKE_gpencil_layer_morph_copy(const bGPDlayer *gpl_src, bGPDlayer *gpl_dst)
-{
-  BLI_listbase_clear(&gpl_dst->morphs);
-  LISTBASE_FOREACH (bGPDlmorph *, morph_src, &gpl_src->morphs) {
-    bGPDlmorph *morph_dst = static_cast<bGPDlmorph *>(MEM_dupallocN(morph_src));
-    morph_dst->prev = morph_dst->next = nullptr;
-    BLI_addtail(&gpl_dst->morphs, morph_dst);
-  }
-}
-
-=======
->>>>>>> d7dd2199
 static int gpencil_cb_cmp_frame(void *thunk, const void *a, const void *b)
 {
   const bGPDframe *frame_a = static_cast<const bGPDframe *>(a);
@@ -1362,9 +1239,6 @@
 
   /* Free Masks. */
   BKE_gpencil_free_layer_masks(gpl);
-
-  /* Free morphs. */
-  BKE_gpencil_free_layer_morphs(gpl);
 
   /* Remove any reference to that layer in masking lists. */
   BKE_gpencil_layer_mask_remove_ref(gpd, gpl->info);
@@ -1441,38 +1315,4 @@
   BKE_paint_palette_set(&ts->gp_vertexpaint->paint, palette);
 }
 
-bGPDmorph_target *BKE_gpencil_morph_target_active_get(bGPdata *gpd)
-{
-  /* error checking */
-  if (ELEM(nullptr, gpd, gpd->morph_targets.first)) {
-    return nullptr;
-  }
-
-  /* loop over morph target until found (assume only one active) */
-  LISTBASE_FOREACH (bGPDmorph_target *, gpmt, &gpd->morph_targets) {
-    if (gpmt->flag & GP_MORPH_TARGET_ACTIVE) {
-      return gpmt;
-    }
-  }
-
-  /* no active layer found */
-  return nullptr;
-}
-
-void BKE_gpencil_morph_target_active_set(bGPdata *gpd, bGPDmorph_target *active)
-{
-  /* error checking */
-  if (ELEM(nullptr, gpd, gpd->morph_targets.first, active)) {
-    return;
-  }
-
-  /* loop over morph targets deactivating all */
-  LISTBASE_FOREACH (bGPDmorph_target *, gpmt, &gpd->morph_targets) {
-    gpmt->flag &= ~GP_MORPH_TARGET_ACTIVE;
-  }
-
-  /* set as active one */
-  active->flag |= GP_MORPH_TARGET_ACTIVE;
-}
-
 /** \} */
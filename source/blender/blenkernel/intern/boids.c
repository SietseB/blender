/*
 * This program is free software; you can redistribute it and/or
 * modify it under the terms of the GNU General Public License
 * as published by the Free Software Foundation; either version 2
 * of the License, or (at your option) any later version.
 *
 * This program is distributed in the hope that it will be useful,
 * but WITHOUT ANY WARRANTY; without even the implied warranty of
 * MERCHANTABILITY or FITNESS FOR A PARTICULAR PURPOSE.  See the
 * GNU General Public License for more details.
 *
 * You should have received a copy of the GNU General Public License
 * along with this program; if not, write to the Free Software Foundation,
 * Inc., 51 Franklin Street, Fifth Floor, Boston, MA 02110-1301, USA.
 *
 * The Original Code is Copyright (C) 2009 by Janne Karhu.
 * All rights reserved.
 */

/** \file
 * \ingroup bke
 */

#include <math.h>
#include <string.h>

#include "MEM_guardedalloc.h"

#include "DNA_object_force_types.h"
#include "DNA_scene_types.h"

#include "BLI_blenlib.h"
#include "BLI_kdtree.h"
#include "BLI_math.h"
#include "BLI_rand.h"
#include "BLI_utildefines.h"

#include "BKE_boids.h"
#include "BKE_collision.h"
#include "BKE_effect.h"
#include "BKE_particle.h"
#include "BLI_kdopbvh.h"

#include "BKE_modifier.h"

#include "RNA_enum_types.h"

static float len_squared_v3v3_with_normal_bias(const float co_search[3],
                                               const float co_test[3],
                                               const void *user_data)
{
  const float *normal = user_data;
  float d[3], dist;

  sub_v3_v3v3(d, co_test, co_search);

  dist = len_squared_v3(d);

  /* Avoid head-on collisions. */
  if (dot_v3v3(d, normal) < 0.0f) {
    dist *= 10.0f;
  }
  return dist;
}

typedef struct BoidValues {
  float max_speed, max_acc;
  float max_ave, min_speed;
  float personal_space, jump_speed;
} BoidValues;

static bool apply_boid_rule(
    BoidBrainData *bbd, BoidRule *rule, BoidValues *val, ParticleData *pa, float fuzziness);

static bool rule_none(BoidRule *UNUSED(rule),
                      BoidBrainData *UNUSED(data),
                      BoidValues *UNUSED(val),
                      ParticleData *UNUSED(pa))
{
  return false;
}

static bool rule_goal_avoid(BoidRule *rule, BoidBrainData *bbd, BoidValues *val, ParticleData *pa)
{
  BoidRuleGoalAvoid *gabr = (BoidRuleGoalAvoid *)rule;
  BoidSettings *boids = bbd->part->boids;
  BoidParticle *bpa = pa->boid;
  EffectedPoint epoint;
  ListBase *effectors = bbd->sim->psys->effectors;
  EffectorCache *cur, *eff = NULL;
  EffectorCache temp_eff;
  EffectorData efd, cur_efd;
  float mul = (rule->type == eBoidRuleType_Avoid ? 1.0 : -1.0);
  float priority = 0.0f, len = 0.0f;
  bool ret = false;

  int p = 0;
  efd.index = cur_efd.index = &p;

  pd_point_from_particle(bbd->sim, pa, &pa->state, &epoint);

  /* first find out goal/predator with highest priority */
  if (effectors) {
    for (cur = effectors->first; cur; cur = cur->next) {
      Object *eob = cur->ob;
      PartDeflect *pd = cur->pd;

      if (gabr->ob && (rule->type != eBoidRuleType_Goal || gabr->ob != bpa->ground)) {
        if (gabr->ob == eob) {
          /* TODO: effectors with multiple points */
          if (get_effector_data(cur, &efd, &epoint, 0)) {
            if (cur->pd && cur->pd->forcefield == PFIELD_BOID) {
              priority = mul * pd->f_strength *
                         effector_falloff(cur, &efd, &epoint, bbd->part->effector_weights);
            }
            else {
              priority = 1.0;
            }

            eff = cur;
          }
          break;
        }
      }
      else if (rule->type == eBoidRuleType_Goal && eob == bpa->ground) {
        /* skip current object */
      }
      else if (pd->forcefield == PFIELD_BOID && mul * pd->f_strength > 0.0f &&
               get_effector_data(cur, &cur_efd, &epoint, 0)) {
        float temp = mul * pd->f_strength *
                     effector_falloff(cur, &cur_efd, &epoint, bbd->part->effector_weights);

        if (temp == 0.0f) {
          /* do nothing */
        }
        else if (temp > priority) {
          priority = temp;
          eff = cur;
          efd = cur_efd;
          len = efd.distance;
        }
        /* choose closest object with same priority */
        else if (temp == priority && efd.distance < len) {
          eff = cur;
          efd = cur_efd;
          len = efd.distance;
        }
      }
    }
  }

  /* if the object doesn't have effector data we have to fake it */
  if (eff == NULL && gabr->ob) {
    memset(&temp_eff, 0, sizeof(EffectorCache));
    temp_eff.ob = gabr->ob;
    temp_eff.depsgraph = bbd->sim->depsgraph;
    temp_eff.scene = bbd->sim->scene;
    eff = &temp_eff;
    get_effector_data(eff, &efd, &epoint, 0);
    priority = 1.0f;
  }

  /* then use that effector */
  if (priority > (rule->type == eBoidRuleType_Avoid ?
                      gabr->fear_factor :
                      0.0f)) { /* with avoid, factor is "fear factor" */
    Object *eob = eff->ob;
    PartDeflect *pd = eff->pd;
    float surface = (pd && pd->shape == PFIELD_SHAPE_SURFACE) ? 1.0f : 0.0f;

    if (gabr->options & BRULE_GOAL_AVOID_PREDICT) {
      /* estimate future location of target */
      get_effector_data(eff, &efd, &epoint, 1);

      mul_v3_fl(efd.vel, efd.distance / (val->max_speed * bbd->timestep));
      add_v3_v3(efd.loc, efd.vel);
      sub_v3_v3v3(efd.vec_to_point, pa->prev_state.co, efd.loc);
      efd.distance = len_v3(efd.vec_to_point);
    }

    if (rule->type == eBoidRuleType_Goal && boids->options & BOID_ALLOW_CLIMB && surface != 0.0f) {
      if (!bbd->goal_ob || bbd->goal_priority < priority) {
        bbd->goal_ob = eob;
        copy_v3_v3(bbd->goal_co, efd.loc);
        copy_v3_v3(bbd->goal_nor, efd.nor);
      }
    }
    else if ((rule->type == eBoidRuleType_Avoid) && (bpa->data.mode == eBoidMode_Climbing) &&
             (priority > 2.0f * gabr->fear_factor)) {
      /* detach from surface and try to fly away from danger */
      negate_v3_v3(efd.vec_to_point, bpa->gravity);
    }

    copy_v3_v3(bbd->wanted_co, efd.vec_to_point);
    mul_v3_fl(bbd->wanted_co, mul);

    bbd->wanted_speed = val->max_speed * priority;

    /* with goals factor is approach velocity factor */
    if (rule->type == eBoidRuleType_Goal && boids->landing_smoothness > 0.0f) {
      float len2 = 2.0f * len_v3(pa->prev_state.vel);

      surface *= pa->size * boids->height;

      if (len2 > 0.0f && efd.distance - surface < len2) {
        len2 = (efd.distance - surface) / len2;
        bbd->wanted_speed *= powf(len2, boids->landing_smoothness);
      }
    }

    ret = true;
  }

  return ret;
}

static bool rule_avoid_collision(BoidRule *rule,
                                 BoidBrainData *bbd,
                                 BoidValues *val,
                                 ParticleData *pa)
{
  const int raycast_flag = BVH_RAYCAST_DEFAULT & ~BVH_RAYCAST_WATERTIGHT;
  BoidRuleAvoidCollision *acbr = (BoidRuleAvoidCollision *)rule;
  KDTreeNearest_3d *ptn = NULL;
  ParticleTarget *pt;
  BoidParticle *bpa = pa->boid;
  ColliderCache *coll;
  float vec[3] = {0.0f, 0.0f, 0.0f}, loc[3] = {0.0f, 0.0f, 0.0f};
  float co1[3], vel1[3], co2[3], vel2[3];
  float len, t, inp, t_min = 2.0f;
  int n, neighbors = 0, nearest = 0;
  bool ret = 0;

  /* Check deflector objects first. */
  if (acbr->options & BRULE_ACOLL_WITH_DEFLECTORS && bbd->sim->colliders) {
    ParticleCollision col;
    BVHTreeRayHit hit;
    float radius = val->personal_space * pa->size, ray_dir[3];

    memset(&col, 0, sizeof(ParticleCollision));

    copy_v3_v3(col.co1, pa->prev_state.co);
    add_v3_v3v3(col.co2, pa->prev_state.co, pa->prev_state.vel);
    sub_v3_v3v3(ray_dir, col.co2, col.co1);
    mul_v3_fl(ray_dir, acbr->look_ahead);
    col.f = 0.0f;
    hit.index = -1;
    hit.dist = col.original_ray_length = normalize_v3(ray_dir);

    /* find out closest deflector object */
    for (coll = bbd->sim->colliders->first; coll; coll = coll->next) {
      /* don't check with current ground object */
      if (coll->ob == bpa->ground) {
        continue;
      }

      col.current = coll->ob;
      col.md = coll->collmd;

      if (col.md && col.md->bvhtree) {
        BLI_bvhtree_ray_cast_ex(col.md->bvhtree,
                                col.co1,
                                ray_dir,
                                radius,
                                &hit,
                                BKE_psys_collision_neartest_cb,
                                &col,
                                raycast_flag);
      }
    }
    /* then avoid that object */
    if (hit.index >= 0) {
      t = hit.dist / col.original_ray_length;

      /* avoid head-on collision */
      if (dot_v3v3(col.pce.nor, pa->prev_state.ave) < -0.99f) {
        /* don't know why, but uneven range [0.0, 1.0] */
        /* works much better than even [-1.0, 1.0] */
        bbd->wanted_co[0] = BLI_rng_get_float(bbd->rng);
        bbd->wanted_co[1] = BLI_rng_get_float(bbd->rng);
        bbd->wanted_co[2] = BLI_rng_get_float(bbd->rng);
      }
      else {
        copy_v3_v3(bbd->wanted_co, col.pce.nor);
      }

      mul_v3_fl(bbd->wanted_co, (1.0f - t) * val->personal_space * pa->size);

      bbd->wanted_speed = sqrtf(t) * len_v3(pa->prev_state.vel);
      bbd->wanted_speed = MAX2(bbd->wanted_speed, val->min_speed);

      return true;
    }
  }

  /* Check boids in own system. */
  if (acbr->options & BRULE_ACOLL_WITH_BOIDS) {
    neighbors = BLI_kdtree_3d_range_search_with_len_squared_cb(bbd->sim->psys->tree,
                                                               pa->prev_state.co,
                                                               &ptn,
                                                               acbr->look_ahead *
                                                                   len_v3(pa->prev_state.vel),
                                                               len_squared_v3v3_with_normal_bias,
                                                               pa->prev_state.ave);
    if (neighbors > 1) {
      for (n = 1; n < neighbors; n++) {
        copy_v3_v3(co1, pa->prev_state.co);
        copy_v3_v3(vel1, pa->prev_state.vel);
        copy_v3_v3(co2, (bbd->sim->psys->particles + ptn[n].index)->prev_state.co);
        copy_v3_v3(vel2, (bbd->sim->psys->particles + ptn[n].index)->prev_state.vel);

        sub_v3_v3v3(loc, co1, co2);

        sub_v3_v3v3(vec, vel1, vel2);

        inp = dot_v3v3(vec, vec);

        /* velocities not parallel */
        if (inp != 0.0f) {
          t = -dot_v3v3(loc, vec) / inp;
          /* cpa is not too far in the future so investigate further */
          if (t > 0.0f && t < t_min) {
            madd_v3_v3fl(co1, vel1, t);
            madd_v3_v3fl(co2, vel2, t);

            sub_v3_v3v3(vec, co2, co1);

            len = normalize_v3(vec);

            /* distance of cpa is close enough */
            if (len < 2.0f * val->personal_space * pa->size) {
              t_min = t;

              mul_v3_fl(vec, len_v3(vel1));
              mul_v3_fl(vec, (2.0f - t) / 2.0f);
              sub_v3_v3v3(bbd->wanted_co, vel1, vec);
              bbd->wanted_speed = len_v3(bbd->wanted_co);
              ret = 1;
            }
          }
        }
      }
    }
  }
  if (ptn) {
    MEM_freeN(ptn);
    ptn = NULL;
  }

  /* check boids in other systems */
  for (pt = bbd->sim->psys->targets.first; pt; pt = pt->next) {
    ParticleSystem *epsys = psys_get_target_system(bbd->sim->ob, pt);

    if (epsys) {
      BLI_assert(epsys->tree != NULL);
      neighbors = BLI_kdtree_3d_range_search_with_len_squared_cb(epsys->tree,
                                                                 pa->prev_state.co,
                                                                 &ptn,
                                                                 acbr->look_ahead *
                                                                     len_v3(pa->prev_state.vel),
                                                                 len_squared_v3v3_with_normal_bias,
                                                                 pa->prev_state.ave);

      if (neighbors > 0) {
        for (n = 0; n < neighbors; n++) {
          copy_v3_v3(co1, pa->prev_state.co);
          copy_v3_v3(vel1, pa->prev_state.vel);
          copy_v3_v3(co2, (epsys->particles + ptn[n].index)->prev_state.co);
          copy_v3_v3(vel2, (epsys->particles + ptn[n].index)->prev_state.vel);

          sub_v3_v3v3(loc, co1, co2);

          sub_v3_v3v3(vec, vel1, vel2);

          inp = dot_v3v3(vec, vec);

          /* velocities not parallel */
          if (inp != 0.0f) {
            t = -dot_v3v3(loc, vec) / inp;
            /* cpa is not too far in the future so investigate further */
            if (t > 0.0f && t < t_min) {
              madd_v3_v3fl(co1, vel1, t);
              madd_v3_v3fl(co2, vel2, t);

              sub_v3_v3v3(vec, co2, co1);

              len = normalize_v3(vec);

              /* distance of cpa is close enough */
              if (len < 2.0f * val->personal_space * pa->size) {
                t_min = t;

                mul_v3_fl(vec, len_v3(vel1));
                mul_v3_fl(vec, (2.0f - t) / 2.0f);
                sub_v3_v3v3(bbd->wanted_co, vel1, vec);
                bbd->wanted_speed = len_v3(bbd->wanted_co);
                ret = 1;
              }
            }
          }
        }
      }

      if (ptn) {
        MEM_freeN(ptn);
        ptn = NULL;
      }
    }
  }

  if (ptn && nearest == 0) {
    MEM_freeN(ptn);
  }

  return ret;
}
static bool rule_separate(BoidRule *UNUSED(rule),
                          BoidBrainData *bbd,
                          BoidValues *val,
                          ParticleData *pa)
{
  KDTreeNearest_3d *ptn = NULL;
  ParticleTarget *pt;
  float len = 2.0f * val->personal_space * pa->size + 1.0f;
  float vec[3] = {0.0f, 0.0f, 0.0f};
  int neighbors = BLI_kdtree_3d_range_search(
      bbd->sim->psys->tree, pa->prev_state.co, &ptn, 2.0f * val->personal_space * pa->size);
  bool ret = false;

  if (neighbors > 1 && ptn[1].dist != 0.0f) {
    sub_v3_v3v3(vec, pa->prev_state.co, bbd->sim->psys->particles[ptn[1].index].state.co);
    mul_v3_fl(vec, (2.0f * val->personal_space * pa->size - ptn[1].dist) / ptn[1].dist);
    add_v3_v3(bbd->wanted_co, vec);
    bbd->wanted_speed = val->max_speed;
    len = ptn[1].dist;
    ret = 1;
  }
  if (ptn) {
    MEM_freeN(ptn);
    ptn = NULL;
  }

  /* check other boid systems */
  for (pt = bbd->sim->psys->targets.first; pt; pt = pt->next) {
    ParticleSystem *epsys = psys_get_target_system(bbd->sim->ob, pt);

    if (epsys) {
      neighbors = BLI_kdtree_3d_range_search(
          epsys->tree, pa->prev_state.co, &ptn, 2.0f * val->personal_space * pa->size);

      if (neighbors > 0 && ptn[0].dist < len) {
        sub_v3_v3v3(vec, pa->prev_state.co, ptn[0].co);
        mul_v3_fl(vec, (2.0f * val->personal_space * pa->size - ptn[0].dist) / ptn[1].dist);
        add_v3_v3(bbd->wanted_co, vec);
        bbd->wanted_speed = val->max_speed;
        len = ptn[0].dist;
        ret = true;
      }

      if (ptn) {
        MEM_freeN(ptn);
        ptn = NULL;
      }
    }
  }
  return ret;
}
static bool rule_flock(BoidRule *UNUSED(rule),
                       BoidBrainData *bbd,
                       BoidValues *UNUSED(val),
                       ParticleData *pa)
{
  KDTreeNearest_3d ptn[11];
  float vec[3] = {0.0f, 0.0f, 0.0f}, loc[3] = {0.0f, 0.0f, 0.0f};
  int neighbors = BLI_kdtree_3d_find_nearest_n_with_len_squared_cb(
      bbd->sim->psys->tree,
      pa->state.co,
      ptn,
      ARRAY_SIZE(ptn),
      len_squared_v3v3_with_normal_bias,
      pa->prev_state.ave);
  int n;
  bool ret = false;

  if (neighbors > 1) {
    for (n = 1; n < neighbors; n++) {
      add_v3_v3(loc, bbd->sim->psys->particles[ptn[n].index].prev_state.co);
      add_v3_v3(vec, bbd->sim->psys->particles[ptn[n].index].prev_state.vel);
    }

    mul_v3_fl(loc, 1.0f / ((float)neighbors - 1.0f));
    mul_v3_fl(vec, 1.0f / ((float)neighbors - 1.0f));

    sub_v3_v3(loc, pa->prev_state.co);
    sub_v3_v3(vec, pa->prev_state.vel);

    add_v3_v3(bbd->wanted_co, vec);
    add_v3_v3(bbd->wanted_co, loc);
    bbd->wanted_speed = len_v3(bbd->wanted_co);

    ret = true;
  }
  return ret;
}
static bool rule_follow_leader(BoidRule *rule,
                               BoidBrainData *bbd,
                               BoidValues *val,
                               ParticleData *pa)
{
  BoidRuleFollowLeader *flbr = (BoidRuleFollowLeader *)rule;
  float vec[3] = {0.0f, 0.0f, 0.0f}, loc[3] = {0.0f, 0.0f, 0.0f};
  float mul, len;
  int n = (flbr->queue_size <= 1) ? bbd->sim->psys->totpart : flbr->queue_size;
  int i, p = pa - bbd->sim->psys->particles;
  bool ret = false;

  if (flbr->ob) {
    float vec2[3], t;

    /* first check we're not blocking the leader */
    sub_v3_v3v3(vec, flbr->loc, flbr->oloc);
    mul_v3_fl(vec, 1.0f / bbd->timestep);

    sub_v3_v3v3(loc, pa->prev_state.co, flbr->oloc);

    mul = dot_v3v3(vec, vec);

    /* leader is not moving */
    if (mul < 0.01f) {
      len = len_v3(loc);
      /* too close to leader */
      if (len < 2.0f * val->personal_space * pa->size) {
        copy_v3_v3(bbd->wanted_co, loc);
        bbd->wanted_speed = val->max_speed;
        return true;
      }
    }
    else {
      t = dot_v3v3(loc, vec) / mul;

      /* possible blocking of leader in near future */
      if (t > 0.0f && t < 3.0f) {
        copy_v3_v3(vec2, vec);
        mul_v3_fl(vec2, t);

        sub_v3_v3v3(vec2, loc, vec2);

        len = len_v3(vec2);

        if (len < 2.0f * val->personal_space * pa->size) {
          copy_v3_v3(bbd->wanted_co, vec2);
          bbd->wanted_speed = val->max_speed * (3.0f - t) / 3.0f;
          return true;
        }
      }
    }

    /* not blocking so try to follow leader */
    if (p && flbr->options & BRULE_LEADER_IN_LINE) {
      copy_v3_v3(vec, bbd->sim->psys->particles[p - 1].prev_state.vel);
      copy_v3_v3(loc, bbd->sim->psys->particles[p - 1].prev_state.co);
    }
    else {
      copy_v3_v3(loc, flbr->oloc);
      sub_v3_v3v3(vec, flbr->loc, flbr->oloc);
      mul_v3_fl(vec, 1.0f / bbd->timestep);
    }

    /* fac is seconds behind leader */
    madd_v3_v3fl(loc, vec, -flbr->distance);

    sub_v3_v3v3(bbd->wanted_co, loc, pa->prev_state.co);
    bbd->wanted_speed = len_v3(bbd->wanted_co);

    ret = true;
  }
  else if (p % n) {
    float vec2[3], t, t_min = 3.0f;

    /* first check we're not blocking any leaders */
    for (i = 0; i < bbd->sim->psys->totpart; i += n) {
      copy_v3_v3(vec, bbd->sim->psys->particles[i].prev_state.vel);

      sub_v3_v3v3(loc, pa->prev_state.co, bbd->sim->psys->particles[i].prev_state.co);

      mul = dot_v3v3(vec, vec);

      /* leader is not moving */
      if (mul < 0.01f) {
        len = len_v3(loc);
        /* too close to leader */
        if (len < 2.0f * val->personal_space * pa->size) {
          copy_v3_v3(bbd->wanted_co, loc);
          bbd->wanted_speed = val->max_speed;
          return true;
        }
      }
      else {
        t = dot_v3v3(loc, vec) / mul;

        /* possible blocking of leader in near future */
        if (t > 0.0f && t < t_min) {
          copy_v3_v3(vec2, vec);
          mul_v3_fl(vec2, t);

          sub_v3_v3v3(vec2, loc, vec2);

          len = len_v3(vec2);

          if (len < 2.0f * val->personal_space * pa->size) {
            t_min = t;
            copy_v3_v3(bbd->wanted_co, loc);
            bbd->wanted_speed = val->max_speed * (3.0f - t) / 3.0f;
            ret = true;
          }
        }
      }
    }

    if (ret) {
      return true;
    }

    /* not blocking so try to follow leader */
    if (flbr->options & BRULE_LEADER_IN_LINE) {
      copy_v3_v3(vec, bbd->sim->psys->particles[p - 1].prev_state.vel);
      copy_v3_v3(loc, bbd->sim->psys->particles[p - 1].prev_state.co);
    }
    else {
      copy_v3_v3(vec, bbd->sim->psys->particles[p - p % n].prev_state.vel);
      copy_v3_v3(loc, bbd->sim->psys->particles[p - p % n].prev_state.co);
    }

    /* fac is seconds behind leader */
    madd_v3_v3fl(loc, vec, -flbr->distance);

    sub_v3_v3v3(bbd->wanted_co, loc, pa->prev_state.co);
    bbd->wanted_speed = len_v3(bbd->wanted_co);

    ret = true;
  }

  return ret;
}
static bool rule_average_speed(BoidRule *rule,
                               BoidBrainData *bbd,
                               BoidValues *val,
                               ParticleData *pa)
{
  BoidParticle *bpa = pa->boid;
  BoidRuleAverageSpeed *asbr = (BoidRuleAverageSpeed *)rule;
  float vec[3] = {0.0f, 0.0f, 0.0f};

  if (asbr->wander > 0.0f) {
    /* abuse pa->r_ave for wandering */
    bpa->wander[0] += asbr->wander * (-1.0f + 2.0f * BLI_rng_get_float(bbd->rng));
    bpa->wander[1] += asbr->wander * (-1.0f + 2.0f * BLI_rng_get_float(bbd->rng));
    bpa->wander[2] += asbr->wander * (-1.0f + 2.0f * BLI_rng_get_float(bbd->rng));

    normalize_v3(bpa->wander);

    copy_v3_v3(vec, bpa->wander);

    mul_qt_v3(pa->prev_state.rot, vec);

    copy_v3_v3(bbd->wanted_co, pa->prev_state.ave);

    mul_v3_fl(bbd->wanted_co, 1.1f);

    add_v3_v3(bbd->wanted_co, vec);

    /* leveling */
    if (asbr->level > 0.0f && psys_uses_gravity(bbd->sim)) {
      project_v3_v3v3(vec, bbd->wanted_co, bbd->sim->scene->physics_settings.gravity);
      mul_v3_fl(vec, asbr->level);
      sub_v3_v3(bbd->wanted_co, vec);
    }
  }
  else {
    copy_v3_v3(bbd->wanted_co, pa->prev_state.ave);

    /* may happen at birth */
    if (dot_v2v2(bbd->wanted_co, bbd->wanted_co) == 0.0f) {
      bbd->wanted_co[0] = 2.0f * (0.5f - BLI_rng_get_float(bbd->rng));
      bbd->wanted_co[1] = 2.0f * (0.5f - BLI_rng_get_float(bbd->rng));
      bbd->wanted_co[2] = 2.0f * (0.5f - BLI_rng_get_float(bbd->rng));
    }

    /* leveling */
    if (asbr->level > 0.0f && psys_uses_gravity(bbd->sim)) {
      project_v3_v3v3(vec, bbd->wanted_co, bbd->sim->scene->physics_settings.gravity);
      mul_v3_fl(vec, asbr->level);
      sub_v3_v3(bbd->wanted_co, vec);
    }
  }
  bbd->wanted_speed = asbr->speed * val->max_speed;

  return true;
}
static bool rule_fight(BoidRule *rule, BoidBrainData *bbd, BoidValues *val, ParticleData *pa)
{
  BoidRuleFight *fbr = (BoidRuleFight *)rule;
  KDTreeNearest_3d *ptn = NULL;
  ParticleTarget *pt;
  ParticleData *epars;
  ParticleData *enemy_pa = NULL;
  BoidParticle *bpa;
  /* friends & enemies */
  float closest_enemy[3] = {0.0f, 0.0f, 0.0f};
  float closest_dist = fbr->distance + 1.0f;
  float f_strength = 0.0f, e_strength = 0.0f;
  float health = 0.0f;
  int n;
  bool ret = false;

  /* calculate own group strength */
  int neighbors = BLI_kdtree_3d_range_search(
      bbd->sim->psys->tree, pa->prev_state.co, &ptn, fbr->distance);
  for (n = 0; n < neighbors; n++) {
    bpa = bbd->sim->psys->particles[ptn[n].index].boid;
    health += bpa->data.health;
  }

  f_strength += bbd->part->boids->strength * health;

  if (ptn) {
    MEM_freeN(ptn);
    ptn = NULL;
  }

  /* add other friendlies and calculate enemy strength and find closest enemy */
  for (pt = bbd->sim->psys->targets.first; pt; pt = pt->next) {
    ParticleSystem *epsys = psys_get_target_system(bbd->sim->ob, pt);
    if (epsys) {
      epars = epsys->particles;

      neighbors = BLI_kdtree_3d_range_search(epsys->tree, pa->prev_state.co, &ptn, fbr->distance);

      health = 0.0f;

      for (n = 0; n < neighbors; n++) {
        bpa = epars[ptn[n].index].boid;
        health += bpa->data.health;

        if (n == 0 && pt->mode == PTARGET_MODE_ENEMY && ptn[n].dist < closest_dist) {
          copy_v3_v3(closest_enemy, ptn[n].co);
          closest_dist = ptn[n].dist;
          enemy_pa = epars + ptn[n].index;
        }
      }
      if (pt->mode == PTARGET_MODE_ENEMY) {
        e_strength += epsys->part->boids->strength * health;
      }
      else if (pt->mode == PTARGET_MODE_FRIEND) {
        f_strength += epsys->part->boids->strength * health;
      }

      if (ptn) {
        MEM_freeN(ptn);
        ptn = NULL;
      }
    }
  }
  /* decide action if enemy presence found */
  if (e_strength > 0.0f) {
    sub_v3_v3v3(bbd->wanted_co, closest_enemy, pa->prev_state.co);

    /* attack if in range */
    if (closest_dist <= bbd->part->boids->range + pa->size + enemy_pa->size) {
      float damage = BLI_rng_get_float(bbd->rng);
      float enemy_dir[3];

      normalize_v3_v3(enemy_dir, bbd->wanted_co);

      /* fight mode */
      bbd->wanted_speed = 0.0f;

      /* must face enemy to fight */
      if (dot_v3v3(pa->prev_state.ave, enemy_dir) > 0.5f) {
        bpa = enemy_pa->boid;
        bpa->data.health -= bbd->part->boids->strength * bbd->timestep *
                            ((1.0f - bbd->part->boids->accuracy) * damage +
                             bbd->part->boids->accuracy);
      }
    }
    else {
      /* approach mode */
      bbd->wanted_speed = val->max_speed;
    }

    /* check if boid doesn't want to fight */
    bpa = pa->boid;
    if (bpa->data.health / bbd->part->boids->health * bbd->part->boids->aggression <
        e_strength / f_strength) {
      /* decide to flee */
      if (closest_dist < fbr->flee_distance * fbr->distance) {
        negate_v3(bbd->wanted_co);
        bbd->wanted_speed = val->max_speed;
      }
      else { /* wait for better odds */
        bbd->wanted_speed = 0.0f;
      }
    }

    ret = true;
  }

  return ret;
}

typedef bool (*boid_rule_cb)(BoidRule *rule,
                             BoidBrainData *data,
                             BoidValues *val,
                             ParticleData *pa);

static boid_rule_cb boid_rules[] = {
    rule_none,
    rule_goal_avoid,
    rule_goal_avoid,
    rule_avoid_collision,
    rule_separate,
    rule_flock,
    rule_follow_leader,
    rule_average_speed,
    rule_fight,
#if 0
    rule_help,
    rule_protect,
    rule_hide,
    rule_follow_path,
    rule_follow_wall,
#endif
};

static void set_boid_values(BoidValues *val, BoidSettings *boids, ParticleData *pa)
{
  BoidParticle *bpa = pa->boid;

  if (ELEM(bpa->data.mode, eBoidMode_OnLand, eBoidMode_Climbing)) {
    val->max_speed = boids->land_max_speed * bpa->data.health / boids->health;
    val->max_acc = boids->land_max_acc * val->max_speed;
    val->max_ave = boids->land_max_ave * (float)M_PI * bpa->data.health / boids->health;
    val->min_speed = 0.0f; /* no minimum speed on land */
    val->personal_space = boids->land_personal_space;
    val->jump_speed = boids->land_jump_speed * bpa->data.health / boids->health;
  }
  else {
    val->max_speed = boids->air_max_speed * bpa->data.health / boids->health;
    val->max_acc = boids->air_max_acc * val->max_speed;
    val->max_ave = boids->air_max_ave * (float)M_PI * bpa->data.health / boids->health;
    val->min_speed = boids->air_min_speed * boids->air_max_speed;
    val->personal_space = boids->air_personal_space;
    val->jump_speed = 0.0f; /* no jumping in air */
  }
}

static Object *boid_find_ground(BoidBrainData *bbd,
                                ParticleData *pa,
                                float ground_co[3],
                                float ground_nor[3])
{
  const int raycast_flag = BVH_RAYCAST_DEFAULT & ~BVH_RAYCAST_WATERTIGHT;
  BoidParticle *bpa = pa->boid;

  if (bpa->data.mode == eBoidMode_Climbing) {
    SurfaceModifierData *surmd = NULL;
    float x[3], v[3];

    surmd = (SurfaceModifierData *)BKE_modifiers_findby_type(bpa->ground, eModifierType_Surface);

    /* take surface velocity into account */
    closest_point_on_surface(surmd, pa->state.co, x, NULL, v);
    add_v3_v3(x, v);

    /* get actual position on surface */
    closest_point_on_surface(surmd, x, ground_co, ground_nor, NULL);

    return bpa->ground;
  }

  const float zvec[3] = {0.0f, 0.0f, 2000.0f};
  ParticleCollision col;
  ColliderCache *coll;
  BVHTreeRayHit hit;
  float radius = 0.0f, t, ray_dir[3];

  if (!bbd->sim->colliders) {
    return NULL;
  }

  memset(&col, 0, sizeof(ParticleCollision));

  /* first try to find below boid */
  copy_v3_v3(col.co1, pa->state.co);
  sub_v3_v3v3(col.co2, pa->state.co, zvec);
  sub_v3_v3v3(ray_dir, col.co2, col.co1);
  col.f = 0.0f;
  hit.index = -1;
  hit.dist = col.original_ray_length = normalize_v3(ray_dir);
  col.pce.inside = 0;

  for (coll = bbd->sim->colliders->first; coll; coll = coll->next) {
    col.current = coll->ob;
    col.md = coll->collmd;
    col.fac1 = col.fac2 = 0.0f;

    if (col.md && col.md->bvhtree) {
      BLI_bvhtree_ray_cast_ex(col.md->bvhtree,
                              col.co1,
                              ray_dir,
                              radius,
                              &hit,
                              BKE_psys_collision_neartest_cb,
                              &col,
                              raycast_flag);
    }
  }
  /* then use that object */
  if (hit.index >= 0) {
    t = hit.dist / col.original_ray_length;
    interp_v3_v3v3(ground_co, col.co1, col.co2, t);
    normalize_v3_v3(ground_nor, col.pce.nor);
    return col.hit;
  }

  /* couldn't find below, so find upmost deflector object */
  add_v3_v3v3(col.co1, pa->state.co, zvec);
  sub_v3_v3v3(col.co2, pa->state.co, zvec);
  sub_v3_v3(col.co2, zvec);
  sub_v3_v3v3(ray_dir, col.co2, col.co1);
  col.f = 0.0f;
  hit.index = -1;
  hit.dist = col.original_ray_length = normalize_v3(ray_dir);

  for (coll = bbd->sim->colliders->first; coll; coll = coll->next) {
    col.current = coll->ob;
    col.md = coll->collmd;

    if (col.md && col.md->bvhtree) {
      BLI_bvhtree_ray_cast_ex(col.md->bvhtree,
                              col.co1,
                              ray_dir,
                              radius,
                              &hit,
                              BKE_psys_collision_neartest_cb,
                              &col,
                              raycast_flag);
    }
  }
  /* then use that object */
  if (hit.index >= 0) {
    t = hit.dist / col.original_ray_length;
    interp_v3_v3v3(ground_co, col.co1, col.co2, t);
    normalize_v3_v3(ground_nor, col.pce.nor);
    return col.hit;
  }

  /* default to z=0 */
  copy_v3_v3(ground_co, pa->state.co);
  ground_co[2] = 0;
  ground_nor[0] = ground_nor[1] = 0.0f;
  ground_nor[2] = 1.0f;
  return NULL;
}
static bool boid_rule_applies(ParticleData *pa, BoidSettings *UNUSED(boids), BoidRule *rule)
{
  BoidParticle *bpa = pa->boid;

  if (rule == NULL) {
    return false;
  }

  if (ELEM(bpa->data.mode, eBoidMode_OnLand, eBoidMode_Climbing) &&
      rule->flag & BOIDRULE_ON_LAND) {
    return true;
  }

  if (bpa->data.mode == eBoidMode_InAir && rule->flag & BOIDRULE_IN_AIR) {
    return true;
  }

  return false;
}
void boids_precalc_rules(ParticleSettings *part, float cfra)
{
  BoidState *state = part->boids->states.first;
  BoidRule *rule;
  for (; state; state = state->next) {
    for (rule = state->rules.first; rule; rule = rule->next) {
      if (rule->type == eBoidRuleType_FollowLeader) {
        BoidRuleFollowLeader *flbr = (BoidRuleFollowLeader *)rule;

        if (flbr->ob && flbr->cfra != cfra) {
          /* save object locations for velocity calculations */
          copy_v3_v3(flbr->oloc, flbr->loc);
          copy_v3_v3(flbr->loc, flbr->ob->obmat[3]);
          flbr->cfra = cfra;
        }
      }
    }
  }
}
static void boid_climb(BoidSettings *boids,
                       ParticleData *pa,
                       float *surface_co,
                       float *surface_nor)
{
  BoidParticle *bpa = pa->boid;
  float nor[3], vel[3];
  copy_v3_v3(nor, surface_nor);

  /* gather apparent gravity */
  madd_v3_v3fl(bpa->gravity, surface_nor, -1.0f);
  normalize_v3(bpa->gravity);

  /* raise boid it's size from surface */
  mul_v3_fl(nor, pa->size * boids->height);
  add_v3_v3v3(pa->state.co, surface_co, nor);

  /* remove normal component from velocity */
  project_v3_v3v3(vel, pa->state.vel, surface_nor);
  sub_v3_v3v3(pa->state.vel, pa->state.vel, vel);
}
static float boid_goal_signed_dist(float *boid_co, float *goal_co, float *goal_nor)
{
  float vec[3];

  sub_v3_v3v3(vec, boid_co, goal_co);

  return dot_v3v3(vec, goal_nor);
}
/* wanted_co is relative to boid location */
static bool apply_boid_rule(
    BoidBrainData *bbd, BoidRule *rule, BoidValues *val, ParticleData *pa, float fuzziness)
{
  if (rule == NULL) {
    return false;
  }

  if (!boid_rule_applies(pa, bbd->part->boids, rule)) {
    return false;
  }

  if (!boid_rules[rule->type](rule, bbd, val, pa)) {
    return false;
  }

  if (fuzziness < 0.0f || compare_len_v3v3(bbd->wanted_co,
                                           pa->prev_state.vel,
                                           fuzziness * len_v3(pa->prev_state.vel)) == 0) {
    return true;
  }
  return false;
}
static BoidState *get_boid_state(BoidSettings *boids, ParticleData *pa)
{
  BoidState *state = boids->states.first;
  BoidParticle *bpa = pa->boid;

  for (; state; state = state->next) {
    if (state->id == bpa->data.state_id) {
      return state;
    }
  }

  /* for some reason particle isn't at a valid state */
  state = boids->states.first;
  if (state) {
    bpa->data.state_id = state->id;
  }

  return state;
}

<<<<<<< HEAD
#if 0 /* TODO  */
=======
#if 0 /* TODO */
>>>>>>> c41b93bd
static int boid_condition_is_true(BoidCondition *cond)
{
 return 0;
}
#endif

/* determines the velocity the boid wants to have */
void boid_brain(BoidBrainData *bbd, int p, ParticleData *pa)
{
  BoidRule *rule;
  BoidSettings *boids = bbd->part->boids;
  BoidValues val;
  BoidState *state = get_boid_state(boids, pa);
  BoidParticle *bpa = pa->boid;
  ParticleSystem *psys = bbd->sim->psys;
  int rand;

  if (bpa->data.health <= 0.0f) {
    pa->alive = PARS_DYING;
    pa->dietime = bbd->cfra;
    return;
  }

  /* Planned for near future. */
#if 0
  BoidCondition *cond = state->conditions.first;
  for (; cond; cond = cond->next) {
    if (boid_condition_is_true(cond)) {
      pa->boid->state_id = cond->state_id;
      state = get_boid_state(boids, pa);
      break; /* only first true condition is used */
    }
  }
#endif

  zero_v3(bbd->wanted_co);
  bbd->wanted_speed = 0.0f;

  /* create random seed for every particle & frame */
  rand = (int)(psys_frand(psys, psys->seed + p) * 1000);
  rand = (int)(psys_frand(psys, (int)bbd->cfra + rand) * 1000);

  set_boid_values(&val, bbd->part->boids, pa);

  /* go through rules */
  switch (state->ruleset_type) {
    case eBoidRulesetType_Fuzzy: {
      for (rule = state->rules.first; rule; rule = rule->next) {
        if (apply_boid_rule(bbd, rule, &val, pa, state->rule_fuzziness)) {
          break; /* only first nonzero rule that comes through fuzzy rule is applied */
        }
      }
      break;
    }
    case eBoidRulesetType_Random: {
      /* use random rule for each particle (always same for same particle though) */
      const int n = BLI_listbase_count(&state->rules);
      if (n) {
        rule = BLI_findlink(&state->rules, rand % n);
        apply_boid_rule(bbd, rule, &val, pa, -1.0);
      }
      break;
    }
    case eBoidRulesetType_Average: {
      float wanted_co[3] = {0.0f, 0.0f, 0.0f}, wanted_speed = 0.0f;
      int n = 0;
      for (rule = state->rules.first; rule; rule = rule->next) {
        if (apply_boid_rule(bbd, rule, &val, pa, -1.0f)) {
          add_v3_v3(wanted_co, bbd->wanted_co);
          wanted_speed += bbd->wanted_speed;
          n++;
          zero_v3(bbd->wanted_co);
          bbd->wanted_speed = 0.0f;
        }
      }

      if (n > 1) {
        mul_v3_fl(wanted_co, 1.0f / (float)n);
        wanted_speed /= (float)n;
      }

      copy_v3_v3(bbd->wanted_co, wanted_co);
      bbd->wanted_speed = wanted_speed;
      break;
    }
  }

  /* decide on jumping & liftoff */
  if (bpa->data.mode == eBoidMode_OnLand) {
    /* fuzziness makes boids capable of misjudgement */
    float mul = 1.0f + state->rule_fuzziness;

    if (boids->options & BOID_ALLOW_FLIGHT && bbd->wanted_co[2] > 0.0f) {
      float cvel[3], dir[3];

      copy_v3_v3(dir, pa->prev_state.ave);
      normalize_v2(dir);

      copy_v3_v3(cvel, bbd->wanted_co);
      normalize_v2(cvel);

      if (dot_v2v2(cvel, dir) > 0.95f / mul) {
        bpa->data.mode = eBoidMode_Liftoff;
      }
    }
    else if (val.jump_speed > 0.0f) {
      float jump_v[3];
      int jump = 0;

      /* jump to get to a location */
      if (bbd->wanted_co[2] > 0.0f) {
        float cvel[3], dir[3];
        float z_v, ground_v, cur_v;
        float len;

        copy_v3_v3(dir, pa->prev_state.ave);
        normalize_v2(dir);

        copy_v3_v3(cvel, bbd->wanted_co);
        normalize_v2(cvel);

        len = len_v2(pa->prev_state.vel);

        /* first of all, are we going in a suitable direction? */
        /* or at a suitably slow speed */
        if (dot_v2v2(cvel, dir) > 0.95f / mul || len <= state->rule_fuzziness) {
          /* try to reach goal at highest point of the parabolic path */
          cur_v = len_v2(pa->prev_state.vel);
          z_v = sasqrt(-2.0f * bbd->sim->scene->physics_settings.gravity[2] * bbd->wanted_co[2]);
          ground_v = len_v2(bbd->wanted_co) *
                     sasqrt(-0.5f * bbd->sim->scene->physics_settings.gravity[2] /
                            bbd->wanted_co[2]);

          len = sasqrt((ground_v - cur_v) * (ground_v - cur_v) + z_v * z_v);

          if (len < val.jump_speed * mul || bbd->part->boids->options & BOID_ALLOW_FLIGHT) {
            jump = 1;

            len = MIN2(len, val.jump_speed);

            copy_v3_v3(jump_v, dir);
            jump_v[2] = z_v;
            mul_v3_fl(jump_v, ground_v);

            normalize_v3(jump_v);
            mul_v3_fl(jump_v, len);
            add_v2_v2v2(jump_v, jump_v, pa->prev_state.vel);
          }
        }
      }

      /* jump to go faster */
      if (jump == 0 && val.jump_speed > val.max_speed && bbd->wanted_speed > val.max_speed) {
        /* pass */
      }

      if (jump) {
        copy_v3_v3(pa->prev_state.vel, jump_v);
        bpa->data.mode = eBoidMode_Falling;
      }
    }
  }
}
/* tries to realize the wanted velocity taking all constraints into account */
void boid_body(BoidBrainData *bbd, ParticleData *pa)
{
  BoidSettings *boids = bbd->part->boids;
  BoidParticle *bpa = pa->boid;
  BoidValues val;
  EffectedPoint epoint;
  float acc[3] = {0.0f, 0.0f, 0.0f}, tan_acc[3], nor_acc[3];
  float dvec[3], bvec[3];
  float new_dir[3], new_speed;
  float old_dir[3], old_speed;
  float wanted_dir[3];
  float q[4], mat[3][3]; /* rotation */
  float ground_co[3] = {0.0f, 0.0f, 0.0f}, ground_nor[3] = {0.0f, 0.0f, 1.0f};
  float force[3] = {0.0f, 0.0f, 0.0f};
  float pa_mass = bbd->part->mass, dtime = bbd->dfra * bbd->timestep;

  set_boid_values(&val, boids, pa);

  /* make sure there's something in new velocity, location & rotation */
  copy_particle_key(&pa->state, &pa->prev_state, 0);

  if (bbd->part->flag & PART_SIZEMASS) {
    pa_mass *= pa->size;
  }

  /* if boids can't fly they fall to the ground */
  if ((boids->options & BOID_ALLOW_FLIGHT) == 0 &&
      ELEM(bpa->data.mode, eBoidMode_OnLand, eBoidMode_Climbing) == 0 &&
      psys_uses_gravity(bbd->sim)) {
    bpa->data.mode = eBoidMode_Falling;
  }

  if (bpa->data.mode == eBoidMode_Falling) {
    /* Falling boids are only effected by gravity. */
    acc[2] = bbd->sim->scene->physics_settings.gravity[2];
  }
  else {
    /* figure out acceleration */
    float landing_level = 2.0f;
    float level = landing_level + 1.0f;
    float new_vel[3];

    if (bpa->data.mode == eBoidMode_Liftoff) {
      bpa->data.mode = eBoidMode_InAir;
      bpa->ground = boid_find_ground(bbd, pa, ground_co, ground_nor);
    }
    else if (bpa->data.mode == eBoidMode_InAir && boids->options & BOID_ALLOW_LAND) {
      /* auto-leveling & landing if close to ground */

      bpa->ground = boid_find_ground(bbd, pa, ground_co, ground_nor);

      /* level = how many particle sizes above ground */
      level = (pa->prev_state.co[2] - ground_co[2]) / (2.0f * pa->size) - 0.5f;

      landing_level = -boids->landing_smoothness * pa->prev_state.vel[2] * pa_mass;

      if (pa->prev_state.vel[2] < 0.0f) {
        if (level < 1.0f) {
          bbd->wanted_co[0] = bbd->wanted_co[1] = bbd->wanted_co[2] = 0.0f;
          bbd->wanted_speed = 0.0f;
          bpa->data.mode = eBoidMode_Falling;
        }
        else if (level < landing_level) {
          bbd->wanted_speed *= (level - 1.0f) / landing_level;
          bbd->wanted_co[2] *= (level - 1.0f) / landing_level;
        }
      }
    }

    copy_v3_v3(old_dir, pa->prev_state.ave);
    new_speed = normalize_v3_v3(wanted_dir, bbd->wanted_co);

    /* first check if we have valid direction we want to go towards */
    if (new_speed == 0.0f) {
      copy_v3_v3(new_dir, old_dir);
    }
    else {
      float old_dir2[2], wanted_dir2[2], nor[3], angle;
      copy_v2_v2(old_dir2, old_dir);
      normalize_v2(old_dir2);
      copy_v2_v2(wanted_dir2, wanted_dir);
      normalize_v2(wanted_dir2);

      /* choose random direction to turn if wanted velocity */
      /* is directly behind regardless of z-coordinate */
      if (dot_v2v2(old_dir2, wanted_dir2) < -0.99f) {
        wanted_dir[0] = 2.0f * (0.5f - BLI_rng_get_float(bbd->rng));
        wanted_dir[1] = 2.0f * (0.5f - BLI_rng_get_float(bbd->rng));
        wanted_dir[2] = 2.0f * (0.5f - BLI_rng_get_float(bbd->rng));
        normalize_v3(wanted_dir);
      }

      /* constrain direction with maximum angular velocity */
      angle = saacos(dot_v3v3(old_dir, wanted_dir));
      angle = min_ff(angle, val.max_ave);

      cross_v3_v3v3(nor, old_dir, wanted_dir);
      axis_angle_to_quat(q, nor, angle);
      copy_v3_v3(new_dir, old_dir);
      mul_qt_v3(q, new_dir);
      normalize_v3(new_dir);

      /* save direction in case resulting velocity too small */
      axis_angle_to_quat(q, nor, angle * dtime);
      copy_v3_v3(pa->state.ave, old_dir);
      mul_qt_v3(q, pa->state.ave);
      normalize_v3(pa->state.ave);
    }

    /* constrain speed with maximum acceleration */
    old_speed = len_v3(pa->prev_state.vel);

    if (bbd->wanted_speed < old_speed) {
      new_speed = MAX2(bbd->wanted_speed, old_speed - val.max_acc);
    }
    else {
      new_speed = MIN2(bbd->wanted_speed, old_speed + val.max_acc);
    }

    /* combine direction and speed */
    copy_v3_v3(new_vel, new_dir);
    mul_v3_fl(new_vel, new_speed);

    /* maintain minimum flying velocity if not landing */
    if (level >= landing_level) {
      float len2 = dot_v2v2(new_vel, new_vel);
      float root;

      len2 = MAX2(len2, val.min_speed * val.min_speed);
      root = sasqrt(new_speed * new_speed - len2);

      new_vel[2] = new_vel[2] < 0.0f ? -root : root;

      normalize_v2(new_vel);
      mul_v2_fl(new_vel, sasqrt(len2));
    }

    /* finally constrain speed to max speed */
    new_speed = normalize_v3(new_vel);
    mul_v3_fl(new_vel, MIN2(new_speed, val.max_speed));

    /* get acceleration from difference of velocities */
    sub_v3_v3v3(acc, new_vel, pa->prev_state.vel);

    /* break acceleration to components */
    project_v3_v3v3(tan_acc, acc, pa->prev_state.ave);
    sub_v3_v3v3(nor_acc, acc, tan_acc);
  }

  /* account for effectors */
  pd_point_from_particle(bbd->sim, pa, &pa->state, &epoint);
  BKE_effectors_apply(bbd->sim->psys->effectors,
                      bbd->sim->colliders,
                      bbd->part->effector_weights,
                      &epoint,
                      force,
                      NULL,
                      NULL);

  if (ELEM(bpa->data.mode, eBoidMode_OnLand, eBoidMode_Climbing)) {
    float length = normalize_v3(force);

    length = MAX2(0.0f, length - boids->land_stick_force);

    mul_v3_fl(force, length);
  }

  add_v3_v3(acc, force);

  /* store smoothed acceleration for nice banking etc. */
  madd_v3_v3fl(bpa->data.acc, acc, dtime);
  mul_v3_fl(bpa->data.acc, 1.0f / (1.0f + dtime));

  /* integrate new location & velocity */

  /* by regarding the acceleration as a force at this stage we
   * can get better control although it's a bit unphysical */
  mul_v3_fl(acc, 1.0f / pa_mass);

  copy_v3_v3(dvec, acc);
  mul_v3_fl(dvec, dtime * dtime * 0.5f);

  copy_v3_v3(bvec, pa->prev_state.vel);
  mul_v3_fl(bvec, dtime);
  add_v3_v3(dvec, bvec);
  add_v3_v3(pa->state.co, dvec);

  madd_v3_v3fl(pa->state.vel, acc, dtime);

  // if (bpa->data.mode != eBoidMode_InAir)
  bpa->ground = boid_find_ground(bbd, pa, ground_co, ground_nor);

  /* change modes, constrain movement & keep track of down vector */
  switch (bpa->data.mode) {
    case eBoidMode_InAir: {
      float grav[3];

      grav[0] = 0.0f;
      grav[1] = 0.0f;
      grav[2] = bbd->sim->scene->physics_settings.gravity[2] < 0.0f ? -1.0f : 0.0f;

      /* don't take forward acceleration into account (better banking) */
      if (dot_v3v3(bpa->data.acc, pa->state.vel) > 0.0f) {
        project_v3_v3v3(dvec, bpa->data.acc, pa->state.vel);
        sub_v3_v3v3(dvec, bpa->data.acc, dvec);
      }
      else {
        copy_v3_v3(dvec, bpa->data.acc);
      }

      /* gather apparent gravity */
      madd_v3_v3v3fl(bpa->gravity, grav, dvec, -boids->banking);
      normalize_v3(bpa->gravity);

      /* stick boid on goal when close enough */
      if (bbd->goal_ob && boid_goal_signed_dist(pa->state.co, bbd->goal_co, bbd->goal_nor) <=
                              pa->size * boids->height) {
        bpa->data.mode = eBoidMode_Climbing;
        bpa->ground = bbd->goal_ob;
        boid_find_ground(bbd, pa, ground_co, ground_nor);
        boid_climb(boids, pa, ground_co, ground_nor);
      }
      else if (pa->state.co[2] <= ground_co[2] + pa->size * boids->height) {
        /* land boid when below ground */
        if (boids->options & BOID_ALLOW_LAND) {
          pa->state.co[2] = ground_co[2] + pa->size * boids->height;
          pa->state.vel[2] = 0.0f;
          bpa->data.mode = eBoidMode_OnLand;
        }
        /* fly above ground */
        else if (bpa->ground) {
          pa->state.co[2] = ground_co[2] + pa->size * boids->height;
          pa->state.vel[2] = 0.0f;
        }
      }
      break;
    }
    case eBoidMode_Falling: {
      float grav[3];

      grav[0] = 0.0f;
      grav[1] = 0.0f;
      grav[2] = bbd->sim->scene->physics_settings.gravity[2] < 0.0f ? -1.0f : 0.0f;

      /* gather apparent gravity */
      madd_v3_v3fl(bpa->gravity, grav, dtime);
      normalize_v3(bpa->gravity);

      if (boids->options & BOID_ALLOW_LAND) {
        /* stick boid on goal when close enough */
        if (bbd->goal_ob && boid_goal_signed_dist(pa->state.co, bbd->goal_co, bbd->goal_nor) <=
                                pa->size * boids->height) {
          bpa->data.mode = eBoidMode_Climbing;
          bpa->ground = bbd->goal_ob;
          boid_find_ground(bbd, pa, ground_co, ground_nor);
          boid_climb(boids, pa, ground_co, ground_nor);
        }
        /* land boid when really near ground */
        else if (pa->state.co[2] <= ground_co[2] + 1.01f * pa->size * boids->height) {
          pa->state.co[2] = ground_co[2] + pa->size * boids->height;
          pa->state.vel[2] = 0.0f;
          bpa->data.mode = eBoidMode_OnLand;
        }
        /* if we're falling, can fly and want to go upwards lets fly */
        else if (boids->options & BOID_ALLOW_FLIGHT && bbd->wanted_co[2] > 0.0f) {
          bpa->data.mode = eBoidMode_InAir;
        }
      }
      else {
        bpa->data.mode = eBoidMode_InAir;
      }
      break;
    }
    case eBoidMode_Climbing: {
      boid_climb(boids, pa, ground_co, ground_nor);
#if 0
      float nor[3];
      copy_v3_v3(nor, ground_nor);

      /* Gather apparent gravity to r_ve. */
      madd_v3_v3fl(pa->r_ve, ground_nor, -1.0);
      normalize_v3(pa->r_ve);

      /* Raise boid it's size from surface. */
      mul_v3_fl(nor, pa->size * boids->height);
      add_v3_v3v3(pa->state.co, ground_co, nor);

      /* Remove normal component from velocity. */
      project_v3_v3v3(v, pa->state.vel, ground_nor);
      sub_v3_v3v3(pa->state.vel, pa->state.vel, v);
#endif
      break;
    }
    case eBoidMode_OnLand: {
      /* stick boid on goal when close enough */
      if (bbd->goal_ob && boid_goal_signed_dist(pa->state.co, bbd->goal_co, bbd->goal_nor) <=
                              pa->size * boids->height) {
        bpa->data.mode = eBoidMode_Climbing;
        bpa->ground = bbd->goal_ob;
        boid_find_ground(bbd, pa, ground_co, ground_nor);
        boid_climb(boids, pa, ground_co, ground_nor);
      }
      /* ground is too far away so boid falls */
      else if (pa->state.co[2] - ground_co[2] > 1.1f * pa->size * boids->height) {
        bpa->data.mode = eBoidMode_Falling;
      }
      else {
        /* constrain to surface */
        pa->state.co[2] = ground_co[2] + pa->size * boids->height;
        pa->state.vel[2] = 0.0f;
      }

      if (boids->banking > 0.0f) {
        float grav[3];
        /* Don't take gravity's strength in to account, */
        /* otherwise amount of banking is hard to control. */
        negate_v3_v3(grav, ground_nor);

        project_v3_v3v3(dvec, bpa->data.acc, pa->state.vel);
        sub_v3_v3v3(dvec, bpa->data.acc, dvec);

        /* gather apparent gravity */
        madd_v3_v3v3fl(bpa->gravity, grav, dvec, -boids->banking);
        normalize_v3(bpa->gravity);
      }
      else {
        /* gather negative surface normal */
        madd_v3_v3fl(bpa->gravity, ground_nor, -1.0f);
        normalize_v3(bpa->gravity);
      }
      break;
    }
  }

  /* save direction to state.ave unless the boid is falling */
  /* (boids can't effect their direction when falling) */
  if (bpa->data.mode != eBoidMode_Falling && len_v3(pa->state.vel) > 0.1f * pa->size) {
    copy_v3_v3(pa->state.ave, pa->state.vel);
    pa->state.ave[2] *= bbd->part->boids->pitch;
    normalize_v3(pa->state.ave);
  }

  /* apply damping */
  if (ELEM(bpa->data.mode, eBoidMode_OnLand, eBoidMode_Climbing)) {
    mul_v3_fl(pa->state.vel, 1.0f - 0.2f * bbd->part->dampfac);
  }

  /* calculate rotation matrix based on forward & down vectors */
  if (bpa->data.mode == eBoidMode_InAir) {
    copy_v3_v3(mat[0], pa->state.ave);

    project_v3_v3v3(dvec, bpa->gravity, pa->state.ave);
    sub_v3_v3v3(mat[2], bpa->gravity, dvec);
    normalize_v3(mat[2]);
  }
  else {
    project_v3_v3v3(dvec, pa->state.ave, bpa->gravity);
    sub_v3_v3v3(mat[0], pa->state.ave, dvec);
    normalize_v3(mat[0]);

    copy_v3_v3(mat[2], bpa->gravity);
  }
  negate_v3(mat[2]);
  cross_v3_v3v3(mat[1], mat[2], mat[0]);

  /* apply rotation */
  mat3_to_quat_is_ok(q, mat);
  copy_qt_qt(pa->state.rot, q);
}

BoidRule *boid_new_rule(int type)
{
  BoidRule *rule = NULL;
  if (type <= 0) {
    return NULL;
  }

  switch (type) {
    case eBoidRuleType_Goal:
    case eBoidRuleType_Avoid:
      rule = MEM_callocN(sizeof(BoidRuleGoalAvoid), "BoidRuleGoalAvoid");
      break;
    case eBoidRuleType_AvoidCollision:
      rule = MEM_callocN(sizeof(BoidRuleAvoidCollision), "BoidRuleAvoidCollision");
      ((BoidRuleAvoidCollision *)rule)->look_ahead = 2.0f;
      break;
    case eBoidRuleType_FollowLeader:
      rule = MEM_callocN(sizeof(BoidRuleFollowLeader), "BoidRuleFollowLeader");
      ((BoidRuleFollowLeader *)rule)->distance = 1.0f;
      break;
    case eBoidRuleType_AverageSpeed:
      rule = MEM_callocN(sizeof(BoidRuleAverageSpeed), "BoidRuleAverageSpeed");
      ((BoidRuleAverageSpeed *)rule)->speed = 0.5f;
      break;
    case eBoidRuleType_Fight:
      rule = MEM_callocN(sizeof(BoidRuleFight), "BoidRuleFight");
      ((BoidRuleFight *)rule)->distance = 100.0f;
      ((BoidRuleFight *)rule)->flee_distance = 100.0f;
      break;
    default:
      rule = MEM_callocN(sizeof(BoidRule), "BoidRule");
      break;
  }

  rule->type = type;
  rule->flag |= BOIDRULE_IN_AIR | BOIDRULE_ON_LAND;
  BLI_strncpy(rule->name, rna_enum_boidrule_type_items[type - 1].name, sizeof(rule->name));

  return rule;
}
void boid_default_settings(BoidSettings *boids)
{
  boids->air_max_speed = 10.0f;
  boids->air_max_acc = 0.5f;
  boids->air_max_ave = 0.5f;
  boids->air_personal_space = 1.0f;

  boids->land_max_speed = 5.0f;
  boids->land_max_acc = 0.5f;
  boids->land_max_ave = 0.5f;
  boids->land_personal_space = 1.0f;

  boids->options = BOID_ALLOW_FLIGHT;

  boids->landing_smoothness = 3.0f;
  boids->banking = 1.0f;
  boids->pitch = 1.0f;
  boids->height = 1.0f;

  boids->health = 1.0f;
  boids->accuracy = 1.0f;
  boids->aggression = 2.0f;
  boids->range = 1.0f;
  boids->strength = 0.1f;
}

BoidState *boid_new_state(BoidSettings *boids)
{
  BoidState *state = MEM_callocN(sizeof(BoidState), "BoidState");

  state->id = boids->last_state_id++;
  if (state->id) {
    BLI_snprintf(state->name, sizeof(state->name), "State %i", state->id);
  }
  else {
    strcpy(state->name, "State");
  }

  state->rule_fuzziness = 0.5;
  state->volume = 1.0f;
  state->channels |= ~0;

  return state;
}

BoidState *boid_duplicate_state(BoidSettings *boids, BoidState *state)
{
  BoidState *staten = MEM_dupallocN(state);

  BLI_duplicatelist(&staten->rules, &state->rules);
  BLI_duplicatelist(&staten->conditions, &state->conditions);
  BLI_duplicatelist(&staten->actions, &state->actions);

  staten->id = boids->last_state_id++;

  return staten;
}
void boid_free_settings(BoidSettings *boids)
{
  if (boids) {
    BoidState *state = boids->states.first;

    for (; state; state = state->next) {
      BLI_freelistN(&state->rules);
      BLI_freelistN(&state->conditions);
      BLI_freelistN(&state->actions);
    }

    BLI_freelistN(&boids->states);

    MEM_freeN(boids);
  }
}
BoidSettings *boid_copy_settings(const BoidSettings *boids)
{
  BoidSettings *nboids = NULL;

  if (boids) {
    BoidState *state;
    BoidState *nstate;

    nboids = MEM_dupallocN(boids);

    BLI_duplicatelist(&nboids->states, &boids->states);

    state = boids->states.first;
    nstate = nboids->states.first;
    for (; state; state = state->next, nstate = nstate->next) {
      BLI_duplicatelist(&nstate->rules, &state->rules);
      BLI_duplicatelist(&nstate->conditions, &state->conditions);
      BLI_duplicatelist(&nstate->actions, &state->actions);
    }
  }

  return nboids;
}
BoidState *boid_get_current_state(BoidSettings *boids)
{
  BoidState *state = boids->states.first;

  for (; state; state = state->next) {
    if (state->flag & BOIDSTATE_CURRENT) {
      break;
    }
  }

  return state;
}<|MERGE_RESOLUTION|>--- conflicted
+++ resolved
@@ -1072,11 +1072,7 @@
   return state;
 }
 
-<<<<<<< HEAD
-#if 0 /* TODO  */
-=======
 #if 0 /* TODO */
->>>>>>> c41b93bd
 static int boid_condition_is_true(BoidCondition *cond)
 {
  return 0;

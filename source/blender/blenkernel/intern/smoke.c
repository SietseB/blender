--- conflicted
+++ resolved
@@ -2354,12 +2354,7 @@
 	}
 }
 
-<<<<<<< HEAD
 static void update_flowsflags(SmokeDomainSettings *sds, Object **flowobjs, int numflowobj)
-=======
-static void update_flowsfluids(
-        Main *bmain, EvaluationContext *eval_ctx, Scene *scene, Object *ob, SmokeDomainSettings *sds, float dt)
->>>>>>> 7bf40236
 {
 	int active_fields = sds->active_fields;
 	unsigned int flowIndex;
@@ -2431,7 +2426,9 @@
 	sds->active_fields = active_fields;
 }
 
-static void update_flowsfluids(Scene *scene, Object *ob, SmokeDomainSettings *sds, float time_per_frame, float frame_length, int frame, bool is_first_frame)
+static void update_flowsfluids(
+        Main *bmain, EvaluationContext *eval_ctx,
+        Scene *scene, Object *ob, SmokeDomainSettings *sds, float time_per_frame, float frame_length, int frame, bool is_first_frame)
 {
 	EmissionMap *emaps = NULL;
 	int new_shift[3] = {0};
@@ -2539,21 +2536,8 @@
 					if (subframes) {
 						emit_from_particles(flowobj, sds, sfs, &em_temp, scene, sdt);
 					}
-<<<<<<< HEAD
 					else {
 						emit_from_particles(flowobj, sds, sfs, em, scene, sdt);
-=======
-					else { /* MOD_SMOKE_FLOW_SOURCE_MESH */
-						/* update flow object frame */
-						BLI_mutex_lock(&object_update_lock);
-						BKE_object_modifier_update_subframe(
-						            bmain, eval_ctx, scene, collob,
-						            true, 5, BKE_scene_frame_get(scene), eModifierType_Smoke);
-						BLI_mutex_unlock(&object_update_lock);
-
-						/* apply flow */
-						emit_from_derivedmesh(collob, sds, sfs, &em_temp, sdt);
->>>>>>> 7bf40236
 					}
 
 					if (!(sfs->flags & MOD_SMOKE_FLOW_USE_PART_SIZE)) {
@@ -2564,7 +2548,7 @@
 				else if (sfs->source == MOD_SMOKE_FLOW_SOURCE_MESH) {
 					/* Update flow object frame */
 					// BLI_mutex_lock() called in smoke_step(), so safe to update subframe here
-					BKE_object_modifier_update_subframe(scene, flowobj, true, 5, BKE_scene_frame_get(scene), eModifierType_Smoke);
+					BKE_object_modifier_update_subframe(bmain, eval_ctx, scene, flowobj, true, 5, BKE_scene_frame_get(scene), eModifierType_Smoke);
 
 					/* Apply flow */
 					if (subframes) {
@@ -2891,13 +2875,7 @@
 	pdEndEffectors(&effectors);
 }
 
-<<<<<<< HEAD
 static DerivedMesh *createLiquidMesh(SmokeDomainSettings *sds, DerivedMesh *orgdm, Object* ob)
-=======
-static void step(
-        Main *bmain, EvaluationContext *eval_ctx,
-        Scene *scene, Object *ob, SmokeModifierData *smd, DerivedMesh *domain_dm, float fps)
->>>>>>> 7bf40236
 {
 	DerivedMesh *dm;
 	MVert *mverts;
@@ -2962,16 +2940,10 @@
 	// Vertices
 	for (i = 0; i < num_verts; i++, mverts++)
 	{
-<<<<<<< HEAD
 		// read raw data. is normalized cube around domain origin
 		mverts->co[0] = liquid_get_vertex_x_at(sds->fluid, i);
 		mverts->co[1] = liquid_get_vertex_y_at(sds->fluid, i);
 		mverts->co[2] = liquid_get_vertex_z_at(sds->fluid, i);
-=======
-		// calc animated obstacle velocities
-		update_flowsfluids(bmain, eval_ctx, scene, ob, sds, dtSubdiv);
-		update_obstacles(scene, ob, sds, dtSubdiv, substep, totalSubsteps);
->>>>>>> 7bf40236
 
 		// if reading raw data directly from manta, normalize now
 		if ((sds->cache_flag & FLUID_CACHE_BAKED_MESH) == 0)
@@ -3120,6 +3092,62 @@
 	return result;
 }
 
+static void smoke_step(
+        Main *bmain, EvaluationContext *eval_ctx,
+        Scene *scene, Object *ob, SmokeModifierData *smd, int frame, bool is_first_frame)
+{
+	SmokeDomainSettings *sds = smd->domain;
+	DerivedMesh *domain_dm = ob->derivedDeform;
+	float fps = scene->r.frs_sec / scene->r.frs_sec_base;
+	float dt;
+	float sdt; // dt after adapted timestep
+	float time_per_frame;
+	
+	/* TODO (sebbas): Move dissolve smoke code to mantaflow */
+	if (sds->flags & MOD_SMOKE_DISSOLVE) {
+		smoke_dissolve(sds->fluid, sds->diss_speed, sds->flags & MOD_SMOKE_DISSOLVE_LOG);
+		if (sds->fluid && sds->flags & MOD_SMOKE_NOISE) {
+			smoke_dissolve_wavelet(sds->fluid, sds->diss_speed, sds->flags & MOD_SMOKE_DISSOLVE_LOG);
+		}
+	}
+	
+	/* update object state */
+	invert_m4_m4(sds->imat, ob->obmat);
+	copy_m4_m4(sds->obmat, ob->obmat);
+	smoke_set_domain_from_derivedmesh(sds, ob, domain_dm, (sds->flags & MOD_SMOKE_ADAPTIVE_DOMAIN) != 0);
+	
+	/* adapt timestep for different framerates, dt = 0.1 is at 25fps */
+	dt = DT_DEFAULT * (25.0f / fps);
+	
+	time_per_frame = 0;
+	
+	BLI_mutex_lock(&object_update_lock);
+	
+	// loop as long as time_per_frame (sum of sudivdt) does not exceed dt (actual framelength)
+	while (time_per_frame < dt)
+	{
+		fluid_update_variables_low(sds->fluid, smd);
+		fluid_adapt_timestep(sds->fluid);
+		sdt = fluid_get_timestep(sds->fluid);
+		time_per_frame += sdt;
+		
+		// Calculate inflow geometry
+		update_flowsfluids(bmain, eval_ctx, scene, ob, sds, time_per_frame, dt, frame, is_first_frame);
+		
+		// Calculate obstacle geometry
+		update_obstacles(scene, ob, sds, sdt);
+		
+		if (sds->total_cells > 1) {
+			update_effectors(scene, ob, sds, sdt); // DG TODO? problem --> uses forces instead of velocity, need to check how they need to be changed with variable dt
+			fluid_bake_data(sds->fluid, smd, frame);
+		}
+	}
+	if (sds->type == MOD_SMOKE_DOMAIN_TYPE_GAS) {
+		smoke_calc_transparency(sds, scene);
+	}
+	BLI_mutex_unlock(&object_update_lock);
+}
+
 static void smokeModifier_process(
         Main *bmain, EvaluationContext *eval_ctx, SmokeModifierData *smd, Scene *scene, Object *ob, DerivedMesh *dm)
 {
@@ -3239,7 +3267,7 @@
 					fluid_read_data(sds->fluid, smd, framenr-1);
 
 				/* Base step needs separated bake and write calls - reason being that transparency calculation is after fluid step */
-				smoke_step(scene, ob, smd, framenr, is_first_frame);
+				smoke_step(bmain, eval_ctx, scene, ob, smd, framenr, is_first_frame);
 				fluid_write_data(sds->fluid, smd, framenr);
 			}
 			if (sds->cache_flag & FLUID_CACHE_BAKING_NOISE)
@@ -3248,17 +3276,11 @@
 				if (sds->cache_frame_pause_data == framenr)
 					fluid_read_noise(sds->fluid, smd, framenr-1);
 
-<<<<<<< HEAD
 				fluid_bake_noise(sds->fluid, smd, framenr);
 			}
 			if (sds->cache_flag & FLUID_CACHE_BAKING_MESH)
 			{
 				/* Note: Mesh bake does not need object refresh from cache */
-=======
-			step(bmain, eval_ctx, scene, ob, smd, dm, scene->r.frs_sec / scene->r.frs_sec_base);
-		}
->>>>>>> 7bf40236
-
 				fluid_bake_mesh(sds->fluid, smd, framenr);
 			}
 			if (sds->cache_flag & FLUID_CACHE_BAKING_PARTICLES)
@@ -3474,60 +3496,6 @@
 	}
 }
 
-void smoke_step(Scene *scene, Object *ob, SmokeModifierData *smd, int frame, bool is_first_frame)
-{
-	SmokeDomainSettings *sds = smd->domain;
-	DerivedMesh *domain_dm = ob->derivedDeform;
-	float fps = scene->r.frs_sec / scene->r.frs_sec_base;
-	float dt;
-	float sdt; // dt after adapted timestep
-	float time_per_frame;
-
-	/* TODO (sebbas): Move dissolve smoke code to mantaflow */
-	if (sds->flags & MOD_SMOKE_DISSOLVE) {
-		smoke_dissolve(sds->fluid, sds->diss_speed, sds->flags & MOD_SMOKE_DISSOLVE_LOG);
-		if (sds->fluid && sds->flags & MOD_SMOKE_NOISE) {
-			smoke_dissolve_wavelet(sds->fluid, sds->diss_speed, sds->flags & MOD_SMOKE_DISSOLVE_LOG);
-		}
-	}
-
-	/* update object state */
-	invert_m4_m4(sds->imat, ob->obmat);
-	copy_m4_m4(sds->obmat, ob->obmat);
-	smoke_set_domain_from_derivedmesh(sds, ob, domain_dm, (sds->flags & MOD_SMOKE_ADAPTIVE_DOMAIN) != 0);
-
-	/* adapt timestep for different framerates, dt = 0.1 is at 25fps */
-	dt = DT_DEFAULT * (25.0f / fps);
-
-	time_per_frame = 0;
-
-	BLI_mutex_lock(&object_update_lock);
-
-	// loop as long as time_per_frame (sum of sudivdt) does not exceed dt (actual framelength)
-	while (time_per_frame < dt)
-	{
-		fluid_update_variables_low(sds->fluid, smd);
-		fluid_adapt_timestep(sds->fluid);
-		sdt = fluid_get_timestep(sds->fluid);
-		time_per_frame += sdt;
-
-		// Calculate inflow geometry
-		update_flowsfluids(scene, ob, sds, time_per_frame, dt, frame, is_first_frame);
-
-		// Calculate obstacle geometry
-		update_obstacles(scene, ob, sds, sdt);
-
-		if (sds->total_cells > 1) {
-			update_effectors(scene, ob, sds, sdt); // DG TODO? problem --> uses forces instead of velocity, need to check how they need to be changed with variable dt
-			fluid_bake_data(sds->fluid, smd, frame);
-		}
-	}
-	if (sds->type == MOD_SMOKE_DOMAIN_TYPE_GAS) {
-		smoke_calc_transparency(sds, scene);
-	}
-	BLI_mutex_unlock(&object_update_lock);
-}
-
 /* get smoke velocity and density at given coordinates
  *  returns fluid density or -1.0f if outside domain*/
 float smoke_get_velocity_at(struct Object *ob, float position[3], float velocity[3])

/*
 * ***** BEGIN GPL LICENSE BLOCK *****
 *
 * This program is free software; you can redistribute it and/or
 * modify it under the terms of the GNU General Public License
 * as published by the Free Software Foundation; either version 2
 * of the License, or (at your option) any later version.
 *
 * This program is distributed in the hope that it will be useful,
 * but WITHOUT ANY WARRANTY; without even the implied warranty of
 * MERCHANTABILITY or FITNESS FOR A PARTICULAR PURPOSE.  See the
 * GNU General Public License for more details.
 *
 * You should have received a copy of the GNU General Public License
 * along with this program; if not, write to the Free Software Foundation,
 * Inc., 51 Franklin Street, Fifth Floor, Boston, MA 02110-1301, USA.
 *
 * The Original Code is Copyright (C) 2001-2002 by NaN Holding BV.
 * All rights reserved.
 *
 * The Original Code is: all of this file.
 *
 * Contributor(s): none yet.
 *
 * ***** END GPL LICENSE BLOCK *****
 */

/** \file blender/blenkernel/intern/object.c
 *  \ingroup bke
 */


#include <string.h>
#include <math.h>
#include <stdio.h>

#include "MEM_guardedalloc.h"

#include "DNA_anim_types.h"
#include "DNA_armature_types.h"
#include "DNA_camera_types.h"
#include "DNA_constraint_types.h"
#include "DNA_gpencil_types.h"
#include "DNA_group_types.h"
#include "DNA_key_types.h"
#include "DNA_lamp_types.h"
#include "DNA_lattice_types.h"
#include "DNA_material_types.h"
#include "DNA_meta_types.h"
#include "DNA_mesh_types.h"
#include "DNA_meshdata_types.h"
#include "DNA_movieclip_types.h"
#include "DNA_scene_types.h"
#include "DNA_screen_types.h"
#include "DNA_sequence_types.h"
#include "DNA_smoke_types.h"
#include "DNA_space_types.h"
#include "DNA_view3d_types.h"
#include "DNA_world_types.h"
#include "DNA_object_types.h"
#include "DNA_lightprobe_types.h"
#include "DNA_property_types.h"
#include "DNA_rigidbody_types.h"

#include "BLI_blenlib.h"
#include "BLI_math.h"
#include "BLI_threads.h"
#include "BLI_utildefines.h"
#include "BLI_linklist.h"
#include "BLI_kdtree.h"

#include "BLT_translation.h"

#include "BKE_pbvh.h"
#include "BKE_main.h"
#include "BKE_global.h"
#include "BKE_idprop.h"
#include "BKE_armature.h"
#include "BKE_action.h"
#include "BKE_bullet.h"
#include "BKE_deform.h"
#include "BKE_DerivedMesh.h"
#include "BKE_animsys.h"
#include "BKE_anim.h"
#include "BKE_constraint.h"
#include "BKE_curve.h"
#include "BKE_displist.h"
#include "BKE_effect.h"
#include "BKE_fcurve.h"
#include "BKE_group.h"
#include "BKE_icons.h"
#include "BKE_key.h"
#include "BKE_lamp.h"
#include "BKE_layer.h"
#include "BKE_lattice.h"
#include "BKE_library.h"
#include "BKE_library_query.h"
#include "BKE_library_remap.h"
#include "BKE_linestyle.h"
#include "BKE_mesh.h"
#include "BKE_editmesh.h"
#include "BKE_mball.h"
#include "BKE_modifier.h"
#include "BKE_multires.h"
#include "BKE_node.h"
#include "BKE_object.h"
#include "BKE_object_facemap.h"
#include "BKE_paint.h"
#include "BKE_particle.h"
#include "BKE_pointcache.h"
#include "BKE_lightprobe.h"
#include "BKE_property.h"
#include "BKE_rigidbody.h"
#include "BKE_sca.h"
#include "BKE_scene.h"
#include "BKE_sequencer.h"
#include "BKE_speaker.h"
#include "BKE_softbody.h"
#include "BKE_subsurf.h"
#include "BKE_material.h"
#include "BKE_camera.h"
#include "BKE_image.h"

#include "DEG_depsgraph.h"

#include "DRW_engine.h"

#ifdef WITH_MOD_FLUID
#include "LBM_fluidsim.h"
#endif

#ifdef WITH_PYTHON
#include "BPY_extern.h"
#endif

#include "CCGSubSurf.h"
#include "atomic_ops.h"

#include "GPU_lamp.h"

/* Vertex parent modifies original BMesh which is not safe for threading.
 * Ideally such a modification should be handled as a separate DAG update
 * callback for mesh datablock, but for until it is actually supported use
 * simpler solution with a mutex lock.
 *                                               - sergey -
 */
#define VPARENT_THREADING_HACK

#ifdef VPARENT_THREADING_HACK
static ThreadMutex vparent_lock = BLI_MUTEX_INITIALIZER;
#endif

void BKE_object_workob_clear(Object *workob)
{
	memset(workob, 0, sizeof(Object));
	
	workob->size[0] = workob->size[1] = workob->size[2] = 1.0f;
	workob->dscale[0] = workob->dscale[1] = workob->dscale[2] = 1.0f;
	workob->rotmode = ROT_MODE_EUL;
}

void BKE_object_free_particlesystems(Object *ob)
{
	ParticleSystem *psys;

	while ((psys = BLI_pophead(&ob->particlesystem))) {
		psys_free(ob, psys);
	}
}

void BKE_object_free_softbody(Object *ob)
{
	if (ob->soft) {
		sbFree(ob->soft);
		ob->soft = NULL;
	}
}

void BKE_object_free_bulletsoftbody(Object *ob)
{
	if (ob->bsoft) {
		bsbFree(ob->bsoft);
		ob->bsoft = NULL;
	}
}

void BKE_object_free_curve_cache(Object *ob)
{
	if (ob->curve_cache) {
		BKE_displist_free(&ob->curve_cache->disp);
		BKE_curve_bevelList_free(&ob->curve_cache->bev);
		if (ob->curve_cache->path) {
			free_path(ob->curve_cache->path);
		}
		BKE_nurbList_free(&ob->curve_cache->deformed_nurbs);
		MEM_freeN(ob->curve_cache);
		ob->curve_cache = NULL;
	}
}

void BKE_object_free_modifiers(Object *ob)
{
	ModifierData *md;

	while ((md = BLI_pophead(&ob->modifiers))) {
		modifier_free(md);
	}

	/* particle modifiers were freed, so free the particlesystems as well */
	BKE_object_free_particlesystems(ob);

	/* same for softbody */
	BKE_object_free_softbody(ob);

	/* modifiers may have stored data in the DM cache */
	BKE_object_free_derived_caches(ob);
}

void BKE_object_modifier_hook_reset(Object *ob, HookModifierData *hmd)
{
	/* reset functionality */
	if (hmd->object) {
		bPoseChannel *pchan = BKE_pose_channel_find_name(hmd->object->pose, hmd->subtarget);

		if (hmd->subtarget[0] && pchan) {
			float imat[4][4], mat[4][4];

			/* calculate the world-space matrix for the pose-channel target first, then carry on as usual */
			mul_m4_m4m4(mat, hmd->object->obmat, pchan->pose_mat);

			invert_m4_m4(imat, mat);
			mul_m4_m4m4(hmd->parentinv, imat, ob->obmat);
		}
		else {
			invert_m4_m4(hmd->object->imat, hmd->object->obmat);
			mul_m4_m4m4(hmd->parentinv, hmd->object->imat, ob->obmat);
		}
	}
}

bool BKE_object_support_modifier_type_check(Object *ob, int modifier_type)
{
	const ModifierTypeInfo *mti;

	mti = modifierType_getInfo(modifier_type);

	/* only geometry objects should be able to get modifiers [#25291] */
	if (!ELEM(ob->type, OB_MESH, OB_CURVE, OB_SURF, OB_FONT, OB_LATTICE)) {
		return false;
	}

	if (ob->type == OB_LATTICE && (mti->flags & eModifierTypeFlag_AcceptsLattice) == 0) {
		return false;
	}

	if (!((mti->flags & eModifierTypeFlag_AcceptsCVs) ||
	      (ob->type == OB_MESH && (mti->flags & eModifierTypeFlag_AcceptsMesh))))
	{
		return false;
	}

	return true;
}

void BKE_object_link_modifiers(
        const EvaluationContext *eval_ctx,
        struct Object *ob_dst, const struct Object *ob_src)
{
	ModifierData *md;
	BKE_object_free_modifiers(ob_dst);

	if (!ELEM(ob_dst->type, OB_MESH, OB_CURVE, OB_SURF, OB_FONT, OB_LATTICE)) {
		/* only objects listed above can have modifiers and linking them to objects
		 * which doesn't have modifiers stack is quite silly */
		return;
	}

	for (md = ob_src->modifiers.first; md; md = md->next) {
		ModifierData *nmd = NULL;

		if (ELEM(md->type,
		         eModifierType_Hook,
		         eModifierType_Collision))
		{
			continue;
		}

		if (!BKE_object_support_modifier_type_check(ob_dst, md->type))
			continue;

		switch (md->type) {
			case eModifierType_Softbody:
				BKE_object_copy_softbody(ob_dst, ob_src);
				break;
			case eModifierType_Skin:
				/* ensure skin-node customdata exists */
				BKE_mesh_ensure_skin_customdata(ob_dst->data);
				break;
		}

		nmd = modifier_new(md->type);
		BLI_strncpy(nmd->name, md->name, sizeof(nmd->name));

		if (md->type == eModifierType_Multires) {
			/* Has to be done after mod creation, but *before* we actually copy its settings! */
			multiresModifier_sync_levels_ex(
			        eval_ctx, ob_dst, (MultiresModifierData *)md, (MultiresModifierData *)nmd);
		}

		modifier_copyData(md, nmd);
		BLI_addtail(&ob_dst->modifiers, nmd);
		modifier_unique_name(&ob_dst->modifiers, nmd);
	}

	BKE_object_copy_particlesystems(ob_dst, ob_src, 0);

	/* TODO: smoke?, cloth? */
}

/* free data derived from mesh, called when mesh changes or is freed */
void BKE_object_free_derived_caches(Object *ob)
{
	/* Also serves as signal to remake texspace.
	 *
	 * NOTE: This function can be called from threads on different objects
	 * sharing same data datablock. So we need to ensure atomic nature of
	 * data modification here.
	 */
	if (ob->type == OB_MESH) {
		Mesh *me = ob->data;

		if (me && me->bb) {
			atomic_fetch_and_or_int32(&me->bb->flag, BOUNDBOX_DIRTY);
		}
	}
	else if (ELEM(ob->type, OB_SURF, OB_CURVE, OB_FONT)) {
		Curve *cu = ob->data;

		if (cu && cu->bb) {
			atomic_fetch_and_or_int32(&cu->bb->flag, BOUNDBOX_DIRTY);
		}
	}

	if (ob->bb) {
		MEM_freeN(ob->bb);
		ob->bb = NULL;
	}

	if (ob->derivedFinal) {
		ob->derivedFinal->needsFree = 1;
		ob->derivedFinal->release(ob->derivedFinal);
		ob->derivedFinal = NULL;
	}
	if (ob->derivedDeform) {
		ob->derivedDeform->needsFree = 1;
		ob->derivedDeform->release(ob->derivedDeform);
		ob->derivedDeform = NULL;
	}

	if (ob->mesh_evaluated != NULL) {
		/* Restore initial pointer. */
		ob->data = ob->mesh_evaluated->id.orig_id;
		/* Evaluated mesh points to edit mesh, but does not own it. */
		ob->mesh_evaluated->edit_btmesh = NULL;
		BKE_mesh_free(ob->mesh_evaluated);
		BKE_libblock_free_data(&ob->mesh_evaluated->id, false);
		MEM_freeN(ob->mesh_evaluated);
		ob->mesh_evaluated = NULL;
	}

	BKE_object_free_curve_cache(ob);
}

void BKE_object_free_caches(Object *object)
{
	ModifierData *md;
	short update_flag = 0;

	/* Free particle system caches holding paths. */
	if (object->particlesystem.first) {
		ParticleSystem *psys;
		for (psys = object->particlesystem.first;
		     psys != NULL;
		     psys = psys->next)
		{
			psys_free_path_cache(psys, psys->edit);
			update_flag |= PSYS_RECALC_REDO;
		}
	}

	/* Free memory used by cached derived meshes in the particle system modifiers. */
	for (md = object->modifiers.first; md != NULL; md = md->next) {
		if (md->type == eModifierType_ParticleSystem) {
			ParticleSystemModifierData *psmd = (ParticleSystemModifierData *) md;
			if (psmd->dm_final != NULL) {
				psmd->dm_final->needsFree = 1;
				psmd->dm_final->release(psmd->dm_final);
				psmd->dm_final = NULL;
				if (psmd->dm_deformed != NULL) {
					psmd->dm_deformed->needsFree = 1;
					psmd->dm_deformed->release(psmd->dm_deformed);
					psmd->dm_deformed = NULL;
				}
				psmd->flag |= eParticleSystemFlag_file_loaded;
				update_flag |= OB_RECALC_DATA;
			}
		}
	}

	/* Tag object for update, so once memory critical operation is over and
	 * scene update routines are back to it's business the object will be
	 * guaranteed to be in a known state.
	 */
	if (update_flag != 0) {
		DEG_id_tag_update(&object->id, update_flag);
	}
}

/** Free (or release) any data used by this object (does not free the object itself). */
void BKE_object_free(Object *ob)
{
	BKE_animdata_free((ID *)ob, false);

	BKE_object_free_modifiers(ob);

	MEM_SAFE_FREE(ob->mat);
	MEM_SAFE_FREE(ob->matbits);
	MEM_SAFE_FREE(ob->iuser);
	MEM_SAFE_FREE(ob->bb);

	BLI_freelistN(&ob->defbase);
	BLI_freelistN(&ob->fmaps);
	if (ob->pose) {
		BKE_pose_free_ex(ob->pose, false);
		ob->pose = NULL;
	}
	if (ob->mpath) {
		animviz_free_motionpath(ob->mpath);
		ob->mpath = NULL;
	}
	BKE_bproperty_free_list(&ob->prop);

	free_sensors(&ob->sensors);
	free_controllers(&ob->controllers);
	free_actuators(&ob->actuators);
	
	BKE_constraints_free_ex(&ob->constraints, false);
	
	free_partdeflect(ob->pd);
	BKE_rigidbody_free_object(ob);
	BKE_rigidbody_free_constraint(ob);

	if (ob->soft) {
		sbFree(ob->soft);
		ob->soft = NULL;
	}
	if (ob->bsoft) {
		bsbFree(ob->bsoft);
		ob->bsoft = NULL;
	}
	GPU_lamp_free(ob);

	for (ObjectEngineData *oed = ob->drawdata.first; oed; oed = oed->next) {
		if (oed->free != NULL) {
			oed->free(oed);
		}
	}
	BLI_freelistN(&ob->drawdata);

	/* XXX, use real eval_ctx? - it only for the mode */
	BKE_sculptsession_free(G.main->eval_ctx, ob);

	BLI_freelistN(&ob->pc_ids);

	BLI_freelistN(&ob->lodlevels);

	/* Free runtime curves data. */
	if (ob->curve_cache) {
		BKE_curve_bevelList_free(&ob->curve_cache->bev);
		if (ob->curve_cache->path)
			free_path(ob->curve_cache->path);
		MEM_freeN(ob->curve_cache);
		ob->curve_cache = NULL;
	}

	BKE_previewimg_free(&ob->preview);

	/* don't free, let the base free it */
	ob->base_collection_properties = NULL;
}

/* actual check for internal data, not context or flags */
bool BKE_object_is_in_editmode(const Object *ob)
{
	if (ob->data == NULL)
		return false;
	
	if (ob->type == OB_MESH) {
		Mesh *me = ob->data;
		if (me->edit_btmesh)
			return true;
	}
	else if (ob->type == OB_ARMATURE) {
		bArmature *arm = ob->data;
		
		if (arm->edbo)
			return true;
	}
	else if (ob->type == OB_FONT) {
		Curve *cu = ob->data;
		
		if (cu->editfont)
			return true;
	}
	else if (ob->type == OB_MBALL) {
		MetaBall *mb = ob->data;
		
		if (mb->editelems)
			return true;
	}
	else if (ob->type == OB_LATTICE) {
		Lattice *lt = ob->data;
		
		if (lt->editlatt)
			return true;
	}
	else if (ob->type == OB_SURF || ob->type == OB_CURVE) {
		Curve *cu = ob->data;

		if (cu->editnurb)
			return true;
	}
	return false;
}

bool BKE_object_is_in_editmode_vgroup(Object *ob)
{
	return (OB_TYPE_SUPPORT_VGROUP(ob->type) &&
	        BKE_object_is_in_editmode(ob));
}

<<<<<<< HEAD
bool BKE_object_is_in_wpaint_select_vert(const EvaluationContext *eval_ctx, Object *ob)
{
	if (ob->type == OB_MESH) {
		Mesh *me = ob->data;
=======
bool BKE_object_is_in_wpaint_select_vert(const EvaluationContext *eval_ctx, const Object *ob)
{
	if (ob->type == OB_MESH) {
		const Mesh *me = ob->data;
>>>>>>> 74f7fb08
		return ((eval_ctx->object_mode & OB_MODE_WEIGHT_PAINT) &&
		        (me->edit_btmesh == NULL) &&
		        (ME_EDIT_PAINT_SEL_MODE(me) == SCE_SELECT_VERTEX));
	}

	return false;
}

/**
 * Return if the object is visible, as evaluated by depsgraph
 */
bool BKE_object_is_visible(Object *ob, const eObjectVisibilityCheck mode)
{
	if ((ob->base_flag & BASE_VISIBLED) == 0) {
		return false;
	}

	if (mode == OB_VISIBILITY_CHECK_UNKNOWN_RENDER_MODE) {
		return true;
	}

	if (((ob->transflag & OB_DUPLI) == 0) &&
	    (ob->particlesystem.first == NULL))
	{
		return true;
	}

	switch (mode) {
		case OB_VISIBILITY_CHECK_FOR_VIEWPORT:
			return ((ob->duplicator_visibility_flag & OB_DUPLI_FLAG_VIEWPORT) != 0);
		case OB_VISIBILITY_CHECK_FOR_RENDER:
			return ((ob->duplicator_visibility_flag & OB_DUPLI_FLAG_RENDER) != 0);
		default:
			BLI_assert(!"Object visible test mode not supported.");
			return false;
	}
}

bool BKE_object_exists_check(Object *obtest)
{
	Object *ob;
	
	if (obtest == NULL) return false;
	
	ob = G.main->object.first;
	while (ob) {
		if (ob == obtest) return true;
		ob = ob->id.next;
	}
	return false;
}

/* *************************************************** */

static const char *get_obdata_defname(int type)
{
	switch (type) {
		case OB_MESH: return DATA_("Mesh");
		case OB_CURVE: return DATA_("Curve");
		case OB_SURF: return DATA_("Surf");
		case OB_FONT: return DATA_("Text");
		case OB_MBALL: return DATA_("Mball");
		case OB_CAMERA: return DATA_("Camera");
		case OB_LAMP: return DATA_("Lamp");
		case OB_LATTICE: return DATA_("Lattice");
		case OB_ARMATURE: return DATA_("Armature");
		case OB_SPEAKER: return DATA_("Speaker");
		case OB_EMPTY: return DATA_("Empty");
		default:
			printf("get_obdata_defname: Internal error, bad type: %d\n", type);
			return DATA_("Empty");
	}
}

void *BKE_object_obdata_add_from_type(Main *bmain, int type, const char *name)
{
	if (name == NULL) {
		name = get_obdata_defname(type);
	}

	switch (type) {
		case OB_MESH:      return BKE_mesh_add(bmain, name);
		case OB_CURVE:     return BKE_curve_add(bmain, name, OB_CURVE);
		case OB_SURF:      return BKE_curve_add(bmain, name, OB_SURF);
		case OB_FONT:      return BKE_curve_add(bmain, name, OB_FONT);
		case OB_MBALL:     return BKE_mball_add(bmain, name);
		case OB_CAMERA:    return BKE_camera_add(bmain, name);
		case OB_LAMP:      return BKE_lamp_add(bmain, name);
		case OB_LATTICE:   return BKE_lattice_add(bmain, name);
		case OB_ARMATURE:  return BKE_armature_add(bmain, name);
		case OB_SPEAKER:   return BKE_speaker_add(bmain, name);
		case OB_LIGHTPROBE:return BKE_lightprobe_add(bmain, name);
		case OB_EMPTY:     return NULL;
		default:
			printf("%s: Internal error, bad type: %d\n", __func__, type);
			return NULL;
	}
}

void BKE_object_init(Object *ob)
{
	/* BLI_assert(MEMCMP_STRUCT_OFS_IS_ZERO(ob, id)); */  /* ob->type is already initialized... */

	ob->col[0] = ob->col[1] = ob->col[2] = 1.0;
	ob->col[3] = 1.0;
	
	ob->size[0] = ob->size[1] = ob->size[2] = 1.0;
	ob->dscale[0] = ob->dscale[1] = ob->dscale[2] = 1.0;
	
	/* objects should default to having Euler XYZ rotations, 
	 * but rotations default to quaternions 
	 */
	ob->rotmode = ROT_MODE_EUL;

	unit_axis_angle(ob->rotAxis, &ob->rotAngle);
	unit_axis_angle(ob->drotAxis, &ob->drotAngle);

	unit_qt(ob->quat);
	unit_qt(ob->dquat);

	/* rotation locks should be 4D for 4 component rotations by default... */
	ob->protectflag = OB_LOCK_ROT4D;
	
	unit_m4(ob->constinv);
	unit_m4(ob->parentinv);
	unit_m4(ob->obmat);
	ob->dt = OB_TEXTURE;
	ob->empty_drawtype = OB_PLAINAXES;
	ob->empty_drawsize = 1.0;

	if (ELEM(ob->type, OB_LAMP, OB_CAMERA, OB_SPEAKER)) {
		ob->trackflag = OB_NEGZ;
		ob->upflag = OB_POSY;
	}
	else {
		ob->trackflag = OB_POSY;
		ob->upflag = OB_POSZ;
	}
	
	ob->dupon = 1; ob->dupoff = 0;
	ob->dupsta = 1; ob->dupend = 100;
	ob->dupfacesca = 1.0;

	/* Game engine defaults*/
	ob->mass = ob->inertia = 1.0f;
	ob->formfactor = 0.4f;
	ob->damping = 0.04f;
	ob->rdamping = 0.1f;
	ob->anisotropicFriction[0] = 1.0f;
	ob->anisotropicFriction[1] = 1.0f;
	ob->anisotropicFriction[2] = 1.0f;
	ob->gameflag = OB_PROP | OB_COLLISION;
	ob->margin = 0.04f;
	ob->init_state = 1;
	ob->state = 1;
	ob->obstacleRad = 1.0f;
	ob->step_height = 0.15f;
	ob->jump_speed = 10.0f;
	ob->fall_speed = 55.0f;
	ob->max_jumps = 1;
	ob->col_group = 0x01;
	ob->col_mask = 0xffff;
	ob->preview = NULL;
	ob->duplicator_visibility_flag = OB_DUPLI_FLAG_VIEWPORT | OB_DUPLI_FLAG_RENDER;

	/* NT fluid sim defaults */
	ob->fluidsimSettings = NULL;

	BLI_listbase_clear(&ob->pc_ids);
	
	/* Animation Visualization defaults */
	animviz_settings_init(&ob->avs);
}

/* more general add: creates minimum required data, but without vertices etc. */
Object *BKE_object_add_only_object(Main *bmain, int type, const char *name)
{
	Object *ob;

	if (!name)
		name = get_obdata_defname(type);

	ob = BKE_libblock_alloc(bmain, ID_OB, name, 0);

	/* We increase object user count when linking to SceneCollections. */
	id_us_min(&ob->id);

	/* default object vars */
	ob->type = type;

	BKE_object_init(ob);

	return ob;
}


static Object *object_add_common(Main *bmain, ViewLayer *view_layer, int type, const char *name)
{
	Object *ob;

	ob = BKE_object_add_only_object(bmain, type, name);
	ob->data = BKE_object_obdata_add_from_type(bmain, type, name);
	BKE_view_layer_base_deselect_all(view_layer);

	DEG_id_tag_update_ex(bmain, &ob->id, OB_RECALC_OB | OB_RECALC_DATA | OB_RECALC_TIME);
	return ob;
}

/**
 * General add: to scene, with layer from area and default name
 *
 * Object is added to the active SceneCollection.
 * If there is no linked collection to the active ViewLayer we create a new one.
 */
/* creates minimum required data, but without vertices etc. */
Object *BKE_object_add(
        Main *bmain, Scene *scene, ViewLayer *view_layer,
        int type, const char *name)
{
	Object *ob;
	Base *base;
	LayerCollection *layer_collection;

	ob = object_add_common(bmain, view_layer, type, name);

	layer_collection = BKE_layer_collection_get_active_ensure(scene, view_layer);
	BKE_collection_object_add(&scene->id, layer_collection->scene_collection, ob);

	base = BKE_view_layer_base_find(view_layer, ob);
	BKE_view_layer_base_select(view_layer, base);

	return ob;
}

/**
 * Add a new object, using another one as a reference
 *
 * /param ob_src object to use to determine the collections of the new object.
 */
Object *BKE_object_add_from(
        Main *bmain, Scene *scene, ViewLayer *view_layer,
        int type, const char *name, Object *ob_src)
{
	Object *ob;
	Base *base;

	ob = object_add_common(bmain, view_layer, type, name);
	BKE_collection_object_add_from(scene, ob_src, ob);

	base = BKE_view_layer_base_find(view_layer, ob);
	BKE_view_layer_base_select(view_layer, base);

	return ob;
}

#ifdef WITH_GAMEENGINE

void BKE_object_lod_add(Object *ob)
{
	LodLevel *lod = MEM_callocN(sizeof(LodLevel), "LoD Level");
	LodLevel *last = ob->lodlevels.last;

	/* If the lod list is empty, initialize it with the base lod level */
	if (!last) {
		LodLevel *base = MEM_callocN(sizeof(LodLevel), "Base LoD Level");
		BLI_addtail(&ob->lodlevels, base);
		base->flags = OB_LOD_USE_MESH | OB_LOD_USE_MAT;
		base->source = ob;
		base->obhysteresis = 10;
		last = ob->currentlod = base;
	}
	
	lod->distance = last->distance + 25.0f;
	lod->obhysteresis = 10;
	lod->flags = OB_LOD_USE_MESH | OB_LOD_USE_MAT;

	BLI_addtail(&ob->lodlevels, lod);
}

static int lod_cmp(const void *a, const void *b)
{
	const LodLevel *loda = a;
	const LodLevel *lodb = b;

	if (loda->distance < lodb->distance) return -1;
	return loda->distance > lodb->distance;
}

void BKE_object_lod_sort(Object *ob)
{
	BLI_listbase_sort(&ob->lodlevels, lod_cmp);
}

bool BKE_object_lod_remove(Object *ob, int level)
{
	LodLevel *rem;

	if (level < 1 || level > BLI_listbase_count(&ob->lodlevels) - 1)
		return false;

	rem = BLI_findlink(&ob->lodlevels, level);

	if (rem == ob->currentlod) {
		ob->currentlod = rem->prev;
	}

	BLI_remlink(&ob->lodlevels, rem);
	MEM_freeN(rem);

	/* If there are no user defined lods, remove the base lod as well */
	if (BLI_listbase_is_single(&ob->lodlevels)) {
		LodLevel *base = ob->lodlevels.first;
		BLI_remlink(&ob->lodlevels, base);
		MEM_freeN(base);
		ob->currentlod = NULL;
	}

	return true;
}

static LodLevel *lod_level_select(Object *ob, const float camera_position[3])
{
	LodLevel *current = ob->currentlod;
	float dist_sq;

	if (!current) return NULL;

	dist_sq = len_squared_v3v3(ob->obmat[3], camera_position);

	if (dist_sq < SQUARE(current->distance)) {
		/* check for higher LoD */
		while (current->prev && dist_sq < SQUARE(current->distance)) {
			current = current->prev;
		}
	}
	else {
		/* check for lower LoD */
		while (current->next && dist_sq > SQUARE(current->next->distance)) {
			current = current->next;
		}
	}

	return current;
}

bool BKE_object_lod_is_usable(Object *ob, ViewLayer *view_layer, const short object_mode)
{
	bool active = (view_layer) ? ob == OBACT(view_layer) : false;
	return (object_mode == OB_MODE_OBJECT || !active);
}

void BKE_object_lod_update(Object *ob, const float camera_position[3])
{
	LodLevel *cur_level = ob->currentlod;
	LodLevel *new_level = lod_level_select(ob, camera_position);

	if (new_level != cur_level) {
		ob->currentlod = new_level;
	}
}

static Object *lod_ob_get(Object *ob, ViewLayer *view_layer, int flag, const short object_mode)
{
	LodLevel *current = ob->currentlod;

	if (!current || !BKE_object_lod_is_usable(ob, view_layer, object_mode))
		return ob;

	while (current->prev && (!(current->flags & flag) || !current->source || current->source->type != OB_MESH)) {
		current = current->prev;
	}

	return current->source;
}

struct Object *BKE_object_lod_meshob_get(Object *ob, ViewLayer *view_layer, const short object_mode)
{
	return lod_ob_get(ob, view_layer, OB_LOD_USE_MESH, object_mode);
}

struct Object *BKE_object_lod_matob_get(Object *ob, ViewLayer *view_layer, const short object_mode)
{
	return lod_ob_get(ob, view_layer, OB_LOD_USE_MAT, object_mode);
}

#endif  /* WITH_GAMEENGINE */


SoftBody *copy_softbody(const SoftBody *sb, const int flag)
{
	SoftBody *sbn;
	
	if (sb == NULL) return(NULL);
	
	sbn = MEM_dupallocN(sb);

	if ((flag & LIB_ID_COPY_CACHES) == 0) {
		sbn->totspring = sbn->totpoint = 0;
		sbn->bpoint = NULL;
		sbn->bspring = NULL;
	}
	else {
		sbn->totspring = sb->totspring;
		sbn->totpoint = sb->totpoint;

		if (sbn->bpoint) {
			int i;

			sbn->bpoint = MEM_dupallocN(sbn->bpoint);

			for (i = 0; i < sbn->totpoint; i++) {
				if (sbn->bpoint[i].springs)
					sbn->bpoint[i].springs = MEM_dupallocN(sbn->bpoint[i].springs);
			}
		}

		if (sb->bspring)
			sbn->bspring = MEM_dupallocN(sb->bspring);
	}
	
	sbn->keys = NULL;
	sbn->totkey = sbn->totpointkey = 0;
	
	sbn->scratch = NULL;

	sbn->pointcache = BKE_ptcache_copy_list(&sbn->ptcaches, &sb->ptcaches, flag);

	if (sb->effector_weights)
		sbn->effector_weights = MEM_dupallocN(sb->effector_weights);

	return sbn;
}

BulletSoftBody *copy_bulletsoftbody(const BulletSoftBody *bsb, const int UNUSED(flag))
{
	BulletSoftBody *bsbn;

	if (bsb == NULL)
		return NULL;
	bsbn = MEM_dupallocN(bsb);
	/* no pointer in this structure yet */
	return bsbn;
}

ParticleSystem *BKE_object_copy_particlesystem(ParticleSystem *psys, const int flag)
{
	ParticleSystem *psysn;
	ParticleData *pa;
	int p;

	psysn = MEM_dupallocN(psys);
	psysn->particles = MEM_dupallocN(psys->particles);
	psysn->child = MEM_dupallocN(psys->child);

	if (psys->part->type == PART_HAIR) {
		for (p = 0, pa = psysn->particles; p < psysn->totpart; p++, pa++)
			pa->hair = MEM_dupallocN(pa->hair);
	}

	if (psysn->particles && (psysn->particles->keys || psysn->particles->boid)) {
		ParticleKey *key = psysn->particles->keys;
		BoidParticle *boid = psysn->particles->boid;

		if (key)
			key = MEM_dupallocN(key);
		
		if (boid)
			boid = MEM_dupallocN(boid);
		
		for (p = 0, pa = psysn->particles; p < psysn->totpart; p++, pa++) {
			if (boid)
				pa->boid = boid++;
			if (key) {
				pa->keys = key;
				key += pa->totkey;
			}
		}
	}

	if (psys->clmd) {
		psysn->clmd = (ClothModifierData *)modifier_new(eModifierType_Cloth);
		modifier_copyData_ex((ModifierData *)psys->clmd, (ModifierData *)psysn->clmd, flag);
		psys->hair_in_dm = psys->hair_out_dm = NULL;
	}

	BLI_duplicatelist(&psysn->targets, &psys->targets);

	psysn->pathcache = NULL;
	psysn->childcache = NULL;
	psysn->edit = NULL;
	psysn->pdd = NULL;
	psysn->effectors = NULL;
	psysn->tree = NULL;
	psysn->bvhtree = NULL;
	psysn->batch_cache = NULL;
	
	BLI_listbase_clear(&psysn->pathcachebufs);
	BLI_listbase_clear(&psysn->childcachebufs);
	psysn->renderdata = NULL;
	
	/* XXX Never copy caches here? */
	psysn->pointcache = BKE_ptcache_copy_list(&psysn->ptcaches, &psys->ptcaches, flag & ~LIB_ID_COPY_CACHES);

	/* XXX - from reading existing code this seems correct but intended usage of
	 * pointcache should /w cloth should be added in 'ParticleSystem' - campbell */
	if (psysn->clmd) {
		psysn->clmd->point_cache = psysn->pointcache;
	}

	if ((flag & LIB_ID_CREATE_NO_USER_REFCOUNT) == 0) {
		id_us_plus((ID *)psysn->part);
	}

	return psysn;
}

void BKE_object_copy_particlesystems(Object *ob_dst, const Object *ob_src, const int flag)
{
	ParticleSystem *psys, *npsys;
	ModifierData *md;

	if (ob_dst->type != OB_MESH) {
		/* currently only mesh objects can have soft body */
		return;
	}

	BLI_listbase_clear(&ob_dst->particlesystem);
	for (psys = ob_src->particlesystem.first; psys; psys = psys->next) {
		npsys = BKE_object_copy_particlesystem(psys, flag);

		BLI_addtail(&ob_dst->particlesystem, npsys);

		/* need to update particle modifiers too */
		for (md = ob_dst->modifiers.first; md; md = md->next) {
			if (md->type == eModifierType_ParticleSystem) {
				ParticleSystemModifierData *psmd = (ParticleSystemModifierData *)md;
				if (psmd->psys == psys)
					psmd->psys = npsys;
			}
			else if (md->type == eModifierType_DynamicPaint) {
				DynamicPaintModifierData *pmd = (DynamicPaintModifierData *)md;
				if (pmd->brush) {
					if (pmd->brush->psys == psys) {
						pmd->brush->psys = npsys;
					}
				}
			}
			else if (md->type == eModifierType_Smoke) {
				SmokeModifierData *smd = (SmokeModifierData *) md;
				
				if (smd->type == MOD_SMOKE_TYPE_FLOW) {
					if (smd->flow) {
						if (smd->flow->psys == psys)
							smd->flow->psys = npsys;
					}
				}
			}
		}
	}
}

void BKE_object_copy_softbody(Object *ob_dst, const Object *ob_src)
{
	if (ob_src->soft) {
		ob_dst->softflag = ob_src->softflag;
		ob_dst->soft = copy_softbody(ob_src->soft, 0);
	}
}

static void copy_object_pose(Object *obn, const Object *ob, const int flag)
{
	bPoseChannel *chan;
	
	/* note: need to clear obn->pose pointer first, so that BKE_pose_copy_data works (otherwise there's a crash) */
	obn->pose = NULL;
	BKE_pose_copy_data_ex(&obn->pose, ob->pose, flag, true);  /* true = copy constraints */

	for (chan = obn->pose->chanbase.first; chan; chan = chan->next) {
		bConstraint *con;
		
		chan->flag &= ~(POSE_LOC | POSE_ROT | POSE_SIZE);
		
		/* XXX Remapping object pointing onto itself should be handled by generic BKE_library_remap stuff, but...
		 *     the flush_constraint_targets callback am not sure about, so will delay that for now. */
		for (con = chan->constraints.first; con; con = con->next) {
			const bConstraintTypeInfo *cti = BKE_constraint_typeinfo_get(con);
			ListBase targets = {NULL, NULL};
			bConstraintTarget *ct;
			
			if (cti && cti->get_constraint_targets) {
				cti->get_constraint_targets(con, &targets);
				
				for (ct = targets.first; ct; ct = ct->next) {
					if (ct->tar == ob)
						ct->tar = obn;
				}
				
				if (cti->flush_constraint_targets)
					cti->flush_constraint_targets(con, &targets, 0);
			}
		}
	}
}

static void copy_object_lod(Object *obn, const Object *ob, const int UNUSED(flag))
{
	BLI_duplicatelist(&obn->lodlevels, &ob->lodlevels);

	obn->currentlod = (LodLevel *)obn->lodlevels.first;
}

bool BKE_object_pose_context_check(Object *ob)
{
	if ((ob) &&
	    (ob->type == OB_ARMATURE) &&
	    (ob->pose) &&
	    // (ob->mode & OB_MODE_POSE)
	    (((bArmature *)ob->data)->flag & ARM_POSEMODE)
	    )
	{
		return true;
	}
	else {
		return false;
	}
}

Object *BKE_object_pose_armature_get(Object *ob)
{
	if (ob == NULL)
		return NULL;

	if (BKE_object_pose_context_check(ob))
		return ob;

	ob = modifiers_isDeformedByArmature(ob);

	if (BKE_object_pose_context_check(ob))
		return ob;

	return NULL;
}

void BKE_object_transform_copy(Object *ob_tar, const Object *ob_src)
{
	copy_v3_v3(ob_tar->loc, ob_src->loc);
	copy_v3_v3(ob_tar->rot, ob_src->rot);
	copy_v3_v3(ob_tar->quat, ob_src->quat);
	copy_v3_v3(ob_tar->rotAxis, ob_src->rotAxis);
	ob_tar->rotAngle = ob_src->rotAngle;
	ob_tar->rotmode = ob_src->rotmode;
	copy_v3_v3(ob_tar->size, ob_src->size);
}

/**
 * Only copy internal data of Object ID from source to already allocated/initialized destination.
 * You probably nerver want to use that directly, use id_copy or BKE_id_copy_ex for typical needs.
 *
 * WARNING! This function will not handle ID user count!
 *
 * \param flag  Copying options (see BKE_library.h's LIB_ID_COPY_... flags for more).
 */
void BKE_object_copy_data(Main *UNUSED(bmain), Object *ob_dst, const Object *ob_src, const int flag)
{
	ModifierData *md;

	/* We never handle usercount here for own data. */
	const int flag_subdata = flag | LIB_ID_CREATE_NO_USER_REFCOUNT;

	if (ob_src->totcol) {
		ob_dst->mat = MEM_dupallocN(ob_src->mat);
		ob_dst->matbits = MEM_dupallocN(ob_src->matbits);
		ob_dst->totcol = ob_src->totcol;
	}

	if (ob_src->iuser) ob_dst->iuser = MEM_dupallocN(ob_src->iuser);
	
	if (ob_src->bb) ob_dst->bb = MEM_dupallocN(ob_src->bb);
	ob_dst->flag &= ~OB_FROMGROUP;
	
	BLI_listbase_clear(&ob_dst->modifiers);
	
	for (md = ob_src->modifiers.first; md; md = md->next) {
		ModifierData *nmd = modifier_new(md->type);
		BLI_strncpy(nmd->name, md->name, sizeof(nmd->name));
		modifier_copyData_ex(md, nmd, flag_subdata);
		BLI_addtail(&ob_dst->modifiers, nmd);
	}

	BLI_listbase_clear(&ob_dst->prop);
	BKE_bproperty_copy_list(&ob_dst->prop, &ob_src->prop);

	BKE_sca_logic_copy(ob_dst, ob_src, flag_subdata);

	if (ob_src->pose) {
		copy_object_pose(ob_dst, ob_src, flag_subdata);
		/* backwards compat... non-armatures can get poses in older files? */
		if (ob_src->type == OB_ARMATURE)
			BKE_pose_rebuild(ob_dst, ob_dst->data);
	}
	defgroup_copy_list(&ob_dst->defbase, &ob_src->defbase);
	BKE_object_facemap_copy_list(&ob_dst->fmaps, &ob_src->fmaps);
	BKE_constraints_copy_ex(&ob_dst->constraints, &ob_src->constraints, flag_subdata, true);

	ob_dst->sculpt = NULL;

	if (ob_src->pd) {
		ob_dst->pd = MEM_dupallocN(ob_src->pd);
		if (ob_dst->pd->rng) {
			ob_dst->pd->rng = MEM_dupallocN(ob_src->pd->rng);
		}
	}
	ob_dst->soft = copy_softbody(ob_src->soft, flag_subdata);
	ob_dst->bsoft = copy_bulletsoftbody(ob_src->bsoft, flag_subdata);
	ob_dst->rigidbody_object = BKE_rigidbody_copy_object(ob_src, flag_subdata);
	ob_dst->rigidbody_constraint = BKE_rigidbody_copy_constraint(ob_src, flag_subdata);

	BKE_object_copy_particlesystems(ob_dst, ob_src, flag_subdata);
	
	ob_dst->derivedDeform = NULL;
	ob_dst->derivedFinal = NULL;

	BLI_listbase_clear(&ob_dst->gpulamp);
	BLI_listbase_clear(&ob_dst->drawdata);
	BLI_listbase_clear(&ob_dst->pc_ids);

	ob_dst->mpath = NULL;

	copy_object_lod(ob_dst, ob_src, flag_subdata);
	
	/* Do not copy runtime curve data. */
	ob_dst->curve_cache = NULL;

	/* Do not copy object's preview (mostly due to the fact renderers create temp copy of objects). */
	if ((flag & LIB_ID_COPY_NO_PREVIEW) == 0 && false) {  /* XXX TODO temp hack */
		BKE_previewimg_id_copy(&ob_dst->id, &ob_src->id);
	}
	else {
		ob_dst->preview = NULL;
	}
}

/* copy objects, will re-initialize cached simulation data */
Object *BKE_object_copy(Main *bmain, const Object *ob)
{
	Object *ob_copy;
	BKE_id_copy_ex(bmain, &ob->id, (ID **)&ob_copy, 0, false);
	return ob_copy;
}

void BKE_object_make_local_ex(Main *bmain, Object *ob, const bool lib_local, const bool clear_proxy)
{
	bool is_local = false, is_lib = false;

	/* - only lib users: do nothing (unless force_local is set)
	 * - only local users: set flag
	 * - mixed: make copy
	 * In case we make a whole lib's content local, we always want to localize, and we skip remapping (done later).
	 */

	if (!ID_IS_LINKED(ob)) {
		return;
	}

	BKE_library_ID_test_usages(bmain, ob, &is_local, &is_lib);

	if (lib_local || is_local) {
		if (!is_lib) {
			id_clear_lib_data(bmain, &ob->id);
			BKE_id_expand_local(bmain, &ob->id);
			if (clear_proxy) {
				if (ob->proxy_from != NULL) {
					ob->proxy_from->proxy = NULL;
					ob->proxy_from->proxy_group = NULL;
				}
				ob->proxy = ob->proxy_from = ob->proxy_group = NULL;
			}
		}
		else {
			Object *ob_new = BKE_object_copy(bmain, ob);

			ob_new->id.us = 0;
			ob_new->proxy = ob_new->proxy_from = ob_new->proxy_group = NULL;

			/* setting newid is mandatory for complex make_lib_local logic... */
			ID_NEW_SET(ob, ob_new);

			if (!lib_local) {
				BKE_libblock_remap(bmain, ob, ob_new, ID_REMAP_SKIP_INDIRECT_USAGE);
			}
		}
	}
}

void BKE_object_make_local(Main *bmain, Object *ob, const bool lib_local)
{
	BKE_object_make_local_ex(bmain, ob, lib_local, true);
}

/* Returns true if the Object is from an external blend file (libdata) */
bool BKE_object_is_libdata(Object *ob)
{
	return (ob && ID_IS_LINKED(ob));
}

/* Returns true if the Object data is from an external blend file (libdata) */
bool BKE_object_obdata_is_libdata(Object *ob)
{
	/* Linked objects with local obdata are forbidden! */
	BLI_assert(!ob || !ob->data || (ID_IS_LINKED(ob) ? ID_IS_LINKED(ob->data) : true));
	return (ob && ob->data && ID_IS_LINKED(ob->data));
}

/* *************** PROXY **************** */

/* when you make proxy, ensure the exposed layers are extern */
static void armature_set_id_extern(Object *ob)
{
	bArmature *arm = ob->data;
	bPoseChannel *pchan;
	unsigned int lay = arm->layer_protected;
	
	for (pchan = ob->pose->chanbase.first; pchan; pchan = pchan->next) {
		if (!(pchan->bone->layer & lay))
			id_lib_extern((ID *)pchan->custom);
	}
			
}

void BKE_object_copy_proxy_drivers(Object *ob, Object *target)
{
	if ((target->adt) && (target->adt->drivers.first)) {
		FCurve *fcu;
		
		/* add new animdata block */
		if (!ob->adt)
			ob->adt = BKE_animdata_add_id(&ob->id);
		
		/* make a copy of all the drivers (for now), then correct any links that need fixing */
		free_fcurves(&ob->adt->drivers);
		copy_fcurves(&ob->adt->drivers, &target->adt->drivers);
		
		for (fcu = ob->adt->drivers.first; fcu; fcu = fcu->next) {
			ChannelDriver *driver = fcu->driver;
			DriverVar *dvar;
			
			for (dvar = driver->variables.first; dvar; dvar = dvar->next) {
				/* all drivers */
				DRIVER_TARGETS_LOOPER(dvar) 
				{
					if (dtar->id) {
						if ((Object *)dtar->id == target)
							dtar->id = (ID *)ob;
						else {
							/* only on local objects because this causes indirect links
							 * 'a -> b -> c', blend to point directly to a.blend
							 * when a.blend has a proxy thats linked into c.blend  */
							if (!ID_IS_LINKED(ob))
								id_lib_extern((ID *)dtar->id);
						}
					}
				}
				DRIVER_TARGETS_LOOPER_END
			}
		}
	}
}

/* proxy rule: lib_object->proxy_from == the one we borrow from, set temporally while object_update */
/*             local_object->proxy == pointer to library object, saved in files and read */
/*             local_object->proxy_group == pointer to group dupli-object, saved in files and read */

void BKE_object_make_proxy(Object *ob, Object *target, Object *gob)
{
	/* paranoia checks */
	if (ID_IS_LINKED(ob) || !ID_IS_LINKED(target)) {
		printf("cannot make proxy\n");
		return;
	}
	
	ob->proxy = target;
	ob->proxy_group = gob;
	id_lib_extern(&target->id);
	
	DEG_id_tag_update(&ob->id, OB_RECALC_OB | OB_RECALC_DATA | OB_RECALC_TIME);
	DEG_id_tag_update(&target->id, OB_RECALC_OB | OB_RECALC_DATA | OB_RECALC_TIME);
	
	/* copy transform
	 * - gob means this proxy comes from a group, just apply the matrix
	 *   so the object wont move from its dupli-transform.
	 *
	 * - no gob means this is being made from a linked object,
	 *   this is closer to making a copy of the object - in-place. */
	if (gob) {
		ob->rotmode = target->rotmode;
		mul_m4_m4m4(ob->obmat, gob->obmat, target->obmat);
		if (gob->dup_group) { /* should always be true */
			float tvec[3];
			mul_v3_mat3_m4v3(tvec, ob->obmat, gob->dup_group->dupli_ofs);
			sub_v3_v3(ob->obmat[3], tvec);
		}
		BKE_object_apply_mat4(ob, ob->obmat, false, true);
	}
	else {
		BKE_object_transform_copy(ob, target);
		ob->parent = target->parent; /* libdata */
		copy_m4_m4(ob->parentinv, target->parentinv);
	}
	
	/* copy animdata stuff - drivers only for now... */
	BKE_object_copy_proxy_drivers(ob, target);

	/* skip constraints? */
	/* FIXME: this is considered by many as a bug */
	
	/* set object type and link to data */
	ob->type = target->type;
	ob->data = target->data;
	id_us_plus((ID *)ob->data);     /* ensures lib data becomes LIB_TAG_EXTERN */

	/* copy vertex groups */
	defgroup_copy_list(&ob->defbase, &target->defbase);

	/* copy material and index information */
	ob->actcol = ob->totcol = 0;
	if (ob->mat) MEM_freeN(ob->mat);
	if (ob->matbits) MEM_freeN(ob->matbits);
	ob->mat = NULL;
	ob->matbits = NULL;
	if ((target->totcol) && (target->mat) && OB_TYPE_SUPPORT_MATERIAL(ob->type)) {
		int i;
		
		ob->actcol = target->actcol;
		ob->totcol = target->totcol;
		
		ob->mat = MEM_dupallocN(target->mat);
		ob->matbits = MEM_dupallocN(target->matbits);
		for (i = 0; i < target->totcol; i++) {
			/* don't need to run test_object_materials since we know this object is new and not used elsewhere */
			id_us_plus((ID *)ob->mat[i]); 
		}
	}
	
	/* type conversions */
	if (target->type == OB_ARMATURE) {
		copy_object_pose(ob, target, 0);   /* data copy, object pointers in constraints */
		BKE_pose_rest(ob->pose);            /* clear all transforms in channels */
		BKE_pose_rebuild(ob, ob->data); /* set all internal links */
		
		armature_set_id_extern(ob);
	}
	else if (target->type == OB_EMPTY) {
		ob->empty_drawtype = target->empty_drawtype;
		ob->empty_drawsize = target->empty_drawsize;
	}

	/* copy IDProperties */
	if (ob->id.properties) {
		IDP_FreeProperty(ob->id.properties);
		MEM_freeN(ob->id.properties);
		ob->id.properties = NULL;
	}
	if (target->id.properties) {
		ob->id.properties = IDP_CopyProperty(target->id.properties);
	}

	/* copy drawtype info */
	ob->dt = target->dt;
}

/**
 * Use with newly created objects to set their size
 * (used to apply scene-scale).
 */
void BKE_object_obdata_size_init(struct Object *ob, const float size)
{
	/* apply radius as a scale to types that support it */
	switch (ob->type) {
		case OB_EMPTY:
		{
			ob->empty_drawsize *= size;
			break;
		}
		case OB_FONT:
		{
			Curve *cu = ob->data;
			cu->fsize *= size;
			break;
		}
		case OB_CAMERA:
		{
			Camera *cam = ob->data;
			cam->drawsize *= size;
			break;
		}
		case OB_LAMP:
		{
			Lamp *lamp = ob->data;
			lamp->dist *= size;
			lamp->area_size  *= size;
			lamp->area_sizey *= size;
			lamp->area_sizez *= size;
			break;
		}
		/* Only lattice (not mesh, curve, mball...),
		 * because its got data when newly added */
		case OB_LATTICE:
		{
			struct Lattice *lt = ob->data;
			float mat[4][4];

			unit_m4(mat);
			scale_m4_fl(mat, size);

			BKE_lattice_transform(lt, (float (*)[4])mat, false);
			break;
		}
	}
}

/* *************** CALC ****************** */

void BKE_object_scale_to_mat3(Object *ob, float mat[3][3])
{
	float vec[3];
	mul_v3_v3v3(vec, ob->size, ob->dscale);
	size_to_mat3(mat, vec);
}

void BKE_object_rot_to_mat3(Object *ob, float mat[3][3], bool use_drot)
{
	float rmat[3][3], dmat[3][3];
	
	/* 'dmat' is the delta-rotation matrix, which will get (pre)multiplied
	 * with the rotation matrix to yield the appropriate rotation
	 */

	/* rotations may either be quats, eulers (with various rotation orders), or axis-angle */
	if (ob->rotmode > 0) {
		/* euler rotations (will cause gimble lock, but this can be alleviated a bit with rotation orders) */
		eulO_to_mat3(rmat, ob->rot, ob->rotmode);
		eulO_to_mat3(dmat, ob->drot, ob->rotmode);
	}
	else if (ob->rotmode == ROT_MODE_AXISANGLE) {
		/* axis-angle - not really that great for 3D-changing orientations */
		axis_angle_to_mat3(rmat, ob->rotAxis, ob->rotAngle);
		axis_angle_to_mat3(dmat, ob->drotAxis, ob->drotAngle);
	}
	else {
		/* quats are normalized before use to eliminate scaling issues */
		float tquat[4];
		
		normalize_qt_qt(tquat, ob->quat);
		quat_to_mat3(rmat, tquat);
		
		normalize_qt_qt(tquat, ob->dquat);
		quat_to_mat3(dmat, tquat);
	}
	
	/* combine these rotations */
	if (use_drot)
		mul_m3_m3m3(mat, dmat, rmat);
	else
		copy_m3_m3(mat, rmat);
}

void BKE_object_mat3_to_rot(Object *ob, float mat[3][3], bool use_compat)
{
	BLI_ASSERT_UNIT_M3(mat);

	switch (ob->rotmode) {
		case ROT_MODE_QUAT:
		{
			float dquat[4];
			mat3_normalized_to_quat(ob->quat, mat);
			normalize_qt_qt(dquat, ob->dquat);
			invert_qt_normalized(dquat);
			mul_qt_qtqt(ob->quat, dquat, ob->quat);
			break;
		}
		case ROT_MODE_AXISANGLE:
		{
			float quat[4];
			float dquat[4];

			/* without drot we could apply 'mat' directly */
			mat3_normalized_to_quat(quat, mat);
			axis_angle_to_quat(dquat, ob->drotAxis, ob->drotAngle);
			invert_qt_normalized(dquat);
			mul_qt_qtqt(quat, dquat, quat);
			quat_to_axis_angle(ob->rotAxis, &ob->rotAngle, quat);
			break;
		}
		default: /* euler */
		{
			float quat[4];
			float dquat[4];

			/* without drot we could apply 'mat' directly */
			mat3_normalized_to_quat(quat, mat);
			eulO_to_quat(dquat, ob->drot, ob->rotmode);
			invert_qt_normalized(dquat);
			mul_qt_qtqt(quat, dquat, quat);
			/* end drot correction */

			if (use_compat) quat_to_compatible_eulO(ob->rot, ob->rot, ob->rotmode, quat);
			else            quat_to_eulO(ob->rot, ob->rotmode, quat);
			break;
		}
	}
}

void BKE_object_tfm_protected_backup(const Object *ob,
                                     ObjectTfmProtectedChannels *obtfm)
{

#define TFMCPY(_v) (obtfm->_v = ob->_v)
#define TFMCPY3D(_v) copy_v3_v3(obtfm->_v, ob->_v)
#define TFMCPY4D(_v) copy_v4_v4(obtfm->_v, ob->_v)

	TFMCPY3D(loc);
	TFMCPY3D(dloc);
	TFMCPY3D(size);
	TFMCPY3D(dscale);
	TFMCPY3D(rot);
	TFMCPY3D(drot);
	TFMCPY4D(quat);
	TFMCPY4D(dquat);
	TFMCPY3D(rotAxis);
	TFMCPY3D(drotAxis);
	TFMCPY(rotAngle);
	TFMCPY(drotAngle);

#undef TFMCPY
#undef TFMCPY3D
#undef TFMCPY4D

}

void BKE_object_tfm_protected_restore(Object *ob,
                                      const ObjectTfmProtectedChannels *obtfm,
                                      const short protectflag)
{
	unsigned int i;

	for (i = 0; i < 3; i++) {
		if (protectflag & (OB_LOCK_LOCX << i)) {
			ob->loc[i] =  obtfm->loc[i];
			ob->dloc[i] = obtfm->dloc[i];
		}

		if (protectflag & (OB_LOCK_SCALEX << i)) {
			ob->size[i] =  obtfm->size[i];
			ob->dscale[i] = obtfm->dscale[i];
		}

		if (protectflag & (OB_LOCK_ROTX << i)) {
			ob->rot[i] =  obtfm->rot[i];
			ob->drot[i] = obtfm->drot[i];

			ob->quat[i + 1] =  obtfm->quat[i + 1];
			ob->dquat[i + 1] = obtfm->dquat[i + 1];

			ob->rotAxis[i] =  obtfm->rotAxis[i];
			ob->drotAxis[i] = obtfm->drotAxis[i];
		}
	}

	if ((protectflag & OB_LOCK_ROT4D) && (protectflag & OB_LOCK_ROTW)) {
		ob->quat[0] =  obtfm->quat[0];
		ob->dquat[0] = obtfm->dquat[0];

		ob->rotAngle =  obtfm->rotAngle;
		ob->drotAngle = obtfm->drotAngle;
	}
}

void BKE_object_to_mat3(Object *ob, float mat[3][3]) /* no parent */
{
	float smat[3][3];
	float rmat[3][3];
	/*float q1[4];*/
	
	/* size */
	BKE_object_scale_to_mat3(ob, smat);

	/* rot */
	BKE_object_rot_to_mat3(ob, rmat, true);
	mul_m3_m3m3(mat, rmat, smat);
}

void BKE_object_to_mat4(Object *ob, float mat[4][4])
{
	float tmat[3][3];
	
	BKE_object_to_mat3(ob, tmat);
	
	copy_m4_m3(mat, tmat);

	add_v3_v3v3(mat[3], ob->loc, ob->dloc);
}

void BKE_object_matrix_local_get(struct Object *ob, float mat[4][4])
{
	if (ob->parent) {
		float par_imat[4][4];

		BKE_object_get_parent_matrix(NULL, ob, ob->parent, par_imat);
		invert_m4(par_imat);
		mul_m4_m4m4(mat, par_imat, ob->obmat);
	}
	else {
		copy_m4_m4(mat, ob->obmat);
	}
}

/* extern */
int enable_cu_speed = 1;

/**
 * \param scene: Used when curve cache needs to be calculated, or for dupli-frame time.
 * \return success if \a mat is set.
 */
static bool ob_parcurve(Scene *scene, Object *ob, Object *par, float mat[4][4])
{
	Curve *cu = par->data;
	float vec[4], dir[3], quat[4], radius, ctime;

	/* TODO: Make sure this doesn't crash. */
#if 0
	/* only happens on reload file, but violates depsgraph still... fix! */
	if (par->curve_cache == NULL) {
		if (scene == NULL) {
			return false;
		}
		BKE_displist_make_curveTypes(eval_ctx, scene, par, 0);
	}
#endif

	if (par->curve_cache->path == NULL) {
		return false;
	}

	/* catch exceptions: curve paths used as a duplicator */
	if (enable_cu_speed) {
		/* ctime is now a proper var setting of Curve which gets set by Animato like any other var that's animated,
		 * but this will only work if it actually is animated... 
		 *
		 * we divide the curvetime calculated in the previous step by the length of the path, to get a time
		 * factor, which then gets clamped to lie within 0.0 - 1.0 range
		 */
		if (cu->pathlen) {
			ctime = cu->ctime / cu->pathlen;
		}
		else {
			ctime = cu->ctime;
		}

		CLAMP(ctime, 0.0f, 1.0f);
	}
	else {
		/* For dupli-frames only */
		if (scene == NULL) {
			return false;
		}

		ctime = BKE_scene_frame_get(scene);
		if (cu->pathlen) {
			ctime /= cu->pathlen;
		}
		
		CLAMP(ctime, 0.0f, 1.0f);
	}
	
	unit_m4(mat);

	/* vec: 4 items! */
	if (where_on_path(par, ctime, vec, dir, (cu->flag & CU_FOLLOW) ? quat : NULL, &radius, NULL)) {

		if (cu->flag & CU_FOLLOW) {
#if 0
			float si, q[4];
			vec_to_quat(quat, dir, ob->trackflag, ob->upflag);
			
			/* the tilt */
			normalize_v3(dir);
			q[0] = cosf(0.5 * vec[3]);
			si = sinf(0.5 * vec[3]);
			q[1] = -si * dir[0];
			q[2] = -si * dir[1];
			q[3] = -si * dir[2];
			mul_qt_qtqt(quat, q, quat);
#else
			quat_apply_track(quat, ob->trackflag, ob->upflag);
#endif
			normalize_qt(quat);
			quat_to_mat4(mat, quat);
		}
		
		if (cu->flag & CU_PATH_RADIUS) {
			float tmat[4][4], rmat[4][4];
			scale_m4_fl(tmat, radius);
			mul_m4_m4m4(rmat, tmat, mat);
			copy_m4_m4(mat, rmat);
		}

		copy_v3_v3(mat[3], vec);
		
	}

	return true;
}

static void ob_parbone(Object *ob, Object *par, float mat[4][4])
{	
	bPoseChannel *pchan;
	float vec[3];
	
	if (par->type != OB_ARMATURE) {
		unit_m4(mat);
		return;
	}
	
	/* Make sure the bone is still valid */
	pchan = BKE_pose_channel_find_name(par->pose, ob->parsubstr);
	if (!pchan || !pchan->bone) {
		printf("Object %s with Bone parent: bone %s doesn't exist\n", ob->id.name + 2, ob->parsubstr);
		unit_m4(mat);
		return;
	}

	/* get bone transform */
	if (pchan->bone->flag & BONE_RELATIVE_PARENTING) {
		/* the new option uses the root - expected bahaviour, but differs from old... */
		/* XXX check on version patching? */
		copy_m4_m4(mat, pchan->chan_mat);
	}
	else {
		copy_m4_m4(mat, pchan->pose_mat);

		/* but for backwards compatibility, the child has to move to the tail */
		copy_v3_v3(vec, mat[1]);
		mul_v3_fl(vec, pchan->bone->length);
		add_v3_v3(mat[3], vec);
	}
}

static void give_parvert(Object *par, int nr, float vec[3])
{
	zero_v3(vec);
	
	if (par->type == OB_MESH) {
		Mesh *me = par->data;
		BMEditMesh *em = me->edit_btmesh;
		DerivedMesh *dm;

		dm = (em) ? em->derivedFinal : par->derivedFinal;
			
		if (dm) {
			int count = 0;
			int numVerts = dm->getNumVerts(dm);

			if (nr < numVerts) {
				bool use_special_ss_case = false;

				if (dm->type == DM_TYPE_CCGDM) {
					ModifierData *md;
					VirtualModifierData virtualModifierData;
					use_special_ss_case = true;
					for (md = modifiers_getVirtualModifierList(par, &virtualModifierData);
					     md != NULL;
					     md = md->next)
					{
						const ModifierTypeInfo *mti = modifierType_getInfo(md->type);
						/* TODO(sergey): Check for disabled modifiers. */
						if (mti->type != eModifierTypeType_OnlyDeform && md->next != NULL) {
							use_special_ss_case = false;
							break;
						}
					}
				}

				if (!use_special_ss_case) {
					/* avoid dm->getVertDataArray() since it allocates arrays in the dm (not thread safe) */
					if (em && dm->type == DM_TYPE_EDITBMESH) {
						if (em->bm->elem_table_dirty & BM_VERT) {
#ifdef VPARENT_THREADING_HACK
							BLI_mutex_lock(&vparent_lock);
							if (em->bm->elem_table_dirty & BM_VERT) {
								BM_mesh_elem_table_ensure(em->bm, BM_VERT);
							}
							BLI_mutex_unlock(&vparent_lock);
#else
							BLI_assert(!"Not safe for threading");
							BM_mesh_elem_table_ensure(em->bm, BM_VERT);
#endif
						}
					}
				}

				if (use_special_ss_case) {
					/* Special case if the last modifier is SS and no constructive modifier are in front of it. */
					CCGDerivedMesh *ccgdm = (CCGDerivedMesh *)dm;
					CCGVert *ccg_vert = ccgSubSurf_getVert(ccgdm->ss, SET_INT_IN_POINTER(nr));
					/* In case we deleted some verts, nr may refer to inexistent one now, see T42557. */
					if (ccg_vert) {
						float *co = ccgSubSurf_getVertData(ccgdm->ss, ccg_vert);
						add_v3_v3(vec, co);
						count++;
					}
				}
				else if (CustomData_has_layer(&dm->vertData, CD_ORIGINDEX) &&
				         !(em && dm->type == DM_TYPE_EDITBMESH))
				{
					int i;

					/* Get the average of all verts with (original index == nr). */
					for (i = 0; i < numVerts; i++) {
						const int *index = dm->getVertData(dm, i, CD_ORIGINDEX);
						if (*index == nr) {
							float co[3];
							dm->getVertCo(dm, i, co);
							add_v3_v3(vec, co);
							count++;
						}
					}
				}
				else {
					if (nr < numVerts) {
						float co[3];
						dm->getVertCo(dm, nr, co);
						add_v3_v3(vec, co);
						count++;
					}
				}
			}

			if (count == 0) {
				/* keep as 0, 0, 0 */
			}
			else if (count > 0) {
				mul_v3_fl(vec, 1.0f / count);
			}
			else {
				/* use first index if its out of range */
				dm->getVertCo(dm, 0, vec);
			}
		}
		else {
			fprintf(stderr,
			        "%s: DerivedMesh is needed to solve parenting, "
			        "object position can be wrong now\n", __func__);
		}
	}
	else if (ELEM(par->type, OB_CURVE, OB_SURF)) {
		ListBase *nurb;

		/* Unless there's some weird depsgraph failure the cache should exist. */
		BLI_assert(par->curve_cache != NULL);

		if (par->curve_cache->deformed_nurbs.first != NULL) {
			nurb = &par->curve_cache->deformed_nurbs;
		}
		else {
			Curve *cu = par->data;
			nurb = BKE_curve_nurbs_get(cu);
		}

		BKE_nurbList_index_get_co(nurb, nr, vec);
	}
	else if (par->type == OB_LATTICE) {
		Lattice *latt  = par->data;
		DispList *dl   = par->curve_cache ? BKE_displist_find(&par->curve_cache->disp, DL_VERTS) : NULL;
		float (*co)[3] = dl ? (float (*)[3])dl->verts : NULL;
		int tot;

		if (latt->editlatt) latt = latt->editlatt->latt;

		tot = latt->pntsu * latt->pntsv * latt->pntsw;

		/* ensure dl is correct size */
		BLI_assert(dl == NULL || dl->nr == tot);

		if (nr < tot) {
			if (co) {
				copy_v3_v3(vec, co[nr]);
			}
			else {
				copy_v3_v3(vec, latt->def[nr].vec);
			}
		}
	}
}

static void ob_parvert3(Object *ob, Object *par, float mat[4][4])
{

	/* in local ob space */
	if (OB_TYPE_SUPPORT_PARVERT(par->type)) {
		float cmat[3][3], v1[3], v2[3], v3[3], q[4];

		give_parvert(par, ob->par1, v1);
		give_parvert(par, ob->par2, v2);
		give_parvert(par, ob->par3, v3);

		tri_to_quat(q, v1, v2, v3);
		quat_to_mat3(cmat, q);
		copy_m4_m3(mat, cmat);

		mid_v3_v3v3v3(mat[3], v1, v2, v3);
	}
	else {
		unit_m4(mat);
	}
}


void BKE_object_get_parent_matrix(Scene *scene, Object *ob, Object *par, float parentmat[4][4])
{
	float tmat[4][4];
	float vec[3];
	bool ok;

	switch (ob->partype & PARTYPE) {
		case PAROBJECT:
			ok = 0;
			if (par->type == OB_CURVE) {
				if ((((Curve *)par->data)->flag & CU_PATH) &&
				    (ob_parcurve(scene, ob, par, tmat)))
				{
					ok = 1;
				}
			}
			
			if (ok) mul_m4_m4m4(parentmat, par->obmat, tmat);
			else copy_m4_m4(parentmat, par->obmat);
			
			break;
		case PARBONE:
			ob_parbone(ob, par, tmat);
			mul_m4_m4m4(parentmat, par->obmat, tmat);
			break;
		
		case PARVERT1:
			unit_m4(parentmat);
			give_parvert(par, ob->par1, vec);
			mul_v3_m4v3(parentmat[3], par->obmat, vec);
			break;
		case PARVERT3:
			ob_parvert3(ob, par, tmat);
			
			mul_m4_m4m4(parentmat, par->obmat, tmat);
			break;
		
		case PARSKEL:
			copy_m4_m4(parentmat, par->obmat);
			break;
	}

}

/**
 * \param r_originmat  Optional matrix that stores the space the object is in (without its own matrix applied)
 */
static void solve_parenting(Scene *scene, Object *ob, Object *par, float obmat[4][4], float slowmat[4][4],
                            float r_originmat[3][3], const bool set_origin)
{
	float totmat[4][4];
	float tmat[4][4];
	float locmat[4][4];
	
	BKE_object_to_mat4(ob, locmat);
	
	if (ob->partype & PARSLOW) copy_m4_m4(slowmat, obmat);

	BKE_object_get_parent_matrix(scene, ob, par, totmat);
	
	/* total */
	mul_m4_m4m4(tmat, totmat, ob->parentinv);
	mul_m4_m4m4(obmat, tmat, locmat);
	
	if (r_originmat) {
		/* usable originmat */
		copy_m3_m4(r_originmat, tmat);
	}
	
	/* origin, for help line */
	if (set_origin) {
		if ((ob->partype & PARTYPE) == PARSKEL) {
			copy_v3_v3(ob->orig, par->obmat[3]);
		}
		else {
			copy_v3_v3(ob->orig, totmat[3]);
		}
	}
}

static bool where_is_object_parslow(Object *ob, float obmat[4][4], float slowmat[4][4])
{
	float *fp1, *fp2;
	float fac1, fac2;
	int a;

	/* include framerate */
	fac1 = (1.0f / (1.0f + fabsf(ob->sf)));
	if (fac1 >= 1.0f) return false;
	fac2 = 1.0f - fac1;

	fp1 = obmat[0];
	fp2 = slowmat[0];
	for (a = 0; a < 16; a++, fp1++, fp2++) {
		fp1[0] = fac1 * fp1[0] + fac2 * fp2[0];
	}

	return true;
}

/* note, scene is the active scene while actual_scene is the scene the object resides in */
void BKE_object_where_is_calc_time_ex(
        const EvaluationContext *eval_ctx, Scene *scene, Object *ob, float ctime,
        RigidBodyWorld *rbw, float r_originmat[3][3])
{
	if (ob == NULL) return;
	
	/* execute drivers only, as animation has already been done */
	BKE_animsys_evaluate_animdata(scene, &ob->id, ob->adt, ctime, ADT_RECALC_DRIVERS);
	
	if (ob->parent) {
		Object *par = ob->parent;
		float slowmat[4][4];
		
		/* calculate parent matrix */
		solve_parenting(scene, ob, par, ob->obmat, slowmat, r_originmat, true);
		
		/* "slow parent" is definitely not threadsafe, and may also give bad results jumping around 
		 * An old-fashioned hack which probably doesn't really cut it anymore
		 */
		if (ob->partype & PARSLOW) {
			if (!where_is_object_parslow(ob, ob->obmat, slowmat))
				return;
		}
	}
	else {
		BKE_object_to_mat4(ob, ob->obmat);
	}

	/* try to fall back to the scene rigid body world if none given */
	rbw = rbw ? rbw : scene->rigidbody_world;
	/* read values pushed into RBO from sim/cache... */
	BKE_rigidbody_sync_transforms(rbw, ob, ctime);
	
	/* solve constraints */
	if (ob->constraints.first && !(ob->transflag & OB_NO_CONSTRAINTS)) {
		bConstraintOb *cob;
		cob = BKE_constraints_make_evalob(scene, ob, NULL, CONSTRAINT_OBTYPE_OBJECT);
		BKE_constraints_solve(eval_ctx, &ob->constraints, cob, ctime);
		BKE_constraints_clear_evalob(cob);
	}
	
	/* set negative scale flag in object */
	if (is_negative_m4(ob->obmat)) ob->transflag |= OB_NEG_SCALE;
	else ob->transflag &= ~OB_NEG_SCALE;
}

void BKE_object_where_is_calc_time(const EvaluationContext *eval_ctx, Scene *scene, Object *ob, float ctime)
{
	BKE_object_where_is_calc_time_ex(eval_ctx, scene, ob, ctime, NULL, NULL);
}

/* get object transformation matrix without recalculating dependencies and
 * constraints -- assume dependencies are already solved by depsgraph.
 * no changes to object and it's parent would be done.
 * used for bundles orientation in 3d space relative to parented blender camera */
void BKE_object_where_is_calc_mat4(Scene *scene, Object *ob, float obmat[4][4])
{

	if (ob->parent) {
		float slowmat[4][4];

		Object *par = ob->parent;
		
		solve_parenting(scene, ob, par, obmat, slowmat, NULL, false);
		
		if (ob->partype & PARSLOW)
			where_is_object_parslow(ob, obmat, slowmat);
	}
	else {
		BKE_object_to_mat4(ob, obmat);
	}
}

void BKE_object_where_is_calc_ex(const EvaluationContext *eval_ctx, Scene *scene, RigidBodyWorld *rbw, Object *ob, float r_originmat[3][3])
{
	BKE_object_where_is_calc_time_ex(eval_ctx, scene, ob, BKE_scene_frame_get(scene), rbw, r_originmat);
}
void BKE_object_where_is_calc(const EvaluationContext *eval_ctx, Scene *scene, Object *ob)
{
	BKE_object_where_is_calc_time_ex(eval_ctx, scene, ob, BKE_scene_frame_get(scene), NULL, NULL);
}

/* for calculation of the inverse parent transform, only used for editor */
void BKE_object_workob_calc_parent(const EvaluationContext *eval_ctx, Scene *scene, Object *ob, Object *workob)
{
	BKE_object_workob_clear(workob);
	
	unit_m4(workob->obmat);
	unit_m4(workob->parentinv);
	unit_m4(workob->constinv);
	workob->parent = ob->parent;

	workob->trackflag = ob->trackflag;
	workob->upflag = ob->upflag;
	
	workob->partype = ob->partype;
	workob->par1 = ob->par1;
	workob->par2 = ob->par2;
	workob->par3 = ob->par3;

	workob->constraints.first = ob->constraints.first;
	workob->constraints.last = ob->constraints.last;

	BLI_strncpy(workob->parsubstr, ob->parsubstr, sizeof(workob->parsubstr));

	BKE_object_where_is_calc(eval_ctx, scene, workob);
}

/* see BKE_pchan_apply_mat4() for the equivalent 'pchan' function */
void BKE_object_apply_mat4(Object *ob, float mat[4][4], const bool use_compat, const bool use_parent)
{
	float rot[3][3];

	if (use_parent && ob->parent) {
		float rmat[4][4], diff_mat[4][4], imat[4][4], parent_mat[4][4];

		BKE_object_get_parent_matrix(NULL, ob, ob->parent, parent_mat);

		mul_m4_m4m4(diff_mat, parent_mat, ob->parentinv);
		invert_m4_m4(imat, diff_mat);
		mul_m4_m4m4(rmat, imat, mat); /* get the parent relative matrix */

		/* same as below, use rmat rather than mat */
		mat4_to_loc_rot_size(ob->loc, rot, ob->size, rmat);
	}
	else {
		mat4_to_loc_rot_size(ob->loc, rot, ob->size, mat);
	}

	BKE_object_mat3_to_rot(ob, rot, use_compat);

	sub_v3_v3(ob->loc, ob->dloc);

	if (ob->dscale[0] != 0.0f) ob->size[0] /= ob->dscale[0];
	if (ob->dscale[1] != 0.0f) ob->size[1] /= ob->dscale[1];
	if (ob->dscale[2] != 0.0f) ob->size[2] /= ob->dscale[2];

	/* BKE_object_mat3_to_rot handles delta rotations */
}

BoundBox *BKE_boundbox_alloc_unit(void)
{
	BoundBox *bb;
	const float min[3] = {-1.0f, -1.0f, -1.0f}, max[3] = {-1.0f, -1.0f, -1.0f};

	bb = MEM_callocN(sizeof(BoundBox), "OB-BoundBox");
	BKE_boundbox_init_from_minmax(bb, min, max);
	
	return bb;
}

void BKE_boundbox_init_from_minmax(BoundBox *bb, const float min[3], const float max[3])
{
	bb->vec[0][0] = bb->vec[1][0] = bb->vec[2][0] = bb->vec[3][0] = min[0];
	bb->vec[4][0] = bb->vec[5][0] = bb->vec[6][0] = bb->vec[7][0] = max[0];
	
	bb->vec[0][1] = bb->vec[1][1] = bb->vec[4][1] = bb->vec[5][1] = min[1];
	bb->vec[2][1] = bb->vec[3][1] = bb->vec[6][1] = bb->vec[7][1] = max[1];

	bb->vec[0][2] = bb->vec[3][2] = bb->vec[4][2] = bb->vec[7][2] = min[2];
	bb->vec[1][2] = bb->vec[2][2] = bb->vec[5][2] = bb->vec[6][2] = max[2];
}

void BKE_boundbox_calc_center_aabb(const BoundBox *bb, float r_cent[3])
{
	r_cent[0] = 0.5f * (bb->vec[0][0] + bb->vec[4][0]);
	r_cent[1] = 0.5f * (bb->vec[0][1] + bb->vec[2][1]);
	r_cent[2] = 0.5f * (bb->vec[0][2] + bb->vec[1][2]);
}

void BKE_boundbox_calc_size_aabb(const BoundBox *bb, float r_size[3])
{
	r_size[0] = 0.5f * fabsf(bb->vec[0][0] - bb->vec[4][0]);
	r_size[1] = 0.5f * fabsf(bb->vec[0][1] - bb->vec[2][1]);
	r_size[2] = 0.5f * fabsf(bb->vec[0][2] - bb->vec[1][2]);
}

void BKE_boundbox_minmax(const BoundBox *bb, float obmat[4][4], float r_min[3], float r_max[3])
{
	int i;
	for (i = 0; i < 8; i++) {
		float vec[3];
		mul_v3_m4v3(vec, obmat, bb->vec[i]);
		minmax_v3v3_v3(r_min, r_max, vec);
	}
}

BoundBox *BKE_object_boundbox_get(Object *ob)
{
	BoundBox *bb = NULL;
	
	if (ob->type == OB_MESH) {
		bb = BKE_mesh_boundbox_get(ob);
	}
	else if (ELEM(ob->type, OB_CURVE, OB_SURF, OB_FONT)) {
		bb = BKE_curve_boundbox_get(ob);
	}
	else if (ob->type == OB_MBALL) {
		bb = ob->bb;
	}
	else if (ob->type == OB_LATTICE) {
		bb = BKE_lattice_boundbox_get(ob);
	}
	else if (ob->type == OB_ARMATURE) {
		bb = BKE_armature_boundbox_get(ob);
	}
	return bb;
}

/* used to temporally disable/enable boundbox */
void BKE_object_boundbox_flag(Object *ob, int flag, const bool set)
{
	BoundBox *bb = BKE_object_boundbox_get(ob);
	if (bb) {
		if (set) bb->flag |= flag;
		else bb->flag &= ~flag;
	}
}

void BKE_object_dimensions_get(Object *ob, float vec[3])
{
	BoundBox *bb = NULL;
	
	bb = BKE_object_boundbox_get(ob);
	if (bb) {
		float scale[3];
		
		mat4_to_size(scale, ob->obmat);
		
		vec[0] = fabsf(scale[0]) * (bb->vec[4][0] - bb->vec[0][0]);
		vec[1] = fabsf(scale[1]) * (bb->vec[2][1] - bb->vec[0][1]);
		vec[2] = fabsf(scale[2]) * (bb->vec[1][2] - bb->vec[0][2]);
	}
	else {
		zero_v3(vec);
	}
}

void BKE_object_dimensions_set(Object *ob, const float value[3])
{
	BoundBox *bb = NULL;
	
	bb = BKE_object_boundbox_get(ob);
	if (bb) {
		float scale[3], len[3];
		
		mat4_to_size(scale, ob->obmat);
		
		len[0] = bb->vec[4][0] - bb->vec[0][0];
		len[1] = bb->vec[2][1] - bb->vec[0][1];
		len[2] = bb->vec[1][2] - bb->vec[0][2];
		
		if (len[0] > 0.f) ob->size[0] = value[0] / len[0];
		if (len[1] > 0.f) ob->size[1] = value[1] / len[1];
		if (len[2] > 0.f) ob->size[2] = value[2] / len[2];
	}
}

void BKE_object_minmax(Object *ob, float min_r[3], float max_r[3], const bool use_hidden)
{
	BoundBox bb;
	float vec[3];
	bool changed = false;
	
	switch (ob->type) {
		case OB_CURVE:
		case OB_FONT:
		case OB_SURF:
		{
			bb = *BKE_curve_boundbox_get(ob);
			BKE_boundbox_minmax(&bb, ob->obmat, min_r, max_r);
			changed = true;
			break;
		}
		case OB_LATTICE:
		{
			Lattice *lt = ob->data;
			BPoint *bp = lt->def;
			int u, v, w;

			for (w = 0; w < lt->pntsw; w++) {
				for (v = 0; v < lt->pntsv; v++) {
					for (u = 0; u < lt->pntsu; u++, bp++) {
						mul_v3_m4v3(vec, ob->obmat, bp->vec);
						minmax_v3v3_v3(min_r, max_r, vec);
					}
				}
			}
			changed = true;
			break;
		}
		case OB_ARMATURE:
		{
			changed = BKE_pose_minmax(ob, min_r, max_r, use_hidden, false);
			break;
		}
		case OB_MESH:
		{
			Mesh *me = BKE_mesh_from_object(ob);

			if (me) {
				bb = *BKE_mesh_boundbox_get(ob);
				BKE_boundbox_minmax(&bb, ob->obmat, min_r, max_r);
				changed = true;
			}
			break;
		}
		case OB_MBALL:
		{
			float ob_min[3], ob_max[3];

			changed = BKE_mball_minmax_ex(ob->data, ob_min, ob_max, ob->obmat, 0);
			if (changed) {
				minmax_v3v3_v3(min_r, max_r, ob_min);
				minmax_v3v3_v3(min_r, max_r, ob_max);
			}
			break;
		}
	}

	if (changed == false) {
		float size[3];

		copy_v3_v3(size, ob->size);
		if (ob->type == OB_EMPTY) {
			mul_v3_fl(size, ob->empty_drawsize);
		}

		minmax_v3v3_v3(min_r, max_r, ob->obmat[3]);

		copy_v3_v3(vec, ob->obmat[3]);
		add_v3_v3(vec, size);
		minmax_v3v3_v3(min_r, max_r, vec);

		copy_v3_v3(vec, ob->obmat[3]);
		sub_v3_v3(vec, size);
		minmax_v3v3_v3(min_r, max_r, vec);
	}
}

void BKE_object_empty_draw_type_set(Object *ob, const int value)
{
	ob->empty_drawtype = value;

	if (ob->type == OB_EMPTY && ob->empty_drawtype == OB_EMPTY_IMAGE) {
		if (!ob->iuser) {
			ob->iuser = MEM_callocN(sizeof(ImageUser), "image user");
			ob->iuser->ok = 1;
			ob->iuser->frames = 100;
			ob->iuser->sfra = 1;
			ob->iuser->fie_ima = 2;
		}
	}
	else {
		if (ob->iuser) {
			MEM_freeN(ob->iuser);
			ob->iuser = NULL;
		}
	}
}

bool BKE_object_minmax_dupli(Scene *scene, Object *ob, float r_min[3], float r_max[3], const bool use_hidden)
{
	bool ok = false;
	if ((ob->transflag & OB_DUPLI) == 0) {
		return ok;
	}
	else {
		ListBase *lb;
		DupliObject *dob;
		lb = object_duplilist(G.main->eval_ctx, scene, ob);
		for (dob = lb->first; dob; dob = dob->next) {
			if ((use_hidden == false) && (dob->no_draw != 0)) {
				/* pass */
			}
			else {
				BoundBox *bb = BKE_object_boundbox_get(dob->ob);

				if (bb) {
					int i;
					for (i = 0; i < 8; i++) {
						float vec[3];
						mul_v3_m4v3(vec, dob->mat, bb->vec[i]);
						minmax_v3v3_v3(r_min, r_max, vec);
					}

					ok = true;
				}
			}
		}
		free_object_duplilist(lb);  /* does restore */
	}

	return ok;
}

void BKE_object_foreach_display_point(
        Object *ob, float obmat[4][4],
        void (*func_cb)(const float[3], void *), void *user_data)
{
	float co[3];

	if (ob->derivedFinal) {
		DerivedMesh *dm = ob->derivedFinal;
		MVert *mv = dm->getVertArray(dm);
		int totvert = dm->getNumVerts(dm);
		int i;

		for (i = 0; i < totvert; i++, mv++) {
			mul_v3_m4v3(co, obmat, mv->co);
			func_cb(co, user_data);
		}
	}
	else if (ob->curve_cache && ob->curve_cache->disp.first) {
		DispList *dl;

		for (dl = ob->curve_cache->disp.first; dl; dl = dl->next) {
			const float *v3 = dl->verts;
			int totvert = dl->nr;
			int i;

			for (i = 0; i < totvert; i++, v3 += 3) {
				mul_v3_m4v3(co, obmat, v3);
				func_cb(co, user_data);
			}
		}
	}
}

void BKE_scene_foreach_display_point(
        Scene *scene, ViewLayer *view_layer,
        void (*func_cb)(const float[3], void *), void *user_data)
{
	Base *base;
	Object *ob;

	for (base = FIRSTBASE(view_layer); base; base = base->next) {
		if (((base->flag & BASE_VISIBLED) != 0) && ((base->flag & BASE_SELECTED) != 0)) {
			ob = base->object;

			if ((ob->transflag & OB_DUPLI) == 0) {
				BKE_object_foreach_display_point(ob, ob->obmat, func_cb, user_data);
			}
			else {
				ListBase *lb;
				DupliObject *dob;

				lb = object_duplilist(G.main->eval_ctx, scene, ob);
				for (dob = lb->first; dob; dob = dob->next) {
					if (dob->no_draw == 0) {
						BKE_object_foreach_display_point(dob->ob, dob->mat, func_cb, user_data);
					}
				}
				free_object_duplilist(lb);  /* does restore */
			}
		}
	}
}

/* copied from DNA_object_types.h */
typedef struct ObTfmBack {
	float loc[3], dloc[3], orig[3];
	float size[3], dscale[3];   /* scale and delta scale */
	float rot[3], drot[3];      /* euler rotation */
	float quat[4], dquat[4];    /* quaternion rotation */
	float rotAxis[3], drotAxis[3];  /* axis angle rotation - axis part */
	float rotAngle, drotAngle;  /* axis angle rotation - angle part */
	float obmat[4][4];      /* final worldspace matrix with constraints & animsys applied */
	float parentinv[4][4]; /* inverse result of parent, so that object doesn't 'stick' to parent */
	float constinv[4][4]; /* inverse result of constraints. doesn't include effect of parent or object local transform */
	float imat[4][4];   /* inverse matrix of 'obmat' for during render, old game engine, temporally: ipokeys of transform  */
} ObTfmBack;

void *BKE_object_tfm_backup(Object *ob)
{
	ObTfmBack *obtfm = MEM_mallocN(sizeof(ObTfmBack), "ObTfmBack");
	copy_v3_v3(obtfm->loc, ob->loc);
	copy_v3_v3(obtfm->dloc, ob->dloc);
	copy_v3_v3(obtfm->orig, ob->orig);
	copy_v3_v3(obtfm->size, ob->size);
	copy_v3_v3(obtfm->dscale, ob->dscale);
	copy_v3_v3(obtfm->rot, ob->rot);
	copy_v3_v3(obtfm->drot, ob->drot);
	copy_qt_qt(obtfm->quat, ob->quat);
	copy_qt_qt(obtfm->dquat, ob->dquat);
	copy_v3_v3(obtfm->rotAxis, ob->rotAxis);
	copy_v3_v3(obtfm->drotAxis, ob->drotAxis);
	obtfm->rotAngle = ob->rotAngle;
	obtfm->drotAngle = ob->drotAngle;
	copy_m4_m4(obtfm->obmat, ob->obmat);
	copy_m4_m4(obtfm->parentinv, ob->parentinv);
	copy_m4_m4(obtfm->constinv, ob->constinv);
	copy_m4_m4(obtfm->imat, ob->imat);

	return (void *)obtfm;
}

void BKE_object_tfm_restore(Object *ob, void *obtfm_pt)
{
	ObTfmBack *obtfm = (ObTfmBack *)obtfm_pt;
	copy_v3_v3(ob->loc, obtfm->loc);
	copy_v3_v3(ob->dloc, obtfm->dloc);
	copy_v3_v3(ob->orig, obtfm->orig);
	copy_v3_v3(ob->size, obtfm->size);
	copy_v3_v3(ob->dscale, obtfm->dscale);
	copy_v3_v3(ob->rot, obtfm->rot);
	copy_v3_v3(ob->drot, obtfm->drot);
	copy_qt_qt(ob->quat, obtfm->quat);
	copy_qt_qt(ob->dquat, obtfm->dquat);
	copy_v3_v3(ob->rotAxis, obtfm->rotAxis);
	copy_v3_v3(ob->drotAxis, obtfm->drotAxis);
	ob->rotAngle = obtfm->rotAngle;
	ob->drotAngle = obtfm->drotAngle;
	copy_m4_m4(ob->obmat, obtfm->obmat);
	copy_m4_m4(ob->parentinv, obtfm->parentinv);
	copy_m4_m4(ob->constinv, obtfm->constinv);
	copy_m4_m4(ob->imat, obtfm->imat);
}

bool BKE_object_parent_loop_check(const Object *par, const Object *ob)
{
	/* test if 'ob' is a parent somewhere in par's parents */
	if (par == NULL) return false;
	if (ob == par) return true;
	return BKE_object_parent_loop_check(par->parent, ob);
}

static void object_handle_update_proxy(const EvaluationContext *eval_ctx,
                                       Scene *scene,
                                       Object *object,
                                       const bool do_proxy_update)
{
	/* The case when this is a group proxy, object_update is called in group.c */
	if (object->proxy == NULL) {
		return;
	}
	/* set pointer in library proxy target, for copying, but restore it */
	object->proxy->proxy_from = object;
	// printf("set proxy pointer for later group stuff %s\n", ob->id.name);

	/* the no-group proxy case, we call update */
	if (object->proxy_group == NULL) {
		if (do_proxy_update) {
			// printf("call update, lib ob %s proxy %s\n", ob->proxy->id.name, ob->id.name);
			BKE_object_handle_update(eval_ctx, scene, object->proxy);
		}
	}
}

/* proxy rule: lib_object->proxy_from == the one we borrow from, only set temporal and cleared here */
/*           local_object->proxy      == pointer to library object, saved in files and read */

/* function below is polluted with proxy exceptions, cleanup will follow! */

/* the main object update call, for object matrix, constraints, keys and displist (modifiers) */
/* requires flags to be set! */
/* Ideally we shouldn't have to pass the rigid body world, but need bigger restructuring to avoid id */
void BKE_object_handle_update_ex(const EvaluationContext *eval_ctx,
                                 Scene *scene, Object *ob,
                                 RigidBodyWorld *rbw,
                                 const bool do_proxy_update)
{
	const ID *object_data = ob->data;
	const bool recalc_object = (ob->id.recalc & ID_RECALC) != 0;
	const bool recalc_data =
	        (object_data != NULL) ? ((object_data->recalc & ID_RECALC_ALL) != 0)
	                              : 0;
	if (!recalc_object && ! recalc_data) {
		object_handle_update_proxy(eval_ctx, scene, ob, do_proxy_update);
		return;
	}
	/* Speed optimization for animation lookups. */
	if (ob->pose != NULL) {
		BKE_pose_channels_hash_make(ob->pose);
		if (ob->pose->flag & POSE_CONSTRAINTS_NEED_UPDATE_FLAGS) {
			BKE_pose_update_constraint_flags(ob->pose);
		}
	}
	if (recalc_data) {
		if (ob->type == OB_ARMATURE) {
			/* this happens for reading old files and to match library armatures
			 * with poses we do it ahead of BKE_object_where_is_calc to ensure animation
			 * is evaluated on the rebuilt pose, otherwise we get incorrect poses
			 * on file load */
			if (ob->pose == NULL || (ob->pose->flag & POSE_RECALC))
				BKE_pose_rebuild(ob, ob->data);
		}
	}
	/* XXX new animsys warning: depsgraph tag OB_RECALC_DATA should not skip drivers,
	 * which is only in BKE_object_where_is_calc now */
	/* XXX: should this case be OB_RECALC_OB instead? */
	if (recalc_object || recalc_data) {
		if (G.debug & G_DEBUG_DEPSGRAPH) {
			printf("recalcob %s\n", ob->id.name + 2);
		}
		/* Handle proxy copy for target. */
		if (!BKE_object_eval_proxy_copy(eval_ctx, ob)) {
			BKE_object_where_is_calc_ex(eval_ctx, scene, rbw, ob, NULL);
		}
	}

	if (recalc_data) {
		BKE_object_handle_data_update(eval_ctx, scene, ob);
	}

	ob->id.recalc &= ID_RECALC_ALL;

	object_handle_update_proxy(eval_ctx, scene, ob, do_proxy_update);
}

/* WARNING: "scene" here may not be the scene object actually resides in. 
 * When dealing with background-sets, "scene" is actually the active scene.
 * e.g. "scene" <-- set 1 <-- set 2 ("ob" lives here) <-- set 3 <-- ... <-- set n
 * rigid bodies depend on their world so use BKE_object_handle_update_ex() to also pass along the corrent rigid body world
 */
void BKE_object_handle_update(const EvaluationContext *eval_ctx, Scene *scene, Object *ob)
{
	BKE_object_handle_update_ex(eval_ctx, scene, ob, NULL, true);
}

void BKE_object_sculpt_modifiers_changed(Object *ob)
{
	SculptSession *ss = ob->sculpt;

	if (ss && ss->building_vp_handle == false) {
		if (!ss->cache) {
			/* we free pbvh on changes, except during sculpt since it can't deal with
			 * changing PVBH node organization, we hope topology does not change in
			 * the meantime .. weak */
			if (ss->pbvh) {
				BKE_pbvh_free(ss->pbvh);
				ss->pbvh = NULL;
			}

			BKE_sculptsession_free_deformMats(ob->sculpt);

			/* In vertex/weight paint, force maps to be rebuilt. */
			BKE_sculptsession_free_vwpaint_data(ob->sculpt);
		}
		else {
			PBVHNode **nodes;
			int n, totnode;

			BKE_pbvh_search_gather(ss->pbvh, NULL, NULL, &nodes, &totnode);

			for (n = 0; n < totnode; n++)
				BKE_pbvh_node_mark_update(nodes[n]);

			MEM_freeN(nodes);
		}
	}
}

int BKE_object_obdata_texspace_get(Object *ob, short **r_texflag, float **r_loc, float **r_size, float **r_rot)
{
	
	if (ob->data == NULL)
		return 0;
	
	switch (GS(((ID *)ob->data)->name)) {
		case ID_ME:
		{
			BKE_mesh_texspace_get_reference((Mesh *)ob->data, r_texflag, r_loc, r_rot, r_size);
			break;
		}
		case ID_CU:
		{
			Curve *cu = ob->data;
			if (cu->bb == NULL || (cu->bb->flag & BOUNDBOX_DIRTY)) {
				BKE_curve_texspace_calc(cu);
			}
			if (r_texflag) *r_texflag = &cu->texflag;
			if (r_loc) *r_loc = cu->loc;
			if (r_size) *r_size = cu->size;
			if (r_rot) *r_rot = cu->rot;
			break;
		}
		case ID_MB:
		{
			MetaBall *mb = ob->data;
			if (r_texflag) *r_texflag = &mb->texflag;
			if (r_loc) *r_loc = mb->loc;
			if (r_size) *r_size = mb->size;
			if (r_rot) *r_rot = mb->rot;
			break;
		}
		default:
			return 0;
	}
	return 1;
}

static int pc_cmp(const void *a, const void *b)
{
	const LinkData *ad = a, *bd = b;
	if (GET_INT_FROM_POINTER(ad->data) > GET_INT_FROM_POINTER(bd->data))
		return 1;
	else return 0;
}

int BKE_object_insert_ptcache(Object *ob) 
{
	LinkData *link = NULL;
	int i = 0;

	BLI_listbase_sort(&ob->pc_ids, pc_cmp);

	for (link = ob->pc_ids.first, i = 0; link; link = link->next, i++) {
		int index = GET_INT_FROM_POINTER(link->data);

		if (i < index)
			break;
	}

	link = MEM_callocN(sizeof(LinkData), "PCLink");
	link->data = SET_INT_IN_POINTER(i);
	BLI_addtail(&ob->pc_ids, link);

	return i;
}

static int pc_findindex(ListBase *listbase, int index)
{
	LinkData *link = NULL;
	int number = 0;
	
	if (listbase == NULL) return -1;
	
	link = listbase->first;
	while (link) {
		if (GET_INT_FROM_POINTER(link->data) == index)
			return number;
		
		number++;
		link = link->next;
	}
	
	return -1;
}

void BKE_object_delete_ptcache(Object *ob, int index)
{
	int list_index = pc_findindex(&ob->pc_ids, index);
	LinkData *link = BLI_findlink(&ob->pc_ids, list_index);
	BLI_freelinkN(&ob->pc_ids, link);
}

/* shape key utility function */

/************************* Mesh ************************/
static KeyBlock *insert_meshkey(Object *ob, const char *name, const bool from_mix)
{
	Mesh *me = ob->data;
	Key *key = me->key;
	KeyBlock *kb;
	int newkey = 0;

	if (key == NULL) {
		key = me->key = BKE_key_add((ID *)me);
		key->type = KEY_RELATIVE;
		newkey = 1;
	}

	if (newkey || from_mix == false) {
		/* create from mesh */
		kb = BKE_keyblock_add_ctime(key, name, false);
		BKE_keyblock_convert_from_mesh(me, kb);
	}
	else {
		/* copy from current values */
		int totelem;
		float *data = BKE_key_evaluate_object(ob, &totelem);

		/* create new block with prepared data */
		kb = BKE_keyblock_add_ctime(key, name, false);
		kb->data = data;
		kb->totelem = totelem;
	}

	return kb;
}
/************************* Lattice ************************/
static KeyBlock *insert_lattkey(Object *ob, const char *name, const bool from_mix)
{
	Lattice *lt = ob->data;
	Key *key = lt->key;
	KeyBlock *kb;
	int newkey = 0;

	if (key == NULL) {
		key = lt->key = BKE_key_add((ID *)lt);
		key->type = KEY_RELATIVE;
		newkey = 1;
	}

	if (newkey || from_mix == false) {
		kb = BKE_keyblock_add_ctime(key, name, false);
		if (!newkey) {
			KeyBlock *basekb = (KeyBlock *)key->block.first;
			kb->data = MEM_dupallocN(basekb->data);
			kb->totelem = basekb->totelem;
		}
		else {
			BKE_keyblock_convert_from_lattice(lt, kb);
		}
	}
	else {
		/* copy from current values */
		int totelem;
		float *data = BKE_key_evaluate_object(ob, &totelem);

		/* create new block with prepared data */
		kb = BKE_keyblock_add_ctime(key, name, false);
		kb->totelem = totelem;
		kb->data = data;
	}

	return kb;
}
/************************* Curve ************************/
static KeyBlock *insert_curvekey(Object *ob, const char *name, const bool from_mix)
{
	Curve *cu = ob->data;
	Key *key = cu->key;
	KeyBlock *kb;
	ListBase *lb = BKE_curve_nurbs_get(cu);
	int newkey = 0;

	if (key == NULL) {
		key = cu->key = BKE_key_add((ID *)cu);
		key->type = KEY_RELATIVE;
		newkey = 1;
	}

	if (newkey || from_mix == false) {
		/* create from curve */
		kb = BKE_keyblock_add_ctime(key, name, false);
		if (!newkey) {
			KeyBlock *basekb = (KeyBlock *)key->block.first;
			kb->data = MEM_dupallocN(basekb->data);
			kb->totelem = basekb->totelem;
		}
		else {
			BKE_keyblock_convert_from_curve(cu, kb, lb);
		}
	}
	else {
		/* copy from current values */
		int totelem;
		float *data = BKE_key_evaluate_object(ob, &totelem);

		/* create new block with prepared data */
		kb = BKE_keyblock_add_ctime(key, name, false);
		kb->totelem = totelem;
		kb->data = data;
	}

	return kb;
}

KeyBlock *BKE_object_shapekey_insert(Object *ob, const char *name, const bool from_mix)
{	
	switch (ob->type) {
		case OB_MESH:
			return insert_meshkey(ob, name, from_mix);
		case OB_CURVE:
		case OB_SURF:
			return insert_curvekey(ob, name, from_mix);
		case OB_LATTICE:
			return insert_lattkey(ob, name, from_mix);
		default:
			return NULL;
	}

}

bool BKE_object_shapekey_free(Main *bmain, Object *ob)
{
	Key **key_p, *key;

	key_p = BKE_key_from_object_p(ob);
	if (ELEM(NULL, key_p, *key_p)) {
		return false;
	}

	key = *key_p;
	*key_p = NULL;

	BKE_libblock_free_us(bmain, key);

	return false;
}

bool BKE_object_shapekey_remove(Main *bmain, Object *ob, KeyBlock *kb)
{
	KeyBlock *rkb;
	Key *key = BKE_key_from_object(ob);
	short kb_index;

	if (key == NULL) {
		return false;
	}

	kb_index = BLI_findindex(&key->block, kb);
	BLI_assert(kb_index != -1);

	for (rkb = key->block.first; rkb; rkb = rkb->next) {
		if (rkb->relative == kb_index) {
			/* remap to the 'Basis' */
			rkb->relative = 0;
		}
		else if (rkb->relative >= kb_index) {
			/* Fix positional shift of the keys when kb is deleted from the list */
			rkb->relative -= 1;
		}
	}

	BLI_remlink(&key->block, kb);
	key->totkey--;
	if (key->refkey == kb) {
		key->refkey = key->block.first;

		if (key->refkey) {
			/* apply new basis key on original data */
			switch (ob->type) {
				case OB_MESH:
					BKE_keyblock_convert_to_mesh(key->refkey, ob->data);
					break;
				case OB_CURVE:
				case OB_SURF:
					BKE_keyblock_convert_to_curve(key->refkey, ob->data, BKE_curve_nurbs_get(ob->data));
					break;
				case OB_LATTICE:
					BKE_keyblock_convert_to_lattice(key->refkey, ob->data);
					break;
			}
		}
	}

	if (kb->data) {
		MEM_freeN(kb->data);
	}
	MEM_freeN(kb);

	if (ob->shapenr > 1) {
		ob->shapenr--;
	}

	if (key->totkey == 0) {
		BKE_object_shapekey_free(bmain, ob);
	}

	return true;
}

bool BKE_object_flag_test_recursive(const Object *ob, short flag)
{
	if (ob->flag & flag) {
		return true;
	}
	else if (ob->parent) {
		return BKE_object_flag_test_recursive(ob->parent, flag);
	}
	else {
		return false;
	}
}

bool BKE_object_is_child_recursive(Object *ob_parent, Object *ob_child)
{
	for (ob_child = ob_child->parent; ob_child; ob_child = ob_child->parent) {
		if (ob_child == ob_parent) {
			return true;
		}
	}
	return false;
}

/* most important if this is modified it should _always_ return True, in certain
 * cases false positives are hard to avoid (shape keys for example) */
int BKE_object_is_modified(Scene *scene, Object *ob)
{
	int flag = 0;

	if (BKE_key_from_object(ob)) {
		flag |= eModifierMode_Render | eModifierMode_Realtime;
	}
	else {
		ModifierData *md;
		VirtualModifierData virtualModifierData;
		/* cloth */
		for (md = modifiers_getVirtualModifierList(ob, &virtualModifierData);
		     md && (flag != (eModifierMode_Render | eModifierMode_Realtime));
		     md = md->next)
		{
			if ((flag & eModifierMode_Render) == 0 && modifier_isEnabled(scene, md, eModifierMode_Render))
				flag |= eModifierMode_Render;

			if ((flag & eModifierMode_Realtime) == 0 && modifier_isEnabled(scene, md, eModifierMode_Realtime))
				flag |= eModifierMode_Realtime;
		}
	}

	return flag;
}

/* Check of objects moves in time. */
/* NOTE: This function is currently optimized for usage in combination
 * with mti->canDeform, so modifiers can quickly check if their target
 * objects moves (causing deformation motion blur) or not.
 *
 * This makes it possible to give some degree of false-positives here,
 * but it's currently an acceptable tradeoff between complexity and check
 * speed. In combination with checks of modifier stack and real life usage
 * percentage of false-positives shouldn't be that hight.
 */
static bool object_moves_in_time(Object *object)
{
	AnimData *adt = object->adt;
	if (adt != NULL) {
		/* If object has any sort of animation data assume it is moving. */
		if (adt->action != NULL ||
		    !BLI_listbase_is_empty(&adt->nla_tracks) ||
		    !BLI_listbase_is_empty(&adt->drivers) ||
		    !BLI_listbase_is_empty(&adt->overrides))
		{
			return true;
		}
	}
	if (!BLI_listbase_is_empty(&object->constraints)) {
		return true;
	}
	if (object->parent != NULL) {
		/* TODO(sergey): Do recursive check here? */
		return true;
	}
	return false;
}

static bool object_deforms_in_time(Object *object)
{
	if (BKE_key_from_object(object) != NULL) {
		return true;
	}
	if (!BLI_listbase_is_empty(&object->modifiers)) {
		return true;
	}
	return object_moves_in_time(object);
}

static bool constructive_modifier_is_deform_modified(ModifierData *md)
{
	/* TODO(sergey): Consider generalizing this a bit so all modifier logic
	 * is concentrated in MOD_{modifier}.c file,
	 */
	if (md->type == eModifierType_Array) {
		ArrayModifierData *amd = (ArrayModifierData *)md;
		/* TODO(sergey): Check if curve is deformed. */
		return (amd->start_cap != NULL && object_moves_in_time(amd->start_cap)) ||
		       (amd->end_cap != NULL && object_moves_in_time(amd->end_cap)) ||
		       (amd->curve_ob != NULL && object_moves_in_time(amd->curve_ob)) ||
		       (amd->offset_ob != NULL && object_moves_in_time(amd->offset_ob));
	}
	else if (md->type == eModifierType_Mirror) {
		MirrorModifierData *mmd = (MirrorModifierData *)md;
		return mmd->mirror_ob != NULL && object_moves_in_time(mmd->mirror_ob);
	}
	else if (md->type == eModifierType_Screw) {
		ScrewModifierData *smd = (ScrewModifierData *)md;
		return smd->ob_axis != NULL && object_moves_in_time(smd->ob_axis);
	}
	else if (md->type == eModifierType_MeshSequenceCache) {
		/* NOTE: Not ideal because it's unknown whether topology changes or not.
		 * This will be detected later, so by assuming it's only deformation
		 * going on here we allow to bake deform-only mesh to Alembic and have
		 * proper motion blur after that.
		 */
		return true;
	}
	return false;
}

static bool modifiers_has_animation_check(Object *ob)
{
	/* TODO(sergey): This is a bit code duplication with depsgraph, but
	 * would be nicer to solve this as a part of new dependency graph
	 * work, so we avoid conflicts and so.
	 */
	if (ob->adt != NULL) {
		AnimData *adt = ob->adt;
		FCurve *fcu;
		if (adt->action != NULL) {
			for (fcu = adt->action->curves.first; fcu; fcu = fcu->next) {
				if (fcu->rna_path && strstr(fcu->rna_path, "modifiers[")) {
					return true;
				}
			}
		}
		for (fcu = adt->drivers.first; fcu; fcu = fcu->next) {
			if (fcu->rna_path && strstr(fcu->rna_path, "modifiers[")) {
				return true;
			}
		}
	}
	return false;
}

/* test if object is affected by deforming modifiers (for motion blur). again
 * most important is to avoid false positives, this is to skip computations
 * and we can still if there was actual deformation afterwards */
int BKE_object_is_deform_modified(Scene *scene, Object *ob)
{
	ModifierData *md;
	VirtualModifierData virtualModifierData;
	int flag = 0;
	const bool is_modifier_animated = modifiers_has_animation_check(ob);

	if (BKE_key_from_object(ob)) {
		flag |= eModifierMode_Realtime | eModifierMode_Render;
	}

	if (ob->type == OB_CURVE) {
		Curve *cu = (Curve *)ob->data;
		if (cu->taperobj != NULL && object_deforms_in_time(cu->taperobj)) {
			flag |= eModifierMode_Realtime | eModifierMode_Render;
		}
	}

	/* cloth */
	for (md = modifiers_getVirtualModifierList(ob, &virtualModifierData);
	     md && (flag != (eModifierMode_Render | eModifierMode_Realtime));
	     md = md->next)
	{
		const ModifierTypeInfo *mti = modifierType_getInfo(md->type);
		bool can_deform = mti->type == eModifierTypeType_OnlyDeform ||
		                  is_modifier_animated;

		if (!can_deform) {
			can_deform = constructive_modifier_is_deform_modified(md);
		}

		if (can_deform) {
			if (!(flag & eModifierMode_Render) && modifier_isEnabled(scene, md, eModifierMode_Render))
				flag |= eModifierMode_Render;

			if (!(flag & eModifierMode_Realtime) && modifier_isEnabled(scene, md, eModifierMode_Realtime))
				flag |= eModifierMode_Realtime;
		}
	}

	return flag;
}

/* See if an object is using an animated modifier */
bool BKE_object_is_animated(Scene *scene, Object *ob)
{
	ModifierData *md;
	VirtualModifierData virtualModifierData;

	for (md = modifiers_getVirtualModifierList(ob, &virtualModifierData); md; md = md->next)
		if (modifier_dependsOnTime(md) &&
		    (modifier_isEnabled(scene, md, eModifierMode_Realtime) ||
		     modifier_isEnabled(scene, md, eModifierMode_Render)))
		{
			return true;
		}
	return false;
}

MovieClip *BKE_object_movieclip_get(Scene *scene, Object *ob, bool use_default)
{
	MovieClip *clip = use_default ? scene->clip : NULL;
	bConstraint *con = ob->constraints.first, *scon = NULL;

	while (con) {
		if (con->type == CONSTRAINT_TYPE_CAMERASOLVER) {
			if (scon == NULL || (scon->flag & CONSTRAINT_OFF))
				scon = con;
		}

		con = con->next;
	}

	if (scon) {
		bCameraSolverConstraint *solver = scon->data;
		if ((solver->flag & CAMERASOLVER_ACTIVECLIP) == 0)
			clip = solver->clip;
		else
			clip = scene->clip;
	}

	return clip;
}


/*
 * Find an associated Armature object
 */
static Object *obrel_armature_find(Object *ob)
{
	Object *ob_arm = NULL;

	if (ob->parent && ob->partype == PARSKEL && ob->parent->type == OB_ARMATURE) {
		ob_arm = ob->parent;
	}
	else {
		ModifierData *mod;
		for (mod = (ModifierData *)ob->modifiers.first; mod; mod = mod->next) {
			if (mod->type == eModifierType_Armature) {
				ob_arm = ((ArmatureModifierData *)mod)->object;
			}
		}
	}

	return ob_arm;
}

static bool obrel_list_test(Object *ob)
{
	return ob && !(ob->id.tag & LIB_TAG_DOIT);
}

static void obrel_list_add(LinkNode **links, Object *ob)
{
	BLI_linklist_prepend(links, ob);
	ob->id.tag |= LIB_TAG_DOIT;
}

/*
 * Iterates over all objects of the given scene layer.
 * Depending on the eObjectSet flag:
 * collect either OB_SET_ALL, OB_SET_VISIBLE or OB_SET_SELECTED objects.
 * If OB_SET_VISIBLE or OB_SET_SELECTED are collected, 
 * then also add related objects according to the given includeFilters.
 */
LinkNode *BKE_object_relational_superset(struct ViewLayer *view_layer, eObjectSet objectSet, eObRelationTypes includeFilter)
{
	LinkNode *links = NULL;

	Base *base;

	/* Remove markers from all objects */
	for (base = view_layer->object_bases.first; base; base = base->next) {
		base->object->id.tag &= ~LIB_TAG_DOIT;
	}

	/* iterate over all selected and visible objects */
	for (base = view_layer->object_bases.first; base; base = base->next) {
		if (objectSet == OB_SET_ALL) {
			/* as we get all anyways just add it */
			Object *ob = base->object;
			obrel_list_add(&links, ob);
		}
		else {
			if ((objectSet == OB_SET_SELECTED && TESTBASELIB_BGMODE(base)) ||
			    (objectSet == OB_SET_VISIBLE  && BASE_EDITABLE_BGMODE(base)))
			{
				Object *ob = base->object;

				if (obrel_list_test(ob))
					obrel_list_add(&links, ob);

				/* parent relationship */
				if (includeFilter & (OB_REL_PARENT | OB_REL_PARENT_RECURSIVE)) {
					Object *parent = ob->parent;
					if (obrel_list_test(parent)) {

						obrel_list_add(&links, parent);

						/* recursive parent relationship */
						if (includeFilter & OB_REL_PARENT_RECURSIVE) {
							parent = parent->parent;
							while (obrel_list_test(parent)) {

								obrel_list_add(&links, parent);
								parent = parent->parent;
							}
						}
					}
				}

				/* child relationship */
				if (includeFilter & (OB_REL_CHILDREN | OB_REL_CHILDREN_RECURSIVE)) {
					Base *local_base;
					for (local_base = view_layer->object_bases.first; local_base; local_base = local_base->next) {
						if (BASE_EDITABLE_BGMODE(local_base)) {

							Object *child = local_base->object;
							if (obrel_list_test(child)) {
								if ((includeFilter & OB_REL_CHILDREN_RECURSIVE && BKE_object_is_child_recursive(ob, child)) ||
								    (includeFilter & OB_REL_CHILDREN && child->parent && child->parent == ob))
								{
									obrel_list_add(&links, child);
								}
							}
						}
					}
				}


				/* include related armatures */
				if (includeFilter & OB_REL_MOD_ARMATURE) {
					Object *arm = obrel_armature_find(ob);
					if (obrel_list_test(arm)) {
						obrel_list_add(&links, arm);
					}
				}

			}
		}
	}

	return links;
}

/**
 * return all groups this object is apart of, caller must free.
 */
struct LinkNode *BKE_object_groups(Object *ob)
{
	LinkNode *group_linknode = NULL;
	Group *group = NULL;
	while ((group = BKE_group_object_find(group, ob))) {
		BLI_linklist_prepend(&group_linknode, group);
	}

	return group_linknode;
}

void BKE_object_groups_clear(Object *ob)
{
	Group *group = NULL;
	while ((group = BKE_group_object_find(group, ob))) {
		BKE_group_object_unlink(group, ob);
	}
}

/**
 * Return a KDTree from the deformed object (in worldspace)
 *
 * \note Only mesh objects currently support deforming, others are TODO.
 *
 * \param ob
 * \param r_tot
 * \return The kdtree or NULL if it can't be created.
 */
KDTree *BKE_object_as_kdtree(Object *ob, int *r_tot)
{
	KDTree *tree = NULL;
	unsigned int tot = 0;

	switch (ob->type) {
		case OB_MESH:
		{
			Mesh *me = ob->data;
			unsigned int i;

			DerivedMesh *dm = ob->derivedDeform ? ob->derivedDeform : ob->derivedFinal;
			const int *index;

			if (dm && (index = CustomData_get_layer(&dm->vertData, CD_ORIGINDEX))) {
				MVert *mvert = dm->getVertArray(dm);
				unsigned int totvert = dm->getNumVerts(dm);

				/* tree over-allocs in case where some verts have ORIGINDEX_NONE */
				tot = 0;
				tree = BLI_kdtree_new(totvert);

				/* we don't how how many verts from the DM we can use */
				for (i = 0; i < totvert; i++) {
					if (index[i] != ORIGINDEX_NONE) {
						float co[3];
						mul_v3_m4v3(co, ob->obmat, mvert[i].co);
						BLI_kdtree_insert(tree, index[i], co);
						tot++;
					}
				}
			}
			else {
				MVert *mvert = me->mvert;

				tot = me->totvert;
				tree = BLI_kdtree_new(tot);

				for (i = 0; i < tot; i++) {
					float co[3];
					mul_v3_m4v3(co, ob->obmat, mvert[i].co);
					BLI_kdtree_insert(tree, i, co);
				}
			}

			BLI_kdtree_balance(tree);
			break;
		}
		case OB_CURVE:
		case OB_SURF:
		{
			/* TODO: take deformation into account */
			Curve *cu = ob->data;
			unsigned int i, a;

			Nurb *nu;

			tot = BKE_nurbList_verts_count_without_handles(&cu->nurb);
			tree = BLI_kdtree_new(tot);
			i = 0;

			nu = cu->nurb.first;
			while (nu) {
				if (nu->bezt) {
					BezTriple *bezt;

					bezt = nu->bezt;
					a = nu->pntsu;
					while (a--) {
						float co[3];
						mul_v3_m4v3(co, ob->obmat, bezt->vec[1]);
						BLI_kdtree_insert(tree, i++, co);
						bezt++;
					}
				}
				else {
					BPoint *bp;

					bp = nu->bp;
					a = nu->pntsu * nu->pntsv;
					while (a--) {
						float co[3];
						mul_v3_m4v3(co, ob->obmat, bp->vec);
						BLI_kdtree_insert(tree, i++, co);
						bp++;
					}
				}
				nu = nu->next;
			}

			BLI_kdtree_balance(tree);
			break;
		}
		case OB_LATTICE:
		{
			/* TODO: take deformation into account */
			Lattice *lt = ob->data;
			BPoint *bp;
			unsigned int i;

			tot = lt->pntsu * lt->pntsv * lt->pntsw;
			tree = BLI_kdtree_new(tot);
			i = 0;

			for (bp = lt->def; i < tot; bp++) {
				float co[3];
				mul_v3_m4v3(co, ob->obmat, bp->vec);
				BLI_kdtree_insert(tree, i++, co);
			}

			BLI_kdtree_balance(tree);
			break;
		}
	}

	*r_tot = tot;
	return tree;
}

bool BKE_object_modifier_use_time(Object *ob, ModifierData *md)
{
	if (modifier_dependsOnTime(md)) {
		return true;
	}

	/* Check whether modifier is animated. */
	/* TODO: this should be handled as part of build_animdata() -- Aligorith */
	if (ob->adt) {
		AnimData *adt = ob->adt;
		FCurve *fcu;

		char pattern[MAX_NAME + 16];
		BLI_snprintf(pattern, sizeof(pattern), "modifiers[\"%s\"]", md->name);

		/* action - check for F-Curves with paths containing 'modifiers[' */
		if (adt->action) {
			for (fcu = (FCurve *)adt->action->curves.first;
			     fcu != NULL;
			     fcu = (FCurve *)fcu->next)
			{
				if (fcu->rna_path && strstr(fcu->rna_path, pattern))
					return true;
			}
		}

		/* This here allows modifier properties to get driven and still update properly
		 *
		 * Workaround to get [#26764] (e.g. subsurf levels not updating when animated/driven)
		 * working, without the updating problems ([#28525] [#28690] [#28774] [#28777]) caused
		 * by the RNA updates cache introduced in r.38649
		 */
		for (fcu = (FCurve *)adt->drivers.first;
		     fcu != NULL;
		     fcu = (FCurve *)fcu->next)
		{
			if (fcu->rna_path && strstr(fcu->rna_path, pattern))
				return true;
		}

		/* XXX: also, should check NLA strips, though for now assume that nobody uses
		 * that and we can omit that for performance reasons... */
	}

	return false;
}

/* set "ignore cache" flag for all caches on this object */
static void object_cacheIgnoreClear(Object *ob, int state)
{
	ListBase pidlist;
	PTCacheID *pid;
	BKE_ptcache_ids_from_object(&pidlist, ob, NULL, 0);

	for (pid = pidlist.first; pid; pid = pid->next) {
		if (pid->cache) {
			if (state)
				pid->cache->flag |= PTCACHE_IGNORE_CLEAR;
			else
				pid->cache->flag &= ~PTCACHE_IGNORE_CLEAR;
		}
	}

	BLI_freelistN(&pidlist);
}

/* Note: this function should eventually be replaced by depsgraph functionality.
 * Avoid calling this in new code unless there is a very good reason for it!
 */
bool BKE_object_modifier_update_subframe(
        const EvaluationContext *eval_ctx, Scene *scene, Object *ob, bool update_mesh,
        int parent_recursion, float frame, int type)
{
	ModifierData *md = modifiers_findByType(ob, (ModifierType)type);
	bConstraint *con;

	if (type == eModifierType_DynamicPaint) {
		DynamicPaintModifierData *pmd = (DynamicPaintModifierData *)md;

		/* if other is dynamic paint canvas, don't update */
		if (pmd && pmd->canvas)
			return true;
	}
	else if (type == eModifierType_Smoke) {
		SmokeModifierData *smd = (SmokeModifierData *)md;

		if (smd && (smd->type & MOD_SMOKE_TYPE_DOMAIN) != 0)
			return true;
	}

	/* if object has parents, update them too */
	if (parent_recursion) {
		int recursion = parent_recursion - 1;
		bool no_update = false;
		if (ob->parent) no_update |= BKE_object_modifier_update_subframe(eval_ctx, scene, ob->parent, 0, recursion, frame, type);
		if (ob->track) no_update |= BKE_object_modifier_update_subframe(eval_ctx, scene, ob->track, 0, recursion, frame, type);

		/* skip subframe if object is parented
		 *  to vertex of a dynamic paint canvas */
		if (no_update && (ob->partype == PARVERT1 || ob->partype == PARVERT3))
			return false;

		/* also update constraint targets */
		for (con = ob->constraints.first; con; con = con->next) {
			const bConstraintTypeInfo *cti = BKE_constraint_typeinfo_get(con);
			ListBase targets = {NULL, NULL};

			if (cti && cti->get_constraint_targets) {
				bConstraintTarget *ct;
				cti->get_constraint_targets(con, &targets);
				for (ct = targets.first; ct; ct = ct->next) {
					if (ct->tar)
						BKE_object_modifier_update_subframe(eval_ctx, scene, ct->tar, 0, recursion, frame, type);
				}
				/* free temp targets */
				if (cti->flush_constraint_targets)
					cti->flush_constraint_targets(con, &targets, 0);
			}
		}
	}

	/* was originally OB_RECALC_ALL - TODO - which flags are really needed??? */
	/* TODO(sergey): What about animation? */
	ob->id.recalc |= ID_RECALC_ALL;
	BKE_animsys_evaluate_animdata(scene, &ob->id, ob->adt, frame, ADT_RECALC_ANIM);
	if (update_mesh) {
		/* ignore cache clear during subframe updates
		 *  to not mess up cache validity */
		object_cacheIgnoreClear(ob, 1);
		BKE_object_handle_update(G.main->eval_ctx, scene, ob);
		object_cacheIgnoreClear(ob, 0);
	}
	else
		BKE_object_where_is_calc_time(eval_ctx, scene, ob, frame);

	/* for curve following objects, parented curve has to be updated too */
	if (ob->type == OB_CURVE) {
		Curve *cu = ob->data;
		BKE_animsys_evaluate_animdata(scene, &cu->id, cu->adt, frame, ADT_RECALC_ANIM);
	}
	/* and armatures... */
	if (ob->type == OB_ARMATURE) {
		bArmature *arm = ob->data;
		BKE_animsys_evaluate_animdata(scene, &arm->id, arm->adt, frame, ADT_RECALC_ANIM);
		BKE_pose_where_is(eval_ctx, scene, ob);
	}

	return false;
}<|MERGE_RESOLUTION|>--- conflicted
+++ resolved
@@ -467,8 +467,7 @@
 	}
 	BLI_freelistN(&ob->drawdata);
 
-	/* XXX, use real eval_ctx? - it only for the mode */
-	BKE_sculptsession_free(G.main->eval_ctx, ob);
+	BKE_sculptsession_free(ob);
 
 	BLI_freelistN(&ob->pc_ids);
 
@@ -539,17 +538,10 @@
 	        BKE_object_is_in_editmode(ob));
 }
 
-<<<<<<< HEAD
-bool BKE_object_is_in_wpaint_select_vert(const EvaluationContext *eval_ctx, Object *ob)
+bool BKE_object_is_in_wpaint_select_vert(const EvaluationContext *eval_ctx, const Object *ob)
 {
 	if (ob->type == OB_MESH) {
 		Mesh *me = ob->data;
-=======
-bool BKE_object_is_in_wpaint_select_vert(const EvaluationContext *eval_ctx, const Object *ob)
-{
-	if (ob->type == OB_MESH) {
-		const Mesh *me = ob->data;
->>>>>>> 74f7fb08
 		return ((eval_ctx->object_mode & OB_MODE_WEIGHT_PAINT) &&
 		        (me->edit_btmesh == NULL) &&
 		        (ME_EDIT_PAINT_SEL_MODE(me) == SCE_SELECT_VERTEX));
@@ -930,7 +922,7 @@
 	return lod_ob_get(ob, view_layer, OB_LOD_USE_MESH, object_mode);
 }
 
-struct Object *BKE_object_lod_matob_get(Object *ob, ViewLayer *view_layer, const short object_mode)
+struct Object *BKE_object_lod_matob_get(Object *ob, ViewLayer *view_layer)
 {
 	return lod_ob_get(ob, view_layer, OB_LOD_USE_MAT, object_mode);
 }

--- conflicted
+++ resolved
@@ -40,7 +40,6 @@
 #include "DNA_armature_types.h"
 #include "DNA_camera_types.h"
 #include "DNA_constraint_types.h"
-#include "DNA_gpencil_types.h"
 #include "DNA_group_types.h"
 #include "DNA_key_types.h"
 #include "DNA_lamp_types.h"
@@ -320,6 +319,7 @@
 			cu->bb->flag |= BOUNDBOX_DIRTY;
 		}
 	}
+
 	if (ob->bb) {
 		MEM_freeN(ob->bb);
 		ob->bb = NULL;
@@ -565,11 +565,7 @@
 
 void BKE_object_init(Object *ob)
 {
-<<<<<<< HEAD
-	BLI_assert(MEMCMP_NULL_STRUCT_OFS(ob, id));
-=======
 	/* BLI_assert(MEMCMP_NULL_STRUCT_OFS(ob, id)); */  /* ob->type is already initialized... */
->>>>>>> 3ffc5c92
 
 	ob->col[0] = ob->col[1] = ob->col[2] = 1.0;
 	ob->col[3] = 1.0;

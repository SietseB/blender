--- conflicted
+++ resolved
@@ -33,81 +33,6 @@
 
 #include "BLO_read_write.hh"
 
-<<<<<<< HEAD
-/* The DNA struct name for the modifier data type, used to write the DNA data out. */
-static const char *gpencil_modifier_struct_name(const GpencilModifierType type)
-{
-  switch (type) {
-    case eGpencilModifierType_None:
-      return "";
-    case eGpencilModifierType_Noise:
-      return "NoiseGpencilModifierData";
-    case eGpencilModifierType_Subdiv:
-      return "SubdivGpencilModifierData";
-    case eGpencilModifierType_Thick:
-      return "ThickGpencilModifierData";
-    case eGpencilModifierType_Tint:
-      return "TintGpencilModifierData";
-    case eGpencilModifierType_Array:
-      return "ArrayGpencilModifierData";
-    case eGpencilModifierType_Build:
-      return "BuildGpencilModifierData";
-    case eGpencilModifierType_Opacity:
-      return "OpacityGpencilModifierData";
-    case eGpencilModifierType_Color:
-      return "ColorGpencilModifierData";
-    case eGpencilModifierType_Lattice:
-      return "LatticeGpencilModifierData";
-    case eGpencilModifierType_Simplify:
-      return "SimplifyGpencilModifierData";
-    case eGpencilModifierType_Smooth:
-      return "SmoothGpencilModifierData";
-    case eGpencilModifierType_Hook:
-      return "HookGpencilModifierData";
-    case eGpencilModifierType_Offset:
-      return "OffsetGpencilModifierData";
-    case eGpencilModifierType_Mirror:
-      return "MirrorGpencilModifierData";
-    case eGpencilModifierType_Armature:
-      return "ArmatureGpencilModifierData";
-    case eGpencilModifierType_Time:
-      return "TimeGpencilModifierData";
-    case eGpencilModifierType_Multiply:
-      return "MultiplyGpencilModifierData";
-    case eGpencilModifierType_Texture:
-      return "TextureGpencilModifierData";
-    case eGpencilModifierType_Lineart:
-      return "LineartGpencilModifierData";
-    case eGpencilModifierType_Length:
-      return "LengthGpencilModifierData";
-    case eGpencilModifierType_WeightProximity:
-      return "WeightProxGpencilModifierData";
-    case eGpencilModifierType_Dash:
-      return "DashGpencilModifierData";
-    case eGpencilModifierType_WeightAngle:
-      return "WeightAngleGpencilModifierData";
-    case eGpencilModifierType_Shrinkwrap:
-      return "ShrinkwrapGpencilModifierData";
-    case eGpencilModifierType_Envelope:
-      return "EnvelopeGpencilModifierData";
-    case eGpencilModifierType_Outline:
-      return "OutlineGpencilModifierData";
-    case eGpencilModifierType_None1:
-      return "";
-    case eGpencilModifierType_MorphTargets:
-      return "MorphTargetsGpencilModifierData";
-    case eGpencilModifierType_FollowCurve:
-      return "FollowCurveGpencilModifierData";
-    case NUM_GREASEPENCIL_MODIFIER_TYPES:
-      BLI_assert_unreachable();
-      return "";
-  }
-  BLI_assert_unreachable();
-  return "";
-}
-
-=======
->>>>>>> d7dd2199
 /* Check if the type value is valid. */
 static bool gpencil_modifier_type_valid(const int type)
 {
@@ -226,9 +151,6 @@
     case eGpencilModifierType_Envelope:
     case eGpencilModifierType_Outline:
     case eGpencilModifierType_Armature:
-    case eGpencilModifierType_None1:
-    case eGpencilModifierType_MorphTargets:
-    case eGpencilModifierType_FollowCurve:
       break;
     case NUM_GREASEPENCIL_MODIFIER_TYPES:
       BLI_assert_unreachable();
@@ -422,19 +344,6 @@
       walk(user_data, ob, (ID **)&mmd->object, IDWALK_CB_NOP);
       break;
     }
-    case eGpencilModifierType_None1: {
-      break;
-    }
-    case eGpencilModifierType_MorphTargets: {
-      break;
-    }
-    case eGpencilModifierType_FollowCurve: {
-      FollowCurveGpencilModifierData *mmd = (FollowCurveGpencilModifierData *)md;
-
-      walk(user_data, ob, (ID **)&mmd->material, IDWALK_CB_USER);
-      walk(user_data, ob, (ID **)&mmd->object, IDWALK_CB_NOP);
-      break;
-    }
     case NUM_GREASEPENCIL_MODIFIER_TYPES:
       BLI_assert_unreachable();
       break;

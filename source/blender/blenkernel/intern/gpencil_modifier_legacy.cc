--- conflicted
+++ resolved
@@ -105,15 +105,11 @@
   return type > 0 && type < NUM_GREASEPENCIL_MODIFIER_TYPES;
 }
 
-<<<<<<< HEAD
-void BKE_gpencil_cache_data_init(Depsgraph *depsgraph, Scene *scene, Object *ob)
-=======
 /**
  * Free internal modifier data variables, this function should
  * not free the md variable itself.
  */
 static void gpencil_modifier_free_data(struct GpencilModifierData *md)
->>>>>>> fae21955
 {
   switch (GpencilModifierType(md->type)) {
     case eGpencilModifierType_Noise: {
@@ -122,14 +118,6 @@
       if (gpmd->curve_intensity) {
         BKE_curvemapping_free(gpmd->curve_intensity);
       }
-<<<<<<< HEAD
-      case eGpencilModifierType_FollowCurve: {
-        MOD_gpencil_follow_curve_frame_init(depsgraph, md, scene, ob);
-        break;
-      }
-      default:
-        break;
-=======
       break;
     }
     case eGpencilModifierType_Thick: {
@@ -139,7 +127,6 @@
         BKE_curvemapping_free(gpmd->curve_thickness);
       }
       break;
->>>>>>> fae21955
     }
     case eGpencilModifierType_Tint: {
       TintGpencilModifierData *mmd = (TintGpencilModifierData *)md;
@@ -156,16 +143,7 @@
       if (gpmd->curve_intensity) {
         BKE_curvemapping_free(gpmd->curve_intensity);
       }
-<<<<<<< HEAD
-      case eGpencilModifierType_FollowCurve: {
-        MOD_gpencil_follow_curve_frame_clear(md);
-        break;
-      }
-      default:
-        break;
-=======
-      break;
->>>>>>> fae21955
+      break;
     }
     case eGpencilModifierType_Color: {
       ColorGpencilModifierData *gpmd = (ColorGpencilModifierData *)md;
@@ -421,18 +399,8 @@
     case eGpencilModifierType_Envelope: {
       EnvelopeGpencilModifierData *mmd = (EnvelopeGpencilModifierData *)md;
 
-<<<<<<< HEAD
-      if (mti && mti->remap_time) {
-        nfra = mti->remap_time(md, depsgraph, scene, ob, gpl, cfra);
-        /* if the frame number changed, don't evaluate more and return */
-        if (nfra != cfra) {
-          return nfra;
-        }
-      }
-=======
-      walk(user_data, ob, (ID **)&mmd->material, IDWALK_CB_USER);
-      break;
->>>>>>> fae21955
+      walk(user_data, ob, (ID **)&mmd->material, IDWALK_CB_USER);
+      break;
     }
     case eGpencilModifierType_Outline: {
       OutlineGpencilModifierData *mmd = (OutlineGpencilModifierData *)md;
@@ -504,151 +472,6 @@
   BKE_gpencil_modifier_free_ex(md, 0);
 }
 
-<<<<<<< HEAD
-void BKE_gpencil_modifier_unique_name(ListBase *modifiers, GpencilModifierData *gmd)
-{
-  if (modifiers && gmd) {
-    const GpencilModifierTypeInfo *gmti = BKE_gpencil_modifier_get_info(
-        GpencilModifierType(gmd->type));
-    BLI_uniquename(modifiers,
-                   gmd,
-                   DATA_(gmti->name),
-                   '.',
-                   offsetof(GpencilModifierData, name),
-                   sizeof(gmd->name));
-  }
-}
-
-bool BKE_gpencil_modifier_depends_ontime(GpencilModifierData *md)
-{
-  const GpencilModifierTypeInfo *mti = BKE_gpencil_modifier_get_info(
-      GpencilModifierType(md->type));
-
-  return mti->depends_on_time && mti->depends_on_time(md);
-}
-
-const GpencilModifierTypeInfo *BKE_gpencil_modifier_get_info(GpencilModifierType type)
-{
-  /* type unsigned, no need to check < 0 */
-  if (type < NUM_GREASEPENCIL_MODIFIER_TYPES && type > 0 &&
-      modifier_gpencil_types[type] != nullptr && modifier_gpencil_types[type]->name[0] != '\0')
-  {
-    return modifier_gpencil_types[type];
-  }
-
-  return nullptr;
-}
-
-void BKE_gpencil_modifierType_panel_id(GpencilModifierType type, char *r_idname)
-{
-  const GpencilModifierTypeInfo *mti = BKE_gpencil_modifier_get_info(type);
-  BLI_string_join(r_idname, BKE_ST_MAXNAME, GPENCIL_MODIFIER_TYPE_PANEL_PREFIX, mti->name);
-}
-
-void BKE_gpencil_modifier_panel_expand(GpencilModifierData *md)
-{
-  md->ui_expand_flag |= UI_PANEL_DATA_EXPAND_ROOT;
-}
-
-void BKE_gpencil_modifier_copydata_generic(const GpencilModifierData *md_src,
-                                           GpencilModifierData *md_dst)
-{
-  const GpencilModifierTypeInfo *mti = BKE_gpencil_modifier_get_info(
-      GpencilModifierType(md_src->type));
-
-  /* `md_dst` may have already be fully initialized with some extra allocated data,
-   * we need to free it now to avoid a memory leak. */
-  if (mti->free_data) {
-    mti->free_data(md_dst);
-  }
-
-  const size_t data_size = sizeof(GpencilModifierData);
-  const char *md_src_data = ((const char *)md_src) + data_size;
-  char *md_dst_data = ((char *)md_dst) + data_size;
-  BLI_assert(data_size <= size_t(mti->struct_size));
-  memcpy(md_dst_data, md_src_data, size_t(mti->struct_size) - data_size);
-}
-
-static void gpencil_modifier_copy_data_id_us_cb(void * /*user_data*/,
-                                                Object * /*ob*/,
-                                                ID **idpoin,
-                                                int cb_flag)
-{
-  ID *id = *idpoin;
-  if (id != nullptr && (cb_flag & IDWALK_CB_USER) != 0) {
-    id_us_plus(id);
-  }
-}
-
-void BKE_gpencil_modifier_copydata_ex(GpencilModifierData *md,
-                                      GpencilModifierData *target,
-                                      const int flag)
-{
-  const GpencilModifierTypeInfo *mti = BKE_gpencil_modifier_get_info(
-      GpencilModifierType(md->type));
-
-  target->mode = md->mode;
-  target->flag = md->flag;
-  target->ui_expand_flag = md->ui_expand_flag; /* Expand the parent panel by default. */
-
-  if (mti->copy_data) {
-    mti->copy_data(md, target);
-  }
-
-  if ((flag & LIB_ID_CREATE_NO_USER_REFCOUNT) == 0) {
-    if (mti->foreach_ID_link) {
-      mti->foreach_ID_link(target, nullptr, gpencil_modifier_copy_data_id_us_cb, nullptr);
-    }
-  }
-}
-
-void BKE_gpencil_modifier_copydata(GpencilModifierData *md, GpencilModifierData *target)
-{
-  BKE_gpencil_modifier_copydata_ex(md, target, 0);
-}
-
-GpencilModifierData *BKE_gpencil_modifiers_findby_type(Object *ob, GpencilModifierType type)
-{
-  GpencilModifierData *md = static_cast<GpencilModifierData *>(ob->greasepencil_modifiers.first);
-
-  for (; md; md = md->next) {
-    if (md->type == type) {
-      break;
-    }
-  }
-
-  return md;
-}
-
-void BKE_gpencil_modifier_set_error(GpencilModifierData *md, const char *format, ...)
-{
-  char buffer[512];
-  va_list ap;
-  const char *format_tip = RPT_(format);
-
-  va_start(ap, format);
-  vsnprintf(buffer, sizeof(buffer), format_tip, ap);
-  va_end(ap);
-  buffer[sizeof(buffer) - 1] = '\0';
-
-  if (md->error) {
-    MEM_freeN(md->error);
-  }
-
-  md->error = BLI_strdup(buffer);
-
-  CLOG_STR_ERROR(&LOG, md->error);
-}
-
-bool BKE_gpencil_modifier_is_nonlocal_in_liboverride(const Object *ob,
-                                                     const GpencilModifierData *gmd)
-{
-  return (ID_IS_OVERRIDE_LIBRARY(ob) &&
-          (gmd == nullptr || (gmd->flag & eGpencilModifierFlag_OverrideLibrary_Local) == 0));
-}
-
-=======
->>>>>>> fae21955
 void BKE_gpencil_modifiers_foreach_ID_link(Object *ob,
                                            GreasePencilIDWalkFunc walk,
                                            void *user_data)
@@ -660,372 +483,6 @@
   }
 }
 
-<<<<<<< HEAD
-void BKE_gpencil_modifiers_foreach_tex_link(Object *ob,
-                                            GreasePencilTexWalkFunc walk,
-                                            void *user_data)
-{
-  GpencilModifierData *md = static_cast<GpencilModifierData *>(ob->greasepencil_modifiers.first);
-
-  for (; md; md = md->next) {
-    const GpencilModifierTypeInfo *mti = BKE_gpencil_modifier_get_info(
-        GpencilModifierType(md->type));
-
-    if (mti->foreach_tex_link) {
-      mti->foreach_tex_link(md, ob, walk, user_data);
-    }
-  }
-}
-
-GpencilModifierData *BKE_gpencil_modifiers_findby_name(Object *ob, const char *name)
-{
-  return static_cast<GpencilModifierData *>(
-      BLI_findstring(&(ob->greasepencil_modifiers), name, offsetof(GpencilModifierData, name)));
-}
-
-/**
- * Remap grease pencil frame (Time modifier)
- * \param depsgraph: Current depsgraph
- * \param scene: Current scene
- * \param ob: Grease pencil object
- * \param gpl: Grease pencil layer
- * \return New frame number
- */
-static int gpencil_remap_time_get(Depsgraph *depsgraph, Scene *scene, Object *ob, bGPDlayer *gpl)
-{
-  const bool is_render = bool(DEG_get_mode(depsgraph) == DAG_EVAL_RENDER);
-  const bool time_remap = BKE_gpencil_has_time_modifiers(ob);
-  int cfra_eval = int(DEG_get_ctime(depsgraph));
-
-  int remap_cfra = cfra_eval;
-  if (time_remap) {
-    remap_cfra = BKE_gpencil_time_modifier_cfra(depsgraph, scene, ob, gpl, cfra_eval, is_render);
-  }
-
-  return remap_cfra;
-}
-
-bGPDframe *BKE_gpencil_frame_retime_get(Depsgraph *depsgraph,
-                                        Scene *scene,
-                                        Object *ob,
-                                        bGPDlayer *gpl)
-{
-  int remap_cfra = gpencil_remap_time_get(depsgraph, scene, ob, gpl);
-  bGPDframe *gpf = BKE_gpencil_layer_frame_get(gpl, remap_cfra, GP_GETFRAME_USE_PREV);
-
-  return gpf;
-}
-
-void BKE_gpencil_stroke_init_update_geometry(Depsgraph *depsgraph,
-                                             Scene *scene,
-                                             Object *ob,
-                                             const bool all_frames)
-{
-  bGPdata *gpd = (bGPdata *)ob->data;
-
-  LISTBASE_FOREACH (bGPDlayer *, gpl, &gpd->layers) {
-    bGPDframe *gpf;
-    if (all_frames) {
-      gpf = static_cast<bGPDframe *>(gpl->frames.first);
-    }
-    else {
-      gpf = BKE_gpencil_frame_retime_get(depsgraph, scene, ob, gpl);
-    }
-
-    while (gpf != nullptr) {
-      LISTBASE_FOREACH (bGPDstroke *, gps, &gpf->strokes) {
-        gps->runtime.flag &= ~GP_STROKE_UPDATE_GEOMETRY;
-      }
-      gpf = (all_frames) ? gpf->next : nullptr;
-    }
-  }
-}
-
-void BKE_gpencil_stroke_update_geometry_of_modifiers(Depsgraph *depsgraph,
-                                                     Scene *scene,
-                                                     Object *ob,
-                                                     const bool all_frames)
-{
-  bGPdata *gpd = (bGPdata *)ob->data;
-
-  LISTBASE_FOREACH (bGPDlayer *, gpl, &gpd->layers) {
-    bGPDframe *gpf;
-    if (all_frames) {
-      gpf = static_cast<bGPDframe *>(gpl->frames.first);
-    }
-    else {
-      gpf = BKE_gpencil_frame_retime_get(depsgraph, scene, ob, gpl);
-    }
-
-    while (gpf != nullptr) {
-      LISTBASE_FOREACH (bGPDstroke *, gps, &gpf->strokes) {
-        if ((gps->runtime.flag & GP_STROKE_UPDATE_GEOMETRY) != 0) {
-          BKE_gpencil_stroke_geometry_update(gpd, gps);
-          gps->runtime.flag &= ~GP_STROKE_UPDATE_GEOMETRY;
-        }
-      }
-      gpf = (all_frames) ? gpf->next : nullptr;
-    }
-  }
-}
-
-static void gpencil_assign_object_eval(Object *object)
-{
-  BLI_assert(object->id.tag & LIB_TAG_COPIED_ON_EVAL);
-
-  bGPdata *gpd_eval = object->runtime->gpd_eval;
-
-  gpd_eval->id.tag |= LIB_TAG_COPIED_ON_EVAL_FINAL_RESULT;
-
-  if (object->id.tag & LIB_TAG_COPIED_ON_EVAL) {
-    object->data = gpd_eval;
-  }
-}
-
-static bGPdata *gpencil_copy_structure_for_eval(bGPdata *gpd)
-{
-  /* Create a temporary copy gpd. */
-  ID *newid = nullptr;
-  BKE_libblock_copy_ex(nullptr, &gpd->id, &newid, LIB_ID_COPY_LOCALIZE);
-  bGPdata *gpd_eval = (bGPdata *)newid;
-  BLI_listbase_clear(&gpd_eval->layers);
-
-  if (gpd->mat != nullptr) {
-    gpd_eval->mat = static_cast<Material **>(MEM_dupallocN(gpd->mat));
-  }
-
-  BKE_defgroup_copy_list(&gpd_eval->vertex_group_names, &gpd->vertex_group_names);
-
-  /* Duplicate structure: layers and frames without strokes. */
-  LISTBASE_FOREACH (bGPDlayer *, gpl_orig, &gpd->layers) {
-    bGPDlayer *gpl_eval = BKE_gpencil_layer_duplicate(gpl_orig, true, false);
-    BLI_addtail(&gpd_eval->layers, gpl_eval);
-    gpl_eval->runtime.gpl_orig = gpl_orig;
-    /* Update frames orig pointers (helps for faster lookup in copy_frame_to_eval_cb). */
-    BKE_gpencil_layer_original_pointers_update(gpl_orig, gpl_eval);
-  }
-
-  return gpd_eval;
-}
-
-static void copy_frame_to_eval_ex(bGPDframe *gpf_orig, bGPDframe *gpf_eval)
-{
-  /* Free any existing eval stroke data. This happens in case we have a single user on the data
-   * block and the strokes have not been deleted. */
-  if (!BLI_listbase_is_empty(&gpf_eval->strokes)) {
-    BKE_gpencil_free_strokes(gpf_eval);
-  }
-  /* Copy strokes to eval frame and update internal orig pointers. */
-  BKE_gpencil_frame_copy_strokes(gpf_orig, gpf_eval);
-  BKE_gpencil_frame_original_pointers_update(gpf_orig, gpf_eval);
-}
-
-static void copy_frame_to_eval_cb(bGPDlayer *gpl,
-                                  bGPDframe *gpf,
-                                  bGPDstroke * /*gps*/,
-                                  void * /*thunk*/)
-{
-  /* Early return when callback:
-   * - Is not provided with a frame.
-   * - When the frame is the layer's active frame (already handled in
-   * gpencil_copy_visible_frames_to_eval).
-   */
-  if (ELEM(gpf, nullptr, gpl->actframe)) {
-    return;
-  }
-
-  copy_frame_to_eval_ex(gpf->runtime.gpf_orig, gpf);
-}
-
-static void gpencil_copy_visible_frames_to_eval(Depsgraph *depsgraph, Scene *scene, Object *ob)
-{
-  /* Remap layers active frame with time modifiers applied. */
-  bGPdata *gpd_eval = static_cast<bGPdata *>(ob->data);
-  LISTBASE_FOREACH (bGPDlayer *, gpl_eval, &gpd_eval->layers) {
-    bGPDframe *gpf_eval = gpl_eval->actframe;
-    int remap_cfra = gpencil_remap_time_get(depsgraph, scene, ob, gpl_eval);
-    if (gpf_eval == nullptr || gpf_eval->framenum != remap_cfra) {
-      gpl_eval->actframe = BKE_gpencil_layer_frame_get(gpl_eval, remap_cfra, GP_GETFRAME_USE_PREV);
-    }
-    /* Always copy active frame to eval, because the modifiers always evaluate the active frame,
-     * even if it's not visible (e.g. the layer is hidden). */
-    if (gpl_eval->actframe != nullptr) {
-      copy_frame_to_eval_ex(gpl_eval->actframe->runtime.gpf_orig, gpl_eval->actframe);
-    }
-  }
-
-  /* Copy visible frames that are not the active one to evaluated version. */
-  BKE_gpencil_visible_stroke_advanced_iter(
-      nullptr, ob, copy_frame_to_eval_cb, nullptr, nullptr, true, scene->r.cfra);
-}
-
-void BKE_gpencil_prepare_eval_data(Depsgraph *depsgraph, Scene *scene, Object *ob)
-{
-  bGPdata *gpd_eval = (bGPdata *)ob->data;
-  Object *ob_orig = (Object *)DEG_get_original_id(&ob->id);
-  bGPdata *gpd_orig = (bGPdata *)ob_orig->data;
-
-  /* Need check if some layer is parented or transformed. */
-  bool do_parent = false;
-  bool do_transform = false;
-  LISTBASE_FOREACH (bGPDlayer *, gpl, &gpd_orig->layers) {
-    if (gpl->parent != nullptr) {
-      do_parent = true;
-      break;
-    }
-
-    /* Only do layer transformations for non-zero or animated transforms. */
-    bool transformed = (!is_zero_v3(gpl->location) || !is_zero_v3(gpl->rotation) ||
-                        !is_one_v3(gpl->scale));
-    float tmp_mat[4][4];
-    loc_eul_size_to_mat4(tmp_mat, gpl->location, gpl->rotation, gpl->scale);
-    transformed |= !equals_m4m4(gpl->layer_mat, tmp_mat);
-    if (transformed) {
-      do_transform = true;
-      break;
-    }
-  }
-
-  DEG_debug_print_eval(depsgraph, __func__, gpd_eval->id.name, gpd_eval);
-
-  /* Delete any previously created runtime copy. */
-  if (ob->runtime->gpd_eval != nullptr) {
-    /* Make sure to clear the pointer in case the runtime eval data points to the same data block.
-     * This can happen when the gpencil data block was not tagged for a depsgraph update after last
-     * call to this function (e.g. a frame change). */
-    if (gpd_eval == ob->runtime->gpd_eval) {
-      gpd_eval = nullptr;
-    }
-    BKE_gpencil_eval_delete(ob->runtime->gpd_eval);
-    ob->runtime->gpd_eval = nullptr;
-    ob->data = gpd_eval;
-  }
-
-  const bool is_multiedit = bool(GPENCIL_MULTIEDIT_SESSIONS_ON(gpd_orig));
-  const bool is_curve_edit = bool(GPENCIL_CURVE_EDIT_SESSIONS_ON(gpd_orig));
-  const bool do_modifiers = bool((!is_multiedit) && (!is_curve_edit) &&
-                                 (ob_orig->greasepencil_modifiers.first != nullptr) &&
-                                 !GPENCIL_SIMPLIFY_MODIF(scene));
-  if ((!do_modifiers) && (!do_parent) && (!do_transform)) {
-    BLI_assert(ob->data != nullptr);
-    return;
-  }
-
-  /* If datablock has only one user, we can update its eval data directly.
-   * Otherwise, we need to have distinct copies for each instance, since applied transformations
-   * may differ. */
-  if (gpd_orig->id.us > 1) {
-    /* Copy of the original datablock's structure (layers and empty frames). */
-    ob->runtime->gpd_eval = gpencil_copy_structure_for_eval(gpd_orig);
-    /* Overwrite ob->data with gpd_eval here. */
-    gpencil_assign_object_eval(ob);
-  }
-
-  BLI_assert(ob->data != nullptr);
-  /* Only copy strokes from visible frames to evaluated data. */
-  gpencil_copy_visible_frames_to_eval(depsgraph, scene, ob);
-}
-
-void BKE_gpencil_modifiers_calc(Depsgraph *depsgraph, Scene *scene, Object *ob)
-{
-  bGPdata *gpd = (bGPdata *)ob->data;
-  const bool is_edit = GPENCIL_ANY_EDIT_MODE(gpd);
-  const bool is_render = bool(DEG_get_mode(depsgraph) == DAG_EVAL_RENDER);
-  const bool is_curve_edit = bool(GPENCIL_CURVE_EDIT_SESSIONS_ON(gpd) && !is_render);
-  const bool is_multiedit = bool(GPENCIL_MULTIEDIT_SESSIONS_ON(gpd) && !is_render);
-  const bool do_modifiers = bool((!is_multiedit) && (!is_curve_edit) &&
-                                 (ob->greasepencil_modifiers.first != nullptr) &&
-                                 !GPENCIL_SIMPLIFY_MODIF(scene));
-  if (!do_modifiers) {
-    return;
-  }
-
-  /* Init general modifiers data. */
-  BKE_gpencil_cache_data_init(depsgraph, scene, ob);
-
-  const bool time_remap = BKE_gpencil_has_time_modifiers(ob);
-  bool is_first_lineart = true;
-  GpencilLineartLimitInfo info = BKE_gpencil_get_lineart_modifier_limits(ob);
-
-  LISTBASE_FOREACH (GpencilModifierData *, md, &ob->greasepencil_modifiers) {
-
-    if (GPENCIL_MODIFIER_ACTIVE(md, is_render)) {
-      const GpencilModifierTypeInfo *mti = BKE_gpencil_modifier_get_info(
-          GpencilModifierType(md->type));
-
-      if (GPENCIL_MODIFIER_EDIT(md, is_edit) && (!is_render)) {
-        continue;
-      }
-
-      if (md->type == eGpencilModifierType_Lineart) {
-        BKE_gpencil_set_lineart_modifier_limits(md, &info, is_first_lineart);
-        is_first_lineart = false;
-      }
-
-      /* Apply geometry modifiers (add new geometry). */
-      if (mti && mti->generate_strokes) {
-        mti->generate_strokes(md, depsgraph, ob);
-      }
-
-      /* Apply deform modifiers and Time remap (only change geometry). */
-      if ((time_remap) || (mti && mti->deform_stroke)) {
-        LISTBASE_FOREACH (bGPDlayer *, gpl, &gpd->layers) {
-          bGPDframe *gpf = BKE_gpencil_frame_retime_get(depsgraph, scene, ob, gpl);
-          if (gpf == nullptr) {
-            continue;
-          }
-
-          if (mti->deform_stroke) {
-            LISTBASE_FOREACH (bGPDstroke *, gps, &gpf->strokes) {
-              mti->deform_stroke(md, depsgraph, ob, gpl, gpf, gps);
-            }
-          }
-        }
-      }
-    }
-  }
-
-  /* Update geometry of affected/generated strokes. */
-  BKE_gpencil_stroke_update_geometry_of_modifiers(depsgraph, scene, ob, false);
-
-  /* Clear any cache data. */
-  BKE_gpencil_cache_data_clear(ob);
-
-  MOD_lineart_clear_cache(&gpd->runtime.lineart_cache);
-}
-
-static void gpencil_modifier_renumber_by_type_name(GpencilModifierData *md)
-{
-  if (BLI_strcaseeq(md->type_name, "MorphTargets")) {
-    md->type = eGpencilModifierType_MorphTargets;
-    return;
-  }
-  if (BLI_strcaseeq(md->type_name, "FollowCurve")) {
-    md->type = eGpencilModifierType_FollowCurve;
-    return;
-  }
-}
-
-static void gpencil_modifier_set_type_name(GpencilModifierData *md)
-{
-  if (md->type_name[0] != '\0') {
-    return;
-  }
-
-  switch (md->type) {
-    case eGpencilModifierType_MorphTargets: {
-      BLI_strncpy(md->type_name, "MorphTargets", sizeof(md->type_name));
-      break;
-    }
-    case eGpencilModifierType_FollowCurve: {
-      BLI_strncpy(md->type_name, "FollowCurve", sizeof(md->type_name));
-      break;
-    }
-  }
-}
-
-=======
->>>>>>> fae21955
 void BKE_gpencil_modifier_blend_write(BlendWriter *writer, ListBase *modbase)
 {
   if (modbase == nullptr) {
@@ -1037,15 +494,8 @@
       return;
     }
 
-<<<<<<< HEAD
-    /* Set modifier type name, because it's more robust than just a type number. */
-    gpencil_modifier_set_type_name(md);
-
-    BLO_write_struct_by_name(writer, mti->struct_name, md);
-=======
     BLO_write_struct_by_name(
         writer, gpencil_modifier_struct_name(GpencilModifierType(md->type)), md);
->>>>>>> fae21955
 
     if (md->type == eGpencilModifierType_Thick) {
       ThickGpencilModifierData *gpmd = (ThickGpencilModifierData *)md;
@@ -1114,11 +564,6 @@
 
   LISTBASE_FOREACH (GpencilModifierData *, md, lb) {
     md->error = nullptr;
-
-    /* Renumber modifiers based on their type name. */
-    if (md->type_name[0] != '\0') {
-      gpencil_modifier_renumber_by_type_name(md);
-    }
 
     /* if modifiers disappear, or for upward compatibility */
     if (!gpencil_modifier_type_valid(md->type)) {

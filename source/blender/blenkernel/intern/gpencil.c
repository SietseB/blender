--- conflicted
+++ resolved
@@ -231,13 +231,9 @@
     }
   }
 
-<<<<<<< HEAD
   BLO_read_list(reader, &gpd->vertex_group_names);
 
-  /* materials */
-=======
   /* Materials. */
->>>>>>> 24c321cf
   BLO_read_pointer_array(reader, (void **)&gpd->mat);
 
   /* Relink layers. */

--- conflicted
+++ resolved
@@ -1958,13 +1958,8 @@
     CLOG_WARN(&LOG, "Animation data too new to convert (Version %d)", bmain->versionfile);
     return;
   }
-<<<<<<< HEAD
   else {
     CLOG_VERBOSE(&LOG, 1, "Converting to Animato...");
-=======
-  if (G.debug & G_DEBUG) {
-    printf("INFO: Converting to Animato...\n");
->>>>>>> a1a81e3b
   }
 
   /* ----------- Animation Attached to Data -------------- */

/*
 * ***** BEGIN GPL LICENSE BLOCK *****
 *
 * This program is free software; you can redistribute it and/or
 * modify it under the terms of the GNU General Public License
 * as published by the Free Software Foundation; either version 2
 * of the License, or (at your option) any later version.
 *
 * This program is distributed in the hope that it will be useful,
 * but WITHOUT ANY WARRANTY; without even the implied warranty of
 * MERCHANTABILITY or FITNESS FOR A PARTICULAR PURPOSE.  See the
 * GNU General Public License for more details.
 *
 * You should have received a copy of the GNU General Public License
 * along with this program; if not, write to the Free Software Foundation,
 * Inc., 51 Franklin Street, Fifth Floor, Boston, MA 02110-1301, USA.
 *
 * The Original Code is Copyright (C) 2001-2002 by NaN Holding BV.
 * All rights reserved.
 *
 * The Original Code is: all of this file.
 *
 * Contributor(s): none yet.
 *
 * ***** END GPL LICENSE BLOCK *****
 */

/** \file blender/blenkernel/intern/object_dupli.c
 *  \ingroup bke
 */

#include <limits.h>
#include <stdlib.h>
#include <stddef.h>

#include "MEM_guardedalloc.h"

#include "BLI_utildefines.h"
#include "BLI_ghash.h"
#include "BLI_listbase.h"
#include "BLI_path_util.h"
#include "BLI_string.h"
#include "BLI_string_utf8.h"

#include "BLI_math.h"
#include "BLI_rand.h"
#include "BLI_task.h"

#include "DNA_anim_types.h"
#include "DNA_group_types.h"
#include "DNA_mesh_types.h"
#include "DNA_scene_types.h"
#include "DNA_vfont_types.h"

#include "BKE_animsys.h"
#include "BKE_cache_library.h"
#include "BKE_DerivedMesh.h"
#include "BKE_depsgraph.h"
#include "BKE_font.h"
#include "BKE_group.h"
#include "BKE_global.h"
#include "BKE_lattice.h"
#include "BKE_main.h"
#include "BKE_mesh.h"
#include "BKE_mesh_sample.h"
#include "BKE_object.h"
#include "BKE_particle.h"
#include "BKE_scene.h"
#include "BKE_editmesh.h"
#include "BKE_anim.h"
#include "BKE_strands.h"

#include "BLI_strict_flags.h"

#include "BLF_translation.h"

/* Dupli-Geometry */

typedef struct DupliContext {
	EvaluationContext *eval_ctx;
	bool do_update;
	bool animated;
	Group *group; /* XXX child objects are selected from this group if set, could be nicer */

	Scene *scene;
	Object *object;
	float space_mat[4][4];
	unsigned int lay;

	int persistent_id[MAX_DUPLI_RECUR];
	int level;
	int index;

	const struct DupliGenerator *gen;

	/* result containers */
	ListBase *duplilist; /* legacy doubly-linked list */
} DupliContext;

typedef struct DupliGenerator {
	short type;				/* dupli type */
	void (*make_duplis)(const DupliContext *ctx);
} DupliGenerator;

static const DupliGenerator *get_dupli_generator(const DupliContext *ctx);

/* create initial context for root object */
static void init_context_ex(DupliContext *r_ctx, EvaluationContext *eval_ctx, Scene *scene, Object *ob, float space_mat[4][4], const DupliGenerator *gen, bool update)
{
	r_ctx->eval_ctx = eval_ctx;
	r_ctx->scene = scene;
	/* don't allow BKE_object_handle_update for viewport during render, can crash */
	r_ctx->do_update = update && !(G.is_rendering && eval_ctx->mode != DAG_EVAL_RENDER);
	r_ctx->animated = false;
	r_ctx->group = NULL;

	r_ctx->object = ob;
	if (space_mat)
		copy_m4_m4(r_ctx->space_mat, space_mat);
	else
		unit_m4(r_ctx->space_mat);
	r_ctx->lay = ob ? ob->lay : 0;
	r_ctx->level = 0;

	r_ctx->gen = gen ? gen : get_dupli_generator(r_ctx);

	r_ctx->duplilist = NULL;
}

static void init_context(DupliContext *r_ctx, EvaluationContext *eval_ctx, Scene *scene, Object *ob, bool update)
{
	init_context_ex(r_ctx, eval_ctx, scene, ob, NULL, NULL, update);
}

/* create sub-context for recursive duplis */
static void copy_dupli_context(DupliContext *r_ctx, const DupliContext *ctx, Object *ob, float mat[4][4], int index, bool animated)
{
	*r_ctx = *ctx;
	
	r_ctx->animated |= animated; /* object animation makes all children animated */

	/* XXX annoying, previously was done by passing an ID* argument, this at least is more explicit */
	if (ctx->gen->type == OB_DUPLIGROUP && ctx->object)
		r_ctx->group = ctx->object->dup_group;

	r_ctx->object = ob;
	if (mat)
		mul_m4_m4m4(r_ctx->space_mat, (float (*)[4])ctx->space_mat, mat);
	r_ctx->persistent_id[r_ctx->level] = index;
	++r_ctx->level;

	r_ctx->gen = get_dupli_generator(r_ctx);
}

/* generate a dupli instance
 * mat is transform of the object relative to current context (including object obmat)
 */
static DupliObject *make_dupli(const DupliContext *ctx,
                               Object *ob, float mat[4][4], int index,
                               bool animated, bool hide)
{
	DupliObject *dob;
	int i;

	/* add a DupliObject instance to the result container */
	if (ctx->duplilist) {
		dob = MEM_callocN(sizeof(DupliObject), "dupli object");
		BLI_addtail(ctx->duplilist, dob);
	}
	else {
		return NULL;
	}

	dob->ob = ob;
	mul_m4_m4m4(dob->mat, (float (*)[4])ctx->space_mat, mat);
	dob->type = ctx->gen->type;
	dob->animated = animated || ctx->animated; /* object itself or some parent is animated */

	/* set persistent id, which is an array with a persistent index for each level
	 * (particle number, vertex number, ..). by comparing this we can find the same
	 * dupli object between frames, which is needed for motion blur. last level
	 * goes first in the array. */
	dob->persistent_id[0] = index;
	for (i = 1; i < ctx->level + 1; i++)
		dob->persistent_id[i] = ctx->persistent_id[ctx->level - i];
	/* fill rest of values with INT_MAX which index will never have as value */
	for (; i < MAX_DUPLI_RECUR; i++)
		dob->persistent_id[i] = INT_MAX;

	if (hide)
		dob->no_draw = true;
	/* metaballs never draw in duplis, they are instead merged into one by the basis
	 * mball outside of the group. this does mean that if that mball is not in the
	 * scene, they will not show up at all, limitation that should be solved once. */
	if (ob->type == OB_MBALL)
		dob->no_draw = true;

	return dob;
}

/* recursive dupli objects
 * space_mat is the local dupli space (excluding dupli object obmat!)
 */
static void make_recursive_duplis(const DupliContext *ctx, Object *ob, float space_mat[4][4], int index, bool animated)
{
	/* simple preventing of too deep nested groups with MAX_DUPLI_RECUR */
	if (ctx->level < MAX_DUPLI_RECUR) {
		DupliContext rctx;
		copy_dupli_context(&rctx, ctx, ob, space_mat, index, animated);
		if (rctx.gen) {
			rctx.gen->make_duplis(&rctx);
		}
	}
}

/* ---- Child Duplis ---- */

typedef void (*MakeChildDuplisFunc)(const DupliContext *ctx, void *userdata, Object *child);

static bool is_child(const Object *ob, const Object *parent)
{
	const Object *ob_parent = ob->parent;
	while (ob_parent) {
		if (ob_parent == parent)
			return true;
		ob_parent = ob_parent->parent;
	}
	return false;
}

/* create duplis from every child in scene or group */
static void make_child_duplis(const DupliContext *ctx, void *userdata, MakeChildDuplisFunc make_child_duplis_cb)
{
	Object *parent = ctx->object;
	Object *obedit = ctx->scene->obedit;
	
	if (!parent)
		return;
	
	if (ctx->group) {
		unsigned int lay = ctx->group->layer;
		GroupObject *go;
		for (go = ctx->group->gobject.first; go; go = go->next) {
			Object *ob = go->ob;

			if ((ob->lay & lay) && ob != obedit && is_child(ob, parent)) {
				/* mballs have a different dupli handling */
				if (ob->type != OB_MBALL)
					ob->flag |= OB_DONE;  /* doesnt render */

				make_child_duplis_cb(ctx, userdata, ob);
			}
		}
	}
	else {
		unsigned int lay = ctx->scene->lay;
		Base *base;
		for (base = ctx->scene->base.first; base; base = base->next) {
			Object *ob = base->object;

			if ((base->lay & lay) && ob != obedit && is_child(ob, parent)) {
				/* mballs have a different dupli handling */
				if (ob->type != OB_MBALL)
					ob->flag |= OB_DONE;  /* doesnt render */

				make_child_duplis_cb(ctx, userdata, ob);
			}
		}
	}
}


/*---- Implementations ----*/

/* Intern function for creating instances of group content
 * with or without a parent (parent == NULL is allowed!)
 * Note: some of the group animation update functions use the parent object,
 * but this is old NLA code that is currently disabled and might be removed entirely.
 */
static void make_duplis_group_intern(const DupliContext *ctx, Group *group, Object *parent)
{
	const bool for_render = (ctx->eval_ctx->mode == DAG_EVAL_RENDER);
	
	GroupObject *go;
	float group_mat[4][4];
	int id;
	bool animated;
	
	unit_m4(group_mat);
	sub_v3_v3(group_mat[3], group->dupli_ofs);
	
	if (parent) {
		/* combine group offset and obmat */
		mul_m4_m4m4(group_mat, parent->obmat, group_mat);
		/* don't access 'parent->obmat' from now on. */
	}
	
	/* handles animated groups */
	
	/* we need to check update for objects that are not in scene... */
	if (ctx->do_update) {
		/* note: update is optional because we don't always need object
		 * transformations to be correct. Also fixes bug [#29616]. */
		BKE_group_handle_recalc_and_update(ctx->eval_ctx, ctx->scene, parent, group);
	}
	
	animated = BKE_group_is_animated(group, parent);
	
	for (go = group->gobject.first, id = 0; go; go = go->next, id++) {
		float mat[4][4];
		bool hide;
		
		/* note, if you check on layer here, render goes wrong... it still deforms verts and uses parent imat */
		if (go->ob == parent)
			continue;
		
		/* Special case for instancing dupli-groups, see: T40051
		 * this object may be instanced via dupli-verts/faces, in this case we don't want to render
		 * (blender convention), but _do_ show in the viewport.
		 *
		 * Regular objects work fine but not if we're instancing dupli-groups,
		 * because the rules for rendering aren't applied to objects they instance.
		 * We could recursively pass down the 'hide' flag instead, but that seems unnecessary.
		 */
		if (for_render && go->ob->parent && go->ob->parent->transflag & (OB_DUPLIVERTS | OB_DUPLIFACES)) {
			continue;
		}
		
		/* group dupli offset, should apply after everything else */
		mul_m4_m4m4(mat, group_mat, go->ob->obmat);
		
		/* check the group instance and object layers match, also that the object visible flags are ok. */
		hide = (go->ob->lay & group->layer) == 0 ||
		        (for_render ? go->ob->restrictflag & OB_RESTRICT_RENDER : go->ob->restrictflag & OB_RESTRICT_VIEW);
		
		make_dupli(ctx, go->ob, mat, id, animated, hide);
		
		/* recursion */
		make_recursive_duplis(ctx, go->ob, group_mat, id, animated);
	}
}

/* OB_DUPLIGROUP */
static void make_duplis_group(const DupliContext *ctx)
{
	Object *ob = ctx->object;
	if (!ob || !ob->dup_group)
		return;
	
	make_duplis_group_intern(ctx, ob->dup_group, ob);
}

const DupliGenerator gen_dupli_group = {
    OB_DUPLIGROUP,                  /* type */
    make_duplis_group               /* make_duplis */
};

/* OB_DUPLIFRAMES */
static void make_duplis_frames(const DupliContext *ctx)
{
	Scene *scene = ctx->scene;
	Object *ob = ctx->object;
	extern int enable_cu_speed; /* object.c */
	Object copyob;
	int cfrao = scene->r.cfra;

	if (!ob)
		return;
	/* dupliframes not supported inside groups */
	if (ctx->group)
		return;
	/* if we don't have any data/settings which will lead to object movement,
	 * don't waste time trying, as it will all look the same...
	 */
	if (ob->parent == NULL && BLI_listbase_is_empty(&ob->constraints) && ob->adt == NULL)
		return;
	
	/* make a copy of the object's original data (before any dupli-data overwrites it)
	 * as we'll need this to keep track of unkeyed data
	 *	- this doesn't take into account other data that can be reached from the object,
	 *	  for example it's shapekeys or bones, hence the need for an update flush at the end
	 */
	copyob = *ob;

	/* duplicate over the required range */
	if (ob->transflag & OB_DUPLINOSPEED) enable_cu_speed = 0;

	/* special flag to avoid setting recalc flags to notify the depsgraph of
	 * updates, as this is not a permanent change to the object */
	ob->id.flag |= LIB_ANIM_NO_RECALC;

	for (scene->r.cfra = ob->dupsta; scene->r.cfra <= ob->dupend; scene->r.cfra++) {
		int ok = 1;

		/* - dupoff = how often a frames within the range shouldn't be made into duplis
		 * - dupon = the length of each "skipping" block in frames
		 */
		if (ob->dupoff) {
			ok = scene->r.cfra - ob->dupsta;
			ok = ok % (ob->dupon + ob->dupoff);
			ok = (ok < ob->dupon);
		}

		if (ok) {
			/* WARNING: doing animation updates in this way is not terribly accurate, as the dependencies
			 * and/or other objects which may affect this object's transforms are not updated either.
			 * However, this has always been the way that this worked (i.e. pre 2.5), so I guess that it'll be fine!
			 */
			BKE_animsys_evaluate_animdata(scene, &ob->id, ob->adt, (float)scene->r.cfra, ADT_RECALC_ANIM); /* ob-eval will do drivers, so we don't need to do them */
			BKE_object_where_is_calc_time(scene, ob, (float)scene->r.cfra);

			make_dupli(ctx, ob, ob->obmat, scene->r.cfra, false, false);
		}
	}

	enable_cu_speed = 1;

	/* reset frame to original frame, then re-evaluate animation as above
	 * as 2.5 animation data may have far-reaching consequences
	 */
	scene->r.cfra = cfrao;

	BKE_animsys_evaluate_animdata(scene, &ob->id, ob->adt, (float)scene->r.cfra, ADT_RECALC_ANIM); /* ob-eval will do drivers, so we don't need to do them */
	BKE_object_where_is_calc_time(scene, ob, (float)scene->r.cfra);

	/* but, to make sure unkeyed object transforms are still sane,
	 * let's copy object's original data back over
	 */
	*ob = copyob;
}

const DupliGenerator gen_dupli_frames = {
    OB_DUPLIFRAMES,                 /* type */
    make_duplis_frames              /* make_duplis */
};

/* OB_DUPLIVERTS */
typedef struct VertexDupliData {
	DerivedMesh *dm;
	BMEditMesh *edit_btmesh;
	int totvert;
	float (*orco)[3];
	bool use_rotation;

	const DupliContext *ctx;
	Object *inst_ob; /* object to instantiate (argument for vertex map callback) */
	float child_imat[4][4];
} VertexDupliData;

static void get_duplivert_transform(const float co[3], const float nor_f[3], const short nor_s[3],
                                    bool use_rotation, short axis, short upflag, float mat[4][4])
{
	float quat[4];
	const float size[3] = {1.0f, 1.0f, 1.0f};

	if (use_rotation) {
		float nor[3];
		/* construct rotation matrix from normals */
		if (nor_f) {
			nor[0] = -nor_f[0];
			nor[1] = -nor_f[1];
			nor[2] = -nor_f[2];
		}
		else if (nor_s) {
			nor[0] = (float)-nor_s[0];
			nor[1] = (float)-nor_s[1];
			nor[2] = (float)-nor_s[2];
		}
		vec_to_quat(quat, nor, axis, upflag);
	}
	else
		unit_qt(quat);

	loc_quat_size_to_mat4(mat, co, quat, size);
}

static void vertex_dupli__mapFunc(void *userData, int index, const float co[3],
                                  const float nor_f[3], const short nor_s[3])
{
	const VertexDupliData *vdd = userData;
	Object *inst_ob = vdd->inst_ob;
	DupliObject *dob;
	float obmat[4][4], space_mat[4][4];

	/* obmat is transform to vertex */
	get_duplivert_transform(co, nor_f, nor_s, vdd->use_rotation, inst_ob->trackflag, inst_ob->upflag, obmat);
	/* make offset relative to inst_ob using relative child transform */
	mul_mat3_m4_v3((float (*)[4])vdd->child_imat, obmat[3]);
	/* apply obmat _after_ the local vertex transform */
	mul_m4_m4m4(obmat, inst_ob->obmat, obmat);

	/* space matrix is constructed by removing obmat transform,
	 * this yields the worldspace transform for recursive duplis
	 */
	mul_m4_m4m4(space_mat, obmat, inst_ob->imat);

	dob = make_dupli(vdd->ctx, vdd->inst_ob, obmat, index, false, false);

	if (vdd->orco)
		copy_v3_v3(dob->orco, vdd->orco[index]);

	/* recursion */
	make_recursive_duplis(vdd->ctx, vdd->inst_ob, space_mat, index, false);
}

static void make_child_duplis_verts(const DupliContext *ctx, void *userdata, Object *child)
{
	VertexDupliData *vdd = userdata;
	DerivedMesh *dm = vdd->dm;

	vdd->inst_ob = child;
	invert_m4_m4(child->imat, child->obmat);
	/* relative transform from parent to child space */
	mul_m4_m4m4(vdd->child_imat, child->imat, ctx->object->obmat);

	if (vdd->edit_btmesh) {
		dm->foreachMappedVert(dm, vertex_dupli__mapFunc, vdd,
		                      vdd->use_rotation ? DM_FOREACH_USE_NORMAL : 0);
	}
	else {
		int a, totvert = vdd->totvert;
		float vec[3], no[3];

		if (vdd->use_rotation) {
			for (a = 0; a < totvert; a++) {
				dm->getVertCo(dm, a, vec);
				dm->getVertNo(dm, a, no);

				vertex_dupli__mapFunc(vdd, a, vec, no, NULL);
			}
		}
		else {
			for (a = 0; a < totvert; a++) {
				dm->getVertCo(dm, a, vec);

				vertex_dupli__mapFunc(vdd, a, vec, NULL, NULL);
			}
		}
	}
}

static void make_duplis_verts(const DupliContext *ctx)
{
	Scene *scene = ctx->scene;
	Object *parent = ctx->object;
	bool use_texcoords = ELEM(ctx->eval_ctx->mode, DAG_EVAL_RENDER, DAG_EVAL_PREVIEW);
	VertexDupliData vdd;
	
	if (!parent)
		return;

	vdd.ctx = ctx;
	vdd.use_rotation = parent->transflag & OB_DUPLIROT;

	/* gather mesh info */
	{
		Mesh *me = parent->data;
		BMEditMesh *em = BKE_editmesh_from_object(parent);
		CustomDataMask dm_mask = (use_texcoords ? CD_MASK_BAREMESH | CD_MASK_ORCO : CD_MASK_BAREMESH);

		if (em)
			vdd.dm = editbmesh_get_derived_cage(scene, parent, em, dm_mask);
		else
			vdd.dm = mesh_get_derived_final(scene, parent, dm_mask);
		vdd.edit_btmesh = me->edit_btmesh;

		if (use_texcoords)
			vdd.orco = vdd.dm->getVertDataArray(vdd.dm, CD_ORCO);
		else
			vdd.orco = NULL;

		vdd.totvert = vdd.dm->getNumVerts(vdd.dm);
	}

	make_child_duplis(ctx, &vdd, make_child_duplis_verts);

	vdd.dm->release(vdd.dm);
}

const DupliGenerator gen_dupli_verts = {
    OB_DUPLIVERTS,                  /* type */
    make_duplis_verts               /* make_duplis */
};

/* OB_DUPLIVERTS - FONT */
static Object *find_family_object(const char *family, size_t family_len, unsigned int ch, GHash *family_gh)
{
	Object **ob_pt;
	Object *ob;
	void *ch_key = SET_UINT_IN_POINTER(ch);

	if ((ob_pt = (Object **)BLI_ghash_lookup_p(family_gh, ch_key))) {
		ob = *ob_pt;
	}
	else {
		char ch_utf8[7];
		size_t ch_utf8_len;

		ch_utf8_len = BLI_str_utf8_from_unicode(ch, ch_utf8);
		ch_utf8[ch_utf8_len] = '\0';
		ch_utf8_len += 1;  /* compare with null terminator */

		for (ob = G.main->object.first; ob; ob = ob->id.next) {
			if (STREQLEN(ob->id.name + 2 + family_len, ch_utf8, ch_utf8_len)) {
				if (STREQLEN(ob->id.name + 2, family, family_len)) {
					break;
				}
			}
		}

		/* inserted value can be NULL, just to save searches in future */
		BLI_ghash_insert(family_gh, ch_key, ob);
	}

	return ob;
}

static void make_duplis_font(const DupliContext *ctx)
{
	Object *par = ctx->object;
	GHash *family_gh;
	Object *ob;
	Curve *cu;
	struct CharTrans *ct, *chartransdata = NULL;
	float vec[3], obmat[4][4], pmat[4][4], fsize, xof, yof;
	int text_len, a;
	size_t family_len;
	const wchar_t *text = NULL;
	bool text_free = false;

	if (!par)
		return;
	/* font dupliverts not supported inside groups */
	if (ctx->group)
		return;

	copy_m4_m4(pmat, par->obmat);

	/* in par the family name is stored, use this to find the other objects */

	BKE_vfont_to_curve_ex(G.main, par, FO_DUPLI, NULL,
	                      &text, &text_len, &text_free, &chartransdata);

	if (text == NULL || chartransdata == NULL) {
		return;
	}

	cu = par->data;
	fsize = cu->fsize;
	xof = cu->xof;
	yof = cu->yof;

	ct = chartransdata;

	/* cache result */
	family_len = strlen(cu->family);
	family_gh = BLI_ghash_int_new_ex(__func__, 256);

	/* advance matching BLI_strncpy_wchar_from_utf8 */
	for (a = 0; a < text_len; a++, ct++) {

		ob = find_family_object(cu->family, family_len, (unsigned int)text[a], family_gh);
		if (ob) {
			vec[0] = fsize * (ct->xof - xof);
			vec[1] = fsize * (ct->yof - yof);
			vec[2] = 0.0;

			mul_m4_v3(pmat, vec);

			copy_m4_m4(obmat, par->obmat);

			if (UNLIKELY(ct->rot != 0.0f)) {
				float rmat[4][4];

				zero_v3(obmat[3]);
				unit_m4(rmat);
				rotate_m4(rmat, 'Z', -ct->rot);
				mul_m4_m4m4(obmat, obmat, rmat);
			}

			copy_v3_v3(obmat[3], vec);

			make_dupli(ctx, ob, obmat, a, false, false);
		}
	}

	if (text_free) {
		MEM_freeN((void *)text);
	}

	BLI_ghash_free(family_gh, NULL, NULL);

	MEM_freeN(chartransdata);
}

const DupliGenerator gen_dupli_verts_font = {
    OB_DUPLIVERTS,                  /* type */
    make_duplis_font                /* make_duplis */
};

/* OB_DUPLIFACES */
typedef struct FaceDupliData {
	DerivedMesh *dm;
	int totface;
	MPoly *mpoly;
	MLoop *mloop;
	MVert *mvert;
	float (*orco)[3];
	MLoopUV *mloopuv;
	bool use_scale;
} FaceDupliData;

static void get_dupliface_transform(MPoly *mpoly, MLoop *mloop, MVert *mvert,
                                    bool use_scale, float scale_fac, float mat[4][4])
{
	float loc[3], quat[4], scale, size[3];
	float f_no[3];

	/* location */
	BKE_mesh_calc_poly_center(mpoly, mloop, mvert, loc);
	/* rotation */
	{
		const float *v1, *v2, *v3;
		BKE_mesh_calc_poly_normal(mpoly, mloop, mvert, f_no);
		v1 = mvert[mloop[0].v].co;
		v2 = mvert[mloop[1].v].co;
		v3 = mvert[mloop[2].v].co;
		tri_to_quat_ex(quat, v1, v2, v3, f_no);
	}
	/* scale */
	if (use_scale) {
		float area = BKE_mesh_calc_poly_area(mpoly, mloop, mvert);
		scale = sqrtf(area) * scale_fac;
	}
	else
		scale = 1.0f;
	size[0] = size[1] = size[2] = scale;

	loc_quat_size_to_mat4(mat, loc, quat, size);
}

static void make_child_duplis_faces(const DupliContext *ctx, void *userdata, Object *inst_ob)
{
	FaceDupliData *fdd = userdata;
	MPoly *mpoly = fdd->mpoly, *mp;
	MLoop *mloop = fdd->mloop;
	MVert *mvert = fdd->mvert;
	float (*orco)[3] = fdd->orco;
	MLoopUV *mloopuv = fdd->mloopuv;
	int a, totface = fdd->totface;
	bool use_texcoords = ELEM(ctx->eval_ctx->mode, DAG_EVAL_RENDER, DAG_EVAL_PREVIEW);
	float child_imat[4][4];
	DupliObject *dob;

	invert_m4_m4(inst_ob->imat, inst_ob->obmat);
	/* relative transform from parent to child space */
	mul_m4_m4m4(child_imat, inst_ob->imat, ctx->object->obmat);

	for (a = 0, mp = mpoly; a < totface; a++, mp++) {
		MLoop *loopstart = mloop + mp->loopstart;
		float space_mat[4][4], obmat[4][4];

		if (UNLIKELY(mp->totloop < 3))
			continue;

		/* obmat is transform to face */
		get_dupliface_transform(mp, loopstart, mvert, fdd->use_scale, ctx->object->dupfacesca, obmat);
		/* make offset relative to inst_ob using relative child transform */
		mul_mat3_m4_v3(child_imat, obmat[3]);

		/* XXX ugly hack to ensure same behavior as in master
		 * this should not be needed, parentinv is not consistent
		 * outside of parenting.
		 */
		{
			float imat[3][3];
			copy_m3_m4(imat, inst_ob->parentinv);
			mul_m4_m3m4(obmat, imat, obmat);
		}

		/* apply obmat _after_ the local face transform */
		mul_m4_m4m4(obmat, inst_ob->obmat, obmat);

		/* space matrix is constructed by removing obmat transform,
		 * this yields the worldspace transform for recursive duplis
		 */
		mul_m4_m4m4(space_mat, obmat, inst_ob->imat);

		dob = make_dupli(ctx, inst_ob, obmat, a, false, false);
		if (use_texcoords) {
			float w = 1.0f / (float)mp->totloop;

			if (orco) {
				int j;
				for (j = 0; j < mp->totloop; j++) {
					madd_v3_v3fl(dob->orco, orco[loopstart[j].v], w);
				}
			}

			if (mloopuv) {
				int j;
				for (j = 0; j < mp->totloop; j++) {
					madd_v2_v2fl(dob->uv, mloopuv[mp->loopstart + j].uv, w);
				}
			}
		}

		/* recursion */
		make_recursive_duplis(ctx, inst_ob, space_mat, a, false);
	}
}

static void make_duplis_faces(const DupliContext *ctx)
{
	Scene *scene = ctx->scene;
	Object *parent = ctx->object;
	bool use_texcoords = ELEM(ctx->eval_ctx->mode, DAG_EVAL_RENDER, DAG_EVAL_PREVIEW);
	FaceDupliData fdd;

	if (!parent)
		return;

	fdd.use_scale = ((parent->transflag & OB_DUPLIFACES_SCALE) != 0);

	/* gather mesh info */
	{
		BMEditMesh *em = BKE_editmesh_from_object(parent);
		CustomDataMask dm_mask = (use_texcoords ? CD_MASK_BAREMESH | CD_MASK_ORCO | CD_MASK_MLOOPUV : CD_MASK_BAREMESH);

		if (em)
			fdd.dm = editbmesh_get_derived_cage(scene, parent, em, dm_mask);
		else
			fdd.dm = mesh_get_derived_final(scene, parent, dm_mask);

		if (use_texcoords) {
			fdd.orco = fdd.dm->getVertDataArray(fdd.dm, CD_ORCO);
			fdd.mloopuv = fdd.dm->getLoopDataArray(fdd.dm, CD_MLOOPUV);
		}
		else {
			fdd.orco = NULL;
			fdd.mloopuv = NULL;
		}

		fdd.totface = fdd.dm->getNumPolys(fdd.dm);
		fdd.mpoly = fdd.dm->getPolyArray(fdd.dm);
		fdd.mloop = fdd.dm->getLoopArray(fdd.dm);
		fdd.mvert = fdd.dm->getVertArray(fdd.dm);
	}

	make_child_duplis(ctx, &fdd, make_child_duplis_faces);

	fdd.dm->release(fdd.dm);
}

const DupliGenerator gen_dupli_faces = {
    OB_DUPLIFACES,                  /* type */
    make_duplis_faces               /* make_duplis */
};

/* OB_DUPLIPARTS */
static void make_duplis_particle_system(const DupliContext *ctx, ParticleSystem *psys)
{
	Scene *scene = ctx->scene;
	Object *par = ctx->object;
	bool for_render = ctx->eval_ctx->mode == DAG_EVAL_RENDER;
	bool use_texcoords = ELEM(ctx->eval_ctx->mode, DAG_EVAL_RENDER, DAG_EVAL_PREVIEW);

	GroupObject *go;
	Object *ob = NULL, **oblist = NULL, obcopy, *obcopylist = NULL;
	DupliObject *dob;
	ParticleDupliWeight *dw;
	ParticleSettings *part;
	ParticleData *pa;
	ChildParticle *cpa = NULL;
	ParticleKey state;
	ParticleCacheKey *cache;
	float ctime, pa_time, scale = 1.0f;
	float tmat[4][4], mat[4][4], pamat[4][4], vec[3], size = 0.0;
	float (*obmat)[4];
	int a, b, hair = 0;
	int totpart, totchild, totgroup = 0 /*, pa_num */;
	const bool dupli_type_hack = !BKE_scene_use_new_shading_nodes(scene);

	int no_draw_flag = PARS_UNEXIST;

	if (!psys)
		return;

	part = psys->part;

	if (part == NULL)
		return;

	if (!psys_check_enabled(par, psys))
		return;

	if (!for_render)
		no_draw_flag |= PARS_NO_DISP;

	ctime = BKE_scene_frame_get(scene); /* NOTE: in old animsys, used parent object's timeoffset... */

	totpart = psys->totpart;
	totchild = psys->totchild;

	BLI_srandom((unsigned int)(31415926 + psys->seed));

	if ((psys->renderdata || part->draw_as == PART_DRAW_REND) && ELEM(part->ren_as, PART_DRAW_OB, PART_DRAW_GR)) {
		ParticleSimulationData sim = {NULL};
		sim.scene = scene;
		sim.ob = par;
		sim.psys = psys;
		sim.psmd = psys_get_modifier(par, psys);
		/* make sure emitter imat is in global coordinates instead of render view coordinates */
		invert_m4_m4(par->imat, par->obmat);

		/* first check for loops (particle system object used as dupli object) */
		if (part->ren_as == PART_DRAW_OB) {
			if (ELEM(part->dup_ob, NULL, par))
				return;
		}
		else { /*PART_DRAW_GR */
			if (part->dup_group == NULL || BLI_listbase_is_empty(&part->dup_group->gobject))
				return;

			if (BLI_findptr(&part->dup_group->gobject, par, offsetof(GroupObject, ob))) {
				return;
			}
		}

		/* if we have a hair particle system, use the path cache */
		if (part->type == PART_HAIR) {
			if (psys->flag & PSYS_HAIR_DONE)
				hair = (totchild == 0 || psys->childcache) && psys->pathcache;
			if (!hair)
				return;

			/* we use cache, update totchild according to cached data */
			totchild = psys->totchildcache;
			totpart = psys->totcached;
		}

		psys_check_group_weights(part);

		psys->lattice_deform_data = psys_create_lattice_deform_data(&sim);

		/* gather list of objects or single object */
		if (part->ren_as == PART_DRAW_GR) {
			if (ctx->do_update) {
				BKE_group_handle_recalc_and_update(ctx->eval_ctx, scene, par, part->dup_group);
			}

			if (part->draw & PART_DRAW_COUNT_GR) {
				for (dw = part->dupliweights.first; dw; dw = dw->next)
					totgroup += dw->count;
			}
			else {
				for (go = part->dup_group->gobject.first; go; go = go->next)
					totgroup++;
			}

			/* we also copy the actual objects to restore afterwards, since
			 * BKE_object_where_is_calc_time will change the object which breaks transform */
			oblist = MEM_callocN((size_t)totgroup * sizeof(Object *), "dupgroup object list");
			obcopylist = MEM_callocN((size_t)totgroup * sizeof(Object), "dupgroup copy list");

			if (part->draw & PART_DRAW_COUNT_GR && totgroup) {
				dw = part->dupliweights.first;

				for (a = 0; a < totgroup; dw = dw->next) {
					for (b = 0; b < dw->count; b++, a++) {
						oblist[a] = dw->ob;
						obcopylist[a] = *dw->ob;
					}
				}
			}
			else {
				go = part->dup_group->gobject.first;
				for (a = 0; a < totgroup; a++, go = go->next) {
					oblist[a] = go->ob;
					obcopylist[a] = *go->ob;
				}
			}
		}
		else {
			ob = part->dup_ob;
			obcopy = *ob;
		}

		if (totchild == 0 || part->draw & PART_DRAW_PARENT)
			a = 0;
		else
			a = totpart;

		for (pa = psys->particles; a < totpart + totchild; a++, pa++) {
			if (a < totpart) {
				/* handle parent particle */
				if (pa->flag & no_draw_flag)
					continue;

				/* pa_num = pa->num; */ /* UNUSED */
				pa_time = pa->time;
				size = pa->size;
			}
			else {
				/* handle child particle */
				cpa = &psys->child[a - totpart];

				/* pa_num = a; */ /* UNUSED */
				pa_time = psys->particles[cpa->parent].time;
				size = psys_get_child_size(psys, cpa, ctime, NULL);
			}

			/* some hair paths might be non-existent so they can't be used for duplication */
			if (hair && psys->pathcache &&
			    ((a < totpart && psys->pathcache[a]->segments < 0) ||
			     (a >= totpart && psys->childcache[a - totpart]->segments < 0)))
			{
				continue;
			}

			if (part->ren_as == PART_DRAW_GR) {
				/* prevent divide by zero below [#28336] */
				if (totgroup == 0)
					continue;

				/* for groups, pick the object based on settings */
				if (part->draw & PART_DRAW_RAND_GR)
					b = (int)(psys_frand(psys, (unsigned int)(a + 974)) * (float)totgroup) % totgroup;
				else
					b = a % totgroup;

				ob = oblist[b];
				obmat = oblist[b]->obmat;
			}
			else {
				obmat = ob->obmat;
			}

			if (hair) {
				/* hair we handle separate and compute transform based on hair keys */
				if (a < totpart) {
					cache = psys->pathcache[a];
					psys_get_dupli_path_transform(&sim, pa, NULL, cache, pamat, &scale);
				}
				else {
					cache = psys->childcache[a - totpart];
					psys_get_dupli_path_transform(&sim, NULL, cpa, cache, pamat, &scale);
				}

				copy_v3_v3(pamat[3], cache->co);
				pamat[3][3] = 1.0f;

			}
			else {
				/* first key */
				state.time = ctime;
				if (psys_get_particle_state(&sim, a, &state, 0) == 0) {
					continue;
				}
				else {
					float tquat[4];
					normalize_qt_qt(tquat, state.rot);
					quat_to_mat4(pamat, tquat);
					copy_v3_v3(pamat[3], state.co);
					pamat[3][3] = 1.0f;
				}
			}

			if (part->ren_as == PART_DRAW_GR && psys->part->draw & PART_DRAW_WHOLE_GR) {
				for (go = part->dup_group->gobject.first, b = 0; go; go = go->next, b++) {

					copy_m4_m4(tmat, oblist[b]->obmat);
					/* apply particle scale */
					mul_mat3_m4_fl(tmat, size * scale);
					mul_v3_fl(tmat[3], size * scale);
					/* group dupli offset, should apply after everything else */
					if (!is_zero_v3(part->dup_group->dupli_ofs))
						sub_v3_v3(tmat[3], part->dup_group->dupli_ofs);
					/* individual particle transform */
					mul_m4_m4m4(mat, pamat, tmat);

					dob = make_dupli(ctx, go->ob, mat, a, false, false);
					dob->particle_system = psys;
					if (use_texcoords)
						psys_get_dupli_texture(psys, part, sim.psmd, pa, cpa, dob->uv, dob->orco);
				}
			}
			else {
				/* to give ipos in object correct offset */
				BKE_object_where_is_calc_time(scene, ob, ctime - pa_time);

				copy_v3_v3(vec, obmat[3]);
				obmat[3][0] = obmat[3][1] = obmat[3][2] = 0.0f;

				/* particle rotation uses x-axis as the aligned axis, so pre-rotate the object accordingly */
				if ((part->draw & PART_DRAW_ROTATE_OB) == 0) {
					float xvec[3], q[4], size_mat[4][4], original_size[3];

					mat4_to_size(original_size, obmat);
					size_to_mat4(size_mat, original_size);

					xvec[0] = -1.f;
					xvec[1] = xvec[2] = 0;
					vec_to_quat(q, xvec, ob->trackflag, ob->upflag);
					quat_to_mat4(obmat, q);
					obmat[3][3] = 1.0f;

					/* add scaling if requested */
					if ((part->draw & PART_DRAW_NO_SCALE_OB) == 0)
						mul_m4_m4m4(obmat, obmat, size_mat);
				}
				else if (part->draw & PART_DRAW_NO_SCALE_OB) {
					/* remove scaling */
					float size_mat[4][4], original_size[3];

					mat4_to_size(original_size, obmat);
					size_to_mat4(size_mat, original_size);
					invert_m4(size_mat);

					mul_m4_m4m4(obmat, obmat, size_mat);
				}

				mul_m4_m4m4(tmat, pamat, obmat);
				mul_mat3_m4_fl(tmat, size * scale);

				copy_m4_m4(mat, tmat);

				if (part->draw & PART_DRAW_GLOBAL_OB)
					add_v3_v3v3(mat[3], mat[3], vec);

				dob = make_dupli(ctx, ob, mat, a, false, false);
				dob->particle_system = psys;
				if (use_texcoords)
					psys_get_dupli_texture(psys, part, sim.psmd, pa, cpa, dob->uv, dob->orco);
				/* XXX blender internal needs this to be set to dupligroup to render
				 * groups correctly, but we don't want this hack for cycles */
				if (dupli_type_hack && ctx->group)
					dob->type = OB_DUPLIGROUP;
			}
		}

		/* restore objects since they were changed in BKE_object_where_is_calc_time */
		if (part->ren_as == PART_DRAW_GR) {
			for (a = 0; a < totgroup; a++)
				*(oblist[a]) = obcopylist[a];
		}
		else
			*ob = obcopy;
	}

	/* clean up */
	if (oblist)
		MEM_freeN(oblist);
	if (obcopylist)
		MEM_freeN(obcopylist);

	if (psys->lattice_deform_data) {
		end_latt_deform(psys->lattice_deform_data);
		psys->lattice_deform_data = NULL;
	}
}

static void make_duplis_particles(const DupliContext *ctx)
{
	ParticleSystem *psys;
	int psysid;

	if (!ctx->object)
		return;

	/* particle system take up one level in id, the particles another */
	for (psys = ctx->object->particlesystem.first, psysid = 0; psys; psys = psys->next, psysid++) {
		/* particles create one more level for persistent psys index */
		DupliContext pctx;
		copy_dupli_context(&pctx, ctx, ctx->object, NULL, psysid, false);
		make_duplis_particle_system(&pctx, psys);
	}
}

const DupliGenerator gen_dupli_particles = {
    OB_DUPLIPARTS,                  /* type */
    make_duplis_particles           /* make_duplis */
};

/* ------------- */

/* select dupli generator from given context */
static const DupliGenerator *get_dupli_generator(const DupliContext *ctx)
{
	int transflag, restrictflag;
	
	if (!ctx->object)
		return NULL;
	
	transflag = ctx->object->transflag;
	restrictflag = ctx->object->restrictflag;

	if ((transflag & OB_DUPLI) == 0)
		return NULL;

	/* Should the dupli's be generated for this object? - Respect restrict flags */
	if (ctx->eval_ctx->mode == DAG_EVAL_RENDER ? (restrictflag & OB_RESTRICT_RENDER) : (restrictflag & OB_RESTRICT_VIEW))
		return NULL;

	if (transflag & OB_DUPLIPARTS) {
		return &gen_dupli_particles;
	}
	else if (transflag & OB_DUPLIVERTS) {
		if (ctx->object->type == OB_MESH) {
			return &gen_dupli_verts;
		}
		else if (ctx->object->type == OB_FONT) {
			return &gen_dupli_verts_font;
		}
	}
	else if (transflag & OB_DUPLIFACES) {
		if (ctx->object->type == OB_MESH)
			return &gen_dupli_faces;
	}
	else if (transflag & OB_DUPLIFRAMES) {
		return &gen_dupli_frames;
	}
	else if (transflag & OB_DUPLIGROUP) {
		return &gen_dupli_group;
	}

	return NULL;
}


/* ---- ListBase dupli container implementation ---- */

/* Returns a list of DupliObject */
ListBase *object_duplilist_ex(EvaluationContext *eval_ctx, Scene *scene, Object *ob, bool update)
{
	if (update) {
		BKE_object_dupli_cache_update(scene, ob, eval_ctx, (float)scene->r.cfra);
	}
	
	if (ob->dup_cache && (ob->dup_cache->result != CACHE_READ_SAMPLE_INVALID)) {
		/* Note: duplis in the cache don't have the main duplicator obmat applied.
		 * duplilist also should return a full copy of duplis, so we copy
		 * the cached list and apply the obmat to each.
		 */
		ListBase *duplilist = MEM_callocN(sizeof(ListBase), "duplilist");
		DupliObject *dob;
		
		BLI_duplicatelist(duplilist, &ob->dup_cache->duplilist);
		
		for (dob = duplilist->first; dob; dob = dob->next) {
			mul_m4_m4m4(dob->mat, ob->obmat, dob->mat);
		}
		
		return duplilist;
	}
	else {
		ListBase *duplilist = MEM_callocN(sizeof(ListBase), "duplilist");
		DupliContext ctx;
		init_context(&ctx, eval_ctx, scene, ob, update);
		if (ctx.gen) {
			ctx.duplilist = duplilist;
			ctx.gen->make_duplis(&ctx);
		}
		return duplilist;
	}
}

/* note: previously updating was always done, this is why it defaults to be on
 * but there are likely places it can be called without updating */
ListBase *object_duplilist(EvaluationContext *eval_ctx, Scene *sce, Object *ob)
{
	return object_duplilist_ex(eval_ctx, sce, ob, true);
}

ListBase *group_duplilist_ex(EvaluationContext *eval_ctx, Scene *scene, Group *group, bool update)
{
	ListBase *duplilist = MEM_callocN(sizeof(ListBase), "duplilist");
	DupliContext ctx;
	
	init_context_ex(&ctx, eval_ctx, scene, NULL, NULL, &gen_dupli_group, update);
	ctx.duplilist = duplilist;
	
	make_duplis_group_intern(&ctx, group, NULL);
	
	return duplilist;
}

ListBase *group_duplilist(EvaluationContext *eval_ctx, Scene *scene, Group *group)
{
	return group_duplilist_ex(eval_ctx, scene, group, true);
}

void free_object_duplilist(ListBase *lb)
{
	BLI_freelistN(lb);
	MEM_freeN(lb);
}

int count_duplilist(Object *ob)
{
	if (ob->transflag & OB_DUPLI) {
		if (ob->transflag & OB_DUPLIVERTS) {
			if (ob->type == OB_MESH) {
				if (ob->transflag & OB_DUPLIVERTS) {
					ParticleSystem *psys = ob->particlesystem.first;
					int pdup = 0;

					for (; psys; psys = psys->next)
						pdup += psys->totpart;

					if (pdup == 0) {
						Mesh *me = ob->data;
						return me->totvert;
					}
					else
						return pdup;
				}
			}
		}
		else if (ob->transflag & OB_DUPLIFRAMES) {
			int tot = ob->dupend - ob->dupsta;
			tot /= (ob->dupon + ob->dupoff);
			return tot * ob->dupon;
		}
	}
	return 1;
}

/* ------------------------------------------------------------------------- */

static void dupli_cache_calc_boundbox(DupliObjectData *data)
{
	DupliObjectDataStrands *link;
	float min[3], max[3];
	bool has_data = false;
	
	INIT_MINMAX(min, max);
	if (data->dm) {
		data->dm->getMinMax(data->dm, min, max);
		has_data = true;
	}
	for (link = data->strands.first; link; link = link->next) {
		if (link->strands) {
			BKE_strands_get_minmax(link->strands, min, max, true);
			has_data = true;
		}
		if (link->strands_children) {
			BKE_strands_children_get_minmax(link->strands_children, min, max);
			has_data = true;
		}
	}
	
	if (!has_data) {
		zero_v3(min);
		zero_v3(max);
	}
	
	BKE_boundbox_init_from_minmax(&data->bb, min, max);
}

static bool UNUSED_FUNCTION(dupli_object_data_strands_unique_name)(ListBase *lb, DupliObjectDataStrands *link)
{
	if (lb && link) {
		return BLI_uniquename(lb, link, DATA_("Strands"), '.', offsetof(DupliObjectDataStrands, name), sizeof(link->name));
	}
	return false;
}

void BKE_dupli_object_data_init(DupliObjectData *data, Object *ob)
{
	data->ob = ob;
	
	data->dm = NULL;
	BLI_listbase_clear(&data->strands);
	
	memset(&data->bb, 0, sizeof(data->bb));
	dupli_cache_calc_boundbox(data);
}

void BKE_dupli_object_data_clear(DupliObjectData *data)
{
	DupliObjectDataStrands *link;
	
	if (data->dm) {
		/* we lock DMs in the cache to prevent freeing outside,
		 * now allow releasing again
		 */
		data->dm->needsFree = true;
		data->dm->release(data->dm);
	}
	
	for (link = data->strands.first; link; link = link->next) {
		if (link->strands)
			BKE_strands_free(link->strands);
		if (link->strands_children)
			BKE_strands_children_free(link->strands_children);
	}
	BLI_freelistN(&data->strands);
}

void BKE_dupli_object_data_set_mesh(DupliObjectData *data, DerivedMesh *dm)
{
	if (data->dm) {
		/* we lock DMs in the cache to prevent freeing outside,
		 * now allow releasing again
		 */
		data->dm->needsFree = true;
		data->dm->release(data->dm);
	}
	
	data->dm = dm;
	/* we own this dm now and need to protect it until we free it ourselves */
	dm->needsFree = false;
	
	dupli_cache_calc_boundbox(data);
}

void BKE_dupli_object_data_add_strands(DupliObjectData *data, const char *name, Strands *strands)
{
	DupliObjectDataStrands *link = NULL;
	for (link = data->strands.first; link; link = link->next) {
		if (STREQ(link->name, name))
			break;
	}
	
	if (!link) {
		link = MEM_callocN(sizeof(DupliObjectDataStrands), "strands link");
		BLI_strncpy(link->name, name, sizeof(link->name));
		link->strands = strands;
		
		BLI_addtail(&data->strands, link);
	}
	else {
		if (link->strands && link->strands != strands)
			BKE_strands_free(link->strands);
		link->strands = strands;
	}
	
	dupli_cache_calc_boundbox(data);
}

void BKE_dupli_object_data_add_strands_children(DupliObjectData *data, const char *name, StrandsChildren *children)
{
	DupliObjectDataStrands *link = NULL;
	for (link = data->strands.first; link; link = link->next) {
		if (STREQ(link->name, name))
			break;
	}
	
	if (!link) {
		link = MEM_callocN(sizeof(DupliObjectDataStrands), "strands link");
		BLI_strncpy(link->name, name, sizeof(link->name));
		link->strands_children = children;
		
		BLI_addtail(&data->strands, link);
	}
	else {
		if (link->strands_children && link->strands_children != children)
			BKE_strands_children_free(link->strands_children);
		link->strands_children = children;
	}

	dupli_cache_calc_boundbox(data);
}

void BKE_dupli_object_data_find_strands(DupliObjectData *data, const char *name, Strands **r_strands, StrandsChildren **r_children)
{
	DupliObjectDataStrands *link;
	for (link = data->strands.first; link; link = link->next) {
		if (STREQ(link->name, name)) {
			if (r_strands) *r_strands = link->strands;
			if (r_children) *r_children = link->strands_children;
			return;
		}
	}
	
	if (r_strands) *r_strands = NULL;
	if (r_children) *r_children = NULL;
}

bool BKE_dupli_object_data_acquire_strands(DupliObjectData *data, Strands *strands)
{
	DupliObjectDataStrands *link, *link_next;
	bool found = false;
	
	if (!data || !strands)
		return false;
	
	for (link = data->strands.first; link; link = link_next) {
		link_next = link->next;
		if (link->strands == strands) {
			link->strands = NULL;
			found = true;
		}
	}
	return found;
}

bool BKE_dupli_object_data_acquire_strands_children(DupliObjectData *data, StrandsChildren *children)
{
	DupliObjectDataStrands *link, *link_next;
	bool found = false;
	
	if (!data || !children)
		return false;
	
	for (link = data->strands.first; link; link = link_next) {
		link_next = link->next;
		if (link->strands_children == children) {
			link->strands_children = NULL;
			found = true;
		}
	}
	return found;
}

/* ------------------------------------------------------------------------- */

static void dupli_object_data_free(DupliObjectData *data)
{
	BKE_dupli_object_data_clear(data);
	MEM_freeN(data);
}

static void dupli_object_free(DupliObject *dob)
{
	MEM_freeN(dob);
}

DupliCache *BKE_dupli_cache_new(void)
{
	DupliCache *dupcache = MEM_callocN(sizeof(DupliCache), "dupli object cache");
	
	dupcache->ghash = BLI_ghash_new(BLI_ghashutil_ptrhash, BLI_ghashutil_ptrcmp, "dupli object data hash");
	
	return dupcache;
}

void BKE_dupli_cache_free(DupliCache *dupcache)
{
	BKE_dupli_cache_clear(dupcache);
	
	BLI_ghash_free(dupcache->ghash, NULL, (GHashValFreeFP)dupli_object_data_free);
	MEM_freeN(dupcache);
}

void BKE_dupli_cache_clear(DupliCache *dupcache)
{
	DupliObject *dob, *dob_next;
	for (dob = dupcache->duplilist.first; dob; dob = dob_next) {
		dob_next = dob->next;
		
		dupli_object_free(dob);
	}
	BLI_listbase_clear(&dupcache->duplilist);
	
	BLI_ghash_clear(dupcache->ghash, NULL, (GHashValFreeFP)dupli_object_data_free);
}

void BKE_dupli_cache_clear_instances(DupliCache *dupcache)
{
	DupliObject *dob, *dob_next;
	for (dob = dupcache->duplilist.first; dob; dob = dob_next) {
		dob_next = dob->next;
		
		dupli_object_free(dob);
	}
	BLI_listbase_clear(&dupcache->duplilist);
}

static DupliObjectData *dupli_cache_add_object_data(DupliCache *dupcache, Object *ob)
{
	DupliObjectData *data = MEM_callocN(sizeof(DupliObjectData), "dupli object data");
	
	data->ob = ob;
	BLI_ghash_insert(dupcache->ghash, data->ob, data);
	return data;
}

static DupliObject *dupli_cache_add_object(DupliCache *dupcache)
{
	DupliObject *dob = MEM_callocN(sizeof(DupliObject), "dupli object");
	
	unit_m4(dob->mat);
	
	BLI_addtail(&dupcache->duplilist, dob);
	return dob;
}

static int count_hair_verts(ParticleSystem *psys)
{
	int numverts = 0;
	int p;
	for (p = 0; p < psys->totpart; ++p) {
		numverts += psys->particles[p].totkey;
	}
	return numverts;
}

static void dupli_strands_data_update(CacheLibrary *cachelib, DupliObjectData *data,
                                      DupliObject *dob, bool calc_strands_base) {
	ParticleSystem *psys;
	for (psys = dob->ob->particlesystem.first; psys; psys = psys->next) {
		if (cachelib->data_types & CACHE_TYPE_HAIR) {
			if (psys->part && psys->part->type == PART_HAIR) {
				int numstrands = psys->totpart;
				int numverts = count_hair_verts(psys);
				ParticleData *pa;
				HairKey *hkey;
				int p, k;

				Strands *strands = BKE_strands_new(numstrands, numverts);
				StrandsCurve *scurve = strands->curves;
				StrandsVertex *svert = strands->verts;

				for (p = 0, pa = psys->particles; p < psys->totpart; ++p, ++pa) {
					float hairmat[4][4];
					psys_mat_hair_to_object(dob->ob, data->dm, psys->part->from, pa, hairmat);

					scurve->numverts = pa->totkey;
					copy_m3_m4(scurve->root_matrix, hairmat);
					BKE_mesh_sample_from_particle(&scurve->msurf, psys, data->dm, pa);

					for (k = 0, hkey = pa->hair; k < pa->totkey; ++k, ++hkey) {
						copy_v3_v3(svert->co, hkey->co);
						if (calc_strands_base)
							copy_v3_v3(svert->base, hkey->co);
						svert->time = hkey->time;
						svert->weight = hkey->weight;
						++svert;
					}
					++scurve;
				}

				BKE_dupli_object_data_add_strands(data, psys->name, strands);
			}
		}
	}
}

typedef struct DupliObjectDataFromGroupState {
	EvaluationContext *eval_ctx;
	Scene *scene;
	CacheLibrary *cachelib;
	bool calc_strands_base;
} DupliObjectDataFromGroupState;

typedef struct DupliObjectDataFromGroupTask {
	DupliObject *dob;
	DupliObjectData *data;
} DupliObjectDataFromGroupTask;

static void dupli_object_data_from_group_func(TaskPool *pool, void *taskdata, int UNUSED(threadid))
{
	DupliObjectDataFromGroupState *state = (DupliObjectDataFromGroupState *)BLI_task_pool_userdata(pool);
	DupliObjectDataFromGroupTask *task = (DupliObjectDataFromGroupTask *)taskdata;
	Object *object = task->dob->ob;
	DerivedMesh *dm;

	if (state->eval_ctx->mode == DAG_EVAL_RENDER) {
		dm = mesh_create_derived_render(state->scene, object, CD_MASK_BAREMESH);
	}
	else {
		dm = mesh_create_derived_view(state->scene, object, CD_MASK_BAREMESH);
	}

	if (dm != NULL) {
		BKE_dupli_object_data_set_mesh(task->data, dm);
	}

	dupli_strands_data_update(state->cachelib, task->data, task->dob, state->calc_strands_base);
}

void BKE_dupli_cache_from_group(Scene *scene, Group *group, CacheLibrary *cachelib, DupliCache *dupcache, EvaluationContext *eval_ctx, bool calc_strands_base)
{
	DupliObject *dob;
	TaskScheduler *task_scheduler = BLI_task_scheduler_get();
	TaskPool *task_pool;
	DupliObjectDataFromGroupState state;

	BKE_dupli_cache_clear(dupcache);
	
	if (!(group && cachelib))
		return;
	
	{
		/* copy duplilist to the cache */
		ListBase *duplilist = group_duplilist(eval_ctx, scene, group);
		dupcache->duplilist = *duplilist;
		MEM_freeN(duplilist);
	}

	state.eval_ctx = eval_ctx;
	state.scene = scene;
	state.cachelib = cachelib;
	state.calc_strands_base = calc_strands_base;
	task_pool = BLI_task_pool_create(task_scheduler, &state);

	/* tag objects for which to store data */
	BKE_cache_library_tag_used_objects(cachelib);
	
	for (dob = dupcache->duplilist.first; dob; dob = dob->next) {
		DupliObjectData *data = BKE_dupli_cache_find_data(dupcache, dob->ob);
		if (!data) {
			bool strands_handled = false;
			data = dupli_cache_add_object_data(dupcache, dob->ob);
			
			/* generate data only for filtered objects */
			if (dob->ob->id.flag & LIB_DOIT) {
				if (cachelib->data_types & CACHE_TYPE_DERIVED_MESH) {
					if (dob->ob->type == OB_MESH) {
						/* TODO(sergey): Consider using memory pool instead. */
						DupliObjectDataFromGroupTask *task = MEM_mallocN(sizeof(DupliObjectDataFromGroupTask),
						                                                 "dupcache task");
						task->dob = dob;
						task->data = data;
						BLI_task_pool_push(task_pool, dupli_object_data_from_group_func, task, true, TASK_PRIORITY_LOW);
						/* Task is getting care of strands as well. */
						strands_handled = true;
					}
				}
				if (!strands_handled) {
					dupli_strands_data_update(cachelib, data, dob, calc_strands_base);
				}
			}
		}
	}

	BLI_task_pool_work_and_wait(task_pool);
	BLI_task_pool_free(task_pool);
}

/* ------------------------------------------------------------------------- */

<<<<<<< HEAD
static void object_dupli_cache_apply_modifiers(Object *ob, Scene *scene, eCacheLibrary_EvalMode eval_mode)
=======
static void object_dupli_cache_apply_modifiers(Object *ob, Scene *scene)
>>>>>>> 2aa75bb1
{
	CacheLibrary *cachelib = ob->cache_library;
	int frame = scene->r.cfra;
	CacheProcessData process_data;
	
	process_data.lay = ob->lay;
	copy_m4_m4(process_data.mat, ob->obmat);
	process_data.dupcache = ob->dup_cache;
	
<<<<<<< HEAD
	BKE_cache_process_dupli_cache(cachelib, &process_data, scene, ob->dup_group, (float)frame, (float)frame, eval_mode);
=======
	BKE_cache_process_dupli_cache(cachelib, &process_data, scene, ob->dup_group, (float)frame, (float)frame);
>>>>>>> 2aa75bb1
}

void BKE_object_dupli_cache_update(Scene *scene, Object *ob, EvaluationContext *eval_ctx, float frame)
{
<<<<<<< HEAD
	const eCacheLibrary_EvalMode eval_mode = eval_ctx->mode == DAG_EVAL_RENDER ? CACHE_LIBRARY_EVAL_RENDER : CACHE_LIBRARY_EVAL_REALTIME;
	
=======
	bool use_render = (eval_ctx->mode == DAG_EVAL_RENDER);
>>>>>>> 2aa75bb1
	bool is_dupligroup = (ob->transflag & OB_DUPLIGROUP) && ob->dup_group;
	bool is_cached = ob->cache_library && (ob->cache_library->source_mode == CACHE_LIBRARY_SOURCE_CACHE || ob->cache_library->display_mode == CACHE_LIBRARY_DISPLAY_RESULT);
	bool do_modifiers = ob->cache_library && ob->cache_library->display_mode == CACHE_LIBRARY_DISPLAY_MODIFIERS;
	
	/* cache is a group duplicator feature only */
	if (is_dupligroup && is_cached) {
		
		if (ob->dup_cache && !(ob->dup_cache->flag & DUPCACHE_FLAG_DIRTY)) {
			/* skip if cache is valid */
		}
		else {
			if (G.debug & G_DEBUG)
				printf("Update dupli cache for object '%s'\n", ob->id.name+2);
			
			if (ob->dup_cache) {
				BKE_dupli_cache_clear(ob->dup_cache);
			}
			else {
				ob->dup_cache = BKE_dupli_cache_new();
			}
			
			/* skip reading when the cachelib is baking, avoids unnecessary memory allocation */
			if (!(ob->cache_library->flag & CACHE_LIBRARY_BAKING)) {
				bool do_strands_motion, do_strands_children;
				
<<<<<<< HEAD
				BKE_cache_library_get_read_flags(ob->cache_library, eval_mode, true, &do_strands_motion, &do_strands_children);
				
				/* TODO at this point we could apply animation offset */
				BKE_cache_read_dupli_cache(ob->cache_library, ob->dup_cache, scene, ob->dup_group, frame, eval_mode, true);
				
				if (do_modifiers) {
					object_dupli_cache_apply_modifiers(ob, scene, eval_mode);
=======
				BKE_cache_library_get_read_flags(ob->cache_library, use_render, true, &do_strands_motion, &do_strands_children);
				
				/* TODO at this point we could apply animation offset */
				BKE_cache_read_dupli_cache(ob->cache_library, ob->dup_cache, scene, ob->dup_group, frame, use_render, true);
				
				if (do_modifiers) {
					object_dupli_cache_apply_modifiers(ob, scene);
>>>>>>> 2aa75bb1
				}
				
				/* Deform child strands to follow parent motion.
				 * Note that this is an optional feature for viewport/render display,
				 * strand motion is not applied to raw child data in caches.
				 */
				if (do_strands_children) {
					struct  DupliCacheIterator *it = BKE_dupli_cache_iter_new(ob->dup_cache);
					for (; BKE_dupli_cache_iter_valid(it); BKE_dupli_cache_iter_next(it)) {
						DupliObjectData *dobdata = BKE_dupli_cache_iter_get(it);
						DupliObjectDataStrands *link;
						
						for (link = dobdata->strands.first; link; link = link->next) {
							if (link->strands_children)
								BKE_strands_children_deform(link->strands_children, link->strands, do_strands_motion);
						}
					}
					BKE_dupli_cache_iter_free(it);
				}
			}
			
			ob->dup_cache->flag &= ~DUPCACHE_FLAG_DIRTY;
			ob->dup_cache->cfra = frame;
		}
	
	}
	else {
		if (ob->dup_cache) {
			BKE_dupli_cache_free(ob->dup_cache);
			ob->dup_cache = NULL;
		}
	}
}

void BKE_object_dupli_cache_clear(Object *ob)
{
	if (ob->dup_cache) {
		BKE_dupli_cache_clear(ob->dup_cache);
	}
}

void BKE_object_dupli_cache_free(Object *ob)
{
	if (ob->dup_cache) {
		BKE_dupli_cache_free(ob->dup_cache);
		ob->dup_cache = NULL;
	}
}

bool BKE_object_dupli_cache_contains(Object *ob, Object *other)
{
	if (ob->dup_cache) {
		DupliObject *dob;
		for (dob = ob->dup_cache->duplilist.first; dob; dob = dob->next) {
			if (dob->ob == other)
				return true;
		}
	}
	return false;
}


DupliObjectData *BKE_dupli_cache_find_data(DupliCache *dupcache, Object *ob)
{
	DupliObjectData *data = BLI_ghash_lookup(dupcache->ghash, ob);
	return data;
}

DupliObjectData *BKE_dupli_cache_add_object(DupliCache *dupcache, Object *ob)
{
	DupliObjectData *data = BKE_dupli_cache_find_data(dupcache, ob);
	if (!data) {
		data = dupli_cache_add_object_data(dupcache, ob);
	}
	return data;
}

DupliObject *BKE_dupli_cache_add_instance(DupliCache *dupcache, float obmat[4][4], DupliObjectData *data)
{
	DupliObject *dob = dupli_cache_add_object(dupcache);
	
	/* data must have been created correctly */
	BLI_assert(BLI_ghash_lookup(dupcache->ghash, data->ob) != NULL);
	
	dob->ob = data->ob;
	copy_m4_m4(dob->mat, obmat);
	
	dob->data = data;
	
	return dob;
}

/* ------------------------------------------------------------------------- */

typedef struct DupliCacheIterator {
	int unused;
} DupliCacheIterator;

DupliCacheIterator *BKE_dupli_cache_iter_new(struct DupliCache *dupcache)
{
	return (DupliCacheIterator *)BLI_ghashIterator_new(dupcache->ghash);
}

void BKE_dupli_cache_iter_free(DupliCacheIterator *iter)
{
	BLI_ghashIterator_free((GHashIterator *)iter);
}

bool BKE_dupli_cache_iter_valid(DupliCacheIterator *iter)
{
	return !BLI_ghashIterator_done((GHashIterator *)iter);
}

void BKE_dupli_cache_iter_next(DupliCacheIterator *iter)
{
	BLI_ghashIterator_step((GHashIterator *)iter);
}

DupliObjectData *BKE_dupli_cache_iter_get(DupliCacheIterator *iter)
{
	return BLI_ghashIterator_getValue((GHashIterator *)iter);
}

/* ------------------------------------------------------------------------- */

DupliApplyData *duplilist_apply(Object *ob, Scene *scene, ListBase *duplilist)
{
	DupliApplyData *apply_data = NULL;
	int num_objects = BLI_listbase_count(duplilist);
	
	if (num_objects > 0) {
		DupliObject *dob;
		int i;
		apply_data = MEM_mallocN(sizeof(DupliApplyData), "DupliObject apply data");
		apply_data->num_objects = num_objects;
		apply_data->extra = MEM_mallocN(sizeof(DupliExtraData) * (size_t) num_objects,
		                                "DupliObject apply extra data");

		for (dob = duplilist->first, i = 0; dob; dob = dob->next, ++i) {
			/* copy obmat from duplis */
			copy_m4_m4(apply_data->extra[i].obmat, dob->ob->obmat);

			/* make sure derivedmesh is calculated once, before drawing */
			if (scene && !(dob->ob->transflag & OB_DUPLICALCDERIVED) && dob->ob->type == OB_MESH) {
				mesh_get_derived_final(scene, dob->ob, scene->customdata_mask);
				dob->ob->transflag |= OB_DUPLICALCDERIVED;
			}

			copy_m4_m4(dob->ob->obmat, dob->mat);
			
			/* copy layers from the main duplicator object */
			apply_data->extra[i].lay = dob->ob->lay;
			dob->ob->lay = ob->lay;
		}
	}
	return apply_data;
}

void duplilist_restore(ListBase *duplilist, DupliApplyData *apply_data)
{
	DupliObject *dob;
	int i;
	/* Restore object matrices.
	 * NOTE: this has to happen in reverse order, since nested
	 * dupli objects can repeatedly override the obmat.
	 */
	for (dob = duplilist->last, i = apply_data->num_objects - 1; dob; dob = dob->prev, --i) {
		copy_m4_m4(dob->ob->obmat, apply_data->extra[i].obmat);
		dob->ob->transflag &= ~OB_DUPLICALCDERIVED;
		
		dob->ob->lay = apply_data->extra[i].lay;
	}
}

void duplilist_free_apply_data(DupliApplyData *apply_data)
{
	MEM_freeN(apply_data->extra);
	MEM_freeN(apply_data);
}<|MERGE_RESOLUTION|>--- conflicted
+++ resolved
@@ -1732,11 +1732,7 @@
 
 /* ------------------------------------------------------------------------- */
 
-<<<<<<< HEAD
-static void object_dupli_cache_apply_modifiers(Object *ob, Scene *scene, eCacheLibrary_EvalMode eval_mode)
-=======
 static void object_dupli_cache_apply_modifiers(Object *ob, Scene *scene)
->>>>>>> 2aa75bb1
 {
 	CacheLibrary *cachelib = ob->cache_library;
 	int frame = scene->r.cfra;
@@ -1746,21 +1742,12 @@
 	copy_m4_m4(process_data.mat, ob->obmat);
 	process_data.dupcache = ob->dup_cache;
 	
-<<<<<<< HEAD
-	BKE_cache_process_dupli_cache(cachelib, &process_data, scene, ob->dup_group, (float)frame, (float)frame, eval_mode);
-=======
 	BKE_cache_process_dupli_cache(cachelib, &process_data, scene, ob->dup_group, (float)frame, (float)frame);
->>>>>>> 2aa75bb1
 }
 
 void BKE_object_dupli_cache_update(Scene *scene, Object *ob, EvaluationContext *eval_ctx, float frame)
 {
-<<<<<<< HEAD
-	const eCacheLibrary_EvalMode eval_mode = eval_ctx->mode == DAG_EVAL_RENDER ? CACHE_LIBRARY_EVAL_RENDER : CACHE_LIBRARY_EVAL_REALTIME;
-	
-=======
 	bool use_render = (eval_ctx->mode == DAG_EVAL_RENDER);
->>>>>>> 2aa75bb1
 	bool is_dupligroup = (ob->transflag & OB_DUPLIGROUP) && ob->dup_group;
 	bool is_cached = ob->cache_library && (ob->cache_library->source_mode == CACHE_LIBRARY_SOURCE_CACHE || ob->cache_library->display_mode == CACHE_LIBRARY_DISPLAY_RESULT);
 	bool do_modifiers = ob->cache_library && ob->cache_library->display_mode == CACHE_LIBRARY_DISPLAY_MODIFIERS;
@@ -1786,15 +1773,6 @@
 			if (!(ob->cache_library->flag & CACHE_LIBRARY_BAKING)) {
 				bool do_strands_motion, do_strands_children;
 				
-<<<<<<< HEAD
-				BKE_cache_library_get_read_flags(ob->cache_library, eval_mode, true, &do_strands_motion, &do_strands_children);
-				
-				/* TODO at this point we could apply animation offset */
-				BKE_cache_read_dupli_cache(ob->cache_library, ob->dup_cache, scene, ob->dup_group, frame, eval_mode, true);
-				
-				if (do_modifiers) {
-					object_dupli_cache_apply_modifiers(ob, scene, eval_mode);
-=======
 				BKE_cache_library_get_read_flags(ob->cache_library, use_render, true, &do_strands_motion, &do_strands_children);
 				
 				/* TODO at this point we could apply animation offset */
@@ -1802,7 +1780,6 @@
 				
 				if (do_modifiers) {
 					object_dupli_cache_apply_modifiers(ob, scene);
->>>>>>> 2aa75bb1
 				}
 				
 				/* Deform child strands to follow parent motion.

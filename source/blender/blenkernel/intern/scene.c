/*
 * ***** BEGIN GPL LICENSE BLOCK *****
 *
 * This program is free software; you can redistribute it and/or
 * modify it under the terms of the GNU General Public License
 * as published by the Free Software Foundation; either version 2
 * of the License, or (at your option) any later version.
 *
 * This program is distributed in the hope that it will be useful,
 * but WITHOUT ANY WARRANTY; without even the implied warranty of
 * MERCHANTABILITY or FITNESS FOR A PARTICULAR PURPOSE.  See the
 * GNU General Public License for more details.
 *
 * You should have received a copy of the GNU General Public License
 * along with this program; if not, write to the Free Software Foundation,
 * Inc., 51 Franklin Street, Fifth Floor, Boston, MA 02110-1301, USA.
 *
 * The Original Code is Copyright (C) 2001-2002 by NaN Holding BV.
 * All rights reserved.
 *
 * The Original Code is: all of this file.
 *
 * Contributor(s): none yet.
 *
 * ***** END GPL LICENSE BLOCK *****
 */

/** \file blender/blenkernel/intern/scene.c
 *  \ingroup bke
 */


#include <stddef.h>
#include <stdio.h>
#include <string.h>

#include "MEM_guardedalloc.h"

#include "DNA_anim_types.h"
#include "DNA_group_types.h"
#include "DNA_linestyle_types.h"
#include "DNA_mesh_types.h"
#include "DNA_node_types.h"
#include "DNA_object_types.h"
#include "DNA_rigidbody_types.h"
#include "DNA_scene_types.h"
#include "DNA_screen_types.h"
#include "DNA_sequence_types.h"
#include "DNA_space_types.h"
#include "DNA_view3d_types.h"
#include "DNA_windowmanager_types.h"
#include "DNA_workspace_types.h"
#include "DNA_gpencil_types.h"

#include "BLI_math.h"
#include "BLI_blenlib.h"
#include "BLI_utildefines.h"
#include "BLI_callbacks.h"
#include "BLI_string.h"
#include "BLI_string_utils.h"
#include "BLI_threads.h"
#include "BLI_task.h"

#include "BLT_translation.h"

#include "BKE_anim.h"
#include "BKE_animsys.h"
#include "BKE_action.h"
#include "BKE_armature.h"
#include "BKE_cachefile.h"
#include "BKE_collection.h"
#include "BKE_colortools.h"
#include "BKE_editmesh.h"
#include "BKE_fcurve.h"
#include "BKE_freestyle.h"
#include "BKE_global.h"
#include "BKE_gpencil.h"
#include "BKE_group.h"
#include "BKE_icons.h"
#include "BKE_idprop.h"
#include "BKE_image.h"
#include "BKE_layer.h"
#include "BKE_library.h"
#include "BKE_library_remap.h"
#include "BKE_linestyle.h"
#include "BKE_main.h"
#include "BKE_mask.h"
#include "BKE_node.h"
#include "BKE_object.h"
#include "BKE_paint.h"
#include "BKE_rigidbody.h"
#include "BKE_scene.h"
#include "BKE_screen.h"
#include "BKE_sequencer.h"
#include "BKE_sound.h"
#include "BKE_unit.h"
#include "BKE_workspace.h"
#include "BKE_world.h"

#include "DEG_depsgraph.h"
#include "DEG_depsgraph_build.h"
#include "DEG_depsgraph_debug.h"
#include "DEG_depsgraph_query.h"

#include "RE_engine.h"

#include "PIL_time.h"

#include "IMB_colormanagement.h"
#include "IMB_imbuf.h"

#include "bmesh.h"

const char *RE_engine_id_BLENDER_RENDER = "BLENDER_RENDER";
const char *RE_engine_id_BLENDER_GAME = "BLENDER_GAME";
const char *RE_engine_id_BLENDER_CLAY = "BLENDER_CLAY";
const char *RE_engine_id_BLENDER_EEVEE = "BLENDER_EEVEE";
const char *RE_engine_id_CYCLES = "CYCLES";

void free_avicodecdata(AviCodecData *acd)
{
	if (acd) {
		if (acd->lpFormat) {
			MEM_freeN(acd->lpFormat);
			acd->lpFormat = NULL;
			acd->cbFormat = 0;
		}
		if (acd->lpParms) {
			MEM_freeN(acd->lpParms);
			acd->lpParms = NULL;
			acd->cbParms = 0;
		}
	}
}

static void remove_sequencer_fcurves(Scene *sce)
{
	AnimData *adt = BKE_animdata_from_id(&sce->id);

	if (adt && adt->action) {
		FCurve *fcu, *nextfcu;
		
		for (fcu = adt->action->curves.first; fcu; fcu = nextfcu) {
			nextfcu = fcu->next;
			
			if ((fcu->rna_path) && strstr(fcu->rna_path, "sequences_all")) {
				action_groups_remove_channel(adt->action, fcu);
				free_fcurve(fcu);
			}
		}
	}
}

/**
 * Only copy internal data of Scene ID from source to already allocated/initialized destination.
 * You probably nerver want to use that directly, use id_copy or BKE_id_copy_ex for typical needs.
 *
 * WARNING! This function will not handle ID user count!
 *
 * \param flag  Copying options (see BKE_library.h's LIB_ID_COPY_... flags for more).
 */
void BKE_scene_copy_data(Main *bmain, Scene *sce_dst, const Scene *sce_src, const int flag)
{
	/* We never handle usercount here for own data. */
	const int flag_subdata = flag | LIB_ID_CREATE_NO_USER_REFCOUNT;

	sce_dst->ed = NULL;
	sce_dst->depsgraph_hash = NULL;
	sce_dst->fps_info = NULL;

	/* layers and collections */
	sce_dst->collection = MEM_dupallocN(sce_src->collection);
	SceneCollection *mc_src = BKE_collection_master(&sce_src->id);
	SceneCollection *mc_dst = BKE_collection_master(&sce_dst->id);

	/* Recursively creates a new SceneCollection tree. */
	BKE_collection_copy_data(mc_dst, mc_src, flag_subdata);

	IDPropertyTemplate val = {0};
	BLI_duplicatelist(&sce_dst->view_layers, &sce_src->view_layers);
	for (ViewLayer *view_layer_src = sce_src->view_layers.first, *view_layer_dst = sce_dst->view_layers.first;
	     view_layer_src;
	     view_layer_src = view_layer_src->next, view_layer_dst = view_layer_dst->next)
	{
		BKE_view_layer_copy_data(view_layer_dst, view_layer_src, mc_dst, mc_src, flag_subdata);
	}

	sce_dst->collection_properties = IDP_New(IDP_GROUP, &val, ROOT_PROP);
	if (sce_src->collection_properties) {
		IDP_MergeGroup_ex(sce_dst->collection_properties, sce_src->collection_properties, true, flag_subdata);
	}
	sce_dst->layer_properties = IDP_New(IDP_GROUP, &val, ROOT_PROP);
	if (sce_src->layer_properties) {
		IDP_MergeGroup_ex(sce_dst->layer_properties, sce_src->layer_properties, true, flag_subdata);
	}

	BLI_duplicatelist(&(sce_dst->markers), &(sce_src->markers));
	BLI_duplicatelist(&(sce_dst->r.views), &(sce_src->r.views));
	BKE_keyingsets_copy(&(sce_dst->keyingsets), &(sce_src->keyingsets));

	if (sce_src->nodetree) {
		/* Note: nodetree is *not* in bmain, however this specific case is handled at lower level
		 *       (see BKE_libblock_copy_ex()). */
		BKE_id_copy_ex(bmain, (ID *)sce_src->nodetree, (ID **)&sce_dst->nodetree, flag, false);
		BKE_libblock_relink_ex(bmain, sce_dst->nodetree, (void *)(&sce_src->id), &sce_dst->id, false);
	}

	if (sce_src->rigidbody_world) {
		sce_dst->rigidbody_world = BKE_rigidbody_world_copy(sce_src->rigidbody_world, flag_subdata);
	}

	/* copy color management settings */
	BKE_color_managed_display_settings_copy(&sce_dst->display_settings, &sce_src->display_settings);
	BKE_color_managed_view_settings_copy(&sce_dst->view_settings, &sce_src->view_settings);
	BKE_color_managed_colorspace_settings_copy(&sce_dst->sequencer_colorspace_settings, &sce_src->sequencer_colorspace_settings);

	BKE_color_managed_display_settings_copy(&sce_dst->r.im_format.display_settings, &sce_src->r.im_format.display_settings);
	BKE_color_managed_view_settings_copy(&sce_dst->r.im_format.view_settings, &sce_src->r.im_format.view_settings);

	BKE_color_managed_display_settings_copy(&sce_dst->r.bake.im_format.display_settings, &sce_src->r.bake.im_format.display_settings);
	BKE_color_managed_view_settings_copy(&sce_dst->r.bake.im_format.view_settings, &sce_src->r.bake.im_format.view_settings);

	curvemapping_copy_data(&sce_dst->r.mblur_shutter_curve, &sce_src->r.mblur_shutter_curve);

	/* tool settings */
	if (sce_dst->toolsettings != NULL) {
		ToolSettings *ts = sce_dst->toolsettings = MEM_dupallocN(sce_dst->toolsettings);
		if (ts->vpaint) {
			ts->vpaint = MEM_dupallocN(ts->vpaint);
			BKE_paint_copy(&ts->vpaint->paint, &ts->vpaint->paint, flag_subdata);
		}
		if (ts->wpaint) {
			ts->wpaint = MEM_dupallocN(ts->wpaint);
			BKE_paint_copy(&ts->wpaint->paint, &ts->wpaint->paint, flag_subdata);
		}
		if (ts->sculpt) {
			ts->sculpt = MEM_dupallocN(ts->sculpt);
			BKE_paint_copy(&ts->sculpt->paint, &ts->sculpt->paint, flag_subdata);
		}
		if (ts->uvsculpt) {
			ts->uvsculpt = MEM_dupallocN(ts->uvsculpt);
			BKE_paint_copy(&ts->uvsculpt->paint, &ts->uvsculpt->paint, flag_subdata);
		}

		BKE_paint_copy(&ts->imapaint.paint, &ts->imapaint.paint, flag_subdata);
		ts->imapaint.paintcursor = NULL;
		ts->particle.paintcursor = NULL;
		ts->particle.scene = NULL;
		ts->particle.object = NULL;

		/* duplicate Grease Pencil Drawing Brushes */
		BLI_listbase_clear(&ts->gp_brushes);
		for (bGPDbrush *brush = sce_src->toolsettings->gp_brushes.first; brush; brush = brush->next) {
			bGPDbrush *newbrush = BKE_gpencil_brush_duplicate(brush);
			BLI_addtail(&ts->gp_brushes, newbrush);
		}

		/* duplicate Grease Pencil interpolation curve */
		ts->gp_interpolate.custom_ipo = curvemapping_copy(ts->gp_interpolate.custom_ipo);
	}

	/* make a private copy of the avicodecdata */
	if (sce_src->r.avicodecdata) {
		sce_dst->r.avicodecdata = MEM_dupallocN(sce_src->r.avicodecdata);
		sce_dst->r.avicodecdata->lpFormat = MEM_dupallocN(sce_dst->r.avicodecdata->lpFormat);
		sce_dst->r.avicodecdata->lpParms = MEM_dupallocN(sce_dst->r.avicodecdata->lpParms);
	}

	if (sce_src->r.ffcodecdata.properties) { /* intentionally check sce_dst not sce_src. */  /* XXX ??? comment outdated... */
		sce_dst->r.ffcodecdata.properties = IDP_CopyProperty_ex(sce_src->r.ffcodecdata.properties, flag_subdata);
	}

	/* before scene copy */
	BKE_sound_create_scene(sce_dst);

	/* Copy sequencer, this is local data! */
	if (sce_src->ed) {
		sce_dst->ed = MEM_callocN(sizeof(*sce_dst->ed), __func__);
		sce_dst->ed->seqbasep = &sce_dst->ed->seqbase;
		BKE_sequence_base_dupli_recursive(
		            sce_src, sce_dst, &sce_dst->ed->seqbase, &sce_src->ed->seqbase, SEQ_DUPE_ALL, flag_subdata);
	}

	if ((flag & LIB_ID_COPY_NO_PREVIEW) == 0) {
		BKE_previewimg_id_copy(&sce_dst->id, &sce_src->id);
	}
	else {
		sce_dst->preview = NULL;
	}
}

Scene *BKE_scene_copy(Main *bmain, Scene *sce, int type)
{
	Scene *sce_copy;

	/* TODO this should/could most likely be replaced by call to more generic code at some point...
	 * But for now, let's keep it well isolated here. */
	if (type == SCE_COPY_EMPTY) {
		ToolSettings *ts;
		ListBase rv;

		sce_copy = BKE_scene_add(bmain, sce->id.name + 2);

		rv = sce_copy->r.views;
		curvemapping_free_data(&sce_copy->r.mblur_shutter_curve);
		sce_copy->r = sce->r;
		sce_copy->active_view_layer = 0;
		sce_copy->r.views = rv;
		sce_copy->unit = sce->unit;
		sce_copy->physics_settings = sce->physics_settings;
		sce_copy->gm = sce->gm;
		sce_copy->audio = sce->audio;

		if (sce->id.properties)
			sce_copy->id.properties = IDP_CopyProperty(sce->id.properties);

		MEM_freeN(sce_copy->toolsettings);
		BKE_sound_destroy_scene(sce_copy);

		/* copy color management settings */
		BKE_color_managed_display_settings_copy(&sce_copy->display_settings, &sce->display_settings);
		BKE_color_managed_view_settings_copy(&sce_copy->view_settings, &sce->view_settings);
		BKE_color_managed_colorspace_settings_copy(&sce_copy->sequencer_colorspace_settings, &sce->sequencer_colorspace_settings);

		BKE_color_managed_display_settings_copy(&sce_copy->r.im_format.display_settings, &sce->r.im_format.display_settings);
		BKE_color_managed_view_settings_copy(&sce_copy->r.im_format.view_settings, &sce->r.im_format.view_settings);

		BKE_color_managed_display_settings_copy(&sce_copy->r.bake.im_format.display_settings, &sce->r.bake.im_format.display_settings);
		BKE_color_managed_view_settings_copy(&sce_copy->r.bake.im_format.view_settings, &sce->r.bake.im_format.view_settings);

		curvemapping_copy_data(&sce_copy->r.mblur_shutter_curve, &sce->r.mblur_shutter_curve);

		/* tool settings */
		sce_copy->toolsettings = MEM_dupallocN(sce->toolsettings);

		ts = sce_copy->toolsettings;
		if (ts) {
			if (ts->vpaint) {
				ts->vpaint = MEM_dupallocN(ts->vpaint);
				BKE_paint_copy(&ts->vpaint->paint, &ts->vpaint->paint, 0);
			}
			if (ts->wpaint) {
				ts->wpaint = MEM_dupallocN(ts->wpaint);
				BKE_paint_copy(&ts->wpaint->paint, &ts->wpaint->paint, 0);
			}
			if (ts->sculpt) {
				ts->sculpt = MEM_dupallocN(ts->sculpt);
				BKE_paint_copy(&ts->sculpt->paint, &ts->sculpt->paint, 0);
			}
			if (ts->uvsculpt) {
				ts->uvsculpt = MEM_dupallocN(ts->uvsculpt);
				BKE_paint_copy(&ts->uvsculpt->paint, &ts->uvsculpt->paint, 0);
			}

			BKE_paint_copy(&ts->imapaint.paint, &ts->imapaint.paint, 0);
			ts->imapaint.paintcursor = NULL;
			id_us_plus((ID *)ts->imapaint.stencil);
			id_us_plus((ID *)ts->imapaint.clone);
			id_us_plus((ID *)ts->imapaint.canvas);
			ts->particle.paintcursor = NULL;
			ts->particle.scene = NULL;
			ts->particle.object = NULL;

			/* duplicate Grease Pencil Drawing Brushes */
			BLI_listbase_clear(&ts->gp_brushes);
			for (bGPDbrush *brush = sce->toolsettings->gp_brushes.first; brush; brush = brush->next) {
				bGPDbrush *newbrush = BKE_gpencil_brush_duplicate(brush);
				BLI_addtail(&ts->gp_brushes, newbrush);
			}

			/* duplicate Grease Pencil interpolation curve */
			ts->gp_interpolate.custom_ipo = curvemapping_copy(ts->gp_interpolate.custom_ipo);
		}

		/* make a private copy of the avicodecdata */
		if (sce->r.avicodecdata) {
			sce_copy->r.avicodecdata = MEM_dupallocN(sce->r.avicodecdata);
			sce_copy->r.avicodecdata->lpFormat = MEM_dupallocN(sce_copy->r.avicodecdata->lpFormat);
			sce_copy->r.avicodecdata->lpParms = MEM_dupallocN(sce_copy->r.avicodecdata->lpParms);
		}

		if (sce->r.ffcodecdata.properties) { /* intentionally check scen not sce. */
			sce_copy->r.ffcodecdata.properties = IDP_CopyProperty(sce->r.ffcodecdata.properties);
		}

		/* before scene copy */
		BKE_sound_create_scene(sce_copy);

		/* grease pencil */
		sce_copy->gpd = NULL;

		sce_copy->preview = NULL;

		return sce_copy;
	}
	else {
		BKE_id_copy_ex(bmain, (ID *)sce, (ID **)&sce_copy, LIB_ID_COPY_ACTIONS, false);
		id_us_min(&sce_copy->id);
		id_us_ensure_real(&sce_copy->id);

		/* Extra actions, most notably SCE_FULL_COPY also duplicates several 'children' datablocks... */

		if (type == SCE_COPY_FULL) {
			/* Copy Freestyle LineStyle datablocks. */
			for (ViewLayer *view_layer_dst = sce_copy->view_layers.first; view_layer_dst; view_layer_dst = view_layer_dst->next) {
				for (FreestyleLineSet *lineset = view_layer_dst->freestyle_config.linesets.first; lineset; lineset = lineset->next) {
					if (lineset->linestyle) {
						/* XXX Not copying anim/actions here? */
						BKE_id_copy_ex(bmain, (ID *)lineset->linestyle, (ID **)&lineset->linestyle, 0, false);
					}
				}
			}

			/* Full copy of world (included animations) */
			if (sce_copy->world) {
				BKE_id_copy_ex(bmain, (ID *)sce_copy->world, (ID **)&sce_copy->world, LIB_ID_COPY_ACTIONS, false);
			}

			/* Full copy of GreasePencil. */
			/* XXX Not copying anim/actions here? */
			if (sce_copy->gpd) {
				BKE_id_copy_ex(bmain, (ID *)sce_copy->gpd, (ID **)&sce_copy->gpd, 0, false);
			}
		}
		else {
			/* Remove sequencer if not full copy */
			/* XXX Why in Hell? :/ */
			remove_sequencer_fcurves(sce_copy);
			BKE_sequencer_editing_free(sce_copy);
		}

		/* NOTE: part of SCE_COPY_LINK_DATA and SCE_COPY_FULL operations
		 * are done outside of blenkernel with ED_objects_single_users! */

		/*  camera */
		if (ELEM(type, SCE_COPY_LINK_DATA, SCE_COPY_FULL)) {
			ID_NEW_REMAP(sce_copy->camera);
		}

		return sce_copy;
	}
}

void BKE_scene_groups_relink(Scene *sce)
{
	if (sce->rigidbody_world)
		BKE_rigidbody_world_groups_relink(sce->rigidbody_world);
}

void BKE_scene_make_local(Main *bmain, Scene *sce, const bool lib_local)
{
	/* For now should work, may need more work though to support all possible corner cases
	 * (also scene_copy probably needs some love). */
	BKE_id_make_local_generic(bmain, &sce->id, true, lib_local);
}

/** Free (or release) any data used by this scene (does not free the scene itself). */
void BKE_scene_free_ex(Scene *sce, const bool do_id_user)
{
	BKE_animdata_free((ID *)sce, false);

	/* check all sequences */
	BKE_sequencer_clear_scene_in_allseqs(G.main, sce);

	BKE_sequencer_editing_free(sce);

	BKE_keyingsets_free(&sce->keyingsets);

	/* is no lib link block, but scene extension */
	if (sce->nodetree) {
		ntreeFreeTree(sce->nodetree);
		MEM_freeN(sce->nodetree);
		sce->nodetree = NULL;
	}

	if (sce->rigidbody_world) {
		BKE_rigidbody_free_world(sce->rigidbody_world);
		sce->rigidbody_world = NULL;
	}

	if (sce->r.avicodecdata) {
		free_avicodecdata(sce->r.avicodecdata);
		MEM_freeN(sce->r.avicodecdata);
		sce->r.avicodecdata = NULL;
	}
	if (sce->r.ffcodecdata.properties) {
		IDP_FreeProperty(sce->r.ffcodecdata.properties);
		MEM_freeN(sce->r.ffcodecdata.properties);
		sce->r.ffcodecdata.properties = NULL;
	}

	BLI_freelistN(&sce->markers);
	BLI_freelistN(&sce->r.views);
	
	if (sce->toolsettings) {
		if (sce->toolsettings->vpaint) {
			BKE_paint_free(&sce->toolsettings->vpaint->paint);
			MEM_freeN(sce->toolsettings->vpaint);
		}
		if (sce->toolsettings->wpaint) {
			BKE_paint_free(&sce->toolsettings->wpaint->paint);
			MEM_freeN(sce->toolsettings->wpaint);
		}
		if (sce->toolsettings->sculpt) {
			BKE_paint_free(&sce->toolsettings->sculpt->paint);
			MEM_freeN(sce->toolsettings->sculpt);
		}
		if (sce->toolsettings->uvsculpt) {
			BKE_paint_free(&sce->toolsettings->uvsculpt->paint);
			MEM_freeN(sce->toolsettings->uvsculpt);
		}
		BKE_paint_free(&sce->toolsettings->imapaint.paint);
		
		/* free Grease Pencil Drawing Brushes */
		BKE_gpencil_free_brushes(&sce->toolsettings->gp_brushes);
		BLI_freelistN(&sce->toolsettings->gp_brushes);
		
		/* free Grease Pencil interpolation curve */
		if (sce->toolsettings->gp_interpolate.custom_ipo) {
			curvemapping_free(sce->toolsettings->gp_interpolate.custom_ipo);
		}
		
		MEM_freeN(sce->toolsettings);
		sce->toolsettings = NULL;
	}
	
	BKE_scene_free_depsgraph_hash(sce);

	MEM_SAFE_FREE(sce->fps_info);

	BKE_sound_destroy_scene(sce);

	BKE_color_managed_view_settings_free(&sce->view_settings);

	BKE_previewimg_free(&sce->preview);
	curvemapping_free_data(&sce->r.mblur_shutter_curve);

	for (ViewLayer *view_layer = sce->view_layers.first, *view_layer_next; view_layer; view_layer = view_layer_next) {
		view_layer_next = view_layer->next;

		BLI_remlink(&sce->view_layers, view_layer);
		BKE_view_layer_free_ex(view_layer, do_id_user);
	}

	/* Master Collection */
	BKE_collection_master_free(&sce->id, do_id_user);
	MEM_freeN(sce->collection);
	sce->collection = NULL;

	/* LayerCollection engine settings. */
	if (sce->collection_properties) {
		IDP_FreeProperty(sce->collection_properties);
		MEM_freeN(sce->collection_properties);
		sce->collection_properties = NULL;
	}

	/* Render engine setting. */
	if (sce->layer_properties) {
		IDP_FreeProperty(sce->layer_properties);
		MEM_freeN(sce->layer_properties);
		sce->layer_properties = NULL;
	}
}

void BKE_scene_free(Scene *sce)
{
	BKE_scene_free_ex(sce, true);
}

void BKE_scene_init(Scene *sce)
{
	ParticleEditSettings *pset;
	int a;
	const char *colorspace_name;
	SceneRenderView *srv;
	CurveMapping *mblur_shutter_curve;

	BLI_assert(MEMCMP_STRUCT_OFS_IS_ZERO(sce, id));

	sce->lay = sce->layact = 1;
	
	sce->r.mode = R_GAMMA | R_OSA | R_SHADOW | R_SSS | R_ENVMAP | R_RAYTRACE;
	sce->r.cfra = 1;
	sce->r.sfra = 1;
	sce->r.efra = 250;
	sce->r.frame_step = 1;
	sce->r.xsch = 1920;
	sce->r.ysch = 1080;
	sce->r.xasp = 1;
	sce->r.yasp = 1;
	sce->r.tilex = 256;
	sce->r.tiley = 256;
	sce->r.mblur_samples = 1;
	sce->r.filtertype = R_FILTER_MITCH;
	sce->r.size = 50;

	sce->r.im_format.planes = R_IMF_PLANES_RGBA;
	sce->r.im_format.imtype = R_IMF_IMTYPE_PNG;
	sce->r.im_format.depth = R_IMF_CHAN_DEPTH_8;
	sce->r.im_format.quality = 90;
	sce->r.im_format.compress = 15;

	sce->r.displaymode = R_OUTPUT_AREA;
	sce->r.framapto = 100;
	sce->r.images = 100;
	sce->r.framelen = 1.0;
	sce->r.blurfac = 0.5;
	sce->r.frs_sec = 24;
	sce->r.frs_sec_base = 1;
	sce->r.edgeint = 10;
	sce->r.ocres = 128;

	/* OCIO_TODO: for forwards compatibility only, so if no tonecurve are used,
	 *            images would look in the same way as in current blender
	 *
	 *            perhaps at some point should be completely deprecated?
	 */
	sce->r.color_mgt_flag |= R_COLOR_MANAGEMENT;

	sce->r.gauss = 1.5f;
	
	/* deprecated but keep for upwards compat */
	sce->r.postgamma = 1.0;
	sce->r.posthue = 0.0;
	sce->r.postsat = 1.0;

	sce->r.bake_mode = 1;    /* prevent to include render stuff here */
	sce->r.bake_filter = 16;
	sce->r.bake_osa = 5;
	sce->r.bake_flag = R_BAKE_CLEAR;
	sce->r.bake_normal_space = R_BAKE_SPACE_TANGENT;
	sce->r.bake_samples = 256;
	sce->r.bake_biasdist = 0.001;

	sce->r.bake.flag = R_BAKE_CLEAR;
	sce->r.bake.pass_filter = R_BAKE_PASS_FILTER_ALL;
	sce->r.bake.width = 512;
	sce->r.bake.height = 512;
	sce->r.bake.margin = 16;
	sce->r.bake.normal_space = R_BAKE_SPACE_TANGENT;
	sce->r.bake.normal_swizzle[0] = R_BAKE_POSX;
	sce->r.bake.normal_swizzle[1] = R_BAKE_POSY;
	sce->r.bake.normal_swizzle[2] = R_BAKE_POSZ;
	BLI_strncpy(sce->r.bake.filepath, U.renderdir, sizeof(sce->r.bake.filepath));

	sce->r.bake.im_format.planes = R_IMF_PLANES_RGBA;
	sce->r.bake.im_format.imtype = R_IMF_IMTYPE_PNG;
	sce->r.bake.im_format.depth = R_IMF_CHAN_DEPTH_8;
	sce->r.bake.im_format.quality = 90;
	sce->r.bake.im_format.compress = 15;

	sce->r.scemode = R_DOCOMP | R_DOSEQ | R_EXTENSION;
	sce->r.stamp = R_STAMP_TIME | R_STAMP_FRAME | R_STAMP_DATE | R_STAMP_CAMERA | R_STAMP_SCENE | R_STAMP_FILENAME | R_STAMP_RENDERTIME | R_STAMP_MEMORY;
	sce->r.stamp_font_id = 12;
	sce->r.fg_stamp[0] = sce->r.fg_stamp[1] = sce->r.fg_stamp[2] = 0.8f;
	sce->r.fg_stamp[3] = 1.0f;
	sce->r.bg_stamp[0] = sce->r.bg_stamp[1] = sce->r.bg_stamp[2] = 0.0f;
	sce->r.bg_stamp[3] = 0.25f;
	sce->r.raytrace_options = R_RAYTRACE_USE_INSTANCES;

	sce->r.seq_prev_type = OB_SOLID;
	sce->r.seq_rend_type = OB_SOLID;
	sce->r.seq_flag = 0;

	sce->r.threads = 1;

	sce->r.simplify_subsurf = 6;
	sce->r.simplify_particles = 1.0f;
	sce->r.simplify_shadowsamples = 16;
	sce->r.simplify_aosss = 1.0f;

	sce->r.border.xmin = 0.0f;
	sce->r.border.ymin = 0.0f;
	sce->r.border.xmax = 1.0f;
	sce->r.border.ymax = 1.0f;

	sce->r.preview_start_resolution = 64;
	
	sce->r.line_thickness_mode = R_LINE_THICKNESS_ABSOLUTE;
	sce->r.unit_line_thickness = 1.0f;

	mblur_shutter_curve = &sce->r.mblur_shutter_curve;
	curvemapping_set_defaults(mblur_shutter_curve, 1, 0.0f, 0.0f, 1.0f, 1.0f);
	curvemapping_initialize(mblur_shutter_curve);
	curvemap_reset(mblur_shutter_curve->cm,
	               &mblur_shutter_curve->clipr,
	               CURVE_PRESET_MAX,
	               CURVEMAP_SLOPE_POS_NEG);

	sce->toolsettings = MEM_callocN(sizeof(struct ToolSettings), "Tool Settings Struct");
	sce->toolsettings->doublimit = 0.001;
	sce->toolsettings->vgroup_weight = 1.0f;
	sce->toolsettings->uvcalc_margin = 0.001f;
	sce->toolsettings->unwrapper = 1;
	sce->toolsettings->select_thresh = 0.01f;

	sce->toolsettings->selectmode = SCE_SELECT_VERTEX;
	sce->toolsettings->uv_selectmode = UV_SELECT_VERTEX;
	sce->toolsettings->normalsize = 0.1;
	sce->toolsettings->autokey_mode = U.autokey_mode;

	sce->toolsettings->snap_node_mode = SCE_SNAP_MODE_GRID;

	sce->toolsettings->skgen_resolution = 100;
	sce->toolsettings->skgen_threshold_internal     = 0.01f;
	sce->toolsettings->skgen_threshold_external     = 0.01f;
	sce->toolsettings->skgen_angle_limit            = 45.0f;
	sce->toolsettings->skgen_length_ratio           = 1.3f;
	sce->toolsettings->skgen_length_limit           = 1.5f;
	sce->toolsettings->skgen_correlation_limit      = 0.98f;
	sce->toolsettings->skgen_symmetry_limit         = 0.1f;
	sce->toolsettings->skgen_postpro = SKGEN_SMOOTH;
	sce->toolsettings->skgen_postpro_passes = 1;
	sce->toolsettings->skgen_options = SKGEN_FILTER_INTERNAL | SKGEN_FILTER_EXTERNAL | SKGEN_FILTER_SMART | SKGEN_HARMONIC | SKGEN_SUB_CORRELATION | SKGEN_STICK_TO_EMBEDDING;
	sce->toolsettings->skgen_subdivisions[0] = SKGEN_SUB_CORRELATION;
	sce->toolsettings->skgen_subdivisions[1] = SKGEN_SUB_LENGTH;
	sce->toolsettings->skgen_subdivisions[2] = SKGEN_SUB_ANGLE;

	sce->toolsettings->curve_paint_settings.curve_type = CU_BEZIER;
	sce->toolsettings->curve_paint_settings.flag |= CURVE_PAINT_FLAG_CORNERS_DETECT;
	sce->toolsettings->curve_paint_settings.error_threshold = 8;
	sce->toolsettings->curve_paint_settings.radius_max = 1.0f;
	sce->toolsettings->curve_paint_settings.corner_angle = DEG2RADF(70.0f);

	sce->toolsettings->statvis.overhang_axis = OB_NEGZ;
	sce->toolsettings->statvis.overhang_min = 0;
	sce->toolsettings->statvis.overhang_max = DEG2RADF(45.0f);
	sce->toolsettings->statvis.thickness_max = 0.1f;
	sce->toolsettings->statvis.thickness_samples = 1;
	sce->toolsettings->statvis.distort_min = DEG2RADF(5.0f);
	sce->toolsettings->statvis.distort_max = DEG2RADF(45.0f);

	sce->toolsettings->statvis.sharp_min = DEG2RADF(90.0f);
	sce->toolsettings->statvis.sharp_max = DEG2RADF(180.0f);

	sce->toolsettings->proportional_size = 1.0f;

	sce->toolsettings->imapaint.paint.flags |= PAINT_SHOW_BRUSH;
	sce->toolsettings->imapaint.normal_angle = 80;
	sce->toolsettings->imapaint.seam_bleed = 2;

	sce->physics_settings.gravity[0] = 0.0f;
	sce->physics_settings.gravity[1] = 0.0f;
	sce->physics_settings.gravity[2] = -9.81f;
	sce->physics_settings.flag = PHYS_GLOBAL_GRAVITY;

	sce->unit.scale_length = 1.0f;

	pset = &sce->toolsettings->particle;
	pset->flag = PE_KEEP_LENGTHS | PE_LOCK_FIRST | PE_DEFLECT_EMITTER | PE_AUTO_VELOCITY;
	pset->emitterdist = 0.25f;
	pset->totrekey = 5;
	pset->totaddkey = 5;
	pset->brushtype = PE_BRUSH_NONE;
	pset->draw_step = 2;
	pset->fade_frames = 2;
	pset->selectmode = SCE_SELECT_PATH;

	for (a = 0; a < ARRAY_SIZE(pset->brush); a++) {
		pset->brush[a].strength = 0.5f;
		pset->brush[a].size = 50;
		pset->brush[a].step = 10;
		pset->brush[a].count = 10;
	}
	pset->brush[PE_BRUSH_CUT].strength = 1.0f;

	sce->r.ffcodecdata.audio_mixrate = 48000;
	sce->r.ffcodecdata.audio_volume = 1.0f;
	sce->r.ffcodecdata.audio_bitrate = 192;
	sce->r.ffcodecdata.audio_channels = 2;

	BKE_viewrender_init(&sce->view_render);

	sce->audio.distance_model = 2.0f;
	sce->audio.doppler_factor = 1.0f;
	sce->audio.speed_of_sound = 343.3f;
	sce->audio.volume = 1.0f;

	BLI_strncpy(sce->r.pic, U.renderdir, sizeof(sce->r.pic));

	BLI_rctf_init(&sce->r.safety, 0.1f, 0.9f, 0.1f, 0.9f);
	sce->r.osa = 8;

	/* note; in header_info.c the scene copy happens..., if you add more to renderdata it has to be checked there */

	/* multiview - stereo */
	BKE_scene_add_render_view(sce, STEREO_LEFT_NAME);
	srv = sce->r.views.first;
	BLI_strncpy(srv->suffix, STEREO_LEFT_SUFFIX, sizeof(srv->suffix));

	BKE_scene_add_render_view(sce, STEREO_RIGHT_NAME);
	srv = sce->r.views.last;
	BLI_strncpy(srv->suffix, STEREO_RIGHT_SUFFIX, sizeof(srv->suffix));

	/* game data */
	sce->gm.stereoflag = STEREO_NOSTEREO;
	sce->gm.stereomode = STEREO_ANAGLYPH;
	sce->gm.eyeseparation = 0.10;

	sce->gm.dome.angle = 180;
	sce->gm.dome.mode = DOME_FISHEYE;
	sce->gm.dome.res = 4;
	sce->gm.dome.resbuf = 1.0f;
	sce->gm.dome.tilt = 0;

	sce->gm.xplay = 640;
	sce->gm.yplay = 480;
	sce->gm.freqplay = 60;
	sce->gm.depth = 32;

	sce->gm.gravity = 9.8f;
	sce->gm.physicsEngine = WOPHY_BULLET;
	sce->gm.mode = 32; //XXX ugly harcoding, still not sure we should drop mode. 32 == 1 << 5 == use_occlusion_culling 
	sce->gm.occlusionRes = 128;
	sce->gm.ticrate = 60;
	sce->gm.maxlogicstep = 5;
	sce->gm.physubstep = 1;
	sce->gm.maxphystep = 5;
	sce->gm.lineardeactthreshold = 0.8f;
	sce->gm.angulardeactthreshold = 1.0f;
	sce->gm.deactivationtime = 0.0f;

	sce->gm.flag = 0;
	sce->gm.matmode = GAME_MAT_MULTITEX;

	sce->gm.obstacleSimulation = OBSTSIMULATION_NONE;
	sce->gm.levelHeight = 2.f;

	sce->gm.recastData.cellsize = 0.3f;
	sce->gm.recastData.cellheight = 0.2f;
	sce->gm.recastData.agentmaxslope = M_PI_4;
	sce->gm.recastData.agentmaxclimb = 0.9f;
	sce->gm.recastData.agentheight = 2.0f;
	sce->gm.recastData.agentradius = 0.6f;
	sce->gm.recastData.edgemaxlen = 12.0f;
	sce->gm.recastData.edgemaxerror = 1.3f;
	sce->gm.recastData.regionminsize = 8.f;
	sce->gm.recastData.regionmergesize = 20.f;
	sce->gm.recastData.vertsperpoly = 6;
	sce->gm.recastData.detailsampledist = 6.0f;
	sce->gm.recastData.detailsamplemaxerror = 1.0f;

	sce->gm.lodflag = SCE_LOD_USE_HYST;
	sce->gm.scehysteresis = 10;

	sce->gm.exitkey = 218; // Blender key code for ESC

	BKE_sound_create_scene(sce);

	/* color management */
	colorspace_name = IMB_colormanagement_role_colorspace_name_get(COLOR_ROLE_DEFAULT_SEQUENCER);

	BKE_color_managed_display_settings_init(&sce->display_settings);
	BKE_color_managed_view_settings_init(&sce->view_settings);
	BLI_strncpy(sce->sequencer_colorspace_settings.name, colorspace_name,
	            sizeof(sce->sequencer_colorspace_settings.name));

	/* Safe Areas */
	copy_v2_fl2(sce->safe_areas.title, 3.5f / 100.0f, 3.5f / 100.0f);
	copy_v2_fl2(sce->safe_areas.action, 10.0f / 100.0f, 5.0f / 100.0f);
	copy_v2_fl2(sce->safe_areas.title_center, 17.5f / 100.0f, 5.0f / 100.0f);
	copy_v2_fl2(sce->safe_areas.action_center, 15.0f / 100.0f, 5.0f / 100.0f);

	sce->preview = NULL;
	
	/* GP Sculpt brushes */
	{
		GP_BrushEdit_Settings *gset = &sce->toolsettings->gp_sculpt;
		GP_EditBrush_Data *gp_brush;
		
		gp_brush = &gset->brush[GP_EDITBRUSH_TYPE_SMOOTH];
		gp_brush->size = 25;
		gp_brush->strength = 0.3f;
		gp_brush->flag = GP_EDITBRUSH_FLAG_USE_FALLOFF | GP_EDITBRUSH_FLAG_SMOOTH_PRESSURE;
		
		gp_brush = &gset->brush[GP_EDITBRUSH_TYPE_THICKNESS];
		gp_brush->size = 25;
		gp_brush->strength = 0.5f;
		gp_brush->flag = GP_EDITBRUSH_FLAG_USE_FALLOFF;
		
		gp_brush = &gset->brush[GP_EDITBRUSH_TYPE_STRENGTH];
		gp_brush->size = 25;
		gp_brush->strength = 0.5f;
		gp_brush->flag = GP_EDITBRUSH_FLAG_USE_FALLOFF;

		gp_brush = &gset->brush[GP_EDITBRUSH_TYPE_GRAB];
		gp_brush->size = 50;
		gp_brush->strength = 0.3f;
		gp_brush->flag = GP_EDITBRUSH_FLAG_USE_FALLOFF;
		
		gp_brush = &gset->brush[GP_EDITBRUSH_TYPE_PUSH];
		gp_brush->size = 25;
		gp_brush->strength = 0.3f;
		gp_brush->flag = GP_EDITBRUSH_FLAG_USE_FALLOFF;
		
		gp_brush = &gset->brush[GP_EDITBRUSH_TYPE_TWIST];
		gp_brush->size = 50;
		gp_brush->strength = 0.3f; // XXX?
		gp_brush->flag = GP_EDITBRUSH_FLAG_USE_FALLOFF;
		
		gp_brush = &gset->brush[GP_EDITBRUSH_TYPE_PINCH];
		gp_brush->size = 50;
		gp_brush->strength = 0.5f; // XXX?
		gp_brush->flag = GP_EDITBRUSH_FLAG_USE_FALLOFF;
		
		gp_brush = &gset->brush[GP_EDITBRUSH_TYPE_RANDOMIZE];
		gp_brush->size = 25;
		gp_brush->strength = 0.5f;
		gp_brush->flag = GP_EDITBRUSH_FLAG_USE_FALLOFF;
	}
	
	/* GP Stroke Placement */
	sce->toolsettings->gpencil_v3d_align = GP_PROJECT_VIEWSPACE;
	sce->toolsettings->gpencil_v2d_align = GP_PROJECT_VIEWSPACE;
	sce->toolsettings->gpencil_seq_align = GP_PROJECT_VIEWSPACE;
	sce->toolsettings->gpencil_ima_align = GP_PROJECT_VIEWSPACE;

	/* Master Collection */
	sce->collection = MEM_callocN(sizeof(SceneCollection), "Master Collection");
	BLI_strncpy(sce->collection->name, "Master Collection", sizeof(sce->collection->name));

	/* Engine settings */
	IDPropertyTemplate val = {0};
	sce->collection_properties = IDP_New(IDP_GROUP, &val, ROOT_PROP);
	BKE_layer_collection_engine_settings_create(sce->collection_properties);

	sce->layer_properties = IDP_New(IDP_GROUP, &val, ROOT_PROP);
	BKE_view_layer_engine_settings_create(sce->layer_properties);

	BKE_view_layer_add(sce, "View Layer");
}

Scene *BKE_scene_add(Main *bmain, const char *name)
{
	Scene *sce;

	sce = BKE_libblock_alloc(bmain, ID_SCE, name, 0);
	id_us_min(&sce->id);
	id_us_ensure_real(&sce->id);

	BKE_scene_init(sce);

	return sce;
}

/**
 * Check if there is any intance of the object in the scene
 */
bool BKE_scene_object_find(Scene *scene, Object *ob)
{
	for (ViewLayer *view_layer = scene->view_layers.first; view_layer; view_layer = view_layer->next) {
		if (BLI_findptr(&view_layer->object_bases, ob, offsetof(Base, object))) {
		    return true;
		}
	}
	return false;
}

Object *BKE_scene_object_find_by_name(Scene *scene, const char *name)
{
	for (ViewLayer *view_layer = scene->view_layers.first; view_layer; view_layer = view_layer->next) {
		for (Base *base = view_layer->object_bases.first; base; base = base->next) {
			if (STREQ(base->object->id.name + 2, name)) {
				return base->object;
			}
		}
	}
	return NULL;
}

/**
 * Sets the active scene, mainly used when running in background mode (``--scene`` command line argument).
 * This is also called to set the scene directly, bypassing windowing code.
 * Otherwise #WM_window_change_active_scene is used when changing scenes by the user.
 */
void BKE_scene_set_background(Main *bmain, Scene *scene)
{
	Object *ob;
	Group *group;
	
	/* check for cyclic sets, for reading old files but also for definite security (py?) */
	BKE_scene_validate_setscene(bmain, scene);
	
	/* deselect objects (for dataselect) */
	for (ob = bmain->object.first; ob; ob = ob->id.next)
		ob->flag &= ~(SELECT | OB_FROMGROUP);

	/* group flags again */
	for (group = bmain->group.first; group; group = group->id.next) {
		FOREACH_GROUP_OBJECT(group, object)
		{
			object->flag |= OB_FROMGROUP;
		}
		FOREACH_GROUP_OBJECT_END
	}

	/* copy layers and flags from bases to objects */
	for (ViewLayer *view_layer = scene->view_layers.first; view_layer; view_layer = view_layer->next) {
		for (Base *base = view_layer->object_bases.first; base; base = base->next) {
			ob = base->object;
			/* group patch... */
			BKE_scene_object_base_flag_sync_from_base(base);
		}
	}
	/* no full animation update, this to enable render code to work (render code calls own animation updates) */
}

/* called from creator_args.c */
Scene *BKE_scene_set_name(Main *bmain, const char *name)
{
	Scene *sce = (Scene *)BKE_libblock_find_name_ex(bmain, ID_SCE, name);
	if (sce) {
		BKE_scene_set_background(bmain, sce);
		printf("Scene switch for render: '%s' in file: '%s'\n", name, bmain->name);
		return sce;
	}

	printf("Can't find scene: '%s' in file: '%s'\n", name, bmain->name);
	return NULL;
}

/* Used by metaballs, return *all* objects (including duplis) existing in the scene (including scene's sets) */
int BKE_scene_base_iter_next(
        const EvaluationContext *eval_ctx, SceneBaseIter *iter,
        Scene **scene, int val, Base **base, Object **ob)
{
	bool run_again = true;
	
	/* init */
	if (val == 0) {
		iter->phase = F_START;
		iter->dupob = NULL;
		iter->duplilist = NULL;
		iter->dupli_refob = NULL;
	}
	else {
		/* run_again is set when a duplilist has been ended */
		while (run_again) {
			run_again = false;

			/* the first base */
			if (iter->phase == F_START) {
				ViewLayer *view_layer = eval_ctx->view_layer;
				*base = view_layer->object_bases.first;
				if (*base) {
					*ob = (*base)->object;
					iter->phase = F_SCENE;
				}
				else {
					/* exception: empty scene layer */
					while ((*scene)->set) {
						(*scene) = (*scene)->set;
						ViewLayer *view_layer_set = BKE_view_layer_from_scene_get((*scene));
						if (view_layer_set->object_bases.first) {
							*base = view_layer_set->object_bases.first;
							*ob = (*base)->object;
							iter->phase = F_SCENE;
							break;
						}
					}
				}
			}
			else {
				if (*base && iter->phase != F_DUPLI) {
					*base = (*base)->next;
					if (*base) {
						*ob = (*base)->object;
					}
					else {
						if (iter->phase == F_SCENE) {
							/* (*scene) is finished, now do the set */
							while ((*scene)->set) {
								(*scene) = (*scene)->set;
								ViewLayer *view_layer_set = BKE_view_layer_from_scene_get((*scene));
								if (view_layer_set->object_bases.first) {
									*base = view_layer_set->object_bases.first;
									*ob = (*base)->object;
									break;
								}
							}
						}
					}
				}
			}
			
			if (*base == NULL) {
				iter->phase = F_START;
			}
			else {
				if (iter->phase != F_DUPLI) {
					if ( (*base)->object->transflag & OB_DUPLI) {
						/* groups cannot be duplicated for mballs yet, 
						 * this enters eternal loop because of 
						 * makeDispListMBall getting called inside of group_duplilist */
						if ((*base)->object->dup_group == NULL) {
							iter->duplilist = object_duplilist_ex(eval_ctx, (*scene), (*base)->object, false);
							
							iter->dupob = iter->duplilist->first;

							if (!iter->dupob) {
								free_object_duplilist(iter->duplilist);
								iter->duplilist = NULL;
							}
							iter->dupli_refob = NULL;
						}
					}
				}
				/* handle dupli's */
				if (iter->dupob) {
					(*base)->flag_legacy |= OB_FROMDUPLI;
					*ob = iter->dupob->ob;
					iter->phase = F_DUPLI;

					if (iter->dupli_refob != *ob) {
						if (iter->dupli_refob) {
							/* Restore previous object's real matrix. */
							copy_m4_m4(iter->dupli_refob->obmat, iter->omat);
						}
						/* Backup new object's real matrix. */
						iter->dupli_refob = *ob;
						copy_m4_m4(iter->omat, iter->dupli_refob->obmat);
					}
					copy_m4_m4((*ob)->obmat, iter->dupob->mat);

					iter->dupob = iter->dupob->next;
				}
				else if (iter->phase == F_DUPLI) {
					iter->phase = F_SCENE;
					(*base)->flag_legacy &= ~OB_FROMDUPLI;
					
					if (iter->dupli_refob) {
						/* Restore last object's real matrix. */
						copy_m4_m4(iter->dupli_refob->obmat, iter->omat);
						iter->dupli_refob = NULL;
					}
					
					free_object_duplilist(iter->duplilist);
					iter->duplilist = NULL;
					run_again = true;
				}
			}
		}
	}

#if 0
	if (ob && *ob) {
		printf("Scene: '%s', '%s'\n", (*scene)->id.name + 2, (*ob)->id.name + 2);
	}
#endif

	return iter->phase;
}

Scene *BKE_scene_find_from_collection(const Main *bmain, const SceneCollection *scene_collection)
{
	for (Scene *scene = bmain->scene.first; scene; scene = scene->id.next) {
		for (ViewLayer *layer = scene->view_layers.first; layer; layer = layer->next) {
			if (BKE_view_layer_has_collection(layer, scene_collection)) {
				return scene;
			}
		}
	}

	return NULL;
}

#ifdef DURIAN_CAMERA_SWITCH
Object *BKE_scene_camera_switch_find(Scene *scene)
{
	if (scene->r.mode & R_NO_CAMERA_SWITCH) {
		return NULL;
	}

	TimeMarker *m;
	int cfra = scene->r.cfra;
	int frame = -(MAXFRAME + 1);
	int min_frame = MAXFRAME + 1;
	Object *camera = NULL;
	Object *first_camera = NULL;

	for (m = scene->markers.first; m; m = m->next) {
		if (m->camera && (m->camera->restrictflag & OB_RESTRICT_RENDER) == 0) {
			if ((m->frame <= cfra) && (m->frame > frame)) {
				camera = m->camera;
				frame = m->frame;

				if (frame == cfra)
					break;
			}

			if (m->frame < min_frame) {
				first_camera = m->camera;
				min_frame = m->frame;
			}
		}
	}

	if (camera == NULL) {
		/* If there's no marker to the left of current frame,
		 * use camera from left-most marker to solve all sort
		 * of Schrodinger uncertainties.
		 */
		return first_camera;
	}

	return camera;
}
#endif

int BKE_scene_camera_switch_update(Scene *scene)
{
#ifdef DURIAN_CAMERA_SWITCH
	Object *camera = BKE_scene_camera_switch_find(scene);
	if (camera) {
		scene->camera = camera;
		return 1;
	}
#else
	(void)scene;
#endif
	return 0;
}

char *BKE_scene_find_marker_name(Scene *scene, int frame)
{
	ListBase *markers = &scene->markers;
	TimeMarker *m1, *m2;

	/* search through markers for match */
	for (m1 = markers->first, m2 = markers->last; m1 && m2; m1 = m1->next, m2 = m2->prev) {
		if (m1->frame == frame)
			return m1->name;

		if (m1 == m2)
			break;

		if (m2->frame == frame)
			return m2->name;
	}

	return NULL;
}

/* return the current marker for this frame,
 * we can have more than 1 marker per frame, this just returns the first :/ */
char *BKE_scene_find_last_marker_name(Scene *scene, int frame)
{
	TimeMarker *marker, *best_marker = NULL;
	int best_frame = -MAXFRAME * 2;
	for (marker = scene->markers.first; marker; marker = marker->next) {
		if (marker->frame == frame) {
			return marker->name;
		}

		if (marker->frame > best_frame && marker->frame < frame) {
			best_marker = marker;
			best_frame = marker->frame;
		}
	}

	return best_marker ? best_marker->name : NULL;
}

void BKE_scene_remove_rigidbody_object(Scene *scene, Object *ob)
{
	/* remove rigid body constraint from world before removing object */
	if (ob->rigidbody_constraint)
		BKE_rigidbody_remove_constraint(scene, ob);
	/* remove rigid body object from world before removing object */
	if (ob->rigidbody_object)
		BKE_rigidbody_remove_object(scene, ob);
}

/* checks for cycle, returns 1 if it's all OK */
bool BKE_scene_validate_setscene(Main *bmain, Scene *sce)
{
	Scene *sce_iter;
	int a, totscene;

	if (sce->set == NULL) return true;
	totscene = BLI_listbase_count(&bmain->scene);
	
	for (a = 0, sce_iter = sce; sce_iter->set; sce_iter = sce_iter->set, a++) {
		/* more iterations than scenes means we have a cycle */
		if (a > totscene) {
			/* the tested scene gets zero'ed, that's typically current scene */
			sce->set = NULL;
			return false;
		}
	}

	return true;
}

/* This function is needed to cope with fractional frames - including two Blender rendering features
 * mblur (motion blur that renders 'subframes' and blurs them together), and fields rendering. 
 */
float BKE_scene_frame_get(const Scene *scene)
{
	return BKE_scene_frame_get_from_ctime(scene, scene->r.cfra);
}

/* This function is used to obtain arbitrary fractional frames */
float BKE_scene_frame_get_from_ctime(const Scene *scene, const float frame)
{
	float ctime = frame;
	ctime += scene->r.subframe;
	ctime *= scene->r.framelen;
	
	return ctime;
}

/**
 * Sets the frame int/float components.
 */
void BKE_scene_frame_set(struct Scene *scene, double cfra)
{
	double intpart;
	scene->r.subframe = modf(cfra, &intpart);
	scene->r.cfra = (int)intpart;
}

/* That's like really a bummer, because currently animation data for armatures
 * might want to use pose, and pose might be missing on the object.
 * This happens when changing visible layers, which leads to situations when
 * pose is missing or marked for recalc, animation will change it and then
 * object update will restore the pose.
 *
 * This could be solved by the new dependency graph, but for until then we'll
 * do an extra pass on the objects to ensure it's all fine.
 */
#define POSE_ANIMATION_WORKAROUND

#ifdef POSE_ANIMATION_WORKAROUND
static void scene_armature_depsgraph_workaround(Main *bmain)
{
	Object *ob;
	if (BLI_listbase_is_empty(&bmain->armature) || !DEG_id_type_tagged(bmain, ID_OB)) {
		return;
	}
	for (ob = bmain->object.first; ob; ob = ob->id.next) {
		if (ob->type == OB_ARMATURE && ob->adt && ob->adt->recalc & ADT_RECALC_ANIM) {
			if (ob->pose == NULL || (ob->pose->flag & POSE_RECALC)) {
				BKE_pose_rebuild(ob, ob->data);
			}
		}
	}
}
#endif

static bool check_rendered_viewport_visible(Main *bmain)
{
	wmWindowManager *wm = bmain->wm.first;
	wmWindow *window;
	for (window = wm->windows.first; window != NULL; window = window->next) {
		const bScreen *screen = BKE_workspace_active_screen_get(window->workspace_hook);
		WorkSpace *workspace = BKE_workspace_active_get(window->workspace_hook);
		Scene *scene = window->scene;
		ViewRender *view_render = BKE_viewrender_get(scene, workspace);
		ScrArea *area;
		RenderEngineType *type = RE_engines_find(view_render->engine_id);
		if ((type->draw_engine != NULL) || (type->render_to_view == NULL)) {
			continue;
		}
		const bool use_legacy = (type->flag & RE_USE_LEGACY_PIPELINE) != 0;
		for (area = screen->areabase.first; area != NULL; area = area->next) {
			View3D *v3d = area->spacedata.first;
			if (area->spacetype != SPACE_VIEW3D) {
				continue;
			}
			if (v3d->drawtype == OB_RENDER || !use_legacy) {
				return true;
			}
		}
	}
	return false;
}

static void prepare_mesh_for_viewport_render(Main *bmain, const EvaluationContext *eval_ctx)
{
	/* This is needed to prepare mesh to be used by the render
	 * engine from the viewport rendering. We do loading here
	 * so all the objects which shares the same mesh datablock
	 * are nicely tagged for update and updated.
	 *
	 * This makes it so viewport render engine doesn't need to
	 * call loading of the edit data for the mesh objects.
	 */

	Object *obedit = OBEDIT_FROM_EVAL_CTX(eval_ctx);
	if (obedit) {
		Mesh *mesh = obedit->data;
		if ((obedit->type == OB_MESH) &&
		    ((obedit->id.recalc & ID_RECALC_ALL) ||
		     (mesh->id.recalc & ID_RECALC_ALL)))
		{
			if (check_rendered_viewport_visible(bmain)) {
				BMesh *bm = mesh->edit_btmesh->bm;
<<<<<<< HEAD
				BM_mesh_bm_to_me(bm, mesh, (&(struct BMeshToMeshParams){0}));
				DEG_id_tag_update(&mesh->id, 0);
=======
				BM_mesh_bm_to_me(
				        bm, mesh,
				        (&(struct BMeshToMeshParams){
				            .calc_object_remap = true,
				        }));
				DAG_id_tag_update(&mesh->id, 0);
>>>>>>> 860939cc
			}
		}
	}
}

/* TODO(sergey): This actually should become view_layer_graph or so.
 * Same applies to update_for_newframe.
 */
void BKE_scene_graph_update_tagged(EvaluationContext *eval_ctx,
                                   Depsgraph *depsgraph,
                                   Main *bmain,
                                   Scene *scene,
                                   ViewLayer *view_layer)
{
	/* TODO(sergey): Temporary solution for until pipeline.c is ported. */
	if (view_layer == NULL) {
		view_layer = DEG_get_evaluated_view_layer(depsgraph);
		BLI_assert(view_layer != NULL);
	}
	/* TODO(sergey): Some functions here are changing global state,
	 * for example, clearing update tags from bmain.
	 */
	/* (Re-)build dependency graph if needed. */
	DEG_graph_relations_update(depsgraph, bmain, scene, view_layer);
	/* Uncomment this to check if graph was properly tagged for update. */
	// DEG_debug_graph_relations_validate(depsgraph, bmain, scene);
	/* Flush editing data if needed. */
	prepare_mesh_for_viewport_render(bmain, eval_ctx);
	/* Flush recalc flags to dependencies. */
	DEG_graph_flush_update(bmain, depsgraph);
	/* Update all objects: drivers, matrices, displists, etc. flags set
	 * by depgraph or manual, no layer check here, gets correct flushed.
	 */
	DEG_evaluate_on_refresh(eval_ctx, depsgraph);
	/* Update sound system animation (TODO, move to depsgraph). */
	BKE_sound_update_scene(bmain, scene);
	/* Inform editors about possible changes. */
	DEG_ids_check_recalc(bmain, depsgraph, scene, view_layer, false);
	/* Clear recalc flags. */
	DEG_ids_clear_recalc(bmain);
}

/* applies changes right away, does all sets too */
void BKE_scene_graph_update_for_newframe(EvaluationContext *eval_ctx,
                                         Depsgraph *depsgraph,
                                         Main *bmain,
                                         Scene *scene,
                                         ViewLayer *view_layer)
{
	/* TODO(sergey): Temporary solution for until pipeline.c is ported. */
	if (view_layer == NULL) {
		view_layer = DEG_get_evaluated_view_layer(depsgraph);
		BLI_assert(view_layer != NULL);
	}
	/* TODO(sergey): Some functions here are changing global state,
	 * for example, clearing update tags from bmain.
	 */
	const float ctime = BKE_scene_frame_get(scene);
	/* Keep this first. */
	BLI_callback_exec(bmain, &scene->id, BLI_CB_EVT_FRAME_CHANGE_PRE);
	/* Update animated image textures for particles, modifiers, gpu, etc,
	 * call this at the start so modifiers with textures don't lag 1 frame.
	 */
	BKE_image_update_frame(bmain, scene->r.cfra);
	BKE_sound_set_cfra(scene->r.cfra);
	DEG_graph_relations_update(depsgraph, bmain, scene, view_layer);
	/* Update animated cache files for modifiers.
	 *
	 * TODO(sergey): Make this a depsgraph node?
	 */
	BKE_cachefile_update_frame(bmain, scene, ctime,
	                           (((double)scene->r.frs_sec) / (double)scene->r.frs_sec_base));
#ifdef POSE_ANIMATION_WORKAROUND
	scene_armature_depsgraph_workaround(bmain);
#endif
	/* Update all objects: drivers, matrices, displists, etc. flags set
	 * by depgraph or manual, no layer check here, gets correct flushed.
	 */
	DEG_evaluate_on_framechange(eval_ctx, bmain, depsgraph, ctime);
	/* Update sound system animation (TODO, move to depsgraph). */
	BKE_sound_update_scene(bmain, scene);
	/* Notify editors and python about recalc. */
	BLI_callback_exec(bmain, &scene->id, BLI_CB_EVT_FRAME_CHANGE_POST);
	/* Inform editors about possible changes. */
	DEG_ids_check_recalc(bmain, depsgraph, scene, view_layer, true);
	/* clear recalc flags */
	DEG_ids_clear_recalc(bmain);
}

/* return default view */
SceneRenderView *BKE_scene_add_render_view(Scene *sce, const char *name)
{
	SceneRenderView *srv;

	if (!name)
		name = DATA_("RenderView");

	srv = MEM_callocN(sizeof(SceneRenderView), "new render view");
	BLI_strncpy(srv->name, name, sizeof(srv->name));
	BLI_uniquename(&sce->r.views, srv, DATA_("RenderView"), '.', offsetof(SceneRenderView, name), sizeof(srv->name));
	BLI_addtail(&sce->r.views, srv);

	return srv;
}

bool BKE_scene_remove_render_view(Scene *scene, SceneRenderView *srv)
{
	const int act = BLI_findindex(&scene->r.views, srv);

	if (act == -1) {
		return false;
	}
	else if (scene->r.views.first == scene->r.views.last) {
		/* ensure 1 view is kept */
		return false;
	}

	BLI_remlink(&scene->r.views, srv);
	MEM_freeN(srv);

	scene->r.actview = 0;

	return true;
}

/* render simplification */

int get_render_subsurf_level(const RenderData *r, int lvl, bool for_render)
{
	if (r->mode & R_SIMPLIFY) {
		if (for_render)
			return min_ii(r->simplify_subsurf_render, lvl);
		else
			return min_ii(r->simplify_subsurf, lvl);
	}
	else {
		return lvl;
	}
}

int get_render_child_particle_number(const RenderData *r, int num, bool for_render)
{
	if (r->mode & R_SIMPLIFY) {
		if (for_render)
			return (int)(r->simplify_particles_render * num);
		else
			return (int)(r->simplify_particles * num);
	}
	else {
		return num;
	}
}

int get_render_shadow_samples(const RenderData *r, int samples)
{
	if ((r->mode & R_SIMPLIFY) && samples > 0)
		return min_ii(r->simplify_shadowsamples, samples);
	else
		return samples;
}

float get_render_aosss_error(const RenderData *r, float error)
{
	if (r->mode & R_SIMPLIFY)
		return ((1.0f - r->simplify_aosss) * 10.0f + 1.0f) * error;
	else
		return error;
}

/**
  * Helper function for the SETLOOPER and SETLOOPER_VIEW_LAYER macros
  *
  * It iterates over the bases of the active layer and then the bases
  * of the active layer of the background (set) scenes recursively.
  */
Base *_setlooper_base_step(Scene **sce_iter, ViewLayer *view_layer, Base *base)
{
	if (base && base->next) {
		/* Common case, step to the next. */
		return base->next;
	}
	else if ((base == NULL) && (view_layer != NULL)) {
		/* First time looping, return the scenes first base. */
		/* For the first loop we should get the layer from workspace when available. */
		if (view_layer->object_bases.first) {
			return (Base *)view_layer->object_bases.first;
		}
		/* No base on this scene layer. */
		goto next_set;
	}
	else {
next_set:
		/* Reached the end, get the next base in the set. */
		while ((*sce_iter = (*sce_iter)->set)) {
			ViewLayer *view_layer_set = BKE_view_layer_from_scene_get((*sce_iter));
			base = (Base *)view_layer_set->object_bases.first;

			if (base) {
				return base;
			}
		}
	}

	return NULL;
}

bool BKE_scene_use_new_shading_nodes(const Scene *scene)
{
	return BKE_viewrender_use_new_shading_nodes(&scene->view_render);
}

bool BKE_scene_use_shading_nodes_custom(Scene *scene)
{
	return BKE_viewrender_use_shading_nodes_custom(&scene->view_render);
}

bool BKE_scene_use_world_space_shading(Scene *scene)
{
	RenderEngineType *type = RE_engines_find(scene->view_render.engine_id);
	return ((scene->r.mode & R_USE_WS_SHADING) ||
	        (type && (type->flag & RE_USE_SHADING_NODES)));
}

bool BKE_scene_use_spherical_stereo(Scene *scene)
{
	return BKE_viewrender_use_spherical_stereo(&scene->view_render);
}

bool BKE_scene_uses_blender_internal(const Scene *scene)
{
	return BKE_viewrender_uses_blender_internal(&scene->view_render);
}

bool BKE_scene_uses_blender_game(const Scene *scene)
{
	return BKE_viewrender_uses_blender_game(&scene->view_render);
}

bool BKE_scene_uses_blender_eevee(const Scene *scene)
{
	return BKE_viewrender_uses_blender_eevee(&scene->view_render);
}

void BKE_scene_base_flag_to_objects(ViewLayer *view_layer)
{
	Base *base = view_layer->object_bases.first;

	while (base) {
		BKE_scene_object_base_flag_sync_from_base(base);
		base = base->next;
	}
}

void BKE_scene_object_base_flag_sync_from_base(Base *base)
{
	Object *ob = base->object;

	/* keep the object only flags untouched */
	int flag = ob->flag & OB_FROMGROUP;

	ob->flag = base->flag;
	ob->flag |= flag;

	if ((base->flag & BASE_SELECTED) != 0) {
		ob->flag |= SELECT;
	}
	else {
		ob->flag &= ~SELECT;
	}
}

void BKE_scene_object_base_flag_sync_from_object(Base *base)
{
	Object *ob = base->object;
	base->flag = ob->flag;

	if ((ob->flag & SELECT) != 0) {
		base->flag |= BASE_SELECTED;
		BLI_assert((base->flag & BASE_SELECTABLED) != 0);
	}
	else {
		base->flag &= ~BASE_SELECTED;
	}
}

void BKE_scene_disable_color_management(Scene *scene)
{
	ColorManagedDisplaySettings *display_settings = &scene->display_settings;
	ColorManagedViewSettings *view_settings = &scene->view_settings;
	const char *view;
	const char *none_display_name;

	none_display_name = IMB_colormanagement_display_get_none_name();

	BLI_strncpy(display_settings->display_device, none_display_name, sizeof(display_settings->display_device));

	view = IMB_colormanagement_view_get_default_name(display_settings->display_device);

	if (view) {
		BLI_strncpy(view_settings->view_transform, view, sizeof(view_settings->view_transform));
	}
}

bool BKE_scene_check_color_management_enabled(const Scene *scene)
{
	return !STREQ(scene->display_settings.display_device, "None");
}

bool BKE_scene_check_rigidbody_active(const Scene *scene)
{
	return scene && scene->rigidbody_world && scene->rigidbody_world->group && !(scene->rigidbody_world->flag & RBW_FLAG_MUTED);
}

int BKE_render_num_threads(const RenderData *rd)
{
	int threads;

	/* override set from command line? */
	threads = BLI_system_num_threads_override_get();

	if (threads > 0)
		return threads;

	/* fixed number of threads specified in scene? */
	if (rd->mode & R_FIXED_THREADS)
		threads = rd->threads;
	else
		threads = BLI_system_thread_count();
	
	return max_ii(threads, 1);
}

int BKE_scene_num_threads(const Scene *scene)
{
	return BKE_render_num_threads(&scene->r);
}

int BKE_render_preview_pixel_size(const RenderData *r)
{
	if (r->preview_pixel_size == 0) {
		return (U.pixelsize > 1.5f) ? 2 : 1;
	}
	return r->preview_pixel_size;
}

/* ***************************************************** */
/* render engine settings */

ViewRender *BKE_viewrender_get(Scene *scene, WorkSpace *workspace)
{
	if (workspace == NULL || BKE_workspace_use_scene_settings_get(workspace)) {
		return &scene->view_render;
	}
	return BKE_workspace_view_render_get(workspace);
}

/**
 * Initialize a static created struct for WorkSpace and Scene to store the viewport
 * related drawing data.
 */
void BKE_viewrender_init(ViewRender *view_render)
{
	BLI_strncpy(view_render->engine_id, RE_engine_id_BLENDER_EEVEE, sizeof(view_render->engine_id));
}

/**
 * Do not free ViewRender itself since it's not even allocated.
 */
void BKE_viewrender_free(ViewRender *UNUSED(view_render))
{
	/* Do nothing. */
}

/**
 * Copy used by libblock copying.
 */
void BKE_viewrender_copy(ViewRender *to, const ViewRender *from)
{
	*to = *from;
}

bool BKE_viewrender_use_new_shading_nodes(const ViewRender *view_render)
{
	RenderEngineType *type = RE_engines_find(view_render->engine_id);
	return (type && type->flag & RE_USE_SHADING_NODES);
}

bool BKE_viewrender_use_shading_nodes_custom(const ViewRender *view_render)
{
	RenderEngineType *type = RE_engines_find(view_render->engine_id);
	return (type && type->flag & RE_USE_SHADING_NODES_CUSTOM);
}

bool BKE_viewrender_use_spherical_stereo(const ViewRender *view_render)
{
	const char *engine_id = view_render->engine_id;
	RenderEngineType *type = RE_engines_find(engine_id);
	return (type && type->flag & RE_USE_SPHERICAL_STEREO);
}

bool BKE_viewrender_uses_blender_internal(const ViewRender *view_render)
{
	const char *engine_id = view_render->engine_id;
	return STREQ(engine_id, RE_engine_id_BLENDER_RENDER);
}

bool BKE_viewrender_uses_blender_game(const ViewRender *view_render)
{
	const char *engine_id = view_render->engine_id;
	return STREQ(engine_id, RE_engine_id_BLENDER_GAME);
}

bool BKE_viewrender_uses_blender_eevee(const ViewRender *view_render)
{
	const char *engine_id = view_render->engine_id;
	return STREQ(engine_id, RE_engine_id_BLENDER_EEVEE);
}

/* ***************************************************** */

/* Apply the needed correction factor to value, based on unit_type (only length-related are affected currently)
 * and unit->scale_length.
 */
double BKE_scene_unit_scale(const UnitSettings *unit, const int unit_type, double value)
{
	if (unit->system == USER_UNIT_NONE) {
		/* Never apply scale_length when not using a unit setting! */
		return value;
	}

	switch (unit_type) {
		case B_UNIT_LENGTH:
			return value * (double)unit->scale_length;
		case B_UNIT_AREA:
			return value * pow(unit->scale_length, 2);
		case B_UNIT_VOLUME:
			return value * pow(unit->scale_length, 3);
		case B_UNIT_MASS:
			return value * pow(unit->scale_length, 3);
		case B_UNIT_CAMERA:  /* *Do not* use scene's unit scale for camera focal lens! See T42026. */
		default:
			return value;
	}
}

/******************** multiview *************************/

int BKE_scene_multiview_num_views_get(const RenderData *rd)
{
	SceneRenderView *srv;
	int totviews = 0;

	if ((rd->scemode & R_MULTIVIEW) == 0)
		return 1;

	if (rd->views_format == SCE_VIEWS_FORMAT_STEREO_3D) {
		srv = BLI_findstring(&rd->views, STEREO_LEFT_NAME, offsetof(SceneRenderView, name));
		if ((srv && srv->viewflag & SCE_VIEW_DISABLE) == 0) {
			totviews++;
		}

		srv = BLI_findstring(&rd->views, STEREO_RIGHT_NAME, offsetof(SceneRenderView, name));
		if ((srv && srv->viewflag & SCE_VIEW_DISABLE) == 0) {
			totviews++;
		}
	}
	else {
		for (srv = rd->views.first; srv; srv = srv->next) {
			if ((srv->viewflag & SCE_VIEW_DISABLE) == 0) {
				totviews++;
			}
		}
	}
	return totviews;
}

bool BKE_scene_multiview_is_stereo3d(const RenderData *rd)
{
	SceneRenderView *srv[2];

	if ((rd->scemode & R_MULTIVIEW) == 0)
		return false;

	srv[0] = (SceneRenderView *)BLI_findstring(&rd->views, STEREO_LEFT_NAME, offsetof(SceneRenderView, name));
	srv[1] = (SceneRenderView *)BLI_findstring(&rd->views, STEREO_RIGHT_NAME, offsetof(SceneRenderView, name));

	return (srv[0] && ((srv[0]->viewflag & SCE_VIEW_DISABLE) == 0) &&
	        srv[1] && ((srv[1]->viewflag & SCE_VIEW_DISABLE) == 0));
}

/* return whether to render this SceneRenderView */
bool BKE_scene_multiview_is_render_view_active(const RenderData *rd, const SceneRenderView *srv)
{
	if (srv == NULL)
		return false;

	if ((rd->scemode & R_MULTIVIEW) == 0)
		return false;

	if ((srv->viewflag & SCE_VIEW_DISABLE))
		return false;

	if (rd->views_format == SCE_VIEWS_FORMAT_MULTIVIEW)
		return true;

	/* SCE_VIEWS_SETUP_BASIC */
	if (STREQ(srv->name, STEREO_LEFT_NAME) ||
	    STREQ(srv->name, STEREO_RIGHT_NAME))
	{
		return true;
	}

	return false;
}

/* return true if viewname is the first or if the name is NULL or not found */
bool BKE_scene_multiview_is_render_view_first(const RenderData *rd, const char *viewname)
{
	SceneRenderView *srv;

	if ((rd->scemode & R_MULTIVIEW) == 0)
		return true;

	if ((!viewname) || (!viewname[0]))
		return true;

	for (srv = rd->views.first; srv; srv = srv->next) {
		if (BKE_scene_multiview_is_render_view_active(rd, srv)) {
			return STREQ(viewname, srv->name);
		}
	}

	return true;
}

/* return true if viewname is the last or if the name is NULL or not found */
bool BKE_scene_multiview_is_render_view_last(const RenderData *rd, const char *viewname)
{
	SceneRenderView *srv;

	if ((rd->scemode & R_MULTIVIEW) == 0)
		return true;

	if ((!viewname) || (!viewname[0]))
		return true;

	for (srv = rd->views.last; srv; srv = srv->prev) {
		if (BKE_scene_multiview_is_render_view_active(rd, srv)) {
			return STREQ(viewname, srv->name);
		}
	}

	return true;
}

SceneRenderView *BKE_scene_multiview_render_view_findindex(const RenderData *rd, const int view_id)
{
	SceneRenderView *srv;
	size_t nr;

	if ((rd->scemode & R_MULTIVIEW) == 0)
		return NULL;

	for (srv = rd->views.first, nr = 0; srv; srv = srv->next) {
		if (BKE_scene_multiview_is_render_view_active(rd, srv)) {
			if (nr++ == view_id)
				return srv;
		}
	}
	return srv;
}

const char *BKE_scene_multiview_render_view_name_get(const RenderData *rd, const int view_id)
{
	SceneRenderView *srv = BKE_scene_multiview_render_view_findindex(rd, view_id);

	if (srv)
		return srv->name;
	else
		return "";
}

int BKE_scene_multiview_view_id_get(const RenderData *rd, const char *viewname)
{
	SceneRenderView *srv;
	size_t nr;

	if ((!rd) || ((rd->scemode & R_MULTIVIEW) == 0))
		return 0;

	if ((!viewname) || (!viewname[0]))
		return 0;

	for (srv = rd->views.first, nr = 0; srv; srv = srv->next) {
		if (BKE_scene_multiview_is_render_view_active(rd, srv)) {
			if (STREQ(viewname, srv->name)) {
				return nr;
			}
			else {
				nr += 1;
			}
		}
	}

	return 0;
}

void BKE_scene_multiview_filepath_get(
        SceneRenderView *srv, const char *filepath,
        char *r_filepath)
{
	BLI_strncpy(r_filepath, filepath, FILE_MAX);
	BLI_path_suffix(r_filepath, FILE_MAX, srv->suffix, "");
}

/**
 * When multiview is not used the filepath is as usual (e.g., ``Image.jpg``).
 * When multiview is on, even if only one view is enabled the view is incorporated
 * into the file name (e.g., ``Image_L.jpg``). That allows for the user to re-render
 * individual views.
 */
void BKE_scene_multiview_view_filepath_get(
        const RenderData *rd, const char *filepath, const char *viewname,
        char *r_filepath)
{
	SceneRenderView *srv;
	char suffix[FILE_MAX];

	srv = BLI_findstring(&rd->views, viewname, offsetof(SceneRenderView, name));
	if (srv)
		BLI_strncpy(suffix, srv->suffix, sizeof(suffix));
	else
		BLI_strncpy(suffix, viewname, sizeof(suffix));

	BLI_strncpy(r_filepath, filepath, FILE_MAX);
	BLI_path_suffix(r_filepath, FILE_MAX, suffix, "");
}

const char *BKE_scene_multiview_view_suffix_get(const RenderData *rd, const char *viewname)
{
	SceneRenderView *srv;

	if ((viewname == NULL) || (viewname[0] == '\0'))
		return viewname;

	srv = BLI_findstring(&rd->views, viewname, offsetof(SceneRenderView, name));
	if (srv)
		return srv->suffix;
	else
		return viewname;
}

const char *BKE_scene_multiview_view_id_suffix_get(const RenderData *rd, const int view_id)
{
	if ((rd->scemode & R_MULTIVIEW) == 0) {
		return "";
	}
	else {
		const char *viewname = BKE_scene_multiview_render_view_name_get(rd, view_id);
		return BKE_scene_multiview_view_suffix_get(rd, viewname);
	}
}

void BKE_scene_multiview_view_prefix_get(Scene *scene, const char *name, char *rprefix, const char **rext)
{
	SceneRenderView *srv;
	size_t index_act;
	const char *suf_act;
	const char delims[] = {'.', '\0'};

	rprefix[0] = '\0';

	/* begin of extension */
	index_act = BLI_str_rpartition(name, delims, rext, &suf_act);
	if (*rext == NULL)
		return;
	BLI_assert(index_act > 0);
	UNUSED_VARS_NDEBUG(index_act);

	for (srv = scene->r.views.first; srv; srv = srv->next) {
		if (BKE_scene_multiview_is_render_view_active(&scene->r, srv)) {
			size_t len = strlen(srv->suffix);
			if (strlen(*rext) >= len && STREQLEN(*rext - len, srv->suffix, len)) {
				BLI_strncpy(rprefix, name, strlen(name) - strlen(*rext) - len + 1);
				break;
			}
		}
	}
}

void BKE_scene_multiview_videos_dimensions_get(
        const RenderData *rd, const size_t width, const size_t height,
        size_t *r_width, size_t *r_height)
{
	if ((rd->scemode & R_MULTIVIEW) &&
	    rd->im_format.views_format == R_IMF_VIEWS_STEREO_3D)
	{
		IMB_stereo3d_write_dimensions(
		        rd->im_format.stereo3d_format.display_mode,
		        (rd->im_format.stereo3d_format.flag & S3D_SQUEEZED_FRAME) != 0,
		        width, height,
		        r_width, r_height);
	}
	else {
		*r_width = width;
		*r_height = height;
	}
}

int BKE_scene_multiview_num_videos_get(const RenderData *rd)
{
	if (BKE_imtype_is_movie(rd->im_format.imtype) == false)
		return 0;

	if ((rd->scemode & R_MULTIVIEW) == 0)
		return 1;

	if (rd->im_format.views_format == R_IMF_VIEWS_STEREO_3D) {
		return 1;
	}
	else {
		/* R_IMF_VIEWS_INDIVIDUAL */
		return BKE_scene_multiview_num_views_get(rd);
	}
}

/* Manipulation of depsgraph storage. */

/* This is a key which identifies depsgraph. */
typedef struct DepsgraphKey {
	ViewLayer *view_layer;
	/* TODO(sergey): Need to include window somehow (same layer might be in a
	 * different states in different windows).
	 */
} DepsgraphKey;

static unsigned int depsgraph_key_hash(const void *key_v)
{
	const DepsgraphKey *key = key_v;
	unsigned int hash = BLI_ghashutil_ptrhash(key->view_layer);
	/* TODO(sergey): Include hash from other fields in the key. */
	return hash;
}

static bool depsgraph_key_compare(const void *key_a_v, const void *key_b_v)
{
	const DepsgraphKey *key_a = key_a_v;
	const DepsgraphKey *key_b = key_b_v;
	/* TODO(sergey): Compare rest of  */
	return !(key_a->view_layer == key_b->view_layer);
}

static void depsgraph_key_free(void *key_v)
{
	DepsgraphKey *key = key_v;
	MEM_freeN(key);
}

static void depsgraph_key_value_free(void *value)
{
	Depsgraph *depsgraph = value;
	DEG_graph_free(depsgraph);
}

void BKE_scene_allocate_depsgraph_hash(Scene *scene)
{
	scene->depsgraph_hash = BLI_ghash_new(depsgraph_key_hash,
	                                      depsgraph_key_compare,
	                                      "Scene Depsgraph Hash");
}

void BKE_scene_ensure_depsgraph_hash(Scene *scene)
{
	if (scene->depsgraph_hash == NULL) {
		BKE_scene_allocate_depsgraph_hash(scene);
	}
}

void BKE_scene_free_depsgraph_hash(Scene *scene)
{
	if (scene->depsgraph_hash == NULL) {
		return;
	}
	BLI_ghash_free(scene->depsgraph_hash,
	               depsgraph_key_free,
	               depsgraph_key_value_free);
}

/* Query depsgraph for a specific contexts. */

Depsgraph *BKE_scene_get_depsgraph(Scene *scene,
                                   ViewLayer *view_layer,
                                   bool allocate)
{
	BLI_assert(scene != NULL);
	BLI_assert(view_layer != NULL);
	/* Make sure hash itself exists. */
	if (allocate) {
		BKE_scene_ensure_depsgraph_hash(scene);
	}
	if (scene->depsgraph_hash == NULL) {
		return NULL;
	}
	/* Either ensure item is in the hash or simply return NULL if it's not,
	 * depending on whether caller wants us to create depsgraph or not.
	 */
	DepsgraphKey key;
	key.view_layer = view_layer;
	Depsgraph *depsgraph;
	if (allocate) {
		DepsgraphKey **key_ptr;
		Depsgraph **depsgraph_ptr;
		if (!BLI_ghash_ensure_p_ex(scene->depsgraph_hash,
		                           &key,
		                           (void ***)&key_ptr,
		                           (void ***)&depsgraph_ptr))
		{
			*key_ptr = MEM_mallocN(sizeof(DepsgraphKey), __func__);
			**key_ptr = key;
			*depsgraph_ptr = DEG_graph_new();
		}
		depsgraph = *depsgraph_ptr;
	}
	else {
		depsgraph = BLI_ghash_lookup(scene->depsgraph_hash, &key);
	}
	return depsgraph;
}<|MERGE_RESOLUTION|>--- conflicted
+++ resolved
@@ -1396,17 +1396,12 @@
 		{
 			if (check_rendered_viewport_visible(bmain)) {
 				BMesh *bm = mesh->edit_btmesh->bm;
-<<<<<<< HEAD
-				BM_mesh_bm_to_me(bm, mesh, (&(struct BMeshToMeshParams){0}));
-				DEG_id_tag_update(&mesh->id, 0);
-=======
 				BM_mesh_bm_to_me(
 				        bm, mesh,
 				        (&(struct BMeshToMeshParams){
 				            .calc_object_remap = true,
 				        }));
-				DAG_id_tag_update(&mesh->id, 0);
->>>>>>> 860939cc
+				DEG_id_tag_update(&mesh->id, 0);
 			}
 		}
 	}

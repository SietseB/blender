--- conflicted
+++ resolved
@@ -165,11 +165,7 @@
 void BKE_scene_copy_data(Main *bmain, Scene *sce_dst, const Scene *sce_src, const int flag)
 {
 	/* We never handle usercount here for own data. */
-<<<<<<< HEAD
-	const int flag_subdata = flag | LIB_ID_COPY_NO_USER_REFCOUNT;
-=======
 	const int flag_subdata = flag | LIB_ID_CREATE_NO_USER_REFCOUNT;
->>>>>>> a8e4aae0
 
 	sce_dst->ed = NULL;
 	sce_dst->theDag = NULL;

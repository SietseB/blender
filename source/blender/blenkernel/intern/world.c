/*
 * ***** BEGIN GPL LICENSE BLOCK *****
 *
 * This program is free software; you can redistribute it and/or
 * modify it under the terms of the GNU General Public License
 * as published by the Free Software Foundation; either version 2
 * of the License, or (at your option) any later version.
 *
 * This program is distributed in the hope that it will be useful,
 * but WITHOUT ANY WARRANTY; without even the implied warranty of
 * MERCHANTABILITY or FITNESS FOR A PARTICULAR PURPOSE.  See the
 * GNU General Public License for more details.
 *
 * You should have received a copy of the GNU General Public License
 * along with this program; if not, write to the Free Software Foundation,
 * Inc., 51 Franklin Street, Fifth Floor, Boston, MA 02110-1301, USA.
 *
 * The Original Code is Copyright (C) 2001-2002 by NaN Holding BV.
 * All rights reserved.
 *
 * The Original Code is: all of this file.
 *
 * Contributor(s): none yet.
 *
 * ***** END GPL LICENSE BLOCK *****
 */

/** \file blender/blenkernel/intern/world.c
 *  \ingroup bke
 */


#include <string.h>
#include <stdlib.h>
#include <math.h>
#include "MEM_guardedalloc.h"

#include "DNA_world_types.h"
#include "DNA_scene_types.h"
#include "DNA_texture_types.h"

#include "BLI_utildefines.h"
#include "BLI_listbase.h"

#include "BKE_animsys.h"
#include "BKE_global.h"
#include "BKE_icons.h"
#include "BKE_library.h"
#include "BKE_main.h"
#include "BKE_node.h"
#include "BKE_world.h"

#include "GPU_material.h"

/** Free (or release) any data used by this world (does not free the world itself). */
void BKE_world_free(World *wrld)
{
	int a;

	BKE_animdata_free((ID *)wrld);

	for (a = 0; a < MAX_MTEX; a++) {
		MEM_SAFE_FREE(wrld->mtex[a]);
	}

	/* is no lib link block, but world extension */
	if (wrld->nodetree) {
		ntreeFreeTree(wrld->nodetree);
		MEM_freeN(wrld->nodetree);
		wrld->nodetree = NULL;
	}

	GPU_material_free(&wrld->gpumaterial);
	
	BKE_icon_id_delete((struct ID *)wrld);
	BKE_previewimg_free(&wrld->preview);
}

void BKE_world_init(World *wrld)
{
	BLI_assert(MEMCMP_NULL_STRUCT_OFS(wrld, id));

<<<<<<< HEAD
=======
void BKE_world_init(World *wrld)
{
	BLI_assert(MEMCMP_STRUCT_OFS_IS_ZERO(wrld, id));

>>>>>>> 505a31bd
	wrld->horr = 0.05f;
	wrld->horg = 0.05f;
	wrld->horb = 0.05f;
	wrld->zenr = 0.01f;
	wrld->zeng = 0.01f;
	wrld->zenb = 0.01f;
	wrld->skytype = 0;

	wrld->exp = 0.0f;
	wrld->exposure = wrld->range = 1.0f;

	wrld->aodist = 10.0f;
	wrld->aosamp = 5;
	wrld->aoenergy = 1.0f;
	wrld->ao_env_energy = 1.0f;
	wrld->ao_indirect_energy = 1.0f;
	wrld->ao_indirect_bounces = 1;
	wrld->aobias = 0.05f;
	wrld->ao_samp_method = WO_AOSAMP_HAMMERSLEY;
	wrld->ao_approx_error = 0.25f;

	wrld->preview = NULL;
	wrld->miststa = 5.0f;
	wrld->mistdist = 25.0f;
}

World *add_world(Main *bmain, const char *name)
{
	World *wrld;

	wrld = BKE_libblock_alloc(bmain, ID_WO, name);
<<<<<<< HEAD
	
=======

>>>>>>> 505a31bd
	BKE_world_init(wrld);

	return wrld;
}

World *BKE_world_copy(World *wrld)
{
	World *wrldn;
	int a;
	
	wrldn = BKE_libblock_copy(&wrld->id);
	
	for (a = 0; a < MAX_MTEX; a++) {
		if (wrld->mtex[a]) {
			wrldn->mtex[a] = MEM_mallocN(sizeof(MTex), "BKE_world_copy");
			memcpy(wrldn->mtex[a], wrld->mtex[a], sizeof(MTex));
			id_us_plus((ID *)wrldn->mtex[a]->tex);
		}
	}

	if (wrld->nodetree) {
		wrldn->nodetree = ntreeCopyTree(wrld->nodetree);
	}
	
	if (wrld->preview)
		wrldn->preview = BKE_previewimg_copy(wrld->preview);

	BLI_listbase_clear(&wrldn->gpumaterial);

	if (wrld->id.lib) {
		BKE_id_lib_local_paths(G.main, wrld->id.lib, &wrldn->id);
	}

	return wrldn;
}

World *localize_world(World *wrld)
{
	World *wrldn;
	int a;
	
	wrldn = BKE_libblock_copy_nolib(&wrld->id, false);
	
	for (a = 0; a < MAX_MTEX; a++) {
		if (wrld->mtex[a]) {
			wrldn->mtex[a] = MEM_mallocN(sizeof(MTex), "localize_world");
			memcpy(wrldn->mtex[a], wrld->mtex[a], sizeof(MTex));
			/* free world decrements */
			id_us_plus((ID *)wrldn->mtex[a]->tex);
		}
	}

	if (wrld->nodetree)
		wrldn->nodetree = ntreeLocalize(wrld->nodetree);
	
	wrldn->preview = NULL;
	
	BLI_listbase_clear(&wrldn->gpumaterial);
	
	return wrldn;
}

void BKE_world_make_local(World *wrld)
{
	Main *bmain = G.main;
	Scene *sce;
	bool is_local = false, is_lib = false;

	/* - only lib users: do nothing
	 * - only local users: set flag
	 * - mixed: make copy
	 */
	
	if (wrld->id.lib == NULL) return;
	if (wrld->id.us == 1) {
		id_clear_lib_data(bmain, &wrld->id);
		return;
	}
	
	for (sce = bmain->scene.first; sce && ELEM(false, is_lib, is_local); sce = sce->id.next) {
		if (sce->world == wrld) {
			if (sce->id.lib) is_lib = true;
			else is_local = true;
		}
	}

	if (is_local && is_lib == false) {
		id_clear_lib_data(bmain, &wrld->id);
	}
	else if (is_local && is_lib) {
		World *wrld_new = BKE_world_copy(wrld);
		wrld_new->id.us = 0;

		/* Remap paths of new ID using old library as base. */
		BKE_id_lib_local_paths(bmain, wrld->id.lib, &wrld_new->id);

		for (sce = bmain->scene.first; sce; sce = sce->id.next) {
			if (sce->world == wrld) {
				if (sce->id.lib == NULL) {
					sce->world = wrld_new;
					wrld_new->id.us++;
					wrld->id.us--;
				}
			}
		}
	}
}<|MERGE_RESOLUTION|>--- conflicted
+++ resolved
@@ -78,15 +78,8 @@
 
 void BKE_world_init(World *wrld)
 {
-	BLI_assert(MEMCMP_NULL_STRUCT_OFS(wrld, id));
-
-<<<<<<< HEAD
-=======
-void BKE_world_init(World *wrld)
-{
 	BLI_assert(MEMCMP_STRUCT_OFS_IS_ZERO(wrld, id));
 
->>>>>>> 505a31bd
 	wrld->horr = 0.05f;
 	wrld->horg = 0.05f;
 	wrld->horb = 0.05f;
@@ -107,7 +100,7 @@
 	wrld->aobias = 0.05f;
 	wrld->ao_samp_method = WO_AOSAMP_HAMMERSLEY;
 	wrld->ao_approx_error = 0.25f;
-
+	
 	wrld->preview = NULL;
 	wrld->miststa = 5.0f;
 	wrld->mistdist = 25.0f;
@@ -118,11 +111,7 @@
 	World *wrld;
 
 	wrld = BKE_libblock_alloc(bmain, ID_WO, name);
-<<<<<<< HEAD
-	
-=======
-
->>>>>>> 505a31bd
+
 	BKE_world_init(wrld);
 
 	return wrld;

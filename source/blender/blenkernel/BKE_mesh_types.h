--- conflicted
+++ resolved
@@ -1,10 +1,34 @@
 /* SPDX-License-Identifier: GPL-2.0-or-later
  * Copyright 2020 Blender Foundation. All rights reserved. */
+
 #pragma once
 
 /** \file
  * \ingroup bke
  */
+
+#ifdef __cplusplus
+
+#  include <mutex>
+
+#  include "BLI_span.hh"
+
+#  include "DNA_customdata_types.h"
+
+#  include "MEM_guardedalloc.h"
+
+struct BVHCache;
+struct EditMeshData;
+struct MLoopTri;
+struct ShrinkwrapBoundaryData;
+struct SubdivCCG;
+struct SubsurfRuntimeData;
+
+#endif
+
+#ifdef __cplusplus
+extern "C" {
+#endif
 
 typedef enum eMeshBatchDirtyMode {
   BKE_MESH_BATCH_DIRTY_ALL = 0,
@@ -13,9 +37,6 @@
   BKE_MESH_BATCH_DIRTY_SHADING,
   BKE_MESH_BATCH_DIRTY_UVEDIT_ALL,
   BKE_MESH_BATCH_DIRTY_UVEDIT_SELECT,
-<<<<<<< HEAD
-} eMeshBatchDirtyMode;
-=======
 } eMeshBatchDirtyMode;
 
 /** #MeshRuntime.wrapper_type */
@@ -138,5 +159,4 @@
 
 }  // namespace blender::bke
 
-#endif
->>>>>>> e5782df4
+#endif
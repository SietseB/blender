--- conflicted
+++ resolved
@@ -31,92 +31,15 @@
 extern "C" {
 #endif
 
-<<<<<<< HEAD
 struct AssetEngineType;
 struct AssetUUID;
 struct BlendThumbnail;
 struct GHash;
 struct ID;
-=======
->>>>>>> 15e6f901
 struct Library;
 struct Main;
 
 void BKE_library_filepath_set(struct Main *bmain, struct Library *lib, const char *filepath);
-<<<<<<< HEAD
-void id_us_ensure_real(struct ID *id);
-void id_us_clear_real(struct ID *id);
-void id_us_plus_no_lib(struct ID *id);
-void id_us_plus(struct ID *id);
-void id_us_min(struct ID *id);
-void id_fake_user_set(struct ID *id);
-void id_fake_user_clear(struct ID *id);
-void BKE_id_clear_newpoin(struct ID *id);
-
-void BKE_id_make_local_generic(struct Main *bmain,
-                               struct ID *id,
-                               const bool id_in_mainlist,
-                               const bool lib_local);
-bool id_make_local(struct Main *bmain, struct ID *id, const bool test, const bool force_local);
-bool id_single_user(struct bContext *C,
-                    struct ID *id,
-                    struct PointerRNA *ptr,
-                    struct PropertyRNA *prop);
-bool BKE_id_copy_is_allowed(const struct ID *id);
-bool BKE_id_copy(struct Main *bmain, const struct ID *id, struct ID **newid);
-bool BKE_id_copy_ex(struct Main *bmain, const struct ID *id, struct ID **r_newid, const int flag);
-void BKE_id_swap(struct Main *bmain, struct ID *id_a, struct ID *id_b);
-void id_sort_by_name(struct ListBase *lb, struct ID *id);
-void BKE_id_expand_local(struct Main *bmain, struct ID *id);
-void BKE_id_copy_ensure_local(struct Main *bmain, const struct ID *old_id, struct ID *new_id);
-
-bool BKE_id_new_name_validate(struct ListBase *lb, struct ID *id, const char *name)
-    ATTR_NONNULL(1, 2);
-void id_clear_lib_data(struct Main *bmain, struct ID *id);
-void id_clear_lib_data_ex(struct Main *bmain, struct ID *id, const bool id_in_mainlist);
-
-/* Affect whole Main database. */
-void BKE_main_id_tag_idcode(struct Main *mainvar,
-                            const short type,
-                            const int tag,
-                            const bool value);
-void BKE_main_id_tag_listbase(struct ListBase *lb, const int tag, const bool value);
-void BKE_main_id_tag_all(struct Main *mainvar, const int tag, const bool value);
-
-void BKE_main_id_flag_listbase(struct ListBase *lb, const int flag, const bool value);
-void BKE_main_id_flag_all(struct Main *bmain, const int flag, const bool value);
-
-void BKE_main_id_clear_newpoins(struct Main *bmain);
-
-void BKE_main_id_refcount_recompute(struct Main *bmain, const bool do_linked_only);
-
-void BKE_main_lib_objects_recalc_all(struct Main *bmain);
-
-/* Only for repairing files via versioning, avoid for general use. */
-void BKE_main_id_repair_duplicate_names_listbase(struct ListBase *lb);
-
-#define MAX_ID_FULL_NAME (64 + 64 + 3 + 1)         /* 64 is MAX_ID_NAME - 2 */
-#define MAX_ID_FULL_NAME_UI (MAX_ID_FULL_NAME + 3) /* Adds 'keycode' two letters at beginning. */
-void BKE_id_full_name_get(char name[MAX_ID_FULL_NAME], const struct ID *id);
-void BKE_id_full_name_ui_prefix_get(char name[MAX_ID_FULL_NAME_UI], const struct ID *id);
-
-char *BKE_id_to_unique_string_key(const struct ID *id);
-
-void BKE_library_free(struct Library *lib);
-
-void BKE_library_make_local(struct Main *bmain,
-                            const struct Library *lib,
-                            struct GHash *old_to_new_ids,
-                            const bool untagged_only,
-                            const bool set_fake);
-
-void BKE_id_tag_set_atomic(struct ID *id, int tag);
-void BKE_id_tag_clear_atomic(struct ID *id, int tag);
-
-bool BKE_id_is_in_global_main(struct ID *id);
-
-void BKE_id_ordered_list(struct ListBase *ordered_lb, const struct ListBase *lb);
-void BKE_id_reorder(const struct ListBase *lb, struct ID *id, struct ID *relative, bool after);
 
 void BKE_library_asset_repository_init(struct Library *lib,
                                        const struct AssetEngineType *aet,
@@ -138,8 +61,6 @@
                                                  const struct AssetEngineType *aet);
 
 #define IS_TAGGED(_id) ((_id) && (((ID *)_id)->tag & LIB_TAG_DOIT))
-=======
->>>>>>> 15e6f901
 
 #ifdef __cplusplus
 }

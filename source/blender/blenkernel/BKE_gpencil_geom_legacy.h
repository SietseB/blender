/* SPDX-FileCopyrightText: 2008 Blender Authors
 *
 * SPDX-License-Identifier: GPL-2.0-or-later */

#pragma once

/** \file
 * \ingroup bke
 */

#include <optional>

#include "BLI_bounds_types.hh"
#include "BLI_math_vector_types.hh"

struct Object;
struct bGPDframe;
struct bGPDspoint;
struct bGPDstroke;
struct bGPdata;

/* Stroke geometry utilities. */

/**
 * Get points of stroke always flat to view not affected
 * by camera view or view position.
 * \param points: Array of grease pencil points (3D)
 * \param totpoints: Total of points
 * \param points2d: Result array of 2D points
 * \param r_direction: Return Concave (-1), Convex (1), or Auto-detect (0)
 */
void BKE_gpencil_stroke_2d_flat(const struct bGPDspoint *points,
                                int totpoints,
                                float (*points2d)[2],
                                int *r_direction);
/**
 * Triangulate stroke to generate data for filling areas.
 * \param gps: Grease pencil stroke
 */
void BKE_gpencil_stroke_fill_triangulate(struct bGPDstroke *gps);
/**
 * Recalc all internal geometry data for the stroke
 * \param gpd: Grease pencil data-block
 * \param gps: Grease pencil stroke
 */
void BKE_gpencil_stroke_geometry_update(struct bGPdata *gpd, struct bGPDstroke *gps);
/**
 * Update Stroke UV data.
 * \param gps: Grease pencil stroke
 */
void BKE_gpencil_stroke_uv_update(struct bGPDstroke *gps);

/**
 * Split the given stroke into several new strokes, partitioning
 * it based on whether the stroke points have a particular flag
 * is set (e.g. #GP_SPOINT_SELECT in most cases, but not always).
 */
struct bGPDstroke *BKE_gpencil_stroke_delete_tagged_points(struct bGPdata *gpd,
                                                           struct bGPDframe *gpf,
                                                           struct bGPDstroke *gps,
                                                           struct bGPDstroke *next_stroke,
                                                           int tag_flags,
                                                           bool select,
                                                           bool flat_cap,
<<<<<<< HEAD
                                                           int limit);

/**
 * Flip stroke.
 */
void BKE_gpencil_stroke_flip(struct bGPDstroke *gps);

/**
 * Calculate grease pencil stroke length.
 * \param gps: Grease pencil stroke.
 * \param use_3d: Set to true to use 3D points.
 * \return Length of the stroke.
 */
float BKE_gpencil_stroke_length(const struct bGPDstroke *gps, bool use_3d);
/** Calculate grease pencil stroke length between points. */
float BKE_gpencil_stroke_segment_length(const struct bGPDstroke *gps,
                                        int start_index,
                                        int end_index,
                                        bool use_3d);

/**
 * Set a random color to stroke using vertex color.
 * \param gps: Stroke
 */
void BKE_gpencil_stroke_set_random_color(struct bGPDstroke *gps);

/**
 * Join two strokes using the shortest distance (reorder stroke if necessary).
 * \param auto_flip: Flip the stroke if the join between two strokes is not end->start points.
 */
void BKE_gpencil_stroke_join(struct bGPDstroke *gps_a,
                             struct bGPDstroke *gps_b,
                             bool leave_gaps,
                             bool fit_thickness,
                             bool smooth,
                             bool auto_flip);

/**
 * Stroke to view space
 * Transforms a stroke to view space.
 * This allows for manipulations in 2D but also easy conversion back to 3D.
 * \note also takes care of parent space transform.
 */
void BKE_gpencil_stroke_to_view_space(struct bGPDstroke *gps,
                                      float viewmat[4][4],
                                      const float diff_mat[4][4]);
/**
 * Stroke from view space
 * Transforms a stroke from view space back to world space.
 * Inverse of #BKE_gpencil_stroke_to_view_space
 * \note also takes care of parent space transform.
 */
void BKE_gpencil_stroke_from_view_space(struct bGPDstroke *gps,
                                        float viewinv[4][4],
                                        const float diff_mat[4][4]);
/**
 * Get average pressure.
 */
float BKE_gpencil_stroke_average_pressure_get(struct bGPDstroke *gps);
/**
 * Get max pressure.
 */
float BKE_gpencil_stroke_max_pressure_get(struct bGPDstroke *gps);
/**
 * Check if the thickness of the stroke is constant.
 */
bool BKE_gpencil_stroke_is_pressure_constant(struct bGPDstroke *gps);
=======
                                                           int limit);
>>>>>>> d7dd2199
<|MERGE_RESOLUTION|>--- conflicted
+++ resolved
@@ -62,74 +62,4 @@
                                                            int tag_flags,
                                                            bool select,
                                                            bool flat_cap,
-<<<<<<< HEAD
-                                                           int limit);
-
-/**
- * Flip stroke.
- */
-void BKE_gpencil_stroke_flip(struct bGPDstroke *gps);
-
-/**
- * Calculate grease pencil stroke length.
- * \param gps: Grease pencil stroke.
- * \param use_3d: Set to true to use 3D points.
- * \return Length of the stroke.
- */
-float BKE_gpencil_stroke_length(const struct bGPDstroke *gps, bool use_3d);
-/** Calculate grease pencil stroke length between points. */
-float BKE_gpencil_stroke_segment_length(const struct bGPDstroke *gps,
-                                        int start_index,
-                                        int end_index,
-                                        bool use_3d);
-
-/**
- * Set a random color to stroke using vertex color.
- * \param gps: Stroke
- */
-void BKE_gpencil_stroke_set_random_color(struct bGPDstroke *gps);
-
-/**
- * Join two strokes using the shortest distance (reorder stroke if necessary).
- * \param auto_flip: Flip the stroke if the join between two strokes is not end->start points.
- */
-void BKE_gpencil_stroke_join(struct bGPDstroke *gps_a,
-                             struct bGPDstroke *gps_b,
-                             bool leave_gaps,
-                             bool fit_thickness,
-                             bool smooth,
-                             bool auto_flip);
-
-/**
- * Stroke to view space
- * Transforms a stroke to view space.
- * This allows for manipulations in 2D but also easy conversion back to 3D.
- * \note also takes care of parent space transform.
- */
-void BKE_gpencil_stroke_to_view_space(struct bGPDstroke *gps,
-                                      float viewmat[4][4],
-                                      const float diff_mat[4][4]);
-/**
- * Stroke from view space
- * Transforms a stroke from view space back to world space.
- * Inverse of #BKE_gpencil_stroke_to_view_space
- * \note also takes care of parent space transform.
- */
-void BKE_gpencil_stroke_from_view_space(struct bGPDstroke *gps,
-                                        float viewinv[4][4],
-                                        const float diff_mat[4][4]);
-/**
- * Get average pressure.
- */
-float BKE_gpencil_stroke_average_pressure_get(struct bGPDstroke *gps);
-/**
- * Get max pressure.
- */
-float BKE_gpencil_stroke_max_pressure_get(struct bGPDstroke *gps);
-/**
- * Check if the thickness of the stroke is constant.
- */
-bool BKE_gpencil_stroke_is_pressure_constant(struct bGPDstroke *gps);
-=======
-                                                           int limit);
->>>>>>> d7dd2199
+                                                           int limit);
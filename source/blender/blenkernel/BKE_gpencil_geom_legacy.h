/* SPDX-FileCopyrightText: 2008 Blender Authors
 *
 * SPDX-License-Identifier: GPL-2.0-or-later */

#pragma once

/** \file
 * \ingroup bke
 */

#include <optional>

#include "BLI_bounds_types.hh"
#include "BLI_math_vector_types.hh"

struct Depsgraph;
struct Main;
struct Object;
struct Scene;
struct bGPDcurve;
struct bGPDlayer;
struct bGPDframe;
struct bGPDspoint;
struct bGPDstroke;
struct bGPdata;

/* Object bound-box. */

/**
 * Get min/max bounds of all strokes in grease pencil data-block.
 * \param gpd: Grease pencil data-block
 * \param r_min: Result minimum coordinates
 * \param r_max: Result maximum coordinates
 * \return True if it was possible to calculate
 */
std::optional<blender::Bounds<blender::float3>> BKE_gpencil_data_minmax(const struct bGPdata *gpd);
/**
 * Get min/max coordinate bounds for single stroke.
 * \param gps: Grease pencil stroke
 * \param use_select: Include only selected points
 * \param r_min: Result minimum coordinates
 * \param r_max: Result maximum coordinates
 * \return True if it was possible to calculate
 */
bool BKE_gpencil_stroke_minmax(const struct bGPDstroke *gps,
                               bool use_select,
                               float r_min[3],
                               float r_max[3]);

/**
 * Compute center of bounding box.
 * \param gpd: Grease pencil data-block
 * \param r_centroid: Location of the center
 */
void BKE_gpencil_centroid_3d(struct bGPdata *gpd, float r_centroid[3]);
/**
 * Compute stroke bounding box.
 * \param gps: Grease pencil Stroke
 */
void BKE_gpencil_stroke_boundingbox_calc(struct bGPDstroke *gps);

/* Stroke geometry utilities. */

/**
 * Calculate stroke normals.
 * \param gps: Grease pencil stroke
 * \param r_normal: Return Normal vector normalized
 */
void BKE_gpencil_stroke_normal(const struct bGPDstroke *gps, float r_normal[3]);
<<<<<<< HEAD
/**
 * Reduce a series of points to a simplified version,
 * but maintains the general shape of the series.
 *
 * Ramer - Douglas - Peucker algorithm
 * by http://en.wikipedia.org/wiki/Ramer-Douglas-Peucker_algorithm
 * \param gpd: Grease pencil data-block
 * \param gps: Grease pencil stroke
 * \param epsilon: Epsilon value to define precision of the algorithm
 */
void BKE_gpencil_stroke_simplify_adaptive(struct bGPdata *gpd,
                                          struct bGPDstroke *gps,
                                          float epsilon);
/**
 * Simplify alternate vertex of stroke except extremes.
 * \param gpd: Grease pencil data-block
 * \param gps: Grease pencil stroke
 */
void BKE_gpencil_stroke_simplify_fixed(struct bGPdata *gpd, struct bGPDstroke *gps);
/**
 * Subdivide a stroke
 * \param gpd: Grease pencil data-block
 * \param gps: Stroke
 * \param level: Level of subdivision
 * \param type: Type of subdivision
 */
void BKE_gpencil_stroke_subdivide(struct bGPdata *gpd,
                                  struct bGPDstroke *gps,
                                  int level,
                                  int type);
=======
>>>>>>> e9298dce

/**
 * Trim stroke to the first intersection or loop.
 * \param gps: Stroke data
 */
bool BKE_gpencil_stroke_trim(struct bGPdata *gpd, struct bGPDstroke *gps);

/**
 * Get points of stroke always flat to view not affected
 * by camera view or view position.
 * \param points: Array of grease pencil points (3D)
 * \param totpoints: Total of points
 * \param points2d: Result array of 2D points
 * \param r_direction: Return Concave (-1), Convex (1), or Auto-detect (0)
 */
void BKE_gpencil_stroke_2d_flat(const struct bGPDspoint *points,
                                int totpoints,
                                float (*points2d)[2],
                                int *r_direction);
/**
 * Get points of stroke always flat to view not affected by camera view or view position
 * using another stroke as reference.
 * \param ref_points: Array of reference points (3D)
 * \param ref_totpoints: Total reference points
 * \param points: Array of points to flat (3D)
 * \param totpoints: Total points
 * \param points2d: Result array of 2D points
 * \param scale: Scale factor
 * \param r_direction: Return Concave (-1), Convex (1), or Auto-detect (0)
 */
void BKE_gpencil_stroke_2d_flat_ref(const struct bGPDspoint *ref_points,
                                    int ref_totpoints,
                                    const struct bGPDspoint *points,
                                    int totpoints,
                                    float (*points2d)[2],
                                    float scale,
                                    int *r_direction);
/**
 * Triangulate stroke to generate data for filling areas.
 * \param gps: Grease pencil stroke
 */
void BKE_gpencil_stroke_fill_triangulate(struct bGPDstroke *gps);
/**
 * Recalc all internal geometry data for the stroke
 * \param gpd: Grease pencil data-block
 * \param gps: Grease pencil stroke
 */
void BKE_gpencil_stroke_geometry_update(struct bGPdata *gpd, struct bGPDstroke *gps);
/**
 * Update Stroke UV data.
 * \param gps: Grease pencil stroke
 */
void BKE_gpencil_stroke_uv_update(struct bGPDstroke *gps);

/**
 * Apply grease pencil Transforms.
 * \param gpd: Grease pencil data-block
 * \param mat: Transformation matrix
 */
void BKE_gpencil_transform(struct bGPdata *gpd, const float mat[4][4]);

typedef struct GPencilPointCoordinates {
  /* This is used when doing "move only origin" in object_data_transform.cc.
   * pressure is needs to be stored here as it is tied to object scale. */
  float co[3];
  float pressure;
} GPencilPointCoordinates;

/**
 * \note Used for "move only origins" in object_data_transform.cc.
 */
int BKE_gpencil_stroke_point_count(const struct bGPdata *gpd);
/**
 * \note Used for "move only origins" in object_data_transform.cc.
 */
void BKE_gpencil_point_coords_get(struct bGPdata *gpd, GPencilPointCoordinates *elem_data);
/**
 * \note Used for "move only origins" in object_data_transform.cc.
 */
void BKE_gpencil_point_coords_apply(struct bGPdata *gpd, const GPencilPointCoordinates *elem_data);
/**
 * \note Used for "move only origins" in object_data_transform.cc.
 */
void BKE_gpencil_point_coords_apply_with_mat4(struct bGPdata *gpd,
                                              const GPencilPointCoordinates *elem_data,
                                              const float mat[4][4]);

/**
 * Apply smooth position to stroke point.
 * \param gps: Stroke to smooth
 * \param i: Point index
 * \param inf: Amount of smoothing to apply
 * \param iterations: Radius of points to consider, equivalent to iterations
 * \param smooth_caps: Apply smooth to stroke extremes
 * \param keep_shape: Smooth out fine details first
 * \param r_gps: Stroke to put the result into
 */
bool BKE_gpencil_stroke_smooth_point(struct bGPDstroke *gps,
                                     int point_index,
                                     float influence,
                                     int iterations,
                                     bool smooth_caps,
                                     bool keep_shape,
                                     struct bGPDstroke *r_gps);
/**
 * Apply smooth strength to stroke point.
 * \param gps: Stroke to smooth
 * \param point_index: Point index
 * \param influence: Amount of smoothing to apply
 * \param iterations: Radius of points to consider, equivalent to iterations
 * \param r_gps: Stroke to put the result into
 */
bool BKE_gpencil_stroke_smooth_strength(struct bGPDstroke *gps,
                                        int point_index,
                                        float influence,
                                        int iterations,
                                        struct bGPDstroke *r_gps);
/**
 * Apply smooth for thickness to stroke point (use pressure).
 * \param gps: Stroke to smooth
 * \param point_index: Point index
 * \param influence: Amount of smoothing to apply
 * \param iterations: Radius of points to consider, equivalent to iterations
 * \param r_gps: Stroke to put the result into
 */
bool BKE_gpencil_stroke_smooth_thickness(struct bGPDstroke *gps,
                                         int point_index,
                                         float influence,
                                         int iterations,
                                         struct bGPDstroke *r_gps);
/**
 * Apply smooth for UV rotation/factor to stroke point.
 * \param gps: Stroke to smooth
 * \param point_index: Point index
 * \param influence: Amount of smoothing to apply
 * \param iterations: Radius of points to consider, equivalent to iterations
 * \param r_gps: Stroke to put the result into
 */
bool BKE_gpencil_stroke_smooth_uv(struct bGPDstroke *gps,
                                  int point_index,
                                  float influence,
                                  int iterations,
                                  struct bGPDstroke *r_gps);
/**
 * Apply smooth operation to the stroke.
 * \param gps: Stroke to smooth
 * \param influence: The interpolation factor for the smooth and the original stroke
 * \param iterations: Radius of points to consider, equivalent to iterations
 * \param smooth_position: Smooth point locations
 * \param smooth_strength: Smooth point strength
 * \param smooth_thickness: Smooth point thickness
 * \param smooth_uv: Smooth uv rotation/factor
 * \param keep_shape: Use different distribution for smooth locations to keep the shape
 * \param weights: per point weights to multiply influence with (optional, can be null)
 */
void BKE_gpencil_stroke_smooth(struct bGPDstroke *gps,
                               const float influence,
                               const int iterations,
                               const bool smooth_position,
                               const bool smooth_strength,
                               const bool smooth_thickness,
                               const bool smooth_uv,
                               const bool keep_shape,
                               const float *weights);
/**
 * Close grease pencil stroke.
 * \param gps: Stroke to close
 */
bool BKE_gpencil_stroke_close(struct bGPDstroke *gps);

/**
 * Split the given stroke into several new strokes, partitioning
 * it based on whether the stroke points have a particular flag
 * is set (e.g. #GP_SPOINT_SELECT in most cases, but not always).
 */
struct bGPDstroke *BKE_gpencil_stroke_delete_tagged_points(struct bGPdata *gpd,
                                                           struct bGPDframe *gpf,
                                                           struct bGPDstroke *gps,
                                                           struct bGPDstroke *next_stroke,
                                                           int tag_flags,
                                                           bool select,
                                                           bool flat_cap,
                                                           int limit);

/**
 * Flip stroke.
 */
void BKE_gpencil_stroke_flip(struct bGPDstroke *gps);

/**
 * Calculate grease pencil stroke length.
 * \param gps: Grease pencil stroke.
 * \param use_3d: Set to true to use 3D points.
 * \return Length of the stroke.
 */
float BKE_gpencil_stroke_length(const struct bGPDstroke *gps, bool use_3d);
/** Calculate grease pencil stroke length between points. */
float BKE_gpencil_stroke_segment_length(const struct bGPDstroke *gps,
                                        int start_index,
                                        int end_index,
                                        bool use_3d);

/**
 * Set a random color to stroke using vertex color.
 * \param gps: Stroke
 */
void BKE_gpencil_stroke_set_random_color(struct bGPDstroke *gps);

/**
 * Join two strokes using the shortest distance (reorder stroke if necessary).
 * \param auto_flip: Flip the stroke if the join between two strokes is not end->start points.
 */
void BKE_gpencil_stroke_join(struct bGPDstroke *gps_a,
                             struct bGPDstroke *gps_b,
                             bool leave_gaps,
                             bool fit_thickness,
                             bool smooth,
                             bool auto_flip);

/**
 * Stroke to view space
 * Transforms a stroke to view space.
 * This allows for manipulations in 2D but also easy conversion back to 3D.
 * \note also takes care of parent space transform.
 */
void BKE_gpencil_stroke_to_view_space(struct bGPDstroke *gps,
                                      float viewmat[4][4],
                                      const float diff_mat[4][4]);
/**
 * Stroke from view space
 * Transforms a stroke from view space back to world space.
 * Inverse of #BKE_gpencil_stroke_to_view_space
 * \note also takes care of parent space transform.
 */
void BKE_gpencil_stroke_from_view_space(struct bGPDstroke *gps,
                                        float viewinv[4][4],
                                        const float diff_mat[4][4]);
/**
 * Get average pressure.
 */
float BKE_gpencil_stroke_average_pressure_get(struct bGPDstroke *gps);
/**
 * Get max pressure.
 */
float BKE_gpencil_stroke_max_pressure_get(struct bGPDstroke *gps);
/**
 * Check if the thickness of the stroke is constant.
 */
bool BKE_gpencil_stroke_is_pressure_constant(struct bGPDstroke *gps);<|MERGE_RESOLUTION|>--- conflicted
+++ resolved
@@ -67,39 +67,6 @@
  * \param r_normal: Return Normal vector normalized
  */
 void BKE_gpencil_stroke_normal(const struct bGPDstroke *gps, float r_normal[3]);
-<<<<<<< HEAD
-/**
- * Reduce a series of points to a simplified version,
- * but maintains the general shape of the series.
- *
- * Ramer - Douglas - Peucker algorithm
- * by http://en.wikipedia.org/wiki/Ramer-Douglas-Peucker_algorithm
- * \param gpd: Grease pencil data-block
- * \param gps: Grease pencil stroke
- * \param epsilon: Epsilon value to define precision of the algorithm
- */
-void BKE_gpencil_stroke_simplify_adaptive(struct bGPdata *gpd,
-                                          struct bGPDstroke *gps,
-                                          float epsilon);
-/**
- * Simplify alternate vertex of stroke except extremes.
- * \param gpd: Grease pencil data-block
- * \param gps: Grease pencil stroke
- */
-void BKE_gpencil_stroke_simplify_fixed(struct bGPdata *gpd, struct bGPDstroke *gps);
-/**
- * Subdivide a stroke
- * \param gpd: Grease pencil data-block
- * \param gps: Stroke
- * \param level: Level of subdivision
- * \param type: Type of subdivision
- */
-void BKE_gpencil_stroke_subdivide(struct bGPdata *gpd,
-                                  struct bGPDstroke *gps,
-                                  int level,
-                                  int type);
-=======
->>>>>>> e9298dce
 
 /**
  * Trim stroke to the first intersection or loop.

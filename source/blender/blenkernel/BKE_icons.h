/*
 * ***** BEGIN GPL LICENSE BLOCK *****
 *
 * This program is free software; you can redistribute it and/or
 * modify it under the terms of the GNU General Public License
 * as published by the Free Software Foundation; either version 2
 * of the License, or (at your option) any later version.
 *
 * This program is distributed in the hope that it will be useful,
 * but WITHOUT ANY WARRANTY; without even the implied warranty of
 * MERCHANTABILITY or FITNESS FOR A PARTICULAR PURPOSE.  See the
 * GNU General Public License for more details.
 *
 * You should have received a copy of the GNU General Public License
 * along with this program; if not, write to the Free Software Foundation,
 * Inc., 51 Franklin Street, Fifth Floor, Boston, MA 02110-1301, USA.
 *
 * The Original Code is Copyright (C) 2006-2007 Blender Foundation.
 * All rights reserved.
 *
 * The Original Code is: all of this file.
 *
 * Contributor(s): none yet.
 *
 * ***** END GPL LICENSE BLOCK *****
 */

#ifndef __BKE_ICONS_H__
#define __BKE_ICONS_H__

/** \file BKE_icons.h
 *  \ingroup bke
 *
 * Resizable Icons for Blender
 */

typedef void (*DrawInfoFreeFP)(void *drawinfo);

struct Icon {
	void *drawinfo;
	void *obj;
	short type;
	DrawInfoFreeFP drawinfo_free;
};

typedef struct Icon Icon;

struct PreviewImage;
struct ID;

enum eIconSizes;

void BKE_icons_init(int first_dyn_id);

/* return icon id for library object or create new icon if not found */
int BKE_icon_id_ensure(struct ID *id);

int BKE_icon_preview_ensure(struct PreviewImage *preview);

/* retrieve icon for id */
struct Icon *BKE_icon_get(int icon_id);

/* set icon for id if not already defined */
/* used for inserting the internal icons */
void BKE_icon_set(int icon_id, struct Icon *icon);

/* remove icon and free data if library object becomes invalid */
void BKE_icon_id_delete(struct ID *id);

void BKE_icon_delete(int icon_id);

/* report changes - icon needs to be recalculated */
void BKE_icon_changed(int icon_id);

/* free all icons */
void BKE_icons_free(void);

/* free the preview image for use in list */
void BKE_previewimg_freefunc(void *link);

/* free the preview image */
void BKE_previewimg_free(struct PreviewImage **prv);

/* clear the preview image or icon, but does not free it */
<<<<<<< HEAD
void BKE_previewimg_clear(struct PreviewImage *prv, enum eIconSizes size);
=======
void BKE_previewimg_clear(struct PreviewImage *prv);

/* clear the preview image or icon at a specific size */
void BKE_previewimg_clear_single(struct PreviewImage *prv, enum eIconSizes size);

/* get the preview from any pointer */
struct PreviewImage **BKE_previewimg_id_get_p(struct ID *id);
>>>>>>> 4fc31881

/* free the preview image belonging to the id */
void BKE_previewimg_id_free(struct ID *id);

/* create a new preview image */
struct PreviewImage *BKE_previewimg_create(void);

/* create a copy of the preview image */
struct PreviewImage *BKE_previewimg_copy(struct PreviewImage *prv);

/* retrieve existing or create new preview image */
struct PreviewImage *BKE_previewimg_id_ensure(struct ID *id);

void BKE_previewimg_ensure(struct PreviewImage *prv, const int size);

struct PreviewImage *BKE_previewimg_cached_get(const char *name);

struct PreviewImage *BKE_previewimg_cached_ensure(const char *name);

struct PreviewImage *BKE_previewimg_cached_thumbnail_read(
        const char *name, const char *path, const int source, bool force_update);

void BKE_previewimg_cached_release(const char *name);

#define ICON_RENDER_DEFAULT_HEIGHT 32

#endif /*  __BKE_ICONS_H__ */<|MERGE_RESOLUTION|>--- conflicted
+++ resolved
@@ -82,9 +82,6 @@
 void BKE_previewimg_free(struct PreviewImage **prv);
 
 /* clear the preview image or icon, but does not free it */
-<<<<<<< HEAD
-void BKE_previewimg_clear(struct PreviewImage *prv, enum eIconSizes size);
-=======
 void BKE_previewimg_clear(struct PreviewImage *prv);
 
 /* clear the preview image or icon at a specific size */
@@ -92,7 +89,6 @@
 
 /* get the preview from any pointer */
 struct PreviewImage **BKE_previewimg_id_get_p(struct ID *id);
->>>>>>> 4fc31881
 
 /* free the preview image belonging to the id */
 void BKE_previewimg_id_free(struct ID *id);

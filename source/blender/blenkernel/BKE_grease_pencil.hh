/* SPDX-FileCopyrightText: 2023 Blender Authors
 *
 * SPDX-License-Identifier: GPL-2.0-or-later */

#pragma once

/** \file
 * \ingroup bke
 * \brief Low-level operations for grease pencil.
 */

#include <atomic>

#include "BLI_color.hh"
#include "BLI_implicit_sharing_ptr.hh"
#include "BLI_map.hh"
#include "BLI_math_matrix_types.hh"
#include "BLI_math_vector_types.hh"
#include "BLI_offset_indices.hh"
#include "BLI_shared_cache.hh"
#include "BLI_virtual_array_fwd.hh"

#include "DNA_grease_pencil_types.h"

struct Brush;
struct Main;
struct Depsgraph;
struct Scene;
struct Object;
struct Material;

namespace blender::bke::bake {
struct BakeMaterialsList;
}

namespace blender::bke {
struct AttributeAccessorFunctions;

namespace greasepencil {

/* Previously, Grease Pencil used a radius convention where 1 `px` = 0.001 units. This `px`
 * was the brush size which would be stored in the stroke thickness and then scaled by the
 * point pressure factor. Finally, the render engine would divide this thickness value by
 * 2000 (we're going from a thickness to a radius, hence the factor of two) to convert back
 * into blender units. With Grease Pencil 3, the radius is no longer stored in `px` space,
 * but in blender units (world space) directly. Also note that there is no longer a stroke
 * "thickness" attribute, the radii are directly stored on the points.
 * For compatibility, legacy thickness values have to be multiplied by this factor. */
constexpr float LEGACY_RADIUS_CONVERSION_FACTOR = 1.0f / 2000.0f;

class DrawingRuntime {
 public:
  /**
   * Triangle offset cache for all the strokes in the drawing.
   */
  mutable SharedCache<Vector<int>> triangle_offsets_cache;
  /**
   * Triangle cache for all the strokes in the drawing.
   */
  mutable SharedCache<Vector<int3>> triangles_cache;

  /**
   * Normal vector cache for every stroke. Computed using Newell's method.
   */
  mutable SharedCache<Vector<float3>> curve_plane_normals_cache;

  /*
   * Matrices that transform from a 3D point in layer-space to a 2D point in texture-space. This is
   * stored per curve.
   */
  mutable SharedCache<Vector<float4x2>> curve_texture_matrices;

  /**
   * Number of users for this drawing. The users are the frames in the Grease Pencil layers.
   * Different frames can refer to the same drawing, so we need to make sure we count these users
   * and remove a drawing if it has zero users.
   */
  mutable std::atomic<int> user_count = 1;

  /**
   * Index of the base drawing when editing a shape key, incremented by one.
   */
  mutable int shape_key_edit_index;

  /**
   * Reference to a base drawing when the user is editing a shape key. This is an onion-skin-style
   * drawing shown in the viewport with all deformations except the edited shape key changes. For
   * visually showing the difference with and without the edited shape key.
   */
  mutable Drawing *shape_key_onion_skin_drawing = nullptr;
  mutable bool is_shape_key_onion_skin_drawing = false;

  /**
   * Ondine: Point data for rendering strokes in 2D space.
   */
  mutable Array<GPStrokePoint> points_2d;
  mutable Array<OndineRenderStroke> render_strokes;
};

class Drawing : public ::GreasePencilDrawing {
 public:
  Drawing();
  Drawing(const Drawing &other);
  Drawing(Drawing &&other);
  Drawing &operator=(const Drawing &other);
  Drawing &operator=(Drawing &&other);
  ~Drawing();

  const bke::CurvesGeometry &strokes() const;
  bke::CurvesGeometry &strokes_for_write();
  /**
   * The triangles for fill geometry. Grouped by each stroke.
   */
  Span<int3> triangles() const;
  /**
   * Normal vectors for a plane that fits the stroke.
   */
  Span<float3> curve_plane_normals() const;

  void tag_texture_matrices_changed();

  void tag_positions_changed();
  /**
   * Tag only the positions of some curves.
   */
  void tag_positions_changed(const IndexMask &changed_curves);

  void tag_topology_changed();
  /**
   * Tag only some curves for a topology change.
   * Do not call this if curves have been added or removed.
   */
  void tag_topology_changed(const IndexMask &changed_curves);

  /**
   * Returns the matrices that transform from a 3D point in layer-space to a 2D point in
   * texture-space. This is stored per curve.
   */
  Span<float4x2> texture_matrices() const;
  /**
   * Sets the matrices the that transform from a 3D point in layer-space to a 2D point in
   * texture-space
   */
  void set_texture_matrices(Span<float4x2> matrices, const IndexMask &selection);

  /**
   * Radii of the points. Values are expected to be in blender units.
   */
  VArray<float> radii() const;
  MutableSpan<float> radii_for_write();

  /**
   * Opacity array for the points.
   * Used by the render engine as an alpha value so they are expected to
   * be between 0 and 1 inclusive.
   */
  VArray<float> opacities() const;
  MutableSpan<float> opacities_for_write();

  /**
   * Vertex colors of the points. Default is black. This is mixed on top of the base material
   * stroke color.
   */
  VArray<ColorGeometry4f> vertex_colors() const;
  MutableSpan<ColorGeometry4f> vertex_colors_for_write();

  /**
   * Fill colors of the curves. Default is black and fully transparent. This is mixed on top of the
   * base material fill color.
   */
  VArray<ColorGeometry4f> fill_colors() const;
  MutableSpan<ColorGeometry4f> fill_colors_for_write();

  /**
   * Fill opacities of the curves. Opacity value used for the fills.
   */
  VArray<float> fill_opacities() const;
  MutableSpan<float> fill_opacities_for_write();

  /**
   * Ondine: Random seed for every stroke, used as stroke ID and for randomization of watercolor
   * noise.
   */
  VArray<int> seeds() const;
  MutableSpan<int> seeds_for_write();
  void ensure_unique_seeds();
  void create_instance_seeds();

  /**
   * Add a user for this drawing. When a drawing has multiple users, both users are allowed to
   * modify this drawings data.
   */
  void add_user() const;
  /**
   * Removes a user from this drawing. Note that this does not handle deleting the drawing if it
   * has not users.
   */
  void remove_user() const;
  /**
   * Returns true for when this drawing has more than one user.
   */
  bool is_instanced() const;
  /**
   * Return true if this drawing has at least one user.
   */
  bool has_users() const;
  /**
   * Return the number of users (keyframes) of this drawing.
   */
  int user_count() const;

 private:
  /**
   * The offset indices for each stroke in the flat triangle cache.
   */
  OffsetIndices<int> triangle_offsets() const;
};
static_assert(sizeof(Drawing) == sizeof(::GreasePencilDrawing));

class DrawingReference : public ::GreasePencilDrawingReference {
 public:
  DrawingReference();
  DrawingReference(const DrawingReference &other);
  ~DrawingReference();
};
static_assert(sizeof(DrawingReference) == sizeof(::GreasePencilDrawingReference));

/**
 * Copies the drawings from one array to another. Assumes that \a dst_drawings is allocated but not
 * initialized, e.g. it will allocate new drawings and store the pointers.
 */
void copy_drawing_array(Span<const GreasePencilDrawingBase *> src_drawings,
                        MutableSpan<GreasePencilDrawingBase *> dst_drawings);

class LayerGroup;
class Layer;

/* Defines the common functions used by #TreeNode, #Layer, and #LayerGroup.
 * NOTE: Because we cannot mix C-style and C++ inheritance (all of these three classes wrap a
 * C-struct that already uses "inheritance"), we define and implement these methods on all these
 * classes individually. This just means that we can call `layer->name()` directly instead of
 * having to write `layer->as_node().name()`. For #Layer and #LayerGroup the calls are just
 * forwarded to #TreeNode. */
#define TREENODE_COMMON_METHODS \
  StringRefNull name() const; \
  void set_name(StringRef new_name); \
  bool is_visible() const; \
  void set_visible(bool visible); \
  bool is_locked() const; \
  void set_locked(bool locked); \
  bool is_editable() const; \
  bool is_selected() const; \
  void set_selected(bool selected); \
  bool use_onion_skinning() const; \
  bool use_masks() const; \
  bool ignore_locked_materials() const; \
  bool is_child_of(const LayerGroup &group) const;

/* Implements the forwarding of the methods defined by #TREENODE_COMMON_METHODS. */
#define TREENODE_COMMON_METHODS_FORWARD_IMPL(class_name) \
  inline StringRefNull class_name::name() const \
  { \
    return this->as_node().name(); \
  } \
  inline void class_name::set_name(const StringRef new_name) \
  { \
    return this->as_node().set_name(new_name); \
  } \
  inline bool class_name::is_visible() const \
  { \
    return this->as_node().is_visible(); \
  } \
  inline void class_name::set_visible(const bool visible) \
  { \
    this->as_node().set_visible(visible); \
  } \
  inline bool class_name::is_locked() const \
  { \
    return this->as_node().is_locked(); \
  } \
  inline void class_name::set_locked(const bool locked) \
  { \
    this->as_node().set_locked(locked); \
  } \
  inline bool class_name::is_editable() const \
  { \
    return this->as_node().is_editable(); \
  } \
  inline bool class_name::is_selected() const \
  { \
    return this->as_node().is_selected(); \
  } \
  inline void class_name::set_selected(const bool selected) \
  { \
    this->as_node().set_selected(selected); \
  } \
  inline bool class_name::use_onion_skinning() const \
  { \
    return this->as_node().use_onion_skinning(); \
  } \
  inline bool class_name::use_masks() const \
  { \
    return this->as_node().use_masks(); \
  } \
  inline bool class_name::ignore_locked_materials() const \
  { \
    return this->as_node().ignore_locked_materials(); \
  } \
  inline bool class_name::is_child_of(const LayerGroup &group) const \
  { \
    return this->as_node().is_child_of(group); \
  }

/**
 * A TreeNode represents one node in the layer tree.
 * It can either be a layer or a group. The node has zero children if it is a layer or zero or
 * more children if it is a group.
 */
class TreeNode : public ::GreasePencilLayerTreeNode {
 public:
  TreeNode();
  explicit TreeNode(GreasePencilLayerTreeNodeType type);
  explicit TreeNode(GreasePencilLayerTreeNodeType type, StringRef name);
  TreeNode(const TreeNode &other);
  ~TreeNode();

 public:
  /* Define the common functions for #TreeNode. */
  TREENODE_COMMON_METHODS;
  /**
   * \returns true if this node is a #LayerGroup.
   */
  bool is_group() const;
  /**
   * \returns true if this node is a #Layer.
   */
  bool is_layer() const;

  /**
   * \returns this node as a #Layer.
   */
  const Layer &as_layer() const;
  Layer &as_layer();

  /**
   * \returns this node as a #LayerGroup.
   */
  const LayerGroup &as_group() const;
  LayerGroup &as_group();

  /**
   * \returns the parent layer group or nullptr for the root group.
   */
  const LayerGroup *parent_group() const;
  LayerGroup *parent_group();

  const TreeNode *parent_node() const;
  TreeNode *parent_node();

  /**
   * \returns the number of non-null parents of the node.
   */
  int64_t depth() const;
};
static_assert(sizeof(TreeNode) == sizeof(::GreasePencilLayerTreeNode));

/**
 * A layer mask stores a reference to a layer that will mask other layers.
 */
class LayerMask : public ::GreasePencilLayerMask {
 public:
  LayerMask();
  explicit LayerMask(StringRef name);
  LayerMask(const LayerMask &other);
  ~LayerMask();
};
static_assert(sizeof(LayerMask) == sizeof(::GreasePencilLayerMask));

/**
 * Structure used to transform frames in a grease pencil layer.
 */
struct LayerTransformData {
  enum FrameTransformationStatus { TRANS_CLEAR, TRANS_INIT, TRANS_RUNNING };

  /* Map of frame keys describing the transformation of the frames. Keys of the map are the source
   * frame indices, and the values of the map are the destination frame indices. */
  Map<int, int> frames_destination;

  /* Copy of the layer frames, stored in two separate maps :
   * - frames_static contains the frames not affected by the transformation,
   * - frames_transformed contains the frames affected by the transformation.
   * This allows to display the transformation while running, without removing any drawing.
   */
  Map<int, GreasePencilFrame> frames_static;
  Map<int, GreasePencilFrame> frames_transformed;

  /* Map containing the duration (in frames) for each frame in the layer that has a fixed duration,
   * i.e. each frame that is not an implicit hold. */
  Map<int, int> frames_duration;

  /* Temporary copy of duplicated frames before we decide on a place to insert them.
   * Used in the move+duplicate operator. */
  Map<int, GreasePencilFrame> duplicated_frames_buffer;

  FrameTransformationStatus status{TRANS_CLEAR};
};

/*
 * The key type for a `GreasePencilFrame` in the frames map.
 *
 * This is either the start or end frame (scene time) of a `GreasePencilFrame`.
 *
 * If the key refers to a end frame, the value in the map for this key is
 * `GreasePencilFrame::end()`.
 * Note that end frame is exclusive with regards to the frame duration. E.g. if a frame starts at
 * 10 and the end frame is at 15, then the duration is 4.
 */
using FramesMapKeyT = int;

class LayerRuntime {
 public:
  /**
   * This Map maps a scene frame number (key) to a GreasePencilFrame. This struct holds an index
   * (drawing_index) to the drawing in the GreasePencil->drawings array. The frame number indicates
   * the first frame the drawing is shown. The end time is implicitly defined by the next greater
   * frame number (key) in the map. If the value mapped to (index) is -1, no drawing is shown at
   * this frame. Frames with such a value are `GreasePencilFrame::end()` in the code.
   *
   *    \example:
   *
   *    {0: 0, 5: 1, 10: -1, 12: 2, 16: -1}
   *
   *    In this example there are three drawings (drawing #0, drawing #1 and drawing #2). The first
   *    drawing starts at frame 0 and ends at frame 5 (exclusive). The second drawing starts at
   *    frame 5 and ends at frame 10. Finally, the third drawing starts at frame 12 and ends at
   *    frame 16.
   *
   *                  | | | | | | | | | | |1|1|1|1|1|1|1|
   *    Scene Frame:  |0|1|2|3|4|5|6|7|8|9|0|1|2|3|4|5|6|...
   *    Drawing:      [#0      ][#1      ]    [#2    ]
   *
   * \note If a drawing references another data-block, all of the drawings in that data-block are
   * mapped sequentially to the frames (frame-by-frame). If another frame starts, the rest of the
   * referenced drawings are discarded. If the frame is longer than the number of referenced
   * drawings, then the last referenced drawing is held for the rest of the duration.
   */
  Map<FramesMapKeyT, GreasePencilFrame> frames_;
  /**
   * Caches a sorted vector of the keys of `frames_`.
   */
  mutable SharedCache<Vector<FramesMapKeyT>> sorted_keys_cache_;
  /**
   * A vector of LayerMask. This layer will be masked by the layers referenced in the masks.
   * A layer can have zero or more layer masks.
   */
  Vector<LayerMask> masks_;

  /* Runtime data used for frame transformations. */
  LayerTransformData trans_data_;

<<<<<<< HEAD
  /**
   * Index of the base layer when editing a shape key, incremented by one.
   */
  mutable int shape_key_edit_index;
=======
  /* Whether this layer's visibility is animated (via the ".hide" RNA property). This is only set
   * when creating a copy of of the owning GreasePencil ID for the depsgraph evaluation. */
  bool is_visibility_animated_;
>>>>>>> 6ff1e227

 public:
  /* Reset all runtime data. */
  void clear();
};

/**
 * A layer maps drawings to scene frames. It can be thought of as one independent channel in the
 * timeline.
 */
class Layer : public ::GreasePencilLayer {
 public:
  using SortedKeysIterator = const int *;

  Layer();
  explicit Layer(StringRef name);
  Layer(const Layer &other);
  ~Layer();

  /* Define the common functions for #TreeNode. */
  TREENODE_COMMON_METHODS;
  /**
   * \returns the layer as a `TreeNode`.
   */
  const TreeNode &as_node() const;
  TreeNode &as_node();

  /**
   * \returns the parent #LayerGroup of this layer.
   */
  const LayerGroup &parent_group() const;
  LayerGroup &parent_group();

  /**
   * \returns the frames mapping.
   */
  const Map<FramesMapKeyT, GreasePencilFrame> &frames() const;
  Map<FramesMapKeyT, GreasePencilFrame> &frames_for_write();

  /**
   * \returns true, if the layer contains no keyframes.
   */
  bool is_empty() const;

  /**
   * Adds a new frame into the layer frames map.
   * Fails if there already exists a frame at \a key that is not an end-frame.
   * End-frame at \a key and subsequent end-frames are removed.
   *
   * If \a duration is 0, the frame is marked as an implicit hold (see `GP_FRAME_IMPLICIT_HOLD`).
   * Otherwise adds an additional end-frame at \a key + \a duration, if necessary, to
   * indicate the end of the added frame.
   *
   * \returns a pointer to the added frame on success, otherwise nullptr.
   */
  GreasePencilFrame *add_frame(FramesMapKeyT key, int duration = 0);
  /**
   * Removes a frame with \a key from the frames map.
   *
   * Fails if the map does not contain a frame with \a key or in the specific case where
   * the previous frame has a fixed duration (is not marked as an implicit hold) and the frame to
   * remove is an end frame.
   *
   * Will remove end frame(s) after the frame to remove.
   * \return true on success.
   */
  bool remove_frame(FramesMapKeyT key);

  /**
   * Returns the sorted keys (start frame numbers) of the frames of this layer.
   * \note This will cache the keys lazily.
   */
  Span<FramesMapKeyT> sorted_keys() const;

  /**
   * \returns the index of the active drawing at frame \a frame_number or -1 if there is no
   * drawing.
   * TODO: This should be a private API! */
  int drawing_index_at(const int frame_number) const;

  /**
   * \returns true if there is a drawing on this layer at \a frame_number.
   */
  bool has_drawing_at(const int frame_number) const;

  /**
   * \returns the start frame number of the active frame at \a frame_number or #std::nullopt if no
   * such frame exists.
   */
  std::optional<int> start_frame_at(int frame_number) const;

  /**
   * \returns the index of the key of the active frame in `sorted_keys` or -1 if no such frame
   * exists.
   */
  int sorted_keys_index_at(int frame_number) const;
  /**
   * \returns an iterator into the `sorted_keys` span to the frame at \a frame_number or nullptr if
   * no such frame exists.
   */
  SortedKeysIterator sorted_keys_iterator_at(int frame_number) const;

  /**
   * \returns a pointer to the active frame at \a frame_number or nullptr if there is no frame.
   */
  const GreasePencilFrame *frame_at(const int frame_number) const;
  GreasePencilFrame *frame_at(const int frame_number);

  /**
   * \returns the frame duration of the keyframe at \a frame_number.
   * If there is no keyframe at \a frame_number \returns -1.
   * If the keyframe is an implicit hold, \returns 0.
   */
  int get_frame_duration_at(const int frame_number) const;

  void tag_frames_map_changed();

  /**
   * Should be called whenever the keys in the frames map have changed. E.g. when new keys were
   * added, removed or updated.
   */
  void tag_frames_map_keys_changed();

  /**
   * Prepare the DNA #GreasePencilLayer data before blend-file writing.
   */
  void prepare_for_dna_write();

  /**
   * Update from DNA #GreasePencilLayer data after blend-file reading.
   */
  void update_from_dna_read();

  float4x4 parent_inverse() const;

  /**
   * The local transform of the layer (in layer space, not object space).
   */
  float4x4 local_transform() const;

  /**
   * Updates the local transform of the layer based on the matrix.
   *
   * \note The matrix is decomposed into location, rotation and scale, so any skew is lost.
   */
  void set_local_transform(const float4x4 &transform);

  /**
   * Returns the transformation from layer space to object space.
   */
  float4x4 to_object_space(const Object &object) const;

  /**
   * Returns the transformation from layer space to world space.
   */
  float4x4 to_world_space(const Object &object) const;

  /**
   * Returns the name of the parent bone. Should only be used in case the parent object is an
   * armature.
   */
  StringRefNull parent_bone_name() const;
  void set_parent_bone_name(StringRef new_name);

  /**
   * Returns the view layer name that this layer should be rendered in or an empty
   * `StringRefNull` if no such name is set.
   */
  StringRefNull view_layer_name() const;
  void set_view_layer_name(StringRef new_name);

 private:
  /**
   * \returns the key of the active frame at \a frame_number or #std::nullopt if no such frame
   * exists.
   */
  std::optional<FramesMapKeyT> frame_key_at(int frame_number) const;

  GreasePencilFrame *add_frame_internal(int frame_number);

  /**
   * Removes end frames starting from \a begin until \a end (excluded) or until a start frame
   * is reached.
   * \param begin, end: Iterators into the `sorted_keys` span.
   * \returns an iterator to the element after the last end-frame that was removed.
   */
  SortedKeysIterator remove_leading_end_frames_in_range(SortedKeysIterator begin,
                                                        SortedKeysIterator end);

  /**
   * Get the parent to world matrix for this layer.
   */
  float4x4 parent_to_world(const Object &parent) const;
};
static_assert(sizeof(Layer) == sizeof(::GreasePencilLayer));

class LayerGroupRuntime {
 public:
  /**
   * CacheMutex for `nodes_cache_` and `layer_cache_`;
   */
  mutable CacheMutex nodes_cache_mutex_;
  /**
   * Caches all the nodes of this group in a single pre-ordered vector.
   */
  mutable Vector<TreeNode *> nodes_cache_;
  /**
   * Caches all the layers in this group in a single pre-ordered vector.
   */
  mutable Vector<Layer *> layer_cache_;
  /**
   * Caches all the layer groups in this group in a single pre-ordered vector.
   */
  mutable Vector<LayerGroup *> layer_group_cache_;

  /* Whether this layer's visibility is animated (via the ".hide" RNA property). This is only set
   * when creating a copy of of the owning GreasePencil ID for the depsgraph evaluation. */
  bool is_visibility_animated_;
};

/**
 * A LayerGroup is a grouping of zero or more Layers.
 */
class LayerGroup : public ::GreasePencilLayerTreeGroup {
  friend struct ::GreasePencil;

 public:
  LayerGroup();
  explicit LayerGroup(StringRef name);
  LayerGroup(const LayerGroup &other);
  ~LayerGroup();

  LayerGroup &operator=(const LayerGroup &other);

 public:
  /* Define the common functions for #TreeNode. */
  TREENODE_COMMON_METHODS;
  /**
   * \returns the group as a `TreeNode`.
   */
  const TreeNode &as_node() const;
  TreeNode &as_node();

  /**
   * Returns true if the group is empty.
   */
  bool is_empty() const;

  /**
   * Returns the number of direct nodes in this group.
   */
  int64_t num_direct_nodes() const;

  /**
   * Returns the total number of nodes in this group.
   */
  int64_t num_nodes_total() const;

  /**
   * Returns a `Span` of pointers to all the `TreeNode`s in this group.
   */
  Span<const TreeNode *> nodes() const;
  Span<TreeNode *> nodes_for_write();

  /**
   * Returns a `Span` of pointers to all the `Layer`s in this group.
   */
  Span<const Layer *> layers() const;
  Span<Layer *> layers_for_write();

  /**
   * Returns a `Span` of pointers to all the `LayerGroups`s in this group.
   */
  Span<const LayerGroup *> groups() const;
  Span<LayerGroup *> groups_for_write();

  /**
   * Returns a pointer to the node with \a name. If no such node was found, returns nullptr.
   */
  const TreeNode *find_node_by_name(StringRef name) const;
  TreeNode *find_node_by_name(StringRef name);

  /**
   * Returns true if the group is expanded in the UI.
   */
  bool is_expanded() const;
  /**
   * Expand/collapse the group in the UI.
   */
  void set_expanded(bool expanded);

  /**
   * Print the nodes. For debugging purposes.
   */
  void print_nodes(StringRef header) const;

  /**
   * Prepare the DNA #GreasePencilLayerTreeGroup data before blend-file writing.
   */
  void prepare_for_dna_write();

  /**
   * Update from DNA #GreasePencilLayerTreeGroup data after blend-file reading.
   */
  void update_from_dna_read();

 protected:
  /**
   * Adds an existing \a node at the end of this group.
   */
  TreeNode &add_node(TreeNode &node);

  /**
   * Adds an existing \a node before \a link of this group.
   */
  void add_node_before(TreeNode &node, TreeNode &link);
  /**
   * Adds an existing \a node after \a link of this group.
   */
  void add_node_after(TreeNode &node, TreeNode &link);

  /**
   * Move child \a node up/down by \a step.
   */
  void move_node_up(TreeNode &node, int step = 1);
  void move_node_down(TreeNode &node, int step = 1);
  /**
   * Move child \a node to the top/bottom.
   */
  void move_node_top(TreeNode &node);
  void move_node_bottom(TreeNode &node);

  /**
   * Unlink the node from the list of nodes in this group.
   * \returns true, if the node was successfully unlinked.
   */
  bool unlink_node(TreeNode &link, bool keep_children = false);

 private:
  void ensure_nodes_cache() const;
  void tag_nodes_cache_dirty() const;
};
static_assert(sizeof(LayerGroup) == sizeof(::GreasePencilLayerTreeGroup));

inline void Drawing::add_user() const
{
  this->runtime->user_count.fetch_add(1, std::memory_order_relaxed);
}
inline void Drawing::remove_user() const
{
  this->runtime->user_count.fetch_sub(1, std::memory_order_relaxed);
}
inline bool Drawing::is_instanced() const
{
  return this->runtime->user_count.load(std::memory_order_relaxed) > 1;
}
inline bool Drawing::has_users() const
{
  return this->runtime->user_count.load(std::memory_order_relaxed) > 0;
}
inline int Drawing::user_count() const
{
  return this->runtime->user_count.load(std::memory_order_relaxed);
}

inline bool TreeNode::is_group() const
{
  return this->type == GP_LAYER_TREE_GROUP;
}
inline bool TreeNode::is_layer() const
{
  return this->type == GP_LAYER_TREE_LEAF;
}
inline bool TreeNode::is_visible() const
{
  return ((this->flag & GP_LAYER_TREE_NODE_HIDE) == 0) &&
         (!this->parent_group() || this->parent_group()->as_node().is_visible());
}
inline void TreeNode::set_visible(const bool visible)
{
  SET_FLAG_FROM_TEST(this->flag, !visible, GP_LAYER_TREE_NODE_HIDE);
}
inline bool TreeNode::is_locked() const
{
  return ((this->flag & GP_LAYER_TREE_NODE_LOCKED) != 0) ||
         (this->parent_group() && this->parent_group()->as_node().is_locked());
}
inline void TreeNode::set_locked(const bool locked)
{
  SET_FLAG_FROM_TEST(this->flag, locked, GP_LAYER_TREE_NODE_LOCKED);
}
inline bool TreeNode::is_editable() const
{
  return this->is_visible() && !this->is_locked();
}
inline bool TreeNode::is_selected() const
{
  return (this->flag & GP_LAYER_TREE_NODE_SELECT) != 0;
}
inline void TreeNode::set_selected(const bool selected)
{
  SET_FLAG_FROM_TEST(this->flag, selected, GP_LAYER_TREE_NODE_SELECT);
}
inline bool TreeNode::use_onion_skinning() const
{
  return ((this->flag & GP_LAYER_TREE_NODE_HIDE_ONION_SKINNING) == 0) &&
         (!this->parent_group() || this->parent_group()->as_node().use_onion_skinning());
}
inline bool TreeNode::use_masks() const
{
  return ((this->flag & GP_LAYER_TREE_NODE_HIDE_MASKS) == 0) &&
         (!this->parent_group() || this->parent_group()->as_node().use_masks());
}
inline bool TreeNode::ignore_locked_materials() const
{
  return (this->flag & GP_LAYER_TREE_NODE_IGNORE_LOCKED_MATERIALS) != 0;
}
inline bool TreeNode::is_child_of(const LayerGroup &group) const
{
  if (const LayerGroup *parent = this->parent_group()) {
    if (parent == &group) {
      return true;
    }
    return parent->is_child_of(group);
  }
  return false;
}
inline StringRefNull TreeNode::name() const
{
  return (this->GreasePencilLayerTreeNode::name != nullptr) ?
             this->GreasePencilLayerTreeNode::name :
             StringRefNull();
}
inline const TreeNode &LayerGroup::as_node() const
{
  return *reinterpret_cast<const TreeNode *>(this);
}
inline TreeNode &LayerGroup::as_node()
{
  return *reinterpret_cast<TreeNode *>(this);
}
inline const TreeNode &Layer::as_node() const
{
  return *reinterpret_cast<const TreeNode *>(this);
}
inline TreeNode &Layer::as_node()
{
  return *reinterpret_cast<TreeNode *>(this);
}

TREENODE_COMMON_METHODS_FORWARD_IMPL(Layer);
inline bool Layer::is_empty() const
{
  return (this->frames().is_empty());
}
inline const LayerGroup &Layer::parent_group() const
{
  return *this->as_node().parent_group();
}
inline LayerGroup &Layer::parent_group()
{
  return *this->as_node().parent_group();
}

TREENODE_COMMON_METHODS_FORWARD_IMPL(LayerGroup);

const AttributeAccessorFunctions &get_attribute_accessor_functions();

}  // namespace greasepencil

class GreasePencilRuntime {
 public:
  /**
   * Allocated and freed by the drawing code. See `DRW_grease_pencil_batch_cache_*` functions.
   */
  void *batch_cache = nullptr;
  /**
   * The frame on which the object was evaluated (only valid for evaluated object).
   */
  int eval_frame = 0;
  /**
   * Set to true while drawing a stroke (e.g. with the draw tool).
   * Used for example to temporarily hide the paint cursor in the viewport.
   */
  bool is_drawing_stroke = false;
  /**
   * Temporarily enable the eraser. Used by the draw tool.
   */
  bool temp_use_eraser = false;
  float temp_eraser_size = 0.0f;
  /* Ondine: z-depth of object. */
  float render_zdepth;

  std::unique_ptr<bake::BakeMaterialsList> bake_materials;

 public:
  GreasePencilRuntime();
  ~GreasePencilRuntime();
};

class GreasePencilDrawingEditHints {
 public:
  const greasepencil::Drawing *drawing_orig;
  ImplicitSharingPtrAndData positions_data;

  /**
   * Matrices which transform point movement vectors from original data to corresponding movements
   * of evaluated data.
   */
  std::optional<Array<float3x3>> deform_mats;

  std::optional<Span<float3>> positions() const;
  std::optional<MutableSpan<float3>> positions_for_write();
};

/**
 * Used to propagate deformation data through modifier evaluation.
 */
class GreasePencilEditHints {
 public:
  /**
   * Original data that the edit hints below are meant to be used for.
   */
  const GreasePencil &grease_pencil_id_orig;

  GreasePencilEditHints(const GreasePencil &grease_pencil_id_orig)
      : grease_pencil_id_orig(grease_pencil_id_orig)
  {
  }

  /**
   * Array of #GreasePencilDrawingEditHints. There is one edit hint for each evaluated drawing.
   * \note The index for each element is the layer index.
   */
  std::optional<Array<GreasePencilDrawingEditHints>> drawing_hints;
};

}  // namespace blender::bke

inline blender::bke::greasepencil::Drawing &GreasePencilDrawing::wrap()
{
  return *reinterpret_cast<blender::bke::greasepencil::Drawing *>(this);
}
inline const blender::bke::greasepencil::Drawing &GreasePencilDrawing::wrap() const
{
  return *reinterpret_cast<const blender::bke::greasepencil::Drawing *>(this);
}

inline blender::bke::greasepencil::DrawingReference &GreasePencilDrawingReference::wrap()
{
  return *reinterpret_cast<blender::bke::greasepencil::DrawingReference *>(this);
}
inline const blender::bke::greasepencil::DrawingReference &GreasePencilDrawingReference::wrap()
    const
{
  return *reinterpret_cast<const blender::bke::greasepencil::DrawingReference *>(this);
}

inline GreasePencilFrame GreasePencilFrame::end()
{
  return GreasePencilFrame{-1, 0, 0};
}

inline bool GreasePencilFrame::is_end() const
{
  return this->drawing_index == -1;
}

inline bool GreasePencilFrame::is_implicit_hold() const
{
  return (this->flag & GP_FRAME_IMPLICIT_HOLD) != 0;
}

inline bool GreasePencilFrame::is_selected() const
{
  return (this->flag & GP_FRAME_SELECTED) != 0;
}

inline blender::bke::greasepencil::TreeNode &GreasePencilLayerTreeNode::wrap()
{
  return *reinterpret_cast<blender::bke::greasepencil::TreeNode *>(this);
}
inline const blender::bke::greasepencil::TreeNode &GreasePencilLayerTreeNode::wrap() const
{
  return *reinterpret_cast<const blender::bke::greasepencil::TreeNode *>(this);
}

inline blender::bke::greasepencil::Layer &GreasePencilLayer::wrap()
{
  return *reinterpret_cast<blender::bke::greasepencil::Layer *>(this);
}
inline const blender::bke::greasepencil::Layer &GreasePencilLayer::wrap() const
{
  return *reinterpret_cast<const blender::bke::greasepencil::Layer *>(this);
}

inline blender::bke::greasepencil::LayerGroup &GreasePencilLayerTreeGroup::wrap()
{
  return *reinterpret_cast<blender::bke::greasepencil::LayerGroup *>(this);
}
inline const blender::bke::greasepencil::LayerGroup &GreasePencilLayerTreeGroup::wrap() const
{
  return *reinterpret_cast<const blender::bke::greasepencil::LayerGroup *>(this);
}

inline const GreasePencilDrawingBase *GreasePencil::drawing(const int64_t index) const
{
  BLI_assert(index >= 0 && index < this->drawings().size());
  return this->drawings()[index];
}
inline GreasePencilDrawingBase *GreasePencil::drawing(const int64_t index)
{
  BLI_assert(index >= 0 && index < this->drawings().size());
  return this->drawings()[index];
}

inline const blender::bke::greasepencil::Layer &GreasePencil::layer(const int64_t index) const
{
  return *this->layers()[index];
}
inline blender::bke::greasepencil::Layer &GreasePencil::layer(const int64_t index)
{
  return *this->layers_for_write()[index];
}

inline const blender::bke::greasepencil::LayerGroup &GreasePencil::root_group() const
{
  return this->root_group_ptr->wrap();
}
inline blender::bke::greasepencil::LayerGroup &GreasePencil::root_group()
{
  return this->root_group_ptr->wrap();
}

inline bool GreasePencil::has_active_layer() const
{
  return (this->active_node != nullptr) && (this->active_node->wrap().is_layer());
}

inline bool GreasePencil::has_active_group() const
{
  return (this->active_node != nullptr) && (this->active_node->wrap().is_group());
}

bool BKE_grease_pencil_drawing_attribute_required(const GreasePencilDrawing *,
                                                  blender::StringRef name);

GreasePencil *BKE_grease_pencil_add(Main *bmain, const char *name);
GreasePencil *BKE_grease_pencil_new_nomain();
GreasePencil *BKE_grease_pencil_copy_for_eval(const GreasePencil *grease_pencil_src);
/** Copy everything except the layer tree and the drawings. */
void BKE_grease_pencil_copy_parameters(const GreasePencil &src, GreasePencil &dst);
void BKE_grease_pencil_copy_layer_parameters(const blender::bke::greasepencil::Layer &src,
                                             blender::bke::greasepencil::Layer &dst);
void BKE_grease_pencil_copy_layer_group_parameters(
    const blender::bke::greasepencil::LayerGroup &src,
    blender::bke::greasepencil::LayerGroup &dst);

/**
 * Move data from a grease pencil outside of the main data-base into a grease pencil in the
 * data-base. Takes ownership of the source grease pencil. */
void BKE_grease_pencil_nomain_to_grease_pencil(GreasePencil *grease_pencil_src,
                                               GreasePencil *grease_pencil_dst);

void BKE_grease_pencil_vgroup_name_update(Object *ob, const char *old_name, const char *new_name);

void BKE_grease_pencil_eval_geometry(Depsgraph *depsgraph, GreasePencil *grease_pencil);
void BKE_object_eval_grease_pencil(Depsgraph *depsgraph, Scene *scene, Object *object);
void BKE_grease_pencil_duplicate_drawing_array(const GreasePencil *grease_pencil_src,
                                               GreasePencil *grease_pencil_dst);

/**
 * \note Used for "move only origins" in object_data_transform.cc.
 */
int BKE_grease_pencil_stroke_point_count(const GreasePencil &grease_pencil);
/**
 * \note Used for "move only origins" in object_data_transform.cc.
 */
void BKE_grease_pencil_point_coords_get(const GreasePencil &grease_pencil,
                                        blender::MutableSpan<blender::float3> all_positions,
                                        blender::MutableSpan<float> all_radii);
/**
 * \note Used for "move only origins" in object_data_transform.cc.
 */
void BKE_grease_pencil_point_coords_apply(GreasePencil &grease_pencil,
                                          blender::Span<blender::float3> all_positions,
                                          blender::Span<float> all_radii);
/**
 * \note Used for "move only origins" in object_data_transform.cc.
 */
void BKE_grease_pencil_point_coords_apply_with_mat4(GreasePencil &grease_pencil,
                                                    blender::Span<blender::float3> all_positions,
                                                    blender::Span<float> all_radii,
                                                    const blender::float4x4 &mat);

int BKE_grease_pencil_object_material_index_get_by_name(Object *ob, const char *name);
Material *BKE_grease_pencil_object_material_new(Main *bmain,
                                                Object *ob,
                                                const char *name,
                                                int *r_index);
Material *BKE_grease_pencil_object_material_from_brush_get(Object *ob, Brush *brush);
Material *BKE_grease_pencil_object_material_ensure_by_name(Main *bmain,
                                                           Object *ob,
                                                           const char *name,
                                                           int *r_index);
Material *BKE_grease_pencil_object_material_ensure_from_brush(Main *bmain,
                                                              Object *ob,
                                                              Brush *brush);
Material *BKE_grease_pencil_object_material_alt_ensure_from_brush(Main *bmain,
                                                                  Object *ob,
                                                                  Brush *brush);
void BKE_grease_pencil_material_remap(GreasePencil *grease_pencil, const uint *remap, int totcol);
void BKE_grease_pencil_material_index_remove(GreasePencil *grease_pencil, int index);
bool BKE_grease_pencil_material_index_used(GreasePencil *grease_pencil, int index);

bool BKE_grease_pencil_references_cyclic_check(const GreasePencil *id_reference,
<<<<<<< HEAD
                                               const GreasePencil *grease_pencil);
bool BKE_grease_pencil_material_index_used(GreasePencil *grease_pencil, int index);

GreasePencilShapeKey *BKE_grease_pencil_shape_key_active_get(GreasePencil *grease_pencil);
void BKE_grease_pencil_shape_key_active_set(GreasePencil *grease_pencil, int index);
=======
                                               const GreasePencil *grease_pencil);
>>>>>>> 6ff1e227
<|MERGE_RESOLUTION|>--- conflicted
+++ resolved
@@ -458,16 +458,14 @@
   /* Runtime data used for frame transformations. */
   LayerTransformData trans_data_;
 
-<<<<<<< HEAD
-  /**
-   * Index of the base layer when editing a shape key, incremented by one.
-   */
-  mutable int shape_key_edit_index;
-=======
   /* Whether this layer's visibility is animated (via the ".hide" RNA property). This is only set
    * when creating a copy of of the owning GreasePencil ID for the depsgraph evaluation. */
   bool is_visibility_animated_;
->>>>>>> 6ff1e227
+
+  /**
+   * Index of the base layer when editing a shape key, incremented by one.
+   */
+  mutable int shape_key_edit_index;
 
  public:
   /* Reset all runtime data. */
@@ -1184,12 +1182,7 @@
 bool BKE_grease_pencil_material_index_used(GreasePencil *grease_pencil, int index);
 
 bool BKE_grease_pencil_references_cyclic_check(const GreasePencil *id_reference,
-<<<<<<< HEAD
                                                const GreasePencil *grease_pencil);
-bool BKE_grease_pencil_material_index_used(GreasePencil *grease_pencil, int index);
 
 GreasePencilShapeKey *BKE_grease_pencil_shape_key_active_get(GreasePencil *grease_pencil);
-void BKE_grease_pencil_shape_key_active_set(GreasePencil *grease_pencil, int index);
-=======
-                                               const GreasePencil *grease_pencil);
->>>>>>> 6ff1e227
+void BKE_grease_pencil_shape_key_active_set(GreasePencil *grease_pencil, int index);
/* SPDX-FileCopyrightText: 2023 Blender Authors
 *
 * SPDX-License-Identifier: GPL-2.0-or-later */

#pragma once

/** \file
 * \ingroup bke
 * \brief Low-level operations for grease pencil.
 */

#include <atomic>

#include "BLI_array_utils.hh"
#include "BLI_color.hh"
#include "BLI_function_ref.hh"
#include "BLI_implicit_sharing_ptr.hh"
#include "BLI_map.hh"
#include "BLI_math_matrix_types.hh"
#include "BLI_math_vector_types.hh"
#include "BLI_shared_cache.hh"
#include "BLI_utility_mixins.hh"
#include "BLI_virtual_array.hh"

#include "DNA_gpencil_legacy_types.h"
#include "DNA_grease_pencil_types.h"

struct Main;
struct Depsgraph;
struct Scene;
struct Object;
struct Material;

namespace blender::bke::bake {
struct BakeMaterialsList;
}

namespace blender::bke {

namespace greasepencil {

/* Previously, Grease Pencil used a radius convention where 1 `px` = 0.001 units. This `px`
 * was the brush size which would be stored in the stroke thickness and then scaled by the
 * point pressure factor. Finally, the render engine would divide this thickness value by
 * 2000 (we're going from a thickness to a radius, hence the factor of two) to convert back
 * into blender units. With Grease Pencil 3, the radius is no longer stored in `px` space,
 * but in blender units (world space) directly. Also note that there is no longer a stroke
 * "thickness" attribute, the radii are directly stored on the points.
 * For compatibility, legacy thickness values have to be multiplied by this factor. */
constexpr float LEGACY_RADIUS_CONVERSION_FACTOR = 1.0f / 2000.0f;

class DrawingRuntime {
 public:
  /**
   * Triangle cache for all the strokes in the drawing.
   */
  mutable SharedCache<Vector<uint3>> triangles_cache;

  /**
   * Normal vector cache for every stroke. Computed using Newell's method.
   */
  mutable SharedCache<Vector<float3>> curve_plane_normals_cache;

  /*
   * Matrices that transform from a 3D point in layer-space to a 2D point in texture-space. This is
   * stored per curve.
   */
  mutable SharedCache<Vector<float4x2>> curve_texture_matrices;

  /**
   * Number of users for this drawing. The users are the frames in the Grease Pencil layers.
   * Different frames can refer to the same drawing, so we need to make sure we count these users
   * and remove a drawing if it has zero users.
   */
  mutable std::atomic<int> user_count = 1;

  /**
   * Ondine: Point data for rendering strokes in 2D space.
   */
  mutable Array<GPStrokePoint> points_2d;
  mutable Array<OndineRenderStroke> render_strokes;
};

class Drawing : public ::GreasePencilDrawing {
 public:
  Drawing();
  Drawing(const Drawing &other);
  Drawing(Drawing &&other);
  Drawing &operator=(const Drawing &other);
  Drawing &operator=(Drawing &&other);
  ~Drawing();

  const bke::CurvesGeometry &strokes() const;
  bke::CurvesGeometry &strokes_for_write();
  /**
   * The triangles for all the fills in the geometry.
   */
  Span<uint3> triangles() const;
  /**
   * Normal vectors for a plane that fits the stroke.
   */
  Span<float3> curve_plane_normals() const;
  void tag_texture_matrices_changed();
  void tag_positions_changed();
  void tag_topology_changed();

  /**
   * Returns the matrices that transform from a 3D point in layer-space to a 2D point in
   * texture-space. This is stored per curve.
   */
  Span<float4x2> texture_matrices() const;
  /**
   * Sets the matrices the that transform from a 3D point in layer-space to a 2D point in
   * texture-space
   */
  void set_texture_matrices(Span<float4x2> matrices, const IndexMask &selection);

  /**
   * Radii of the points. Values are expected to be in blender units.
   */
  VArray<float> radii() const;
  MutableSpan<float> radii_for_write();

  /**
   * Opacity array for the points.
   * Used by the render engine as an alpha value so they are expected to
   * be between 0 and 1 inclusive.
   */
  VArray<float> opacities() const;
  MutableSpan<float> opacities_for_write();

  /**
   * Vertex colors of the points. Default is black. This is mixed on top of the base material
   * stroke color.
   */
  VArray<ColorGeometry4f> vertex_colors() const;
  MutableSpan<ColorGeometry4f> vertex_colors_for_write();

  /**
   * Fill colors of the curves. Default is black and fully transparent. This is mixed on top of the
   * base material fill color.
   */
  VArray<ColorGeometry4f> fill_colors() const;
  MutableSpan<ColorGeometry4f> fill_colors_for_write();

  /**
   * Ondine: Random seed for every stroke, used as stroke ID and for randomization of watercolor
   * noise.
   */
  VArray<int> seeds() const;
  MutableSpan<int> seeds_for_write();
  void ensure_unique_seeds();
  void create_instance_seeds();

  /**
   * Add a user for this drawing. When a drawing has multiple users, both users are allowed to
   * modify this drawings data.
   */
  void add_user() const;
  /**
   * Removes a user from this drawing. Note that this does not handle deleting the drawing if it
   * has not users.
   */
  void remove_user() const;
  /**
   * Returns true for when this drawing has more than one user.
   */
  bool is_instanced() const;
  bool has_users() const;
};
static_assert(sizeof(Drawing) == sizeof(::GreasePencilDrawing));

class DrawingReference : public ::GreasePencilDrawingReference {
 public:
  DrawingReference();
  DrawingReference(const DrawingReference &other);
  ~DrawingReference();
};
static_assert(sizeof(DrawingReference) == sizeof(::GreasePencilDrawingReference));

/**
 * Copies the drawings from one array to another. Assumes that \a dst_drawings is allocated but not
 * initialized, e.g. it will allocate new drawings and store the pointers.
 */
void copy_drawing_array(Span<const GreasePencilDrawingBase *> src_drawings,
                        MutableSpan<GreasePencilDrawingBase *> dst_drawings);

class LayerGroup;
class Layer;

/* Defines the common functions used by #TreeNode, #Layer, and #LayerGroup.
 * NOTE: Because we cannot mix C-style and C++ inheritance (all of these three classes wrap a
 * C-struct that already uses "inheritance"), we define and implement these methods on all these
 * classes individually. This just means that we can call `layer->name()` directly instead of
 * having to write `layer->as_node().name()`. For #Layer and #LayerGroup the calls are just
 * forwarded to #TreeNode. */
#define TREENODE_COMMON_METHODS \
  StringRefNull name() const; \
  void set_name(StringRefNull new_name); \
  bool is_visible() const; \
  void set_visible(bool visible); \
  bool is_locked() const; \
  void set_locked(bool locked); \
  bool is_editable() const; \
  bool is_selected() const; \
  void set_selected(bool selected); \
  bool use_onion_skinning() const; \
  bool use_masks() const; \
  bool use_locked_material() const; \
  bool is_child_of(const LayerGroup &group) const;

/* Implements the forwarding of the methods defined by #TREENODE_COMMON_METHODS. */
#define TREENODE_COMMON_METHODS_FORWARD_IMPL(class_name) \
  inline StringRefNull class_name::name() const \
  { \
    return this->as_node().name(); \
  } \
  inline void class_name::set_name(StringRefNull new_name) \
  { \
    return this->as_node().set_name(new_name); \
  } \
  inline bool class_name::is_visible() const \
  { \
    return this->as_node().is_visible(); \
  } \
  inline void class_name::set_visible(const bool visible) \
  { \
    this->as_node().set_visible(visible); \
  } \
  inline bool class_name::is_locked() const \
  { \
    return this->as_node().is_locked(); \
  } \
  inline void class_name::set_locked(const bool locked) \
  { \
    this->as_node().set_locked(locked); \
  } \
  inline bool class_name::is_editable() const \
  { \
    return this->as_node().is_editable(); \
  } \
  inline bool class_name::is_selected() const \
  { \
    return this->as_node().is_selected(); \
  } \
  inline void class_name::set_selected(const bool selected) \
  { \
    this->as_node().set_selected(selected); \
  } \
  inline bool class_name::use_onion_skinning() const \
  { \
    return this->as_node().use_onion_skinning(); \
  } \
  inline bool class_name::use_masks() const \
  { \
    return this->as_node().use_masks(); \
  } \
  inline bool class_name::use_locked_material() const \
  { \
    return this->as_node().use_locked_material(); \
  } \
  inline bool class_name::is_child_of(const LayerGroup &group) const \
  { \
    return this->as_node().is_child_of(group); \
  }

/**
 * A TreeNode represents one node in the layer tree.
 * It can either be a layer or a group. The node has zero children if it is a layer or zero or
 * more children if it is a group.
 */
class TreeNode : public ::GreasePencilLayerTreeNode {
 public:
  TreeNode();
  explicit TreeNode(GreasePencilLayerTreeNodeType type);
  explicit TreeNode(GreasePencilLayerTreeNodeType type, StringRefNull name);
  TreeNode(const TreeNode &other);
  ~TreeNode();

 public:
  /* Define the common functions for #TreeNode. */
  TREENODE_COMMON_METHODS;
  /**
   * \returns true if this node is a #LayerGroup.
   */
  bool is_group() const;
  /**
   * \returns true if this node is a #Layer.
   */
  bool is_layer() const;

  /**
   * \returns this node as a #Layer.
   */
  const Layer &as_layer() const;
  Layer &as_layer();

  /**
   * \returns this node as a #LayerGroup.
   */
  const LayerGroup &as_group() const;
  LayerGroup &as_group();

  /**
   * \returns the parent layer group or nullptr for the root group.
   */
  const LayerGroup *parent_group() const;
  LayerGroup *parent_group();

  const TreeNode *parent_node() const;
  TreeNode *parent_node();

  /**
   * \returns the number of non-null parents of the node.
   */
  int64_t depth() const;
};
static_assert(sizeof(TreeNode) == sizeof(::GreasePencilLayerTreeNode));

/**
 * A layer mask stores a reference to a layer that will mask other layers.
 */
class LayerMask : public ::GreasePencilLayerMask {
 public:
  LayerMask();
  explicit LayerMask(StringRefNull name);
  LayerMask(const LayerMask &other);
  ~LayerMask();
};
static_assert(sizeof(LayerMask) == sizeof(::GreasePencilLayerMask));

/**
 * Structure used to transform frames in a grease pencil layer.
 */
struct LayerTransformData {
  enum FrameTransformationStatus { TRANS_CLEAR, TRANS_INIT, TRANS_RUNNING };

  /* Map of frame keys describing the transformation of the frames. Keys of the map are the source
   * frame indices, and the values of the map are the destination frame indices. */
  Map<int, int> frames_destination;

  /* Copy of the layer frames, stored in two separate maps :
   * - frames_static contains the frames not affected by the transformation,
   * - frames_transformed contains the frames affected by the transformation.
   * This allows to display the transformation while running, without removing any drawing.
   */
  Map<int, GreasePencilFrame> frames_static;
  Map<int, GreasePencilFrame> frames_transformed;

  /* Map containing the duration (in frames) for each frame in the layer that has a fixed duration,
   * i.e. each frame that is not an implicit hold. */
  Map<int, int> frames_duration;

  /* Temporary copy of duplicated frames before we decide on a place to insert them.
   * Used in the move+duplicate operator. */
  Map<int, GreasePencilFrame> duplicated_frames_buffer;

  FrameTransformationStatus status{TRANS_CLEAR};
};

/*
 * The key type for a `GreasePencilFrame` in the frames map.
 *
 * This is either the start or end frame (scene time) of a `GreasePencilFrame`.
 *
 * If the key refers to a end frame, the value in the map for this key is
 * `GreasePencilFrame::end()`.
 * Note that end frame is exclusive with regards to the frame duration. E.g. if a frame starts at
 * 10 and the end frame is at 15, then the duration is 4.
 */
using FramesMapKeyT = int;

class LayerRuntime {
 public:
  /**
   * This Map maps a scene frame number (key) to a GreasePencilFrame. This struct holds an index
   * (drawing_index) to the drawing in the GreasePencil->drawings array. The frame number indicates
   * the first frame the drawing is shown. The end time is implicitly defined by the next greater
   * frame number (key) in the map. If the value mapped to (index) is -1, no drawing is shown at
   * this frame. Frames with such a value are `GreasePencilFrame::end()` in the code.
   *
   *    \example:
   *
   *    {0: 0, 5: 1, 10: -1, 12: 2, 16: -1}
   *
   *    In this example there are three drawings (drawing #0, drawing #1 and drawing #2). The first
   *    drawing starts at frame 0 and ends at frame 5 (exclusive). The second drawing starts at
   *    frame 5 and ends at frame 10. Finally, the third drawing starts at frame 12 and ends at
   *    frame 16.
   *
   *                  | | | | | | | | | | |1|1|1|1|1|1|1|
   *    Scene Frame:  |0|1|2|3|4|5|6|7|8|9|0|1|2|3|4|5|6|...
   *    Drawing:      [#0      ][#1      ]    [#2    ]
   *
   * \note If a drawing references another data-block, all of the drawings in that data-block are
   * mapped sequentially to the frames (frame-by-frame). If another frame starts, the rest of the
   * referenced drawings are discarded. If the frame is longer than the number of referenced
   * drawings, then the last referenced drawing is held for the rest of the duration.
   */
  Map<FramesMapKeyT, GreasePencilFrame> frames_;
  /**
   * Caches a sorted vector of the keys of `frames_`.
   */
  mutable SharedCache<Vector<FramesMapKeyT>> sorted_keys_cache_;
  /**
   * A vector of LayerMask. This layer will be masked by the layers referenced in the masks.
   * A layer can have zero or more layer masks.
   */
  Vector<LayerMask> masks_;

  /* Runtime data used for frame transformations. */
  LayerTransformData trans_data_;

 public:
  /* Reset all runtime data. */
  void clear();
};

/**
 * A layer maps drawings to scene frames. It can be thought of as one independent channel in the
 * timeline.
 */
class Layer : public ::GreasePencilLayer {
 public:
  using SortedKeysIterator = const int *;

  Layer();
  explicit Layer(StringRefNull name);
  Layer(const Layer &other);
  ~Layer();

  /* Define the common functions for #TreeNode. */
  TREENODE_COMMON_METHODS;
  /**
   * \returns the layer as a `TreeNode`.
   */
  const TreeNode &as_node() const;
  TreeNode &as_node();

  /**
   * \returns the parent #LayerGroup of this layer.
   */
  const LayerGroup &parent_group() const;
  LayerGroup &parent_group();

  /**
   * \returns the frames mapping.
   */
  const Map<FramesMapKeyT, GreasePencilFrame> &frames() const;
  Map<FramesMapKeyT, GreasePencilFrame> &frames_for_write();

  /**
   * \returns true, if the layer contains no keyframes.
   */
  bool is_empty() const;

  /**
   * Adds a new frame into the layer frames map.
   * Fails if there already exists a frame at \a key that is not an end-frame.
   * End-frame at \a key and subsequent end-frames are removed.
   *
   * If \a duration is 0, the frame is marked as an implicit hold (see `GP_FRAME_IMPLICIT_HOLD`).
   * Otherwise adds an additional end-frame at \a key + \a duration, if necessary, to
   * indicate the end of the added frame.
   *
   * \returns a pointer to the added frame on success, otherwise nullptr.
   */
  GreasePencilFrame *add_frame(FramesMapKeyT key, int duration = 0);
  /**
   * Removes a frame with \a key from the frames map.
   *
   * Fails if the map does not contain a frame with \a key or in the specific case where
   * the previous frame has a fixed duration (is not marked as an implicit hold) and the frame to
   * remove is an end frame.
   *
   * Will remove end frame(s) after the frame to remove.
   * \return true on success.
   */
  bool remove_frame(FramesMapKeyT key);

  /**
   * Returns the sorted keys (start frame numbers) of the frames of this layer.
   * \note This will cache the keys lazily.
   */
  Span<FramesMapKeyT> sorted_keys() const;

  /**
   * \returns the index of the active drawing at frame \a frame_number or -1 if there is no
   * drawing.
   * TODO: This should be a private API! */
  int drawing_index_at(const int frame_number) const;

  /**
   * \returns true if there is a drawing on this layer at \a frame_number.
   */
  bool has_drawing_at(const int frame_number) const;

  /**
   * \returns the start frame number of the active frame at \a frame_number or #std::nullopt if no
   * such frame exists.
   */
  std::optional<int> start_frame_at(int frame_number) const;

  /**
   * \returns the index of the key of the active frame in `sorted_keys` or -1 if no such frame
   * exists.
   */
  int sorted_keys_index_at(int frame_number) const;
  /**
   * \returns an iterator into the `sorted_keys` span to the frame at \a frame_number or nullptr if
   * no such frame exists.
   */
  SortedKeysIterator sorted_keys_iterator_at(int frame_number) const;

  /**
   * \returns a pointer to the active frame at \a frame_number or nullptr if there is no frame.
   */
  const GreasePencilFrame *frame_at(const int frame_number) const;
  GreasePencilFrame *frame_at(const int frame_number);

  /**
   * \returns the frame duration of the keyframe at \a frame_number.
   * If there is no keyframe at \a frame_number \returns -1.
   * If the keyframe is an implicit hold, \returns 0.
   */
  int get_frame_duration_at(const int frame_number) const;

  void tag_frames_map_changed();

  /**
   * Should be called whenever the keys in the frames map have changed. E.g. when new keys were
   * added, removed or updated.
   */
  void tag_frames_map_keys_changed();

  /**
   * Prepare the DNA #GreasePencilLayer data before blend-file writing.
   */
  void prepare_for_dna_write();

  /**
   * Update from DNA #GreasePencilLayer data after blend-file reading.
   */
  void update_from_dna_read();

  float4x4 parent_inverse() const;

  /**
   * The local transform of the layer (in layer space, not object space).
   */
  float4x4 local_transform() const;

  /**
   * Updates the local transform of the layer based on the matrix.
   *
   * \note The matrix is decomposed into location, rotation and scale, so any skew is lost.
   */
  void set_local_transform(const float4x4 &transform);

  /**
   * Returns the transformation from layer space to object space.
   */
  float4x4 to_object_space(const Object &object) const;

  /**
   * Returns the transformation from layer space to world space.
   */
  float4x4 to_world_space(const Object &object) const;

  /**
   * Returns the name of the parent bone. Should only be used in case the parent object is an
   * armature.
   */
  StringRefNull parent_bone_name() const;
  void set_parent_bone_name(const char *new_name);

  /**
   * Returns the view layer name that this layer should be rendered in or an empty
   * `StringRefNull` if no such name is set.
   */
  StringRefNull view_layer_name() const;
  void set_view_layer_name(const char *new_name);

 private:
  /**
   * \returns the key of the active frame at \a frame_number or #std::nullopt if no such frame
   * exists.
   */
  std::optional<FramesMapKeyT> frame_key_at(int frame_number) const;

  GreasePencilFrame *add_frame_internal(int frame_number);

  /**
   * Removes end frames starting from \a begin until \a end (excluded) or until a start frame
   * is reached.
   * \param begin, end: Iterators into the `sorted_keys` span.
   * \returns an iterator to the element after the last end-frame that was removed.
   */
  SortedKeysIterator remove_leading_end_frames_in_range(SortedKeysIterator begin,
                                                        SortedKeysIterator end);

  /**
   * Get the parent to world matrix for this layer.
   */
  float4x4 parent_to_world(const Object &parent) const;
};
static_assert(sizeof(Layer) == sizeof(::GreasePencilLayer));

class LayerGroupRuntime {
 public:
  /**
   * CacheMutex for `nodes_cache_` and `layer_cache_`;
   */
  mutable CacheMutex nodes_cache_mutex_;
  /**
   * Caches all the nodes of this group in a single pre-ordered vector.
   */
  mutable Vector<TreeNode *> nodes_cache_;
  /**
   * Caches all the layers in this group in a single pre-ordered vector.
   */
  mutable Vector<Layer *> layer_cache_;
  /**
   * Caches all the layer groups in this group in a single pre-ordered vector.
   */
  mutable Vector<LayerGroup *> layer_group_cache_;
};

/**
 * A LayerGroup is a grouping of zero or more Layers.
 */
class LayerGroup : public ::GreasePencilLayerTreeGroup {
  friend struct ::GreasePencil;

 public:
  LayerGroup();
  explicit LayerGroup(StringRefNull name);
  LayerGroup(const LayerGroup &other);
  ~LayerGroup();

  LayerGroup &operator=(const LayerGroup &other);

 public:
  /* Define the common functions for #TreeNode. */
  TREENODE_COMMON_METHODS;
  /**
   * \returns the group as a `TreeNode`.
   */
  const TreeNode &as_node() const;
  TreeNode &as_node();

  /**
   * Returns true if the group is empty.
   */
  bool is_empty() const;

  /**
   * Returns the number of direct nodes in this group.
   */
  int64_t num_direct_nodes() const;

  /**
   * Returns the total number of nodes in this group.
   */
  int64_t num_nodes_total() const;

  /**
   * Returns a `Span` of pointers to all the `TreeNode`s in this group.
   */
  Span<const TreeNode *> nodes() const;
  Span<TreeNode *> nodes_for_write();

  /**
   * Returns a `Span` of pointers to all the `Layer`s in this group.
   */
  Span<const Layer *> layers() const;
  Span<Layer *> layers_for_write();

  /**
   * Returns a `Span` of pointers to all the `LayerGroups`s in this group.
   */
  Span<const LayerGroup *> groups() const;
  Span<LayerGroup *> groups_for_write();

  /**
   * Returns a pointer to the node with \a name. If no such node was found, returns nullptr.
   */
  const TreeNode *find_node_by_name(StringRefNull name) const;
  TreeNode *find_node_by_name(StringRefNull name);

  /**
   * Print the nodes. For debugging purposes.
   */
  void print_nodes(StringRefNull header) const;

  /**
   * Prepare the DNA #GreasePencilLayerTreeGroup data before blend-file writing.
   */
  void prepare_for_dna_write();

  /**
   * Update from DNA #GreasePencilLayerTreeGroup data after blend-file reading.
   */
  void update_from_dna_read();

 protected:
  /**
   * Adds an existing \a node at the end of this group.
   */
  TreeNode &add_node(TreeNode &node);

  /**
   * Adds an existing \a node before \a link of this group.
   */
  void add_node_before(TreeNode &node, TreeNode &link);
  /**
   * Adds an existing \a node after \a link of this group.
   */
  void add_node_after(TreeNode &node, TreeNode &link);

  /**
   * Move child \a node up/down by \a step.
   */
  void move_node_up(TreeNode &node, int step = 1);
  void move_node_down(TreeNode &node, int step = 1);
  /**
   * Move child \a node to the top/bottom.
   */
  void move_node_top(TreeNode &node);
  void move_node_bottom(TreeNode &node);

  /**
   * Unlink the node from the list of nodes in this group.
   * \returns true, if the node was successfully unlinked.
   */
  bool unlink_node(TreeNode &link, bool keep_children = false);

 private:
  void ensure_nodes_cache() const;
  void tag_nodes_cache_dirty() const;
};
static_assert(sizeof(LayerGroup) == sizeof(::GreasePencilLayerTreeGroup));

inline void Drawing::add_user() const
{
  this->runtime->user_count.fetch_add(1, std::memory_order_relaxed);
}
inline void Drawing::remove_user() const
{
  this->runtime->user_count.fetch_sub(1, std::memory_order_relaxed);
}
inline bool Drawing::is_instanced() const
{
  return this->runtime->user_count.load(std::memory_order_relaxed) > 1;
}
inline bool Drawing::has_users() const
{
  return this->runtime->user_count.load(std::memory_order_relaxed) > 0;
}

inline bool TreeNode::is_group() const
{
  return this->type == GP_LAYER_TREE_GROUP;
}
inline bool TreeNode::is_layer() const
{
  return this->type == GP_LAYER_TREE_LEAF;
}
inline bool TreeNode::is_visible() const
{
  return ((this->flag & GP_LAYER_TREE_NODE_HIDE) == 0) &&
         (!this->parent_group() || this->parent_group()->as_node().is_visible());
}
inline void TreeNode::set_visible(const bool visible)
{
  SET_FLAG_FROM_TEST(this->flag, !visible, GP_LAYER_TREE_NODE_HIDE);
}
inline bool TreeNode::is_locked() const
{
  return ((this->flag & GP_LAYER_TREE_NODE_LOCKED) != 0) ||
         (this->parent_group() && this->parent_group()->as_node().is_locked());
}
inline void TreeNode::set_locked(const bool locked)
{
  SET_FLAG_FROM_TEST(this->flag, locked, GP_LAYER_TREE_NODE_LOCKED);
}
inline bool TreeNode::is_editable() const
{
  return this->is_visible() && !this->is_locked();
}
inline bool TreeNode::is_selected() const
{
  return (this->flag & GP_LAYER_TREE_NODE_SELECT) != 0;
}
inline void TreeNode::set_selected(const bool selected)
{
  SET_FLAG_FROM_TEST(this->flag, selected, GP_LAYER_TREE_NODE_SELECT);
}
inline bool TreeNode::use_onion_skinning() const
{
  return ((this->flag & GP_LAYER_TREE_NODE_HIDE_ONION_SKINNING) == 0) &&
         (!this->parent_group() || this->parent_group()->as_node().use_onion_skinning());
}
inline bool TreeNode::use_masks() const
{
  return ((this->flag & GP_LAYER_TREE_NODE_HIDE_MASKS) == 0) &&
         (!this->parent_group() || this->parent_group()->as_node().use_masks());
}
inline bool TreeNode::use_locked_material() const
{
  return (this->flag & GP_LAYER_TREE_NODE_USE_LOCKED_MATERIAL) != 0;
}
inline bool TreeNode::is_child_of(const LayerGroup &group) const
{
  if (const LayerGroup *parent = this->parent_group()) {
    if (parent == &group) {
      return true;
    }
    return parent->is_child_of(group);
  }
  return false;
}
inline StringRefNull TreeNode::name() const
{
  return (this->GreasePencilLayerTreeNode::name != nullptr) ?
             this->GreasePencilLayerTreeNode::name :
             StringRefNull();
}
inline const TreeNode &LayerGroup::as_node() const
{
  return *reinterpret_cast<const TreeNode *>(this);
}
inline TreeNode &LayerGroup::as_node()
{
  return *reinterpret_cast<TreeNode *>(this);
}
inline bool LayerGroup::is_empty() const
{
  return BLI_listbase_is_empty(&this->children);
}

inline const TreeNode &Layer::as_node() const
{
  return *reinterpret_cast<const TreeNode *>(this);
}
inline TreeNode &Layer::as_node()
{
  return *reinterpret_cast<TreeNode *>(this);
}

TREENODE_COMMON_METHODS_FORWARD_IMPL(Layer);
inline bool Layer::is_empty() const
{
  return (this->frames().is_empty());
}
inline const LayerGroup &Layer::parent_group() const
{
  return *this->as_node().parent_group();
}
inline LayerGroup &Layer::parent_group()
{
  return *this->as_node().parent_group();
}

TREENODE_COMMON_METHODS_FORWARD_IMPL(LayerGroup);

}  // namespace greasepencil

class GreasePencilRuntime {
 public:
  /**
   * Allocated and freed by the drawing code. See `DRW_grease_pencil_batch_cache_*` functions.
   */
  void *batch_cache = nullptr;
  /**
   * The frame on which the object was evaluated (only valid for evaluated object).
   */
  int eval_frame = 0;
  /**
   * Set to true while drawing a stroke (e.g. with the draw tool).
   * Used for example to temporarily hide the paint cursor in the viewport.
   */
  bool is_drawing_stroke = false;
  /**
   * Temporarily enable the eraser. Used by the draw tool.
   */
<<<<<<< HEAD
  bool use_eraser_temp = false;
  /* Ondine: z-depth of object. */
  float render_zdepth;
=======
  bool temp_use_eraser = false;
  float temp_eraser_size = 0.0f;
>>>>>>> 57ff2969

  std::unique_ptr<bake::BakeMaterialsList> bake_materials;

 public:
  GreasePencilRuntime();
  ~GreasePencilRuntime();
};

class GreasePencilDrawingEditHints {
 public:
  const greasepencil::Drawing *drawing_orig;
  ImplicitSharingPtrAndData positions_data;

  std::optional<Span<float3>> positions() const;
  std::optional<MutableSpan<float3>> positions_for_write();
};

/**
 * Used to propagate deformation data through modifier evaluation.
 */
class GreasePencilEditHints {
 public:
  /**
   * Original data that the edit hints below are meant to be used for.
   */
  const GreasePencil &grease_pencil_id_orig;

  GreasePencilEditHints(const GreasePencil &grease_pencil_id_orig)
      : grease_pencil_id_orig(grease_pencil_id_orig)
  {
  }

  /**
   * Array of #GreasePencilDrawingEditHints. There is one edit hint for each evaluated drawing.
   * \note The index for each element is the layer index.
   */
  std::optional<Array<GreasePencilDrawingEditHints>> drawing_hints;
};

}  // namespace blender::bke

inline blender::bke::greasepencil::Drawing &GreasePencilDrawing::wrap()
{
  return *reinterpret_cast<blender::bke::greasepencil::Drawing *>(this);
}
inline const blender::bke::greasepencil::Drawing &GreasePencilDrawing::wrap() const
{
  return *reinterpret_cast<const blender::bke::greasepencil::Drawing *>(this);
}

inline blender::bke::greasepencil::DrawingReference &GreasePencilDrawingReference::wrap()
{
  return *reinterpret_cast<blender::bke::greasepencil::DrawingReference *>(this);
}
inline const blender::bke::greasepencil::DrawingReference &GreasePencilDrawingReference::wrap()
    const
{
  return *reinterpret_cast<const blender::bke::greasepencil::DrawingReference *>(this);
}

inline GreasePencilFrame GreasePencilFrame::end()
{
  return GreasePencilFrame{-1, 0, 0};
}

inline bool GreasePencilFrame::is_end() const
{
  return this->drawing_index == -1;
}

inline bool GreasePencilFrame::is_implicit_hold() const
{
  return (this->flag & GP_FRAME_IMPLICIT_HOLD) != 0;
}

inline bool GreasePencilFrame::is_selected() const
{
  return (this->flag & GP_FRAME_SELECTED) != 0;
}

inline blender::bke::greasepencil::TreeNode &GreasePencilLayerTreeNode::wrap()
{
  return *reinterpret_cast<blender::bke::greasepencil::TreeNode *>(this);
}
inline const blender::bke::greasepencil::TreeNode &GreasePencilLayerTreeNode::wrap() const
{
  return *reinterpret_cast<const blender::bke::greasepencil::TreeNode *>(this);
}

inline blender::bke::greasepencil::Layer &GreasePencilLayer::wrap()
{
  return *reinterpret_cast<blender::bke::greasepencil::Layer *>(this);
}
inline const blender::bke::greasepencil::Layer &GreasePencilLayer::wrap() const
{
  return *reinterpret_cast<const blender::bke::greasepencil::Layer *>(this);
}

inline blender::bke::greasepencil::LayerGroup &GreasePencilLayerTreeGroup::wrap()
{
  return *reinterpret_cast<blender::bke::greasepencil::LayerGroup *>(this);
}
inline const blender::bke::greasepencil::LayerGroup &GreasePencilLayerTreeGroup::wrap() const
{
  return *reinterpret_cast<const blender::bke::greasepencil::LayerGroup *>(this);
}

inline const GreasePencilDrawingBase *GreasePencil::drawing(const int64_t index) const
{
  BLI_assert(index >= 0 && index < this->drawings().size());
  return this->drawings()[index];
}
inline GreasePencilDrawingBase *GreasePencil::drawing(const int64_t index)
{
  BLI_assert(index >= 0 && index < this->drawings().size());
  return this->drawings()[index];
}

inline const blender::bke::greasepencil::Layer *GreasePencil::layer(const int64_t index) const
{
  BLI_assert(index >= 0 && index < this->layers().size());
  return this->layers()[index];
}
inline blender::bke::greasepencil::Layer *GreasePencil::layer(const int64_t index)
{
  BLI_assert(index >= 0 && index < this->layers().size());
  return this->layers_for_write()[index];
}

inline const blender::bke::greasepencil::LayerGroup &GreasePencil::root_group() const
{
  return this->root_group_ptr->wrap();
}
inline blender::bke::greasepencil::LayerGroup &GreasePencil::root_group()
{
  return this->root_group_ptr->wrap();
}

inline bool GreasePencil::has_active_layer() const
{
  return (this->active_node != nullptr) && (this->active_node->wrap().is_layer());
}

inline bool GreasePencil::has_active_group() const
{
  return (this->active_node != nullptr) && (this->active_node->wrap().is_group());
}

void *BKE_grease_pencil_add(Main *bmain, const char *name);
GreasePencil *BKE_grease_pencil_new_nomain();
GreasePencil *BKE_grease_pencil_copy_for_eval(const GreasePencil *grease_pencil_src);
/**
 * Move data from a grease pencil outside of the main data-base into a grease pencil in the
 * data-base. Takes ownership of the source mesh. */
void BKE_grease_pencil_nomain_to_grease_pencil(GreasePencil *grease_pencil_src,
                                               GreasePencil *grease_pencil_dst);

void BKE_grease_pencil_data_update(Depsgraph *depsgraph, Scene *scene, Object *object);
void BKE_grease_pencil_duplicate_drawing_array(const GreasePencil *grease_pencil_src,
                                               GreasePencil *grease_pencil_dst);

int BKE_grease_pencil_object_material_index_get_by_name(Object *ob, const char *name);
Material *BKE_grease_pencil_object_material_new(Main *bmain,
                                                Object *ob,
                                                const char *name,
                                                int *r_index);
Material *BKE_grease_pencil_object_material_from_brush_get(Object *ob, Brush *brush);
Material *BKE_grease_pencil_object_material_ensure_by_name(Main *bmain,
                                                           Object *ob,
                                                           const char *name,
                                                           int *r_index);
Material *BKE_grease_pencil_brush_material_get(Brush *brush);
Material *BKE_grease_pencil_object_material_ensure_from_brush(Main *bmain,
                                                              Object *ob,
                                                              Brush *brush);
Material *BKE_grease_pencil_object_material_ensure_from_active_input_brush(Main *bmain,
                                                                           Object *ob,
                                                                           Brush *brush);
Material *BKE_grease_pencil_object_material_ensure_from_active_input_material(Object *ob);
Material *BKE_grease_pencil_object_material_ensure_active(Object *ob);
void BKE_grease_pencil_material_remap(GreasePencil *grease_pencil, const uint *remap, int totcol);
void BKE_grease_pencil_material_index_remove(GreasePencil *grease_pencil, int index);

bool BKE_grease_pencil_references_cyclic_check(const GreasePencil *id_reference,
                                               const GreasePencil *grease_pencil);
bool BKE_grease_pencil_material_index_used(GreasePencil *grease_pencil, int index);<|MERGE_RESOLUTION|>--- conflicted
+++ resolved
@@ -884,14 +884,10 @@
   /**
    * Temporarily enable the eraser. Used by the draw tool.
    */
-<<<<<<< HEAD
-  bool use_eraser_temp = false;
+  bool temp_use_eraser = false;
+  float temp_eraser_size = 0.0f;
   /* Ondine: z-depth of object. */
   float render_zdepth;
-=======
-  bool temp_use_eraser = false;
-  float temp_eraser_size = 0.0f;
->>>>>>> 57ff2969
 
   std::unique_ptr<bake::BakeMaterialsList> bake_materials;
 

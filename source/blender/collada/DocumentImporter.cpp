--- conflicted
+++ resolved
@@ -763,43 +763,12 @@
 	return true;
 }
 
-<<<<<<< HEAD
-=======
-// create mtex, create texture, set texture image
-MTex *DocumentImporter::create_texture(COLLADAFW::EffectCommon *ef, COLLADAFW::Texture &ctex, Material *ma,
-                                       int i, TexIndexTextureArrayMap &texindex_texarray_map)
-{
-	COLLADAFW::SamplerPointerArray& samp_array = ef->getSamplerPointerArray();
-	COLLADAFW::Sampler *sampler = samp_array[ctex.getSamplerId()];
-
-	const COLLADAFW::UniqueId& ima_uid = sampler->getSourceImage();
-
-	if (uid_image_map.find(ima_uid) == uid_image_map.end()) {
-		fprintf(stderr, "Couldn't find an image by UID.\n");
-		return NULL;
-	}
-
-	ma->mtex[i] = BKE_texture_mtex_add();
-	ma->mtex[i]->texco = TEXCO_UV;
-	ma->mtex[i]->tex = BKE_texture_add(G.main, "Texture");
-	ma->mtex[i]->tex->type = TEX_IMAGE;
-	ma->mtex[i]->tex->ima = uid_image_map[ima_uid];
-
-	texindex_texarray_map[ctex.getTextureMapId()].push_back(ma->mtex[i]);
-
-	return ma->mtex[i];
-}
-
->>>>>>> a25c11fd
 void DocumentImporter::write_profile_COMMON(COLLADAFW::EffectCommon *ef, Material *ma)
 {
 	COLLADAFW::EffectCommon::ShaderType shader = ef->getShaderType();
 
-<<<<<<< HEAD
 	// TODO: add back texture and extended material parameter support
-	
-=======
->>>>>>> a25c11fd
+
 	// blinn
 	if (shader == COLLADAFW::EffectCommon::SHADER_BLINN) {
 #if 0
@@ -832,19 +801,10 @@
 	// index of refraction
 #if 0
 	ma->ang = ef->getIndexOfRefraction().getFloatValue();
-<<<<<<< HEAD
-#endif
-	
+#endif
+
 	COLLADAFW::Color col;
-	
-=======
-
-	int i = 0;
-	COLLADAFW::Color col;
-	MTex *mtex = NULL;
-	TexIndexTextureArrayMap texindex_texarray_map;
-
->>>>>>> a25c11fd
+
 	// DIFFUSE
 	// color
 	if (ef->getDiffuse().isColor()) {
@@ -855,19 +815,9 @@
 	}
 	// texture
 	else if (ef->getDiffuse().isTexture()) {
-<<<<<<< HEAD
-#if 0
-		COLLADAFW::Texture ctex = ef->getDiffuse().getTexture(); 
-#endif
-=======
+#if 0
 		COLLADAFW::Texture ctex = ef->getDiffuse().getTexture();
-		mtex = create_texture(ef, ctex, ma, i, texindex_texarray_map);
-		if (mtex != NULL) {
-			mtex->mapto = MAP_COL;
-			ma->texact = (int)i;
-			i++;
-		}
->>>>>>> a25c11fd
+#endif
 	}
 	// AMBIENT
 	// color
@@ -878,18 +828,9 @@
 	}
 	// texture
 	else if (ef->getAmbient().isTexture()) {
-<<<<<<< HEAD
-#if 0
-		COLLADAFW::Texture ctex = ef->getAmbient().getTexture(); 
-#endif
-=======
+#if 0
 		COLLADAFW::Texture ctex = ef->getAmbient().getTexture();
-		mtex = create_texture(ef, ctex, ma, i, texindex_texarray_map);
-		if (mtex != NULL) {
-			mtex->mapto = MAP_AMB;
-			i++;
-		}
->>>>>>> a25c11fd
+#endif
 	}
 	// SPECULAR
 	// color
@@ -901,18 +842,9 @@
 	}
 	// texture
 	else if (ef->getSpecular().isTexture()) {
-<<<<<<< HEAD
-#if 0
-		COLLADAFW::Texture ctex = ef->getSpecular().getTexture(); 
-#endif
-=======
+#if 0
 		COLLADAFW::Texture ctex = ef->getSpecular().getTexture();
-		mtex = create_texture(ef, ctex, ma, i, texindex_texarray_map);
-		if (mtex != NULL) {
-			mtex->mapto = MAP_SPEC;
-			i++;
-		}
->>>>>>> a25c11fd
+#endif
 	}
 	// REFLECTIVE
 	// color
@@ -923,18 +855,9 @@
 	}
 	// texture
 	else if (ef->getReflective().isTexture()) {
-<<<<<<< HEAD
-#if 0
-		COLLADAFW::Texture ctex = ef->getReflective().getTexture(); 
-#endif
-=======
+#if 0
 		COLLADAFW::Texture ctex = ef->getReflective().getTexture();
-		mtex = create_texture(ef, ctex, ma, i, texindex_texarray_map);
-		if (mtex != NULL) {
-			mtex->mapto = MAP_REF;
-			i++;
-		}
->>>>>>> a25c11fd
+#endif
 	}
 
 	// EMISSION
@@ -945,18 +868,9 @@
 	}
 	// texture
 	else if (ef->getEmission().isTexture()) {
-<<<<<<< HEAD
-#if 0
-		COLLADAFW::Texture ctex = ef->getEmission().getTexture(); 
-#endif
-=======
+#if 0
 		COLLADAFW::Texture ctex = ef->getEmission().getTexture();
-		mtex = create_texture(ef, ctex, ma, i, texindex_texarray_map);
-		if (mtex != NULL) {
-			mtex->mapto = MAP_EMIT;
-			i++;
-		}
->>>>>>> a25c11fd
+#endif
 	}
 
 	// TRANSPARENT

/*
 * ***** BEGIN GPL LICENSE BLOCK *****
 *
 * This program is free software; you can redistribute it and/or
 * modify it under the terms of the GNU General Public License
 * as published by the Free Software Foundation; either version 2
 * of the License, or (at your option) any later version.
 *
 * This program is distributed in the hope that it will be useful,
 * but WITHOUT ANY WARRANTY; without even the implied warranty of
 * MERCHANTABILITY or FITNESS FOR A PARTICULAR PURPOSE.  See the
 * GNU General Public License for more details.
 *
 * You should have received a copy of the GNU General Public License
 * along with this program; if not, write to the Free Software Foundation,
 * Inc., 51 Franklin Street, Fifth Floor, Boston, MA 02110-1301, USA.
 *
 * The Original Code is Copyright (C) 2013 Blender Foundation.
 * All rights reserved.
 *
 * Original Author: Joshua Leung
 * Contributor(s): Based on original depsgraph.c code - Blender Foundation (2005-2013)
 *
 * ***** END GPL LICENSE BLOCK *****
 */

/** \file blender/depsgraph/intern/builder/deg_builder_nodes_scene.cc
 *  \ingroup depsgraph
 *
 * Methods for constructing depsgraph's nodes
 */

#include "intern/builder/deg_builder_nodes.h"

#include <stdio.h>
#include <stdlib.h>

#include "MEM_guardedalloc.h"

extern "C" {
#include "BLI_blenlib.h"
#include "BLI_string.h"
#include "BLI_utildefines.h"

#include "DNA_node_types.h"
#include "DNA_object_types.h"
#include "DNA_scene_types.h"

#include "BKE_layer.h"
#include "BKE_main.h"
#include "BKE_node.h"

#include "DEG_depsgraph.h"
#include "DEG_depsgraph_build.h"
} /* extern "C" */

#include "intern/builder/deg_builder.h"
#include "intern/nodes/deg_node.h"
#include "intern/nodes/deg_node_component.h"
#include "intern/nodes/deg_node_operation.h"
#include "intern/depsgraph_types.h"
#include "intern/depsgraph_intern.h"
#include "util/deg_util_foreach.h"

namespace DEG {

void DepsgraphNodeBuilder::build_scene(Main *bmain, Scene *scene)
{
	/* scene ID block */
	add_id_node(&scene->id);

	/* timesource */
	add_time_source(NULL);

	/* build subgraph for set, and link this in... */
	// XXX: depending on how this goes, that scene itself could probably store its
	//      own little partial depsgraph?
	if (scene->set) {
		build_scene(bmain, scene->set);
	}

	/* scene objects */
<<<<<<< HEAD
	FOREACH_SCENE_OBJECT(scene, ob)
	{
		/* object itself */
		build_object(scene, ob);

		/* object that this is a proxy for */
		// XXX: the way that proxies work needs to be completely reviewed!
		if (ob->proxy) {
			ob->proxy->proxy_from = ob;
			build_object(scene, ob->proxy);
		}

		/* Object dupligroup. */
		if (ob->dup_group) {
			build_group(scene, ob->dup_group);
		}
=======
	LINKLIST_FOREACH (Base *, base, &scene->base) {
		Object *ob = base->object;
		build_object(scene, base, ob);
>>>>>>> 0434053f
	}
	FOREACH_SCENE_OBJECT_END

	/* rigidbody */
	if (scene->rigidbody_world) {
		build_rigidbody(scene);
	}

	/* scene's animation and drivers */
	if (scene->adt) {
		build_animdata(&scene->id);
	}

	/* world */
	if (scene->world) {
		build_world(scene->world);
	}

	/* compo nodes */
	if (scene->nodetree) {
		build_compositor(scene);
	}

	/* sequencer */
	// XXX...

	/* grease pencil */
	if (scene->gpd) {
		build_gpencil(scene->gpd);
	}

	/* Cache file. */
	LINKLIST_FOREACH (CacheFile *, cachefile, &bmain->cachefiles) {
		build_cachefile(cachefile);
	}

	/* Masks. */
	LINKLIST_FOREACH (Mask *, mask, &bmain->mask) {
		build_mask(mask);
	}

	/* Movie clips. */
	LINKLIST_FOREACH (MovieClip *, clip, &bmain->movieclip) {
		build_movieclip(clip);
	}
}

}  // namespace DEG<|MERGE_RESOLUTION|>--- conflicted
+++ resolved
@@ -80,28 +80,10 @@
 	}
 
 	/* scene objects */
-<<<<<<< HEAD
 	FOREACH_SCENE_OBJECT(scene, ob)
 	{
 		/* object itself */
 		build_object(scene, ob);
-
-		/* object that this is a proxy for */
-		// XXX: the way that proxies work needs to be completely reviewed!
-		if (ob->proxy) {
-			ob->proxy->proxy_from = ob;
-			build_object(scene, ob->proxy);
-		}
-
-		/* Object dupligroup. */
-		if (ob->dup_group) {
-			build_group(scene, ob->dup_group);
-		}
-=======
-	LINKLIST_FOREACH (Base *, base, &scene->base) {
-		Object *ob = base->object;
-		build_object(scene, base, ob);
->>>>>>> 0434053f
 	}
 	FOREACH_SCENE_OBJECT_END
 

--- conflicted
+++ resolved
@@ -1416,27 +1416,6 @@
       if (target_id == NULL) {
         continue;
       }
-<<<<<<< HEAD
-      build_id(dtar->id);
-
-      if (dvar->type == DVAR_TYPE_FUNCTION) {
-        auto fn = (FN::Function *)get_driver_variable_function(dvar);
-        if (fn != NULL) {
-          FN::Dependencies dependencies;
-          fn->body<FN::DependenciesBody>()->dependencies(dependencies);
-          dependencies.add_relations((struct DepsgraphRelationBuilderRef *)this,
-                                     (struct OperationKeyRef *)&driver_key);
-          fn->decref();
-        }
-      }
-
-      build_driver_id_property(dtar->id, dtar->rna_path);
-      /* Initialize relations coming to proxy_from. */
-      Object *proxy_from = NULL;
-      if ((GS(dtar->id->name) == ID_OB) && (((Object *)dtar->id)->proxy_from != NULL)) {
-        proxy_from = ((Object *)dtar->id)->proxy_from;
-        build_id(&proxy_from->id);
-=======
       build_id(target_id);
       build_driver_id_property(target_id, dtar->rna_path);
       /* Look up the proxy - matches dtar_id_ensure_proxy_from during evaluation. */
@@ -1451,11 +1430,11 @@
           build_id(target_id);
           build_driver_id_property(target_id, dtar->rna_path);
         }
->>>>>>> 546e20f5
       }
       /* Special handling for directly-named bones. */
       if ((dtar->flag & DTAR_FLAG_STRUCT_REF) && (object && object->type == OB_ARMATURE) &&
           (dtar->pchan_name[0])) {
+
         bPoseChannel *target_pchan = BKE_pose_channel_find_name(object->pose, dtar->pchan_name);
         if (target_pchan == NULL) {
           continue;

/*
 * This program is free software; you can redistribute it and/or
 * modify it under the terms of the GNU General Public License
 * as published by the Free Software Foundation; either version 2
 * of the License, or (at your option) any later version.
 *
 * This program is distributed in the hope that it will be useful,
 * but WITHOUT ANY WARRANTY; without even the implied warranty of
 * MERCHANTABILITY or FITNESS FOR A PARTICULAR PURPOSE.  See the
 * GNU General Public License for more details.
 *
 * You should have received a copy of the GNU General Public License
 * along with this program; if not, write to the Free Software Foundation,
 * Inc., 51 Franklin Street, Fifth Floor, Boston, MA 02110-1301, USA.
 *
 * The Original Code is Copyright (C) 2007 Blender Foundation.
 * All rights reserved.
 */
#ifndef __WM_API_H__
#define __WM_API_H__

/** \file
 * \ingroup wm
 *
 * \page wmpage windowmanager
 * \section wmabout About windowmanager
 * \ref wm handles events received from \ref GHOST and manages
 * the screens, areas and input for Blender
 * \section wmnote NOTE
 * \todo document
 */

/* dna-savable wmStructs here */
#include "DNA_windowmanager_types.h"
#include "WM_keymap.h"
#include "BLI_compiler_attrs.h"

#ifdef __cplusplus
extern "C" {
#endif

struct ARegion;
struct GHashIterator;
struct GPUViewport;
struct ID;
struct IDProperty;
struct ImBuf;
struct ImageFormatData;
struct Main;
struct MenuType;
struct PointerRNA;
struct PropertyRNA;
struct ScrArea;
struct ViewLayer;
struct bContext;
struct bToolRef_Runtime;
struct rcti;
struct wmDrag;
struct wmDropBox;
struct wmEvent;
struct wmEventHandler;
struct wmEventHandler_Keymap;
struct wmEventHandler_UI;
struct wmGenericUserData;
struct wmGesture;
struct wmJob;
struct wmMsgSubscribeKey;
struct wmMsgSubscribeValue;
struct wmOperator;
struct wmOperatorType;
struct wmPaintCursor;

#ifdef WITH_INPUT_NDOF
struct wmNDOFMotionData;
#endif

typedef struct wmGizmo wmGizmo;
typedef struct wmGizmoMap wmGizmoMap;
typedef struct wmGizmoMapType wmGizmoMapType;
typedef struct wmJob wmJob;

/* general API */
void WM_init_state_app_template_set(const char *app_template);
const char *WM_init_state_app_template_get(void);

void WM_init_state_size_set(int stax, int stay, int sizx, int sizy);
void WM_init_state_fullscreen_set(void);
void WM_init_state_normal_set(void);
void WM_init_state_maximized_set(void);
void WM_init_state_start_with_console_set(bool value);
void WM_init_window_focus_set(bool do_it);
void WM_init_native_pixels(bool do_it);
void WM_init_tablet_api(void);

void WM_init(struct bContext *C, int argc, const char **argv);
void WM_exit_ex(struct bContext *C, const bool do_python);

void WM_exit(struct bContext *C) ATTR_NORETURN;

void WM_main(struct bContext *C) ATTR_NORETURN;

void WM_init_splash(struct bContext *C);

void WM_init_opengl(struct Main *bmain);

void WM_check(struct bContext *C);
void WM_reinit_gizmomap_all(struct Main *bmain);

uint *WM_window_pixels_read(struct wmWindowManager *wm, struct wmWindow *win, int r_size[2]);

int WM_window_pixels_x(const struct wmWindow *win);
int WM_window_pixels_y(const struct wmWindow *win);
void WM_window_rect_calc(const struct wmWindow *win, struct rcti *r_rect);
void WM_window_screen_rect_calc(const struct wmWindow *win, struct rcti *r_rect);
bool WM_window_is_fullscreen(struct wmWindow *win);

void WM_windows_scene_data_sync(const ListBase *win_lb, struct Scene *scene) ATTR_NONNULL();
struct Scene *WM_windows_scene_get_from_screen(const struct wmWindowManager *wm,
                                               const struct bScreen *screen)
    ATTR_NONNULL() ATTR_WARN_UNUSED_RESULT;
struct WorkSpace *WM_windows_workspace_get_from_screen(const wmWindowManager *wm,
                                                       const struct bScreen *screen)
    ATTR_NONNULL() ATTR_WARN_UNUSED_RESULT;

struct Scene *WM_window_get_active_scene(const struct wmWindow *win)
    ATTR_NONNULL() ATTR_WARN_UNUSED_RESULT;
void WM_window_set_active_scene(struct Main *bmain,
                                struct bContext *C,
                                struct wmWindow *win,
                                struct Scene *scene_new) ATTR_NONNULL();
struct WorkSpace *WM_window_get_active_workspace(const struct wmWindow *win)
    ATTR_NONNULL() ATTR_WARN_UNUSED_RESULT;
void WM_window_set_active_workspace(struct bContext *C,
                                    struct wmWindow *win,
                                    struct WorkSpace *workspace) ATTR_NONNULL(1);
struct WorkSpaceLayout *WM_window_get_active_layout(const struct wmWindow *win)
    ATTR_NONNULL() ATTR_WARN_UNUSED_RESULT;
void WM_window_set_active_layout(struct wmWindow *win,
                                 struct WorkSpace *workspace,
                                 struct WorkSpaceLayout *layout) ATTR_NONNULL(1);
struct bScreen *WM_window_get_active_screen(const struct wmWindow *win)
    ATTR_NONNULL() ATTR_WARN_UNUSED_RESULT;
void WM_window_set_active_screen(struct wmWindow *win,
                                 struct WorkSpace *workspace,
                                 struct bScreen *screen) ATTR_NONNULL(1);

struct ViewLayer *WM_window_get_active_view_layer(const struct wmWindow *win)
    ATTR_NONNULL(1) ATTR_WARN_UNUSED_RESULT;
void WM_window_set_active_view_layer(struct wmWindow *win, struct ViewLayer *view_layer)
    ATTR_NONNULL(1);
void WM_window_ensure_active_view_layer(struct wmWindow *win) ATTR_NONNULL(1);

bool WM_window_is_temp_screen(const struct wmWindow *win) ATTR_WARN_UNUSED_RESULT;

void *WM_opengl_context_create(void);
void WM_opengl_context_dispose(void *context);
void WM_opengl_context_activate(void *context);
void WM_opengl_context_release(void *context);

/* defines for 'type' WM_window_open_temp */
enum {
  WM_WINDOW_RENDER = 1,
  WM_WINDOW_USERPREFS,
  WM_WINDOW_DRIVERS,
<<<<<<< HEAD
  WM_WINDOW_FILESEL,
=======
  WM_WINDOW_INFO,
  // WM_WINDOW_FILESEL // UNUSED
>>>>>>> 454b120f
};

struct wmWindow *WM_window_open(struct bContext *C, const struct rcti *rect);
struct wmWindow *WM_window_open_temp(
    struct bContext *C, int x, int y, int sizex, int sizey, int type);
void WM_window_set_dpi(wmWindow *win);

bool WM_stereo3d_enabled(struct wmWindow *win, bool only_fullscreen_test);

/* files */
void WM_file_autoexec_init(const char *filepath);
bool WM_file_read(struct bContext *C, const char *filepath, struct ReportList *reports);
void WM_autosave_init(struct wmWindowManager *wm);
void WM_recover_last_session(struct bContext *C, struct ReportList *reports);
void WM_file_tag_modified(void);

struct ID *WM_file_append_datablock(struct bContext *C,
                                    const char *filepath,
                                    const short id_code,
                                    const char *id_name);
void WM_lib_reload(struct Library *lib, struct bContext *C, struct ReportList *reports);

/* mouse cursors */
void WM_cursor_set(struct wmWindow *win, int curs);
bool WM_cursor_set_from_tool(struct wmWindow *win, const ScrArea *sa, const ARegion *ar);
void WM_cursor_modal_set(struct wmWindow *win, int curs);
void WM_cursor_modal_restore(struct wmWindow *win);
void WM_cursor_wait(bool val);
void WM_cursor_grab_enable(struct wmWindow *win, int wrap, bool hide, int bounds[4]);
void WM_cursor_grab_disable(struct wmWindow *win, const int mouse_ungrab_xy[2]);
void WM_cursor_time(struct wmWindow *win, int nr);

struct wmPaintCursor *WM_paint_cursor_activate(
    struct wmWindowManager *wm,
    short space_type,
    short region_type,
    bool (*poll)(struct bContext *C),
    void (*draw)(struct bContext *C, int, int, void *customdata),
    void *customdata);

bool WM_paint_cursor_end(struct wmWindowManager *wm, struct wmPaintCursor *handle);
void WM_paint_cursor_tag_redraw(struct wmWindow *win, struct ARegion *ar);

void WM_cursor_warp(struct wmWindow *win, int x, int y);
void WM_cursor_compatible_xy(wmWindow *win, int *x, int *y);
float WM_cursor_pressure(const struct wmWindow *win);

/* event map */
int WM_userdef_event_map(int kmitype);
int WM_userdef_event_type_from_keymap_type(int kmitype);

/* handlers */

typedef bool (*EventHandlerPoll)(const ARegion *ar, const struct wmEvent *event);
struct wmEventHandler_Keymap *WM_event_add_keymap_handler(ListBase *handlers, wmKeyMap *keymap);
struct wmEventHandler_Keymap *WM_event_add_keymap_handler_poll(ListBase *handlers,
                                                               wmKeyMap *keymap,
                                                               EventHandlerPoll poll);
struct wmEventHandler_Keymap *WM_event_add_keymap_handler_v2d_mask(ListBase *handlers,
                                                                   wmKeyMap *keymap);
/* priority not implemented, it adds in begin */
struct wmEventHandler_Keymap *WM_event_add_keymap_handler_priority(ListBase *handlers,
                                                                   wmKeyMap *keymap,
                                                                   int priority);

typedef struct wmKeyMap *(wmEventHandler_KeymapDynamicFn)(
    wmWindowManager *wm, struct wmEventHandler_Keymap *handler)ATTR_WARN_UNUSED_RESULT;

struct wmKeyMap *WM_event_get_keymap_from_toolsystem(struct wmWindowManager *wm,
                                                     struct wmEventHandler_Keymap *handler);

struct wmEventHandler_Keymap *WM_event_add_keymap_handler_dynamic(
    ListBase *handlers, wmEventHandler_KeymapDynamicFn *keymap_fn, void *user_data);

void WM_event_remove_keymap_handler(ListBase *handlers, wmKeyMap *keymap);

void WM_event_set_keymap_handler_post_callback(struct wmEventHandler_Keymap *handler,
                                               void(keymap_tag)(wmKeyMap *keymap,
                                                                wmKeyMapItem *kmi,
                                                                void *user_data),
                                               void *user_data);
wmKeyMap *WM_event_get_keymap_from_handler(wmWindowManager *wm,
                                           struct wmEventHandler_Keymap *handler);

typedef int (*wmUIHandlerFunc)(struct bContext *C, const struct wmEvent *event, void *userdata);
typedef void (*wmUIHandlerRemoveFunc)(struct bContext *C, void *userdata);

struct wmEventHandler_UI *WM_event_add_ui_handler(const struct bContext *C,
                                                  ListBase *handlers,
                                                  wmUIHandlerFunc ui_handle,
                                                  wmUIHandlerRemoveFunc ui_remove,
                                                  void *userdata,
                                                  const char flag);
void WM_event_remove_ui_handler(ListBase *handlers,
                                wmUIHandlerFunc ui_handle,
                                wmUIHandlerRemoveFunc ui_remove,
                                void *userdata,
                                const bool postpone);
void WM_event_remove_area_handler(struct ListBase *handlers, void *area);
void WM_event_free_ui_handler_all(struct bContext *C,
                                  ListBase *handlers,
                                  wmUIHandlerFunc ui_handle,
                                  wmUIHandlerRemoveFunc ui_remove);

struct wmEventHandler_Op *WM_event_add_modal_handler(struct bContext *C, struct wmOperator *op);
void WM_event_modal_handler_area_replace(wmWindow *win,
                                         const struct ScrArea *old_area,
                                         struct ScrArea *new_area);
void WM_event_modal_handler_region_replace(wmWindow *win,
                                           const struct ARegion *old_region,
                                           struct ARegion *new_region);

void WM_event_remove_handlers(struct bContext *C, ListBase *handlers);

/* handler flag */
enum {
  WM_HANDLER_BLOCKING = (1 << 0),         /* after this handler all others are ignored */
  WM_HANDLER_ACCEPT_DBL_CLICK = (1 << 1), /* handler accepts double key press events */

  /* internal */
  WM_HANDLER_DO_FREE = (1 << 7), /* handler tagged to be freed in wm_handlers_do() */
};

struct wmEventHandler_Dropbox *WM_event_add_dropbox_handler(ListBase *handlers,
                                                            ListBase *dropboxes);

/* mouse */
void WM_event_add_mousemove(const struct bContext *C);
bool WM_event_is_modal_tweak_exit(const struct wmEvent *event, int tweak_event);
bool WM_event_is_last_mousemove(const struct wmEvent *event);

#ifdef WITH_INPUT_NDOF
/* 3D mouse */
void WM_ndof_deadzone_set(float deadzone);
#endif
/* notifiers */
void WM_event_add_notifier(const struct bContext *C, unsigned int type, void *reference);
void WM_main_add_notifier(unsigned int type, void *reference);
void WM_main_remove_notifier_reference(const void *reference);
void WM_main_remap_editor_id_reference(struct ID *old_id, struct ID *new_id);

/* reports */
void WM_report_banner_show(void);
void WM_report(ReportType type, const char *message);
void WM_reportf(ReportType type, const char *format, ...) ATTR_PRINTF_FORMAT(2, 3);

struct wmEvent *wm_event_add_ex(struct wmWindow *win,
                                const struct wmEvent *event_to_add,
                                const struct wmEvent *event_to_add_after) ATTR_NONNULL(1, 2);
struct wmEvent *wm_event_add(struct wmWindow *win, const struct wmEvent *event_to_add)
    ATTR_NONNULL(1, 2);

void wm_event_init_from_window(struct wmWindow *win, struct wmEvent *event);

/* at maximum, every timestep seconds it triggers event_type events */
struct wmTimer *WM_event_add_timer(struct wmWindowManager *wm,
                                   struct wmWindow *win,
                                   int event_type,
                                   double timestep);
struct wmTimer *WM_event_add_timer_notifier(struct wmWindowManager *wm,
                                            struct wmWindow *win,
                                            unsigned int type,
                                            double timestep);
void WM_event_remove_timer(struct wmWindowManager *wm,
                           struct wmWindow *win,
                           struct wmTimer *timer);
void WM_event_remove_timer_notifier(struct wmWindowManager *wm,
                                    struct wmWindow *win,
                                    struct wmTimer *timer);
void WM_event_timer_sleep(struct wmWindowManager *wm,
                          struct wmWindow *win,
                          struct wmTimer *timer,
                          bool do_sleep);

/* operator api, default callbacks */
/* invoke callback, uses enum property named "type" */
void WM_operator_view3d_unit_defaults(struct bContext *C, struct wmOperator *op);
int WM_operator_smooth_viewtx_get(const struct wmOperator *op);
int WM_menu_invoke_ex(struct bContext *C, struct wmOperator *op, int opcontext);
int WM_menu_invoke(struct bContext *C, struct wmOperator *op, const struct wmEvent *event);
void WM_menu_name_call(struct bContext *C, const char *menu_name, short context);
int WM_enum_search_invoke_previews(struct bContext *C,
                                   struct wmOperator *op,
                                   short prv_cols,
                                   short prv_rows);
int WM_enum_search_invoke(struct bContext *C, struct wmOperator *op, const struct wmEvent *event);
/* invoke callback, confirm menu + exec */
int WM_operator_confirm(struct bContext *C, struct wmOperator *op, const struct wmEvent *event);
int WM_operator_confirm_or_exec(struct bContext *C,
                                struct wmOperator *op,
                                const struct wmEvent *event);
/* invoke callback, file selector "filepath" unset + exec */
int WM_operator_filesel(struct bContext *C, struct wmOperator *op, const struct wmEvent *event);
bool WM_operator_filesel_ensure_ext_imtype(wmOperator *op,
                                           const struct ImageFormatData *im_format);
/* poll callback, context checks */
bool WM_operator_winactive(struct bContext *C);
/* invoke callback, exec + redo popup */
int WM_operator_props_popup_confirm(struct bContext *C,
                                    struct wmOperator *op,
                                    const struct wmEvent *event);
int WM_operator_props_popup_call(struct bContext *C,
                                 struct wmOperator *op,
                                 const struct wmEvent *event);
int WM_operator_props_popup(struct bContext *C,
                            struct wmOperator *op,
                            const struct wmEvent *event);
int WM_operator_props_dialog_popup(struct bContext *C,
                                   struct wmOperator *op,
                                   int width,
                                   int height);
int WM_operator_redo_popup(struct bContext *C, struct wmOperator *op);
int WM_operator_ui_popup(struct bContext *C, struct wmOperator *op, int width, int height);

int WM_operator_confirm_message_ex(struct bContext *C,
                                   struct wmOperator *op,
                                   const char *title,
                                   const int icon,
                                   const char *message,
                                   const short opcontext);
int WM_operator_confirm_message(struct bContext *C, struct wmOperator *op, const char *message);

/* operator api */
void WM_operator_free(struct wmOperator *op);
void WM_operator_free_all_after(wmWindowManager *wm, struct wmOperator *op);
void WM_operator_type_set(struct wmOperator *op, struct wmOperatorType *ot);
void WM_operator_stack_clear(struct wmWindowManager *wm);
void WM_operator_handlers_clear(wmWindowManager *wm, struct wmOperatorType *ot);

bool WM_operator_poll(struct bContext *C, struct wmOperatorType *ot);
bool WM_operator_poll_context(struct bContext *C, struct wmOperatorType *ot, short context);
int WM_operator_call_ex(struct bContext *C, struct wmOperator *op, const bool store);
int WM_operator_call(struct bContext *C, struct wmOperator *op);
int WM_operator_call_notest(struct bContext *C, struct wmOperator *op);
int WM_operator_repeat(struct bContext *C, struct wmOperator *op);
int WM_operator_repeat_last(struct bContext *C, struct wmOperator *op);
bool WM_operator_repeat_check(const struct bContext *C, struct wmOperator *op);
bool WM_operator_is_repeat(const struct bContext *C, const struct wmOperator *op);
int WM_operator_name_call_ptr(struct bContext *C,
                              struct wmOperatorType *ot,
                              short context,
                              struct PointerRNA *properties);
int WM_operator_name_call(struct bContext *C,
                          const char *opstring,
                          short context,
                          struct PointerRNA *properties);
int WM_operator_name_call_with_properties(struct bContext *C,
                                          const char *opstring,
                                          short context,
                                          struct IDProperty *properties);
int WM_operator_call_py(struct bContext *C,
                        struct wmOperatorType *ot,
                        short context,
                        struct PointerRNA *properties,
                        struct ReportList *reports,
                        const bool is_undo);

/* Used for keymap and macro items. */
void WM_operator_properties_alloc(struct PointerRNA **ptr,
                                  struct IDProperty **properties,
                                  const char *opstring);

/* Make props context sensitive or not. */
void WM_operator_properties_sanitize(struct PointerRNA *ptr, const bool no_context);

bool WM_operator_properties_default(struct PointerRNA *ptr, const bool do_update);
void WM_operator_properties_reset(struct wmOperator *op);
void WM_operator_properties_create(struct PointerRNA *ptr, const char *opstring);
void WM_operator_properties_create_ptr(struct PointerRNA *ptr, struct wmOperatorType *ot);
void WM_operator_properties_clear(struct PointerRNA *ptr);
void WM_operator_properties_free(struct PointerRNA *ptr);

bool WM_operator_check_ui_empty(struct wmOperatorType *ot);
bool WM_operator_check_ui_enabled(const struct bContext *C, const char *idname);

IDProperty *WM_operator_last_properties_ensure_idprops(struct wmOperatorType *ot);
void WM_operator_last_properties_ensure(struct wmOperatorType *ot, struct PointerRNA *ptr);
wmOperator *WM_operator_last_redo(const struct bContext *C);
ID *WM_operator_drop_load_path(struct bContext *C, struct wmOperator *op, const short idcode);

bool WM_operator_last_properties_init(struct wmOperator *op);
bool WM_operator_last_properties_store(struct wmOperator *op);

/* wm_operator_props.c */
void WM_operator_properties_confirm_or_exec(struct wmOperatorType *ot);
void WM_operator_properties_filesel(struct wmOperatorType *ot,
                                    int filter,
                                    short type,
                                    short action,
                                    short flag,
                                    short display,
                                    short sort);
void WM_operator_properties_use_cursor_init(struct wmOperatorType *ot);
void WM_operator_properties_border(struct wmOperatorType *ot);
void WM_operator_properties_border_to_rcti(struct wmOperator *op, struct rcti *rect);
void WM_operator_properties_border_to_rctf(struct wmOperator *op, rctf *rect);
void WM_operator_properties_gesture_box_ex(struct wmOperatorType *ot, bool deselect, bool extend);
void WM_operator_properties_gesture_box(struct wmOperatorType *ot);
void WM_operator_properties_gesture_box_select(struct wmOperatorType *ot);
void WM_operator_properties_gesture_box_zoom(struct wmOperatorType *ot);
void WM_operator_properties_gesture_lasso(struct wmOperatorType *ot);
void WM_operator_properties_gesture_straightline(struct wmOperatorType *ot, int cursor);
void WM_operator_properties_gesture_circle(struct wmOperatorType *ot);
void WM_operator_properties_mouse_select(struct wmOperatorType *ot);
void WM_operator_properties_select_all(struct wmOperatorType *ot);
void WM_operator_properties_select_action(struct wmOperatorType *ot,
                                          int default_action,
                                          bool hide_gui);
void WM_operator_properties_select_action_simple(struct wmOperatorType *ot,
                                                 int default_action,
                                                 bool hide_gui);
void WM_operator_properties_select_random(struct wmOperatorType *ot);
int WM_operator_properties_select_random_seed_increment_get(wmOperator *op);
void WM_operator_properties_select_operation(struct wmOperatorType *ot);
void WM_operator_properties_select_operation_simple(struct wmOperatorType *ot);
struct CheckerIntervalParams {
  int nth; /* bypass when set to zero */
  int skip;
  int offset;
};
void WM_operator_properties_checker_interval(struct wmOperatorType *ot, bool nth_can_disable);
void WM_operator_properties_checker_interval_from_op(struct wmOperator *op,
                                                     struct CheckerIntervalParams *op_params);
bool WM_operator_properties_checker_interval_test(const struct CheckerIntervalParams *op_params,
                                                  int depth);

/* flags for WM_operator_properties_filesel */
#define WM_FILESEL_RELPATH (1 << 0)

#define WM_FILESEL_DIRECTORY (1 << 1)
#define WM_FILESEL_FILENAME (1 << 2)
#define WM_FILESEL_FILEPATH (1 << 3)
#define WM_FILESEL_FILES (1 << 4)

/* operator as a python command (resultuing string must be freed) */
char *WM_operator_pystring_ex(struct bContext *C,
                              struct wmOperator *op,
                              const bool all_args,
                              const bool macro_args,
                              struct wmOperatorType *ot,
                              struct PointerRNA *opptr);
char *WM_operator_pystring(struct bContext *C,
                           struct wmOperator *op,
                           const bool all_args,
                           const bool macro_args);
bool WM_operator_pystring_abbreviate(char *str, int str_len_max);
char *WM_prop_pystring_assign(struct bContext *C,
                              struct PointerRNA *ptr,
                              struct PropertyRNA *prop,
                              int index);
void WM_operator_bl_idname(char *to, const char *from);
void WM_operator_py_idname(char *to, const char *from);
bool WM_operator_py_idname_ok_or_report(struct ReportList *reports,
                                        const char *classname,
                                        const char *idname);
const char *WM_context_member_from_ptr(struct bContext *C, const struct PointerRNA *ptr);

/* wm_operator_type.c */
struct wmOperatorType *WM_operatortype_find(const char *idname, bool quiet);
void WM_operatortype_iter(struct GHashIterator *ghi);
void WM_operatortype_append(void (*opfunc)(struct wmOperatorType *));
void WM_operatortype_append_ptr(void (*opfunc)(struct wmOperatorType *, void *), void *userdata);
void WM_operatortype_append_macro_ptr(void (*opfunc)(struct wmOperatorType *, void *),
                                      void *userdata);
void WM_operatortype_remove_ptr(struct wmOperatorType *ot);
bool WM_operatortype_remove(const char *idname);
void WM_operatortype_last_properties_clear_all(void);
void WM_operatortype_props_advanced_begin(struct wmOperatorType *ot);
void WM_operatortype_props_advanced_end(struct wmOperatorType *ot);

#define WM_operatortype_prop_tag(property, tags) \
  { \
    CHECK_TYPE(tags, eOperatorPropTags); \
    RNA_def_property_tags(prop, tags); \
  } \
  (void)0

struct wmOperatorType *WM_operatortype_append_macro(const char *idname,
                                                    const char *name,
                                                    const char *description,
                                                    int flag);
struct wmOperatorTypeMacro *WM_operatortype_macro_define(struct wmOperatorType *ot,
                                                         const char *idname);

const char *WM_operatortype_name(struct wmOperatorType *ot, struct PointerRNA *properties);

/* wm_uilist_type.c */
void WM_uilisttype_init(void);
struct uiListType *WM_uilisttype_find(const char *idname, bool quiet);
bool WM_uilisttype_add(struct uiListType *ult);
void WM_uilisttype_freelink(struct uiListType *ult);
void WM_uilisttype_free(void);

/* wm_menu_type.c */
void WM_menutype_init(void);
struct MenuType *WM_menutype_find(const char *idname, bool quiet);
bool WM_menutype_add(struct MenuType *mt);
void WM_menutype_freelink(struct MenuType *mt);
void WM_menutype_free(void);
bool WM_menutype_poll(struct bContext *C, struct MenuType *mt);

/* wm_panel_type.c */
void WM_paneltype_init(void);
void WM_paneltype_clear(void);
struct PanelType *WM_paneltype_find(const char *idname, bool quiet);
bool WM_paneltype_add(struct PanelType *pt);
void WM_paneltype_remove(struct PanelType *pt);

/* wm_gesture_ops.c */
int WM_gesture_box_invoke(struct bContext *C, struct wmOperator *op, const struct wmEvent *event);
int WM_gesture_box_modal(struct bContext *C, struct wmOperator *op, const struct wmEvent *event);
void WM_gesture_box_cancel(struct bContext *C, struct wmOperator *op);
int WM_gesture_circle_invoke(struct bContext *C,
                             struct wmOperator *op,
                             const struct wmEvent *event);
int WM_gesture_circle_modal(struct bContext *C,
                            struct wmOperator *op,
                            const struct wmEvent *event);
void WM_gesture_circle_cancel(struct bContext *C, struct wmOperator *op);
int WM_gesture_lines_invoke(struct bContext *C,
                            struct wmOperator *op,
                            const struct wmEvent *event);
int WM_gesture_lines_modal(struct bContext *C, struct wmOperator *op, const struct wmEvent *event);
void WM_gesture_lines_cancel(struct bContext *C, struct wmOperator *op);
int WM_gesture_lasso_invoke(struct bContext *C,
                            struct wmOperator *op,
                            const struct wmEvent *event);
int WM_gesture_lasso_modal(struct bContext *C, struct wmOperator *op, const struct wmEvent *event);
void WM_gesture_lasso_cancel(struct bContext *C, struct wmOperator *op);
const int (*WM_gesture_lasso_path_to_array(struct bContext *C,
                                           struct wmOperator *op,
                                           int *mcords_tot))[2];
int WM_gesture_straightline_invoke(struct bContext *C,
                                   struct wmOperator *op,
                                   const struct wmEvent *event);
int WM_gesture_straightline_modal(struct bContext *C,
                                  struct wmOperator *op,
                                  const struct wmEvent *event);
void WM_gesture_straightline_cancel(struct bContext *C, struct wmOperator *op);

/* Gesture manager API */
struct wmGesture *WM_gesture_new(struct bContext *C, const struct wmEvent *event, int type);
void WM_gesture_end(struct bContext *C, struct wmGesture *gesture);
void WM_gestures_remove(struct bContext *C);
bool WM_gesture_is_modal_first(const struct wmGesture *gesture);

/* fileselecting support */
void WM_event_add_fileselect(struct bContext *C, struct wmOperator *op);
void WM_event_fileselect_event(struct wmWindowManager *wm, void *ophandle, int eventval);
int WM_event_modifier_flag(const struct wmEvent *event);
void WM_event_print(const struct wmEvent *event);

void WM_operator_region_active_win_set(struct bContext *C);

int WM_event_drag_threshold(const struct wmEvent *event);
bool WM_event_drag_test(const struct wmEvent *event, const int prev_xy[2]);
bool WM_event_drag_test_with_delta(const struct wmEvent *event, const int delta[2]);

/* drag and drop */
struct wmDrag *WM_event_start_drag(
    struct bContext *C, int icon, int type, void *poin, double value, unsigned int flags);
void WM_event_drag_image(struct wmDrag *, struct ImBuf *, float scale, int sx, int sy);
void WM_drag_free(struct wmDrag *drag);
void WM_drag_free_list(struct ListBase *lb);

struct wmDropBox *WM_dropbox_add(
    ListBase *lb,
    const char *idname,
    bool (*poll)(struct bContext *, struct wmDrag *, const struct wmEvent *event, const char **),
    void (*copy)(struct wmDrag *, struct wmDropBox *));
ListBase *WM_dropboxmap_find(const char *idname, int spaceid, int regionid);

/* ID drag and drop */
void WM_drag_add_ID(struct wmDrag *drag, struct ID *id, struct ID *from_parent);
struct ID *WM_drag_ID(const struct wmDrag *drag, short idcode);
struct ID *WM_drag_ID_from_event(const struct wmEvent *event, short idcode);

/* Set OpenGL viewport and scissor */
void wmViewport(const struct rcti *rect);
void wmPartialViewport(rcti *drawrct, const rcti *winrct, const rcti *partialrct);
void wmWindowViewport(struct wmWindow *win);

/* OpenGL utilities with safety check */
void wmOrtho2(float x1, float x2, float y1, float y2);
/* use for conventions (avoid hard-coded offsets all over) */
void wmOrtho2_region_pixelspace(const struct ARegion *ar);
void wmOrtho2_pixelspace(const float x, const float y);
void wmGetProjectionMatrix(float mat[4][4], const struct rcti *winrct);

/* threaded Jobs Manager */
enum {
  WM_JOB_PRIORITY = (1 << 0),
  WM_JOB_EXCL_RENDER = (1 << 1),
  WM_JOB_PROGRESS = (1 << 2),
};

/** Identifying jobs by owner alone is unreliable, this isnt saved,
 * order can change (keep 0 for 'any'). */
enum {
  WM_JOB_TYPE_ANY = 0,
  WM_JOB_TYPE_COMPOSITE,
  WM_JOB_TYPE_RENDER,
  WM_JOB_TYPE_RENDER_PREVIEW, /* UI preview */
  WM_JOB_TYPE_OBJECT_SIM_OCEAN,
  WM_JOB_TYPE_OBJECT_SIM_FLUID,
  WM_JOB_TYPE_OBJECT_BAKE_TEXTURE,
  WM_JOB_TYPE_OBJECT_BAKE,
  WM_JOB_TYPE_FILESEL_READDIR,
  WM_JOB_TYPE_CLIP_BUILD_PROXY,
  WM_JOB_TYPE_CLIP_TRACK_MARKERS,
  WM_JOB_TYPE_CLIP_SOLVE_CAMERA,
  WM_JOB_TYPE_CLIP_PREFETCH,
  WM_JOB_TYPE_SEQ_BUILD_PROXY,
  WM_JOB_TYPE_SEQ_BUILD_PREVIEW,
  WM_JOB_TYPE_POINTCACHE,
  WM_JOB_TYPE_DPAINT_BAKE,
  WM_JOB_TYPE_ALEMBIC,
  WM_JOB_TYPE_SHADER_COMPILATION,
  WM_JOB_TYPE_STUDIOLIGHT,
  WM_JOB_TYPE_LIGHT_BAKE,
  WM_JOB_TYPE_FSMENU_BOOKMARK_VALIDATE,
  /* add as needed, bake, seq proxy build
   * if having hard coded values is a problem */
};

struct wmJob *WM_jobs_get(struct wmWindowManager *wm,
                          struct wmWindow *win,
                          void *owner,
                          const char *name,
                          int flag,
                          int job_type);

bool WM_jobs_test(struct wmWindowManager *wm, void *owner, int job_type);
float WM_jobs_progress(struct wmWindowManager *wm, void *owner);
char *WM_jobs_name(struct wmWindowManager *wm, void *owner);
double WM_jobs_starttime(struct wmWindowManager *wm, void *owner);
void *WM_jobs_customdata(struct wmWindowManager *wm, void *owner);
void *WM_jobs_customdata_from_type(struct wmWindowManager *wm, int job_type);

bool WM_jobs_is_running(struct wmJob *);
bool WM_jobs_is_stopped(wmWindowManager *wm, void *owner);
void *WM_jobs_customdata_get(struct wmJob *);
void WM_jobs_customdata_set(struct wmJob *, void *customdata, void (*free)(void *));
void WM_jobs_timer(struct wmJob *, double timestep, unsigned int note, unsigned int endnote);
void WM_jobs_delay_start(struct wmJob *, double delay_time);
void WM_jobs_callbacks(struct wmJob *,
                       void (*startjob)(void *, short *, short *, float *),
                       void (*initjob)(void *),
                       void (*update)(void *),
                       void (*endjob)(void *));

void WM_jobs_start(struct wmWindowManager *wm, struct wmJob *);
void WM_jobs_stop(struct wmWindowManager *wm, void *owner, void *startjob);
void WM_jobs_kill(struct wmWindowManager *wm,
                  void *owner,
                  void (*)(void *, short int *, short int *, float *));
void WM_jobs_kill_all(struct wmWindowManager *wm);
void WM_jobs_kill_all_except(struct wmWindowManager *wm, void *owner);
void WM_jobs_kill_type(struct wmWindowManager *wm, void *owner, int job_type);

bool WM_jobs_has_running(struct wmWindowManager *wm);

void WM_job_main_thread_lock_acquire(struct wmJob *job);
void WM_job_main_thread_lock_release(struct wmJob *job);

/* clipboard */
char *WM_clipboard_text_get(bool selection, int *r_len);
char *WM_clipboard_text_get_firstline(bool selection, int *r_len);
void WM_clipboard_text_set(const char *buf, bool selection);

/* progress */
void WM_progress_set(struct wmWindow *win, float progress);
void WM_progress_clear(struct wmWindow *win);

/* Draw (for screenshot) */
void *WM_draw_cb_activate(struct wmWindow *win,
                          void (*draw)(const struct wmWindow *, void *),
                          void *customdata);
void WM_draw_cb_exit(struct wmWindow *win, void *handle);
void WM_redraw_windows(struct bContext *C);

void WM_draw_region_viewport_ensure(struct ARegion *ar, short space_type);
void WM_draw_region_viewport_bind(struct ARegion *ar);
void WM_draw_region_viewport_unbind(struct ARegion *ar);

/* Region drawing */
void WM_draw_region_free(struct ARegion *ar);
struct GPUViewport *WM_draw_region_get_viewport(struct ARegion *ar, int view);
struct GPUViewport *WM_draw_region_get_bound_viewport(struct ARegion *ar);

void WM_main_playanim(int argc, const char **argv);

/* debugging only, convenience function to write on crash */
bool write_crash_blend(void);

/* Lock the interface for any communication */
void WM_set_locked_interface(struct wmWindowManager *wm, bool lock);

#ifdef WITH_INPUT_NDOF
void WM_event_ndof_pan_get(const struct wmNDOFMotionData *ndof,
                           float r_pan[3],
                           const bool use_zoom);
void WM_event_ndof_rotate_get(const struct wmNDOFMotionData *ndof, float r_rot[3]);

float WM_event_ndof_to_axis_angle(const struct wmNDOFMotionData *ndof, float axis[3]);
void WM_event_ndof_to_quat(const struct wmNDOFMotionData *ndof, float q[4]);
#endif /* WITH_INPUT_NDOF */

float WM_event_tablet_data(const struct wmEvent *event, int *pen_flip, float tilt[2]);
bool WM_event_is_tablet(const struct wmEvent *event);

#ifdef WITH_INPUT_IME
bool WM_event_is_ime_switch(const struct wmEvent *event);
#endif

/* For testing only 'G_FLAG_EVENT_SIMULATE' */
struct wmEvent *WM_event_add_simulate(struct wmWindow *win, const struct wmEvent *event_to_add);

const char *WM_window_cursor_keymap_status_get(const struct wmWindow *win,
                                               int button_index,
                                               int type_index);
void WM_window_cursor_keymap_status_refresh(struct bContext *C, struct wmWindow *win);

void WM_window_status_area_tag_redraw(struct wmWindow *win);
struct ScrArea *WM_window_status_area_find(struct wmWindow *win, struct bScreen *sc);
bool WM_window_modal_keymap_status_draw(struct bContext *C,
                                        struct wmWindow *win,
                                        struct uiLayout *layout);

/* wm_tooltip.c */
typedef struct ARegion *(*wmTooltipInitFn)(struct bContext *C,
                                           struct ARegion *ar,
                                           int *pass,
                                           double *r_pass_delay,
                                           bool *r_exit_on_event);

void WM_tooltip_immediate_init(struct bContext *C,
                               struct wmWindow *win,
                               struct ARegion *ar,
                               wmTooltipInitFn init);
void WM_tooltip_timer_init_ex(struct bContext *C,
                              struct wmWindow *win,
                              struct ARegion *ar,
                              wmTooltipInitFn init,
                              double delay);
void WM_tooltip_timer_init(struct bContext *C,
                           struct wmWindow *win,
                           struct ARegion *ar,
                           wmTooltipInitFn init);
void WM_tooltip_timer_clear(struct bContext *C, struct wmWindow *win);
void WM_tooltip_clear(struct bContext *C, struct wmWindow *win);
void WM_tooltip_init(struct bContext *C, struct wmWindow *win);
void WM_tooltip_refresh(struct bContext *C, struct wmWindow *win);
double WM_tooltip_time_closed(void);

/* wm_utils.c */
struct wmGenericCallback *WM_generic_callback_steal(struct wmGenericCallback *callback);
void WM_generic_callback_free(struct wmGenericCallback *callback);

void WM_generic_user_data_free(struct wmGenericUserData *user_data);

#ifdef __cplusplus
}
#endif

#endif /* __WM_API_H__ */<|MERGE_RESOLUTION|>--- conflicted
+++ resolved
@@ -162,12 +162,8 @@
   WM_WINDOW_RENDER = 1,
   WM_WINDOW_USERPREFS,
   WM_WINDOW_DRIVERS,
-<<<<<<< HEAD
+  WM_WINDOW_INFO,
   WM_WINDOW_FILESEL,
-=======
-  WM_WINDOW_INFO,
-  // WM_WINDOW_FILESEL // UNUSED
->>>>>>> 454b120f
 };
 
 struct wmWindow *WM_window_open(struct bContext *C, const struct rcti *rect);

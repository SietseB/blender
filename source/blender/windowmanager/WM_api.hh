--- conflicted
+++ resolved
@@ -273,10 +273,9 @@
  *
  * \note macOS retina opens window in size X, but it has up to 2 x more pixels.
  */
-<<<<<<< HEAD
-int WM_window_pixels_x(const wmWindow *win);
-int WM_window_pixels_y(const wmWindow *win);
-void WM_window_pixels_coords(const wmWindow *win, int *x, int *y);
+int WM_window_native_pixel_x(const wmWindow *win);
+int WM_window_native_pixel_y(const wmWindow *win);
+void WM_window_native_pixel_coords(const wmWindow *win, int *x, int *y);
 
 /**
  * Store the size and position of a window (so it can be restored in the same state when
@@ -294,11 +293,6 @@
                                 int *r_size_x,
                                 int *r_size_y);
 
-=======
-int WM_window_native_pixel_x(const wmWindow *win);
-int WM_window_native_pixel_y(const wmWindow *win);
-void WM_window_native_pixel_coords(const wmWindow *win, int *x, int *y);
->>>>>>> 12aa569f
 /**
  * Get boundaries usable by all window contents, including global areas.
  */
@@ -328,7 +322,7 @@
 /**
  * \warning Only call outside of area/region loops.
  */
-void WM_window_set_active_scene(Main *bmain, bContext *C, wmWindow *win, Scene *scene_new)
+void WM_window_set_active_scene(Main *bmain, bContext *C, wmWindow *win, Scene *scene)
     ATTR_NONNULL();
 WorkSpace *WM_window_get_active_workspace(const wmWindow *win)
     ATTR_NONNULL() ATTR_WARN_UNUSED_RESULT;

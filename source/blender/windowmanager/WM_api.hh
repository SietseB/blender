--- conflicted
+++ resolved
@@ -275,7 +275,7 @@
  */
 int WM_window_pixels_x(const wmWindow *win);
 int WM_window_pixels_y(const wmWindow *win);
-<<<<<<< HEAD
+void WM_window_pixels_coords(const wmWindow *win, int *x, int *y);
 
 /**
  * Store the size and position of a window (so it can be restored in the same state when
@@ -293,9 +293,6 @@
                                 int *r_size_x,
                                 int *r_size_y);
 
-=======
-void WM_window_pixels_coords(const wmWindow *win, int *x, int *y);
->>>>>>> fae21955
 /**
  * Get boundaries usable by all window contents, including global areas.
  */
@@ -325,7 +322,7 @@
 /**
  * \warning Only call outside of area/region loops.
  */
-void WM_window_set_active_scene(Main *bmain, bContext *C, wmWindow *win, Scene *scene)
+void WM_window_set_active_scene(Main *bmain, bContext *C, wmWindow *win, Scene *scene_new)
     ATTR_NONNULL();
 WorkSpace *WM_window_get_active_workspace(const wmWindow *win)
     ATTR_NONNULL() ATTR_WARN_UNUSED_RESULT;
@@ -384,14 +381,6 @@
                          eWindowAlignment alignment,
                          void (*area_setup_fn)(bScreen *screen, ScrArea *area, void *user_data),
                          void *area_setup_user_data) ATTR_NONNULL(1, 3);
-
-struct wmWindow *WM_window_open_temp(struct bContext *C,
-                                     const char *title,
-                                     struct UserDef_WinState *state,
-                                     int def_sizex,
-                                     int def_sizey,
-                                     int space_type,
-                                     bool dialog);
 
 void WM_window_set_dpi(const wmWindow *win);
 

--- conflicted
+++ resolved
@@ -33,13 +33,13 @@
 #include "zlib.h" /* wm_read_exotic() */
 
 #ifdef WIN32
-/* Need to include windows.h so _WIN32_IE is defined. */
+   /* Need to include windows.h so _WIN32_IE is defined. */
 #  include <windows.h>
 #  ifndef _WIN32_IE
-/* Minimal requirements for SHGetSpecialFolderPath on MINGW MSVC has this defined already. */
+     /* Minimal requirements for SHGetSpecialFolderPath on MINGW MSVC has this defined already. */
 #    define _WIN32_IE 0x0400
 #  endif
-/* For SHGetSpecialFolderPath, has to be done before BLI_winstuff
+   /* For SHGetSpecialFolderPath, has to be done before BLI_winstuff
     * because 'near' is disabled through BLI_windstuff */
 #  include <shlobj.h>
 #  include "BLI_winstuff.h"
@@ -86,7 +86,7 @@
 
 #include "BLO_readfile.h"
 #include "BLO_writefile.h"
-#include "BLO_undofile.h" /* to save from an undo memfile */
+#include "BLO_undofile.h"  /* to save from an undo memfile */
 
 #include "RNA_access.h"
 #include "RNA_define.h"
@@ -115,7 +115,7 @@
 #include "RE_engine.h"
 
 #ifdef WITH_PYTHON
-#  include "BPY_extern.h"
+#include "BPY_extern.h"
 #endif
 
 #include "DEG_depsgraph.h"
@@ -143,40 +143,40 @@
  */
 static void wm_window_match_init(bContext *C, ListBase *wmlist)
 {
-  wmWindowManager *wm;
-  wmWindow *win, *active_win;
-
-  *wmlist = G_MAIN->wm;
-  BLI_listbase_clear(&G_MAIN->wm);
-
-  active_win = CTX_wm_window(C);
-
-  /* first wrap up running stuff */
-  /* code copied from wm_init_exit.c */
-  for (wm = wmlist->first; wm; wm = wm->id.next) {
-
-    WM_jobs_kill_all(wm);
-
-    for (win = wm->windows.first; win; win = win->next) {
-
-      CTX_wm_window_set(C, win); /* needed by operator close callbacks */
-      WM_event_remove_handlers(C, &win->handlers);
-      WM_event_remove_handlers(C, &win->modalhandlers);
-      ED_screen_exit(C, win, WM_window_get_active_screen(win));
-    }
-  }
-
-  /* reset active window */
-  CTX_wm_window_set(C, active_win);
-
-  /* XXX Hack! We have to clear context menu here, because removing all modalhandlers above frees the active menu
-   *     (at least, in the 'startup splash' case), causing use-after-free error in later handling of the button
-   *     callbacks in UI code (see ui_apply_but_funcs_after()).
-   *     Tried solving this by always NULL-ing context's menu when setting wm/win/etc., but it broke popups refreshing
-   *     (see T47632), so for now just handling this specific case here. */
-  CTX_wm_menu_set(C, NULL);
-
-  ED_editors_exit(G_MAIN, true);
+	wmWindowManager *wm;
+	wmWindow *win, *active_win;
+
+	*wmlist = G_MAIN->wm;
+	BLI_listbase_clear(&G_MAIN->wm);
+
+	active_win = CTX_wm_window(C);
+
+	/* first wrap up running stuff */
+	/* code copied from wm_init_exit.c */
+	for (wm = wmlist->first; wm; wm = wm->id.next) {
+
+		WM_jobs_kill_all(wm);
+
+		for (win = wm->windows.first; win; win = win->next) {
+
+			CTX_wm_window_set(C, win);  /* needed by operator close callbacks */
+			WM_event_remove_handlers(C, &win->handlers);
+			WM_event_remove_handlers(C, &win->modalhandlers);
+			ED_screen_exit(C, win, WM_window_get_active_screen(win));
+		}
+	}
+
+	/* reset active window */
+	CTX_wm_window_set(C, active_win);
+
+	/* XXX Hack! We have to clear context menu here, because removing all modalhandlers above frees the active menu
+	 *     (at least, in the 'startup splash' case), causing use-after-free error in later handling of the button
+	 *     callbacks in UI code (see ui_apply_but_funcs_after()).
+	 *     Tried solving this by always NULL-ing context's menu when setting wm/win/etc., but it broke popups refreshing
+	 *     (see T47632), so for now just handling this specific case here. */
+	CTX_wm_menu_set(C, NULL);
+
+	ED_editors_exit(G_MAIN, true);
 }
 
 static void wm_window_substitute_old(wmWindowManager *oldwm,
@@ -184,125 +184,125 @@
                                      wmWindow *oldwin,
                                      wmWindow *win)
 {
-  win->ghostwin = oldwin->ghostwin;
-  win->gpuctx = oldwin->gpuctx;
-  win->active = oldwin->active;
-  if (win->active) {
-    wm->winactive = win;
-  }
-  if (oldwm->windrawable == oldwin) {
-    oldwm->windrawable = NULL;
-    wm->windrawable = win;
-  }
-
-  /* File loading in background mode still calls this. */
-  if (!G.background) {
-    /* Pointer back. */
-    GHOST_SetWindowUserData(win->ghostwin, win);
-  }
-
-  oldwin->ghostwin = NULL;
-  oldwin->gpuctx = NULL;
-
-  win->eventstate = oldwin->eventstate;
-  oldwin->eventstate = NULL;
-
-  /* ensure proper screen rescaling */
-  win->sizex = oldwin->sizex;
-  win->sizey = oldwin->sizey;
-  win->posx = oldwin->posx;
-  win->posy = oldwin->posy;
+	win->ghostwin = oldwin->ghostwin;
+	win->gpuctx = oldwin->gpuctx;
+	win->active = oldwin->active;
+	if (win->active) {
+		wm->winactive = win;
+	}
+	if (oldwm->windrawable == oldwin) {
+		oldwm->windrawable = NULL;
+		wm->windrawable = win;
+	}
+
+	/* File loading in background mode still calls this. */
+	if (!G.background) {
+		/* Pointer back. */
+		GHOST_SetWindowUserData(win->ghostwin, win);
+	}
+
+	oldwin->ghostwin = NULL;
+	oldwin->gpuctx = NULL;
+
+	win->eventstate = oldwin->eventstate;
+	oldwin->eventstate = NULL;
+
+	/* ensure proper screen rescaling */
+	win->sizex = oldwin->sizex;
+	win->sizey = oldwin->sizey;
+	win->posx = oldwin->posx;
+	win->posy = oldwin->posy;
 }
 
 static void wm_window_match_keep_current_wm(const bContext *C,
                                             ListBase *current_wm_list,
-                                            const bool load_ui,
-                                            ListBase *r_new_wm_list)
-{
-  Main *bmain = CTX_data_main(C);
-  wmWindowManager *wm = current_wm_list->first;
-  bScreen *screen = NULL;
-
-  /* match oldwm to new dbase, only old files */
-  wm->initialized &= ~WM_WINDOW_IS_INITIALIZED;
-
-  /* when loading without UI, no matching needed */
-  if (load_ui && (screen = CTX_wm_screen(C))) {
-    for (wmWindow *win = wm->windows.first; win; win = win->next) {
-      WorkSpace *workspace;
-
-      BKE_workspace_layout_find_global(bmain, screen, &workspace);
-      BKE_workspace_active_set(win->workspace_hook, workspace);
-      win->scene = CTX_data_scene(C);
-
-      /* all windows get active screen from file */
-      if (screen->winid == 0) {
-        WM_window_set_active_screen(win, workspace, screen);
-      }
-      else {
-        WorkSpaceLayout *layout_old = WM_window_get_active_layout(win);
+        const bool load_ui,
+        ListBase *r_new_wm_list)
+{
+	Main *bmain = CTX_data_main(C);
+	wmWindowManager *wm = current_wm_list->first;
+	bScreen *screen = NULL;
+
+	/* match oldwm to new dbase, only old files */
+	wm->initialized &= ~WM_WINDOW_IS_INITIALIZED;
+
+	/* when loading without UI, no matching needed */
+	if (load_ui && (screen = CTX_wm_screen(C))) {
+		for (wmWindow *win = wm->windows.first; win; win = win->next) {
+			WorkSpace *workspace;
+
+			BKE_workspace_layout_find_global(bmain, screen, &workspace);
+			BKE_workspace_active_set(win->workspace_hook, workspace);
+			win->scene = CTX_data_scene(C);
+
+			/* all windows get active screen from file */
+			if (screen->winid == 0) {
+				WM_window_set_active_screen(win, workspace, screen);
+			}
+			else {
+				WorkSpaceLayout *layout_old = WM_window_get_active_layout(win);
         WorkSpaceLayout *layout_new = ED_workspace_layout_duplicate(
             bmain, workspace, layout_old, win);
 
-        WM_window_set_active_layout(win, workspace, layout_new);
-      }
-
-      bScreen *win_screen = WM_window_get_active_screen(win);
-      win_screen->winid = win->winid;
-    }
-  }
-
-  *r_new_wm_list = *current_wm_list;
+				WM_window_set_active_layout(win, workspace, layout_new);
+			}
+
+			bScreen *win_screen = WM_window_get_active_screen(win);
+			win_screen->winid = win->winid;
+		}
+	}
+
+	*r_new_wm_list = *current_wm_list;
 }
 
 static void wm_window_match_replace_by_file_wm(bContext *C,
                                                ListBase *current_wm_list,
                                                ListBase *readfile_wm_list,
-                                               ListBase *r_new_wm_list)
-{
-  wmWindowManager *oldwm = current_wm_list->first;
-  wmWindowManager *wm = readfile_wm_list->first; /* will become our new WM */
-  bool has_match = false;
-
-  /* this code could move to setup_appdata */
-
-  /* preserve key configurations in new wm, to preserve their keymaps */
-  wm->keyconfigs = oldwm->keyconfigs;
-  wm->addonconf = oldwm->addonconf;
-  wm->defaultconf = oldwm->defaultconf;
-  wm->userconf = oldwm->userconf;
-
-  BLI_listbase_clear(&oldwm->keyconfigs);
-  oldwm->addonconf = NULL;
-  oldwm->defaultconf = NULL;
-  oldwm->userconf = NULL;
-
-  /* ensure making new keymaps and set space types */
-  wm->initialized = 0;
-  wm->winactive = NULL;
-
-  /* Clearing drawable of before deleting any context
-   * to avoid clearing the wrong wm. */
-  wm_window_clear_drawable(oldwm);
-
-  /* only first wm in list has ghostwins */
-  for (wmWindow *win = wm->windows.first; win; win = win->next) {
-    for (wmWindow *oldwin = oldwm->windows.first; oldwin; oldwin = oldwin->next) {
-      if (oldwin->winid == win->winid) {
-        has_match = true;
-
-        wm_window_substitute_old(oldwm, wm, oldwin, win);
-      }
-    }
-  }
-  /* make sure at least one window is kept open so we don't lose the context, check T42303 */
-  if (!has_match) {
-    wm_window_substitute_old(oldwm, wm, oldwm->windows.first, wm->windows.first);
-  }
-
-  wm_close_and_free_all(C, current_wm_list);
-
-  *r_new_wm_list = *readfile_wm_list;
+        ListBase *r_new_wm_list)
+{
+	wmWindowManager *oldwm = current_wm_list->first;
+	wmWindowManager *wm = readfile_wm_list->first; /* will become our new WM */
+	bool has_match = false;
+
+	/* this code could move to setup_appdata */
+
+	/* preserve key configurations in new wm, to preserve their keymaps */
+	wm->keyconfigs = oldwm->keyconfigs;
+	wm->addonconf = oldwm->addonconf;
+	wm->defaultconf = oldwm->defaultconf;
+	wm->userconf = oldwm->userconf;
+
+	BLI_listbase_clear(&oldwm->keyconfigs);
+	oldwm->addonconf = NULL;
+	oldwm->defaultconf = NULL;
+	oldwm->userconf = NULL;
+
+	/* ensure making new keymaps and set space types */
+	wm->initialized = 0;
+	wm->winactive = NULL;
+
+	/* Clearing drawable of before deleting any context
+	 * to avoid clearing the wrong wm. */
+	wm_window_clear_drawable(oldwm);
+
+	/* only first wm in list has ghostwins */
+	for (wmWindow *win = wm->windows.first; win; win = win->next) {
+		for (wmWindow *oldwin = oldwm->windows.first; oldwin; oldwin = oldwin->next) {
+			if (oldwin->winid == win->winid) {
+				has_match = true;
+
+				wm_window_substitute_old(oldwm, wm, oldwin, win);
+			}
+		}
+	}
+	/* make sure at least one window is kept open so we don't lose the context, check T42303 */
+	if (!has_match) {
+		wm_window_substitute_old(oldwm, wm, oldwm->windows.first, wm->windows.first);
+	}
+
+	wm_close_and_free_all(C, current_wm_list);
+
+	*r_new_wm_list = *readfile_wm_list;
 }
 
 /**
@@ -317,150 +317,150 @@
 static void wm_window_match_do(bContext *C,
                                ListBase *current_wm_list,
                                ListBase *readfile_wm_list,
-                               ListBase *r_new_wm_list)
-{
-  if (BLI_listbase_is_empty(current_wm_list)) {
-    /* case 1 */
-    if (BLI_listbase_is_empty(readfile_wm_list)) {
-      Main *bmain = CTX_data_main(C);
-      /* Neither current, no newly read file have a WM -> add the default one. */
-      wm_add_default(bmain, C);
-      *r_new_wm_list = bmain->wm;
-    }
-    /* case 2 */
-    else {
-      *r_new_wm_list = *readfile_wm_list;
-    }
-  }
-  else {
-    /* case 3 */
-    if (BLI_listbase_is_empty(readfile_wm_list)) {
-      /* We've read file without wm, keep current one entirely alive.
-       * Happens when reading pre 2.5 files (no WM back then) */
+        ListBase *r_new_wm_list)
+{
+	if (BLI_listbase_is_empty(current_wm_list)) {
+		/* case 1 */
+		if (BLI_listbase_is_empty(readfile_wm_list)) {
+			Main *bmain = CTX_data_main(C);
+			/* Neither current, no newly read file have a WM -> add the default one. */
+			wm_add_default(bmain, C);
+			*r_new_wm_list = bmain->wm;
+		}
+		/* case 2 */
+		else {
+			*r_new_wm_list = *readfile_wm_list;
+		}
+	}
+	else {
+		/* case 3 */
+		if (BLI_listbase_is_empty(readfile_wm_list)) {
+			/* We've read file without wm, keep current one entirely alive.
+			 * Happens when reading pre 2.5 files (no WM back then) */
       wm_window_match_keep_current_wm(
           C, current_wm_list, (G.fileflags & G_FILE_NO_UI) == 0, r_new_wm_list);
-    }
-    /* case 4 */
-    else {
-      wm_window_match_replace_by_file_wm(C, current_wm_list, readfile_wm_list, r_new_wm_list);
-    }
-  }
+		}
+		/* case 4 */
+		else {
+			wm_window_match_replace_by_file_wm(C, current_wm_list, readfile_wm_list, r_new_wm_list);
+		}
+	}
 }
 
 /* in case UserDef was read, we re-initialize all, and do versioning */
 static void wm_init_userdef(Main *bmain, const bool read_userdef_from_memory)
 {
-  /* versioning is here */
-  UI_init_userdef(bmain);
-
-  MEM_CacheLimiter_set_maximum(((size_t)U.memcachelimit) * 1024 * 1024);
-  BKE_sound_init(bmain);
-
-  /* needed so loading a file from the command line respects user-pref [#26156] */
-  SET_FLAG_FROM_TEST(G.fileflags, U.flag & USER_FILENOUI, G_FILE_NO_UI);
-
-  /* set the python auto-execute setting from user prefs */
-  /* enabled by default, unless explicitly enabled in the command line which overrides */
-  if ((G.f & G_FLAG_SCRIPT_OVERRIDE_PREF) == 0) {
-    SET_FLAG_FROM_TEST(G.f, (U.flag & USER_SCRIPT_AUTOEXEC_DISABLE) == 0, G_FLAG_SCRIPT_AUTOEXEC);
-  }
-
-  /* avoid re-saving for every small change to our prefs, allow overrides */
-  if (read_userdef_from_memory) {
-    BLO_update_defaults_userpref_blend();
-  }
-
-  /* update tempdir from user preferences */
-  BKE_tempdir_init(U.tempdir);
+	/* versioning is here */
+	UI_init_userdef(bmain);
+
+	MEM_CacheLimiter_set_maximum(((size_t)U.memcachelimit) * 1024 * 1024);
+	BKE_sound_init(bmain);
+
+	/* needed so loading a file from the command line respects user-pref [#26156] */
+	SET_FLAG_FROM_TEST(G.fileflags, U.flag & USER_FILENOUI, G_FILE_NO_UI);
+
+	/* set the python auto-execute setting from user prefs */
+	/* enabled by default, unless explicitly enabled in the command line which overrides */
+	if ((G.f & G_FLAG_SCRIPT_OVERRIDE_PREF) == 0) {
+		SET_FLAG_FROM_TEST(G.f, (U.flag & USER_SCRIPT_AUTOEXEC_DISABLE) == 0, G_FLAG_SCRIPT_AUTOEXEC);
+	}
+
+	/* avoid re-saving for every small change to our prefs, allow overrides */
+	if (read_userdef_from_memory) {
+		BLO_update_defaults_userpref_blend();
+	}
+
+	/* update tempdir from user preferences */
+	BKE_tempdir_init(U.tempdir);
 }
 
 /* return codes */
-#define BKE_READ_EXOTIC_FAIL_PATH -3   /* file format is not supported */
-#define BKE_READ_EXOTIC_FAIL_FORMAT -2 /* file format is not supported */
-#define BKE_READ_EXOTIC_FAIL_OPEN -1   /* Can't open the file */
-#define BKE_READ_EXOTIC_OK_BLEND 0     /* .blend file */
+#define BKE_READ_EXOTIC_FAIL_PATH       -3 /* file format is not supported */
+#define BKE_READ_EXOTIC_FAIL_FORMAT     -2 /* file format is not supported */
+#define BKE_READ_EXOTIC_FAIL_OPEN       -1 /* Can't open the file */
+#define BKE_READ_EXOTIC_OK_BLEND         0 /* .blend file */
 #if 0
-#  define BKE_READ_EXOTIC_OK_OTHER 1 /* other supported formats */
+#define BKE_READ_EXOTIC_OK_OTHER         1 /* other supported formats */
 #endif
 
 /* intended to check for non-blender formats but for now it only reads blends */
 static int wm_read_exotic(const char *name)
 {
-  int len;
-  gzFile gzfile;
-  char header[7];
-  int retval;
-
-  /* make sure we're not trying to read a directory.... */
-
-  len = strlen(name);
-  if (len > 0 && ELEM(name[len - 1], '/', '\\')) {
-    retval = BKE_READ_EXOTIC_FAIL_PATH;
-  }
-  else {
-    gzfile = BLI_gzopen(name, "rb");
-    if (gzfile == NULL) {
-      retval = BKE_READ_EXOTIC_FAIL_OPEN;
-    }
-    else {
-      len = gzread(gzfile, header, sizeof(header));
-      gzclose(gzfile);
-      if (len == sizeof(header) && STREQLEN(header, "BLENDER", 7)) {
-        retval = BKE_READ_EXOTIC_OK_BLEND;
-      }
-      else {
-        /* We may want to support loading other file formats
-         * from their header bytes or file extension.
-         * This used to be supported in the code below and may be added
-         * back at some point. */
+	int len;
+	gzFile gzfile;
+	char header[7];
+	int retval;
+
+	/* make sure we're not trying to read a directory.... */
+
+	len = strlen(name);
+	if (len > 0 && ELEM(name[len - 1], '/', '\\')) {
+		retval = BKE_READ_EXOTIC_FAIL_PATH;
+	}
+	else {
+		gzfile = BLI_gzopen(name, "rb");
+		if (gzfile == NULL) {
+			retval = BKE_READ_EXOTIC_FAIL_OPEN;
+		}
+		else {
+			len = gzread(gzfile, header, sizeof(header));
+			gzclose(gzfile);
+			if (len == sizeof(header) && STREQLEN(header, "BLENDER", 7)) {
+				retval = BKE_READ_EXOTIC_OK_BLEND;
+			}
+			else {
+				/* We may want to support loading other file formats
+				 * from their header bytes or file extension.
+				 * This used to be supported in the code below and may be added
+				 * back at some point. */
 #if 0
-        WM_cursor_wait(true);
-
-        if (is_foo_format(name)) {
-          read_foo(name);
-          retval = BKE_READ_EXOTIC_OK_OTHER;
-        }
-        else
+				WM_cursor_wait(true);
+
+				if (is_foo_format(name)) {
+					read_foo(name);
+					retval = BKE_READ_EXOTIC_OK_OTHER;
+				}
+				else
 #endif
-        {
-          retval = BKE_READ_EXOTIC_FAIL_FORMAT;
-        }
+				{
+					retval = BKE_READ_EXOTIC_FAIL_FORMAT;
+				}
 #if 0
-        WM_cursor_wait(false);
+				WM_cursor_wait(false);
 #endif
-      }
-    }
-  }
-
-  return retval;
+			}
+		}
+	}
+
+	return retval;
 }
 
 void WM_file_autoexec_init(const char *filepath)
 {
-  if (G.f & G_FLAG_SCRIPT_OVERRIDE_PREF) {
-    return;
-  }
-
-  if (G.f & G_FLAG_SCRIPT_AUTOEXEC) {
-    char path[FILE_MAX];
-    BLI_split_dir_part(filepath, path, sizeof(path));
-    if (BKE_autoexec_match(path)) {
-      G.f &= ~G_FLAG_SCRIPT_AUTOEXEC;
-    }
-  }
+	if (G.f & G_FLAG_SCRIPT_OVERRIDE_PREF) {
+		return;
+	}
+
+	if (G.f & G_FLAG_SCRIPT_AUTOEXEC) {
+		char path[FILE_MAX];
+		BLI_split_dir_part(filepath, path, sizeof(path));
+		if (BKE_autoexec_match(path)) {
+			G.f &= ~G_FLAG_SCRIPT_AUTOEXEC;
+		}
+	}
 }
 
 void wm_file_read_report(bContext *C, Main *bmain)
 {
-  ReportList *reports = NULL;
-  Scene *sce;
-
-  for (sce = bmain->scenes.first; sce; sce = sce->id.next) {
-    if (sce->r.engine[0] &&
+	ReportList *reports = NULL;
+	Scene *sce;
+
+	for (sce = bmain->scenes.first; sce; sce = sce->id.next) {
+		if (sce->r.engine[0] &&
         BLI_findstring(&R_engines, sce->r.engine, offsetof(RenderEngineType, idname)) == NULL) {
-      if (reports == NULL) {
-        reports = CTX_wm_reports(C);
-      }
+			if (reports == NULL) {
+				reports = CTX_wm_reports(C);
+			}
 
       BKE_reportf(reports,
                   RPT_ERROR,
@@ -468,14 +468,14 @@
                   "or enabled)",
                   sce->r.engine,
                   sce->id.name + 2);
-    }
-  }
-
-  if (reports) {
-    if (!G.background) {
-      WM_report_banner_show();
-    }
-  }
+		}
+	}
+
+	if (reports) {
+		if (!G.background) {
+			WM_report_banner_show();
+		}
+	}
 }
 
 /**
@@ -487,96 +487,95 @@
                               const bool is_factory_startup,
                               const bool reset_app_template)
 {
-  bool addons_loaded = false;
-  wmWindowManager *wm = CTX_wm_manager(C);
-
-  if (!G.background) {
-    /* remove windows which failed to be added via WM_check */
-    wm_window_ghostwindows_remove_invalid(C, wm);
-  }
-
-  CTX_wm_window_set(C, wm->windows.first);
+	bool addons_loaded = false;
+	wmWindowManager *wm = CTX_wm_manager(C);
+
+	if (!G.background) {
+		/* remove windows which failed to be added via WM_check */
+		wm_window_ghostwindows_remove_invalid(C, wm);
+	}
+
+	CTX_wm_window_set(C, wm->windows.first);
 
 #ifdef WITH_PYTHON
-  if (is_startup_file) {
-    /* possible python hasn't been initialized */
-    if (CTX_py_init_get(C)) {
-      if (reset_app_template) {
-        /* Only run when we have a template path found. */
-        if (BKE_appdir_app_template_any()) {
-          BPY_execute_string(
+	if (is_startup_file) {
+		/* possible python hasn't been initialized */
+		if (CTX_py_init_get(C)) {
+			if (reset_app_template) {
+				/* Only run when we have a template path found. */
+				if (BKE_appdir_app_template_any()) {
+					BPY_execute_string(
               C, (const char *[]){"bl_app_template_utils", NULL}, "bl_app_template_utils.reset()");
-        }
-        /* sync addons, these may have changed from the defaults */
+				}
+				/* sync addons, these may have changed from the defaults */
         BPY_execute_string(C, (const char *[]){"addon_utils", NULL}, "addon_utils.reset_all()");
-      }
-      BPY_python_reset(C);
-      addons_loaded = true;
-    }
-  }
-  else {
-    /* run any texts that were loaded in and flagged as modules */
-    BPY_python_reset(C);
-    addons_loaded = true;
-  }
+			}
+			BPY_python_reset(C);
+			addons_loaded = true;
+		}
+	}
+	else {
+		/* run any texts that were loaded in and flagged as modules */
+		BPY_python_reset(C);
+		addons_loaded = true;
+	}
 #else
-  UNUSED_VARS(is_startup_file, reset_app_template);
-#endif /* WITH_PYTHON */
-
-  WM_operatortype_last_properties_clear_all();
-
-  /* important to do before NULL'ing the context */
-  Main *bmain = CTX_data_main(C);
-  BLI_callback_exec(bmain, NULL, BLI_CB_EVT_VERSION_UPDATE);
-  BLI_callback_exec(bmain, NULL, BLI_CB_EVT_LOAD_POST);
-  if (is_factory_startup) {
-    BLI_callback_exec(bmain, NULL, BLI_CB_EVT_LOAD_FACTORY_STARTUP_POST);
-  }
-
-  /* After load post, so for example the driver namespace can be filled
-   * before evaluating the depsgraph. */
-  DEG_on_visible_update(bmain, true);
-  wm_event_do_depsgraph(C);
-
-  ED_editors_init(C);
+	UNUSED_VARS(is_startup_file, reset_app_template);
+#endif  /* WITH_PYTHON */
+
+	WM_operatortype_last_properties_clear_all();
+
+	/* important to do before NULL'ing the context */
+	Main *bmain = CTX_data_main(C);
+	BLI_callback_exec(bmain, NULL, BLI_CB_EVT_VERSION_UPDATE);
+	BLI_callback_exec(bmain, NULL, BLI_CB_EVT_LOAD_POST);
+	if (is_factory_startup) {
+		BLI_callback_exec(bmain, NULL, BLI_CB_EVT_LOAD_FACTORY_STARTUP_POST);
+	}
+
+	/* After load post, so for example the driver namespace can be filled
+	 * before evaluating the depsgraph. */
+	DEG_on_visible_update(bmain, true);
+	wm_event_do_depsgraph(C);
+
+	ED_editors_init(C);
 
 #if 1
-  WM_event_add_notifier(C, NC_WM | ND_FILEREAD, NULL);
+	WM_event_add_notifier(C, NC_WM | ND_FILEREAD, NULL);
 #else
-  WM_msg_publish_static(CTX_wm_message_bus(C), WM_MSG_STATICTYPE_FILE_READ);
+	WM_msg_publish_static(CTX_wm_message_bus(C), WM_MSG_STATICTYPE_FILE_READ);
 #endif
 
-  /* report any errors.
-   * currently disabled if addons aren't yet loaded */
-  if (addons_loaded) {
-    wm_file_read_report(C, bmain);
-  }
-
-  if (!G.background) {
-    if (wm->undo_stack == NULL) {
-      wm->undo_stack = BKE_undosys_stack_create();
-    }
-    else {
-      BKE_undosys_stack_clear(wm->undo_stack);
-    }
-    BKE_undosys_stack_init_from_main(wm->undo_stack, bmain);
-    BKE_undosys_stack_init_from_context(wm->undo_stack, C);
-  }
-
-  if (!G.background) {
-    /* in background mode this makes it hard to load
-     * a blend file and do anything since the screen
-     * won't be set to a valid value again */
-    CTX_wm_window_set(C, NULL); /* exits queues */
-
-    /* Ensure tools are registered. */
-    WM_toolsystem_init(C);
-  }
+	/* report any errors.
+	 * currently disabled if addons aren't yet loaded */
+	if (addons_loaded) {
+		wm_file_read_report(C, bmain);
+	}
+
+	if (!G.background) {
+		if (wm->undo_stack == NULL) {
+			wm->undo_stack = BKE_undosys_stack_create();
+		}
+		else {
+			BKE_undosys_stack_clear(wm->undo_stack);
+		}
+		BKE_undosys_stack_init_from_main(wm->undo_stack, bmain);
+		BKE_undosys_stack_init_from_context(wm->undo_stack, C);
+	}
+
+	if (!G.background) {
+		/* in background mode this makes it hard to load
+		 * a blend file and do anything since the screen
+		 * won't be set to a valid value again */
+		CTX_wm_window_set(C, NULL); /* exits queues */
+
+		/* Ensure tools are registered. */
+		WM_toolsystem_init(C);
+	}
 }
 
 bool WM_file_read(bContext *C, const char *filepath, ReportList *reports)
 {
-<<<<<<< HEAD
 	/* assume automated tasks with background, don't write recent file list */
 	const bool do_history = (G.background == false) && (CTX_wm_manager(C)->op_undo_depth == 0);
 	bool success = false;
@@ -607,10 +606,7 @@
 
 		/* confusing this global... */
 		G.relbase_valid = 1;
-		retval = BKE_blendfile_read(
-		        C, filepath,
-		        &(const struct BlendFileReadParams){0},
-		        reports);
+    retval = BKE_blendfile_read(C, filepath, &(const struct BlendFileReadParams){0}, reports);
 
 #ifdef DEBUG_LIBRARY
 		printf("Updating assets for: %s\n", filepath);
@@ -656,120 +652,47 @@
 
 		success = true;
 	}
-=======
-  /* assume automated tasks with background, don't write recent file list */
-  const bool do_history = (G.background == false) && (CTX_wm_manager(C)->op_undo_depth == 0);
-  bool success = false;
-  int retval;
-
-  /* so we can get the error message */
-  errno = 0;
-
-  WM_cursor_wait(1);
-
-  BLI_callback_exec(CTX_data_main(C), NULL, BLI_CB_EVT_LOAD_PRE);
-
-  UI_view2d_zoom_cache_reset();
-
-  /* first try to append data from exotic file formats... */
-  /* it throws error box when file doesn't exist and returns -1 */
-  /* note; it should set some error message somewhere... (ton) */
-  retval = wm_read_exotic(filepath);
-
-  /* we didn't succeed, now try to read Blender file */
-  if (retval == BKE_READ_EXOTIC_OK_BLEND) {
-    const int G_f_orig = G.f;
-    ListBase wmbase;
-
-    /* put aside screens to match with persistent windows later */
-    /* also exit screens and editors */
-    wm_window_match_init(C, &wmbase);
-
-    /* confusing this global... */
-    G.relbase_valid = 1;
-    retval = BKE_blendfile_read(C, filepath, &(const struct BlendFileReadParams){0}, reports);
-
-    /* BKE_file_read sets new Main into context. */
-    Main *bmain = CTX_data_main(C);
-
-    /* when loading startup.blend's, we can be left with a blank path */
-    if (BKE_main_blendfile_path(bmain)[0] != '\0') {
-      G.save_over = 1;
-    }
-    else {
-      G.save_over = 0;
-      G.relbase_valid = 0;
-    }
-
-    /* this flag is initialized by the operator but overwritten on read.
-     * need to re-enable it here else drivers + registered scripts wont work. */
-    if (G.f != G_f_orig) {
-      const int flags_keep = G_FLAG_ALL_RUNTIME;
-      G.f &= G_FLAG_ALL_READFILE;
-      G.f = (G.f & ~flags_keep) | (G_f_orig & flags_keep);
-    }
-
-    /* match the read WM with current WM */
-    wm_window_match_do(C, &wmbase, &bmain->wm, &bmain->wm);
-    WM_check(C); /* opens window(s), checks keymaps */
-
-    if (retval == BKE_BLENDFILE_READ_OK_USERPREFS) {
-      /* in case a userdef is read from regular .blend */
-      wm_init_userdef(bmain, false);
-    }
-
-    if (retval != BKE_BLENDFILE_READ_FAIL) {
-      if (do_history) {
-        wm_history_file_update();
-      }
-    }
-
-    wm_file_read_post(C, false, false, false);
-
-    success = true;
-  }
->>>>>>> e12c08e8
 #if 0
-  else if (retval == BKE_READ_EXOTIC_OK_OTHER)
-    BKE_undo_write(C, "Import file");
+	else if (retval == BKE_READ_EXOTIC_OK_OTHER)
+		BKE_undo_write(C, "Import file");
 #endif
-  else if (retval == BKE_READ_EXOTIC_FAIL_OPEN) {
+	else if (retval == BKE_READ_EXOTIC_FAIL_OPEN) {
     BKE_reportf(reports,
                 RPT_ERROR,
                 "Cannot read file '%s': %s",
                 filepath,
-                errno ? strerror(errno) : TIP_("unable to open the file"));
-  }
-  else if (retval == BKE_READ_EXOTIC_FAIL_FORMAT) {
-    BKE_reportf(reports, RPT_ERROR, "File format is not supported in file '%s'", filepath);
-  }
-  else if (retval == BKE_READ_EXOTIC_FAIL_PATH) {
-    BKE_reportf(reports, RPT_ERROR, "File path '%s' invalid", filepath);
-  }
-  else {
-    BKE_reportf(reports, RPT_ERROR, "Unknown error loading '%s'", filepath);
-    BLI_assert(!"invalid 'retval'");
-  }
-
-  if (success == false) {
-    /* remove from recent files list */
-    if (do_history) {
-      RecentFile *recent = wm_file_history_find(filepath);
-      if (recent) {
-        wm_history_file_free(recent);
-        wm_history_file_write();
-      }
-    }
-  }
-
-  WM_cursor_wait(0);
-
-  return success;
+		            errno ? strerror(errno) : TIP_("unable to open the file"));
+	}
+	else if (retval == BKE_READ_EXOTIC_FAIL_FORMAT) {
+		BKE_reportf(reports, RPT_ERROR, "File format is not supported in file '%s'", filepath);
+	}
+	else if (retval == BKE_READ_EXOTIC_FAIL_PATH) {
+		BKE_reportf(reports, RPT_ERROR, "File path '%s' invalid", filepath);
+	}
+	else {
+		BKE_reportf(reports, RPT_ERROR, "Unknown error loading '%s'", filepath);
+		BLI_assert(!"invalid 'retval'");
+	}
+
+	if (success == false) {
+		/* remove from recent files list */
+		if (do_history) {
+			RecentFile *recent = wm_file_history_find(filepath);
+			if (recent) {
+				wm_history_file_free(recent);
+				wm_history_file_write();
+			}
+		}
+	}
+
+	WM_cursor_wait(0);
+
+	return success;
 }
 
 static struct {
-  char app_template[64];
-  bool override;
+	char app_template[64];
+	bool override;
 } wm_init_state_app_template = {{0}};
 
 /**
@@ -780,39 +703,39 @@
  */
 void WM_init_state_app_template_set(const char *app_template)
 {
-  if (app_template) {
-    STRNCPY(wm_init_state_app_template.app_template, app_template);
-    wm_init_state_app_template.override = true;
-  }
-  else {
-    wm_init_state_app_template.app_template[0] = '\0';
-    wm_init_state_app_template.override = false;
-  }
+	if (app_template) {
+		STRNCPY(wm_init_state_app_template.app_template, app_template);
+		wm_init_state_app_template.override = true;
+	}
+	else {
+		wm_init_state_app_template.app_template[0] = '\0';
+		wm_init_state_app_template.override = false;
+	}
 }
 
 const char *WM_init_state_app_template_get(void)
 {
-  return wm_init_state_app_template.override ? wm_init_state_app_template.app_template : NULL;
+	return wm_init_state_app_template.override ? wm_init_state_app_template.app_template : NULL;
 }
 
 static bool wm_app_template_has_userpref(const char *app_template)
 {
-  /* Test if app template provides a userpref.blend. If not, we will
-   * share user preferences with the rest of Blender. */
-  if (!app_template && app_template[0]) {
-    return false;
-  }
-
-  char app_template_path[FILE_MAX];
+	/* Test if app template provides a userpref.blend. If not, we will
+	 * share user preferences with the rest of Blender. */
+	if (!app_template && app_template[0]) {
+		return false;
+	}
+
+	char app_template_path[FILE_MAX];
   if (!BKE_appdir_app_template_id_search(
           app_template, app_template_path, sizeof(app_template_path))) {
-    return false;
-  }
-
-  char userpref_path[FILE_MAX];
+		return false;
+	}
+
+	char userpref_path[FILE_MAX];
   BLI_path_join(
       userpref_path, sizeof(userpref_path), app_template_path, BLENDER_USERPREF_FILE, NULL);
-  return BLI_exists(userpref_path);
+	return BLI_exists(userpref_path);
 }
 
 /**
@@ -827,11 +750,13 @@
  * \param app_template_override: Template to use instead of the template defined in user-preferences.
  * When not-null, this is written into the user preferences.
  */
-<<<<<<< HEAD
-void wm_homefile_read(
-        bContext *C, ReportList *reports,
-        bool use_factory_settings, bool use_empty_data, bool use_userdef,
-        const char *filepath_startup_override, const char *app_template_override,
+void wm_homefile_read(bContext *C,
+                      ReportList *reports,
+                      bool use_factory_settings,
+                      bool use_empty_data,
+                      bool use_userdef,
+                      const char *filepath_startup_override,
+                      const char *app_template_override,
         bool *r_is_factory_startup)
 {
 	Main *bmain = G_MAIN;  /* Context does not always have valid main pointer here... */
@@ -886,10 +811,12 @@
 	const char * const cfgdir = BKE_appdir_folder_id(BLENDER_USER_CONFIG, NULL);
 	if (!use_factory_settings) {
 		if (cfgdir) {
-			BLI_path_join(filepath_startup, sizeof(filepath_startup), cfgdir, BLENDER_STARTUP_FILE, NULL);
+      BLI_path_join(
+          filepath_startup, sizeof(filepath_startup), cfgdir, BLENDER_STARTUP_FILE, NULL);
 			filepath_startup_is_factory = false;
 			if (use_userdef) {
-				BLI_path_join(filepath_userdef, sizeof(filepath_startup), cfgdir, BLENDER_USERPREF_FILE, NULL);
+        BLI_path_join(
+            filepath_userdef, sizeof(filepath_startup), cfgdir, BLENDER_USERPREF_FILE, NULL);
 			}
 		}
 		else {
@@ -932,8 +859,7 @@
 	}
 
 	if ((!app_template && U.app_template[0]) ||
-	    (app_template && !STREQ(app_template, U.app_template)))
-	{
+      (app_template && !STREQ(app_template, U.app_template))) {
 		/* Always load UI when switching to another template. */
 		G.fileflags &= ~G_FILE_NO_UI;
 		reset_app_template = true;
@@ -941,8 +867,7 @@
 
 	if ((app_template != NULL) && (app_template[0] != '\0')) {
 		if (!BKE_appdir_app_template_id_search(
-		            app_template, app_template_system, sizeof(app_template_system)))
-		{
+            app_template, app_template_system, sizeof(app_template_system))) {
 			/* Can safely continue with code below, just warn it's not found. */
 			BKE_reportf(reports, RPT_WARNING, "Application Template '%s' not found", app_template);
 		}
@@ -953,7 +878,11 @@
 		 * this is done so we can load a templates factory-settings */
 		if (!use_factory_settings) {
 			BLI_path_join(app_template_config, sizeof(app_template_config), cfgdir, app_template, NULL);
-			BLI_path_join(filepath_startup, sizeof(filepath_startup), app_template_config, BLENDER_STARTUP_FILE, NULL);
+      BLI_path_join(filepath_startup,
+                    sizeof(filepath_startup),
+                    app_template_config,
+                    BLENDER_STARTUP_FILE,
+                    NULL);
 			filepath_startup_is_factory = false;
 			if (BLI_access(filepath_startup, R_OK) != 0) {
 				filepath_startup[0] = '\0';
@@ -964,7 +893,11 @@
 		}
 
 		if (filepath_startup[0] == '\0') {
-			BLI_path_join(filepath_startup, sizeof(filepath_startup), app_template_system, BLENDER_STARTUP_FILE, NULL);
+      BLI_path_join(filepath_startup,
+                    sizeof(filepath_startup),
+                    app_template_system,
+                    BLENDER_STARTUP_FILE,
+                    NULL);
 			filepath_startup_is_factory = true;
 
 			/* Update defaults only for system templates. */
@@ -974,8 +907,8 @@
 
 	if (!use_factory_settings || (filepath_startup[0] != '\0')) {
 		if (BLI_access(filepath_startup, R_OK) == 0) {
-			success = BKE_blendfile_read(
-			        C, filepath_startup,
+      success = BKE_blendfile_read(C,
+                                   filepath_startup,
 			        &(const struct BlendFileReadParams){
 			            .is_startup = true,
 			            .skip_flags = skip_flags,
@@ -989,7 +922,8 @@
 		}
 		if (BLI_listbase_is_empty(&U.themes)) {
 			if (G.debug & G_DEBUG) {
-				printf("\nNote: No (valid) '%s' found, fall back to built-in default.\n\n", filepath_startup);
+        printf("\nNote: No (valid) '%s' found, fall back to built-in default.\n\n",
+               filepath_startup);
 			}
 			success = false;
 		}
@@ -1007,8 +941,10 @@
 	}
 
 	if (success == false) {
-		success = BKE_blendfile_read_from_memory(
-		        C, datatoc_startup_blend, datatoc_startup_blend_size, true,
+    success = BKE_blendfile_read_from_memory(C,
+                                             datatoc_startup_blend,
+                                             datatoc_startup_blend_size,
+                                             true,
 		        &(const struct BlendFileReadParams){
 		            .is_startup = true,
 		            .skip_flags = skip_flags,
@@ -1037,14 +973,16 @@
 		char temp_path[FILE_MAX];
 		temp_path[0] = '\0';
 		if (!use_factory_settings) {
-			BLI_path_join(temp_path, sizeof(temp_path), app_template_config, BLENDER_USERPREF_FILE, NULL);
+      BLI_path_join(
+          temp_path, sizeof(temp_path), app_template_config, BLENDER_USERPREF_FILE, NULL);
 			if (BLI_access(temp_path, R_OK) != 0) {
 				temp_path[0] = '\0';
 			}
 		}
 
 		if (temp_path[0] == '\0') {
-			BLI_path_join(temp_path, sizeof(temp_path), app_template_system, BLENDER_USERPREF_FILE, NULL);
+      BLI_path_join(
+          temp_path, sizeof(temp_path), app_template_system, BLENDER_USERPREF_FILE, NULL);
 		}
 
 		if (use_userdef) {
@@ -1107,298 +1045,6 @@
 	if (r_is_factory_startup) {
 		*r_is_factory_startup = is_factory_startup;
 	}
-=======
-void wm_homefile_read(bContext *C,
-                      ReportList *reports,
-                      bool use_factory_settings,
-                      bool use_empty_data,
-                      bool use_userdef,
-                      const char *filepath_startup_override,
-                      const char *app_template_override,
-                      bool *r_is_factory_startup)
-{
-  Main *bmain = G_MAIN; /* Context does not always have valid main pointer here... */
-  ListBase wmbase;
-  bool success = false;
-
-  bool filepath_startup_is_factory = true;
-  char filepath_startup[FILE_MAX];
-  char filepath_userdef[FILE_MAX];
-
-  /* When 'app_template' is set: '{BLENDER_USER_CONFIG}/{app_template}' */
-  char app_template_system[FILE_MAX];
-  /* When 'app_template' is set: '{BLENDER_SYSTEM_SCRIPTS}/startup/bl_app_templates_system/{app_template}' */
-  char app_template_config[FILE_MAX];
-
-  /* Indicates whether user preferences were really load from memory.
-   *
-   * This is used for versioning code, and for this we can not rely on use_factory_settings
-   * passed via argument. This is because there might be configuration folder
-   * exists but it might not have userpref.blend and in this case we fallback to
-   * reading home file from memory.
-   *
-   * And in this case versioning code is to be run.
-   */
-  bool read_userdef_from_memory = false;
-  eBLOReadSkip skip_flags = use_userdef ? 0 : BLO_READ_SKIP_USERDEF;
-
-  /* True if we load startup.blend from memory or use app-template startup.blend which the user hasn't saved. */
-  bool is_factory_startup = true;
-
-  /* options exclude eachother */
-  BLI_assert((use_factory_settings && filepath_startup_override) == 0);
-
-  if ((G.f & G_FLAG_SCRIPT_OVERRIDE_PREF) == 0) {
-    SET_FLAG_FROM_TEST(G.f, (U.flag & USER_SCRIPT_AUTOEXEC_DISABLE) == 0, G_FLAG_SCRIPT_AUTOEXEC);
-  }
-
-  BLI_callback_exec(CTX_data_main(C), NULL, BLI_CB_EVT_LOAD_PRE);
-
-  UI_view2d_zoom_cache_reset();
-
-  G.relbase_valid = 0;
-
-  /* put aside screens to match with persistent windows later */
-  wm_window_match_init(C, &wmbase);
-
-  filepath_startup[0] = '\0';
-  filepath_userdef[0] = '\0';
-  app_template_system[0] = '\0';
-  app_template_config[0] = '\0';
-
-  const char *const cfgdir = BKE_appdir_folder_id(BLENDER_USER_CONFIG, NULL);
-  if (!use_factory_settings) {
-    if (cfgdir) {
-      BLI_path_join(
-          filepath_startup, sizeof(filepath_startup), cfgdir, BLENDER_STARTUP_FILE, NULL);
-      filepath_startup_is_factory = false;
-      if (use_userdef) {
-        BLI_path_join(
-            filepath_userdef, sizeof(filepath_startup), cfgdir, BLENDER_USERPREF_FILE, NULL);
-      }
-    }
-    else {
-      use_factory_settings = true;
-    }
-
-    if (filepath_startup_override) {
-      BLI_strncpy(filepath_startup, filepath_startup_override, FILE_MAX);
-      filepath_startup_is_factory = false;
-    }
-  }
-
-  /* load preferences before startup.blend */
-  if (use_userdef) {
-    if (!use_factory_settings && BLI_exists(filepath_userdef)) {
-      UserDef *userdef = BKE_blendfile_userdef_read(filepath_userdef, NULL);
-      if (userdef != NULL) {
-        BKE_blender_userdef_data_set_and_free(userdef);
-        userdef = NULL;
-
-        skip_flags |= BLO_READ_SKIP_USERDEF;
-        printf("Read prefs: %s\n", filepath_userdef);
-      }
-    }
-  }
-
-  const char *app_template = NULL;
-  bool update_defaults = false;
-  bool reset_app_template = false;
-
-  if (filepath_startup_override != NULL) {
-    /* pass */
-  }
-  else if (app_template_override) {
-    /* This may be clearing the current template by setting to an empty string. */
-    app_template = app_template_override;
-  }
-  else if (!use_factory_settings && U.app_template[0]) {
-    app_template = U.app_template;
-  }
-
-  if ((!app_template && U.app_template[0]) ||
-      (app_template && !STREQ(app_template, U.app_template))) {
-    /* Always load UI when switching to another template. */
-    G.fileflags &= ~G_FILE_NO_UI;
-    reset_app_template = true;
-  }
-
-  if ((app_template != NULL) && (app_template[0] != '\0')) {
-    if (!BKE_appdir_app_template_id_search(
-            app_template, app_template_system, sizeof(app_template_system))) {
-      /* Can safely continue with code below, just warn it's not found. */
-      BKE_reportf(reports, RPT_WARNING, "Application Template '%s' not found", app_template);
-    }
-
-    /* Insert template name into startup file. */
-
-    /* note that the path is being set even when 'use_factory_settings == true'
-     * this is done so we can load a templates factory-settings */
-    if (!use_factory_settings) {
-      BLI_path_join(app_template_config, sizeof(app_template_config), cfgdir, app_template, NULL);
-      BLI_path_join(filepath_startup,
-                    sizeof(filepath_startup),
-                    app_template_config,
-                    BLENDER_STARTUP_FILE,
-                    NULL);
-      filepath_startup_is_factory = false;
-      if (BLI_access(filepath_startup, R_OK) != 0) {
-        filepath_startup[0] = '\0';
-      }
-    }
-    else {
-      filepath_startup[0] = '\0';
-    }
-
-    if (filepath_startup[0] == '\0') {
-      BLI_path_join(filepath_startup,
-                    sizeof(filepath_startup),
-                    app_template_system,
-                    BLENDER_STARTUP_FILE,
-                    NULL);
-      filepath_startup_is_factory = true;
-
-      /* Update defaults only for system templates. */
-      update_defaults = true;
-    }
-  }
-
-  if (!use_factory_settings || (filepath_startup[0] != '\0')) {
-    if (BLI_access(filepath_startup, R_OK) == 0) {
-      success = BKE_blendfile_read(C,
-                                   filepath_startup,
-                                   &(const struct BlendFileReadParams){
-                                       .is_startup = true,
-                                       .skip_flags = skip_flags,
-                                   },
-                                   NULL) != BKE_BLENDFILE_READ_FAIL;
-    }
-    if (BLI_listbase_is_empty(&U.themes)) {
-      if (G.debug & G_DEBUG) {
-        printf("\nNote: No (valid) '%s' found, fall back to built-in default.\n\n",
-               filepath_startup);
-      }
-      success = false;
-    }
-    if (success) {
-      if (update_defaults) {
-        BLO_update_defaults_startup_blend(CTX_data_main(C), app_template);
-      }
-      is_factory_startup = filepath_startup_is_factory;
-    }
-  }
-
-  if (success == false && filepath_startup_override && reports) {
-    /* We can not return from here because wm is already reset */
-    BKE_reportf(reports, RPT_ERROR, "Could not read '%s'", filepath_startup_override);
-  }
-
-  if (success == false) {
-    success = BKE_blendfile_read_from_memory(C,
-                                             datatoc_startup_blend,
-                                             datatoc_startup_blend_size,
-                                             true,
-                                             &(const struct BlendFileReadParams){
-                                                 .is_startup = true,
-                                                 .skip_flags = skip_flags,
-                                             },
-                                             NULL);
-    if (success) {
-      if (use_userdef) {
-        if ((skip_flags & BLO_READ_SKIP_USERDEF) == 0) {
-          read_userdef_from_memory = true;
-        }
-      }
-    }
-    if (BLI_listbase_is_empty(&wmbase)) {
-      wm_clear_default_size(C);
-    }
-  }
-
-  if (use_empty_data) {
-    BKE_blendfile_read_make_empty(C);
-  }
-
-  /* Load template preferences,
-   * unlike regular preferences we only use some of the settings,
-   * see: BKE_blender_userdef_set_app_template */
-  if (app_template_system[0] != '\0') {
-    char temp_path[FILE_MAX];
-    temp_path[0] = '\0';
-    if (!use_factory_settings) {
-      BLI_path_join(
-          temp_path, sizeof(temp_path), app_template_config, BLENDER_USERPREF_FILE, NULL);
-      if (BLI_access(temp_path, R_OK) != 0) {
-        temp_path[0] = '\0';
-      }
-    }
-
-    if (temp_path[0] == '\0') {
-      BLI_path_join(
-          temp_path, sizeof(temp_path), app_template_system, BLENDER_USERPREF_FILE, NULL);
-    }
-
-    if (use_userdef) {
-      UserDef *userdef_template = NULL;
-      /* just avoids missing file warning */
-      if (BLI_exists(temp_path)) {
-        userdef_template = BKE_blendfile_userdef_read(temp_path, NULL);
-      }
-      if (userdef_template == NULL) {
-        /* we need to have preferences load to overwrite preferences from previous template */
-        userdef_template = BKE_blendfile_userdef_read_from_memory(
-            datatoc_startup_blend, datatoc_startup_blend_size, NULL);
-        read_userdef_from_memory = true;
-      }
-      if (userdef_template) {
-        BKE_blender_userdef_app_template_data_set_and_free(userdef_template);
-        userdef_template = NULL;
-      }
-    }
-  }
-
-  if (app_template_override) {
-    BLI_strncpy(U.app_template, app_template_override, sizeof(U.app_template));
-  }
-
-  /* prevent buggy files that had G_FILE_RELATIVE_REMAP written out by mistake. Screws up autosaves otherwise
-   * can remove this eventually, only in a 2.53 and older, now its not written */
-  G.fileflags &= ~G_FILE_RELATIVE_REMAP;
-
-  bmain = CTX_data_main(C);
-
-  if (use_userdef) {
-    /* check userdef before open window, keymaps etc */
-    wm_init_userdef(bmain, read_userdef_from_memory);
-    reset_app_template = true;
-  }
-
-  /* match the read WM with current WM */
-  wm_window_match_do(C, &wmbase, &bmain->wm, &bmain->wm);
-
-  if (use_factory_settings) {
-    /*  Clear keymaps because the current default keymap may have been initialized from user preferences,
-     *  which have been reset. */
-    for (wmWindowManager *wm = bmain->wm.first; wm; wm = wm->id.next) {
-      if (wm->defaultconf) {
-        wm->defaultconf->flag &= ~KEYCONF_INIT_DEFAULT;
-      }
-    }
-  }
-
-  WM_check(C); /* opens window(s), checks keymaps */
-
-  bmain->name[0] = '\0';
-
-  /* start with save preference untitled.blend */
-  G.save_over = 0;
-
-  wm_file_read_post(C, true, is_factory_startup, reset_app_template);
-
-  if (r_is_factory_startup) {
-    *r_is_factory_startup = is_factory_startup;
-  }
->>>>>>> e12c08e8
 }
 
 /** \name WM History File API
@@ -1406,55 +1052,55 @@
 
 void wm_history_file_read(void)
 {
-  char name[FILE_MAX];
-  LinkNode *l, *lines;
-  struct RecentFile *recent;
-  const char *line;
-  int num;
-  const char *const cfgdir = BKE_appdir_folder_id(BLENDER_USER_CONFIG, NULL);
-
-  if (!cfgdir) {
-    return;
-  }
-
-  BLI_make_file_string("/", name, cfgdir, BLENDER_HISTORY_FILE);
-
-  lines = BLI_file_read_as_lines(name);
-
-  BLI_listbase_clear(&G.recent_files);
-
-  /* read list of recent opened files from recent-files.txt to memory */
-  for (l = lines, num = 0; l && (num < U.recent_files); l = l->next) {
-    line = l->link;
-    /* don't check if files exist, causes slow startup for remote/external drives */
-    if (line[0]) {
-      recent = (RecentFile *)MEM_mallocN(sizeof(RecentFile), "RecentFile");
-      BLI_addtail(&(G.recent_files), recent);
-      recent->filepath = BLI_strdup(line);
-      num++;
-    }
-  }
-
-  BLI_file_free_lines(lines);
+	char name[FILE_MAX];
+	LinkNode *l, *lines;
+	struct RecentFile *recent;
+	const char *line;
+	int num;
+	const char * const cfgdir = BKE_appdir_folder_id(BLENDER_USER_CONFIG, NULL);
+
+	if (!cfgdir) {
+		return;
+	}
+
+	BLI_make_file_string("/", name, cfgdir, BLENDER_HISTORY_FILE);
+
+	lines = BLI_file_read_as_lines(name);
+
+	BLI_listbase_clear(&G.recent_files);
+
+	/* read list of recent opened files from recent-files.txt to memory */
+	for (l = lines, num = 0; l && (num < U.recent_files); l = l->next) {
+		line = l->link;
+		/* don't check if files exist, causes slow startup for remote/external drives */
+		if (line[0]) {
+			recent = (RecentFile *)MEM_mallocN(sizeof(RecentFile), "RecentFile");
+			BLI_addtail(&(G.recent_files), recent);
+			recent->filepath = BLI_strdup(line);
+			num++;
+		}
+	}
+
+	BLI_file_free_lines(lines);
 }
 
 static RecentFile *wm_history_file_new(const char *filepath)
 {
-  RecentFile *recent = MEM_mallocN(sizeof(RecentFile), "RecentFile");
-  recent->filepath = BLI_strdup(filepath);
-  return recent;
+	RecentFile *recent = MEM_mallocN(sizeof(RecentFile), "RecentFile");
+	recent->filepath = BLI_strdup(filepath);
+	return recent;
 }
 
 static void wm_history_file_free(RecentFile *recent)
 {
-  BLI_assert(BLI_findindex(&G.recent_files, recent) != -1);
-  MEM_freeN(recent->filepath);
-  BLI_freelinkN(&G.recent_files, recent);
+	BLI_assert(BLI_findindex(&G.recent_files, recent) != -1);
+	MEM_freeN(recent->filepath);
+	BLI_freelinkN(&G.recent_files, recent);
 }
 
 static RecentFile *wm_file_history_find(const char *filepath)
 {
-  return BLI_findstring_ptr(&G.recent_files, filepath, offsetof(RecentFile, filepath));
+	return BLI_findstring_ptr(&G.recent_files, filepath, offsetof(RecentFile, filepath));
 }
 
 /**
@@ -1463,26 +1109,26 @@
  */
 static void wm_history_file_write(void)
 {
-  const char *user_config_dir;
-  char name[FILE_MAX];
-  FILE *fp;
-
-  /* will be NULL in background mode */
-  user_config_dir = BKE_appdir_folder_id_create(BLENDER_USER_CONFIG, NULL);
-  if (!user_config_dir) {
-    return;
-  }
-
-  BLI_make_file_string("/", name, user_config_dir, BLENDER_HISTORY_FILE);
-
-  fp = BLI_fopen(name, "w");
-  if (fp) {
-    struct RecentFile *recent;
-    for (recent = G.recent_files.first; recent; recent = recent->next) {
-      fprintf(fp, "%s\n", recent->filepath);
-    }
-    fclose(fp);
-  }
+	const char *user_config_dir;
+	char name[FILE_MAX];
+	FILE *fp;
+
+	/* will be NULL in background mode */
+	user_config_dir = BKE_appdir_folder_id_create(BLENDER_USER_CONFIG, NULL);
+	if (!user_config_dir) {
+		return;
+	}
+
+	BLI_make_file_string("/", name, user_config_dir, BLENDER_HISTORY_FILE);
+
+	fp = BLI_fopen(name, "w");
+	if (fp) {
+		struct RecentFile *recent;
+		for (recent = G.recent_files.first; recent; recent = recent->next) {
+			fprintf(fp, "%s\n", recent->filepath);
+		}
+		fclose(fp);
+	}
 }
 
 /**
@@ -1490,41 +1136,41 @@
  */
 static void wm_history_file_update(void)
 {
-  RecentFile *recent;
-  const char *blendfile_name = BKE_main_blendfile_path_from_global();
-
-  /* no write history for recovered startup files */
-  if (blendfile_name[0] == '\0') {
-    return;
-  }
-
-  recent = G.recent_files.first;
-  /* refresh recent-files.txt of recent opened files, when current file was changed */
-  if (!(recent) || (BLI_path_cmp(recent->filepath, blendfile_name) != 0)) {
-
-    recent = wm_file_history_find(blendfile_name);
-    if (recent) {
-      BLI_remlink(&G.recent_files, recent);
-    }
-    else {
-      RecentFile *recent_next;
+	RecentFile *recent;
+	const char *blendfile_name = BKE_main_blendfile_path_from_global();
+
+	/* no write history for recovered startup files */
+	if (blendfile_name[0] == '\0') {
+		return;
+	}
+
+	recent = G.recent_files.first;
+	/* refresh recent-files.txt of recent opened files, when current file was changed */
+	if (!(recent) || (BLI_path_cmp(recent->filepath, blendfile_name) != 0)) {
+
+		recent = wm_file_history_find(blendfile_name);
+		if (recent) {
+			BLI_remlink(&G.recent_files, recent);
+		}
+		else {
+			RecentFile *recent_next;
       for (recent = BLI_findlink(&G.recent_files, U.recent_files - 1); recent;
            recent = recent_next) {
-        recent_next = recent->next;
-        wm_history_file_free(recent);
-      }
-      recent = wm_history_file_new(blendfile_name);
-    }
-
-    /* add current file to the beginning of list */
-    BLI_addhead(&(G.recent_files), recent);
-
-    /* write current file to recent-files.txt */
-    wm_history_file_write();
-
-    /* also update most recent files on System */
-    GHOST_addToSystemRecentFiles(blendfile_name);
-  }
+				recent_next = recent->next;
+				wm_history_file_free(recent);
+			}
+			recent = wm_history_file_new(blendfile_name);
+		}
+
+		/* add current file to the beginning of list */
+		BLI_addhead(&(G.recent_files), recent);
+
+		/* write current file to recent-files.txt */
+		wm_history_file_write();
+
+		/* also update most recent files on System */
+		GHOST_addToSystemRecentFiles(blendfile_name);
+	}
 }
 
 /** \} */
@@ -1535,43 +1181,43 @@
                                bScreen *screen,
                                BlendThumbnail **thumb_pt)
 {
-  /* will be scaled down, but gives some nice oversampling */
-  ImBuf *ibuf;
-  BlendThumbnail *thumb;
-  char err_out[256] = "unknown";
-
-  /* screen if no camera found */
-  ScrArea *sa = NULL;
-  ARegion *ar = NULL;
-  View3D *v3d = NULL;
-
-  /* In case we are given a valid thumbnail data, just generate image from it. */
-  if (*thumb_pt) {
-    thumb = *thumb_pt;
-    return BKE_main_thumbnail_to_imbuf(NULL, thumb);
-  }
-
-  /* scene can be NULL if running a script at startup and calling the save operator */
-  if (G.background || scene == NULL) {
-    return NULL;
-  }
-
-  if ((scene->camera == NULL) && (screen != NULL)) {
-    sa = BKE_screen_find_big_area(screen, SPACE_VIEW3D, 0);
-    ar = BKE_area_find_region_type(sa, RGN_TYPE_WINDOW);
-    if (ar) {
-      v3d = sa->spacedata.first;
-    }
-  }
-
-  if (scene->camera == NULL && v3d == NULL) {
-    return NULL;
-  }
-
-  /* gets scaled to BLEN_THUMB_SIZE */
-  Depsgraph *depsgraph = CTX_data_depsgraph(C);
-
-  if (scene->camera) {
+	/* will be scaled down, but gives some nice oversampling */
+	ImBuf *ibuf;
+	BlendThumbnail *thumb;
+	char err_out[256] = "unknown";
+
+	/* screen if no camera found */
+	ScrArea *sa = NULL;
+	ARegion *ar = NULL;
+	View3D *v3d = NULL;
+
+	/* In case we are given a valid thumbnail data, just generate image from it. */
+	if (*thumb_pt) {
+		thumb = *thumb_pt;
+		return BKE_main_thumbnail_to_imbuf(NULL, thumb);
+	}
+
+	/* scene can be NULL if running a script at startup and calling the save operator */
+	if (G.background || scene == NULL) {
+		return NULL;
+	}
+
+	if ((scene->camera == NULL) && (screen != NULL)) {
+		sa = BKE_screen_find_big_area(screen, SPACE_VIEW3D, 0);
+		ar = BKE_area_find_region_type(sa, RGN_TYPE_WINDOW);
+		if (ar) {
+			v3d = sa->spacedata.first;
+		}
+	}
+
+	if (scene->camera == NULL && v3d == NULL) {
+		return NULL;
+	}
+
+	/* gets scaled to BLEN_THUMB_SIZE */
+	Depsgraph *depsgraph = CTX_data_depsgraph(C);
+
+	if (scene->camera) {
     ibuf = ED_view3d_draw_offscreen_imbuf_simple(depsgraph,
                                                  scene,
                                                  OB_SOLID,
@@ -1585,8 +1231,8 @@
                                                  NULL,
                                                  NULL,
                                                  err_out);
-  }
-  else {
+	}
+	else {
     ibuf = ED_view3d_draw_offscreen_imbuf(depsgraph,
                                           scene,
                                           OB_SOLID,
@@ -1601,47 +1247,47 @@
                                           NULL,
                                           NULL,
                                           err_out);
-  }
-
-  if (ibuf) {
-    float aspect = (scene->r.xsch * scene->r.xasp) / (scene->r.ysch * scene->r.yasp);
-
-    /* dirty oversampling */
-    IMB_scaleImBuf(ibuf, BLEN_THUMB_SIZE, BLEN_THUMB_SIZE);
-
-    /* add pretty overlay */
-    IMB_thumb_overlay_blend(ibuf->rect, ibuf->x, ibuf->y, aspect);
-
-    thumb = BKE_main_thumbnail_from_imbuf(NULL, ibuf);
-  }
-  else {
-    /* '*thumb_pt' needs to stay NULL to prevent a bad thumbnail from being handled */
-    fprintf(stderr, "blend_file_thumb failed to create thumbnail: %s\n", err_out);
-    thumb = NULL;
-  }
-
-  /* must be freed by caller */
-  *thumb_pt = thumb;
-
-  return ibuf;
+	}
+
+	if (ibuf) {
+		float aspect = (scene->r.xsch * scene->r.xasp) / (scene->r.ysch * scene->r.yasp);
+
+		/* dirty oversampling */
+		IMB_scaleImBuf(ibuf, BLEN_THUMB_SIZE, BLEN_THUMB_SIZE);
+
+		/* add pretty overlay */
+		IMB_thumb_overlay_blend(ibuf->rect, ibuf->x, ibuf->y, aspect);
+
+		thumb = BKE_main_thumbnail_from_imbuf(NULL, ibuf);
+	}
+	else {
+		/* '*thumb_pt' needs to stay NULL to prevent a bad thumbnail from being handled */
+		fprintf(stderr, "blend_file_thumb failed to create thumbnail: %s\n", err_out);
+		thumb = NULL;
+	}
+
+	/* must be freed by caller */
+	*thumb_pt = thumb;
+
+	return ibuf;
 }
 
 /* easy access from gdb */
 bool write_crash_blend(void)
 {
-  char path[FILE_MAX];
-  int fileflags = G.fileflags & ~(G_FILE_HISTORY); /* don't do file history on crash file */
-
-  BLI_strncpy(path, BKE_main_blendfile_path_from_global(), sizeof(path));
-  BLI_path_extension_replace(path, sizeof(path), "_crash.blend");
-  if (BLO_write_file(G_MAIN, path, fileflags, NULL, NULL)) {
-    printf("written: %s\n", path);
-    return 1;
-  }
-  else {
-    printf("failed: %s\n", path);
-    return 0;
-  }
+	char path[FILE_MAX];
+	int fileflags = G.fileflags & ~(G_FILE_HISTORY); /* don't do file history on crash file */
+
+	BLI_strncpy(path, BKE_main_blendfile_path_from_global(), sizeof(path));
+	BLI_path_extension_replace(path, sizeof(path), "_crash.blend");
+	if (BLO_write_file(G_MAIN, path, fileflags, NULL, NULL)) {
+		printf("written: %s\n", path);
+		return 1;
+	}
+	else {
+		printf("failed: %s\n", path);
+		return 0;
+	}
 }
 
 /**
@@ -1649,243 +1295,243 @@
  */
 static bool wm_file_write(bContext *C, const char *filepath, int fileflags, ReportList *reports)
 {
-  Main *bmain = CTX_data_main(C);
-  Library *li;
-  int len;
-  int ok = false;
-  BlendThumbnail *thumb, *main_thumb;
-  ImBuf *ibuf_thumb = NULL;
-
-  len = strlen(filepath);
-
-  if (len == 0) {
-    BKE_report(reports, RPT_ERROR, "Path is empty, cannot save");
-    return ok;
-  }
-
-  if (len >= FILE_MAX) {
-    BKE_report(reports, RPT_ERROR, "Path too long, cannot save");
-    return ok;
-  }
-
-  /* Check if file write permission is ok */
-  if (BLI_exists(filepath) && !BLI_file_is_writable(filepath)) {
-    BKE_reportf(reports, RPT_ERROR, "Cannot save blend file, path '%s' is not writable", filepath);
-    return ok;
-  }
-
-  /* note: used to replace the file extension (to ensure '.blend'),
-   * no need to now because the operator ensures,
-   * its handy for scripts to save to a predefined name without blender editing it */
-
-  /* send the OnSave event */
-  for (li = bmain->libraries.first; li; li = li->id.next) {
-    if (BLI_path_cmp(li->filepath, filepath) == 0) {
-      BKE_reportf(reports, RPT_ERROR, "Cannot overwrite used library '%.240s'", filepath);
-      return ok;
-    }
-  }
-
-  /* Call pre-save callbacks befores writing preview, that way you can generate custom file thumbnail... */
-  BLI_callback_exec(bmain, NULL, BLI_CB_EVT_SAVE_PRE);
-
-  /* blend file thumbnail */
-  /* save before exit_editmode, otherwise derivedmeshes for shared data corrupt #27765) */
-  /* Main now can store a .blend thumbnail, useful for background mode or thumbnail customization. */
-  main_thumb = thumb = bmain->blen_thumb;
-  if ((U.flag & USER_SAVE_PREVIEWS) && BLI_thread_is_main()) {
-    ibuf_thumb = blend_file_thumb(C, CTX_data_scene(C), CTX_wm_screen(C), &thumb);
-  }
-
-  /* operator now handles overwrite checks */
-
-  if (G.fileflags & G_FILE_AUTOPACK) {
-    packAll(bmain, reports, false);
-  }
-
-  /* don't forget not to return without! */
-  WM_cursor_wait(1);
-
-  ED_editors_flush_edits(bmain, false);
-
-  fileflags |= G_FILE_HISTORY; /* write file history */
-
-  /* first time saving */
-  /* XXX temp solution to solve bug, real fix coming (ton) */
-  if ((BKE_main_blendfile_path(bmain)[0] == '\0') && !(fileflags & G_FILE_SAVE_COPY)) {
-    BLI_strncpy(bmain->name, filepath, sizeof(bmain->name));
-  }
-
-  /* XXX temp solution to solve bug, real fix coming (ton) */
-  bmain->recovered = 0;
-
-  if (BLO_write_file(CTX_data_main(C), filepath, fileflags, reports, thumb)) {
-    const bool do_history = (G.background == false) && (CTX_wm_manager(C)->op_undo_depth == 0);
-
-    if (!(fileflags & G_FILE_SAVE_COPY)) {
-      G.relbase_valid = 1;
-      BLI_strncpy(bmain->name, filepath, sizeof(bmain->name)); /* is guaranteed current file */
-
-      G.save_over = 1; /* disable untitled.blend convention */
-    }
-
-    SET_FLAG_FROM_TEST(G.fileflags, fileflags & G_FILE_COMPRESS, G_FILE_COMPRESS);
-
-    /* prevent background mode scripts from clobbering history */
-    if (do_history) {
-      wm_history_file_update();
-    }
-
-    BLI_callback_exec(bmain, NULL, BLI_CB_EVT_SAVE_POST);
-
-    /* run this function after because the file cant be written before the blend is */
-    if (ibuf_thumb) {
-      IMB_thumb_delete(filepath, THB_FAIL); /* without this a failed thumb overrides */
-      ibuf_thumb = IMB_thumb_create(filepath, THB_LARGE, THB_SOURCE_BLEND, ibuf_thumb);
-    }
-
-    /* Success. */
-    ok = true;
-  }
-
-  if (ibuf_thumb) {
-    IMB_freeImBuf(ibuf_thumb);
-  }
-  if (thumb && thumb != main_thumb) {
-    MEM_freeN(thumb);
-  }
-
-  WM_cursor_wait(0);
-
-  return ok;
+	Main *bmain = CTX_data_main(C);
+	Library *li;
+	int len;
+	int ok = false;
+	BlendThumbnail *thumb, *main_thumb;
+	ImBuf *ibuf_thumb = NULL;
+
+	len = strlen(filepath);
+
+	if (len == 0) {
+		BKE_report(reports, RPT_ERROR, "Path is empty, cannot save");
+		return ok;
+	}
+
+	if (len >= FILE_MAX) {
+		BKE_report(reports, RPT_ERROR, "Path too long, cannot save");
+		return ok;
+	}
+
+	/* Check if file write permission is ok */
+	if (BLI_exists(filepath) && !BLI_file_is_writable(filepath)) {
+		BKE_reportf(reports, RPT_ERROR, "Cannot save blend file, path '%s' is not writable", filepath);
+		return ok;
+	}
+
+	/* note: used to replace the file extension (to ensure '.blend'),
+	 * no need to now because the operator ensures,
+	 * its handy for scripts to save to a predefined name without blender editing it */
+
+	/* send the OnSave event */
+	for (li = bmain->libraries.first; li; li = li->id.next) {
+		if (BLI_path_cmp(li->filepath, filepath) == 0) {
+			BKE_reportf(reports, RPT_ERROR, "Cannot overwrite used library '%.240s'", filepath);
+			return ok;
+		}
+	}
+
+	/* Call pre-save callbacks befores writing preview, that way you can generate custom file thumbnail... */
+	BLI_callback_exec(bmain, NULL, BLI_CB_EVT_SAVE_PRE);
+
+	/* blend file thumbnail */
+	/* save before exit_editmode, otherwise derivedmeshes for shared data corrupt #27765) */
+	/* Main now can store a .blend thumbnail, useful for background mode or thumbnail customization. */
+	main_thumb = thumb = bmain->blen_thumb;
+	if ((U.flag & USER_SAVE_PREVIEWS) && BLI_thread_is_main()) {
+		ibuf_thumb = blend_file_thumb(C, CTX_data_scene(C), CTX_wm_screen(C), &thumb);
+	}
+
+	/* operator now handles overwrite checks */
+
+	if (G.fileflags & G_FILE_AUTOPACK) {
+		packAll(bmain, reports, false);
+	}
+
+	/* don't forget not to return without! */
+	WM_cursor_wait(1);
+
+	ED_editors_flush_edits(bmain, false);
+
+	fileflags |= G_FILE_HISTORY; /* write file history */
+
+	/* first time saving */
+	/* XXX temp solution to solve bug, real fix coming (ton) */
+	if ((BKE_main_blendfile_path(bmain)[0] == '\0') && !(fileflags & G_FILE_SAVE_COPY)) {
+		BLI_strncpy(bmain->name, filepath, sizeof(bmain->name));
+	}
+
+	/* XXX temp solution to solve bug, real fix coming (ton) */
+	bmain->recovered = 0;
+
+	if (BLO_write_file(CTX_data_main(C), filepath, fileflags, reports, thumb)) {
+		const bool do_history = (G.background == false) && (CTX_wm_manager(C)->op_undo_depth == 0);
+
+		if (!(fileflags & G_FILE_SAVE_COPY)) {
+			G.relbase_valid = 1;
+			BLI_strncpy(bmain->name, filepath, sizeof(bmain->name));  /* is guaranteed current file */
+
+			G.save_over = 1; /* disable untitled.blend convention */
+		}
+
+		SET_FLAG_FROM_TEST(G.fileflags, fileflags & G_FILE_COMPRESS, G_FILE_COMPRESS);
+
+		/* prevent background mode scripts from clobbering history */
+		if (do_history) {
+			wm_history_file_update();
+		}
+
+		BLI_callback_exec(bmain, NULL, BLI_CB_EVT_SAVE_POST);
+
+		/* run this function after because the file cant be written before the blend is */
+		if (ibuf_thumb) {
+			IMB_thumb_delete(filepath, THB_FAIL); /* without this a failed thumb overrides */
+			ibuf_thumb = IMB_thumb_create(filepath, THB_LARGE, THB_SOURCE_BLEND, ibuf_thumb);
+		}
+
+		/* Success. */
+		ok = true;
+	}
+
+	if (ibuf_thumb) {
+		IMB_freeImBuf(ibuf_thumb);
+	}
+	if (thumb && thumb != main_thumb) {
+		MEM_freeN(thumb);
+	}
+
+	WM_cursor_wait(0);
+
+	return ok;
 }
 
 /************************ autosave ****************************/
 
 void wm_autosave_location(char *filepath)
 {
-  const int pid = abs(getpid());
-  char path[1024];
+	const int pid = abs(getpid());
+	char path[1024];
 #ifdef WIN32
-  const char *savedir;
+	const char *savedir;
 #endif
 
-  if (G_MAIN && G.relbase_valid) {
-    const char *basename = BLI_path_basename(BKE_main_blendfile_path_from_global());
-    int len = strlen(basename) - 6;
-    BLI_snprintf(path, sizeof(path), "%.*s (autosave).blend", len, basename);
-  }
-  else {
-    BLI_snprintf(path, sizeof(path), "%d (autosave).blend", pid);
-  }
+	if (G_MAIN && G.relbase_valid) {
+		const char *basename = BLI_path_basename(BKE_main_blendfile_path_from_global());
+		int len = strlen(basename) - 6;
+		BLI_snprintf(path, sizeof(path), "%.*s (autosave).blend", len, basename);
+	}
+	else {
+		BLI_snprintf(path, sizeof(path), "%d (autosave).blend", pid);
+	}
 
 #ifdef WIN32
-  /* XXX Need to investigate how to handle default location of '/tmp/'
-   * This is a relative directory on Windows, and it may be
-   * found. Example:
-   * Blender installed on D:\ drive, D:\ drive has D:\tmp\
-   * Now, BLI_exists() will find '/tmp/' exists, but
-   * BLI_make_file_string will create string that has it most likely on C:\
-   * through get_default_root().
-   * If there is no C:\tmp autosave fails. */
-  if (!BLI_exists(BKE_tempdir_base())) {
-    savedir = BKE_appdir_folder_id_create(BLENDER_USER_AUTOSAVE, NULL);
-    BLI_make_file_string("/", filepath, savedir, path);
-    return;
-  }
+	/* XXX Need to investigate how to handle default location of '/tmp/'
+	 * This is a relative directory on Windows, and it may be
+	 * found. Example:
+	 * Blender installed on D:\ drive, D:\ drive has D:\tmp\
+	 * Now, BLI_exists() will find '/tmp/' exists, but
+	 * BLI_make_file_string will create string that has it most likely on C:\
+	 * through get_default_root().
+	 * If there is no C:\tmp autosave fails. */
+	if (!BLI_exists(BKE_tempdir_base())) {
+		savedir = BKE_appdir_folder_id_create(BLENDER_USER_AUTOSAVE, NULL);
+		BLI_make_file_string("/", filepath, savedir, path);
+		return;
+	}
 #endif
 
-  BLI_make_file_string("/", filepath, BKE_tempdir_base(), path);
+	BLI_make_file_string("/", filepath, BKE_tempdir_base(), path);
 }
 
 void WM_autosave_init(wmWindowManager *wm)
 {
-  wm_autosave_timer_ended(wm);
-
-  if (U.flag & USER_AUTOSAVE) {
-    wm->autosavetimer = WM_event_add_timer(wm, NULL, TIMERAUTOSAVE, U.savetime * 60.0);
-  }
+	wm_autosave_timer_ended(wm);
+
+	if (U.flag & USER_AUTOSAVE) {
+		wm->autosavetimer = WM_event_add_timer(wm, NULL, TIMERAUTOSAVE, U.savetime * 60.0);
+	}
 }
 
 void wm_autosave_timer(const bContext *C, wmWindowManager *wm, wmTimer *UNUSED(wt))
 {
-  char filepath[FILE_MAX];
-
-  WM_event_remove_timer(wm, NULL, wm->autosavetimer);
-
-  /* if a modal operator is running, don't autosave, but try again in 10 seconds */
-  for (wmWindow *win = wm->windows.first; win; win = win->next) {
-    LISTBASE_FOREACH (wmEventHandler *, handler_base, &win->modalhandlers) {
-      if (handler_base->type == WM_HANDLER_TYPE_OP) {
-        wmEventHandler_Op *handler = (wmEventHandler_Op *)handler_base;
-        if (handler->op) {
-          wm->autosavetimer = WM_event_add_timer(wm, NULL, TIMERAUTOSAVE, 10.0);
-          if (G.debug) {
-            printf("Skipping auto-save, modal operator running, retrying in ten seconds...\n");
-          }
-          return;
-        }
-      }
-    }
-  }
-
-  wm_autosave_location(filepath);
-
-  if (U.uiflag & USER_GLOBALUNDO) {
-    /* fast save of last undobuffer, now with UI */
-    struct MemFile *memfile = ED_undosys_stack_memfile_get_active(wm->undo_stack);
-    if (memfile) {
-      BLO_memfile_write_file(memfile, filepath);
-    }
-  }
-  else {
-    /*  save as regular blend file */
-    Main *bmain = CTX_data_main(C);
-    int fileflags = G.fileflags & ~(G_FILE_COMPRESS | G_FILE_HISTORY);
-
-    ED_editors_flush_edits(bmain, false);
-
-    /* Error reporting into console */
-    BLO_write_file(bmain, filepath, fileflags, NULL, NULL);
-  }
-  /* do timer after file write, just in case file write takes a long time */
-  wm->autosavetimer = WM_event_add_timer(wm, NULL, TIMERAUTOSAVE, U.savetime * 60.0);
+	char filepath[FILE_MAX];
+
+	WM_event_remove_timer(wm, NULL, wm->autosavetimer);
+
+	/* if a modal operator is running, don't autosave, but try again in 10 seconds */
+	for (wmWindow *win = wm->windows.first; win; win = win->next) {
+		LISTBASE_FOREACH (wmEventHandler *, handler_base, &win->modalhandlers) {
+			if (handler_base->type == WM_HANDLER_TYPE_OP) {
+				wmEventHandler_Op *handler = (wmEventHandler_Op *)handler_base;
+				if (handler->op) {
+					wm->autosavetimer = WM_event_add_timer(wm, NULL, TIMERAUTOSAVE, 10.0);
+					if (G.debug) {
+						printf("Skipping auto-save, modal operator running, retrying in ten seconds...\n");
+					}
+					return;
+				}
+			}
+		}
+	}
+
+	wm_autosave_location(filepath);
+
+	if (U.uiflag & USER_GLOBALUNDO) {
+		/* fast save of last undobuffer, now with UI */
+		struct MemFile *memfile = ED_undosys_stack_memfile_get_active(wm->undo_stack);
+		if (memfile) {
+			BLO_memfile_write_file(memfile, filepath);
+		}
+	}
+	else {
+		/*  save as regular blend file */
+		Main *bmain = CTX_data_main(C);
+		int fileflags = G.fileflags & ~(G_FILE_COMPRESS | G_FILE_HISTORY);
+
+		ED_editors_flush_edits(bmain, false);
+
+		/* Error reporting into console */
+		BLO_write_file(bmain, filepath, fileflags, NULL, NULL);
+	}
+	/* do timer after file write, just in case file write takes a long time */
+	wm->autosavetimer = WM_event_add_timer(wm, NULL, TIMERAUTOSAVE, U.savetime * 60.0);
 }
 
 void wm_autosave_timer_ended(wmWindowManager *wm)
 {
-  if (wm->autosavetimer) {
-    WM_event_remove_timer(wm, NULL, wm->autosavetimer);
-    wm->autosavetimer = NULL;
-  }
+	if (wm->autosavetimer) {
+		WM_event_remove_timer(wm, NULL, wm->autosavetimer);
+		wm->autosavetimer = NULL;
+	}
 }
 
 void wm_autosave_delete(void)
 {
-  char filename[FILE_MAX];
-
-  wm_autosave_location(filename);
-
-  if (BLI_exists(filename)) {
-    char str[FILE_MAX];
-    BLI_make_file_string("/", str, BKE_tempdir_base(), BLENDER_QUIT_FILE);
-
-    /* if global undo; remove tempsave, otherwise rename */
-    if (U.uiflag & USER_GLOBALUNDO) {
-      BLI_delete(filename, false, false);
-    }
-    else {
-      BLI_rename(filename, str);
-    }
-  }
+	char filename[FILE_MAX];
+
+	wm_autosave_location(filename);
+
+	if (BLI_exists(filename)) {
+		char str[FILE_MAX];
+		BLI_make_file_string("/", str, BKE_tempdir_base(), BLENDER_QUIT_FILE);
+
+		/* if global undo; remove tempsave, otherwise rename */
+		if (U.uiflag & USER_GLOBALUNDO) {
+			BLI_delete(filename, false, false);
+		}
+		else {
+			BLI_rename(filename, str);
+		}
+	}
 }
 
 void wm_autosave_read(bContext *C, ReportList *reports)
 {
-  char filename[FILE_MAX];
-
-  wm_autosave_location(filename);
-  WM_file_read(C, filename, reports);
+	char filename[FILE_MAX];
+
+	wm_autosave_location(filename);
+	WM_file_read(C, filename, reports);
 }
 
 /** \name Initialize WM_OT_open_xxx properties
@@ -1897,38 +1543,38 @@
 
 void wm_open_init_load_ui(wmOperator *op, bool use_prefs)
 {
-  PropertyRNA *prop = RNA_struct_find_property(op->ptr, "load_ui");
-  if (!RNA_property_is_set(op->ptr, prop)) {
+	PropertyRNA *prop = RNA_struct_find_property(op->ptr, "load_ui");
+	if (!RNA_property_is_set(op->ptr, prop)) {
     bool value = use_prefs ? ((U.flag & USER_FILENOUI) == 0) : ((G.fileflags & G_FILE_NO_UI) == 0);
 
-    RNA_property_boolean_set(op->ptr, prop, value);
-  }
+		RNA_property_boolean_set(op->ptr, prop, value);
+	}
 }
 
 void wm_open_init_use_scripts(wmOperator *op, bool use_prefs)
 {
-  PropertyRNA *prop = RNA_struct_find_property(op->ptr, "use_scripts");
-  if (!RNA_property_is_set(op->ptr, prop)) {
-    /* use G_FLAG_SCRIPT_AUTOEXEC rather than the userpref because this means if
-     * the flag has been disabled from the command line, then opening
-     * from the menu wont enable this setting. */
+	PropertyRNA *prop = RNA_struct_find_property(op->ptr, "use_scripts");
+	if (!RNA_property_is_set(op->ptr, prop)) {
+		/* use G_FLAG_SCRIPT_AUTOEXEC rather than the userpref because this means if
+		 * the flag has been disabled from the command line, then opening
+		 * from the menu wont enable this setting. */
     bool value = use_prefs ? ((U.flag & USER_SCRIPT_AUTOEXEC_DISABLE) == 0) :
-                             ((G.f & G_FLAG_SCRIPT_AUTOEXEC) != 0);
-
-    RNA_property_boolean_set(op->ptr, prop, value);
-  }
+		             ((G.f & G_FLAG_SCRIPT_AUTOEXEC) != 0);
+
+		RNA_property_boolean_set(op->ptr, prop, value);
+	}
 }
 
 /** \} */
 
 void WM_file_tag_modified(void)
 {
-  wmWindowManager *wm = G_MAIN->wm.first;
-  if (wm->file_saved) {
-    wm->file_saved = 0;
-    /* notifier that data changed, for save-over warning or header */
-    WM_main_add_notifier(NC_WM | ND_DATACHANGED, NULL);
-  }
+	wmWindowManager *wm = G_MAIN->wm.first;
+	if (wm->file_saved) {
+		wm->file_saved = 0;
+		/* notifier that data changed, for save-over warning or header */
+		WM_main_add_notifier(NC_WM | ND_DATACHANGED, NULL);
+	}
 }
 
 /** \name Preferences/startup save & load.
@@ -1941,245 +1587,245 @@
  */
 static int wm_homefile_write_exec(bContext *C, wmOperator *op)
 {
-  Main *bmain = CTX_data_main(C);
-  wmWindowManager *wm = CTX_wm_manager(C);
-  wmWindow *win = CTX_wm_window(C);
-  char filepath[FILE_MAX];
-  int fileflags;
-
-  const char *app_template = U.app_template[0] ? U.app_template : NULL;
-  const char *const cfgdir = BKE_appdir_folder_id_create(BLENDER_USER_CONFIG, app_template);
-  if (cfgdir == NULL) {
-    BKE_report(op->reports, RPT_ERROR, "Unable to create user config path");
-    return OPERATOR_CANCELLED;
-  }
-
-  BLI_callback_exec(bmain, NULL, BLI_CB_EVT_SAVE_PRE);
-
-  /* check current window and close it if temp */
-  if (win && WM_window_is_temp_screen(win)) {
-    wm_window_close(C, wm, win);
-  }
-
-  /* update keymaps in user preferences */
-  WM_keyconfig_update(wm);
-
-  BLI_path_join(filepath, sizeof(filepath), cfgdir, BLENDER_STARTUP_FILE, NULL);
-
-  printf("Writing homefile: '%s' ", filepath);
-
-  ED_editors_flush_edits(bmain, false);
-
-  /*  force save as regular blend file */
-  fileflags = G.fileflags & ~(G_FILE_COMPRESS | G_FILE_HISTORY);
-
-  if (BLO_write_file(bmain, filepath, fileflags | G_FILE_USERPREFS, op->reports, NULL) == 0) {
-    printf("fail\n");
-    return OPERATOR_CANCELLED;
-  }
-
-  printf("ok\n");
-
-  G.save_over = 0;
-
-  BLI_callback_exec(bmain, NULL, BLI_CB_EVT_SAVE_POST);
-
-  return OPERATOR_FINISHED;
+	Main *bmain = CTX_data_main(C);
+	wmWindowManager *wm = CTX_wm_manager(C);
+	wmWindow *win = CTX_wm_window(C);
+	char filepath[FILE_MAX];
+	int fileflags;
+
+	const char *app_template = U.app_template[0] ? U.app_template : NULL;
+	const char * const cfgdir = BKE_appdir_folder_id_create(BLENDER_USER_CONFIG, app_template);
+	if (cfgdir == NULL) {
+		BKE_report(op->reports, RPT_ERROR, "Unable to create user config path");
+		return OPERATOR_CANCELLED;
+	}
+
+	BLI_callback_exec(bmain, NULL, BLI_CB_EVT_SAVE_PRE);
+
+	/* check current window and close it if temp */
+	if (win && WM_window_is_temp_screen(win)) {
+		wm_window_close(C, wm, win);
+	}
+
+	/* update keymaps in user preferences */
+	WM_keyconfig_update(wm);
+
+	BLI_path_join(filepath, sizeof(filepath), cfgdir, BLENDER_STARTUP_FILE, NULL);
+
+	printf("Writing homefile: '%s' ", filepath);
+
+	ED_editors_flush_edits(bmain, false);
+
+	/*  force save as regular blend file */
+	fileflags = G.fileflags & ~(G_FILE_COMPRESS | G_FILE_HISTORY);
+
+	if (BLO_write_file(bmain, filepath, fileflags | G_FILE_USERPREFS, op->reports, NULL) == 0) {
+		printf("fail\n");
+		return OPERATOR_CANCELLED;
+	}
+
+	printf("ok\n");
+
+	G.save_over = 0;
+
+	BLI_callback_exec(bmain, NULL, BLI_CB_EVT_SAVE_POST);
+
+	return OPERATOR_FINISHED;
 }
 
 void WM_OT_save_homefile(wmOperatorType *ot)
 {
-  ot->name = "Save Startup File";
-  ot->idname = "WM_OT_save_homefile";
-  ot->description = "Make the current file the default .blend file";
-
-  ot->invoke = WM_operator_confirm;
-  ot->exec = wm_homefile_write_exec;
+	ot->name = "Save Startup File";
+	ot->idname = "WM_OT_save_homefile";
+	ot->description = "Make the current file the default .blend file";
+
+	ot->invoke = WM_operator_confirm;
+	ot->exec = wm_homefile_write_exec;
 }
 
 static int wm_userpref_autoexec_add_exec(bContext *UNUSED(C), wmOperator *UNUSED(op))
 {
-  bPathCompare *path_cmp = MEM_callocN(sizeof(bPathCompare), "bPathCompare");
-  BLI_addtail(&U.autoexec_paths, path_cmp);
-  return OPERATOR_FINISHED;
+	bPathCompare *path_cmp = MEM_callocN(sizeof(bPathCompare), "bPathCompare");
+	BLI_addtail(&U.autoexec_paths, path_cmp);
+	return OPERATOR_FINISHED;
 }
 
 void WM_OT_userpref_autoexec_path_add(wmOperatorType *ot)
 {
-  ot->name = "Add Autoexec Path";
-  ot->idname = "WM_OT_userpref_autoexec_path_add";
-  ot->description = "Add path to exclude from autoexecution";
-
-  ot->exec = wm_userpref_autoexec_add_exec;
-
-  ot->flag = OPTYPE_INTERNAL;
+	ot->name = "Add Autoexec Path";
+	ot->idname = "WM_OT_userpref_autoexec_path_add";
+	ot->description = "Add path to exclude from autoexecution";
+
+	ot->exec = wm_userpref_autoexec_add_exec;
+
+	ot->flag = OPTYPE_INTERNAL;
 }
 
 static int wm_userpref_autoexec_remove_exec(bContext *UNUSED(C), wmOperator *op)
 {
-  const int index = RNA_int_get(op->ptr, "index");
-  bPathCompare *path_cmp = BLI_findlink(&U.autoexec_paths, index);
-  if (path_cmp) {
-    BLI_freelinkN(&U.autoexec_paths, path_cmp);
-  }
-  return OPERATOR_FINISHED;
+	const int index = RNA_int_get(op->ptr, "index");
+	bPathCompare *path_cmp = BLI_findlink(&U.autoexec_paths, index);
+	if (path_cmp) {
+		BLI_freelinkN(&U.autoexec_paths, path_cmp);
+	}
+	return OPERATOR_FINISHED;
 }
 
 void WM_OT_userpref_autoexec_path_remove(wmOperatorType *ot)
 {
-  ot->name = "Remove Autoexec Path";
-  ot->idname = "WM_OT_userpref_autoexec_path_remove";
-  ot->description = "Remove path to exclude from autoexecution";
-
-  ot->exec = wm_userpref_autoexec_remove_exec;
-
-  ot->flag = OPTYPE_INTERNAL;
-
-  RNA_def_int(ot->srna, "index", 0, 0, INT_MAX, "Index", "", 0, 1000);
+	ot->name = "Remove Autoexec Path";
+	ot->idname = "WM_OT_userpref_autoexec_path_remove";
+	ot->description = "Remove path to exclude from autoexecution";
+
+	ot->exec = wm_userpref_autoexec_remove_exec;
+
+	ot->flag = OPTYPE_INTERNAL;
+
+	RNA_def_int(ot->srna, "index", 0, 0, INT_MAX, "Index", "", 0, 1000);
 }
 
 /* Only save the prefs block. operator entry */
 static int wm_userpref_write_exec(bContext *C, wmOperator *op)
 {
-  wmWindowManager *wm = CTX_wm_manager(C);
-  char filepath[FILE_MAX];
-  const char *cfgdir;
-  bool ok = true;
-  bool use_template_userpref = wm_app_template_has_userpref(U.app_template);
-
-  /* update keymaps in user preferences */
-  WM_keyconfig_update(wm);
-
-  if ((cfgdir = BKE_appdir_folder_id_create(BLENDER_USER_CONFIG, NULL))) {
-    bool ok_write;
-    BLI_path_join(filepath, sizeof(filepath), cfgdir, BLENDER_USERPREF_FILE, NULL);
-
-    printf("Writing userprefs: '%s' ", filepath);
-    if (use_template_userpref) {
-      ok_write = BKE_blendfile_userdef_write_app_template(filepath, op->reports);
-    }
-    else {
-      ok_write = BKE_blendfile_userdef_write(filepath, op->reports);
-    }
-
-    if (ok_write) {
-      printf("ok\n");
-    }
-    else {
-      printf("fail\n");
-      ok = false;
-    }
-  }
-  else {
-    BKE_report(op->reports, RPT_ERROR, "Unable to create userpref path");
-  }
-
-  if (use_template_userpref) {
-    if ((cfgdir = BKE_appdir_folder_id_create(BLENDER_USER_CONFIG, U.app_template))) {
-      /* Also save app-template prefs */
-      BLI_path_join(filepath, sizeof(filepath), cfgdir, BLENDER_USERPREF_FILE, NULL);
-
-      printf("Writing userprefs app-template: '%s' ", filepath);
-      if (BKE_blendfile_userdef_write(filepath, op->reports) != 0) {
-        printf("ok\n");
-      }
-      else {
-        printf("fail\n");
-        ok = false;
-      }
-    }
-    else {
-      BKE_report(op->reports, RPT_ERROR, "Unable to create app-template userpref path");
-      ok = false;
-    }
-  }
-
-  return ok ? OPERATOR_FINISHED : OPERATOR_CANCELLED;
+	wmWindowManager *wm = CTX_wm_manager(C);
+	char filepath[FILE_MAX];
+	const char *cfgdir;
+	bool ok = true;
+	bool use_template_userpref = wm_app_template_has_userpref(U.app_template);
+
+	/* update keymaps in user preferences */
+	WM_keyconfig_update(wm);
+
+	if ((cfgdir = BKE_appdir_folder_id_create(BLENDER_USER_CONFIG, NULL))) {
+		bool ok_write;
+		BLI_path_join(filepath, sizeof(filepath), cfgdir, BLENDER_USERPREF_FILE, NULL);
+
+		printf("Writing userprefs: '%s' ", filepath);
+		if (use_template_userpref) {
+			ok_write = BKE_blendfile_userdef_write_app_template(filepath, op->reports);
+		}
+		else {
+			ok_write = BKE_blendfile_userdef_write(filepath, op->reports);
+		}
+
+		if (ok_write) {
+			printf("ok\n");
+		}
+		else {
+			printf("fail\n");
+			ok = false;
+		}
+	}
+	else {
+		BKE_report(op->reports, RPT_ERROR, "Unable to create userpref path");
+	}
+
+	if (use_template_userpref) {
+		if ((cfgdir = BKE_appdir_folder_id_create(BLENDER_USER_CONFIG, U.app_template))) {
+			/* Also save app-template prefs */
+			BLI_path_join(filepath, sizeof(filepath), cfgdir, BLENDER_USERPREF_FILE, NULL);
+
+			printf("Writing userprefs app-template: '%s' ", filepath);
+			if (BKE_blendfile_userdef_write(filepath, op->reports) != 0) {
+				printf("ok\n");
+			}
+			else {
+				printf("fail\n");
+				ok = false;
+			}
+		}
+		else {
+			BKE_report(op->reports, RPT_ERROR, "Unable to create app-template userpref path");
+			ok = false;
+		}
+	}
+
+	return ok ? OPERATOR_FINISHED : OPERATOR_CANCELLED;
 }
 
 void WM_OT_save_userpref(wmOperatorType *ot)
 {
-  ot->name = "Save Preferences";
-  ot->idname = "WM_OT_save_userpref";
-  ot->description = "Save preferences separately, overrides startup file preferences";
-
-  ot->invoke = WM_operator_confirm;
-  ot->exec = wm_userpref_write_exec;
+	ot->name = "Save Preferences";
+	ot->idname = "WM_OT_save_userpref";
+	ot->description = "Save preferences separately, overrides startup file preferences";
+
+	ot->invoke = WM_operator_confirm;
+	ot->exec = wm_userpref_write_exec;
 }
 
 static int wm_history_file_read_exec(bContext *UNUSED(C), wmOperator *UNUSED(op))
 {
-  ED_file_read_bookmarks();
-  wm_history_file_read();
-  return OPERATOR_FINISHED;
+	ED_file_read_bookmarks();
+	wm_history_file_read();
+	return OPERATOR_FINISHED;
 }
 
 void WM_OT_read_history(wmOperatorType *ot)
 {
-  ot->name = "Reload History File";
-  ot->idname = "WM_OT_read_history";
-  ot->description = "Reloads history and bookmarks";
-
-  ot->invoke = WM_operator_confirm;
-  ot->exec = wm_history_file_read_exec;
-
-  /* this operator is only used for loading settings from a previous blender install */
-  ot->flag = OPTYPE_INTERNAL;
+	ot->name = "Reload History File";
+	ot->idname = "WM_OT_read_history";
+	ot->description = "Reloads history and bookmarks";
+
+	ot->invoke = WM_operator_confirm;
+	ot->exec = wm_history_file_read_exec;
+
+	/* this operator is only used for loading settings from a previous blender install */
+	ot->flag = OPTYPE_INTERNAL;
 }
 
 static int wm_homefile_read_exec(bContext *C, wmOperator *op)
 {
-  const bool use_factory_settings = (STREQ(op->type->idname, "WM_OT_read_factory_settings"));
-  bool use_userdef = false;
-  char filepath_buf[FILE_MAX];
-  const char *filepath = NULL;
-
-  if (!use_factory_settings) {
-    PropertyRNA *prop = RNA_struct_find_property(op->ptr, "filepath");
-
-    /* This can be used when loading of a start-up file should only change
-     * the scene content but keep the blender UI as it is. */
-    wm_open_init_load_ui(op, true);
-    SET_FLAG_FROM_TEST(G.fileflags, !RNA_boolean_get(op->ptr, "load_ui"), G_FILE_NO_UI);
-
-    if (RNA_property_is_set(op->ptr, prop)) {
-      RNA_property_string_get(op->ptr, prop, filepath_buf);
-      filepath = filepath_buf;
-      if (BLI_access(filepath, R_OK)) {
+	const bool use_factory_settings = (STREQ(op->type->idname, "WM_OT_read_factory_settings"));
+	bool use_userdef = false;
+	char filepath_buf[FILE_MAX];
+	const char *filepath = NULL;
+
+	if (!use_factory_settings) {
+		PropertyRNA *prop = RNA_struct_find_property(op->ptr, "filepath");
+
+		/* This can be used when loading of a start-up file should only change
+		 * the scene content but keep the blender UI as it is. */
+		wm_open_init_load_ui(op, true);
+		SET_FLAG_FROM_TEST(G.fileflags, !RNA_boolean_get(op->ptr, "load_ui"), G_FILE_NO_UI);
+
+		if (RNA_property_is_set(op->ptr, prop)) {
+			RNA_property_string_get(op->ptr, prop, filepath_buf);
+			filepath = filepath_buf;
+			if (BLI_access(filepath, R_OK)) {
         BKE_reportf(
             op->reports, RPT_ERROR, "Can't read alternative start-up file: '%s'", filepath);
-        return OPERATOR_CANCELLED;
-      }
-    }
-  }
-  else {
-    /* always load UI for factory settings (prefs will re-init) */
-    G.fileflags &= ~G_FILE_NO_UI;
-    /* Always load preferences with factory settings. */
-    use_userdef = true;
-  }
-
-  char app_template_buf[sizeof(U.app_template)];
-  const char *app_template;
-  PropertyRNA *prop_app_template = RNA_struct_find_property(op->ptr, "app_template");
-  const bool use_splash = !use_factory_settings && RNA_boolean_get(op->ptr, "use_splash");
-  const bool use_empty_data = RNA_boolean_get(op->ptr, "use_empty");
-
-  if (prop_app_template && RNA_property_is_set(op->ptr, prop_app_template)) {
-    RNA_property_string_get(op->ptr, prop_app_template, app_template_buf);
-    app_template = app_template_buf;
-
-    /* Always load preferences when switching templates with own preferences. */
-    use_userdef = wm_app_template_has_userpref(app_template) ||
-                  wm_app_template_has_userpref(U.app_template);
-
-    /* Turn override off, since we're explicitly loading a different app-template. */
-    WM_init_state_app_template_set(NULL);
-  }
-  else {
-    /* Normally NULL, only set when overriding from the command-line. */
-    app_template = WM_init_state_app_template_get();
-  }
+				return OPERATOR_CANCELLED;
+			}
+		}
+	}
+	else {
+		/* always load UI for factory settings (prefs will re-init) */
+		G.fileflags &= ~G_FILE_NO_UI;
+		/* Always load preferences with factory settings. */
+		use_userdef = true;
+	}
+
+	char app_template_buf[sizeof(U.app_template)];
+	const char *app_template;
+	PropertyRNA *prop_app_template = RNA_struct_find_property(op->ptr, "app_template");
+	const bool use_splash = !use_factory_settings && RNA_boolean_get(op->ptr, "use_splash");
+	const bool use_empty_data = RNA_boolean_get(op->ptr, "use_empty");
+
+	if (prop_app_template && RNA_property_is_set(op->ptr, prop_app_template)) {
+		RNA_property_string_get(op->ptr, prop_app_template, app_template_buf);
+		app_template = app_template_buf;
+
+		/* Always load preferences when switching templates with own preferences. */
+		use_userdef = wm_app_template_has_userpref(app_template) ||
+		              wm_app_template_has_userpref(U.app_template);
+
+		/* Turn override off, since we're explicitly loading a different app-template. */
+		WM_init_state_app_template_set(NULL);
+	}
+	else {
+		/* Normally NULL, only set when overriding from the command-line. */
+		app_template = WM_init_state_app_template_get();
+	}
 
   wm_homefile_read(C,
                    op->reports,
@@ -2189,80 +1835,80 @@
                    filepath,
                    app_template,
                    NULL);
-  if (use_splash) {
-    WM_init_splash(C);
-  }
-  return OPERATOR_FINISHED;
+	if (use_splash) {
+		WM_init_splash(C);
+	}
+	return OPERATOR_FINISHED;
 }
 
 static int wm_homefile_read_invoke(bContext *C,
                                    wmOperator *UNUSED(op),
                                    const wmEvent *UNUSED(event))
 {
-  /* Draw menu which includes default startup and application templates. */
-  uiPopupMenu *pup = UI_popup_menu_begin(C, IFACE_("New File"), ICON_FILE_NEW);
-  uiLayout *layout = UI_popup_menu_layout(pup);
-
-  MenuType *mt = WM_menutype_find("TOPBAR_MT_file_new", false);
-  if (mt) {
-    UI_menutype_draw(C, mt, layout);
-  }
-
-  UI_popup_menu_end(C, pup);
-
-  return OPERATOR_INTERFACE;
+	/* Draw menu which includes default startup and application templates. */
+	uiPopupMenu *pup = UI_popup_menu_begin(C, IFACE_("New File"), ICON_FILE_NEW);
+	uiLayout *layout = UI_popup_menu_layout(pup);
+
+	MenuType *mt = WM_menutype_find("TOPBAR_MT_file_new", false);
+	if (mt) {
+		UI_menutype_draw(C, mt, layout);
+	}
+
+	UI_popup_menu_end(C, pup);
+
+	return OPERATOR_INTERFACE;
 }
 
 void WM_OT_read_homefile(wmOperatorType *ot)
 {
-  PropertyRNA *prop;
-  ot->name = "Reload Start-Up File";
-  ot->idname = "WM_OT_read_homefile";
-  ot->description = "Open the default file (doesn't save the current file)";
-
-  ot->invoke = wm_homefile_read_invoke;
-  ot->exec = wm_homefile_read_exec;
+	PropertyRNA *prop;
+	ot->name = "Reload Start-Up File";
+	ot->idname = "WM_OT_read_homefile";
+	ot->description = "Open the default file (doesn't save the current file)";
+
+	ot->invoke = wm_homefile_read_invoke;
+	ot->exec = wm_homefile_read_exec;
 
   prop = RNA_def_string_file_path(
       ot->srna, "filepath", NULL, FILE_MAX, "File Path", "Path to an alternative start-up file");
-  RNA_def_property_flag(prop, PROP_HIDDEN);
-
-  /* So scripts can use an alternative start-up file without the UI */
+	RNA_def_property_flag(prop, PROP_HIDDEN);
+
+	/* So scripts can use an alternative start-up file without the UI */
   prop = RNA_def_boolean(
       ot->srna, "load_ui", true, "Load UI", "Load user interface setup from the .blend file");
-  RNA_def_property_flag(prop, PROP_HIDDEN | PROP_SKIP_SAVE);
-
-  prop = RNA_def_boolean(ot->srna, "use_empty", false, "Empty", "");
-  RNA_def_property_flag(prop, PROP_HIDDEN | PROP_SKIP_SAVE);
-
-  /* So the splash can be kept open after loading a file (for templates). */
-  prop = RNA_def_boolean(ot->srna, "use_splash", false, "Splash", "");
-  RNA_def_property_flag(prop, PROP_HIDDEN | PROP_SKIP_SAVE);
-
-  prop = RNA_def_string(ot->srna, "app_template", "Template", sizeof(U.app_template), "", "");
-  RNA_def_property_flag(prop, PROP_HIDDEN | PROP_SKIP_SAVE);
-
-  /* omit poll to run in background mode */
+	RNA_def_property_flag(prop, PROP_HIDDEN | PROP_SKIP_SAVE);
+
+	prop = RNA_def_boolean(ot->srna, "use_empty", false, "Empty", "");
+	RNA_def_property_flag(prop, PROP_HIDDEN | PROP_SKIP_SAVE);
+
+	/* So the splash can be kept open after loading a file (for templates). */
+	prop = RNA_def_boolean(ot->srna, "use_splash", false, "Splash", "");
+	RNA_def_property_flag(prop, PROP_HIDDEN | PROP_SKIP_SAVE);
+
+	prop = RNA_def_string(ot->srna, "app_template", "Template", sizeof(U.app_template), "", "");
+	RNA_def_property_flag(prop, PROP_HIDDEN | PROP_SKIP_SAVE);
+
+	/* omit poll to run in background mode */
 }
 
 void WM_OT_read_factory_settings(wmOperatorType *ot)
 {
-  PropertyRNA *prop;
-
-  ot->name = "Load Factory Settings";
-  ot->idname = "WM_OT_read_factory_settings";
-  ot->description = "Load default file and preferences";
-
-  ot->invoke = WM_operator_confirm;
-  ot->exec = wm_homefile_read_exec;
-
-  prop = RNA_def_string(ot->srna, "app_template", "Template", sizeof(U.app_template), "", "");
-  RNA_def_property_flag(prop, PROP_HIDDEN | PROP_SKIP_SAVE);
-
-  prop = RNA_def_boolean(ot->srna, "use_empty", false, "Empty", "");
-  RNA_def_property_flag(prop, PROP_HIDDEN | PROP_SKIP_SAVE);
-
-  /* omit poll to run in background mode */
+	PropertyRNA *prop;
+
+	ot->name = "Load Factory Settings";
+	ot->idname = "WM_OT_read_factory_settings";
+	ot->description = "Load default file and preferences";
+
+	ot->invoke = WM_operator_confirm;
+	ot->exec = wm_homefile_read_exec;
+
+	prop = RNA_def_string(ot->srna, "app_template", "Template", sizeof(U.app_template), "", "");
+	RNA_def_property_flag(prop, PROP_HIDDEN | PROP_SKIP_SAVE);
+
+	prop = RNA_def_boolean(ot->srna, "use_empty", false, "Empty", "");
+	RNA_def_property_flag(prop, PROP_HIDDEN | PROP_SKIP_SAVE);
+
+	/* omit poll to run in background mode */
 }
 
 /** \} */
@@ -2279,156 +1925,156 @@
                                 ReportList *reports,
                                 const bool autoexec_init)
 {
-  bool success;
-
-  /* XXX wm in context is not set correctly after WM_file_read -> crash */
-  /* do it before for now, but is this correct with multiple windows? */
-  WM_event_add_notifier(C, NC_WINDOW, NULL);
-
-  if (autoexec_init) {
-    WM_file_autoexec_init(filepath);
-  }
-
-  success = WM_file_read(C, filepath, reports);
-
-  return success;
+	bool success;
+
+	/* XXX wm in context is not set correctly after WM_file_read -> crash */
+	/* do it before for now, but is this correct with multiple windows? */
+	WM_event_add_notifier(C, NC_WINDOW, NULL);
+
+	if (autoexec_init) {
+		WM_file_autoexec_init(filepath);
+	}
+
+	success = WM_file_read(C, filepath, reports);
+
+	return success;
 }
 
 /* currently fits in a pointer */
 struct FileRuntime {
-  bool is_untrusted;
+	bool is_untrusted;
 };
 
 static int wm_open_mainfile_invoke(bContext *C, wmOperator *op, const wmEvent *UNUSED(event))
 {
-  Main *bmain = CTX_data_main(C);
-  const char *openname = BKE_main_blendfile_path(bmain);
-
-  if (CTX_wm_window(C) == NULL) {
-    /* in rare cases this could happen, when trying to invoke in background
-     * mode on load for example. Don't use poll for this because exec()
-     * can still run without a window */
-    BKE_report(op->reports, RPT_ERROR, "Context window not set");
-    return OPERATOR_CANCELLED;
-  }
-
-  /* if possible, get the name of the most recently used .blend file */
-  if (G.recent_files.first) {
-    struct RecentFile *recent = G.recent_files.first;
-    openname = recent->filepath;
-  }
-
-  RNA_string_set(op->ptr, "filepath", openname);
-  wm_open_init_load_ui(op, true);
-  wm_open_init_use_scripts(op, true);
-  op->customdata = NULL;
-
-  WM_event_add_fileselect(C, op);
-
-  return OPERATOR_RUNNING_MODAL;
+	Main *bmain = CTX_data_main(C);
+	const char *openname = BKE_main_blendfile_path(bmain);
+
+	if (CTX_wm_window(C) == NULL) {
+		/* in rare cases this could happen, when trying to invoke in background
+		 * mode on load for example. Don't use poll for this because exec()
+		 * can still run without a window */
+		BKE_report(op->reports, RPT_ERROR, "Context window not set");
+		return OPERATOR_CANCELLED;
+	}
+
+	/* if possible, get the name of the most recently used .blend file */
+	if (G.recent_files.first) {
+		struct RecentFile *recent = G.recent_files.first;
+		openname = recent->filepath;
+	}
+
+	RNA_string_set(op->ptr, "filepath", openname);
+	wm_open_init_load_ui(op, true);
+	wm_open_init_use_scripts(op, true);
+	op->customdata = NULL;
+
+	WM_event_add_fileselect(C, op);
+
+	return OPERATOR_RUNNING_MODAL;
 }
 
 static int wm_open_mainfile_exec(bContext *C, wmOperator *op)
 {
-  char filepath[FILE_MAX];
-  bool success;
-
-  RNA_string_get(op->ptr, "filepath", filepath);
-
-  /* re-use last loaded setting so we can reload a file without changing */
-  wm_open_init_load_ui(op, false);
-  wm_open_init_use_scripts(op, false);
-
-  if (RNA_boolean_get(op->ptr, "load_ui")) {
-    G.fileflags &= ~G_FILE_NO_UI;
-  }
-  else {
-    G.fileflags |= G_FILE_NO_UI;
-  }
-
-  if (RNA_boolean_get(op->ptr, "use_scripts")) {
-    G.f |= G_FLAG_SCRIPT_AUTOEXEC;
-  }
-  else {
-    G.f &= ~G_FLAG_SCRIPT_AUTOEXEC;
-  }
-
-  success = wm_file_read_opwrap(C, filepath, op->reports, !(G.f & G_FLAG_SCRIPT_AUTOEXEC));
-
-  /* for file open also popup for warnings, not only errors */
-  BKE_report_print_level_set(op->reports, RPT_WARNING);
-
-  if (success) {
-    return OPERATOR_FINISHED;
-  }
-  else {
-    return OPERATOR_CANCELLED;
-  }
+	char filepath[FILE_MAX];
+	bool success;
+
+	RNA_string_get(op->ptr, "filepath", filepath);
+
+	/* re-use last loaded setting so we can reload a file without changing */
+	wm_open_init_load_ui(op, false);
+	wm_open_init_use_scripts(op, false);
+
+	if (RNA_boolean_get(op->ptr, "load_ui")) {
+		G.fileflags &= ~G_FILE_NO_UI;
+	}
+	else {
+		G.fileflags |= G_FILE_NO_UI;
+	}
+
+	if (RNA_boolean_get(op->ptr, "use_scripts")) {
+		G.f |= G_FLAG_SCRIPT_AUTOEXEC;
+	}
+	else {
+		G.f &= ~G_FLAG_SCRIPT_AUTOEXEC;
+	}
+
+	success = wm_file_read_opwrap(C, filepath, op->reports, !(G.f & G_FLAG_SCRIPT_AUTOEXEC));
+
+	/* for file open also popup for warnings, not only errors */
+	BKE_report_print_level_set(op->reports, RPT_WARNING);
+
+	if (success) {
+		return OPERATOR_FINISHED;
+	}
+	else {
+		return OPERATOR_CANCELLED;
+	}
 }
 
 static bool wm_open_mainfile_check(bContext *UNUSED(C), wmOperator *op)
 {
-  struct FileRuntime *file_info = (struct FileRuntime *)&op->customdata;
-  PropertyRNA *prop = RNA_struct_find_property(op->ptr, "use_scripts");
-  bool is_untrusted = false;
-  char path[FILE_MAX];
-  char *lslash;
-
-  RNA_string_get(op->ptr, "filepath", path);
-
-  /* get the dir */
-  lslash = (char *)BLI_last_slash(path);
-  if (lslash) {
-    *(lslash + 1) = '\0';
-  }
-
-  if ((U.flag & USER_SCRIPT_AUTOEXEC_DISABLE) == 0) {
-    if (BKE_autoexec_match(path) == true) {
-      RNA_property_boolean_set(op->ptr, prop, false);
-      is_untrusted = true;
-    }
-  }
-
-  if (file_info) {
-    file_info->is_untrusted = is_untrusted;
-  }
-
-  return is_untrusted;
+	struct FileRuntime *file_info = (struct FileRuntime *)&op->customdata;
+	PropertyRNA *prop = RNA_struct_find_property(op->ptr, "use_scripts");
+	bool is_untrusted = false;
+	char path[FILE_MAX];
+	char *lslash;
+
+	RNA_string_get(op->ptr, "filepath", path);
+
+	/* get the dir */
+	lslash = (char *)BLI_last_slash(path);
+	if (lslash) {
+		*(lslash + 1) = '\0';
+	}
+
+	if ((U.flag & USER_SCRIPT_AUTOEXEC_DISABLE) == 0) {
+		if (BKE_autoexec_match(path) == true) {
+			RNA_property_boolean_set(op->ptr, prop, false);
+			is_untrusted = true;
+		}
+	}
+
+	if (file_info) {
+		file_info->is_untrusted = is_untrusted;
+	}
+
+	return is_untrusted;
 }
 
 static void wm_open_mainfile_ui(bContext *UNUSED(C), wmOperator *op)
 {
-  struct FileRuntime *file_info = (struct FileRuntime *)&op->customdata;
-  uiLayout *layout = op->layout;
-  uiLayout *col = op->layout;
-  const char *autoexec_text;
-
-  uiItemR(layout, op->ptr, "load_ui", 0, NULL, ICON_NONE);
-
-  col = uiLayoutColumn(layout, false);
-  if (file_info->is_untrusted) {
-    autoexec_text = IFACE_("Trusted Source [Untrusted Path]");
-    uiLayoutSetActive(col, false);
-    uiLayoutSetEnabled(col, false);
-  }
-  else {
-    autoexec_text = IFACE_("Trusted Source");
-  }
-
-  uiItemR(col, op->ptr, "use_scripts", 0, autoexec_text, ICON_NONE);
+	struct FileRuntime *file_info = (struct FileRuntime *)&op->customdata;
+	uiLayout *layout = op->layout;
+	uiLayout *col = op->layout;
+	const char *autoexec_text;
+
+	uiItemR(layout, op->ptr, "load_ui", 0, NULL, ICON_NONE);
+
+	col = uiLayoutColumn(layout, false);
+	if (file_info->is_untrusted) {
+		autoexec_text = IFACE_("Trusted Source [Untrusted Path]");
+		uiLayoutSetActive(col, false);
+		uiLayoutSetEnabled(col, false);
+	}
+	else {
+		autoexec_text = IFACE_("Trusted Source");
+	}
+
+	uiItemR(col, op->ptr, "use_scripts", 0, autoexec_text, ICON_NONE);
 }
 
 void WM_OT_open_mainfile(wmOperatorType *ot)
 {
-  ot->name = "Open Blender File";
-  ot->idname = "WM_OT_open_mainfile";
-  ot->description = "Open a Blender file";
-
-  ot->invoke = wm_open_mainfile_invoke;
-  ot->exec = wm_open_mainfile_exec;
-  ot->check = wm_open_mainfile_check;
-  ot->ui = wm_open_mainfile_ui;
-  /* omit window poll so this can work in background mode */
+	ot->name = "Open Blender File";
+	ot->idname = "WM_OT_open_mainfile";
+	ot->description = "Open a Blender file";
+
+	ot->invoke = wm_open_mainfile_invoke;
+	ot->exec = wm_open_mainfile_exec;
+	ot->check = wm_open_mainfile_check;
+	ot->ui = wm_open_mainfile_ui;
+	/* omit window poll so this can work in background mode */
 
   WM_operator_properties_filesel(ot,
                                  FILE_TYPE_FOLDER | FILE_TYPE_BLENDER,
@@ -2456,41 +2102,41 @@
 
 static int wm_revert_mainfile_exec(bContext *C, wmOperator *op)
 {
-  Main *bmain = CTX_data_main(C);
-  bool success;
-  char filepath[FILE_MAX];
-
-  wm_open_init_use_scripts(op, false);
-
-  if (RNA_boolean_get(op->ptr, "use_scripts")) {
-    G.f |= G_FLAG_SCRIPT_AUTOEXEC;
-  }
-  else {
-    G.f &= ~G_FLAG_SCRIPT_AUTOEXEC;
-  }
-
-  BLI_strncpy(filepath, BKE_main_blendfile_path(bmain), sizeof(filepath));
-  success = wm_file_read_opwrap(C, filepath, op->reports, !(G.f & G_FLAG_SCRIPT_AUTOEXEC));
-
-  if (success) {
-    return OPERATOR_FINISHED;
-  }
-  else {
-    return OPERATOR_CANCELLED;
-  }
+	Main *bmain = CTX_data_main(C);
+	bool success;
+	char filepath[FILE_MAX];
+
+	wm_open_init_use_scripts(op, false);
+
+	if (RNA_boolean_get(op->ptr, "use_scripts")) {
+		G.f |= G_FLAG_SCRIPT_AUTOEXEC;
+	}
+	else {
+		G.f &= ~G_FLAG_SCRIPT_AUTOEXEC;
+	}
+
+	BLI_strncpy(filepath, BKE_main_blendfile_path(bmain), sizeof(filepath));
+	success = wm_file_read_opwrap(C, filepath, op->reports, !(G.f & G_FLAG_SCRIPT_AUTOEXEC));
+
+	if (success) {
+		return OPERATOR_FINISHED;
+	}
+	else {
+		return OPERATOR_CANCELLED;
+	}
 }
 
 static bool wm_revert_mainfile_poll(bContext *UNUSED(C))
 {
-  return G.relbase_valid;
+	return G.relbase_valid;
 }
 
 void WM_OT_revert_mainfile(wmOperatorType *ot)
 {
-  ot->name = "Revert";
-  ot->idname = "WM_OT_revert_mainfile";
-  ot->description = "Reload the saved file";
-  ot->invoke = WM_operator_confirm;
+	ot->name = "Revert";
+	ot->idname = "WM_OT_revert_mainfile";
+	ot->description = "Reload the saved file";
+	ot->invoke = WM_operator_confirm;
 
   RNA_def_boolean(ot->srna,
                   "use_scripts",
@@ -2499,8 +2145,8 @@
                   "Allow .blend file to execute scripts automatically, default available from "
                   "system preferences");
 
-  ot->exec = wm_revert_mainfile_exec;
-  ot->poll = wm_revert_mainfile_poll;
+	ot->exec = wm_revert_mainfile_exec;
+	ot->poll = wm_revert_mainfile_poll;
 }
 
 /** \} */
@@ -2511,85 +2157,85 @@
 
 void WM_recover_last_session(bContext *C, ReportList *reports)
 {
-  char filepath[FILE_MAX];
-
-  BLI_make_file_string("/", filepath, BKE_tempdir_base(), BLENDER_QUIT_FILE);
-  /* if reports==NULL, it's called directly without operator, we add a quick check here */
-  if (reports || BLI_exists(filepath)) {
-    G.fileflags |= G_FILE_RECOVER;
-
-    wm_file_read_opwrap(C, filepath, reports, true);
-
-    G.fileflags &= ~G_FILE_RECOVER;
-
-    /* XXX bad global... fixme */
-    Main *bmain = CTX_data_main(C);
-    if (BKE_main_blendfile_path(bmain)[0] != '\0') {
-      G.file_loaded = 1; /* prevents splash to show */
-    }
-    else {
-      G.relbase_valid = 0;
-      G.save_over = 0; /* start with save preference untitled.blend */
-    }
-  }
+	char filepath[FILE_MAX];
+
+	BLI_make_file_string("/", filepath, BKE_tempdir_base(), BLENDER_QUIT_FILE);
+	/* if reports==NULL, it's called directly without operator, we add a quick check here */
+	if (reports || BLI_exists(filepath)) {
+		G.fileflags |= G_FILE_RECOVER;
+
+		wm_file_read_opwrap(C, filepath, reports, true);
+
+		G.fileflags &= ~G_FILE_RECOVER;
+
+		/* XXX bad global... fixme */
+		Main *bmain = CTX_data_main(C);
+		if (BKE_main_blendfile_path(bmain)[0] != '\0') {
+			G.file_loaded = 1;	/* prevents splash to show */
+		}
+		else {
+			G.relbase_valid = 0;
+			G.save_over = 0;    /* start with save preference untitled.blend */
+		}
+	}
 }
 
 static int wm_recover_last_session_exec(bContext *C, wmOperator *op)
 {
-  WM_recover_last_session(C, op->reports);
-  return OPERATOR_FINISHED;
+	WM_recover_last_session(C, op->reports);
+	return OPERATOR_FINISHED;
 }
 
 void WM_OT_recover_last_session(wmOperatorType *ot)
 {
-  ot->name = "Recover Last Session";
-  ot->idname = "WM_OT_recover_last_session";
-  ot->description = "Open the last closed file (\"" BLENDER_QUIT_FILE "\")";
-  ot->invoke = WM_operator_confirm;
-
-  ot->exec = wm_recover_last_session_exec;
+	ot->name = "Recover Last Session";
+	ot->idname = "WM_OT_recover_last_session";
+	ot->description = "Open the last closed file (\"" BLENDER_QUIT_FILE "\")";
+	ot->invoke = WM_operator_confirm;
+
+	ot->exec = wm_recover_last_session_exec;
 }
 
 static int wm_recover_auto_save_exec(bContext *C, wmOperator *op)
 {
-  char filepath[FILE_MAX];
-  bool success;
-
-  RNA_string_get(op->ptr, "filepath", filepath);
-
-  G.fileflags |= G_FILE_RECOVER;
-
-  success = wm_file_read_opwrap(C, filepath, op->reports, true);
-
-  G.fileflags &= ~G_FILE_RECOVER;
-
-  if (success) {
-    return OPERATOR_FINISHED;
-  }
-  else {
-    return OPERATOR_CANCELLED;
-  }
+	char filepath[FILE_MAX];
+	bool success;
+
+	RNA_string_get(op->ptr, "filepath", filepath);
+
+	G.fileflags |= G_FILE_RECOVER;
+
+	success = wm_file_read_opwrap(C, filepath, op->reports, true);
+
+	G.fileflags &= ~G_FILE_RECOVER;
+
+	if (success) {
+		return OPERATOR_FINISHED;
+	}
+	else {
+		return OPERATOR_CANCELLED;
+	}
 }
 
 static int wm_recover_auto_save_invoke(bContext *C, wmOperator *op, const wmEvent *UNUSED(event))
 {
-  char filename[FILE_MAX];
-
-  wm_autosave_location(filename);
-  RNA_string_set(op->ptr, "filepath", filename);
-  WM_event_add_fileselect(C, op);
-
-  return OPERATOR_RUNNING_MODAL;
+	char filename[FILE_MAX];
+
+	wm_autosave_location(filename);
+	RNA_string_set(op->ptr, "filepath", filename);
+	WM_event_add_fileselect(C, op);
+
+	return OPERATOR_RUNNING_MODAL;
 }
 
 void WM_OT_recover_auto_save(wmOperatorType *ot)
 {
-  ot->name = "Recover Auto Save";
-  ot->idname = "WM_OT_recover_auto_save";
-  ot->description = "Open an automatically saved file to recover it";
-
-  ot->exec = wm_recover_auto_save_exec;
-  ot->invoke = wm_recover_auto_save_invoke;
+	ot->name = "Recover Auto Save";
+	ot->idname = "WM_OT_recover_auto_save";
+	ot->description = "Open an automatically saved file to recover it";
+
+	ot->exec = wm_recover_auto_save_exec;
+	ot->invoke = wm_recover_auto_save_invoke;
 
   WM_operator_properties_filesel(ot,
                                  FILE_TYPE_BLENDER,
@@ -2608,136 +2254,136 @@
 
 static void wm_filepath_default(char *filepath)
 {
-  if (G.save_over == false) {
-    BLI_ensure_filename(filepath, FILE_MAX, "untitled.blend");
-  }
+	if (G.save_over == false) {
+		BLI_ensure_filename(filepath, FILE_MAX, "untitled.blend");
+	}
 }
 
 static void save_set_compress(wmOperator *op)
 {
-  PropertyRNA *prop;
-
-  prop = RNA_struct_find_property(op->ptr, "compress");
-  if (!RNA_property_is_set(op->ptr, prop)) {
-    if (G.save_over) { /* keep flag for existing file */
-      RNA_property_boolean_set(op->ptr, prop, (G.fileflags & G_FILE_COMPRESS) != 0);
-    }
-    else { /* use userdef for new file */
-      RNA_property_boolean_set(op->ptr, prop, (U.flag & USER_FILECOMPRESS) != 0);
-    }
-  }
+	PropertyRNA *prop;
+
+	prop = RNA_struct_find_property(op->ptr, "compress");
+	if (!RNA_property_is_set(op->ptr, prop)) {
+		if (G.save_over) {  /* keep flag for existing file */
+			RNA_property_boolean_set(op->ptr, prop, (G.fileflags & G_FILE_COMPRESS) != 0);
+		}
+		else {  /* use userdef for new file */
+			RNA_property_boolean_set(op->ptr, prop, (U.flag & USER_FILECOMPRESS) != 0);
+		}
+	}
 }
 
 static void save_set_filepath(bContext *C, wmOperator *op)
 {
-  Main *bmain = CTX_data_main(C);
-  PropertyRNA *prop;
-  char name[FILE_MAX];
-
-  prop = RNA_struct_find_property(op->ptr, "filepath");
-  if (!RNA_property_is_set(op->ptr, prop)) {
-    /* if not saved before, get the name of the most recently used .blend file */
-    if (BKE_main_blendfile_path(bmain)[0] == '\0' && G.recent_files.first) {
-      struct RecentFile *recent = G.recent_files.first;
-      BLI_strncpy(name, recent->filepath, FILE_MAX);
-    }
-    else {
-      BLI_strncpy(name, bmain->name, FILE_MAX);
-    }
-
-    wm_filepath_default(name);
-    RNA_property_string_set(op->ptr, prop, name);
-  }
+	Main *bmain = CTX_data_main(C);
+	PropertyRNA *prop;
+	char name[FILE_MAX];
+
+	prop = RNA_struct_find_property(op->ptr, "filepath");
+	if (!RNA_property_is_set(op->ptr, prop)) {
+		/* if not saved before, get the name of the most recently used .blend file */
+		if (BKE_main_blendfile_path(bmain)[0] == '\0' && G.recent_files.first) {
+			struct RecentFile *recent = G.recent_files.first;
+			BLI_strncpy(name, recent->filepath, FILE_MAX);
+		}
+		else {
+			BLI_strncpy(name, bmain->name, FILE_MAX);
+		}
+
+		wm_filepath_default(name);
+		RNA_property_string_set(op->ptr, prop, name);
+	}
 }
 
 static int wm_save_as_mainfile_invoke(bContext *C, wmOperator *op, const wmEvent *UNUSED(event))
 {
 
-  save_set_compress(op);
-  save_set_filepath(C, op);
-
-  WM_event_add_fileselect(C, op);
-
-  return OPERATOR_RUNNING_MODAL;
+	save_set_compress(op);
+	save_set_filepath(C, op);
+
+	WM_event_add_fileselect(C, op);
+
+	return OPERATOR_RUNNING_MODAL;
 }
 
 /* function used for WM_OT_save_mainfile too */
 static int wm_save_as_mainfile_exec(bContext *C, wmOperator *op)
 {
-  Main *bmain = CTX_data_main(C);
-  char path[FILE_MAX];
-  const bool is_save_as = (op->type->invoke == wm_save_as_mainfile_invoke);
-
-  save_set_compress(op);
-
-  if (RNA_struct_property_is_set(op->ptr, "filepath")) {
-    RNA_string_get(op->ptr, "filepath", path);
-  }
-  else {
-    BLI_strncpy(path, BKE_main_blendfile_path(bmain), FILE_MAX);
-    wm_filepath_default(path);
-  }
-
-  const int fileflags_orig = G.fileflags;
-  int fileflags = G.fileflags & ~G_FILE_USERPREFS;
-
-  /* set compression flag */
+	Main *bmain = CTX_data_main(C);
+	char path[FILE_MAX];
+	const bool is_save_as = (op->type->invoke == wm_save_as_mainfile_invoke);
+
+	save_set_compress(op);
+
+	if (RNA_struct_property_is_set(op->ptr, "filepath")) {
+		RNA_string_get(op->ptr, "filepath", path);
+	}
+	else {
+		BLI_strncpy(path, BKE_main_blendfile_path(bmain), FILE_MAX);
+		wm_filepath_default(path);
+	}
+
+	const int fileflags_orig = G.fileflags;
+	int fileflags = G.fileflags & ~G_FILE_USERPREFS;
+
+	/* set compression flag */
   SET_FLAG_FROM_TEST(fileflags, RNA_boolean_get(op->ptr, "compress"), G_FILE_COMPRESS);
   SET_FLAG_FROM_TEST(fileflags, RNA_boolean_get(op->ptr, "relative_remap"), G_FILE_RELATIVE_REMAP);
-  SET_FLAG_FROM_TEST(
-      fileflags,
+	SET_FLAG_FROM_TEST(
+	        fileflags,
       (RNA_struct_property_is_set(op->ptr, "copy") && RNA_boolean_get(op->ptr, "copy")),
-      G_FILE_SAVE_COPY);
-
-  const bool ok = wm_file_write(C, path, fileflags, op->reports);
-
-  if ((op->flag & OP_IS_INVOKE) == 0) {
-    /* OP_IS_INVOKE is set when the operator is called from the GUI.
-     * If it is not set, the operator is called from a script and
-     * shouldn't influence G.fileflags. */
-    G.fileflags = fileflags_orig;
-  }
-
-  if (ok == false) {
-    return OPERATOR_CANCELLED;
-  }
-
-  WM_event_add_notifier(C, NC_WM | ND_FILESAVE, NULL);
-
-  if (!is_save_as && RNA_boolean_get(op->ptr, "exit")) {
-    wm_exit_schedule_delayed(C);
-  }
-
-  return OPERATOR_FINISHED;
+	        G_FILE_SAVE_COPY);
+
+	const bool ok = wm_file_write(C, path, fileflags, op->reports);
+
+	if ((op->flag & OP_IS_INVOKE) == 0) {
+		/* OP_IS_INVOKE is set when the operator is called from the GUI.
+		 * If it is not set, the operator is called from a script and
+		 * shouldn't influence G.fileflags. */
+		G.fileflags = fileflags_orig;
+	}
+
+	if (ok == false) {
+		return OPERATOR_CANCELLED;
+	}
+
+	WM_event_add_notifier(C, NC_WM | ND_FILESAVE, NULL);
+
+	if (!is_save_as && RNA_boolean_get(op->ptr, "exit")) {
+		wm_exit_schedule_delayed(C);
+	}
+
+	return OPERATOR_FINISHED;
 }
 
 /* function used for WM_OT_save_mainfile too */
 static bool blend_save_check(bContext *UNUSED(C), wmOperator *op)
 {
-  char filepath[FILE_MAX];
-  RNA_string_get(op->ptr, "filepath", filepath);
-  if (!BLO_has_bfile_extension(filepath)) {
-    /* some users would prefer BLI_path_extension_replace(),
-     * we keep getting nitpicking bug reports about this - campbell */
-    BLI_path_extension_ensure(filepath, FILE_MAX, ".blend");
-    RNA_string_set(op->ptr, "filepath", filepath);
-    return true;
-  }
-  return false;
+	char filepath[FILE_MAX];
+	RNA_string_get(op->ptr, "filepath", filepath);
+	if (!BLO_has_bfile_extension(filepath)) {
+		/* some users would prefer BLI_path_extension_replace(),
+		 * we keep getting nitpicking bug reports about this - campbell */
+		BLI_path_extension_ensure(filepath, FILE_MAX, ".blend");
+		RNA_string_set(op->ptr, "filepath", filepath);
+		return true;
+	}
+	return false;
 }
 
 void WM_OT_save_as_mainfile(wmOperatorType *ot)
 {
-  PropertyRNA *prop;
-
-  ot->name = "Save As Blender File";
-  ot->idname = "WM_OT_save_as_mainfile";
-  ot->description = "Save the current file in the desired location";
-
-  ot->invoke = wm_save_as_mainfile_invoke;
-  ot->exec = wm_save_as_mainfile_exec;
-  ot->check = blend_save_check;
-  /* omit window poll so this can work in background mode */
+	PropertyRNA *prop;
+
+	ot->name = "Save As Blender File";
+	ot->idname = "WM_OT_save_as_mainfile";
+	ot->description = "Save the current file in the desired location";
+
+	ot->invoke = wm_save_as_mainfile_invoke;
+	ot->exec = wm_save_as_mainfile_exec;
+	ot->check = blend_save_check;
+	/* omit window poll so this can work in background mode */
 
   WM_operator_properties_filesel(ot,
                                  FILE_TYPE_FOLDER | FILE_TYPE_BLENDER,
@@ -2746,70 +2392,70 @@
                                  WM_FILESEL_FILEPATH,
                                  FILE_DEFAULTDISPLAY,
                                  FILE_SORT_ALPHA);
-  RNA_def_boolean(ot->srna, "compress", false, "Compress", "Write compressed .blend file");
+	RNA_def_boolean(ot->srna, "compress", false, "Compress", "Write compressed .blend file");
   RNA_def_boolean(ot->srna,
                   "relative_remap",
                   true,
                   "Remap Relative",
-                  "Make paths relative when saving to a different directory");
+	                "Make paths relative when saving to a different directory");
   prop = RNA_def_boolean(
       ot->srna,
       "copy",
       false,
       "Save Copy",
-      "Save a copy of the actual working state but does not make saved file active");
-  RNA_def_property_flag(prop, PROP_SKIP_SAVE);
+	                "Save a copy of the actual working state but does not make saved file active");
+	RNA_def_property_flag(prop, PROP_SKIP_SAVE);
 }
 
 static int wm_save_mainfile_invoke(bContext *C, wmOperator *op, const wmEvent *UNUSED(event))
 {
-  int ret;
-
-  /* cancel if no active window */
-  if (CTX_wm_window(C) == NULL) {
-    return OPERATOR_CANCELLED;
-  }
-
-  save_set_compress(op);
-  save_set_filepath(C, op);
-
-  /* if we're saving for the first time and prefer relative paths - any existing paths will be absolute,
-   * enable the option to remap paths to avoid confusion [#37240] */
-  if ((G.relbase_valid == false) && (U.flag & USER_RELPATHS)) {
-    PropertyRNA *prop = RNA_struct_find_property(op->ptr, "relative_remap");
-    if (!RNA_property_is_set(op->ptr, prop)) {
-      RNA_property_boolean_set(op->ptr, prop, true);
-    }
-  }
-
-  if (G.save_over) {
-    char path[FILE_MAX];
-
-    RNA_string_get(op->ptr, "filepath", path);
-    ret = wm_save_as_mainfile_exec(C, op);
-    /* Without this there is no feedback the file was saved. */
-    BKE_reportf(op->reports, RPT_INFO, "Saved \"%s\"", BLI_path_basename(path));
-  }
-  else {
-    WM_event_add_fileselect(C, op);
-    ret = OPERATOR_RUNNING_MODAL;
-  }
-
-  return ret;
+	int ret;
+
+	/* cancel if no active window */
+	if (CTX_wm_window(C) == NULL) {
+		return OPERATOR_CANCELLED;
+	}
+
+	save_set_compress(op);
+	save_set_filepath(C, op);
+
+	/* if we're saving for the first time and prefer relative paths - any existing paths will be absolute,
+	 * enable the option to remap paths to avoid confusion [#37240] */
+	if ((G.relbase_valid == false) && (U.flag & USER_RELPATHS)) {
+		PropertyRNA *prop = RNA_struct_find_property(op->ptr, "relative_remap");
+		if (!RNA_property_is_set(op->ptr, prop)) {
+			RNA_property_boolean_set(op->ptr, prop, true);
+		}
+	}
+
+	if (G.save_over) {
+		char path[FILE_MAX];
+
+		RNA_string_get(op->ptr, "filepath", path);
+		ret = wm_save_as_mainfile_exec(C, op);
+		/* Without this there is no feedback the file was saved. */
+		BKE_reportf(op->reports, RPT_INFO, "Saved \"%s\"", BLI_path_basename(path));
+	}
+	else {
+		WM_event_add_fileselect(C, op);
+		ret = OPERATOR_RUNNING_MODAL;
+	}
+
+	return ret;
 }
 
 void WM_OT_save_mainfile(wmOperatorType *ot)
 {
-  ot->name = "Save Blender File";
-  ot->idname = "WM_OT_save_mainfile";
-  ot->description = "Save the current Blender file";
-
-  ot->invoke = wm_save_mainfile_invoke;
-  ot->exec = wm_save_as_mainfile_exec;
-  ot->check = blend_save_check;
-  /* omit window poll so this can work in background mode */
-
-  PropertyRNA *prop;
+	ot->name = "Save Blender File";
+	ot->idname = "WM_OT_save_mainfile";
+	ot->description = "Save the current Blender file";
+
+	ot->invoke = wm_save_mainfile_invoke;
+	ot->exec = wm_save_as_mainfile_exec;
+	ot->check = blend_save_check;
+	/* omit window poll so this can work in background mode */
+
+	PropertyRNA *prop;
   WM_operator_properties_filesel(ot,
                                  FILE_TYPE_FOLDER | FILE_TYPE_BLENDER,
                                  FILE_BLENDER,
@@ -2817,15 +2463,15 @@
                                  WM_FILESEL_FILEPATH,
                                  FILE_DEFAULTDISPLAY,
                                  FILE_SORT_ALPHA);
-  RNA_def_boolean(ot->srna, "compress", false, "Compress", "Write compressed .blend file");
+	RNA_def_boolean(ot->srna, "compress", false, "Compress", "Write compressed .blend file");
   RNA_def_boolean(ot->srna,
                   "relative_remap",
                   false,
                   "Remap Relative",
-                  "Make paths relative when saving to a different directory");
-
-  prop = RNA_def_boolean(ot->srna, "exit", false, "Exit", "Exit Blender after saving");
-  RNA_def_property_flag(prop, PROP_HIDDEN | PROP_SKIP_SAVE);
+	                "Make paths relative when saving to a different directory");
+
+	prop = RNA_def_boolean(ot->srna, "exit", false, "Exit", "Exit Blender after saving");
+	RNA_def_property_flag(prop, PROP_HIDDEN | PROP_SKIP_SAVE);
 }
 
 /** \} */
@@ -2836,29 +2482,29 @@
 
 static void wm_block_autorun_warning_ignore(bContext *C, void *arg_block, void *UNUSED(arg))
 {
-  wmWindow *win = CTX_wm_window(C);
-  UI_popup_block_close(C, win, arg_block);
+	wmWindow *win = CTX_wm_window(C);
+	UI_popup_block_close(C, win, arg_block);
 }
 
 static void wm_block_autorun_warning_allow(bContext *C, void *arg_block, void *UNUSED(arg))
 {
-  PointerRNA props_ptr;
-  wmWindow *win = CTX_wm_window(C);
-
-  UI_popup_block_close(C, win, arg_block);
-
-  /* Save user preferences for permanent execution. */
-  if ((U.flag & USER_SCRIPT_AUTOEXEC_DISABLE) == 0) {
-    WM_operator_name_call(C, "WM_OT_save_userpref", WM_OP_EXEC_DEFAULT, NULL);
-  }
-
-  /* Load file again with scripts enabled. */
-  wmOperatorType *ot = WM_operatortype_find("WM_OT_revert_mainfile", false);
-
-  WM_operator_properties_create_ptr(&props_ptr, ot);
-  RNA_boolean_set(&props_ptr, "use_scripts", true);
-  WM_operator_name_call_ptr(C, ot, WM_OP_EXEC_DEFAULT, &props_ptr);
-  WM_operator_properties_free(&props_ptr);
+	PointerRNA props_ptr;
+	wmWindow *win = CTX_wm_window(C);
+
+	UI_popup_block_close(C, win, arg_block);
+
+	/* Save user preferences for permanent execution. */
+	if ((U.flag & USER_SCRIPT_AUTOEXEC_DISABLE) == 0) {
+		WM_operator_name_call(C, "WM_OT_save_userpref", WM_OP_EXEC_DEFAULT, NULL);
+	}
+
+	/* Load file again with scripts enabled. */
+	wmOperatorType *ot = WM_operatortype_find("WM_OT_revert_mainfile", false);
+
+	WM_operator_properties_create_ptr(&props_ptr, ot);
+	RNA_boolean_set(&props_ptr, "use_scripts", true);
+	WM_operator_name_call_ptr(C, ot, WM_OP_EXEC_DEFAULT, &props_ptr);
+	WM_operator_properties_free(&props_ptr);
 }
 
 /* Build the autorun warning dialog UI */
@@ -2866,13 +2512,13 @@
                                              struct ARegion *ar,
                                              void *UNUSED(arg1))
 {
-  uiStyle *style = UI_style_get();
-  uiBlock *block = UI_block_begin(C, ar, "autorun_warning_popup", UI_EMBOSS);
+	uiStyle *style = UI_style_get();
+	uiBlock *block = UI_block_begin(C, ar, "autorun_warning_popup", UI_EMBOSS);
 
   UI_block_flag_enable(
       block, UI_BLOCK_KEEP_OPEN | UI_BLOCK_LOOP | UI_BLOCK_NO_WIN_CLIP | UI_BLOCK_NUMSELECT);
-  UI_block_theme_style_set(block, UI_BLOCK_THEME_STYLE_POPUP);
-  UI_block_emboss_set(block, UI_EMBOSS);
+	UI_block_theme_style_set(block, UI_BLOCK_THEME_STYLE_POPUP);
+	UI_block_emboss_set(block, UI_EMBOSS);
 
   uiLayout *layout = UI_block_layout(block,
                                      UI_LAYOUT_VERTICAL,
@@ -2884,21 +2530,21 @@
                                      0,
                                      style);
 
-  /* Text and some vertical space */
-  uiLayout *col = uiLayoutColumn(layout, true);
+	/* Text and some vertical space */
+	uiLayout *col = uiLayoutColumn(layout, true);
   uiItemL(col,
           IFACE_("For security reasons, automatic execution of Python scripts in this file was "
                  "disabled:"),
           ICON_ERROR);
-  uiLayout *sub = uiLayoutRow(col, true);
-  uiLayoutSetRedAlert(sub, true);
-  uiItemL(sub, G.autoexec_fail, ICON_BLANK1);
-  uiItemL(col, IFACE_("This may lead to unexpected behavior"), ICON_BLANK1);
-
-  uiItemS(layout);
-
-  PointerRNA pref_ptr;
-  RNA_pointer_create(NULL, &RNA_PreferencesFilePaths, &U, &pref_ptr);
+	uiLayout *sub = uiLayoutRow(col, true);
+	uiLayoutSetRedAlert(sub, true);
+	uiItemL(sub, G.autoexec_fail, ICON_BLANK1);
+	uiItemL(col, IFACE_("This may lead to unexpected behavior"), ICON_BLANK1);
+
+	uiItemS(layout);
+
+	PointerRNA pref_ptr;
+	RNA_pointer_create(NULL, &RNA_PreferencesFilePaths, &U, &pref_ptr);
   uiItemR(layout,
           &pref_ptr,
           "use_scripts_auto_execute",
@@ -2906,15 +2552,15 @@
           IFACE_("Permanently allow execution of scripts"),
           ICON_NONE);
 
-  uiItemS(layout);
-
-  /* Buttons */
-  uiBut *but;
-  uiLayout *split = uiLayoutSplit(layout, 0.0f, true);
-  col = uiLayoutColumn(split, false);
-
-  /* Allow reload if we have a saved file. */
-  if (G.relbase_valid) {
+	uiItemS(layout);
+
+	/* Buttons */
+	uiBut *but;
+	uiLayout *split = uiLayoutSplit(layout, 0.0f, true);
+	col = uiLayoutColumn(split, false);
+
+	/* Allow reload if we have a saved file. */
+	if (G.relbase_valid) {
     but = uiDefIconTextBut(block,
                            UI_BTYPE_BUT,
                            0,
@@ -2930,17 +2576,17 @@
                            0,
                            0,
                            TIP_("Reload file with execution of Python scripts enabled"));
-    UI_but_func_set(but, wm_block_autorun_warning_allow, block, NULL);
-  }
-  else {
-    uiItemS(col);
-  }
-
-  /* empty space between buttons */
-  col = uiLayoutColumn(split, false);
-  uiItemS(col);
-
-  col = uiLayoutColumn(split, 1);
+		UI_but_func_set(but, wm_block_autorun_warning_allow, block, NULL);
+	}
+	else {
+		uiItemS(col);
+	}
+
+	/* empty space between buttons */
+	col = uiLayoutColumn(split, false);
+	uiItemS(col);
+
+	col = uiLayoutColumn(split, 1);
   but = uiDefIconTextBut(block,
                          UI_BTYPE_BUT,
                          0,
@@ -2956,36 +2602,36 @@
                          0,
                          0,
                          TIP_("Continue using file without Python scripts"));
-  UI_but_func_set(but, wm_block_autorun_warning_ignore, block, NULL);
-
-  UI_block_bounds_set_centered(block, 10);
-
-  return block;
+	UI_but_func_set(but, wm_block_autorun_warning_ignore, block, NULL);
+
+	UI_block_bounds_set_centered(block, 10);
+
+	return block;
 }
 
 void wm_test_autorun_warning(bContext *C)
 {
-  /* Test if any auto-execution of scripts failed. */
-  if ((G.f & G_FLAG_SCRIPT_AUTOEXEC_FAIL) == 0) {
-    return;
-  }
-
-  /* Only show the warning once. */
-  if (G.f & G_FLAG_SCRIPT_AUTOEXEC_FAIL_QUIET) {
-    return;
-  }
-
-  G.f |= G_FLAG_SCRIPT_AUTOEXEC_FAIL_QUIET;
-
-  wmWindowManager *wm = CTX_wm_manager(C);
-  wmWindow *win = (wm->winactive) ? wm->winactive : wm->windows.first;
-
-  if (win) {
-    wmWindow *prevwin = CTX_wm_window(C);
-    CTX_wm_window_set(C, win);
-    UI_popup_block_invoke(C, block_create_autorun_warning, NULL);
-    CTX_wm_window_set(C, prevwin);
-  }
+	/* Test if any auto-execution of scripts failed. */
+	if ((G.f & G_FLAG_SCRIPT_AUTOEXEC_FAIL) == 0) {
+		return;
+	}
+
+	/* Only show the warning once. */
+	if (G.f & G_FLAG_SCRIPT_AUTOEXEC_FAIL_QUIET) {
+		return;
+	}
+
+	G.f |= G_FLAG_SCRIPT_AUTOEXEC_FAIL_QUIET;
+
+	wmWindowManager *wm = CTX_wm_manager(C);
+	wmWindow *win = (wm->winactive) ? wm->winactive : wm->windows.first;
+
+	if (win) {
+		wmWindow *prevwin = CTX_wm_window(C);
+		CTX_wm_window_set(C, win);
+		UI_popup_block_invoke(C, block_create_autorun_warning, NULL);
+		CTX_wm_window_set(C, prevwin);
+	}
 }
 
 /** \} */
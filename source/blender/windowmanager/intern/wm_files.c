--- conflicted
+++ resolved
@@ -1410,18 +1410,11 @@
     BKE_reports_clear(&reports);
     return 1;
   }
-<<<<<<< HEAD
-  else {
-    char *pretty_reports = BKE_reports_sprintfN(&reports, 0);
-    CLOG_ERROR(WM_LOG_SESSION, "Saving file failed: %s, %s", path, pretty_reports);
-    MEM_freeN(pretty_reports);
-    BKE_reports_clear(&reports);
-    return 0;
-  }
-=======
-  printf("failed: %s\n", path);
+  char *pretty_reports = BKE_reports_sprintfN(&reports, 0);
+  CLOG_ERROR(WM_LOG_SESSION, "Saving file failed: %s, %s", path, pretty_reports);
+  MEM_freeN(pretty_reports);
+  BKE_reports_clear(&reports);
   return 0;
->>>>>>> cfc6f9eb
 }
 
 /**

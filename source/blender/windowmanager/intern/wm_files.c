/*
 * $Id$
 *
 * ***** BEGIN GPL LICENSE BLOCK *****
 *
 * This program is free software; you can redistribute it and/or
 * modify it under the terms of the GNU General Public License
 * as published by the Free Software Foundation; either version 2
 * of the License, or (at your option) any later version. 
 *
 * This program is distributed in the hope that it will be useful,
 * but WITHOUT ANY WARRANTY; without even the implied warranty of
 * MERCHANTABILITY or FITNESS FOR A PARTICULAR PURPOSE.  See the
 * GNU General Public License for more details.
 *
 * You should have received a copy of the GNU General Public License
 * along with this program; if not, write to the Free Software Foundation,
 * Inc., 51 Franklin Street, Fifth Floor, Boston, MA 02110-1301, USA.
 *
 * The Original Code is Copyright (C) 2001-2002 by NaN Holding BV.
 * All rights reserved.
 *
 * Contributor(s): Blender Foundation 2007
 *
 * ***** END GPL LICENSE BLOCK *****
 */

/** \file blender/windowmanager/intern/wm_files.c
 *  \ingroup wm
 */


	/* placed up here because of crappy
	 * winsock stuff.
	 */
#include <stddef.h>
#include <string.h>
#include <errno.h>

#include "zlib.h" /* wm_read_exotic() */

#ifdef WIN32
#include <windows.h> /* need to include windows.h so _WIN32_IE is defined  */
#ifndef _WIN32_IE
#define _WIN32_IE 0x0400 /* minimal requirements for SHGetSpecialFolderPath on MINGW MSVC has this defined already */
#endif
#include <shlobj.h> /* for SHGetSpecialFolderPath, has to be done before BLI_winstuff because 'near' is disabled through BLI_windstuff */
#include <process.h> /* getpid */
#include "BLI_winstuff.h"
#else
#include <unistd.h> /* getpid */
#endif

#include "MEM_guardedalloc.h"
#include "MEM_CacheLimiterC-Api.h"

#include "BLI_blenlib.h"
#include "BLI_linklist.h"
#include "BLI_utildefines.h"
#include "BLI_callbacks.h"

#include "BLF_api.h"

#include "DNA_anim_types.h"
#include "DNA_ipo_types.h" // XXX old animation system
#include "DNA_object_types.h"
#include "DNA_space_types.h"
#include "DNA_userdef_types.h"
#include "DNA_scene_types.h"
#include "DNA_screen_types.h"
#include "DNA_windowmanager_types.h"

#include "BKE_blender.h"
#include "BKE_context.h"
#include "BKE_depsgraph.h"
#include "BKE_DerivedMesh.h"
#include "BKE_font.h"
#include "BKE_global.h"
#include "BKE_library.h"
#include "BKE_main.h"
#include "BKE_packedFile.h"
#include "BKE_report.h"
#include "BKE_sound.h"
#include "BKE_texture.h"


#include "BLO_readfile.h"
#include "BLO_writefile.h"

#include "RNA_access.h"

#include "IMB_imbuf.h"
#include "IMB_imbuf_types.h"
#include "IMB_thumbs.h"

#include "ED_datafiles.h"
#include "ED_object.h"
#include "ED_screen.h"
#include "ED_sculpt.h"
#include "ED_view3d.h"
#include "ED_util.h"

#include "RE_pipeline.h" /* only to report missing engine */

#include "GHOST_C-api.h"
#include "GHOST_Path-api.h"

#include "UI_interface.h"

#include "GPU_draw.h"

#ifdef WITH_PYTHON
#include "BPY_extern.h"
#endif

#include "WM_api.h"
#include "WM_types.h"
#include "wm.h"
#include "wm_files.h"
#include "wm_window.h"
#include "wm_event_system.h"

static void write_history(void);

/* To be able to read files without windows closing, opening, moving 
   we try to prepare for worst case:
   - active window gets active screen from file 
   - restoring the screens from non-active windows 
   Best case is all screens match, in that case they get assigned to proper window  
*/
static void wm_window_match_init(bContext *C, ListBase *wmlist)
{
	wmWindowManager *wm;
	wmWindow *win, *active_win;
	
	*wmlist= G.main->wm;
	G.main->wm.first= G.main->wm.last= NULL;
	
	active_win = CTX_wm_window(C);

	/* first wrap up running stuff */
	/* code copied from wm_init_exit.c */
	for(wm= wmlist->first; wm; wm= wm->id.next) {
		
		WM_jobs_stop_all(wm);
		
		for(win= wm->windows.first; win; win= win->next) {
		
			CTX_wm_window_set(C, win);	/* needed by operator close callbacks */
			WM_event_remove_handlers(C, &win->handlers);
			WM_event_remove_handlers(C, &win->modalhandlers);
			ED_screen_exit(C, win, win->screen);
		}
	}
	
	/* reset active window */
	CTX_wm_window_set(C, active_win);

	ED_editors_exit(C);
	
return;	
	if(wm==NULL) return;
	if(G.fileflags & G_FILE_NO_UI) return;
	
	/* we take apart the used screens from non-active window */
	for(win= wm->windows.first; win; win= win->next) {
		BLI_strncpy(win->screenname, win->screen->id.name, MAX_ID_NAME);
		if(win!=wm->winactive) {
			BLI_remlink(&G.main->screen, win->screen);
			//BLI_addtail(screenbase, win->screen);
		}
	}
}

/* match old WM with new, 4 cases:
  1- no current wm, no read wm: make new default
  2- no current wm, but read wm: that's OK, do nothing
  3- current wm, but not in file: try match screen names
  4- current wm, and wm in file: try match ghostwin 
*/

static void wm_window_match_do(bContext *C, ListBase *oldwmlist)
{
	wmWindowManager *oldwm, *wm;
	wmWindow *oldwin, *win;
	
	/* cases 1 and 2 */
	if(oldwmlist->first==NULL) {
		if(G.main->wm.first); /* nothing todo */
		else
			wm_add_default(C);
	}
	else {
		/* cases 3 and 4 */
		
		/* we've read file without wm..., keep current one entirely alive */
		if(G.main->wm.first==NULL) {
			/* when loading without UI, no matching needed */
			if(!(G.fileflags & G_FILE_NO_UI)) {
				bScreen *screen= CTX_wm_screen(C);

				/* match oldwm to new dbase, only old files */
				for(wm= oldwmlist->first; wm; wm= wm->id.next) {
					
					for(win= wm->windows.first; win; win= win->next) {
						/* all windows get active screen from file */
						if(screen->winid==0)
							win->screen= screen;
						else 
							win->screen= ED_screen_duplicate(win, screen);
						
						BLI_strncpy(win->screenname, win->screen->id.name+2, sizeof(win->screenname));
						win->screen->winid= win->winid;
					}
				}
			}
			
			G.main->wm= *oldwmlist;
			
			/* screens were read from file! */
			ED_screens_initialize(G.main->wm.first);
		}
		else {
			/* what if old was 3, and loaded 1? */
			/* this code could move to setup_appdata */
			oldwm= oldwmlist->first;
			wm= G.main->wm.first;

			/* move addon key configuration to new wm, to preserve their keymaps */
			if(oldwm->addonconf) {
				wm->addonconf= oldwm->addonconf;
				BLI_remlink(&oldwm->keyconfigs, oldwm->addonconf);
				oldwm->addonconf= NULL;
				BLI_addtail(&wm->keyconfigs, wm->addonconf);
			}

			/* ensure making new keymaps and set space types */
			wm->initialized= 0;
			wm->winactive= NULL;
			
			/* only first wm in list has ghostwins */
			for(win= wm->windows.first; win; win= win->next) {
				for(oldwin= oldwm->windows.first; oldwin; oldwin= oldwin->next) {
					
					if(oldwin->winid == win->winid ) {
						win->ghostwin= oldwin->ghostwin;
						win->active= oldwin->active;
						if(win->active)
							wm->winactive= win;

						if(!G.background) /* file loading in background mode still calls this */
							GHOST_SetWindowUserData(win->ghostwin, win);	/* pointer back */

						oldwin->ghostwin= NULL;
						
						win->eventstate= oldwin->eventstate;
						oldwin->eventstate= NULL;
						
						/* ensure proper screen rescaling */
						win->sizex= oldwin->sizex;
						win->sizey= oldwin->sizey;
						win->posx= oldwin->posx;
						win->posy= oldwin->posy;
					}
				}
			}
			wm_close_and_free_all(C, oldwmlist);
		}
	}
}

/* in case UserDef was read, we re-initialize all, and do versioning */
static void wm_init_userdef(bContext *C)
{
	UI_init_userdef();
	MEM_CacheLimiter_set_maximum(U.memcachelimit * 1024 * 1024);
	sound_init(CTX_data_main(C));

	/* needed so loading a file from the command line respects user-pref [#26156] */
	if(U.flag & USER_FILENOUI)	G.fileflags |= G_FILE_NO_UI;
	else						G.fileflags &= ~G_FILE_NO_UI;

	/* set the python auto-execute setting from user prefs */
	/* enabled by default, unless explicitly enabled in the command line which overrides */
	if((G.f & G_SCRIPT_OVERRIDE_PREF) == 0) {
		if ((U.flag & USER_SCRIPT_AUTOEXEC_DISABLE) == 0) G.f |=  G_SCRIPT_AUTOEXEC;
		else											  G.f &= ~G_SCRIPT_AUTOEXEC;
	}
	if(U.tempdir[0]) BLI_where_is_temp(btempdir, FILE_MAX, 1);
}



/* return codes */
#define BKE_READ_EXOTIC_FAIL_PATH		-3 /* file format is not supported */
#define BKE_READ_EXOTIC_FAIL_FORMAT		-2 /* file format is not supported */
#define BKE_READ_EXOTIC_FAIL_OPEN		-1 /* Can't open the file */
#define BKE_READ_EXOTIC_OK_BLEND		 0 /* .blend file */
#define BKE_READ_EXOTIC_OK_OTHER		 1 /* other supported formats */

/* intended to check for non-blender formats but for now it only reads blends */
static int wm_read_exotic(Scene *UNUSED(scene), const char *name)
{
	int len;
	gzFile gzfile;
	char header[7];
	int retval;

	// make sure we're not trying to read a directory....

	len= strlen(name);
	if (ELEM(name[len-1], '/', '\\')) {
		retval= BKE_READ_EXOTIC_FAIL_PATH;
	}
	else {
		gzfile = gzopen(name,"rb");

		if (gzfile == NULL) {
			retval= BKE_READ_EXOTIC_FAIL_OPEN;
		}
		else {
			len= gzread(gzfile, header, sizeof(header));
			gzclose(gzfile);
			if (len == sizeof(header) && strncmp(header, "BLENDER", 7) == 0) {
				retval= BKE_READ_EXOTIC_OK_BLEND;
			}
			else {
				//XXX waitcursor(1);
				/*
				if(is_foo_format(name)) {
					read_foo(name);
					retval= BKE_READ_EXOTIC_OK_OTHER;
				}
				else
				 */
				{
					retval= BKE_READ_EXOTIC_FAIL_FORMAT;
				}
				//XXX waitcursor(0);
			}
		}
	}

	return retval;
}

void WM_read_file(bContext *C, const char *filepath, ReportList *reports)
{
	int retval;

	/* so we can get the error message */
	errno = 0;

	WM_cursor_wait(1);

	BLI_exec_cb(CTX_data_main(C), NULL, BLI_CB_EVT_LOAD_PRE);

	/* first try to append data from exotic file formats... */
	/* it throws error box when file doesnt exist and returns -1 */
	/* note; it should set some error message somewhere... (ton) */
	retval= wm_read_exotic(CTX_data_scene(C), filepath);
	
	/* we didn't succeed, now try to read Blender file */
	if (retval == BKE_READ_EXOTIC_OK_BLEND) {
		int G_f= G.f;
		ListBase wmbase;

		/* put aside screens to match with persistant windows later */
		/* also exit screens and editors */
		wm_window_match_init(C, &wmbase); 
		
		retval= BKE_read_file(C, filepath, reports);
		G.save_over = 1;

		/* this flag is initialized by the operator but overwritten on read.
		 * need to re-enable it here else drivers + registered scripts wont work. */
		if(G.f != G_f) {
			const int flags_keep= (G_SCRIPT_AUTOEXEC | G_SCRIPT_OVERRIDE_PREF);
			G.f= (G.f & ~flags_keep) | (G_f & flags_keep);
		}

		/* match the read WM with current WM */
		wm_window_match_do(C, &wmbase);
		WM_check(C); /* opens window(s), checks keymaps */
		
// XXX		mainwindow_set_filename_to_title(G.main->name);

		if(retval == BKE_READ_FILE_OK_USERPREFS) wm_init_userdef(C);	// in case a userdef is read from regular .blend
		
		if (retval != BKE_READ_FILE_FAIL) {
			G.relbase_valid = 1;
			if(!G.background) /* assume automated tasks with background, dont write recent file list */
				write_history();
		}


		WM_event_add_notifier(C, NC_WM|ND_FILEREAD, NULL);
//		refresh_interface_font();

		CTX_wm_window_set(C, CTX_wm_manager(C)->windows.first);

		ED_editors_init(C);
		DAG_on_visible_update(CTX_data_main(C), TRUE);

#ifdef WITH_PYTHON
		/* run any texts that were loaded in and flagged as modules */
		BPY_driver_reset();
		BPY_app_handlers_reset();
		BPY_modules_load_user(C);
#endif
		CTX_wm_window_set(C, NULL); /* exits queues */

#if 0	/* gives popups on windows but not linux, bug in report API but disable for now to stop users getting annoyed  */
		/* TODO, make this show in header info window */
		{
			Scene *sce;
			for(sce= G.main->scene.first; sce; sce= sce->id.next) {
				if(sce->r.engine[0] && BLI_findstring(&R_engines, sce->r.engine, offsetof(RenderEngineType, idname)) == NULL) {
					BKE_reportf(reports, RPT_WARNING, "Engine not available: '%s' for scene: %s, an addon may need to be installed or enabled", sce->r.engine, sce->id.name+2);
				}
			}
		}
#endif

		// XXX		undo_editmode_clear();
		BKE_reset_undo();
		BKE_write_undo(C, "original");	/* save current state */

		BLI_exec_cb(CTX_data_main(C), NULL, BLI_CB_EVT_LOAD_POST);
	}
	else if(retval == BKE_READ_EXOTIC_OK_OTHER)
		BKE_write_undo(C, "Import file");
	else if(retval == BKE_READ_EXOTIC_FAIL_OPEN) {
		BKE_reportf(reports, RPT_ERROR, _("Can't read file: \"%s\", %s."), filepath, errno ? strerror(errno) : _("Unable to open the file"));
	}
	else if(retval == BKE_READ_EXOTIC_FAIL_FORMAT) {
		BKE_reportf(reports, RPT_ERROR, _("File format is not supported in file: \"%s\"."), filepath);
	}
	else if(retval == BKE_READ_EXOTIC_FAIL_PATH) {
		BKE_reportf(reports, RPT_ERROR, _("File path invalid: \"%s\"."), filepath);
	}
	else {
		BKE_reportf(reports, RPT_ERROR, _("Unknown error loading: \"%s\"."), filepath);
		BLI_assert(!"invalid 'retval'");
	}

	WM_cursor_wait(0);

}


/* called on startup,  (context entirely filled with NULLs) */
/* or called for 'New File' */
/* op can be NULL */
<<<<<<< HEAD
int WM_read_homefile(bContext *C, ReportList *reports, short from_memory, ListBase *wmbase)
=======
int WM_read_homefile(bContext *C, ReportList *UNUSED(reports), short from_memory)
>>>>>>> 2365c640
{
	char tstr[FILE_MAXDIR+FILE_MAXFILE];
	int success= 0;
	
	free_ttfont(); /* still weird... what does it here? */
		
	G.relbase_valid = 0;
	if (!from_memory) {
		char *cfgdir = BLI_get_folder(BLENDER_USER_CONFIG, NULL);
		if (cfgdir) {
			BLI_make_file_string(G.main->name, tstr, cfgdir, BLENDER_STARTUP_FILE);
		} else {
			tstr[0] = '\0';
			from_memory = 1;
		}
	}
	
	/* prevent loading no UI */
	G.fileflags &= ~G_FILE_NO_UI;
	
	/* put aside screens to match with persistant windows later */
	wm_window_match_init(C, wmbase);
	
	if (!from_memory && BLI_exists(tstr)) {
		success = (BKE_read_file(C, tstr, NULL) != BKE_READ_FILE_FAIL);
		
		if(U.themes.first==NULL) {
			printf("\nError: No valid "STRINGIFY(BLENDER_STARTUP_FILE)", fall back to built-in default.\n\n");
			success = 0;
		}
	}
	if(success==0) {
		success = BKE_read_file_from_memory(C, datatoc_startup_blend, datatoc_startup_blend_size, NULL);
		if (wmbase->first == NULL) wm_clear_default_size(C);

#ifdef WITH_PYTHON_SECURITY /* not default */
		/* use alternative setting for security nuts
		 * otherwise we'd need to patch the binary blob - startup.blend.c */
		U.flag |= USER_SCRIPT_AUTOEXEC_DISABLE;
#endif
	}
	return TRUE;
}

/* split from the old WM_read_homefile, as the locale setting should
 * be called after loading user preference, while the
 * WM_read_homefile_proc may need i18n support. So we split them, and
 * insert locale setting steps */
int WM_read_homefile_proc(bContext *C, ListBase *wmbase)
{
	/* prevent buggy files that had G_FILE_RELATIVE_REMAP written out by mistake. Screws up autosaves otherwise
	 * can remove this eventually, only in a 2.53 and older, now its not written */
	G.fileflags &= ~G_FILE_RELATIVE_REMAP;
	
	/* check userdef before open window, keymaps etc */
	wm_init_userdef(C);
	
	/* match the read WM with current WM */
	wm_window_match_do(C, wmbase);
	WM_check(C); /* opens window(s), checks keymaps */

	G.main->name[0]= '\0';

	/* When loading factory settings, the reset solid OpenGL lights need to be applied. */
	if (!G.background) GPU_default_lights();
	
	/* XXX */
	G.save_over = 0;	// start with save preference untitled.blend
	G.fileflags &= ~G_FILE_AUTOPLAY;	/*  disable autoplay in startup.blend... */
//	mainwindow_set_filename_to_title("");	// empty string re-initializes title to "Blender"
	
//	refresh_interface_font();
	
//	undo_editmode_clear();
	BKE_reset_undo();
	BKE_write_undo(C, "original");	/* save current state */

	ED_editors_init(C);
	DAG_on_visible_update(CTX_data_main(C), TRUE);

#ifdef WITH_PYTHON
	if(CTX_py_init_get(C)) {
		/* sync addons, these may have changed from the defaults */
		BPY_string_exec(C, "__import__('addon_utils').reset_all()");

		BPY_driver_reset();
		BPY_app_handlers_reset();
		BPY_modules_load_user(C);
	}
#endif

	WM_event_add_notifier(C, NC_WM|ND_FILEREAD, NULL);

	/* in background mode the scene will stay NULL */
	if(!G.background) {
		CTX_wm_window_set(C, NULL); /* exits queues */
	}

	return TRUE;
}

int WM_read_homefile_exec(bContext *C, wmOperator *op)
{
	ListBase wmbase;
	int from_memory= strcmp(op->type->idname, "WM_OT_read_factory_settings") == 0;
	return WM_read_homefile(C, op->reports, from_memory, &wmbase) && WM_read_homefile_proc(C, &wmbase) ? OPERATOR_FINISHED : OPERATOR_CANCELLED;
}

void WM_read_history(void)
{
	char name[FILE_MAX];
	LinkNode *l, *lines;
	struct RecentFile *recent;
	char *line;
	int num;
	char *cfgdir = BLI_get_folder(BLENDER_USER_CONFIG, NULL);

	if (!cfgdir) return;

	BLI_make_file_string("/", name, cfgdir, BLENDER_HISTORY_FILE);

	lines= BLI_read_file_as_lines(name);

	G.recent_files.first = G.recent_files.last = NULL;

	/* read list of recent opend files from recent-files.txt to memory */
	for (l= lines, num= 0; l && (num<U.recent_files); l= l->next) {
		line = l->link;
		if (line[0] && BLI_exists(line)) {
			recent = (RecentFile*)MEM_mallocN(sizeof(RecentFile),"RecentFile");
			BLI_addtail(&(G.recent_files), recent);
			recent->filepath = BLI_strdup(line);
			num++;
		}
	}
	
	BLI_free_file_lines(lines);

}

static void write_history(void)
{
	struct RecentFile *recent, *next_recent;
	char name[FILE_MAXDIR+FILE_MAXFILE];
	char *user_config_dir;
	FILE *fp;
	int i;

	/* will be NULL in background mode */
	user_config_dir = BLI_get_folder_create(BLENDER_USER_CONFIG, NULL);
	if(!user_config_dir)
		return;

	BLI_make_file_string("/", name, user_config_dir, BLENDER_HISTORY_FILE);

	recent = G.recent_files.first;
	/* refresh recent-files.txt of recent opened files, when current file was changed */
	if(!(recent) || (BLI_path_cmp(recent->filepath, G.main->name)!=0)) {
		fp= fopen(name, "w");
		if (fp) {
			/* add current file to the beginning of list */
			recent = (RecentFile*)MEM_mallocN(sizeof(RecentFile),"RecentFile");
			recent->filepath = BLI_strdup(G.main->name);
			BLI_addhead(&(G.recent_files), recent);
			/* write current file to recent-files.txt */
			fprintf(fp, "%s\n", recent->filepath);
			recent = recent->next;
			i=1;
			/* write rest of recent opened files to recent-files.txt */
			while((i<U.recent_files) && (recent)){
				/* this prevents to have duplicities in list */
				if (BLI_path_cmp(recent->filepath, G.main->name)!=0) {
					fprintf(fp, "%s\n", recent->filepath);
					recent = recent->next;
				}
				else {
					next_recent = recent->next;
					MEM_freeN(recent->filepath);
					BLI_freelinkN(&(G.recent_files), recent);
					recent = next_recent;
				}
				i++;
			}
			fclose(fp);
		}

		/* also update most recent files on System */
		GHOST_addToSystemRecentFiles(G.main->name);
	}
}

static ImBuf *blend_file_thumb(Scene *scene, int **thumb_pt)
{
	/* will be scaled down, but gives some nice oversampling */
	ImBuf *ibuf;
	int *thumb;
	char err_out[256]= "unknown";

	*thumb_pt= NULL;

	/* scene can be NULL if running a script at startup and calling the save operator */
	if(G.background || scene==NULL || scene->camera==NULL)
		return NULL;

	/* gets scaled to BLEN_THUMB_SIZE */
	ibuf= ED_view3d_draw_offscreen_imbuf_simple(scene, scene->camera, BLEN_THUMB_SIZE * 2, BLEN_THUMB_SIZE * 2, IB_rect, OB_SOLID, err_out);
	
	if(ibuf) {		
		float aspect= (scene->r.xsch*scene->r.xasp) / (scene->r.ysch*scene->r.yasp);

		/* dirty oversampling */
		IMB_scaleImBuf(ibuf, BLEN_THUMB_SIZE, BLEN_THUMB_SIZE);

		/* add pretty overlay */
		IMB_overlayblend_thumb(ibuf->rect, ibuf->x, ibuf->y, aspect);
		
		/* first write into thumb buffer */
		thumb= MEM_mallocN(((2 + (BLEN_THUMB_SIZE * BLEN_THUMB_SIZE))) * sizeof(int), "write_file thumb");

		thumb[0] = BLEN_THUMB_SIZE;
		thumb[1] = BLEN_THUMB_SIZE;

		memcpy(thumb + 2, ibuf->rect, BLEN_THUMB_SIZE * BLEN_THUMB_SIZE * sizeof(int));
	}
	else {
		/* '*thumb_pt' needs to stay NULL to prevent a bad thumbnail from being handled */
		fprintf(stderr, "blend_file_thumb failed to create thumbnail: %s\n", err_out);
		thumb= NULL;
	}
	
	/* must be freed by caller */
	*thumb_pt= thumb;
	
	return ibuf;
}

/* easy access from gdb */
int write_crash_blend(void)
{
	char path[FILE_MAX];
	int fileflags = G.fileflags & ~(G_FILE_HISTORY); /* don't do file history on crash file */

	BLI_strncpy(path, G.main->name, sizeof(path));
	BLI_replace_extension(path, sizeof(path), "_crash.blend");
	if(BLO_write_file(G.main, path, fileflags, NULL, NULL)) {
		printf("written: %s\n", path);
		return 1;
	}
	else {
		printf("failed: %s\n", path);
		return 0;
	}
}

int WM_write_file(bContext *C, const char *target, int fileflags, ReportList *reports, int copy)
{
	Library *li;
	int len;
	char filepath[FILE_MAX];

	int *thumb= NULL;
	ImBuf *ibuf_thumb= NULL;

	len = strlen(target);
	
	if (len == 0) {
		BKE_report(reports, RPT_ERROR, "Path is empty, cannot save");
		return -1;
	}

	if (len >= FILE_MAX) {
		BKE_report(reports, RPT_ERROR, "Path too long, cannot save");
		return -1;
	}
 
	BLI_strncpy(filepath, target, FILE_MAX);
	BLI_replace_extension(filepath, FILE_MAX, ".blend");
	/* dont use 'target' anymore */
	
	/* send the OnSave event */
	for (li= G.main->library.first; li; li= li->id.next) {
		if (BLI_path_cmp(li->filepath, filepath) == 0) {
			BKE_reportf(reports, RPT_ERROR, "Can't overwrite used library '%.200s'", filepath);
			return -1;
		}
	}

	/* blend file thumbnail */
	/* save before exit_editmode, otherwise derivedmeshes for shared data corrupt #27765) */
	if(U.flag & USER_SAVE_PREVIEWS) {
		ibuf_thumb= blend_file_thumb(CTX_data_scene(C), &thumb);
	}

	BLI_exec_cb(G.main, NULL, BLI_CB_EVT_SAVE_PRE);

	/* operator now handles overwrite checks */

	if (G.fileflags & G_AUTOPACK) {
		packAll(G.main, reports);
	}
	
	ED_object_exit_editmode(C, EM_DO_UNDO);
	ED_sculpt_force_update(C);

	/* don't forget not to return without! */
	WM_cursor_wait(1);
	
	fileflags |= G_FILE_HISTORY; /* write file history */

	if (BLO_write_file(CTX_data_main(C), filepath, fileflags, reports, thumb)) {
		if(!copy) {
			G.relbase_valid = 1;
			BLI_strncpy(G.main->name, filepath, sizeof(G.main->name));	/* is guaranteed current file */
	
			G.save_over = 1; /* disable untitled.blend convention */
		}

		if(fileflags & G_FILE_COMPRESS) G.fileflags |= G_FILE_COMPRESS;
		else G.fileflags &= ~G_FILE_COMPRESS;
		
		if(fileflags & G_FILE_AUTOPLAY) G.fileflags |= G_FILE_AUTOPLAY;
		else G.fileflags &= ~G_FILE_AUTOPLAY;

		/* prevent background mode scripts from clobbering history */
		if(!G.background) {
			write_history();
		}

		BLI_exec_cb(G.main, NULL, BLI_CB_EVT_SAVE_POST);

		/* run this function after because the file cant be written before the blend is */
		if (ibuf_thumb) {
			ibuf_thumb= IMB_thumb_create(filepath, THB_NORMAL, THB_SOURCE_BLEND, ibuf_thumb);
			IMB_freeImBuf(ibuf_thumb);
		}

		if(thumb) MEM_freeN(thumb);
	}
	else {
		if(ibuf_thumb) IMB_freeImBuf(ibuf_thumb);
		if(thumb) MEM_freeN(thumb);
		
		WM_cursor_wait(0);
		return -1;
	}

	WM_cursor_wait(0);
	
	return 0;
}

/* operator entry */
int WM_write_homefile(bContext *C, wmOperator *op)
{
	wmWindowManager *wm= CTX_wm_manager(C);
	wmWindow *win= CTX_wm_window(C);
	char filepath[FILE_MAXDIR+FILE_MAXFILE];
	int fileflags;

	/* check current window and close it if temp */
	if(win->screen->temp)
		wm_window_close(C, wm, win);
	
	/* update keymaps in user preferences */
	WM_keyconfig_update(wm);
	
	BLI_make_file_string("/", filepath, BLI_get_folder_create(BLENDER_USER_CONFIG, NULL), BLENDER_STARTUP_FILE);
	printf("trying to save homefile at %s ", filepath);
	
	/*  force save as regular blend file */
	fileflags = G.fileflags & ~(G_FILE_COMPRESS | G_FILE_AUTOPLAY | G_FILE_LOCK | G_FILE_SIGN | G_FILE_HISTORY);

	if(BLO_write_file(CTX_data_main(C), filepath, fileflags, op->reports, NULL) == 0) {
		printf("fail\n");
		return OPERATOR_CANCELLED;
	}
	
	printf("ok\n");

	G.save_over= 0;

	return OPERATOR_FINISHED;
}

/************************ autosave ****************************/

void wm_autosave_location(char *filepath)
{
	char pidstr[32];
#ifdef WIN32
	char *savedir;
#endif

	BLI_snprintf(pidstr, sizeof(pidstr), "%d.blend", abs(getpid()));

#ifdef WIN32
	/* XXX Need to investigate how to handle default location of '/tmp/'
	 * This is a relative directory on Windows, and it may be
	 * found. Example:
	 * Blender installed on D:\ drive, D:\ drive has D:\tmp\
	 * Now, BLI_exists() will find '/tmp/' exists, but
	 * BLI_make_file_string will create string that has it most likely on C:\
	 * through get_default_root().
	 * If there is no C:\tmp autosave fails. */
	if (!BLI_exists(U.tempdir)) {
		savedir = BLI_get_folder_create(BLENDER_USER_AUTOSAVE, NULL);
		BLI_make_file_string("/", filepath, savedir, pidstr);
		return;
	}
#endif
	
	BLI_make_file_string("/", filepath, U.tempdir, pidstr);
}

void WM_autosave_init(wmWindowManager *wm)
{
	wm_autosave_timer_ended(wm);

	if(U.flag & USER_AUTOSAVE)
		wm->autosavetimer= WM_event_add_timer(wm, NULL, TIMERAUTOSAVE, U.savetime*60.0);
}

void wm_autosave_timer(const bContext *C, wmWindowManager *wm, wmTimer *UNUSED(wt))
{
	wmWindow *win;
	wmEventHandler *handler;
	char filepath[FILE_MAX];
	int fileflags;

	WM_event_remove_timer(wm, NULL, wm->autosavetimer);

	/* if a modal operator is running, don't autosave, but try again in 10 seconds */
	for(win=wm->windows.first; win; win=win->next) {
		for(handler=win->modalhandlers.first; handler; handler=handler->next) {
			if(handler->op) {
				wm->autosavetimer= WM_event_add_timer(wm, NULL, TIMERAUTOSAVE, 10.0);
				return;
			}
		}
	}
	
	wm_autosave_location(filepath);

	/*  force save as regular blend file */
	fileflags = G.fileflags & ~(G_FILE_COMPRESS|G_FILE_AUTOPLAY |G_FILE_LOCK|G_FILE_SIGN|G_FILE_HISTORY);

	/* no error reporting to console */
	BLO_write_file(CTX_data_main(C), filepath, fileflags, NULL, NULL);

	/* do timer after file write, just in case file write takes a long time */
	wm->autosavetimer= WM_event_add_timer(wm, NULL, TIMERAUTOSAVE, U.savetime*60.0);
}

void wm_autosave_timer_ended(wmWindowManager *wm)
{
	if(wm->autosavetimer) {
		WM_event_remove_timer(wm, NULL, wm->autosavetimer);
		wm->autosavetimer= NULL;
	}
}

void wm_autosave_delete(void)
{
	char filename[FILE_MAX];
	
	wm_autosave_location(filename);

	if(BLI_exists(filename)) {
		char str[FILE_MAXDIR+FILE_MAXFILE];
		BLI_make_file_string("/", str, U.tempdir, "quit.blend");

		/* if global undo; remove tempsave, otherwise rename */
		if(U.uiflag & USER_GLOBALUNDO) BLI_delete(filename, 0, 0);
		else BLI_rename(filename, str);
	}
}

void wm_autosave_read(bContext *C, ReportList *reports)
{
	char filename[FILE_MAX];

	wm_autosave_location(filename);
	WM_read_file(C, filename, reports);
}
<|MERGE_RESOLUTION|>--- conflicted
+++ resolved
@@ -452,11 +452,7 @@
 /* called on startup,  (context entirely filled with NULLs) */
 /* or called for 'New File' */
 /* op can be NULL */
-<<<<<<< HEAD
-int WM_read_homefile(bContext *C, ReportList *reports, short from_memory, ListBase *wmbase)
-=======
-int WM_read_homefile(bContext *C, ReportList *UNUSED(reports), short from_memory)
->>>>>>> 2365c640
+int WM_read_homefile(bContext *C, ReportList *UNUSED(reports), short from_memory, ListBase *wmbase)
 {
 	char tstr[FILE_MAXDIR+FILE_MAXFILE];
 	int success= 0;

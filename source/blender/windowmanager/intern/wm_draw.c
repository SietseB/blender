--- conflicted
+++ resolved
@@ -166,10 +166,6 @@
 static void wm_method_draw_full(bContext *C, wmWindow *win)
 {
 	bScreen *screen = WM_window_get_active_screen(win);
-<<<<<<< HEAD
-=======
-	ScrArea *sa;
->>>>>>> c2f6ca31
 	ARegion *ar;
 
 	/* draw area regions */
@@ -247,10 +243,6 @@
 {
 	wmWindowManager *wm = CTX_wm_manager(C);
 	bScreen *screen = WM_window_get_active_screen(win);
-<<<<<<< HEAD
-=======
-	ScrArea *sa;
->>>>>>> c2f6ca31
 	ARegion *ar;
 	static rcti rect = {0, 0, 0, 0};
 
@@ -529,10 +521,6 @@
 	wmWindowManager *wm = CTX_wm_manager(C);
 	wmDrawData *dd, *dd_next, *drawdata = win->drawdata.first;
 	bScreen *screen = WM_window_get_active_screen(win);
-<<<<<<< HEAD
-=======
-	ScrArea *sa;
->>>>>>> c2f6ca31
 	ARegion *ar;
 	bool copytex = false;
 
@@ -660,10 +648,6 @@
 	wmDrawData *drawdata;
 	wmDrawTriple *triple_data, *triple_all;
 	bScreen *screen = WM_window_get_active_screen(win);
-<<<<<<< HEAD
-=======
-	ScrArea *sa;
->>>>>>> c2f6ca31
 	ARegion *ar;
 	int copytex = false;
 	int id;
@@ -842,10 +826,6 @@
 {
 	const Scene *scene = WM_window_get_active_scene(win);
 	const bScreen *screen = WM_window_get_active_screen(win);
-<<<<<<< HEAD
-=======
-	ScrArea *sa;
->>>>>>> c2f6ca31
 	ARegion *ar;
 	bool do_draw = false;
 
@@ -858,11 +838,7 @@
 			do_draw = true;
 	}
 
-<<<<<<< HEAD
 	ED_screen_areas_iter(win, screen, sa) {
-=======
-	for (sa = screen->areabase.first; sa; sa = sa->next) {
->>>>>>> c2f6ca31
 		for (ar = sa->regionbase.first; ar; ar = ar->next) {
 			wm_region_test_render_do_draw(scene, sa, ar);
 
@@ -1024,10 +1000,6 @@
 void wm_draw_window_clear(wmWindow *win)
 {
 	bScreen *screen = WM_window_get_active_screen(win);
-<<<<<<< HEAD
-=======
-	ScrArea *sa;
->>>>>>> c2f6ca31
 	ARegion *ar;
 
 	wm_draw_data_free(win);
@@ -1050,11 +1022,7 @@
 	int drawmethod = wm_automatic_draw_method(win);
 
 	if (ELEM(drawmethod, USER_DRAW_OVERLAP, USER_DRAW_OVERLAP_FLIP))
-<<<<<<< HEAD
 		wm_flush_regions_down(win, screen, &ar->winrct);
-=======
-		wm_flush_regions_down(screen, &ar->winrct);
->>>>>>> c2f6ca31
 
 	screen->do_draw = true;
 }

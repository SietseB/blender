/*
 * ***** BEGIN GPL LICENSE BLOCK *****
 *
 * This program is free software; you can redistribute it and/or
 * modify it under the terms of the GNU General Public License
 * as published by the Free Software Foundation; either version 2
 * of the License, or (at your option) any later version. 
 *
 * This program is distributed in the hope that it will be useful,
 * but WITHOUT ANY WARRANTY; without even the implied warranty of
 * MERCHANTABILITY or FITNESS FOR A PARTICULAR PURPOSE.  See the
 * GNU General Public License for more details.
 *
 * You should have received a copy of the GNU General Public License
 * along with this program; if not, write to the Free Software Foundation,
 * Inc., 51 Franklin Street, Fifth Floor, Boston, MA 02110-1301, USA.
 *
 * The Original Code is Copyright (C) 2007 Blender Foundation but based 
 * on ghostwinlay.c (C) 2001-2002 by NaN Holding BV
 * All rights reserved.
 *
 * Contributor(s): Blender Foundation, 2008
 *
 * ***** END GPL LICENSE BLOCK *****
 */

/** \file blender/windowmanager/intern/wm_window.c
 *  \ingroup wm
 *
 * Window management, wrap GHOST.
 */

#include <math.h>
#include <stdlib.h>
#include <stdio.h>
#include <string.h>

#include "DNA_listBase.h"	
#include "DNA_screen_types.h"
#include "DNA_windowmanager_types.h"
#include "DNA_workspace_types.h"

#include "MEM_guardedalloc.h"

#include "GHOST_C-api.h"

#include "BLI_math.h"
#include "BLI_blenlib.h"
#include "BLI_utildefines.h"

#include "BLT_translation.h"

#include "BKE_blender.h"
#include "BKE_context.h"
#include "BKE_icons.h"
#include "BKE_library.h"
#include "BKE_global.h"
#include "BKE_main.h"
#include "BKE_screen.h"
#include "BKE_workspace.h"


#include "RNA_access.h"
#include "RNA_define.h"

#include "WM_api.h"
#include "WM_types.h"
#include "wm.h"
#include "wm_draw.h"
#include "wm_window.h"
#include "wm_subwindow.h"
#include "wm_event_system.h"

#include "ED_scene.h"
#include "ED_screen.h"
#include "ED_fileselect.h"

#include "UI_interface.h"
#include "UI_interface_icons.h"

#include "PIL_time.h"

#include "GPU_draw.h"
#include "GPU_extensions.h"
#include "GPU_init_exit.h"
#include "GPU_immediate.h"
#include "BLF_api.h"

#include "UI_resources.h"

/* for assert */
#ifndef NDEBUG
#  include "BLI_threads.h"
#endif

/* the global to talk to ghost */
static GHOST_SystemHandle g_system = NULL;

typedef enum WinOverrideFlag {
	WIN_OVERRIDE_GEOM     = (1 << 0),
	WIN_OVERRIDE_WINSTATE = (1 << 1)
} WinOverrideFlag;

/* set by commandline */
static struct WMInitStruct {
	/* window geometry */
	int size_x, size_y;
	int start_x, start_y;

	int windowstate;
	WinOverrideFlag override_flag;
	
	bool native_pixels;
} wm_init_state = {0, 0, 0, 0, GHOST_kWindowStateNormal, 0, true};

/* ******** win open & close ************ */

/* XXX this one should correctly check for apple top header...
 * done for Cocoa : returns window contents (and not frame) max size*/
void wm_get_screensize(int *r_width, int *r_height)
{
	unsigned int uiwidth;
	unsigned int uiheight;
	
	GHOST_GetMainDisplayDimensions(g_system, &uiwidth, &uiheight);
	*r_width = uiwidth;
	*r_height = uiheight;
}

/* size of all screens (desktop), useful since the mouse is bound by this */
void wm_get_desktopsize(int *r_width, int *r_height)
{
	unsigned int uiwidth;
	unsigned int uiheight;

	GHOST_GetAllDisplayDimensions(g_system, &uiwidth, &uiheight);
	*r_width = uiwidth;
	*r_height = uiheight;
}

/* keeps offset and size within monitor bounds */
/* XXX solve dual screen... */
static void wm_window_check_position(rcti *rect)
{
	int width, height, d;
	
	wm_get_screensize(&width, &height);
	
	if (rect->xmin < 0) {
		rect->xmax -= rect->xmin;
		rect->xmin  = 0;
	}
	if (rect->ymin < 0) {
		rect->ymax -= rect->ymin;
		rect->ymin  = 0;
	}
	if (rect->xmax > width) {
		d = rect->xmax - width;
		rect->xmax -= d;
		rect->xmin -= d;
	}
	if (rect->ymax > height) {
		d = rect->ymax - height;
		rect->ymax -= d;
		rect->ymin -= d;
	}
	
	if (rect->xmin < 0) rect->xmin = 0;
	if (rect->ymin < 0) rect->ymin = 0;
}


static void wm_ghostwindow_destroy(wmWindow *win) 
{
	if (win->ghostwin) {
		GHOST_DisposeWindow(g_system, win->ghostwin);
		win->ghostwin = NULL;
		win->multisamples = 0;
	}
}

/* including window itself, C can be NULL. 
 * ED_screen_exit should have been called */
void wm_window_free(bContext *C, wmWindowManager *wm, wmWindow *win)
{
	wmTimer *wt, *wtnext;
	
	/* update context */
	if (C) {
		WM_event_remove_handlers(C, &win->handlers);
		WM_event_remove_handlers(C, &win->modalhandlers);

		if (CTX_wm_window(C) == win)
			CTX_wm_window_set(C, NULL);
	}

	for (ScrArea *sa = win->global_areas.first, *sa_next; sa; sa = sa_next) {
		sa_next = sa->next;

		MEM_freeN(sa->v1);
		MEM_freeN(sa->v2);
		MEM_freeN(sa->v3);
		MEM_freeN(sa->v4);

		BKE_screen_area_free(sa);
		BLI_freelinkN(&win->global_areas, sa);
	}

	/* always set drawable and active to NULL,
	 * prevents non-drawable state of main windows (bugs #22967 and #25071, possibly #22477 too) */
	wm->windrawable = NULL;
	wm->winactive = NULL;

	/* end running jobs, a job end also removes its timer */
	for (wt = wm->timers.first; wt; wt = wtnext) {
		wtnext = wt->next;
		if (wt->win == win && wt->event_type == TIMERJOBS)
			wm_jobs_timer_ended(wm, wt);
	}
	
	/* timer removing, need to call this api function */
	for (wt = wm->timers.first; wt; wt = wtnext) {
		wtnext = wt->next;
		if (wt->win == win)
			WM_event_remove_timer(wm, win, wt);
	}

	if (win->eventstate) MEM_freeN(win->eventstate);
	
	wm_event_free_all(win);
	wm_subwindows_free(win);

	wm_draw_data_free(win);

	wm_ghostwindow_destroy(win);

	BKE_workspace_instance_hook_free(G.main, win->workspace_hook);
	MEM_freeN(win->stereo3d_format);

	MEM_freeN(win);
}

static int find_free_winid(wmWindowManager *wm)
{
	wmWindow *win;
	int id = 1;
	
	for (win = wm->windows.first; win; win = win->next)
		if (id <= win->winid)
			id = win->winid + 1;
	
	return id;
}

/* don't change context itself */
wmWindow *wm_window_new(bContext *C)
{
	Main *bmain = CTX_data_main(C);
	wmWindowManager *wm = CTX_wm_manager(C);
	wmWindow *win = MEM_callocN(sizeof(wmWindow), "window");

	BLI_addtail(&wm->windows, win);
	win->winid = find_free_winid(wm);

	win->stereo3d_format = MEM_callocN(sizeof(Stereo3dFormat), "Stereo 3D Format (window)");
	win->workspace_hook = BKE_workspace_instance_hook_create(bmain);

	return win;
}

/**
 * A higher level version of copy that tests the new window can be added.
 */
static wmWindow *wm_window_new_test(bContext *C)
{
	wmWindow *win = wm_window_new(C);

	WM_check(C);

	if (win->ghostwin) {
		WM_event_add_notifier(C, NC_WINDOW | NA_ADDED, NULL);
		return win;
	}
	else {
		wmWindowManager *wm = CTX_wm_manager(C);
		wm_window_close(C, wm, win);
		return NULL;
	}
}

/* part of wm_window.c api */
wmWindow *wm_window_copy(bContext *C, wmWindow *win_src, const bool duplicate_layout)
{
	wmWindow *win_dst = wm_window_new(C);
	WorkSpace *workspace = WM_window_get_active_workspace(win_src);
	WorkSpaceLayout *layout_old = WM_window_get_active_layout(win_src);
	Scene *scene = WM_window_get_active_scene(win_src);
	WorkSpaceLayout *layout_new;
	bScreen *new_screen;

	win_dst->posx = win_src->posx + 10;
	win_dst->posy = win_src->posy;
	win_dst->sizex = win_src->sizex;
	win_dst->sizey = win_src->sizey;

	win_dst->scene = scene;
	WM_window_set_active_workspace(win_dst, workspace);
	layout_new = duplicate_layout ? ED_workspace_layout_duplicate(workspace, layout_old, win_dst) : layout_old;
	WM_window_set_active_layout(win_dst, workspace, layout_new);
	new_screen = WM_window_get_active_screen(win_dst);
	BLI_strncpy(win_dst->screenname, new_screen->id.name + 2, sizeof(win_dst->screenname));
<<<<<<< HEAD
	ED_screen_global_areas_create(C, win_dst);
=======
>>>>>>> c2f6ca31

	win_dst->drawmethod = U.wmdrawmethod;

	BLI_listbase_clear(&win_dst->drawdata);

	*win_dst->stereo3d_format = *win_src->stereo3d_format;

	return win_dst;
}

/**
 * A higher level version of copy that tests the new window can be added.
 * (called from the operator directly)
 */
wmWindow *wm_window_copy_test(bContext *C, wmWindow *win_src, const bool duplicate_layout)
{
	wmWindowManager *wm = CTX_wm_manager(C);
	wmWindow *win_dst;

	win_dst = wm_window_copy(C, win_src, duplicate_layout);

	WM_check(C);

	if (win_dst->ghostwin) {
		WM_event_add_notifier(C, NC_WINDOW | NA_ADDED, NULL);
		return win_dst;
	}
	else {
		wm_window_close(C, wm, win_dst);
		return NULL;
	}
}

/* this is event from ghost, or exit-blender op */
void wm_window_close(bContext *C, wmWindowManager *wm, wmWindow *win)
{
	wmWindow *tmpwin;
	bool do_exit = false;
	
	/* first check if we have to quit (there are non-temp remaining windows) */
	for (tmpwin = wm->windows.first; tmpwin; tmpwin = tmpwin->next) {
		if (tmpwin == win)
			continue;
		if (WM_window_is_temp_screen(tmpwin) == false)
			break;
	}

	if (tmpwin == NULL)
		do_exit = 1;
	
	if ((U.uiflag & USER_QUIT_PROMPT) && !wm->file_saved && !G.background) {
		if (do_exit) {
			if (!GHOST_confirmQuit(win->ghostwin))
				return;
		}
	}

	/* let WM_exit do all freeing, for correct quit.blend save */
	if (do_exit) {
		WM_exit(C);
	}
	else {
		bScreen *screen = WM_window_get_active_screen(win);
		WorkSpace *workspace = WM_window_get_active_workspace(win);
		WorkSpaceLayout *layout = BKE_workspace_active_layout_get(win->workspace_hook);

		BLI_remlink(&wm->windows, win);
		
		wm_draw_window_clear(win);
		
		CTX_wm_window_set(C, win);  /* needed by handlers */
		WM_event_remove_handlers(C, &win->handlers);
		WM_event_remove_handlers(C, &win->modalhandlers);

		/* for regular use this will _never_ be NULL,
		 * however we may be freeing an improperly initialized window. */
		if (screen) {
			ED_screen_exit(C, win, screen);
		}
		
		wm_window_free(C, wm, win);
	
		/* if temp screen, delete it after window free (it stops jobs that can access it) */
		if (screen && screen->temp) {
			Main *bmain = CTX_data_main(C);

			BLI_assert(BKE_workspace_layout_screen_get(layout) == screen);
			BKE_workspace_layout_remove(bmain, workspace, layout);
		}
	}
}

void wm_window_title(wmWindowManager *wm, wmWindow *win)
{
	if (WM_window_is_temp_screen(win)) {
		/* nothing to do for 'temp' windows,
		 * because WM_window_open_temp always sets window title  */
	}
	else if (win->ghostwin) {
		/* this is set to 1 if you don't have startup.blend open */
		if (G.save_over && G.main->name[0]) {
			char str[sizeof(G.main->name) + 24];
			BLI_snprintf(str, sizeof(str), "Blender%s [%s%s]", wm->file_saved ? "" : "*", G.main->name,
			             G.main->recovered ? " (Recovered)" : "");
			GHOST_SetTitle(win->ghostwin, str);
		}
		else
			GHOST_SetTitle(win->ghostwin, "Blender");

		/* Informs GHOST of unsaved changes, to set window modified visual indicator (MAC OS X)
		 * and to give hint of unsaved changes for a user warning mechanism
		 * in case of OS application terminate request (e.g. OS Shortcut Alt+F4, Cmd+Q, (...), or session end) */
		GHOST_SetWindowModifiedState(win->ghostwin, (GHOST_TUns8) !wm->file_saved);
		
	}
}

static void wm_window_set_dpi(wmWindow *win)
{
	int auto_dpi = GHOST_GetDPIHint(win->ghostwin);

	/* Lazily init UI scale size, preserving backwards compatibility by
	 * computing UI scale from ratio of previous DPI and auto DPI */
	if (U.ui_scale == 0) {
		int virtual_pixel = (U.virtual_pixel == VIRTUAL_PIXEL_NATIVE) ? 1 : 2;

		if (U.dpi == 0) {
			U.ui_scale = virtual_pixel;
		}
		else {
			U.ui_scale = (virtual_pixel * U.dpi * 96.0f) / (auto_dpi * 72.0f);
		}

		CLAMP(U.ui_scale, 0.25f, 4.0f);
	}

	/* Blender's UI drawing assumes DPI 72 as a good default following macOS
	 * while Windows and Linux use DPI 96. GHOST assumes a default 96 so we
	 * remap the DPI to Blender's convention. */
	int dpi = auto_dpi * U.ui_scale * (72.0 / 96.0f);

	/* Automatically set larger pixel size for high DPI. */
	int pixelsize = MAX2(1, dpi / 54);

	/* Set user preferences globals for drawing, and for forward compatibility. */
	U.pixelsize = GHOST_GetNativePixelSize(win->ghostwin) * pixelsize;
	U.dpi = dpi / pixelsize;
	U.virtual_pixel = (pixelsize == 1) ? VIRTUAL_PIXEL_NATIVE : VIRTUAL_PIXEL_DOUBLE;

	BKE_blender_userdef_refresh();
}

/* belongs to below */
static void wm_window_ghostwindow_add(wmWindowManager *wm, const char *title, wmWindow *win)
{
	GHOST_WindowHandle ghostwin;
	GHOST_GLSettings glSettings = {0};
	static int multisamples = -1;
	int scr_w, scr_h, posy;
	
	/* force setting multisamples only once, it requires restart - and you cannot 
	 * mix it, either all windows have it, or none (tested in OSX opengl) */
	if (multisamples == -1)
		multisamples = U.ogl_multisamples;

	glSettings.numOfAASamples = multisamples;

	/* a new window is created when pageflip mode is required for a window */
	if (win->stereo3d_format->display_mode == S3D_DISPLAY_PAGEFLIP)
		glSettings.flags |= GHOST_glStereoVisual;

	if (G.debug & G_DEBUG_GPU) {
		glSettings.flags |= GHOST_glDebugContext;
	}

	wm_get_screensize(&scr_w, &scr_h);
	posy = (scr_h - win->posy - win->sizey);
	
	ghostwin = GHOST_CreateWindow(g_system, title,
	                              win->posx, posy, win->sizex, win->sizey,
#ifdef __APPLE__
	                              /* we agreed to not set any fullscreen or iconized state on startup */
	                              GHOST_kWindowStateNormal,
#else
	                              (GHOST_TWindowState)win->windowstate,
#endif
	                              GHOST_kDrawingContextTypeOpenGL,
	                              glSettings);
	
	if (ghostwin) {
		GHOST_RectangleHandle bounds;
		
		/* the new window has already been made drawable upon creation */
		wm->windrawable = win;

		/* needed so we can detect the graphics card below */
		GPU_init();
		
		win->ghostwin = ghostwin;
		GHOST_SetWindowUserData(ghostwin, win); /* pointer back */
		
		if (win->eventstate == NULL)
			win->eventstate = MEM_callocN(sizeof(wmEvent), "window event state");

		/* store multisamples window was created with, in case user prefs change */
		win->multisamples = multisamples;
		
		/* store actual window size in blender window */
		bounds = GHOST_GetClientBounds(win->ghostwin);
		win->sizex = GHOST_GetWidthRectangle(bounds);
		win->sizey = GHOST_GetHeightRectangle(bounds);
		GHOST_DisposeRectangle(bounds);
		
#ifndef __APPLE__
		/* set the state here, so minimized state comes up correct on windows */
		GHOST_SetWindowState(ghostwin, (GHOST_TWindowState)win->windowstate);
#endif
		/* until screens get drawn, make it nice gray */
		glClearColor(0.55, 0.55, 0.55, 0.0);
		/* Crash on OSS ATI: bugs.launchpad.net/ubuntu/+source/mesa/+bug/656100 */
		if (!GPU_type_matches(GPU_DEVICE_ATI, GPU_OS_UNIX, GPU_DRIVER_OPENSOURCE)) {
			glClear(GL_COLOR_BUFFER_BIT);
		}
		
		/* needed here, because it's used before it reads userdef */
		wm_window_set_dpi(win);
		
		wm_window_swap_buffers(win);
		
		//GHOST_SetWindowState(ghostwin, GHOST_kWindowStateModified);
		
		/* standard state vars for window */
		glEnable(GL_SCISSOR_TEST);
		GPU_state_init();
	}
}

/**
 * Initialize #wmWindows without ghostwin, open these and clear.
 *
 * window size is read from window, if 0 it uses prefsize
 * called in #WM_check, also inits stuff after file read.
 *
 * \warning
 * After running, 'win->ghostwin' can be NULL in rare cases
 * (where OpenGL driver fails to create a context for eg).
 * We could remove them with #wm_window_ghostwindows_remove_invalid
 * but better not since caller may continue to use.
 * Instead, caller needs to handle the error case and cleanup.
 */
void wm_window_ghostwindows_ensure(wmWindowManager *wm)
{
	wmKeyMap *keymap;
	wmWindow *win;
	
	BLI_assert(G.background == false);

	/* no commandline prefsize? then we set this.
	 * Note that these values will be used only
	 * when there is no startup.blend yet.
	 */
	if (wm_init_state.size_x == 0) {
		wm_get_screensize(&wm_init_state.size_x, &wm_init_state.size_y);
		
		/* note!, this isnt quite correct, active screen maybe offset 1000s if PX,
		 * we'd need a wm_get_screensize like function that gives offset,
		 * in practice the window manager will likely move to the correct monitor */
		wm_init_state.start_x = 0;
		wm_init_state.start_y = 0;

#ifdef WITH_X11 /* X11 */
		/* X11, start maximized but use default sane size */
		wm_init_state.size_x = min_ii(wm_init_state.size_x, WM_WIN_INIT_SIZE_X);
		wm_init_state.size_y = min_ii(wm_init_state.size_y, WM_WIN_INIT_SIZE_Y);
		/* pad */
		wm_init_state.start_x = WM_WIN_INIT_PAD;
		wm_init_state.start_y = WM_WIN_INIT_PAD;
		wm_init_state.size_x -= WM_WIN_INIT_PAD * 2;
		wm_init_state.size_y -= WM_WIN_INIT_PAD * 2;
#endif
	}
	
	for (win = wm->windows.first; win; win = win->next) {
		if (win->ghostwin == NULL) {
			if ((win->sizex == 0) || (wm_init_state.override_flag & WIN_OVERRIDE_GEOM)) {
				win->posx = wm_init_state.start_x;
				win->posy = wm_init_state.start_y;
				win->sizex = wm_init_state.size_x;
				win->sizey = wm_init_state.size_y;

				win->windowstate = GHOST_kWindowStateNormal;
				wm_init_state.override_flag &= ~WIN_OVERRIDE_GEOM;
			}

			if (wm_init_state.override_flag & WIN_OVERRIDE_WINSTATE) {
				win->windowstate = wm_init_state.windowstate;
				wm_init_state.override_flag &= ~WIN_OVERRIDE_WINSTATE;
			}

			/* without this, cursor restore may fail, T45456 */
			if (win->cursor == 0) {
				win->cursor = CURSOR_STD;
			}

			wm_window_ghostwindow_add(wm, "Blender", win);
		}
		/* happens after fileread */
		if (win->eventstate == NULL)
			win->eventstate = MEM_callocN(sizeof(wmEvent), "window event state");

		/* add keymap handlers (1 handler for all keys in map!) */
		keymap = WM_keymap_find(wm->defaultconf, "Window", 0, 0);
		WM_event_add_keymap_handler(&win->handlers, keymap);
		
		keymap = WM_keymap_find(wm->defaultconf, "Screen", 0, 0);
		WM_event_add_keymap_handler(&win->handlers, keymap);

		keymap = WM_keymap_find(wm->defaultconf, "Screen Editing", 0, 0);
		WM_event_add_keymap_handler(&win->modalhandlers, keymap);
		
		/* add drop boxes */
		{
			ListBase *lb = WM_dropboxmap_find("Window", 0, 0);
			WM_event_add_dropbox_handler(&win->handlers, lb);
		}
		wm_window_title(wm, win);
	}
}

/**
 * Call after #wm_window_ghostwindows_ensure or #WM_check
 * (after loading a new file) in the unlikely event a window couldn't be created.
 */
void wm_window_ghostwindows_remove_invalid(bContext *C, wmWindowManager *wm)
{
	wmWindow *win, *win_next;

	BLI_assert(G.background == false);

	for (win = wm->windows.first; win; win = win_next) {
		win_next = win->next;
		if (win->ghostwin == NULL) {
			wm_window_close(C, wm, win);
		}
	}
}

/**
 * new window, no screen yet, but we open ghostwindow for it,
 * also gets the window level handlers
 * \note area-rip calls this.
 * \return the window or NULL.
 */
wmWindow *WM_window_open(bContext *C, const rcti *rect)
{
	wmWindow *win_prev = CTX_wm_window(C);
	wmWindow *win = wm_window_new(C);
	
	win->posx = rect->xmin;
	win->posy = rect->ymin;
	win->sizex = BLI_rcti_size_x(rect);
	win->sizey = BLI_rcti_size_y(rect);

	win->drawmethod = U.wmdrawmethod;

	WM_check(C);

	if (win->ghostwin) {
		return win;
	}
	else {
		wm_window_close(C, CTX_wm_manager(C), win);
		CTX_wm_window_set(C, win_prev);
		return NULL;
	}
}

/**
 * Uses `screen->temp` tag to define what to do, currently it limits
 * to only one "temp" window for render out, preferences, filewindow, etc...
 *
 * \param type: WM_WINDOW_RENDER, WM_WINDOW_USERPREFS...
 * \return the window or NULL.
 */
wmWindow *WM_window_open_temp(bContext *C, int x, int y, int sizex, int sizey, int type)
{
	Main *bmain = CTX_data_main(C);
	wmWindow *win_prev = CTX_wm_window(C);
	wmWindow *win;
	bScreen *screen;
	ScrArea *sa;
	Scene *scene = CTX_data_scene(C);
	const char *title;

	/* convert to native OS window coordinates */
	const float native_pixel_size = GHOST_GetNativePixelSize(win_prev->ghostwin);
	x /= native_pixel_size;
	y /= native_pixel_size;
	sizex /= native_pixel_size;
	sizey /= native_pixel_size;

	/* calculate postition */
	rcti rect;
	rect.xmin = x + win_prev->posx - sizex / 2;
	rect.ymin = y + win_prev->posy - sizey / 2;
	rect.xmax = rect.xmin + sizex;
	rect.ymax = rect.ymin + sizey;

	/* changes rect to fit within desktop */
	wm_window_check_position(&rect);
	
	/* test if we have a temp screen already */
	for (win = CTX_wm_manager(C)->windows.first; win; win = win->next)
		if (WM_window_is_temp_screen(win))
			break;
	
	/* add new window? */
	if (win == NULL) {
		win = wm_window_new(C);
		
		win->posx = rect.xmin;
		win->posy = rect.ymin;
	}

	screen = WM_window_get_active_screen(win);

	win->sizex = BLI_rcti_size_x(&rect);
	win->sizey = BLI_rcti_size_y(&rect);

	if (win->ghostwin) {
		wm_window_set_size(win, win->sizex, win->sizey);
		wm_window_raise(win);
	}

	if (WM_window_get_active_workspace(win) == NULL) {
		WorkSpace *workspace = WM_window_get_active_workspace(win_prev);
		WM_window_set_active_workspace(win, workspace);
	}

	if (screen == NULL) {
		/* add new screen layout */
		WorkSpace *workspace = WM_window_get_active_workspace(win);
		WorkSpaceLayout *layout = ED_workspace_layout_add(workspace, win, "temp");

		screen = BKE_workspace_layout_screen_get(layout);
		WM_window_set_active_layout(win, workspace, layout);
	}

	if (WM_window_get_active_scene(win) != scene) {
		WM_window_change_active_scene(bmain, C, win, scene);
	}

	screen->temp = 1;

	/* make window active, and validate/resize */
	CTX_wm_window_set(C, win);
	WM_check(C);

	/* It's possible `win->ghostwin == NULL`.
	 * instead of attempting to cleanup here (in a half finished state),
	 * finish setting up the screen, then free it at the end of the function,
	 * to avoid having to take into account a partially-created window.
	 */

	/* ensure it shows the right spacetype editor */
	sa = screen->areabase.first;
	CTX_wm_area_set(C, sa);
	
	if (type == WM_WINDOW_RENDER) {
		ED_area_newspace(C, sa, SPACE_IMAGE, false);
	}
	else {
		ED_area_newspace(C, sa, SPACE_USERPREF, false);
	}
	
	ED_screen_change(C, screen);
	ED_screen_refresh(CTX_wm_manager(C), win); /* test scale */
	
	if (sa->spacetype == SPACE_IMAGE)
		title = IFACE_("Blender Render");
	else if (ELEM(sa->spacetype, SPACE_OUTLINER, SPACE_USERPREF))
		title = IFACE_("Blender User Preferences");
	else if (sa->spacetype == SPACE_FILE)
		title = IFACE_("Blender File View");
	else
		title = "Blender";

	if (win->ghostwin) {
		GHOST_SetTitle(win->ghostwin, title);
		return win;
	}
	else {
		/* very unlikely! but opening a new window can fail */
		wm_window_close(C, CTX_wm_manager(C), win);
		CTX_wm_window_set(C, win_prev);

		return NULL;
	}
}


/* ****************** Operators ****************** */

int wm_window_close_exec(bContext *C, wmOperator *UNUSED(op))
{
	wmWindowManager *wm = CTX_wm_manager(C);
	wmWindow *win = CTX_wm_window(C);
	wm_window_close(C, wm, win);
	return OPERATOR_FINISHED;
}

static WorkSpaceLayout *wm_window_new_find_layout(wmOperator *op, WorkSpace *workspace)
{
	ListBase *listbase = BKE_workspace_layouts_get(workspace);
	const int layout_id = RNA_enum_get(op->ptr, "screen");
	int i = 0;

<<<<<<< HEAD
	BKE_WORKSPACE_LAYOUT_ITER_BEGIN (layout, listbase->first) {
		if (i++ == layout_id) {
			return layout;
		}
	} BKE_WORKSPACE_LAYOUT_ITER_END;
=======
	for (WorkSpaceLayout *layout = listbase->first; layout; layout = layout->next) {
		if (i++ == layout_id) {
			return layout;
		}
	}
>>>>>>> c2f6ca31

	BLI_assert(0);
	return NULL;
}

/* new window operator callback */
int wm_window_new_exec(bContext *C, wmOperator *op)
{
	wmWindow *win_src = CTX_wm_window(C);
	WorkSpace *workspace = WM_window_get_active_workspace(win_src);
	WorkSpaceLayout *layout_new = wm_window_new_find_layout(op, workspace);
	bScreen *screen_new = BKE_workspace_layout_screen_get(layout_new);
	wmWindow *win_dst;

	if ((win_dst = wm_window_new_test(C))) {
		if (screen_new->winid) {
			/* layout/screen is already used, duplicate it */
			layout_new = ED_workspace_layout_duplicate(workspace, layout_new, win_dst);
			screen_new = BKE_workspace_layout_screen_get(layout_new);
		}
		/* New window with a different screen but same workspace */
		WM_window_set_active_workspace(win_dst, workspace);
		WM_window_set_active_screen(win_dst, workspace, screen_new);
		win_dst->scene = win_src->scene;
		screen_new->winid = win_dst->winid;
		CTX_wm_window_set(C, win_dst);
		ED_screen_refresh(CTX_wm_manager(C), win_dst);
	}

	return (win_dst != NULL) ? OPERATOR_FINISHED : OPERATOR_CANCELLED;
}

int wm_window_new_invoke(bContext *C, wmOperator *op, const wmEvent *UNUSED(event))
{
	wmWindow *win = CTX_wm_window(C);
	WorkSpace *workspace = WM_window_get_active_workspace(win);
	ListBase *listbase = BKE_workspace_layouts_get(workspace);

	if (BLI_listbase_count_ex(listbase, 2) == 1) {
		RNA_enum_set(op->ptr, "screen", 0);
		return wm_window_new_exec(C, op);
	}
	else {
		return WM_enum_search_invoke_previews(C, op, 6, 2);
	}
}

struct EnumPropertyItem *wm_window_new_screen_itemf(
        bContext *C, struct PointerRNA *UNUSED(ptr), struct PropertyRNA *UNUSED(prop), bool *r_free)
{
	wmWindow *win = CTX_wm_window(C);
	WorkSpace *workspace = WM_window_get_active_workspace(win);
	ListBase *listbase = BKE_workspace_layouts_get(workspace);
	EnumPropertyItem *item = NULL;
	EnumPropertyItem tmp = {0, "", 0, "", ""};
	int value = 0, totitem = 0;
	int count_act_screens = 0;
	/* XXX setting max number of windows to 20. We'd need support
	 * for dynamic strings in EnumPropertyItem.name to avoid this. */
	static char active_screens[20][MAX_NAME + 12];

<<<<<<< HEAD
	BKE_WORKSPACE_LAYOUT_ITER_BEGIN (layout, listbase->first) {
=======
	for (WorkSpaceLayout *layout = listbase->first; layout; layout = layout->next) {
>>>>>>> c2f6ca31
		bScreen *screen = BKE_workspace_layout_screen_get(layout);
		const char *layout_name = BKE_workspace_layout_name_get(layout);

		if (screen->winid) {
			BLI_snprintf(active_screens[count_act_screens], sizeof(*active_screens), "%s (Duplicate)", layout_name);
			tmp.name = active_screens[count_act_screens++];
		}
		else {
			tmp.name = layout_name;
		}

		tmp.value = value;
		tmp.identifier = layout_name;
		UI_id_icon_render(C, CTX_data_scene(C), &screen->id, true, false);
		tmp.icon = BKE_icon_id_ensure(&screen->id);

		RNA_enum_item_add(&item, &totitem, &tmp);
		value++;
	} BKE_WORKSPACE_LAYOUT_ITER_END;

	RNA_enum_item_end(&item, &totitem);
	*r_free = true;

	return item;
}

/* fullscreen operator callback */
int wm_window_fullscreen_toggle_exec(bContext *C, wmOperator *UNUSED(op))
{
	wmWindow *window = CTX_wm_window(C);
	GHOST_TWindowState state;

	if (G.background)
		return OPERATOR_CANCELLED;

	state = GHOST_GetWindowState(window->ghostwin);
	if (state != GHOST_kWindowStateFullScreen)
		GHOST_SetWindowState(window->ghostwin, GHOST_kWindowStateFullScreen);
	else
		GHOST_SetWindowState(window->ghostwin, GHOST_kWindowStateNormal);

	return OPERATOR_FINISHED;
	
}


/* ************ events *************** */

void wm_cursor_position_from_ghost(wmWindow *win, int *x, int *y)
{
	float fac = GHOST_GetNativePixelSize(win->ghostwin);
	
	GHOST_ScreenToClient(win->ghostwin, *x, *y, x, y);
	*x *= fac;
	
	*y = (win->sizey - 1) - *y;
	*y *= fac;
}

void wm_cursor_position_to_ghost(wmWindow *win, int *x, int *y)
{
	float fac = GHOST_GetNativePixelSize(win->ghostwin);

	*x /= fac;
	*y /= fac;
	*y = win->sizey - *y - 1;

	GHOST_ClientToScreen(win->ghostwin, *x, *y, x, y);
}

void wm_get_cursor_position(wmWindow *win, int *x, int *y)
{
	GHOST_GetCursorPosition(g_system, x, y);
	wm_cursor_position_from_ghost(win, x, y);
}

typedef enum {
	SHIFT    = 's',
	CONTROL  = 'c',
	ALT      = 'a',
	OS       = 'C'
} modifierKeyType;

/* check if specified modifier key type is pressed */
static int query_qual(modifierKeyType qual) 
{
	GHOST_TModifierKeyMask left, right;
	int val = 0;
	
	switch (qual) {
		case SHIFT:
			left = GHOST_kModifierKeyLeftShift;
			right = GHOST_kModifierKeyRightShift;
			break;
		case CONTROL:
			left = GHOST_kModifierKeyLeftControl;
			right = GHOST_kModifierKeyRightControl;
			break;
		case OS:
			left = right = GHOST_kModifierKeyOS;
			break;
		case ALT:
		default:
			left = GHOST_kModifierKeyLeftAlt;
			right = GHOST_kModifierKeyRightAlt;
			break;
	}
	
	GHOST_GetModifierKeyState(g_system, left, &val);
	if (!val)
		GHOST_GetModifierKeyState(g_system, right, &val);
	
	return val;
}

void wm_window_make_drawable(wmWindowManager *wm, wmWindow *win) 
{
	if (win != wm->windrawable && win->ghostwin) {
//		win->lmbut = 0;	/* keeps hanging when mousepressed while other window opened */
		
		wm->windrawable = win;
		if (G.debug & G_DEBUG_EVENTS) {
			printf("%s: set drawable %d\n", __func__, win->winid);
		}

		immDeactivate();
		GHOST_ActivateWindowDrawingContext(win->ghostwin);
		immActivate();

		/* this can change per window */
		wm_window_set_dpi(win);
	}
}

/* called by ghost, here we handle events for windows themselves or send to event system */
/* mouse coordinate converversion happens here */
static int ghost_event_proc(GHOST_EventHandle evt, GHOST_TUserDataPtr C_void_ptr)
{
	bContext *C = C_void_ptr;
	wmWindowManager *wm = CTX_wm_manager(C);
	GHOST_TEventType type = GHOST_GetEventType(evt);
	int time = GHOST_GetEventTime(evt);
	
	if (type == GHOST_kEventQuit) {
		WM_exit(C);
	}
	else {
		GHOST_WindowHandle ghostwin = GHOST_GetEventWindow(evt);
		GHOST_TEventDataPtr data = GHOST_GetEventData(evt);
		wmWindow *win;
		
		/* Ghost now can call this function for life resizes, but it should return if WM didn't initialize yet.
		 * Can happen on file read (especially full size window)  */
		if ((wm->initialized & WM_INIT_WINDOW) == 0) {
			return 1;
		}
		if (!ghostwin) {
			/* XXX - should be checked, why are we getting an event here, and */
			/* what is it? */
			puts("<!> event has no window");
			return 1;
		}
		else if (!GHOST_ValidWindow(g_system, ghostwin)) {
			/* XXX - should be checked, why are we getting an event here, and */
			/* what is it? */
			puts("<!> event has invalid window");
			return 1;
		}
		else {
			win = GHOST_GetWindowUserData(ghostwin);
		}
		
		switch (type) {
			case GHOST_kEventWindowDeactivate:
				wm_event_add_ghostevent(wm, win, type, time, data);
				win->active = 0; /* XXX */
				
				/* clear modifiers for inactive windows */
				win->eventstate->alt = 0;
				win->eventstate->ctrl = 0;
				win->eventstate->shift = 0;
				win->eventstate->oskey = 0;
				win->eventstate->keymodifier = 0;

				break;
			case GHOST_kEventWindowActivate: 
			{
				GHOST_TEventKeyData kdata;
				wmEvent event;
				int wx, wy;
				const int keymodifier = ((query_qual(SHIFT)     ? KM_SHIFT : 0) |
				                         (query_qual(CONTROL)   ? KM_CTRL  : 0) |
				                         (query_qual(ALT)       ? KM_ALT   : 0) |
				                         (query_qual(OS)        ? KM_OSKEY : 0));

				/* Win23/GHOST modifier bug, see T40317 */
#ifndef WIN32
//#  define USE_WIN_ACTIVATE
#endif

				wm->winactive = win; /* no context change! c->wm->windrawable is drawable, or for area queues */
				
				win->active = 1;
//				window_handle(win, INPUTCHANGE, win->active);
				
				/* bad ghost support for modifier keys... so on activate we set the modifiers again */

				/* TODO: This is not correct since a modifier may be held when a window is activated...
				 * better solve this at ghost level. attempted fix r54450 but it caused bug [#34255]
				 *
				 * For now don't send GHOST_kEventKeyDown events, just set the 'eventstate'.
				 */
				kdata.ascii = '\0';
				kdata.utf8_buf[0] = '\0';

				if (win->eventstate->shift) {
					if ((keymodifier & KM_SHIFT) == 0) {
						kdata.key = GHOST_kKeyLeftShift;
						wm_event_add_ghostevent(wm, win, GHOST_kEventKeyUp, time, &kdata);
					}
				}
#ifdef USE_WIN_ACTIVATE
				else {
					if (keymodifier & KM_SHIFT) {
						win->eventstate->shift = KM_MOD_FIRST;
					}
				}
#endif
				if (win->eventstate->ctrl) {
					if ((keymodifier & KM_CTRL) == 0) {
						kdata.key = GHOST_kKeyLeftControl;
						wm_event_add_ghostevent(wm, win, GHOST_kEventKeyUp, time, &kdata);
					}
				}
#ifdef USE_WIN_ACTIVATE
				else {
					if (keymodifier & KM_CTRL) {
						win->eventstate->ctrl = KM_MOD_FIRST;
					}
				}
#endif
				if (win->eventstate->alt) {
					if ((keymodifier & KM_ALT) == 0) {
						kdata.key = GHOST_kKeyLeftAlt;
						wm_event_add_ghostevent(wm, win, GHOST_kEventKeyUp, time, &kdata);
					}
				}
#ifdef USE_WIN_ACTIVATE
				else {
					if (keymodifier & KM_ALT) {
						win->eventstate->alt = KM_MOD_FIRST;
					}
				}
#endif
				if (win->eventstate->oskey) {
					if ((keymodifier & KM_OSKEY) == 0) {
						kdata.key = GHOST_kKeyOS;
						wm_event_add_ghostevent(wm, win, GHOST_kEventKeyUp, time, &kdata);
					}
				}
#ifdef USE_WIN_ACTIVATE
				else {
					if (keymodifier & KM_OSKEY) {
						win->eventstate->oskey = KM_MOD_FIRST;
					}
				}
#endif

#undef USE_WIN_ACTIVATE


				/* keymodifier zero, it hangs on hotkeys that open windows otherwise */
				win->eventstate->keymodifier = 0;
				
				/* entering window, update mouse pos. but no event */
				wm_get_cursor_position(win,  &wx, &wy);

				win->eventstate->x = wx;
				win->eventstate->y = wy;
				
				win->addmousemove = 1;   /* enables highlighted buttons */
				
				wm_window_make_drawable(wm, win);

				/* window might be focused by mouse click in configuration of window manager
				 * when focus is not following mouse
				 * click could have been done on a button and depending on window manager settings
				 * click would be passed to blender or not, but in any case button under cursor
				 * should be activated, so at max next click on button without moving mouse
				 * would trigger it's handle function
				 * currently it seems to be common practice to generate new event for, but probably
				 * we'll need utility function for this? (sergey)
				 */
				wm_event_init_from_window(win, &event);
				event.type = MOUSEMOVE;
				event.prevx = event.x;
				event.prevy = event.y;

				wm_event_add(win, &event);

				break;
			}
			case GHOST_kEventWindowClose:
			{
				wm_window_close(C, wm, win);
				break;
			}
			case GHOST_kEventWindowUpdate:
			{
				if (G.debug & G_DEBUG_EVENTS) {
					printf("%s: ghost redraw %d\n", __func__, win->winid);
				}
				
				wm_window_make_drawable(wm, win);
				WM_event_add_notifier(C, NC_WINDOW, NULL);

				break;
			}
			case GHOST_kEventWindowSize:
			case GHOST_kEventWindowMove:
			{
				GHOST_TWindowState state;
				state = GHOST_GetWindowState(win->ghostwin);
				win->windowstate = state;

				/* stop screencast if resize */
				if (type == GHOST_kEventWindowSize) {
					WM_jobs_stop(wm, WM_window_get_active_screen(win), NULL);
				}

				wm_window_set_dpi(win);
				
				/* win32: gives undefined window size when minimized */
				if (state != GHOST_kWindowStateMinimized) {
					GHOST_RectangleHandle client_rect;
					int l, t, r, b, scr_w, scr_h;
					int sizex, sizey, posx, posy;
					
					client_rect = GHOST_GetClientBounds(win->ghostwin);
					GHOST_GetRectangle(client_rect, &l, &t, &r, &b);
					
					GHOST_DisposeRectangle(client_rect);
					
					wm_get_desktopsize(&scr_w, &scr_h);
					sizex = r - l;
					sizey = b - t;
					posx = l;
					posy = scr_h - t - win->sizey;

					/*
					 * Ghost sometimes send size or move events when the window hasn't changed.
					 * One case of this is using compiz on linux. To alleviate the problem
					 * we ignore all such event here.
					 * 
					 * It might be good to eventually do that at Ghost level, but that is for 
					 * another time.
					 */
					if (win->sizex != sizex ||
					    win->sizey != sizey ||
					    win->posx != posx ||
					    win->posy != posy)
					{
						const bScreen *screen = WM_window_get_active_screen(win);

						win->sizex = sizex;
						win->sizey = sizey;
						win->posx = posx;
						win->posy = posy;

						/* debug prints */
						if (G.debug & G_DEBUG_EVENTS) {
							const char *state_str;
							state = GHOST_GetWindowState(win->ghostwin);

							if (state == GHOST_kWindowStateNormal) {
								state_str = "normal";
							}
							else if (state == GHOST_kWindowStateMinimized) {
								state_str = "minimized";
							}
							else if (state == GHOST_kWindowStateMaximized) {
								state_str = "maximized";
							}
							else if (state == GHOST_kWindowStateFullScreen) {
								state_str = "fullscreen";
							}
							else {
								state_str = "<unknown>";
							}

							printf("%s: window %d state = %s\n", __func__, win->winid, state_str);

							if (type != GHOST_kEventWindowSize) {
								printf("win move event pos %d %d size %d %d\n",
								       win->posx, win->posy, win->sizex, win->sizey);
							}
						}
					
						wm_window_make_drawable(wm, win);
						wm_draw_window_clear(win);
						BKE_icon_changed(screen->id.icon_id);
						WM_event_add_notifier(C, NC_SCREEN | NA_EDITED, NULL);
						WM_event_add_notifier(C, NC_WINDOW | NA_EDITED, NULL);
						
#if defined(__APPLE__) || defined(WIN32)
						/* OSX and Win32 don't return to the mainloop while resize */
						wm_event_do_notifiers(C);
						wm_draw_update(C);

						/* Warning! code above nulls 'C->wm.window', causing BGE to quit, see: T45699.
						 * Further, its easier to match behavior across platforms, so restore the window. */
						CTX_wm_window_set(C, win);
#endif
					}
				}
				break;
			}

			case GHOST_kEventWindowDPIHintChanged:
			{
				wm_window_set_dpi(win);
				/* font's are stored at each DPI level, without this we can easy load 100's of fonts */
				BLF_cache_clear();

				BKE_blender_userdef_refresh();
				WM_main_add_notifier(NC_WINDOW, NULL);      /* full redraw */
				WM_main_add_notifier(NC_SCREEN | NA_EDITED, NULL);    /* refresh region sizes */
				break;
			}

			case GHOST_kEventOpenMainFile:
			{
				PointerRNA props_ptr;
				wmWindow *oldWindow;
				const char *path = GHOST_GetEventData(evt);
				
				if (path) {
					wmOperatorType *ot = WM_operatortype_find("WM_OT_open_mainfile", false);
					/* operator needs a valid window in context, ensures
					 * it is correctly set */
					oldWindow = CTX_wm_window(C);
					CTX_wm_window_set(C, win);
					
					WM_operator_properties_create_ptr(&props_ptr, ot);
					RNA_string_set(&props_ptr, "filepath", path);
					WM_operator_name_call_ptr(C, ot, WM_OP_EXEC_DEFAULT, &props_ptr);
					WM_operator_properties_free(&props_ptr);
					
					CTX_wm_window_set(C, oldWindow);
				}
				break;
			}
			case GHOST_kEventDraggingDropDone:
			{
				wmEvent event;
				GHOST_TEventDragnDropData *ddd = GHOST_GetEventData(evt);
				int wx, wy;
				
				/* entering window, update mouse pos */
				wm_get_cursor_position(win, &wx, &wy);
				win->eventstate->x = wx;
				win->eventstate->y = wy;
				
				wm_event_init_from_window(win, &event);  /* copy last state, like mouse coords */
				
				/* activate region */
				event.type = MOUSEMOVE;
				event.prevx = event.x;
				event.prevy = event.y;
				
				wm->winactive = win; /* no context change! c->wm->windrawable is drawable, or for area queues */
				win->active = 1;
				
				wm_event_add(win, &event);
				
				
				/* make blender drop event with custom data pointing to wm drags */
				event.type = EVT_DROP;
				event.val = KM_RELEASE;
				event.custom = EVT_DATA_DRAGDROP;
				event.customdata = &wm->drags;
				event.customdatafree = 1;
				
				wm_event_add(win, &event);
				
				/* printf("Drop detected\n"); */
				
				/* add drag data to wm for paths: */
				
				if (ddd->dataType == GHOST_kDragnDropTypeFilenames) {
					GHOST_TStringArray *stra = ddd->data;
					int a, icon;
					
					for (a = 0; a < stra->count; a++) {
						printf("drop file %s\n", stra->strings[a]);
						/* try to get icon type from extension */
						icon = ED_file_extension_icon((char *)stra->strings[a]);
						
						WM_event_start_drag(C, icon, WM_DRAG_PATH, stra->strings[a], 0.0, WM_DRAG_NOP);
						/* void poin should point to string, it makes a copy */
						break; /* only one drop element supported now */
					}
				}
				
				break;
			}
			case GHOST_kEventNativeResolutionChange:
			{
				// only update if the actual pixel size changes
				float prev_pixelsize = U.pixelsize;
				wm_window_set_dpi(win);

				if (U.pixelsize != prev_pixelsize) {
					BKE_icon_changed(WM_window_get_active_screen(win)->id.icon_id);

					// close all popups since they are positioned with the pixel
					// size baked in and it's difficult to correct them
					wmWindow *oldWindow = CTX_wm_window(C);
					CTX_wm_window_set(C, win);
					UI_popup_handlers_remove_all(C, &win->modalhandlers);
					CTX_wm_window_set(C, oldWindow);

					wm_window_make_drawable(wm, win);
					wm_draw_window_clear(win);

					WM_event_add_notifier(C, NC_SCREEN | NA_EDITED, NULL);
					WM_event_add_notifier(C, NC_WINDOW | NA_EDITED, NULL);
				}

				break;
			}
			case GHOST_kEventTrackpad:
			{
				GHOST_TEventTrackpadData *pd = data;
				
				wm_cursor_position_from_ghost(win, &pd->x, &pd->y);
				wm_event_add_ghostevent(wm, win, type, time, data);
				break;
			}
			case GHOST_kEventCursorMove:
			{
				GHOST_TEventCursorData *cd = data;
				
				wm_cursor_position_from_ghost(win, &cd->x, &cd->y);
				wm_event_add_ghostevent(wm, win, type, time, data);
				break;
			}
			default:
				wm_event_add_ghostevent(wm, win, type, time, data);
				break;
		}

	}
	return 1;
}


/**
 * This timer system only gives maximum 1 timer event per redraw cycle,
 * to prevent queues to get overloaded.
 * Timer handlers should check for delta to decide if they just update, or follow real time.
 * Timer handlers can also set duration to match frames passed
 */
static int wm_window_timer(const bContext *C)
{
	wmWindowManager *wm = CTX_wm_manager(C);
	wmTimer *wt, *wtnext;
	wmWindow *win;
	double time = PIL_check_seconds_timer();
	int retval = 0;
	
	for (wt = wm->timers.first; wt; wt = wtnext) {
		wtnext = wt->next; /* in case timer gets removed */
		win = wt->win;

		if (wt->sleep == 0) {
			if (time > wt->ntime) {
				wt->delta = time - wt->ltime;
				wt->duration += wt->delta;
				wt->ltime = time;
				wt->ntime = wt->stime + wt->timestep * ceil(wt->duration / wt->timestep);

				if (wt->event_type == TIMERJOBS)
					wm_jobs_timer(C, wm, wt);
				else if (wt->event_type == TIMERAUTOSAVE)
					wm_autosave_timer(C, wm, wt);
				else if (wt->event_type == TIMERNOTIFIER)
					WM_main_add_notifier(GET_UINT_FROM_POINTER(wt->customdata), NULL);
				else if (win) {
					wmEvent event;
					wm_event_init_from_window(win, &event);
					
					event.type = wt->event_type;
					event.val = KM_NOTHING;
					event.keymodifier = 0;
					event.custom = EVT_DATA_TIMER;
					event.customdata = wt;
					wm_event_add(win, &event);

					retval = 1;
				}
			}
		}
	}
	return retval;
}

void wm_window_process_events(const bContext *C) 
{
	int hasevent;

	BLI_assert(BLI_thread_is_main());

	hasevent = GHOST_ProcessEvents(g_system, 0); /* 0 is no wait */

	if (hasevent)
		GHOST_DispatchEvents(g_system);
	
	hasevent |= wm_window_timer(C);

	/* no event, we sleep 5 milliseconds */
	if (hasevent == 0)
		PIL_sleep_ms(5);
}

void wm_window_process_events_nosleep(void) 
{
	if (GHOST_ProcessEvents(g_system, 0))
		GHOST_DispatchEvents(g_system);
}

/* exported as handle callback to bke blender.c */
void wm_window_testbreak(void)
{
	static double ltime = 0;
	double curtime = PIL_check_seconds_timer();

	BLI_assert(BLI_thread_is_main());

	/* only check for breaks every 50 milliseconds
	 * if we get called more often.
	 */
	if ((curtime - ltime) > 0.05) {
		int hasevent = GHOST_ProcessEvents(g_system, 0); /* 0 is no wait */
		
		if (hasevent)
			GHOST_DispatchEvents(g_system);
		
		ltime = curtime;
	}
}

/* **************** init ********************** */

void wm_ghost_init(bContext *C)
{
	if (!g_system) {
		GHOST_EventConsumerHandle consumer = GHOST_CreateEventConsumer(ghost_event_proc, C);
		
		g_system = GHOST_CreateSystem();
		GHOST_AddEventConsumer(g_system, consumer);
		
		if (wm_init_state.native_pixels) {
			GHOST_UseNativePixels();
		}
	}
}

void wm_ghost_exit(void)
{
	if (g_system)
		GHOST_DisposeSystem(g_system);

	g_system = NULL;
}

/* **************** timer ********************** */

/* to (de)activate running timers temporary */
void WM_event_timer_sleep(wmWindowManager *wm, wmWindow *UNUSED(win), wmTimer *timer, bool do_sleep)
{
	wmTimer *wt;
	
	for (wt = wm->timers.first; wt; wt = wt->next)
		if (wt == timer)
			break;

	if (wt)
		wt->sleep = do_sleep;
}

wmTimer *WM_event_add_timer(wmWindowManager *wm, wmWindow *win, int event_type, double timestep)
{
	wmTimer *wt = MEM_callocN(sizeof(wmTimer), "window timer");

	wt->event_type = event_type;
	wt->ltime = PIL_check_seconds_timer();
	wt->ntime = wt->ltime + timestep;
	wt->stime = wt->ltime;
	wt->timestep = timestep;
	wt->win = win;
	
	BLI_addtail(&wm->timers, wt);
	
	return wt;
}

wmTimer *WM_event_add_timer_notifier(wmWindowManager *wm, wmWindow *win, unsigned int type, double timestep)
{
	wmTimer *wt = MEM_callocN(sizeof(wmTimer), "window timer");

	wt->event_type = TIMERNOTIFIER;
	wt->ltime = PIL_check_seconds_timer();
	wt->ntime = wt->ltime + timestep;
	wt->stime = wt->ltime;
	wt->timestep = timestep;
	wt->win = win;
	wt->customdata = SET_UINT_IN_POINTER(type);

	BLI_addtail(&wm->timers, wt);

	return wt;
}

void WM_event_remove_timer(wmWindowManager *wm, wmWindow *UNUSED(win), wmTimer *timer)
{
	wmTimer *wt;
	
	/* extra security check */
	for (wt = wm->timers.first; wt; wt = wt->next)
		if (wt == timer)
			break;
	if (wt) {
		wmWindow *win;
		
		if (wm->reports.reporttimer == wt)
			wm->reports.reporttimer = NULL;
		
		BLI_remlink(&wm->timers, wt);
		if (wt->customdata)
			MEM_freeN(wt->customdata);
		MEM_freeN(wt);
		
		/* there might be events in queue with this timer as customdata */
		for (win = wm->windows.first; win; win = win->next) {
			wmEvent *event;
			for (event = win->queue.first; event; event = event->next) {
				if (event->customdata == wt) {
					event->customdata = NULL;
					event->type = EVENT_NONE;	/* timer users customdata, dont want NULL == NULL */
				}
			}
		}
	}
}

void WM_event_remove_timer_notifier(wmWindowManager *wm, wmWindow *win, wmTimer *timer)
{
	timer->customdata = NULL;
	WM_event_remove_timer(wm, win, timer);
}

/* ******************* clipboard **************** */

static char *wm_clipboard_text_get_ex(bool selection, int *r_len,
                                      bool firstline)
{
	char *p, *p2, *buf, *newbuf;

	if (G.background) {
		*r_len = 0;
		return NULL;
	}

	buf = (char *)GHOST_getClipboard(selection);
	if (!buf) {
		*r_len = 0;
		return NULL;
	}
	
	/* always convert from \r\n to \n */
	p2 = newbuf = MEM_mallocN(strlen(buf) + 1, __func__);

	if (firstline) {
		/* will return an over-alloc'ed value in the case there are newlines */
		for (p = buf; *p; p++) {
			if ((*p != '\n') && (*p != '\r')) {
				*(p2++) = *p;
			}
			else {
				break;
			}
		}
	}
	else {
		for (p = buf; *p; p++) {
			if (*p != '\r') {
				*(p2++) = *p;
			}
		}
	}

	*p2 = '\0';

	free(buf); /* ghost uses regular malloc */
	
	*r_len = (p2 - newbuf);

	return newbuf;
}

/**
 * Return text from the clipboard.
 *
 * \note Caller needs to check for valid utf8 if this is a requirement.
 */
char *WM_clipboard_text_get(bool selection, int *r_len)
{
	return wm_clipboard_text_get_ex(selection, r_len, false);
}

/**
 * Convenience function for pasting to areas of Blender which don't support newlines.
 */
char *WM_clipboard_text_get_firstline(bool selection, int *r_len)
{
	return wm_clipboard_text_get_ex(selection, r_len, true);
}

void WM_clipboard_text_set(const char *buf, bool selection)
{
	if (!G.background) {
#ifdef _WIN32
		/* do conversion from \n to \r\n on Windows */
		const char *p;
		char *p2, *newbuf;
		int newlen = 0;
		
		for (p = buf; *p; p++) {
			if (*p == '\n')
				newlen += 2;
			else
				newlen++;
		}
		
		newbuf = MEM_callocN(newlen + 1, "WM_clipboard_text_set");
	
		for (p = buf, p2 = newbuf; *p; p++, p2++) {
			if (*p == '\n') {
				*(p2++) = '\r'; *p2 = '\n';
			}
			else {
				*p2 = *p;
			}
		}
		*p2 = '\0';
	
		GHOST_putClipboard((GHOST_TInt8 *)newbuf, selection);
		MEM_freeN(newbuf);
#else
		GHOST_putClipboard((GHOST_TInt8 *)buf, selection);
#endif
	}
}

/* ******************* progress bar **************** */

void WM_progress_set(wmWindow *win, float progress)
{
	GHOST_SetProgressBar(win->ghostwin, progress);
}

void WM_progress_clear(wmWindow *win)
{
	GHOST_EndProgressBar(win->ghostwin);
}

/* ************************************ */

void wm_window_get_position(wmWindow *win, int *r_pos_x, int *r_pos_y)
{
	*r_pos_x = win->posx;
	*r_pos_y = win->posy;
}

void wm_window_set_size(wmWindow *win, int width, int height) 
{
	GHOST_SetClientSize(win->ghostwin, width, height);
}

void wm_window_lower(wmWindow *win) 
{
	GHOST_SetWindowOrder(win->ghostwin, GHOST_kWindowOrderBottom);
}

void wm_window_raise(wmWindow *win) 
{
	GHOST_SetWindowOrder(win->ghostwin, GHOST_kWindowOrderTop);
}

void wm_window_swap_buffers(wmWindow *win)
{
	
#ifdef WIN32
	glDisable(GL_SCISSOR_TEST);
	GHOST_SwapWindowBuffers(win->ghostwin);
	glEnable(GL_SCISSOR_TEST);
#else
	GHOST_SwapWindowBuffers(win->ghostwin);
#endif
}

void wm_window_set_swap_interval (wmWindow *win, int interval)
{
	GHOST_SetSwapInterval(win->ghostwin, interval);
}

bool wm_window_get_swap_interval(wmWindow *win, int *intervalOut)
{
	return GHOST_GetSwapInterval(win->ghostwin, intervalOut);
}


/* ******************* exported api ***************** */


/* called whem no ghost system was initialized */
void WM_init_state_size_set(int stax, int stay, int sizx, int sizy)
{
	wm_init_state.start_x = stax; /* left hand pos */
	wm_init_state.start_y = stay; /* bottom pos */
	wm_init_state.size_x = sizx < 640 ? 640 : sizx;
	wm_init_state.size_y = sizy < 480 ? 480 : sizy;
	wm_init_state.override_flag |= WIN_OVERRIDE_GEOM;
}

/* for borderless and border windows set from command-line */
void WM_init_state_fullscreen_set(void)
{
	wm_init_state.windowstate = GHOST_kWindowStateFullScreen;
	wm_init_state.override_flag |= WIN_OVERRIDE_WINSTATE;
}

void WM_init_state_normal_set(void)
{
	wm_init_state.windowstate = GHOST_kWindowStateNormal;
	wm_init_state.override_flag |= WIN_OVERRIDE_WINSTATE;
}

void WM_init_native_pixels(bool do_it)
{
	wm_init_state.native_pixels = do_it;
}

/* This function requires access to the GHOST_SystemHandle (g_system) */
void WM_cursor_warp(wmWindow *win, int x, int y)
{
	if (win && win->ghostwin) {
		int oldx = x, oldy = y;

		wm_cursor_position_to_ghost(win, &x, &y);
		GHOST_SetCursorPosition(g_system, x, y);

		win->eventstate->prevx = oldx;
		win->eventstate->prevy = oldy;

		win->eventstate->x = oldx;
		win->eventstate->y = oldy;
	}
}

/**
 * Set x, y to values we can actually position the cursor to.
 */
void WM_cursor_compatible_xy(wmWindow *win, int *x, int *y)
{
	float f = GHOST_GetNativePixelSize(win->ghostwin);
	if (f != 1.0f) {
		*x = (int)(*x / f) * f;
		*y = (int)(*y / f) * f;
	}
}

/**
 * Get the cursor pressure, in most cases you'll want to use wmTabletData from the event
 */
float WM_cursor_pressure(const struct wmWindow *win)
{
	const GHOST_TabletData *td = GHOST_GetTabletData(win->ghostwin);
	/* if there's tablet data from an active tablet device then add it */
	if ((td != NULL) && td->Active != GHOST_kTabletModeNone) {
		return td->Pressure;
	}
	else {
		return -1.0f;
	}
}

/* support for native pixel size */
/* mac retina opens window in size X, but it has up to 2 x more pixels */
int WM_window_pixels_x(const wmWindow *win)
{
	float f = GHOST_GetNativePixelSize(win->ghostwin);
	
	return (int)(f * (float)win->sizex);
}
int WM_window_pixels_y(const wmWindow *win)
{
	float f = GHOST_GetNativePixelSize(win->ghostwin);
	
	return (int)(f * (float)win->sizey);
}

/**
 * Get the total pixels that are usable by the actual screen, excluding global areas.
 */
int WM_window_screen_pixels_x(const wmWindow *win)
{
	return WM_window_pixels_x(win);
}
int WM_window_screen_pixels_y(const wmWindow *win)
{
	short screen_size_y = WM_window_pixels_y(win);

	for (ScrArea *sa = win->global_areas.first; sa; sa = sa->next) {
		screen_size_y -= sa->winy;
	}

	return screen_size_y;
}

bool WM_window_is_fullscreen(wmWindow *win)
{
	return win->windowstate == GHOST_kWindowStateFullScreen;
}

/**
 * Some editor data may need to be synced with scene data (3D View camera and layers).
 * This function ensures data is synced for editors in visible workspaces and their visible layouts.
 */
void WM_windows_scene_data_sync(const ListBase *win_lb, Scene *scene)
{
	for (wmWindow *win = win_lb->first; win; win = win->next) {
		if (WM_window_get_active_scene(win) == scene) {
			ED_workspace_scene_data_sync(win->workspace_hook, scene);
		}
	}
}

Scene *WM_windows_scene_get_from_screen(const wmWindowManager *wm, const bScreen *screen)
{
	for (wmWindow *win = wm->windows.first; win; win = win->next) {
		if (WM_window_get_active_screen(win) == screen) {
			return WM_window_get_active_scene(win);
		}
	}

	return NULL;
}

Scene *WM_window_get_active_scene(const wmWindow *win)
{
	return win->scene;
}

/**
 * \warning Only call outside of area/region loops
 */
void WM_window_change_active_scene(Main *bmain, bContext *C, wmWindow *win, Scene *scene_new)
{
	const bScreen *screen = WM_window_get_active_screen(win);

	ED_scene_exit(C);
	win->scene = scene_new;
	ED_scene_changed_update(bmain, C, scene_new, screen);
}

WorkSpace *WM_window_get_active_workspace(const wmWindow *win)
{
	return BKE_workspace_active_get(win->workspace_hook);
}
void WM_window_set_active_workspace(wmWindow *win, WorkSpace *workspace)
{
	BKE_workspace_active_set(win->workspace_hook, workspace);
}

WorkSpaceLayout *WM_window_get_active_layout(const wmWindow *win)
{
	const WorkSpace *workspace = WM_window_get_active_workspace(win);
	return (LIKELY(workspace != NULL) ? BKE_workspace_active_layout_get(win->workspace_hook): NULL);
}
void WM_window_set_active_layout(wmWindow *win, WorkSpace *workspace, WorkSpaceLayout *layout)
{
	BKE_workspace_hook_layout_for_workspace_set(win->workspace_hook, workspace, layout);
}

/**
 * Get the active screen of the active workspace in \a win.
 */
bScreen *WM_window_get_active_screen(const wmWindow *win)
{
	const WorkSpace *workspace = WM_window_get_active_workspace(win);
	/* May be NULL in rare cases like closing Blender */
	return (LIKELY(workspace != NULL) ? BKE_workspace_active_screen_get(win->workspace_hook) : NULL);
}
void WM_window_set_active_screen(wmWindow *win, WorkSpace *workspace, bScreen *screen)
{
	BKE_workspace_active_screen_set(win->workspace_hook, workspace, screen);
}

bool WM_window_is_temp_screen(const wmWindow *win)
{
	const bScreen *screen = WM_window_get_active_screen(win);
	return (screen && screen->temp != 0);
}


#ifdef WITH_INPUT_IME
/* note: keep in mind wm_window_IME_begin is also used to reposition the IME window */
void wm_window_IME_begin(wmWindow *win, int x, int y, int w, int h, bool complete)
{
	BLI_assert(win);

	GHOST_BeginIME(win->ghostwin, x, win->sizey - y, w, h, complete);
}

void wm_window_IME_end(wmWindow *win)
{
	BLI_assert(win && win->ime_data);

	GHOST_EndIME(win->ghostwin);
	win->ime_data = NULL;
}
#endif  /* WITH_INPUT_IME */<|MERGE_RESOLUTION|>--- conflicted
+++ resolved
@@ -309,10 +309,7 @@
 	WM_window_set_active_layout(win_dst, workspace, layout_new);
 	new_screen = WM_window_get_active_screen(win_dst);
 	BLI_strncpy(win_dst->screenname, new_screen->id.name + 2, sizeof(win_dst->screenname));
-<<<<<<< HEAD
 	ED_screen_global_areas_create(C, win_dst);
-=======
->>>>>>> c2f6ca31
 
 	win_dst->drawmethod = U.wmdrawmethod;
 
@@ -830,19 +827,11 @@
 	const int layout_id = RNA_enum_get(op->ptr, "screen");
 	int i = 0;
 
-<<<<<<< HEAD
-	BKE_WORKSPACE_LAYOUT_ITER_BEGIN (layout, listbase->first) {
-		if (i++ == layout_id) {
-			return layout;
-		}
-	} BKE_WORKSPACE_LAYOUT_ITER_END;
-=======
 	for (WorkSpaceLayout *layout = listbase->first; layout; layout = layout->next) {
 		if (i++ == layout_id) {
 			return layout;
 		}
 	}
->>>>>>> c2f6ca31
 
 	BLI_assert(0);
 	return NULL;
@@ -904,11 +893,7 @@
 	 * for dynamic strings in EnumPropertyItem.name to avoid this. */
 	static char active_screens[20][MAX_NAME + 12];
 
-<<<<<<< HEAD
-	BKE_WORKSPACE_LAYOUT_ITER_BEGIN (layout, listbase->first) {
-=======
 	for (WorkSpaceLayout *layout = listbase->first; layout; layout = layout->next) {
->>>>>>> c2f6ca31
 		bScreen *screen = BKE_workspace_layout_screen_get(layout);
 		const char *layout_name = BKE_workspace_layout_name_get(layout);
 
@@ -927,7 +912,7 @@
 
 		RNA_enum_item_add(&item, &totitem, &tmp);
 		value++;
-	} BKE_WORKSPACE_LAYOUT_ITER_END;
+	}
 
 	RNA_enum_item_end(&item, &totitem);
 	*r_free = true;

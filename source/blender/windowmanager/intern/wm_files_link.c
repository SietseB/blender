--- conflicted
+++ resolved
@@ -253,8 +253,9 @@
 }
 
 static void wm_link_virtual_lib(
-        WMLinkAppendData *lapp_data, Main *bmain, AssetEngineType *aet, const int lib_idx, const bool generate_overrides)
-{
+        WMLinkAppendData *lapp_data, Main *bmain, AssetEngineType *aet, const int lib_idx)
+{
+	const bool generate_overrides = (lapp_data->flag & BLO_LIBLINK_GENERATE_OVERRIDE) != 0;
 	LinkNode *itemlink;
 	int item_idx;
 
@@ -314,13 +315,8 @@
 }
 
 static void wm_link_do(
-<<<<<<< HEAD
         WMLinkAppendData *lapp_data, ReportList *reports, Main *bmain, AssetEngineType *aet,
-        Scene *scene, ViewLayer *view_layer,
-        const bool use_placeholders, const bool force_indirect, const bool generate_overrides)
-=======
-        WMLinkAppendData *lapp_data, ReportList *reports, Main *bmain, Scene *scene, ViewLayer *view_layer)
->>>>>>> 6a6aeaac
+        Scene *scene, ViewLayer *view_layer)
 {
 	Main *mainl;
 	BlendHandle *bh;
@@ -338,7 +334,7 @@
 
 		if (libname[0] == '\0') {
 			/* Special 'virtual lib' cases. */
-			wm_link_virtual_lib(lapp_data, bmain, aet, lib_idx, generate_overrides);
+			wm_link_virtual_lib(lapp_data, bmain, aet, lib_idx);
 			continue;
 		}
 
@@ -373,14 +369,9 @@
 				continue;
 			}
 
-<<<<<<< HEAD
 			new_id = BLO_library_link_named_part_asset(
 			             mainl, &bh, aet, lapp_data->root, item->idcode, item->name, item->uuid,
-			             flag, scene, view_layer,
-			             use_placeholders, force_indirect);
-=======
-			new_id = BLO_library_link_named_part_ex(mainl, &bh, item->idcode, item->name, flag, scene, view_layer);
->>>>>>> 6a6aeaac
+			             flag, scene, view_layer);
 
 			if (new_id) {
 				/* If the link is successful, clear item's libs 'todo' flags.
@@ -628,14 +619,16 @@
 		return OPERATOR_CANCELLED;
 	}
 
+	if ((flag & FILE_LINK) != 0) {
+		/* XXX Currently this only applies to virtual libs ('linking' mere image files...).
+		 *     However, we may want to make this a general option at link time when importing assets... */
+		lapp_data->flag |= BLO_LIBLINK_GENERATE_OVERRIDE;
+	}
+
 	/* XXX We'd need re-entrant locking on Main for this to work... */
 	/* BKE_main_lock(bmain); */
 
-<<<<<<< HEAD
-	wm_link_do(lapp_data, op->reports, bmain, aet, scene, view_layer, false, false, (flag & FILE_LINK) != 0);
-=======
-	wm_link_do(lapp_data, op->reports, bmain, scene, view_layer);
->>>>>>> 6a6aeaac
+	wm_link_do(lapp_data, op->reports, bmain, aet, scene, view_layer);
 
 	/* BKE_main_unlock(bmain); */
 
@@ -875,13 +868,8 @@
 
 	BKE_main_id_tag_all(bmain, LIB_TAG_PRE_EXISTING, true);
 
-<<<<<<< HEAD
 	/* We do not want any instanciation here, nor do we want re-generating overrides. */
-	wm_link_do(lapp_data, reports, bmain, aet, NULL, NULL, do_reload, do_reload, false);
-=======
-	/* We do not want any instanciation here! */
-	wm_link_do(lapp_data, reports, bmain, NULL, NULL);
->>>>>>> 6a6aeaac
+	wm_link_do(lapp_data, reports, bmain, aet, NULL, NULL);
 
 	BKE_main_lock(bmain);
 
@@ -1157,15 +1145,11 @@
 			}
 		}
 
-<<<<<<< HEAD
-		lib_relocate_do(bmain, lib, lapp_data, op->reports, NULL, do_reload);
-=======
 		if (do_reload) {
 			lapp_data->flag |= BLO_LIBLINK_USE_PLACEHOLDERS | BLO_LIBLINK_FORCE_INDIRECT;
 		}
 
-		lib_relocate_do(bmain, lib, lapp_data, op->reports, do_reload);
->>>>>>> 6a6aeaac
+		lib_relocate_do(bmain, lib, lapp_data, op->reports, NULL, do_reload);
 
 		wm_link_append_data_free(lapp_data);
 

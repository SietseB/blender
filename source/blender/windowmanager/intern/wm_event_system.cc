/* SPDX-FileCopyrightText: 2007 Blender Foundation
 *
 * SPDX-License-Identifier: GPL-2.0-or-later */

/** \file
 * \ingroup wm
 *
 * Handle events and notifiers from GHOST input (mouse, keyboard, tablet, NDOF).
 *
 * Also some operator reports utility functions.
 */

#include <cmath>
#include <cstdlib>
#include <cstring>

#include "AS_asset_library.h"

#include "DNA_listBase.h"
#include "DNA_scene_types.h"
#include "DNA_screen_types.h"
#include "DNA_userdef_types.h"
#include "DNA_windowmanager_types.h"

#include "MEM_guardedalloc.h"

#include "CLG_log.h"

#include "GHOST_C-api.h"

#include "BLI_blenlib.h"
#include "BLI_ghash.h"
#include "BLI_timer.h"
#include "BLI_utildefines.h"

#include "BKE_context.h"
#include "BKE_customdata.h"
#include "BKE_global.h"
#include "BKE_idprop.h"
#include "BKE_lib_remap.h"
#include "BKE_main.h"
#include "BKE_report.h"
#include "BKE_scene.h"
#include "BKE_screen.h"
#include "BKE_undo_system.h"
#include "BKE_workspace.h"

#include "BKE_sound.h"

#include "BLT_translation.h"

#include "ED_asset.hh"
#include "ED_fileselect.hh"
#include "ED_info.hh"
#include "ED_render.hh"
#include "ED_screen.hh"
#include "ED_undo.hh"
#include "ED_util.hh"
#include "ED_view3d.hh"

#include "GPU_context.h"

#include "RNA_access.hh"

#include "UI_interface.hh"

#include "PIL_time.h"

#include "WM_api.hh"
#include "WM_message.hh"
#include "WM_toolsystem.h"
#include "WM_types.hh"

#include "wm.hh"
#include "wm_event_system.h"
#include "wm_event_types.hh"
#include "wm_surface.hh"
#include "wm_window.hh"
#include "wm_window_private.h"

#include "DEG_depsgraph.h"
#include "DEG_depsgraph_query.h"

#include "RE_pipeline.h"

/**
 * When a gizmo is highlighted and uses click/drag events,
 * this prevents mouse button press events from being passed through to other key-maps
 * which would obscure those events.
 *
 * This allows gizmos that only use drag to co-exist with tools that use click.
 *
 * Without tools using press events which would prevent click/drag events getting to the gizmos.
 *
 * This is not a fool proof solution since it's possible the gizmo operators would pass
 * through these events when called, see: #65479.
 */
#define USE_GIZMO_MOUSE_PRIORITY_HACK

/**
 * Return value of handler-operator call.
 */
using eHandlerActionFlag = enum eHandlerActionFlag {
  WM_HANDLER_BREAK = 1 << 0,
  WM_HANDLER_HANDLED = 1 << 1,
  /** `WM_HANDLER_MODAL | WM_HANDLER_BREAK` means unhandled. */
  WM_HANDLER_MODAL = 1 << 2,
};
ENUM_OPERATORS(eHandlerActionFlag, WM_HANDLER_MODAL);
/** Comparison, for readability. */
#define WM_HANDLER_CONTINUE ((eHandlerActionFlag)0)

static void wm_notifier_clear(wmNotifier *note);
static bool wm_notifier_is_clear(const wmNotifier *note);

static int wm_operator_call_internal(bContext *C,
                                     wmOperatorType *ot,
                                     PointerRNA *properties,
                                     ReportList *reports,
                                     const wmOperatorCallContext context,
                                     const bool poll_only,
                                     const wmEvent *event);

static bool wm_operator_check_locked_interface(bContext *C, wmOperatorType *ot);
static wmEvent *wm_event_add_mousemove_to_head(wmWindow *win);
static void wm_operator_free_for_fileselect(wmOperator *file_operator);

static void wm_event_state_update_and_click_set_ex(wmEvent *event,
                                                   wmEvent *event_state,
                                                   const bool is_keyboard,
                                                   const bool check_double_click);

/* -------------------------------------------------------------------- */
/** \name Event Management
 * \{ */

wmEvent *wm_event_add_ex(wmWindow *win,
                         const wmEvent *event_to_add,
                         const wmEvent *event_to_add_after)
{
  wmEvent *event = MEM_new<wmEvent>(__func__);

  *event = *event_to_add;

  if (event_to_add_after == nullptr) {
    BLI_addtail(&win->event_queue, event);
  }
  else {
    /* NOTE: strictly speaking this breaks const-correctness,
     * however we're only changing 'next' member. */
    BLI_insertlinkafter(&win->event_queue, (void *)event_to_add_after, event);
  }
  return event;
}

wmEvent *wm_event_add(wmWindow *win, const wmEvent *event_to_add)
{
  return wm_event_add_ex(win, event_to_add, nullptr);
}

wmEvent *WM_event_add_simulate(wmWindow *win, const wmEvent *event_to_add)
{
  if ((G.f & G_FLAG_EVENT_SIMULATE) == 0) {
    BLI_assert_unreachable();
    return nullptr;
  }
  wmEvent *event = wm_event_add(win, event_to_add);

  /* Logic for setting previous value is documented on the #wmEvent struct,
   * see #wm_event_add_ghostevent for the implementation of logic this follows. */
  copy_v2_v2_int(win->eventstate->xy, event->xy);

  if (event->type == MOUSEMOVE) {
    copy_v2_v2_int(win->eventstate->prev_xy, win->eventstate->xy);
    copy_v2_v2_int(event->prev_xy, win->eventstate->xy);
  }
  else if (ISKEYBOARD_OR_BUTTON(event->type)) {
    wm_event_state_update_and_click_set_ex(event, win->eventstate, ISKEYBOARD(event->type), false);
  }
  return event;
}

static void wm_event_custom_free(wmEvent *event)
{
  if ((event->customdata && event->customdata_free) == 0) {
    return;
  }

  /* NOTE: pointer to #ListBase struct elsewhere. */
  if (event->custom == EVT_DATA_DRAGDROP) {
    ListBase *lb = static_cast<ListBase *>(event->customdata);
    WM_drag_free_list(lb);
  }
  else {
    MEM_freeN(event->customdata);
  }
}

static void wm_event_custom_clear(wmEvent *event)
{
  event->custom = 0;
  event->customdata = nullptr;
  event->customdata_free = false;
}

void wm_event_free(wmEvent *event)
{
#ifndef NDEBUG
  /* Don't use assert here because it's fairly harmless in most cases,
   * more an issue of correctness, something we should avoid in general. */
  if ((event->flag & WM_EVENT_IS_REPEAT) && !ISKEYBOARD(event->type)) {
    printf("%s: 'is_repeat=true' for non-keyboard event, this should not happen.\n", __func__);
    WM_event_print(event);
  }
  if (ISMOUSE_MOTION(event->type) && (event->val != KM_NOTHING)) {
    printf("%s: 'val != NOTHING' for a cursor motion event, this should not happen.\n", __func__);
    WM_event_print(event);
  }
#endif

  wm_event_custom_free(event);

  MEM_freeN(event);
}

/** A version of #wm_event_free that holds the last handled event. */
static void wm_event_free_last_handled(wmWindow *win, wmEvent *event)
{
  /* Don't rely on this pointer being valid,
   * callers should behave as if the memory has been freed.
   * As this function should be interchangeable with #wm_event_free. */
#ifndef NDEBUG
  {
    wmEvent *event_copy = static_cast<wmEvent *>(MEM_dupallocN(event));
    MEM_freeN(event);
    event = event_copy;
  }
#endif

  if (win->event_last_handled) {
    wm_event_free(win->event_last_handled);
  }

  /* While not essential, these values are undefined, as the event is no longer in a list
   * clear the linked-list pointers to avoid any confusion. */
  event->next = event->prev = nullptr;

  /* Don't store custom data in the last handled event as we don't have control how long this event
   * will be stored and the referenced data may become invalid (also it's not needed currently). */
  wm_event_custom_free(event);
  wm_event_custom_clear(event);
  win->event_last_handled = event;
}

static void wm_event_free_last(wmWindow *win)
{
  wmEvent *event = static_cast<wmEvent *>(BLI_poptail(&win->event_queue));
  if (event != nullptr) {
    wm_event_free(event);
  }
}

void wm_event_free_all(wmWindow *win)
{
  while (wmEvent *event = static_cast<wmEvent *>(BLI_pophead(&win->event_queue))) {
    wm_event_free(event);
  }
}

void wm_event_init_from_window(wmWindow *win, wmEvent *event)
{
  *event = *(win->eventstate);
}

/** \} */

/* -------------------------------------------------------------------- */
/** \name Notifiers & Listeners
 * \{ */

/**
 * Hash for #wmWindowManager.notifier_queue_set, ignores `window`.
 */
static uint note_hash_for_queue_fn(const void *ptr)
{
  const wmNotifier *note = static_cast<const wmNotifier *>(ptr);
  return (BLI_ghashutil_ptrhash(note->reference) ^
          (note->category | note->data | note->subtype | note->action));
}

/**
 * Comparison for #wmWindowManager.notifier_queue_set
 *
 * \note This is not an exact equality function as the `window` is ignored.
 */
static bool note_cmp_for_queue_fn(const void *a, const void *b)
{
  const wmNotifier *note_a = static_cast<const wmNotifier *>(a);
  const wmNotifier *note_b = static_cast<const wmNotifier *>(b);
  return !(((note_a->category | note_a->data | note_a->subtype | note_a->action) ==
            (note_b->category | note_b->data | note_b->subtype | note_b->action)) &&
           (note_a->reference == note_b->reference));
}

void WM_event_add_notifier_ex(wmWindowManager *wm, const wmWindow *win, uint type, void *reference)
{
  if (wm == nullptr) {
    /* There may be some cases where e.g. `G_MAIN` is not actually the real current main, but some
     * other temporary one (e.g. during liboverride processing over linked data), leading to null
     * window manager.
     *
     * This is fairly bad and weak, but unfortunately RNA does not have any way to operate over
     * another main than G_MAIN currently. */
    return;
  }

  wmNotifier note_test = {nullptr};

  note_test.window = win;

  note_test.category = type & NOTE_CATEGORY;
  note_test.data = type & NOTE_DATA;
  note_test.subtype = type & NOTE_SUBTYPE;
  note_test.action = type & NOTE_ACTION;
  note_test.reference = reference;

  BLI_assert(!wm_notifier_is_clear(&note_test));

  if (wm->notifier_queue_set == nullptr) {
    wm->notifier_queue_set = BLI_gset_new_ex(
        note_hash_for_queue_fn, note_cmp_for_queue_fn, __func__, 1024);
  }

  void **note_p;
  if (BLI_gset_ensure_p_ex(wm->notifier_queue_set, &note_test, &note_p)) {
    return;
  }
  wmNotifier *note = MEM_new<wmNotifier>(__func__);
  *note = note_test;
  *note_p = note;
  BLI_addtail(&wm->notifier_queue, note);
}

void WM_event_add_notifier(const bContext *C, uint type, void *reference)
{
  /* XXX: in future, which notifiers to send to other windows? */

  WM_event_add_notifier_ex(CTX_wm_manager(C), CTX_wm_window(C), type, reference);
}

void WM_main_add_notifier(uint type, void *reference)
{
  Main *bmain = G_MAIN;
  wmWindowManager *wm = static_cast<wmWindowManager *>(bmain->wm.first);

  WM_event_add_notifier_ex(wm, nullptr, type, reference);
}

void WM_main_remove_notifier_reference(const void *reference)
{
  Main *bmain = G_MAIN;
  wmWindowManager *wm = static_cast<wmWindowManager *>(bmain->wm.first);

  if (wm) {
    LISTBASE_FOREACH_MUTABLE (wmNotifier *, note, &wm->notifier_queue) {
      if (note->reference == reference) {
        const bool removed = BLI_gset_remove(wm->notifier_queue_set, note, nullptr);
        BLI_assert(removed);
        UNUSED_VARS_NDEBUG(removed);
        /* Don't remove because this causes problems for #wm_event_do_notifiers
         * which may be looping on the data (deleting screens). */
        wm_notifier_clear(note);
      }
    }

    /* Remap instead. */
#if 0
    if (wm->message_bus) {
      WM_msg_id_remove(wm->message_bus, reference);
    }
#endif
  }
}

static void wm_main_remap_assetlist(ID *old_id, ID *new_id, void * /*user_data*/)
{
  ED_assetlist_storage_id_remap(old_id, new_id);
}

static void wm_main_remap_msgbus_notify(ID *old_id, ID *new_id, void *user_data)
{
  wmMsgBus *mbus = static_cast<wmMsgBus *>(user_data);
  if (new_id != nullptr) {
    WM_msg_id_update(mbus, old_id, new_id);
  }
  else {
    WM_msg_id_remove(mbus, old_id);
  }
}

void WM_main_remap_editor_id_reference(const IDRemapper *mappings)
{
  Main *bmain = G_MAIN;

  LISTBASE_FOREACH (bScreen *, screen, &bmain->screens) {
    LISTBASE_FOREACH (ScrArea *, area, &screen->areabase) {
      LISTBASE_FOREACH (SpaceLink *, sl, &area->spacedata) {
        ED_spacedata_id_remap(area, sl, mappings);
      }
    }
  }

  BKE_id_remapper_iter(mappings, wm_main_remap_assetlist, nullptr);

  wmWindowManager *wm = static_cast<wmWindowManager *>(bmain->wm.first);
  if (wm && wm->message_bus) {
    BKE_id_remapper_iter(mappings, wm_main_remap_msgbus_notify, wm->message_bus);
  }

  AS_asset_library_remap_ids(mappings);
}

static void wm_notifier_clear(wmNotifier *note)
{
  /* nullptr the entire notifier, only leaving (`next`, `prev`) members intact. */
  memset(((char *)note) + sizeof(Link), 0, sizeof(*note) - sizeof(Link));
  note->category = NOTE_CATEGORY_TAG_CLEARED;
}

static bool wm_notifier_is_clear(const wmNotifier *note)
{
  return note->category == NOTE_CATEGORY_TAG_CLEARED;
}

void wm_event_do_depsgraph(bContext *C, bool is_after_open_file)
{
  wmWindowManager *wm = CTX_wm_manager(C);
  /* The whole idea of locked interface is to prevent viewport and whatever thread from
   * modifying the same data. Because of this, we can not perform dependency graph update. */
  if (wm->is_interface_locked) {
    return;
  }
  /* Combine data-masks so one window doesn't disable UVs in another #26448. */
  CustomData_MeshMasks win_combine_v3d_datamask = {0};
  LISTBASE_FOREACH (wmWindow *, win, &wm->windows) {
    const Scene *scene = WM_window_get_active_scene(win);
    ViewLayer *view_layer = WM_window_get_active_view_layer(win);
    const bScreen *screen = WM_window_get_active_screen(win);

    ED_view3d_screen_datamask(scene, view_layer, screen, &win_combine_v3d_datamask);
  }
  /* Update all the dependency graphs of visible view layers. */
  LISTBASE_FOREACH (wmWindow *, win, &wm->windows) {
    Scene *scene = WM_window_get_active_scene(win);
    ViewLayer *view_layer = WM_window_get_active_view_layer(win);
    Main *bmain = CTX_data_main(C);
    /* Copied to set's in scene_update_tagged_recursive() */
    scene->customdata_mask = win_combine_v3d_datamask;
    /* XXX, hack so operators can enforce data-masks #26482, GPU render. */
    CustomData_MeshMasks_update(&scene->customdata_mask, &scene->customdata_mask_modal);
    /* TODO(sergey): For now all dependency graphs which are evaluated from
     * workspace are considered active. This will work all fine with "locked"
     * view layer and time across windows. This is to be granted separately,
     * and for until then we have to accept ambiguities when object is shared
     * across visible view layers and has overrides on it. */
    Depsgraph *depsgraph = BKE_scene_ensure_depsgraph(bmain, scene, view_layer);
    if (is_after_open_file) {
      DEG_graph_tag_on_visible_update(depsgraph, true);
    }
    DEG_make_active(depsgraph);
    BKE_scene_graph_update_tagged(depsgraph, bmain);
  }

  wm_surfaces_do_depsgraph(C);
}

void wm_event_do_refresh_wm_and_depsgraph(bContext *C)
{
  wmWindowManager *wm = CTX_wm_manager(C);
  /* Cached: editor refresh callbacks now, they get context. */
  LISTBASE_FOREACH (wmWindow *, win, &wm->windows) {
    const bScreen *screen = WM_window_get_active_screen(win);

    CTX_wm_window_set(C, win);
    LISTBASE_FOREACH (ScrArea *, area, &screen->areabase) {
      if (area->do_refresh) {
        CTX_wm_area_set(C, area);
        ED_area_do_refresh(C, area);
      }
    }
  }

  wm_event_do_depsgraph(C, false);

  CTX_wm_window_set(C, nullptr);
}

static void wm_event_timers_execute(bContext *C)
{
  wmWindowManager *wm = CTX_wm_manager(C);
  if (UNLIKELY(wm == nullptr)) {
    return;
  }

  /* Set the first window as context, so that there is some minimal context. This avoids crashes
   * when calling code that assumes that there is always a window in the context (which many
   * operators do). */
  CTX_wm_window_set(C, static_cast<wmWindow *>(wm->windows.first));
  BLI_timer_execute();
  CTX_wm_window_set(C, nullptr);
}

void wm_event_do_notifiers(bContext *C)
{
  /* Ensure inside render boundary. */
  GPU_render_begin();

  /* Run the timer before assigning `wm` in the unlikely case a timer loads a file, see #80028. */
  wm_event_timers_execute(C);

  wmWindowManager *wm = CTX_wm_manager(C);
  if (wm == nullptr) {
    GPU_render_end();
    return;
  }

  /* Disable? - Keep for now since its used for window level notifiers. */
#if 1
  /* Cache & catch WM level notifiers, such as frame change, scene/screen set. */
  LISTBASE_FOREACH (wmWindow *, win, &wm->windows) {
    Scene *scene = WM_window_get_active_scene(win);
    bool do_anim = false;
    bool clear_info_stats = false;

    CTX_wm_window_set(C, win);

    LISTBASE_FOREACH_MUTABLE (const wmNotifier *, note, &wm->notifier_queue) {
      if (note->category == NC_WM) {
        if (ELEM(note->data, ND_FILEREAD, ND_FILESAVE)) {
          wm->file_saved = 1;
          wm_window_title(wm, win);
        }
        else if (note->data == ND_DATACHANGED) {
          wm_window_title(wm, win);
        }
        else if (note->data == ND_UNDO) {
          ED_preview_restart_queue_work(C);
        }
      }
      if (note->window == win) {
        if (note->category == NC_SCREEN) {
          if (note->data == ND_WORKSPACE_SET) {
            WorkSpace *ref_ws = static_cast<WorkSpace *>(note->reference);

            UI_popup_handlers_remove_all(C, &win->modalhandlers);

            WM_window_set_active_workspace(C, win, ref_ws);
            if (G.debug & G_DEBUG_EVENTS) {
              printf("%s: Workspace set %p\n", __func__, note->reference);
            }
          }
          else if (note->data == ND_WORKSPACE_DELETE) {
            WorkSpace *workspace = static_cast<WorkSpace *>(note->reference);

            ED_workspace_delete(
                workspace, CTX_data_main(C), C, wm); /* XXX: hum, think this over! */
            if (G.debug & G_DEBUG_EVENTS) {
              printf("%s: Workspace delete %p\n", __func__, workspace);
            }
          }
          else if (note->data == ND_LAYOUTBROWSE) {
            bScreen *ref_screen = BKE_workspace_layout_screen_get(
                static_cast<WorkSpaceLayout *>(note->reference));

            /* Free popup handlers only #35434. */
            UI_popup_handlers_remove_all(C, &win->modalhandlers);

            ED_screen_change(C, ref_screen); /* XXX: hum, think this over! */
            if (G.debug & G_DEBUG_EVENTS) {
              printf("%s: screen set %p\n", __func__, note->reference);
            }
          }
          else if (note->data == ND_LAYOUTDELETE) {
            WorkSpace *workspace = WM_window_get_active_workspace(win);
            WorkSpaceLayout *layout = static_cast<WorkSpaceLayout *>(note->reference);

            ED_workspace_layout_delete(workspace, layout, C); /* XXX: hum, think this over! */
            if (G.debug & G_DEBUG_EVENTS) {
              printf("%s: screen delete %p\n", __func__, note->reference);
            }
          }
        }
      }

      if (note->window == win ||
          (note->window == nullptr && ELEM(note->reference, nullptr, scene))) {
        if (note->category == NC_SCENE) {
          if (note->data == ND_FRAME) {
            do_anim = true;
          }
        }
      }
      if (ELEM(note->category, NC_SCENE, NC_OBJECT, NC_GEOM, NC_WM)) {
        clear_info_stats = true;
      }
    }

    if (clear_info_stats) {
      /* Only do once since adding notifiers is slow when there are many. */
      ViewLayer *view_layer = CTX_data_view_layer(C);
      ED_info_stats_clear(wm, view_layer);
      WM_event_add_notifier(C, NC_SPACE | ND_SPACE_INFO, nullptr);
    }

    if (do_anim) {

      /* XXX: quick frame changes can cause a crash if frame-change and rendering
       * collide (happens on slow scenes), BKE_scene_graph_update_for_newframe can be called
       * twice which can depsgraph update the same object at once. */
      if (G.is_rendering == false) {
        /* Depsgraph gets called, might send more notifiers. */
        Depsgraph *depsgraph = CTX_data_depsgraph_pointer(C);
        ED_update_for_newframe(CTX_data_main(C), depsgraph);
      }
    }
  }

  /* The notifiers are sent without context, to keep it clean. */
  while (
      const wmNotifier *note = static_cast<const wmNotifier *>(BLI_pophead(&wm->notifier_queue))) {
    if (wm_notifier_is_clear(note)) {
      MEM_freeN((void *)note);
      continue;
    }
    const bool removed = BLI_gset_remove(wm->notifier_queue_set, note, nullptr);
    BLI_assert(removed);
    UNUSED_VARS_NDEBUG(removed);
    LISTBASE_FOREACH (wmWindow *, win, &wm->windows) {
      Scene *scene = WM_window_get_active_scene(win);
      bScreen *screen = WM_window_get_active_screen(win);
      WorkSpace *workspace = WM_window_get_active_workspace(win);

      /* Filter out notifiers. */
      if (note->category == NC_SCREEN && note->reference && note->reference != screen &&
          note->reference != workspace && note->reference != WM_window_get_active_layout(win)) {
        /* Pass. */
      }
      else if (note->category == NC_SCENE && note->reference && note->reference != scene) {
        /* Pass. */
      }
      else {
        /* XXX context in notifiers? */
        CTX_wm_window_set(C, win);

#  if 0
        printf("notifier win %d screen %s cat %x\n",
               win->winid,
               win->screen->id.name + 2,
               note->category);
#  endif
        ED_workspace_do_listen(C, note);
        ED_screen_do_listen(C, note);

        LISTBASE_FOREACH (ARegion *, region, &screen->regionbase) {
          wmRegionListenerParams region_params{};
          region_params.window = win;
          region_params.area = nullptr;
          region_params.region = region;
          region_params.scene = scene;
          region_params.notifier = note;

          ED_region_do_listen(&region_params);
        }

        ED_screen_areas_iter (win, screen, area) {
          if ((note->category == NC_SPACE) && note->reference) {
            /* Filter out notifiers sent to other spaces. RNA sets the reference to the owning ID
             * though, the screen, so let notifiers through that reference the entire screen. */
            if (!ELEM(note->reference, area->spacedata.first, screen, scene)) {
              continue;
            }
          }
          wmSpaceTypeListenerParams area_params{};
          area_params.window = win;
          area_params.area = area;
          area_params.notifier = note;
          area_params.scene = scene;
          ED_area_do_listen(&area_params);
          LISTBASE_FOREACH (ARegion *, region, &area->regionbase) {
            wmRegionListenerParams region_params{};
            region_params.window = win;
            region_params.area = area;
            region_params.region = region;
            region_params.scene = scene;
            region_params.notifier = note;
            ED_region_do_listen(&region_params);
          }
        }
      }
    }

    MEM_freeN((void *)note);
  }
#endif /* If 1 (postpone disabling for in favor of message-bus), eventually. */

  /* Handle message bus. */
  {
    LISTBASE_FOREACH (wmWindow *, win, &wm->windows) {
      CTX_wm_window_set(C, win);
      WM_msgbus_handle(wm->message_bus, C);
    }
    CTX_wm_window_set(C, nullptr);
  }

  wm_event_do_refresh_wm_and_depsgraph(C);

  RE_FreeUnusedGPUResources();

  /* Status bar. */
  if (wm->winactive) {
    wmWindow *win = wm->winactive;
    CTX_wm_window_set(C, win);
    WM_window_cursor_keymap_status_refresh(C, win);
    CTX_wm_window_set(C, nullptr);
  }

  /* Auto-run warning. */
  wm_test_autorun_warning(C);
  /* Deprecation warning. */
  wm_test_opengl_deprecation_warning(C);

  GPU_render_end();
}

static bool wm_event_always_pass(const wmEvent *event)
{
  /* Some events we always pass on, to ensure proper communication. */
  return ISTIMER(event->type) || (event->type == WINDEACTIVATE);
}

/**
 * Debug only sanity check for the return value of event handlers. Checks that "always pass" events
 * don't cause non-passing handler return values, and thus actually pass.
 *
 * \param C: Pass in the context to check if it's "window" was cleared.
 * The event check can't be executed if the handler just loaded a file or closed the window.
 * (typically identified by `CTX_wm_window(C)` returning null),
 * because the event will have been freed then.
 * When null, always check the event (assume the caller knows the event was not freed).
 */
BLI_INLINE void wm_event_handler_return_value_check(const bContext *C,
                                                    const wmEvent *event,
                                                    const eHandlerActionFlag action)
{
#ifndef NDEBUG
  if (C == nullptr || CTX_wm_window(C)) {
    BLI_assert_msg(!wm_event_always_pass(event) || (action != WM_HANDLER_BREAK),
                   "Return value for events that should always pass should never be BREAK.");
  }
#endif
  UNUSED_VARS_NDEBUG(C, event, action);
}

/** \} */

/* -------------------------------------------------------------------- */
/** \name UI Handling
 * \{ */

static eHandlerActionFlag wm_handler_ui_call(bContext *C,
                                             wmEventHandler_UI *handler,
                                             const wmEvent *event,
                                             const bool always_pass)
{
  ScrArea *area = CTX_wm_area(C);
  ARegion *region = CTX_wm_region(C);
  ARegion *menu = CTX_wm_menu(C);
  static bool do_wheel_ui = true;
  const bool is_wheel = ELEM(event->type, WHEELUPMOUSE, WHEELDOWNMOUSE, MOUSEPAN);

  /* UI code doesn't handle return values - it just always returns break.
   * to make the #DBL_CLICK conversion work, we just don't send this to UI, except mouse clicks. */
  if (((handler->head.flag & WM_HANDLER_ACCEPT_DBL_CLICK) == 0) && !ISMOUSE_BUTTON(event->type) &&
      (event->val == KM_DBL_CLICK)) {
    return WM_HANDLER_CONTINUE;
  }

  /* UI is quite aggressive with swallowing events, like scroll-wheel. */
  /* I realize this is not extremely nice code... when UI gets key-maps it can be maybe smarter. */
  if (do_wheel_ui == false) {
    if (is_wheel) {
      return WM_HANDLER_CONTINUE;
    }
    if (!wm_event_always_pass(event)) {
      do_wheel_ui = true;
    }
  }

  /* Don't block file-select events. Those are triggered by a separate file browser window.
   * See #75292. */
  if (event->type == EVT_FILESELECT) {
    return WM_HANDLER_CONTINUE;
  }

  /* We set context to where UI handler came from. */
  if (handler->context.area) {
    CTX_wm_area_set(C, handler->context.area);
  }
  if (handler->context.region) {
    CTX_wm_region_set(C, handler->context.region);
  }
  if (handler->context.menu) {
    CTX_wm_menu_set(C, handler->context.menu);
  }

  int retval = handler->handle_fn(C, event, handler->user_data);

  /* Putting back screen context. */
  if ((retval != WM_UI_HANDLER_BREAK) || always_pass) {
    CTX_wm_area_set(C, area);
    CTX_wm_region_set(C, region);
    CTX_wm_menu_set(C, menu);
  }
  else {
    /* This special cases is for areas and regions that get removed. */
    CTX_wm_area_set(C, nullptr);
    CTX_wm_region_set(C, nullptr);
    CTX_wm_menu_set(C, nullptr);
  }

  if (retval == WM_UI_HANDLER_BREAK) {
    return WM_HANDLER_BREAK;
  }

  /* Event not handled in UI, if wheel then we temporarily disable it. */
  if (is_wheel) {
    do_wheel_ui = false;
  }

  return WM_HANDLER_CONTINUE;
}

void wm_event_handler_ui_cancel_ex(bContext *C,
                                   wmWindow *win,
                                   ARegion *region,
                                   bool reactivate_button)
{
  if (!region) {
    return;
  }

  LISTBASE_FOREACH_MUTABLE (wmEventHandler *, handler_base, &region->handlers) {
    if (handler_base->type == WM_HANDLER_TYPE_UI) {
      wmEventHandler_UI *handler = (wmEventHandler_UI *)handler_base;
      BLI_assert(handler->handle_fn != nullptr);
      wmEvent event;
      wm_event_init_from_window(win, &event);
      event.type = EVT_BUT_CANCEL;
      event.val = reactivate_button ? 0 : 1;
      event.flag = (eWM_EventFlag)0;
      handler->handle_fn(C, &event, handler->user_data);
    }
  }
}

static void wm_event_handler_ui_cancel(bContext *C)
{
  wmWindow *win = CTX_wm_window(C);
  ARegion *region = CTX_wm_region(C);
  wm_event_handler_ui_cancel_ex(C, win, region, true);
}

/** \} */

/* -------------------------------------------------------------------- */
/** \name WM Reports
 *
 * Access to #wmWindowManager.reports
 * \{ */

void WM_report_banner_show(wmWindowManager *wm, wmWindow *win)
{
  if (win == nullptr) {
    win = wm->winactive;
    if (win == nullptr) {
      win = static_cast<wmWindow *>(wm->windows.first);
    }
  }

  ReportList *wm_reports = &wm->reports;

  /* After adding reports to the global list, reset the report timer. */
  WM_event_timer_remove(wm, nullptr, wm_reports->reporttimer);

  /* Records time since last report was added. */
  wm_reports->reporttimer = WM_event_timer_add(wm, win, TIMERREPORT, 0.05);

  ReportTimerInfo *rti = MEM_cnew<ReportTimerInfo>(__func__);
  wm_reports->reporttimer->customdata = rti;
}

void WM_report_banners_cancel(Main *bmain)
{
  wmWindowManager *wm = static_cast<wmWindowManager *>(bmain->wm.first);
  BKE_reports_clear(&wm->reports);
  WM_event_timer_remove(wm, nullptr, wm->reports.reporttimer);
}

#ifdef WITH_INPUT_NDOF
void WM_ndof_deadzone_set(float deadzone)
{
  GHOST_setNDOFDeadZone(deadzone);
}
#endif

static void wm_add_reports(ReportList *reports)
{
  /* If the caller owns them, handle this. */
  if (reports->list.first && (reports->flag & RPT_OP_HOLD) == 0) {
    wmWindowManager *wm = static_cast<wmWindowManager *>(G_MAIN->wm.first);

    /* Add reports to the global list, otherwise they are not seen. */
    BLI_movelisttolist(&wm->reports.list, &reports->list);

    WM_report_banner_show(wm, nullptr);
  }
}

void WM_report(eReportType type, const char *message)
{
  ReportList reports;
  BKE_reports_init(&reports, RPT_STORE | RPT_PRINT);
  BKE_report_print_level_set(&reports, RPT_WARNING);
  BKE_report(&reports, type, message);

  wm_add_reports(&reports);

  BKE_reports_clear(&reports);
}

void WM_reportf(eReportType type, const char *format, ...)
{
  va_list args;

  format = TIP_(format);
  va_start(args, format);
  char *str = BLI_vsprintfN(format, args);
  WM_report(type, str);
  MEM_freeN(str);
}

/** \} */

/* -------------------------------------------------------------------- */
/** \name Operator Logic
 * \{ */

/**
 * Return the active undo step as an identifier for the purpose of comparison only.
 */
static intptr_t wm_operator_undo_active_id(const wmWindowManager *wm)
{
  if (wm->undo_stack) {
    return intptr_t(wm->undo_stack->step_active);
  }
  return -1;
}

static intptr_t wm_operator_register_active_id(const wmWindowManager *wm)
{
  if (wm->operators.last) {
    return intptr_t(wm->operators.last);
  }
  return -1;
}

bool WM_operator_poll(bContext *C, wmOperatorType *ot)
{

  LISTBASE_FOREACH (wmOperatorTypeMacro *, macro, &ot->macro) {
    wmOperatorType *ot_macro = WM_operatortype_find(macro->idname, false);

    if (!WM_operator_poll(C, ot_macro)) {
      return false;
    }
  }

  /* Python needs operator type, so we added exception for it. */
  if (ot->pyop_poll) {
    return ot->pyop_poll(C, ot);
  }
  if (ot->poll) {
    return ot->poll(C);
  }

  return true;
}

bool WM_operator_poll_context(bContext *C, wmOperatorType *ot, short context)
{
  /* Sets up the new context and calls #wm_operator_invoke() with poll_only. */
  return wm_operator_call_internal(
      C, ot, nullptr, nullptr, static_cast<wmOperatorCallContext>(context), true, nullptr);
}

bool WM_operator_check_ui_empty(wmOperatorType *ot)
{
  if (ot->macro.first != nullptr) {
    /* For macros, check all have exec() we can call. */
    LISTBASE_FOREACH (wmOperatorTypeMacro *, macro, &ot->macro) {
      wmOperatorType *otm = WM_operatortype_find(macro->idname, false);
      if (otm && !WM_operator_check_ui_empty(otm)) {
        return false;
      }
    }
    return true;
  }

  /* Assume a UI callback will draw something. */
  if (ot->ui) {
    return false;
  }

  PointerRNA ptr;
  WM_operator_properties_create_ptr(&ptr, ot);
  RNA_STRUCT_BEGIN (&ptr, prop) {
    int flag = RNA_property_flag(prop);
    if (flag & PROP_HIDDEN) {
      continue;
    }
    return false;
  }
  RNA_STRUCT_END;
  return true;
}

void WM_operator_region_active_win_set(bContext *C)
{
  ScrArea *area = CTX_wm_area(C);
  if (area) {
    ARegion *region = CTX_wm_region(C);
    if (region && region->regiontype == RGN_TYPE_WINDOW) {
      area->region_active_win = BLI_findindex(&area->regionbase, region);
    }
  }
}

/**
 * \param caller_owns_reports: True when called from Python.
 */
static void wm_operator_reports(bContext *C,
                                wmOperator *op,
                                const int retval,
                                const bool caller_owns_reports)
{
  if (G.background == 0 && caller_owns_reports == false) { /* Popup. */
    if (op->reports->list.first) {
      /* FIXME: temp setting window, see other call to #UI_popup_menu_reports for why. */
      wmWindow *win_prev = CTX_wm_window(C);
      ScrArea *area_prev = CTX_wm_area(C);
      ARegion *region_prev = CTX_wm_region(C);

      if (win_prev == nullptr) {
        CTX_wm_window_set(C, static_cast<wmWindow *>(CTX_wm_manager(C)->windows.first));
      }

      UI_popup_menu_reports(C, op->reports);

      CTX_wm_window_set(C, win_prev);
      CTX_wm_area_set(C, area_prev);
      CTX_wm_region_set(C, region_prev);
    }
  }

  if (retval & OPERATOR_FINISHED) {
    CLOG_STR_INFO_N(WM_LOG_OPERATORS, 1, WM_operator_pystring(C, op, false, true));

    if (caller_owns_reports == false) {
      BKE_reports_print(op->reports, RPT_DEBUG); /* Print out reports to console. */
    }

    if (op->type->flag & OPTYPE_REGISTER) {
      if (G.background == 0) { /* Ends up printing these in the terminal, gets annoying. */
        /* Report the python string representation of the operator. */
        char *buf = WM_operator_pystring(C, op, false, true);
        BKE_report(CTX_wm_reports(C), RPT_OPERATOR, buf);
        MEM_freeN(buf);
      }
    }
  }

  /* Refresh Info Editor with reports immediately, even if op returned #OPERATOR_CANCELLED. */
  if ((retval & OPERATOR_CANCELLED) && !BLI_listbase_is_empty(&op->reports->list)) {
    WM_event_add_notifier(C, NC_SPACE | ND_SPACE_INFO_REPORT, nullptr);
  }
  /* If the caller owns them, handle this. */
  wm_add_reports(op->reports);
}

/**
 * This function is mainly to check that the rules for freeing
 * an operator are kept in sync.
 */
static bool wm_operator_register_check(wmWindowManager *wm, wmOperatorType *ot)
{
  /* Check undo flag here since undo operators are also added to the list,
   * to support checking if the same operator is run twice. */
  return wm && (wm->op_undo_depth == 0) && (ot->flag & (OPTYPE_REGISTER | OPTYPE_UNDO));
}

/**
 * \param has_undo_step: True when an undo step was added,
 * needed when the operator doesn't use #OPTYPE_UNDO, #OPTYPE_UNDO_GROUPED but adds an undo step.
 * \param has_register: True when an operator was registered.
 */
static void wm_operator_finished(bContext *C,
                                 wmOperator *op,
                                 const bool repeat,
                                 const bool store,
                                 const bool has_undo_step,
                                 const bool has_register)
{
  wmWindowManager *wm = CTX_wm_manager(C);
  enum {
    NOP,
    SET,
    CLEAR,
  } hud_status = NOP;
  const bool do_register = (repeat == false) && wm_operator_register_check(wm, op->type);

  op->customdata = nullptr;

  if (store) {
    WM_operator_last_properties_store(op);
  }

  /* We don't want to do undo pushes for operators that are being
   * called from operators that already do an undo push. Usually
   * this will happen for python operators that call C operators. */
  if (wm->op_undo_depth == 0) {
    if (op->type->flag & OPTYPE_UNDO) {
      ED_undo_push_op(C, op);
      if (repeat == 0) {
        hud_status = CLEAR;
      }
    }
    else if (op->type->flag & OPTYPE_UNDO_GROUPED) {
      ED_undo_grouped_push_op(C, op);
      if (repeat == 0) {
        hud_status = CLEAR;
      }
    }
    else if (has_undo_step) {
      /* An undo step was added but the operator wasn't registered (and won't register itself),
       * therefor a redo panel wouldn't redo this action but the previous registered action,
       * causing the "redo" to remove/loose this operator. See: #101743.
       * Register check is needed so nested operator calls don't clear the HUD. See: #103587. */
      if (!(has_register || do_register)) {
        if (repeat == 0) {
          hud_status = CLEAR;
        }
      }
    }
  }

  if (repeat == 0) {
    if (G.debug & G_DEBUG_WM) {
      char *buf = WM_operator_pystring(C, op, false, true);
      BKE_report(CTX_wm_reports(C), RPT_OPERATOR, buf);
      MEM_freeN(buf);
    }

    if (do_register) {
      /* Take ownership of reports (in case python provided own). */
      op->reports->flag |= RPT_FREE;

      wm_operator_register(C, op);
      WM_operator_region_active_win_set(C);

      if (WM_operator_last_redo(C) == op) {
        /* Show the redo panel. */
        hud_status = SET;
      }
    }
    else {
      WM_operator_free(op);
    }
  }

  if (hud_status != NOP) {
    if (hud_status == SET) {
      ScrArea *area = CTX_wm_area(C);
      if (area && ((area->flag & AREA_FLAG_OFFSCREEN) == 0)) {
        ED_area_type_hud_ensure(C, area);
      }
    }
    else if (hud_status == CLEAR) {
      ED_area_type_hud_clear(wm, nullptr);
    }
    else {
      BLI_assert_unreachable();
    }
  }
}

/**
 * \param repeat: When true, it doesn't register again, nor does it free.
 */
static int wm_operator_exec(bContext *C, wmOperator *op, const bool repeat, const bool store)
{
  wmWindowManager *wm = CTX_wm_manager(C);
  int retval = OPERATOR_CANCELLED;

  CTX_wm_operator_poll_msg_clear(C);

  if (op == nullptr || op->type == nullptr) {
    return retval;
  }

  if (0 == WM_operator_poll(C, op->type)) {
    return retval;
  }

  const intptr_t undo_id_prev = wm_operator_undo_active_id(wm);
  const intptr_t register_id_prev = wm_operator_register_active_id(wm);

  if (op->type->exec) {
    if (op->type->flag & OPTYPE_UNDO) {
      wm->op_undo_depth++;
    }

    retval = op->type->exec(C, op);
    OPERATOR_RETVAL_CHECK(retval);

    if (op->type->flag & OPTYPE_UNDO && CTX_wm_manager(C) == wm) {
      wm->op_undo_depth--;
    }
  }

  /* XXX(@mont29): Disabled the repeat check to address part 2 of #31840.
   * Carefully checked all calls to wm_operator_exec and WM_operator_repeat, don't see any reason
   * why this was needed, but worth to note it in case something turns bad. */
  if (retval & (OPERATOR_FINISHED | OPERATOR_CANCELLED) /* && repeat == 0 */) {
    wm_operator_reports(C, op, retval, false);
  }

  if (retval & OPERATOR_FINISHED) {
    const bool has_undo_step = (undo_id_prev != wm_operator_undo_active_id(wm));
    const bool has_register = (register_id_prev != wm_operator_register_active_id(wm));

    wm_operator_finished(
        C, op, repeat, store && wm->op_undo_depth == 0, has_undo_step, has_register);
  }
  else if (repeat == 0) {
    /* WARNING: modal from exec is bad practice, but avoid crashing. */
    if (retval & (OPERATOR_FINISHED | OPERATOR_CANCELLED)) {
      WM_operator_free(op);
    }
  }

  return retval | OPERATOR_HANDLED;
}

/**
 * Simply calls exec with basic checks.
 */
static int wm_operator_exec_notest(bContext *C, wmOperator *op)
{
  int retval = OPERATOR_CANCELLED;

  if (op == nullptr || op->type == nullptr || op->type->exec == nullptr) {
    return retval;
  }

  retval = op->type->exec(C, op);
  OPERATOR_RETVAL_CHECK(retval);

  return retval;
}

int WM_operator_call_ex(bContext *C, wmOperator *op, const bool store)
{
  return wm_operator_exec(C, op, false, store);
}

int WM_operator_call(bContext *C, wmOperator *op)
{
  return WM_operator_call_ex(C, op, false);
}

int WM_operator_call_notest(bContext *C, wmOperator *op)
{
  return wm_operator_exec_notest(C, op);
}

int WM_operator_repeat(bContext *C, wmOperator *op)
{
  const int op_flag = OP_IS_REPEAT;
  op->flag |= op_flag;
  const int ret = wm_operator_exec(C, op, true, true);
  op->flag &= ~op_flag;
  return ret;
}
int WM_operator_repeat_last(bContext *C, wmOperator *op)
{
  const int op_flag = OP_IS_REPEAT_LAST;
  op->flag |= op_flag;
  const int ret = wm_operator_exec(C, op, true, true);
  op->flag &= ~op_flag;
  return ret;
}
bool WM_operator_repeat_check(const bContext * /*C*/, wmOperator *op)
{
  if (op->type->exec != nullptr) {
    return true;
  }
  if (op->opm) {
    /* For macros, check all have exec() we can call. */
    LISTBASE_FOREACH (wmOperatorTypeMacro *, macro, &op->opm->type->macro) {
      wmOperatorType *otm = WM_operatortype_find(macro->idname, false);
      if (otm && otm->exec == nullptr) {
        return false;
      }
    }
    return true;
  }

  return false;
}

bool WM_operator_is_repeat(const bContext *C, const wmOperator *op)
{
  /* May be in the operators list or not. */
  wmOperator *op_prev;
  if (op->prev == nullptr && op->next == nullptr) {
    wmWindowManager *wm = CTX_wm_manager(C);
    op_prev = static_cast<wmOperator *>(wm->operators.last);
  }
  else {
    op_prev = op->prev;
  }
  return (op_prev && (op->type == op_prev->type));
}

static wmOperator *wm_operator_create(wmWindowManager *wm,
                                      wmOperatorType *ot,
                                      PointerRNA *properties,
                                      ReportList *reports)
{
  /* Operator-type names are static still. pass to allocation name for debugging. */
  wmOperator *op = MEM_cnew<wmOperator>(ot->idname);

  /* Adding new operator could be function, only happens here now. */
  op->type = ot;
  STRNCPY(op->idname, ot->idname);

  /* Initialize properties, either copy or create. */
  op->ptr = MEM_cnew<PointerRNA>("wmOperatorPtrRNA");
  if (properties && properties->data) {
    op->properties = IDP_CopyProperty(static_cast<const IDProperty *>(properties->data));
  }
  else {
    IDPropertyTemplate val = {0};
    op->properties = IDP_New(IDP_GROUP, &val, "wmOperatorProperties");
  }
  RNA_pointer_create(&wm->id, ot->srna, op->properties, op->ptr);

  /* Initialize error reports. */
  if (reports) {
    op->reports = reports; /* Must be initialized already. */
  }
  else {
    op->reports = MEM_cnew<ReportList>("wmOperatorReportList");
    BKE_reports_init(op->reports, RPT_STORE | RPT_FREE);
  }

  /* Recursive filling of operator macro list. */
  if (ot->macro.first) {
    static wmOperator *motherop = nullptr;
    int root = 0;

    /* Ensure all ops are in execution order in 1 list. */
    if (motherop == nullptr) {
      motherop = op;
      root = 1;
    }

    /* If properties exist, it will contain everything needed. */
    if (properties) {
      wmOperatorTypeMacro *otmacro = static_cast<wmOperatorTypeMacro *>(ot->macro.first);

      RNA_STRUCT_BEGIN (properties, prop) {

        if (otmacro == nullptr) {
          break;
        }

        /* Skip invalid properties. */
        if (STREQ(RNA_property_identifier(prop), otmacro->idname)) {
          wmOperatorType *otm = WM_operatortype_find(otmacro->idname, false);
          PointerRNA someptr = RNA_property_pointer_get(properties, prop);
          wmOperator *opm = wm_operator_create(wm, otm, &someptr, nullptr);

          IDP_ReplaceGroupInGroup(opm->properties, otmacro->properties);

          BLI_addtail(&motherop->macro, opm);
          opm->opm = motherop; /* Pointer to mom, for modal(). */

          otmacro = otmacro->next;
        }
      }
      RNA_STRUCT_END;
    }
    else {
      LISTBASE_FOREACH (wmOperatorTypeMacro *, macro, &ot->macro) {
        wmOperatorType *otm = WM_operatortype_find(macro->idname, false);
        wmOperator *opm = wm_operator_create(wm, otm, macro->ptr, nullptr);

        BLI_addtail(&motherop->macro, opm);
        opm->opm = motherop; /* Pointer to mom, for modal(). */
      }
    }

    if (root) {
      motherop = nullptr;
    }
  }

  WM_operator_properties_sanitize(op->ptr, false);

  return op;
}

/**
 * This isn't very nice but needed to redraw gizmos which are hidden while tweaking,
 * See #WM_GIZMOGROUPTYPE_DELAY_REFRESH_FOR_TWEAK for details.
 */
static void wm_region_tag_draw_on_gizmo_delay_refresh_for_tweak(wmWindow *win)
{

  bScreen *screen = WM_window_get_active_screen(win);
  /* Unlikely but not impossible as this runs after events have been handled. */
  if (UNLIKELY(screen == nullptr)) {
    return;
  }
  ED_screen_areas_iter (win, screen, area) {
    LISTBASE_FOREACH (ARegion *, region, &area->regionbase) {
      if (region->gizmo_map != nullptr) {
        if (WM_gizmomap_tag_delay_refresh_for_tweak_check(region->gizmo_map)) {
          ED_region_tag_redraw(region);
        }
      }
    }
  }
}

static void wm_region_mouse_co(bContext *C, wmEvent *event)
{
  ARegion *region = CTX_wm_region(C);
  if (region) {
    /* Compatibility convention. */
    event->mval[0] = event->xy[0] - region->winrct.xmin;
    event->mval[1] = event->xy[1] - region->winrct.ymin;
  }
  else {
    /* These values are invalid (avoid odd behavior by relying on old #wmEvent.mval values). */
    event->mval[0] = -1;
    event->mval[1] = -1;
  }
}

/**
 * Also used for exec when 'event' is nullptr.
 */
static int wm_operator_invoke(bContext *C,
                              wmOperatorType *ot,
                              const wmEvent *event,
                              PointerRNA *properties,
                              ReportList *reports,
                              const bool poll_only,
                              bool use_last_properties)
{
  int retval = OPERATOR_PASS_THROUGH;

  /* This is done because complicated setup is done to call this function
   * that is better not duplicated. */
  if (poll_only) {
    return WM_operator_poll(C, ot);
  }

  if (WM_operator_poll(C, ot)) {
    wmWindowManager *wm = CTX_wm_manager(C);
    const intptr_t undo_id_prev = wm_operator_undo_active_id(wm);
    const intptr_t register_id_prev = wm_operator_register_active_id(wm);

    /* If `reports == nullptr`, they'll be initialized. */
    wmOperator *op = wm_operator_create(wm, ot, properties, reports);

    const bool is_nested_call = (wm->op_undo_depth != 0);

    if (event != nullptr) {
      op->flag |= OP_IS_INVOKE;
    }

    /* Initialize setting from previous run. */
    if (!is_nested_call && use_last_properties) { /* Not called by a Python script. */
      WM_operator_last_properties_init(op);
    }

    if ((event == nullptr) || (event->type != MOUSEMOVE)) {
      CLOG_INFO(WM_LOG_HANDLERS,
                2,
                "handle evt %d win %p op %s",
                event ? event->type : 0,
                CTX_wm_screen(C)->active_region,
                ot->idname);
    }

    if (op->type->invoke && event) {
      /* Make a copy of the event as it's `const` and the #wmEvent.mval to be written into. */
      wmEvent event_temp = *event;
      wm_region_mouse_co(C, &event_temp);

      if (op->type->flag & OPTYPE_UNDO) {
        wm->op_undo_depth++;
      }

      retval = op->type->invoke(C, op, &event_temp);
      OPERATOR_RETVAL_CHECK(retval);

      if (op->type->flag & OPTYPE_UNDO && CTX_wm_manager(C) == wm) {
        wm->op_undo_depth--;
      }
    }
    else if (op->type->exec) {
      if (op->type->flag & OPTYPE_UNDO) {
        wm->op_undo_depth++;
      }

      retval = op->type->exec(C, op);
      OPERATOR_RETVAL_CHECK(retval);

      if (op->type->flag & OPTYPE_UNDO && CTX_wm_manager(C) == wm) {
        wm->op_undo_depth--;
      }
    }
    else {
      /* Debug, important to leave a while, should never happen. */
      CLOG_ERROR(WM_LOG_OPERATORS, "invalid operator call '%s'", op->idname);
    }

    /* NOTE: if the report is given as an argument then assume the caller will deal with displaying
     * them currently Python only uses this. */
    if (!(retval & OPERATOR_HANDLED) && (retval & (OPERATOR_FINISHED | OPERATOR_CANCELLED))) {
      /* Only show the report if the report list was not given in the function. */
      wm_operator_reports(C, op, retval, (reports != nullptr));
    }

    if (retval & OPERATOR_HANDLED) {
      /* Do nothing, #wm_operator_exec() has been called somewhere. */
    }
    else if (retval & OPERATOR_FINISHED) {
      const bool has_undo_step = (undo_id_prev != wm_operator_undo_active_id(wm));
      const bool has_register = (register_id_prev != wm_operator_register_active_id(wm));
      const bool store = !is_nested_call && use_last_properties;
      wm_operator_finished(C, op, false, store, has_undo_step, has_register);
    }
    else if (retval & OPERATOR_RUNNING_MODAL) {
      /* Take ownership of reports (in case python provided own). */
      op->reports->flag |= RPT_FREE;

      /* Grab cursor during blocking modal operators (X11)
       * Also check for macro. */
      if (ot->flag & OPTYPE_BLOCKING || (op->opm && op->opm->type->flag & OPTYPE_BLOCKING)) {
        eWM_CursorWrapAxis wrap = WM_CURSOR_WRAP_NONE;
        const rcti *wrap_region = nullptr;

        if (event && (U.uiflag & USER_CONTINUOUS_MOUSE)) {
          const wmOperator *op_test = op->opm ? op->opm : op;
          const wmOperatorType *ot_test = op_test->type;
          if ((ot_test->flag & OPTYPE_GRAB_CURSOR_XY) ||
              (op_test->flag & OP_IS_MODAL_GRAB_CURSOR)) {
            wrap = WM_CURSOR_WRAP_XY;
          }
          else if (ot_test->flag & OPTYPE_GRAB_CURSOR_X) {
            wrap = WM_CURSOR_WRAP_X;
          }
          else if (ot_test->flag & OPTYPE_GRAB_CURSOR_Y) {
            wrap = WM_CURSOR_WRAP_Y;
          }
        }

        if (wrap) {
          ARegion *region = CTX_wm_region(C);
          ScrArea *area = CTX_wm_area(C);

          /* Wrap only in X for header. */
          if (region && RGN_TYPE_IS_HEADER_ANY(region->regiontype)) {
            wrap = WM_CURSOR_WRAP_X;
          }

          if (region && region->regiontype == RGN_TYPE_WINDOW &&
              BLI_rcti_isect_pt_v(&region->winrct, event->xy)) {
            wrap_region = &region->winrct;
          }
          else if (area && BLI_rcti_isect_pt_v(&area->totrct, event->xy)) {
            wrap_region = &area->totrct;
          }
        }

        WM_cursor_grab_enable(CTX_wm_window(C), wrap, wrap_region, false);
      }

      /* Cancel UI handlers, typically tool-tips that can hang around
       * while dragging the view or worse, that stay there permanently
       * after the modal operator has swallowed all events and passed
       * none to the UI handler. */
      wm_event_handler_ui_cancel(C);
    }
    else {
      WM_operator_free(op);
    }
  }

  return retval;
}

/**
 * #WM_operator_name_call is the main accessor function
 * This is for python to access since its done the operator lookup
 * invokes operator in context.
 */
static int wm_operator_call_internal(bContext *C,
                                     wmOperatorType *ot,
                                     PointerRNA *properties,
                                     ReportList *reports,
                                     const wmOperatorCallContext context,
                                     const bool poll_only,
                                     const wmEvent *event)
{
  int retval;

  CTX_wm_operator_poll_msg_clear(C);

  /* Dummy test. */
  if (ot) {
    wmWindow *window = CTX_wm_window(C);

    if (event == nullptr) {
      switch (context) {
        case WM_OP_INVOKE_DEFAULT:
        case WM_OP_INVOKE_REGION_WIN:
        case WM_OP_INVOKE_REGION_PREVIEW:
        case WM_OP_INVOKE_REGION_CHANNELS:
        case WM_OP_INVOKE_AREA:
        case WM_OP_INVOKE_SCREEN:
          /* Window is needed for invoke and cancel operators. */
          if (window == nullptr) {
            if (poll_only) {
              CTX_wm_operator_poll_msg_set(C, "Missing 'window' in context");
            }
            return 0;
          }
          else {
            event = window->eventstate;
          }
          break;
        default:
          event = nullptr;
          break;
      }
    }
    else {
      switch (context) {
        case WM_OP_EXEC_DEFAULT:
        case WM_OP_EXEC_REGION_WIN:
        case WM_OP_EXEC_REGION_PREVIEW:
        case WM_OP_EXEC_REGION_CHANNELS:
        case WM_OP_EXEC_AREA:
        case WM_OP_EXEC_SCREEN:
          event = nullptr;
          break;
        default:
          break;
      }
    }

    switch (context) {
      case WM_OP_EXEC_REGION_WIN:
      case WM_OP_INVOKE_REGION_WIN:
      case WM_OP_EXEC_REGION_CHANNELS:
      case WM_OP_INVOKE_REGION_CHANNELS:
      case WM_OP_EXEC_REGION_PREVIEW:
      case WM_OP_INVOKE_REGION_PREVIEW: {
        /* Forces operator to go to the region window/channels/preview, for header menus,
         * but we stay in the same region if we are already in one. */
        ARegion *region = CTX_wm_region(C);
        ScrArea *area = CTX_wm_area(C);
        int type = RGN_TYPE_WINDOW;

        switch (context) {
          case WM_OP_EXEC_REGION_CHANNELS:
          case WM_OP_INVOKE_REGION_CHANNELS:
            type = RGN_TYPE_CHANNELS;
            break;

          case WM_OP_EXEC_REGION_PREVIEW:
          case WM_OP_INVOKE_REGION_PREVIEW:
            type = RGN_TYPE_PREVIEW;
            break;

          case WM_OP_EXEC_REGION_WIN:
          case WM_OP_INVOKE_REGION_WIN:
          default:
            type = RGN_TYPE_WINDOW;
            break;
        }

        if (!(region && region->regiontype == type) && area) {
          ARegion *region_other = (type == RGN_TYPE_WINDOW) ?
                                      BKE_area_find_region_active_win(area) :
                                      BKE_area_find_region_type(area, type);
          if (region_other) {
            CTX_wm_region_set(C, region_other);
          }
        }

        retval = wm_operator_invoke(C, ot, event, properties, reports, poll_only, true);

        /* Set region back. */
        CTX_wm_region_set(C, region);

        return retval;
      }
      case WM_OP_EXEC_AREA:
      case WM_OP_INVOKE_AREA: {
        /* Remove region from context. */
        ARegion *region = CTX_wm_region(C);

        CTX_wm_region_set(C, nullptr);
        retval = wm_operator_invoke(C, ot, event, properties, reports, poll_only, true);
        CTX_wm_region_set(C, region);

        return retval;
      }
      case WM_OP_EXEC_SCREEN:
      case WM_OP_INVOKE_SCREEN: {
        /* Remove region + area from context. */
        ARegion *region = CTX_wm_region(C);
        ScrArea *area = CTX_wm_area(C);

        CTX_wm_region_set(C, nullptr);
        CTX_wm_area_set(C, nullptr);
        retval = wm_operator_invoke(C, ot, event, properties, reports, poll_only, true);
        CTX_wm_area_set(C, area);
        CTX_wm_region_set(C, region);

        return retval;
      }
      case WM_OP_EXEC_DEFAULT:
      case WM_OP_INVOKE_DEFAULT:
        return wm_operator_invoke(C, ot, event, properties, reports, poll_only, true);
    }
  }

  return 0;
}

int WM_operator_name_call_ptr(bContext *C,
                              wmOperatorType *ot,
                              wmOperatorCallContext context,
                              PointerRNA *properties,
                              const wmEvent *event)
{
  BLI_assert(ot == WM_operatortype_find(ot->idname, true));
  return wm_operator_call_internal(C, ot, properties, nullptr, context, false, event);
}
int WM_operator_name_call(bContext *C,
                          const char *opstring,
                          wmOperatorCallContext context,
                          PointerRNA *properties,
                          const wmEvent *event)
{
  wmOperatorType *ot = WM_operatortype_find(opstring, false);
  if (ot) {
    return WM_operator_name_call_ptr(C, ot, context, properties, event);
  }

  return 0;
}

bool WM_operator_name_poll(bContext *C, const char *opstring)
{
  wmOperatorType *ot = WM_operatortype_find(opstring, false);
  if (!ot) {
    return false;
  }

  return WM_operator_poll(C, ot);
}

int WM_operator_name_call_with_properties(bContext *C,
                                          const char *opstring,
                                          wmOperatorCallContext context,
                                          IDProperty *properties,
                                          const wmEvent *event)
{
  PointerRNA props_ptr;
  wmOperatorType *ot = WM_operatortype_find(opstring, false);
  RNA_pointer_create(
      &static_cast<wmWindowManager *>(G_MAIN->wm.first)->id, ot->srna, properties, &props_ptr);
  return WM_operator_name_call_ptr(C, ot, context, &props_ptr, event);
}

void WM_menu_name_call(bContext *C, const char *menu_name, short context)
{
  wmOperatorType *ot = WM_operatortype_find("WM_OT_call_menu", false);
  PointerRNA ptr;
  WM_operator_properties_create_ptr(&ptr, ot);
  RNA_string_set(&ptr, "name", menu_name);
  WM_operator_name_call_ptr(C, ot, static_cast<wmOperatorCallContext>(context), &ptr, nullptr);
  WM_operator_properties_free(&ptr);
}

int WM_operator_call_py(bContext *C,
                        wmOperatorType *ot,
                        wmOperatorCallContext context,
                        PointerRNA *properties,
                        ReportList *reports,
                        const bool is_undo)
{
  int retval = OPERATOR_CANCELLED;
  /* Not especially nice using undo depth here. It's used so Python never
   * triggers undo or stores an operator's last used state. */
  wmWindowManager *wm = CTX_wm_manager(C);
  if (!is_undo && wm) {
    wm->op_undo_depth++;
  }

  retval = wm_operator_call_internal(C, ot, properties, reports, context, false, nullptr);

  if (!is_undo && wm && (wm == CTX_wm_manager(C))) {
    wm->op_undo_depth--;
  }

  return retval;
}

/** \} */

/* -------------------------------------------------------------------- */
/** \name Operator Wait For Input
 *
 * Delay executing operators that depend on cursor location.
 *
 * See: #OPTYPE_DEPENDS_ON_CURSOR doc-string for more information.
 * \{ */

struct uiOperatorWaitForInput {
  ScrArea *area;
  wmOperatorCallParams optype_params;
  bContextStore *context;
};

static void ui_handler_wait_for_input_remove(bContext *C, void *userdata)
{
  uiOperatorWaitForInput *opwait = static_cast<uiOperatorWaitForInput *>(userdata);
  if (opwait->optype_params.opptr) {
    if (opwait->optype_params.opptr->data) {
      IDP_FreeProperty(static_cast<IDProperty *>(opwait->optype_params.opptr->data));
    }
    MEM_freeN(opwait->optype_params.opptr);
  }
  if (opwait->context) {
    CTX_store_free(opwait->context);
  }

  if (opwait->area != nullptr) {
    ED_area_status_text(opwait->area, nullptr);
  }
  else {
    ED_workspace_status_text(C, nullptr);
  }

  MEM_freeN(opwait);
}

static int ui_handler_wait_for_input(bContext *C, const wmEvent *event, void *userdata)
{
  uiOperatorWaitForInput *opwait = static_cast<uiOperatorWaitForInput *>(userdata);
  enum { CONTINUE = 0, EXECUTE, CANCEL } state = CONTINUE;
  state = CONTINUE;

  switch (event->type) {
    case LEFTMOUSE: {
      if (event->val == KM_PRESS) {
        state = EXECUTE;
      }
      break;
    }
      /* Useful if the operator isn't convenient to access while the mouse button is held.
       * If it takes numeric input for example. */
    case EVT_SPACEKEY:
    case EVT_RETKEY: {
      if (event->val == KM_PRESS) {
        state = EXECUTE;
      }
      break;
    }
    case RIGHTMOUSE: {
      if (event->val == KM_PRESS) {
        state = CANCEL;
      }
      break;
    }
    case EVT_ESCKEY: {
      if (event->val == KM_PRESS) {
        state = CANCEL;
      }
      break;
    }
  }

  if (state != CONTINUE) {
    wmWindow *win = CTX_wm_window(C);
    WM_cursor_modal_restore(win);

    if (state == EXECUTE) {
      CTX_store_set(C, opwait->context);
      WM_operator_name_call_ptr(C,
                                opwait->optype_params.optype,
                                opwait->optype_params.opcontext,
                                opwait->optype_params.opptr,
                                event);
      CTX_store_set(C, nullptr);
    }

    WM_event_remove_ui_handler(&win->modalhandlers,
                               ui_handler_wait_for_input,
                               ui_handler_wait_for_input_remove,
                               opwait,
                               false);

    ui_handler_wait_for_input_remove(C, opwait);

    return WM_UI_HANDLER_BREAK;
  }

  return WM_UI_HANDLER_CONTINUE;
}

void WM_operator_name_call_ptr_with_depends_on_cursor(bContext *C,
                                                      wmOperatorType *ot,
                                                      wmOperatorCallContext opcontext,
                                                      PointerRNA *properties,
                                                      const wmEvent *event,
                                                      const char *drawstr)
{
  int flag = ot->flag;

  LISTBASE_FOREACH (wmOperatorTypeMacro *, macro, &ot->macro) {
    wmOperatorType *otm = WM_operatortype_find(macro->idname, false);
    if (otm != nullptr) {
      flag |= otm->flag;
    }
  }

  if ((flag & OPTYPE_DEPENDS_ON_CURSOR) == 0) {
    WM_operator_name_call_ptr(C, ot, opcontext, properties, event);
    return;
  }

  wmWindow *win = CTX_wm_window(C);
  /* The operator context is applied when the operator is called,
   * the check for the area needs to be explicitly limited here.
   * Useful so it's possible to screen-shot an area without drawing into it's header. */
  ScrArea *area = WM_OP_CONTEXT_HAS_AREA(opcontext) ? CTX_wm_area(C) : nullptr;

  {
    char header_text[UI_MAX_DRAW_STR];
    SNPRINTF(header_text,
             "%s %s",
             IFACE_("Input pending "),
             (drawstr && drawstr[0]) ? drawstr : CTX_IFACE_(ot->translation_context, ot->name));
    if (area != nullptr) {
      ED_area_status_text(area, header_text);
    }
    else {
      ED_workspace_status_text(C, header_text);
    }
  }

  WM_cursor_modal_set(win, ot->cursor_pending);

  uiOperatorWaitForInput *opwait = MEM_cnew<uiOperatorWaitForInput>(__func__);
  opwait->optype_params.optype = ot;
  opwait->optype_params.opcontext = opcontext;
  opwait->optype_params.opptr = properties;

  opwait->area = area;

  if (properties) {
    opwait->optype_params.opptr = MEM_cnew<PointerRNA>(__func__);
    *opwait->optype_params.opptr = *properties;
    if (properties->data != nullptr) {
      opwait->optype_params.opptr->data = IDP_CopyProperty(
          static_cast<IDProperty *>(properties->data));
    }
  }

  bContextStore *store = CTX_store_get(C);
  if (store) {
    opwait->context = CTX_store_copy(store);
  }

  WM_event_add_ui_handler(C,
                          &win->modalhandlers,
                          ui_handler_wait_for_input,
                          ui_handler_wait_for_input_remove,
                          opwait,
                          WM_HANDLER_BLOCKING);
}

/** \} */

/* -------------------------------------------------------------------- */
/** \name Handler Types
 *
 * General API for different handler types.
 * \{ */

void wm_event_free_handler(wmEventHandler *handler)
{
  /* Future extra custom-data free? */
  MEM_freeN(handler);
}

/**
 * Check if the handler's area and/or region are actually part of the screen, and return them if
 * so.
 */
static void wm_handler_op_context_get_if_valid(bContext *C,
                                               wmEventHandler_Op *handler,
                                               const wmEvent *event,
                                               ScrArea **r_area,
                                               ARegion **r_region)
{
  wmWindow *win = handler->context.win ? handler->context.win : CTX_wm_window(C);
  /* It's probably fine to always use #WM_window_get_active_screen() to get the screen. But this
   * code has been getting it through context since forever, so play safe and stick to that when
   * possible. */
  bScreen *screen = handler->context.win ? WM_window_get_active_screen(win) : CTX_wm_screen(C);

  *r_area = nullptr;
  *r_region = nullptr;

  if (screen == nullptr || handler->op == nullptr) {
    return;
  }

  if (handler->context.area == nullptr) {
    /* Pass */
  }
  else {
    ScrArea *area = nullptr;

    ED_screen_areas_iter (win, screen, area_iter) {
      if (area_iter == handler->context.area) {
        area = area_iter;
        break;
      }
    }

    if (area == nullptr) {
      /* When changing screen layouts with running modal handlers (like render display), this
       * is not an error to print. */
      if (handler->op == nullptr) {
        CLOG_ERROR(WM_LOG_HANDLERS,
                   "internal error: handler (%s) has invalid area",
                   handler->op->type->idname);
      }
    }
    else {
      ARegion *region;
      wmOperator *op = handler->op ? (handler->op->opm ? handler->op->opm : handler->op) : nullptr;
      *r_area = area;

      if (op && (op->flag & OP_IS_MODAL_CURSOR_REGION)) {
        region = BKE_area_find_region_xy(area, handler->context.region_type, event->xy);
        if (region) {
          handler->context.region = region;
        }
      }
      else {
        region = nullptr;
      }

      if ((region == nullptr) && handler->context.region) {
        if (BLI_findindex(&area->regionbase, handler->context.region) != -1) {
          region = handler->context.region;
        }
      }

      /* No warning print here, after full-area and back regions are remade. */
      if (region) {
        *r_region = region;
      }
    }
  }
}

static void wm_handler_op_context(bContext *C, wmEventHandler_Op *handler, const wmEvent *event)
{
  ScrArea *area = nullptr;
  ARegion *region = nullptr;
  wm_handler_op_context_get_if_valid(C, handler, event, &area, &region);
  CTX_wm_area_set(C, area);
  CTX_wm_region_set(C, region);
}

void WM_event_remove_handlers(bContext *C, ListBase *handlers)
{
  wmWindowManager *wm = CTX_wm_manager(C);

  /* C is zero on freeing database, modal handlers then already were freed. */
  while (wmEventHandler *handler_base = static_cast<wmEventHandler *>(BLI_pophead(handlers))) {
    BLI_assert(handler_base->type != 0);
    if (handler_base->type == WM_HANDLER_TYPE_OP) {
      wmEventHandler_Op *handler = (wmEventHandler_Op *)handler_base;

      if (handler->op) {
        wmWindow *win = CTX_wm_window(C);

        if (handler->is_fileselect) {
          /* Exit File Browsers referring to this handler/operator. */
          LISTBASE_FOREACH (wmWindow *, temp_win, &wm->windows) {
            ScrArea *file_area = ED_fileselect_handler_area_find(temp_win, handler->op);
            if (!file_area) {
              continue;
            }
            ED_area_exit(C, file_area);
          }
        }

        if (handler->op->type->cancel) {
          ScrArea *area = CTX_wm_area(C);
          ARegion *region = CTX_wm_region(C);

          wm_handler_op_context(C, handler, win->eventstate);

          if (handler->op->type->flag & OPTYPE_UNDO) {
            wm->op_undo_depth++;
          }

          handler->op->type->cancel(C, handler->op);

          if (handler->op->type->flag & OPTYPE_UNDO) {
            wm->op_undo_depth--;
          }

          CTX_wm_area_set(C, area);
          CTX_wm_region_set(C, region);
        }

        WM_cursor_grab_disable(win, nullptr);

        if (handler->is_fileselect) {
          wm_operator_free_for_fileselect(handler->op);
        }
        else {
          WM_operator_free(handler->op);
        }
      }
    }
    else if (handler_base->type == WM_HANDLER_TYPE_UI) {
      wmEventHandler_UI *handler = (wmEventHandler_UI *)handler_base;

      if (handler->remove_fn) {
        ScrArea *area = CTX_wm_area(C);
        ARegion *region = CTX_wm_region(C);
        ARegion *menu = CTX_wm_menu(C);

        if (handler->context.area) {
          CTX_wm_area_set(C, handler->context.area);
        }
        if (handler->context.region) {
          CTX_wm_region_set(C, handler->context.region);
        }
        if (handler->context.menu) {
          CTX_wm_menu_set(C, handler->context.menu);
        }

        handler->remove_fn(C, handler->user_data);

        CTX_wm_area_set(C, area);
        CTX_wm_region_set(C, region);
        CTX_wm_menu_set(C, menu);
      }
    }

    wm_event_free_handler(handler_base);
  }
}

BLI_INLINE bool wm_eventmatch(const wmEvent *winevent, const wmKeyMapItem *kmi)
{
  if (kmi->flag & KMI_INACTIVE) {
    return false;
  }

  if (winevent->flag & WM_EVENT_IS_REPEAT) {
    if (kmi->flag & KMI_REPEAT_IGNORE) {
      return false;
    }
  }

  const int kmitype = WM_userdef_event_map(kmi->type);

  /* The matching rules. */
  if (kmitype == KM_TEXTINPUT) {
    if (winevent->val == KM_PRESS) { /* Prevent double clicks. */
      if (ISKEYBOARD(winevent->type) && winevent->utf8_buf[0]) {
        return true;
      }
    }
  }

  if (kmitype != KM_ANY) {
    if (ELEM(kmitype, TABLET_STYLUS, TABLET_ERASER)) {
      const wmTabletData *wmtab = &winevent->tablet;

      if (winevent->type != LEFTMOUSE) {
        /* Tablet events can occur on hover + key-press. */
        return false;
      }
      if ((kmitype == TABLET_STYLUS) && (wmtab->active != EVT_TABLET_STYLUS)) {
        return false;
      }
      if ((kmitype == TABLET_ERASER) && (wmtab->active != EVT_TABLET_ERASER)) {
        return false;
      }
    }
    else {
      if (winevent->type != kmitype) {
        return false;
      }
    }
  }

  if (kmi->val != KM_ANY) {
    if (winevent->val != kmi->val) {
      return false;
    }
  }

  if (kmi->val == KM_CLICK_DRAG) {
    if (kmi->direction != KM_ANY) {
      if (kmi->direction != winevent->direction) {
        return false;
      }
    }
  }

  /* Account for rare case of when these keys are used as the 'type' not as modifiers. */
  if (kmi->shift != KM_ANY) {
    const bool shift = (winevent->modifier & KM_SHIFT) != 0;
    if ((shift != bool(kmi->shift)) &&
        !ELEM(winevent->type, EVT_LEFTSHIFTKEY, EVT_RIGHTSHIFTKEY)) {
      return false;
    }
  }
  if (kmi->ctrl != KM_ANY) {
    const bool ctrl = (winevent->modifier & KM_CTRL) != 0;
    if (ctrl != bool(kmi->ctrl) && !ELEM(winevent->type, EVT_LEFTCTRLKEY, EVT_RIGHTCTRLKEY)) {
      return false;
    }
  }
  if (kmi->alt != KM_ANY) {
    const bool alt = (winevent->modifier & KM_ALT) != 0;
    if (alt != bool(kmi->alt) && !ELEM(winevent->type, EVT_LEFTALTKEY, EVT_RIGHTALTKEY)) {
      return false;
    }
  }
  if (kmi->oskey != KM_ANY) {
    const bool oskey = (winevent->modifier & KM_OSKEY) != 0;
    if ((oskey != bool(kmi->oskey)) && (winevent->type != EVT_OSKEY)) {
      return false;
    }
  }

  /* Only key-map entry with key-modifier is checked,
   * means all keys without modifier get handled too. */
  /* That is currently needed to make overlapping events work (when you press A - G fast or so). */
  if (kmi->keymodifier) {
    if (winevent->keymodifier != kmi->keymodifier) {
      return false;
    }
  }

  return true;
}

static wmKeyMapItem *wm_eventmatch_modal_keymap_items(const wmKeyMap *keymap,
                                                      wmOperator *op,
                                                      const wmEvent *event)
{
  LISTBASE_FOREACH (wmKeyMapItem *, kmi, &keymap->items) {
    /* Should already be handled by #wm_user_modal_keymap_set_items. */
    BLI_assert(kmi->propvalue_str[0] == '\0');
    if (wm_eventmatch(event, kmi)) {
      if ((keymap->poll_modal_item == nullptr) || keymap->poll_modal_item(op, kmi->propvalue)) {
        return kmi;
      }
    }
  }
  return nullptr;
}

struct wmEvent_ModalMapStore {
  short prev_type;
  short prev_val;

  bool dbl_click_disabled;
};

/**
 * This function prepares events for use with #wmOperatorType.modal by:
 *
 * - Matching key-map items with the operators modal key-map.
 * - Converting double click events into press events,
 *   allowing them to be restored when the events aren't handled.
 *
 *   This is done since we only want to use double click events to match key-map items,
 *   allowing modal functions to check for press/release events without having to interpret them.
 */
static void wm_event_modalkeymap_begin(const bContext *C,
                                       wmOperator *op,
                                       wmEvent *event,
                                       wmEvent_ModalMapStore *event_backup)
{
  BLI_assert(event->type != EVT_MODAL_MAP);

  /* Support for modal key-map in macros. */
  if (op->opm) {
    op = op->opm;
  }

  event_backup->dbl_click_disabled = false;

  if (op->type->modalkeymap) {
    wmKeyMap *keymap = WM_keymap_active(CTX_wm_manager(C), op->type->modalkeymap);
    wmKeyMapItem *kmi = nullptr;

    const wmEvent *event_match = nullptr;
    wmEvent event_no_dbl_click;

    if ((kmi = wm_eventmatch_modal_keymap_items(keymap, op, event))) {
      event_match = event;
    }
    else if (event->val == KM_DBL_CLICK) {
      event_no_dbl_click = *event;
      event_no_dbl_click.val = KM_PRESS;
      if ((kmi = wm_eventmatch_modal_keymap_items(keymap, op, &event_no_dbl_click))) {
        event_match = &event_no_dbl_click;
      }
    }

    if (event_match != nullptr) {
      event_backup->prev_type = event->prev_type;
      event_backup->prev_val = event->prev_val;

      event->prev_type = event_match->type;
      event->prev_val = event_match->val;
      event->type = EVT_MODAL_MAP;
      event->val = kmi->propvalue;

      /* Avoid double-click events even in the case of #EVT_MODAL_MAP,
       * since it's possible users configure double-click key-map items
       * which would break when modal functions expect press/release. */
      if (event->prev_type == KM_DBL_CLICK) {
        event->prev_type = KM_PRESS;
        event_backup->dbl_click_disabled = true;
      }
    }
  }

  if (event->type != EVT_MODAL_MAP) {
    /* This bypass just disables support for double-click in modal handlers. */
    if (event->val == KM_DBL_CLICK) {
      event->val = KM_PRESS;
      event_backup->dbl_click_disabled = true;
    }
  }
}

/**
 * Restore changes from #wm_event_modalkeymap_begin
 *
 * \warning bad hacking event system...
 * better restore event type for checking of #KM_CLICK for example.
 * Modal maps could use different method (ton).
 */
static void wm_event_modalkeymap_end(wmEvent *event, const wmEvent_ModalMapStore *event_backup)
{
  if (event->type == EVT_MODAL_MAP) {
    event->type = event->prev_type;
    event->val = event->prev_val;

    event->prev_type = event_backup->prev_type;
    event->prev_val = event_backup->prev_val;
  }

  if (event_backup->dbl_click_disabled) {
    event->val = KM_DBL_CLICK;
  }
}

/**
 * \warning this function removes a modal handler, when finished.
 */
static eHandlerActionFlag wm_handler_operator_call(bContext *C,
                                                   ListBase *handlers,
                                                   wmEventHandler *handler_base,
                                                   wmEvent *event,
                                                   PointerRNA *properties,
                                                   const char *kmi_idname)
{
  int retval = OPERATOR_PASS_THROUGH;

  /* Derived, modal or blocking operator. */
  if ((handler_base->type == WM_HANDLER_TYPE_OP) &&
      (((wmEventHandler_Op *)handler_base)->op != nullptr)) {
    wmEventHandler_Op *handler = (wmEventHandler_Op *)handler_base;
    wmOperator *op = handler->op;
    wmOperatorType *ot = op->type;

    if (!wm_operator_check_locked_interface(C, ot)) {
      /* Interface is locked and operator is not allowed to run,
       * nothing to do in this case. */
    }
    else if (ot->modal) {
      /* We set context to where modal handler came from. */
      wmWindowManager *wm = CTX_wm_manager(C);
      wmWindow *win = CTX_wm_window(C);
      ScrArea *area = CTX_wm_area(C);
      ARegion *region = CTX_wm_region(C);

      wm_handler_op_context(C, handler, event);
      wm_region_mouse_co(C, event);

      wmEvent_ModalMapStore event_backup;
      wm_event_modalkeymap_begin(C, op, event, &event_backup);

      const intptr_t undo_id_prev = wm_operator_undo_active_id(wm);
      const intptr_t register_id_prev = wm_operator_register_active_id(wm);
      if (ot->flag & OPTYPE_UNDO) {
        wm->op_undo_depth++;
      }

      /* Warning, after this call all context data and 'event' may be freed. see check below. */
      retval = ot->modal(C, op, event);
      OPERATOR_RETVAL_CHECK(retval);

      if (ot->flag & OPTYPE_UNDO && CTX_wm_manager(C) == wm) {
        wm->op_undo_depth--;
      }

      /* When the window changes the modal modifier may have loaded a new blend file
       * (the `system_demo_mode` add-on does this), so we have to assume the event,
       * operator, area, region etc have all been freed. */
      if (CTX_wm_window(C) == win) {

        wm_event_modalkeymap_end(event, &event_backup);

        if (retval & (OPERATOR_CANCELLED | OPERATOR_FINISHED)) {
          wm_operator_reports(C, op, retval, false);

          if (op->type->modalkeymap) {
            WM_window_status_area_tag_redraw(win);
          }
        }
        else {
          /* Not very common, but modal operators may report before finishing. */
          if (!BLI_listbase_is_empty(&op->reports->list)) {
            wm_add_reports(op->reports);
          }
        }

        /* Important to run 'wm_operator_finished' before setting the context members to null. */
        if (retval & OPERATOR_FINISHED) {
          const bool has_undo_step = (undo_id_prev != wm_operator_undo_active_id(wm));
          const bool has_register = (register_id_prev != wm_operator_register_active_id(wm));

          wm_operator_finished(C, op, false, true, has_undo_step, has_register);
          handler->op = nullptr;
        }
        else if (retval & (OPERATOR_CANCELLED | OPERATOR_FINISHED)) {
          WM_operator_free(op);
          handler->op = nullptr;
        }

        /* Putting back screen context, `reval` can pass through after modal failures! */
        if ((retval & OPERATOR_PASS_THROUGH) || wm_event_always_pass(event)) {
          CTX_wm_area_set(C, area);
          CTX_wm_region_set(C, region);
        }
        else {
          /* This special cases is for areas and regions that get removed. */
          CTX_wm_area_set(C, nullptr);
          CTX_wm_region_set(C, nullptr);
        }

        /* Update gizmos during modal handlers. */
        wm_gizmomaps_handled_modal_update(C, event, handler);

        /* Remove modal handler, operator itself should have been canceled and freed. */
        if (retval & (OPERATOR_CANCELLED | OPERATOR_FINISHED)) {
          WM_cursor_grab_disable(CTX_wm_window(C), nullptr);

          BLI_remlink(handlers, handler);
          wm_event_free_handler(&handler->head);

          /* Prevent silly errors from operator users. */
          // retval &= ~OPERATOR_PASS_THROUGH;
        }
      }
    }
    else {
      CLOG_ERROR(WM_LOG_HANDLERS, "missing modal '%s'", op->idname);
    }
  }
  else {
    wmOperatorType *ot = WM_operatortype_find(kmi_idname, false);

    if (ot && wm_operator_check_locked_interface(C, ot)) {
      bool use_last_properties = true;
      PointerRNA tool_properties = {nullptr};

      bToolRef *keymap_tool = nullptr;
      if (handler_base->type == WM_HANDLER_TYPE_KEYMAP) {
        keymap_tool = ((wmEventHandler_Keymap *)handler_base)->keymap_tool;
      }
      else if (handler_base->type == WM_HANDLER_TYPE_GIZMO) {
        wmGizmoMap *gizmo_map = ((wmEventHandler_Gizmo *)handler_base)->gizmo_map;
        wmGizmo *gz = wm_gizmomap_highlight_get(gizmo_map);
        if (gz && (gz->flag & WM_GIZMO_OPERATOR_TOOL_INIT)) {
          keymap_tool = WM_toolsystem_ref_from_context(C);
        }
      }

      const bool is_tool = (keymap_tool != nullptr);
      const bool use_tool_properties = is_tool;

      if (use_tool_properties) {
        WM_toolsystem_ref_properties_init_for_keymap(
            keymap_tool, &tool_properties, properties, ot);
        properties = &tool_properties;
        use_last_properties = false;
      }

      retval = wm_operator_invoke(C, ot, event, properties, nullptr, false, use_last_properties);

      if (use_tool_properties) {
        WM_operator_properties_free(&tool_properties);
      }

      /* Link gizmo if #WM_GIZMOGROUPTYPE_TOOL_INIT is set. */
      if (retval & OPERATOR_FINISHED) {
        if (is_tool) {
          bToolRef_Runtime *tref_rt = keymap_tool->runtime;
          if (tref_rt->gizmo_group[0]) {
            const char *idname = tref_rt->gizmo_group;
            wmGizmoGroupType *gzgt = WM_gizmogrouptype_find(idname, false);
            if (gzgt != nullptr) {
              if ((gzgt->flag & WM_GIZMOGROUPTYPE_TOOL_INIT) != 0) {
                ARegion *region = CTX_wm_region(C);
                if (region != nullptr) {
                  wmGizmoMapType *gzmap_type = WM_gizmomaptype_ensure(&gzgt->gzmap_params);
                  WM_gizmo_group_type_ensure_ptr_ex(gzgt, gzmap_type);
                  wmGizmoGroup *gzgroup = WM_gizmomaptype_group_init_runtime_with_region(
                      gzmap_type, gzgt, region);
                  /* We can't rely on drawing to initialize gizmo's since disabling
                   * overlays/gizmos will prevent pre-drawing setup calls. (see #60905) */
                  WM_gizmogroup_ensure_init(C, gzgroup);
                }
              }
            }
          }
        }
      }
      /* Done linking gizmo. */
    }
  }

  /* Finished and pass through flag as handled. */
  if (retval == (OPERATOR_FINISHED | OPERATOR_PASS_THROUGH)) {
    return WM_HANDLER_HANDLED;
  }

  /* Modal unhandled, break. */
  if (retval == (OPERATOR_PASS_THROUGH | OPERATOR_RUNNING_MODAL)) {
    return (WM_HANDLER_BREAK | WM_HANDLER_MODAL);
  }

  if (retval & OPERATOR_PASS_THROUGH) {
    return WM_HANDLER_CONTINUE;
  }

  return WM_HANDLER_BREAK;
}

static void wm_operator_free_for_fileselect(wmOperator *file_operator)
{
  LISTBASE_FOREACH (bScreen *, screen, &G_MAIN->screens) {
    LISTBASE_FOREACH (ScrArea *, area, &screen->areabase) {
      if (area->spacetype == SPACE_FILE) {
        SpaceFile *sfile = static_cast<SpaceFile *>(area->spacedata.first);
        if (sfile->op == file_operator) {
          sfile->op = nullptr;
        }
      }
    }
  }

  WM_operator_free(file_operator);
}

/**
 * File-select handlers are only in the window queue,
 * so it's safe to switch screens or area types.
 */
static eHandlerActionFlag wm_handler_fileselect_do(bContext *C,
                                                   ListBase *handlers,
                                                   wmEventHandler_Op *handler,
                                                   int val)
{
  wmWindowManager *wm = CTX_wm_manager(C);
  eHandlerActionFlag action = WM_HANDLER_CONTINUE;

  switch (val) {
    case EVT_FILESELECT_FULL_OPEN: {
<<<<<<< HEAD

      ScrArea *area = nullptr;

      if (U.filebrowser_display_type == USER_TEMP_SPACE_DISPLAY_WINDOW) {
        wmWindow *win = WM_window_open_temp(
            C, IFACE_("Blender File View"), &U.file_winstate, 1060, 600, SPACE_FILE, true);
        if (win) {
          area = CTX_wm_area(C);
        }
      }
      else {
        area = ED_screen_temp_space_open(C,
                                         IFACE_("Blender File View"),
                                         0,
                                         0,
                                         0,
                                         0,
                                         SPACE_FILE,
                                         U.filebrowser_display_type,
                                         true);
      }

      if (area) {
=======
      wmWindow *win = CTX_wm_window(C);
      const int window_center[2] = {
          WM_window_pixels_x(win) / 2,
          WM_window_pixels_y(win) / 2,
      };

      const rcti window_rect = {
          /*xmin*/ window_center[0],
          /*xmax*/ window_center[0] + int(U.file_space_data.temp_win_sizex * UI_SCALE_FAC),
          /*ymin*/ window_center[1],
          /*ymax*/ window_center[1] + int(U.file_space_data.temp_win_sizey * UI_SCALE_FAC),
      };

      if (ScrArea *area = ED_screen_temp_space_open(C,
                                                    IFACE_("Blender File View"),
                                                    &window_rect,
                                                    SPACE_FILE,
                                                    U.filebrowser_display_type,
                                                    true))
      {
>>>>>>> 4b98c0aa
        ARegion *region_header = BKE_area_find_region_type(area, RGN_TYPE_HEADER);

        BLI_assert(area->spacetype == SPACE_FILE);

        region_header->flag |= RGN_FLAG_HIDDEN;
        /* Header on bottom, #AZone triangle to toggle header looks misplaced at the top. */
        region_header->alignment = RGN_ALIGN_BOTTOM;

        /* Settings for file-browser, #sfile is not operator owner but sends events. */
        SpaceFile *sfile = (SpaceFile *)area->spacedata.first;
        sfile->op = handler->op;

        ED_fileselect_set_params_from_userdef(sfile);
      }
      else {
        BKE_report(&wm->reports, RPT_ERROR, "Failed to open window!");
        return WM_HANDLER_BREAK;
      }

      action = WM_HANDLER_BREAK;
      break;
    }

    case EVT_FILESELECT_EXEC:
    case EVT_FILESELECT_CANCEL:
    case EVT_FILESELECT_EXTERNAL_CANCEL: {
      wmWindow *ctx_win = CTX_wm_window(C);
      wmEvent *eventstate = ctx_win->eventstate;
      /* The root window of the operation as determined in #WM_event_add_fileselect(). */
      wmWindow *root_win = handler->context.win;

      /* Remove link now, for load file case before removing. */
      BLI_remlink(handlers, handler);

      if (val == EVT_FILESELECT_EXTERNAL_CANCEL) {
        /* The window might have been freed already. */
        if (BLI_findindex(&wm->windows, handler->context.win) == -1) {
          handler->context.win = nullptr;
        }
      }
      else {
        ScrArea *ctx_area = CTX_wm_area(C);

        wmWindow *temp_win = nullptr;
        LISTBASE_FOREACH (wmWindow *, win, &wm->windows) {
          bScreen *screen = WM_window_get_active_screen(win);
          ScrArea *file_area = static_cast<ScrArea *>(screen->areabase.first);

          if ((file_area->spacetype != SPACE_FILE) || !WM_window_is_temp_screen(win)) {
            continue;
          }

          if (file_area->full) {
            /* Users should not be able to maximize/full-screen an area in a temporary screen.
             * So if there's a maximized file browser in a temporary screen,
             * it was likely opened by #EVT_FILESELECT_FULL_OPEN. */
            continue;
          }

          ED_fileselect_params_to_userdef(static_cast<SpaceFile *>(file_area->spacedata.first));

          if (BLI_listbase_is_single(&file_area->spacedata)) {
            BLI_assert(root_win != win);

            wm_window_close(C, wm, win);

            /* #wm_window_close() sets the context's window to null. */
            CTX_wm_window_set(C, root_win);

            /* Some operators expect a drawable context (for #EVT_FILESELECT_EXEC). */
            wm_window_make_drawable(wm, root_win);
            /* Ensure correct cursor position, otherwise, popups may close immediately after
             * opening (#UI_BLOCK_MOVEMOUSE_QUIT). */
            wm_cursor_position_get(root_win, &eventstate->xy[0], &eventstate->xy[1]);
            wm->winactive = root_win; /* Reports use this... */
          }
          else if (file_area->full) {
            ED_screen_full_prevspace(C, file_area);
          }
          else {
            ED_area_prevspace(C, file_area);
          }

          temp_win = win;
          break;
        }

        if (!temp_win && ctx_area->full) {
          ED_fileselect_params_to_userdef(static_cast<SpaceFile *>(ctx_area->spacedata.first));
          ED_screen_full_prevspace(C, ctx_area);
        }
      }

      CTX_wm_window_set(C, root_win);
      wm_handler_op_context(C, handler, eventstate);
      /* At this point context is supposed to match the root context determined by
       * #WM_event_add_fileselect(). */
      BLI_assert(!CTX_wm_area(C) || (CTX_wm_area(C) == handler->context.area));
      BLI_assert(!CTX_wm_region(C) || (CTX_wm_region(C) == handler->context.region));

      ScrArea *handler_area = CTX_wm_area(C);
      /* Make sure new context area is ready, the operator callback may operate on it. */
      if (handler_area) {
        ED_area_do_refresh(C, handler_area);
      }

      /* Needed for #UI_popup_menu_reports. */

      if (val == EVT_FILESELECT_EXEC) {
        int retval;

        if (handler->op->type->flag & OPTYPE_UNDO) {
          wm->op_undo_depth++;
        }

        retval = handler->op->type->exec(C, handler->op);

        /* XXX check this carefully, `CTX_wm_manager(C) == wm` is a bit hackish. */
        if (handler->op->type->flag & OPTYPE_UNDO && CTX_wm_manager(C) == wm) {
          wm->op_undo_depth--;
        }

        /* XXX check this carefully, `CTX_wm_manager(C) == wm` is a bit hackish. */
        if (CTX_wm_manager(C) == wm && wm->op_undo_depth == 0) {
          if (handler->op->type->flag & OPTYPE_UNDO) {
            ED_undo_push_op(C, handler->op);
          }
          else if (handler->op->type->flag & OPTYPE_UNDO_GROUPED) {
            ED_undo_grouped_push_op(C, handler->op);
          }
        }

        if (handler->op->reports->list.first) {

          /* FIXME(@ideasman42): temp setting window, this is really bad!
           * only have because lib linking errors need to be seen by users :(
           * it can be removed without breaking anything but then no linking errors. */
          wmWindow *win_prev = CTX_wm_window(C);
          ScrArea *area_prev = CTX_wm_area(C);
          ARegion *region_prev = CTX_wm_region(C);

          if (win_prev == nullptr) {
            CTX_wm_window_set(C, static_cast<wmWindow *>(CTX_wm_manager(C)->windows.first));
          }

          BKE_report_print_level_set(handler->op->reports, RPT_WARNING);
          UI_popup_menu_reports(C, handler->op->reports);

          /* XXX: copied from #wm_operator_finished(). */
          /* Add reports to the global list, otherwise they are not seen. */
          BLI_movelisttolist(&CTX_wm_reports(C)->list, &handler->op->reports->list);

          /* More hacks, since we meddle with reports, banner display doesn't happen automatic. */
          WM_report_banner_show(CTX_wm_manager(C), CTX_wm_window(C));

          CTX_wm_window_set(C, win_prev);
          CTX_wm_area_set(C, area_prev);
          CTX_wm_region_set(C, region_prev);
        }

        /* For #WM_operator_pystring only, custom report handling is done above. */
        wm_operator_reports(C, handler->op, retval, true);

        if (retval & OPERATOR_FINISHED) {
          WM_operator_last_properties_store(handler->op);
        }

        if (retval & (OPERATOR_CANCELLED | OPERATOR_FINISHED)) {
          wm_operator_free_for_fileselect(handler->op);
        }
      }
      else {
        if (handler->op->type->cancel) {
          if (handler->op->type->flag & OPTYPE_UNDO) {
            wm->op_undo_depth++;
          }

          handler->op->type->cancel(C, handler->op);

          if (handler->op->type->flag & OPTYPE_UNDO) {
            wm->op_undo_depth--;
          }
        }
        wm_operator_free_for_fileselect(handler->op);
      }

      CTX_wm_area_set(C, nullptr);

      wm_event_free_handler(&handler->head);

      action = WM_HANDLER_BREAK;
      break;
    }
  }

  return action;
}

static eHandlerActionFlag wm_handler_fileselect_call(bContext *C,
                                                     ListBase *handlers,
                                                     wmEventHandler_Op *handler,
                                                     const wmEvent *event)
{
  eHandlerActionFlag action = WM_HANDLER_CONTINUE;

  if (event->type != EVT_FILESELECT) {
    return action;
  }
  if (handler->op != (wmOperator *)event->customdata) {
    return action;
  }

  return wm_handler_fileselect_do(C, handlers, handler, event->val);
}

static bool wm_action_not_handled(const eHandlerActionFlag action)
{
  return action == WM_HANDLER_CONTINUE || action == (WM_HANDLER_BREAK | WM_HANDLER_MODAL);
}

static const char *keymap_handler_log_action_str(const eHandlerActionFlag action)
{
  if (action & WM_HANDLER_BREAK) {
    return "handled";
  }
  if (action & WM_HANDLER_HANDLED) {
    return "handled (and pass on)";
  }
  return "un-handled";
}

static const char *keymap_handler_log_kmi_event_str(const wmKeyMapItem *kmi,
                                                    char *buf,
                                                    size_t buf_maxncpy)
{
  /* Short representation of the key that was pressed,
   * include this since it may differ from the event in minor details
   * which can help looking up the key-map definition. */
  WM_keymap_item_to_string(kmi, false, buf, buf_maxncpy);
  return buf;
}

static const char *keymap_handler_log_kmi_op_str(bContext *C,
                                                 const wmKeyMapItem *kmi,
                                                 char *buf,
                                                 size_t buf_maxncpy)
{
  /* The key-map item properties can further help distinguish this item from others. */
  char *kmi_props = nullptr;
  if (kmi->properties != nullptr) {
    wmOperatorType *ot = WM_operatortype_find(kmi->idname, false);
    if (ot) {
      kmi_props = RNA_pointer_as_string_keywords(C, kmi->ptr, false, false, true, 512);
    }
    else { /* Fallback. */
      kmi_props = IDP_reprN(kmi->properties, nullptr);
    }
  }
  BLI_snprintf(buf, buf_maxncpy, "%s(%s)", kmi->idname, kmi_props ? kmi_props : "");
  if (kmi_props != nullptr) {
    MEM_freeN(kmi_props);
  }
  return buf;
}

#define PRINT \
  if (do_debug_handler) \
  printf

static eHandlerActionFlag wm_handlers_do_keymap_with_keymap_handler(
    /* From 'wm_handlers_do_intern'. */
    bContext *C,
    wmEvent *event,
    ListBase *handlers,
    wmEventHandler_Keymap *handler,
    /* Additional. */
    wmKeyMap *keymap,
    const bool do_debug_handler)
{
  eHandlerActionFlag action = WM_HANDLER_CONTINUE;

  if (keymap == nullptr) {
    /* Only callback is allowed to have nullptr key-maps. */
    BLI_assert(handler->dynamic.keymap_fn);
  }
  else {
    PRINT("%s:   checking '%s' ...", __func__, keymap->idname);

    if (WM_keymap_poll(C, keymap)) {

      PRINT("pass\n");

      LISTBASE_FOREACH (wmKeyMapItem *, kmi, &keymap->items) {
        if (wm_eventmatch(event, kmi)) {
          wmEventHandler_KeymapPost keymap_post = handler->post;

          action |= wm_handler_operator_call(
              C, handlers, &handler->head, event, kmi->ptr, kmi->idname);

          char op_buf[512];
          char kmi_buf[128];
          CLOG_INFO(WM_LOG_HANDLERS,
                    2,
                    "keymap '%s', %s, %s, event: %s",
                    keymap->idname,
                    keymap_handler_log_kmi_op_str(C, kmi, op_buf, sizeof(op_buf)),
                    keymap_handler_log_action_str(action),
                    keymap_handler_log_kmi_event_str(kmi, kmi_buf, sizeof(kmi_buf)));

          if (action & WM_HANDLER_BREAK) {
            /* Not always_pass here, it denotes removed handler_base. */
            if (keymap_post.post_fn != nullptr) {
              keymap_post.post_fn(keymap, kmi, keymap_post.user_data);
            }
            break;
          }
        }
      }
    }
    else {
      PRINT("fail\n");
    }
  }

  return action;
}

static eHandlerActionFlag wm_handlers_do_keymap_with_gizmo_handler(
    /* From 'wm_handlers_do_intern' */
    bContext *C,
    wmEvent *event,
    ListBase *handlers,
    wmEventHandler_Gizmo *handler,
    /* Additional. */
    wmGizmoGroup *gzgroup,
    wmKeyMap *keymap,
    const bool do_debug_handler,
    bool *r_keymap_poll)
{
  eHandlerActionFlag action = WM_HANDLER_CONTINUE;
  bool keymap_poll = false;

  PRINT("%s:   checking '%s' ...", __func__, keymap->idname);

  if (WM_keymap_poll(C, keymap)) {
    keymap_poll = true;
    PRINT("pass\n");
    LISTBASE_FOREACH (wmKeyMapItem *, kmi, &keymap->items) {
      if (wm_eventmatch(event, kmi)) {
        PRINT("%s:     item matched '%s'\n", __func__, kmi->idname);

        CTX_wm_gizmo_group_set(C, gzgroup);

        /* `handler->op` is called later, we want key-map op to be triggered here. */
        action |= wm_handler_operator_call(
            C, handlers, &handler->head, event, kmi->ptr, kmi->idname);

        CTX_wm_gizmo_group_set(C, nullptr);

        if (action & WM_HANDLER_BREAK) {
          if (G.debug & (G_DEBUG_EVENTS | G_DEBUG_HANDLERS)) {
            printf("%s:       handled - and pass on! '%s'\n", __func__, kmi->idname);
          }
          break;
        }
        if (action & WM_HANDLER_HANDLED) {
          if (G.debug & (G_DEBUG_EVENTS | G_DEBUG_HANDLERS)) {
            printf("%s:       handled - and pass on! '%s'\n", __func__, kmi->idname);
          }
        }
        else {
          PRINT("%s:       un-handled '%s'\n", __func__, kmi->idname);
        }
      }
    }
  }
  else {
    PRINT("fail\n");
  }

  if (r_keymap_poll) {
    *r_keymap_poll = keymap_poll;
  }

  return action;
}

static eHandlerActionFlag wm_handlers_do_gizmo_handler(bContext *C,
                                                       wmWindowManager *wm,
                                                       wmEventHandler_Gizmo *handler,
                                                       wmEvent *event,
                                                       ListBase *handlers,
                                                       const bool do_debug_handler)
{
  /* Drag events use the previous click location to highlight the gizmos,
   * Get the highlight again in case the user dragged off the gizmo. */
  const bool is_event_drag = (event->val == KM_CLICK_DRAG);
  const bool is_event_modifier = ISKEYMODIFIER(event->type);
  /* Only keep the highlight if the gizmo becomes modal as result of event handling.
   * Without this check, even un-handled drag events will set the highlight if the drag
   * was initiated over a gizmo. */
  const bool restore_highlight_unless_activated = is_event_drag;

  eHandlerActionFlag action = WM_HANDLER_CONTINUE;
  ScrArea *area = CTX_wm_area(C);
  ARegion *region = CTX_wm_region(C);
  wmGizmoMap *gzmap = handler->gizmo_map;
  BLI_assert(gzmap != nullptr);
  wmGizmo *gz = wm_gizmomap_highlight_get(gzmap);

  /* Needed so UI blocks over gizmos don't let events fall through to the gizmos,
   * noticeable for the node editor - where dragging on a node should move it, see: #73212.
   * note we still allow for starting the gizmo drag outside, then travel 'inside' the node. */
  if (region->type->clip_gizmo_events_by_ui) {
    if (UI_region_block_find_mouse_over(region, event->xy, true)) {
      if (gz != nullptr && event->type != EVT_GIZMO_UPDATE) {
        if (restore_highlight_unless_activated == false) {
          WM_tooltip_clear(C, CTX_wm_window(C));
          wm_gizmomap_highlight_set(gzmap, C, nullptr, 0);
        }
      }
      return action;
    }
  }

  struct PrevGizmoData {
    wmGizmo *gz_modal;
    wmGizmo *gz;
    int part;
  };
  PrevGizmoData prev{};
  prev.gz_modal = wm_gizmomap_modal_get(gzmap);
  prev.gz = gz;
  prev.part = gz ? gz->highlight_part : 0;

  if (region->gizmo_map != handler->gizmo_map) {
    WM_gizmomap_tag_refresh(handler->gizmo_map);
  }

  wm_gizmomap_handler_context_gizmo(C, handler);
  wm_region_mouse_co(C, event);

  bool handle_highlight = false;
  bool handle_keymap = false;

  /* Handle gizmo highlighting. */
  if ((prev.gz_modal == nullptr) &&
      ((event->type == MOUSEMOVE) || is_event_modifier || is_event_drag)) {
    handle_highlight = true;
    if (is_event_modifier || is_event_drag) {
      handle_keymap = true;
    }
  }
  else {
    handle_keymap = true;
  }

  /* There is no need to handle this event when the key-map isn't being applied
   * since any change to the highlight will be restored to the previous value. */
  if (restore_highlight_unless_activated) {
    if ((handle_highlight == true) && (handle_keymap == false)) {
      return action;
    }
  }

  if (handle_highlight) {
    int part = -1;
    gz = wm_gizmomap_highlight_find(gzmap, C, event, &part);

    /* If no gizmos are/were active, don't clear tool-tips. */
    if (gz || prev.gz) {
      if ((prev.gz != gz) || (prev.part != part)) {
        WM_tooltip_clear(C, CTX_wm_window(C));
      }
    }

    if (wm_gizmomap_highlight_set(gzmap, C, gz, part)) {
      if (gz != nullptr) {
        if ((U.flag & USER_TOOLTIPS) && (gz->flag & WM_GIZMO_NO_TOOLTIP) == 0) {
          WM_tooltip_timer_init(C, CTX_wm_window(C), area, region, WM_gizmomap_tooltip_init);
        }
      }
    }
  }

  /* Don't use from now on. */
  bool is_event_handle_all = gz && (gz->flag & WM_GIZMO_EVENT_HANDLE_ALL);

  if (handle_keymap) {
    /* Handle highlight gizmo. */
    if ((gz != nullptr) && (gz->flag & WM_GIZMO_HIDDEN_KEYMAP) == 0) {
      bool keymap_poll = false;
      wmGizmoGroup *gzgroup = gz->parent_gzgroup;
      wmKeyMap *keymap = WM_keymap_active(wm, gz->keymap ? gz->keymap : gzgroup->type->keymap);
      action |= wm_handlers_do_keymap_with_gizmo_handler(
          C, event, handlers, handler, gzgroup, keymap, do_debug_handler, &keymap_poll);

#ifdef USE_GIZMO_MOUSE_PRIORITY_HACK
      if (((action & WM_HANDLER_BREAK) == 0) && !is_event_handle_all && keymap_poll) {
        if ((event->val == KM_PRESS) && ELEM(event->type, LEFTMOUSE, MIDDLEMOUSE, RIGHTMOUSE)) {

          wmEvent event_test_click = *event;
          event_test_click.val = KM_CLICK;

          wmEvent event_test_click_drag = *event;
          event_test_click_drag.val = KM_CLICK_DRAG;

          LISTBASE_FOREACH (wmKeyMapItem *, kmi, &keymap->items) {
            if ((kmi->flag & KMI_INACTIVE) == 0) {
              if (wm_eventmatch(&event_test_click, kmi) ||
                  wm_eventmatch(&event_test_click_drag, kmi)) {
                wmOperatorType *ot = WM_operatortype_find(kmi->idname, false);
                if (WM_operator_poll_context(C, ot, WM_OP_INVOKE_DEFAULT)) {
                  is_event_handle_all = true;
                  break;
                }
              }
            }
          }
        }
      }
#endif /* `USE_GIZMO_MOUSE_PRIORITY_HACK` */
    }

    /* Don't use from now on. */
    gz = nullptr;

    /* Fallback to selected gizmo (when un-handled). */
    if ((action & WM_HANDLER_BREAK) == 0) {
      if (WM_gizmomap_is_any_selected(gzmap)) {
        const ListBase *groups = WM_gizmomap_group_list(gzmap);
        LISTBASE_FOREACH (wmGizmoGroup *, gzgroup, groups) {
          if (wm_gizmogroup_is_any_selected(gzgroup)) {
            wmKeyMap *keymap = WM_keymap_active(wm, gzgroup->type->keymap);
            action |= wm_handlers_do_keymap_with_gizmo_handler(
                C, event, handlers, handler, gzgroup, keymap, do_debug_handler, nullptr);
            if (action & WM_HANDLER_BREAK) {
              break;
            }
          }
        }
      }
    }
  }

  if (handle_highlight) {
    if (restore_highlight_unless_activated) {
      /* Check handling the key-map didn't activate a gizmo. */
      wmGizmo *gz_modal = wm_gizmomap_modal_get(gzmap);
      if (!(gz_modal && (gz_modal != prev.gz_modal))) {
        wm_gizmomap_highlight_set(gzmap, C, prev.gz, prev.part);
      }
    }
  }

  if (is_event_handle_all) {
    if (action == WM_HANDLER_CONTINUE) {
      action |= WM_HANDLER_BREAK | WM_HANDLER_MODAL;
    }
  }

  /* Restore the area. */
  CTX_wm_area_set(C, area);
  CTX_wm_region_set(C, region);

  return action;
}

/** \} */

/* -------------------------------------------------------------------- */
/** \name Handle Single Event (All Handler Types)
 * \{ */

static eHandlerActionFlag wm_handlers_do_intern(bContext *C,
                                                wmWindow *win,
                                                wmEvent *event,
                                                ListBase *handlers)
{
  const bool do_debug_handler =
      (G.debug & G_DEBUG_HANDLERS) &&
      /* Comment this out to flood the console! (if you really want to test). */
      !ISMOUSE_MOTION(event->type);

  wmWindowManager *wm = CTX_wm_manager(C);
  eHandlerActionFlag action = WM_HANDLER_CONTINUE;

  if (handlers == nullptr) {
    wm_event_handler_return_value_check(C, event, action);
    return action;
  }

  /* Modal handlers can get removed in this loop, we keep the loop this way.
   *
   * NOTE: check 'handlers->first' because in rare cases the handlers can be cleared
   * by the event that's called, for eg:
   *
   * Calling a python script which changes the area.type, see #32232. */
  for (wmEventHandler *handler_base = static_cast<wmEventHandler *>(handlers->first),
                      *handler_base_next;
       handler_base && handlers->first;
       handler_base = handler_base_next) {
    handler_base_next = handler_base->next;

    /* During this loop, UI handlers for nested menus can tag multiple handlers free. */
    if (handler_base->flag & WM_HANDLER_DO_FREE) {
      /* Pass. */
    }
    else if (handler_base->poll == nullptr || handler_base->poll(CTX_wm_region(C), event)) {
      /* In advance to avoid access to freed event on window close. */
      const bool always_pass = wm_event_always_pass(event);

      /* Modal+blocking handler_base. */
      if (handler_base->flag & WM_HANDLER_BLOCKING) {
        action |= WM_HANDLER_BREAK;
      }

      /* Handle all types here. */
      if (handler_base->type == WM_HANDLER_TYPE_KEYMAP) {
        wmEventHandler_Keymap *handler = (wmEventHandler_Keymap *)handler_base;
        wmEventHandler_KeymapResult km_result;
        WM_event_get_keymaps_from_handler(wm, win, handler, &km_result);
        eHandlerActionFlag action_iter = WM_HANDLER_CONTINUE;
        for (int km_index = 0; km_index < km_result.keymaps_len; km_index++) {
          wmKeyMap *keymap = km_result.keymaps[km_index];
          action_iter |= wm_handlers_do_keymap_with_keymap_handler(
              C, event, handlers, handler, keymap, do_debug_handler);
          if (action_iter & WM_HANDLER_BREAK) {
            break;
          }
        }
        action |= action_iter;

        /* Clear the tool-tip whenever a key binding is handled, without this tool-tips
         * are kept when a modal operators starts (annoying but otherwise harmless). */
        if (action & WM_HANDLER_BREAK) {
          /* Window may be gone after file read. */
          if (CTX_wm_window(C) != nullptr) {
            WM_tooltip_clear(C, CTX_wm_window(C));
          }
        }
      }
      else if (handler_base->type == WM_HANDLER_TYPE_UI) {
        wmEventHandler_UI *handler = (wmEventHandler_UI *)handler_base;
        BLI_assert(handler->handle_fn != nullptr);
        if (!wm->is_interface_locked) {
          action |= wm_handler_ui_call(C, handler, event, always_pass);
        }
      }
      else if (handler_base->type == WM_HANDLER_TYPE_DROPBOX) {
        wmEventHandler_Dropbox *handler = (wmEventHandler_Dropbox *)handler_base;
        if (!wm->is_interface_locked && event->type == EVT_DROP) {
          LISTBASE_FOREACH (wmDropBox *, drop, handler->dropboxes) {
            /* Other drop custom types allowed. */
            if (event->custom == EVT_DATA_DRAGDROP) {
              ListBase *lb = (ListBase *)event->customdata;
              LISTBASE_FOREACH_MUTABLE (wmDrag *, drag, lb) {
                if (drop->poll(C, drag, event)) {
                  wm_drop_prepare(C, drag, drop);

                  /* Pass single matched #wmDrag onto the operator. */
                  BLI_remlink(lb, drag);
                  ListBase single_lb = {nullptr};
                  BLI_addtail(&single_lb, drag);
                  event->customdata = &single_lb;

                  const wmOperatorCallContext opcontext = wm_drop_operator_context_get(drop);
                  int op_retval = wm_operator_call_internal(
                      C, drop->ot, drop->ptr, nullptr, opcontext, false, event);
                  OPERATOR_RETVAL_CHECK(op_retval);

                  if ((op_retval & OPERATOR_CANCELLED) && drop->cancel) {
                    drop->cancel(CTX_data_main(C), drag, drop);
                  }

                  action |= WM_HANDLER_BREAK;

                  /* Free the drags. */
                  WM_drag_free_list(lb);
                  WM_drag_free_list(&single_lb);

                  wm_event_custom_clear(event);

                  wm_drop_end(C, drag, drop);

                  /* XXX file-read case. */
                  if (CTX_wm_window(C) == nullptr) {
                    return action;
                  }

                  /* Escape from drag loop, got freed. */
                  break;
                }
              }
              /* Always exit all drags on a drop event, even if poll didn't succeed. */
              wm_drags_exit(wm, win);
            }
          }
        }
      }
      else if (handler_base->type == WM_HANDLER_TYPE_GIZMO) {
        wmEventHandler_Gizmo *handler = (wmEventHandler_Gizmo *)handler_base;
        action |= wm_handlers_do_gizmo_handler(C, wm, handler, event, handlers, do_debug_handler);
      }
      else if (handler_base->type == WM_HANDLER_TYPE_OP) {
        wmEventHandler_Op *handler = (wmEventHandler_Op *)handler_base;
        if (handler->is_fileselect) {
          if (!wm->is_interface_locked) {
            /* Screen context changes here. */
            action |= wm_handler_fileselect_call(C, handlers, handler, event);
          }
        }
        else {
          action |= wm_handler_operator_call(C, handlers, handler_base, event, nullptr, nullptr);
        }
      }
      else {
        /* Unreachable (handle all types above). */
        BLI_assert_unreachable();
      }

      if (action & WM_HANDLER_BREAK) {
        if (always_pass) {
          action &= ~WM_HANDLER_BREAK;
        }
        else {
          break;
        }
      }
    }

    /* File-read case, if the wm is freed then the handler's
     * will have been too so the code below need not run. */
    if (CTX_wm_window(C) == nullptr) {
      return action;
    }

    /* Code this for all modal ops, and ensure free only happens here. */

    /* The handler Could be freed already by regular modal ops. */
    if (BLI_findindex(handlers, handler_base) != -1) {
      /* Modal UI handler can be tagged to be freed. */
      if (handler_base->flag & WM_HANDLER_DO_FREE) {
        BLI_remlink(handlers, handler_base);
        wm_event_free_handler(handler_base);
      }
    }
  }

  if (action == (WM_HANDLER_BREAK | WM_HANDLER_MODAL)) {
    wm_cursor_arrow_move(CTX_wm_window(C), event);
  }

  /* Do some extra sanity checking before returning the action. */
  wm_event_handler_return_value_check(C, event, action);
  return action;
}

#undef PRINT

/* This calls handlers twice - to solve (double-)click events. */
static eHandlerActionFlag wm_handlers_do(bContext *C, wmEvent *event, ListBase *handlers)
{
  eHandlerActionFlag action = wm_handlers_do_intern(C, CTX_wm_window(C), event, handlers);

  /* Will be nullptr in the file read case. */
  wmWindow *win = CTX_wm_window(C);
  if (win == nullptr) {
    return action;
  }

  if (ISMOUSE_MOTION(event->type)) {
    /* Test for #KM_CLICK_DRAG events. */

    /* NOTE(@ideasman42): Needed so drag can be used for editors that support both click
     * selection and passing through the drag action to box select. See #WM_generic_select_modal.
     * Unlike click, accept `action` when break isn't set.
     * Operators can return `OPERATOR_FINISHED | OPERATOR_PASS_THROUGH` which results
     * in `action` setting #WM_HANDLER_HANDLED, but not #WM_HANDLER_BREAK. */
    if ((action & WM_HANDLER_BREAK) == 0 || wm_action_not_handled(action)) {
      if (win->event_queue_check_drag) {
        if ((event->flag & WM_EVENT_FORCE_DRAG_THRESHOLD) ||
            WM_event_drag_test(event, event->prev_press_xy)) {
          win->event_queue_check_drag_handled = true;
          const int direction = WM_event_drag_direction(event);

          /* Intentionally leave `event->xy` as-is, event users are expected to use
           * `event->prev_press_xy` if they need to access the drag start location. */
          const short prev_val = event->val;
          const short prev_type = event->type;
          const uint8_t prev_modifier = event->modifier;
          const short prev_keymodifier = event->keymodifier;

          event->val = KM_CLICK_DRAG;
          event->type = event->prev_press_type;
          event->modifier = event->prev_press_modifier;
          event->keymodifier = event->prev_press_keymodifier;
          event->direction = direction;

          CLOG_INFO(WM_LOG_HANDLERS, 1, "handling CLICK_DRAG");

          action |= wm_handlers_do_intern(C, win, event, handlers);

          event->direction = 0;
          event->keymodifier = prev_keymodifier;
          event->modifier = prev_modifier;
          event->val = prev_val;
          event->type = prev_type;

          win->event_queue_check_click = false;
          if (!((action & WM_HANDLER_BREAK) == 0 || wm_action_not_handled(action))) {
            /* Only disable when handled as other handlers may use this drag event. */
            CLOG_INFO(WM_LOG_HANDLERS, 3, "canceling CLICK_DRAG: drag was generated & handled");
            win->event_queue_check_drag = false;
          }
        }
      }
    }
    else {
      if (win->event_queue_check_drag) {
        CLOG_INFO(WM_LOG_HANDLERS, 3, "canceling CLICK_DRAG: motion event was handled");
        win->event_queue_check_drag = false;
      }
    }
  }
  else if (ISKEYBOARD_OR_BUTTON(event->type)) {
    /* All events that don't set #wmEvent.prev_type must be ignored. */

    /* Test for CLICK events. */
    if (wm_action_not_handled(action)) {
      /* #wmWindow.eventstate stores if previous event was a #KM_PRESS, in case that
       * wasn't handled, the #KM_RELEASE will become a #KM_CLICK. */

      if (event->val == KM_PRESS) {
        if ((event->flag & WM_EVENT_IS_REPEAT) == 0) {
          win->event_queue_check_click = true;

          CLOG_INFO(WM_LOG_HANDLERS, 3, "detecting CLICK_DRAG: press event detected");
          win->event_queue_check_drag = true;

          win->event_queue_check_drag_handled = false;
        }
      }
      else if (event->val == KM_RELEASE) {
        if (win->event_queue_check_drag) {
          if ((event->prev_press_type != event->type) &&
              (ISKEYMODIFIER(event->type) || (event->type == event->prev_press_keymodifier))) {
            /* Support releasing modifier keys without canceling the drag event, see #89989. */
          }
          else {
            CLOG_INFO(
                WM_LOG_HANDLERS, 3, "CLICK_DRAG: canceling (release event didn't match press)");
            win->event_queue_check_drag = false;
          }
        }
      }

      if (event->val == KM_RELEASE) {
        if (event->prev_press_type == event->type) {
          if (event->prev_val == KM_PRESS) {
            if (win->event_queue_check_click) {
              if (WM_event_drag_test(event, event->prev_press_xy)) {
                win->event_queue_check_click = false;
                if (win->event_queue_check_drag) {
                  CLOG_INFO(WM_LOG_HANDLERS,
                            3,
                            "CLICK_DRAG: canceling (key-release exceeds drag threshold)");
                  win->event_queue_check_drag = false;
                }
              }
              else {
                /* Position is where the actual click happens, for more
                 * accurate selecting in case the mouse drifts a little. */
                const int xy[2] = {UNPACK2(event->xy)};

                copy_v2_v2_int(event->xy, event->prev_press_xy);
                event->val = KM_CLICK;

                CLOG_INFO(WM_LOG_HANDLERS, 1, "CLICK: handling");

                action |= wm_handlers_do_intern(C, win, event, handlers);

                event->val = KM_RELEASE;
                copy_v2_v2_int(event->xy, xy);
              }
            }
          }
        }
      }
      else if (event->val == KM_DBL_CLICK) {
        /* The underlying event is a press, so try and handle this. */
        event->val = KM_PRESS;
        action |= wm_handlers_do_intern(C, win, event, handlers);

        /* Revert value if not handled. */
        if (wm_action_not_handled(action)) {
          event->val = KM_DBL_CLICK;
        }
      }
    }
    else {
      win->event_queue_check_click = false;

      if (win->event_queue_check_drag) {
        CLOG_INFO(WM_LOG_HANDLERS,
                  3,
                  "CLICK_DRAG: canceling (button event was handled: value=%d)",
                  event->val);
        win->event_queue_check_drag = false;
      }
    }
  }
  else if (ISMOUSE_WHEEL(event->type) || ISMOUSE_GESTURE(event->type)) {
    /* Modifiers which can trigger click event's,
     * however we don't want this if the mouse wheel has been used, see #74607. */
    if (wm_action_not_handled(action)) {
      /* Pass. */
    }
    else {
      if (ISKEYMODIFIER(event->prev_type)) {
        win->event_queue_check_click = false;
      }
    }
  }

  wm_event_handler_return_value_check(C, event, action);
  return action;
}

/** \} */

/* -------------------------------------------------------------------- */
/** \name Event Queue Utilities
 *
 * Utilities used by #wm_event_do_handlers.
 * \{ */

static bool wm_event_inside_rect(const wmEvent *event, const rcti *rect)
{
  if (wm_event_always_pass(event)) {
    return true;
  }
  if (BLI_rcti_isect_pt_v(rect, event->xy)) {
    return true;
  }
  return false;
}

static ScrArea *area_event_inside(bContext *C, const int xy[2])
{
  wmWindow *win = CTX_wm_window(C);
  bScreen *screen = CTX_wm_screen(C);

  if (screen) {
    ED_screen_areas_iter (win, screen, area) {
      if (BLI_rcti_isect_pt_v(&area->totrct, xy)) {
        return area;
      }
    }
  }
  return nullptr;
}

static ARegion *region_event_inside(bContext *C, const int xy[2])
{
  bScreen *screen = CTX_wm_screen(C);
  ScrArea *area = CTX_wm_area(C);

  if (screen && area) {
    LISTBASE_FOREACH (ARegion *, region, &area->regionbase) {
      if (BLI_rcti_isect_pt_v(&region->winrct, xy)) {
        return region;
      }
    }
  }
  return nullptr;
}

static void wm_paintcursor_tag(bContext *C, wmWindowManager *wm, ARegion *region)
{
  if (region) {
    LISTBASE_FOREACH_MUTABLE (wmPaintCursor *, pc, &wm->paintcursors) {
      if (pc->poll == nullptr || pc->poll(C)) {
        wmWindow *win = CTX_wm_window(C);
        WM_paint_cursor_tag_redraw(win, region);
      }
    }
  }
}

/**
 * Called on mouse-move, check updates for `wm->paintcursors`.
 *
 * \note Context was set on active area and region.
 */
static void wm_paintcursor_test(bContext *C, const wmEvent *event)
{
  wmWindowManager *wm = CTX_wm_manager(C);

  if (wm->paintcursors.first) {
    ARegion *region = CTX_wm_region(C);

    if (region) {
      wm_paintcursor_tag(C, wm, region);
    }

    /* If previous position was not in current region, we have to set a temp new context. */
    if (region == nullptr || !BLI_rcti_isect_pt_v(&region->winrct, event->prev_xy)) {
      ScrArea *area = CTX_wm_area(C);

      CTX_wm_area_set(C, area_event_inside(C, event->prev_xy));
      CTX_wm_region_set(C, region_event_inside(C, event->prev_xy));

      wm_paintcursor_tag(C, wm, CTX_wm_region(C));

      CTX_wm_area_set(C, area);
      CTX_wm_region_set(C, region);
    }
  }
}

static eHandlerActionFlag wm_event_drag_and_drop_test(wmWindowManager *wm,
                                                      wmWindow *win,
                                                      wmEvent *event)
{
  bScreen *screen = WM_window_get_active_screen(win);

  if (BLI_listbase_is_empty(&wm->drags)) {
    return WM_HANDLER_CONTINUE;
  }

  if (event->type == MOUSEMOVE || ISKEYMODIFIER(event->type)) {
    screen->do_draw_drag = true;
  }
  else if (ELEM(event->type, EVT_ESCKEY, RIGHTMOUSE)) {
    wm_drags_exit(wm, win);
    WM_drag_free_list(&wm->drags);

    screen->do_draw_drag = true;

    return WM_HANDLER_BREAK;
  }
  else if (event->type == LEFTMOUSE && event->val == KM_RELEASE) {
    event->type = EVT_DROP;

    /* Create custom-data, first free existing. */
    wm_event_custom_free(event);
    wm_event_custom_clear(event);

    event->custom = EVT_DATA_DRAGDROP;
    event->customdata = &wm->drags;
    event->customdata_free = true;

    /* Clear drop icon. */
    screen->do_draw_drag = true;

    /* Restore cursor (disabled, see `wm_dragdrop.cc`) */
    // WM_cursor_modal_restore(win);
  }

  return WM_HANDLER_CONTINUE;
}

/**
 * Filter out all events of the pie that spawned the last pie unless it's a release event.
 */
static bool wm_event_pie_filter(wmWindow *win, const wmEvent *event)
{
  if (win->pie_event_type_lock && win->pie_event_type_lock == event->type) {
    if (event->val == KM_RELEASE) {
      win->pie_event_type_lock = EVENT_NONE;
      return false;
    }
    return true;
  }
  return false;
}

/**
 * Account for the special case when events are being handled and a file is loaded.
 * In this case event handling exits early, however when "Load UI" is disabled
 * the even will still be in #wmWindow.event_queue.
 *
 * Without this it's possible to continuously handle the same event, see: #76484.
 */
static void wm_event_free_and_remove_from_queue_if_valid(wmEvent *event)
{
  LISTBASE_FOREACH (wmWindowManager *, wm, &G_MAIN->wm) {
    LISTBASE_FOREACH (wmWindow *, win, &wm->windows) {
      if (BLI_remlink_safe(&win->event_queue, event)) {
        wm_event_free(event);
        return;
      }
    }
  }
}

/** \} */

/* -------------------------------------------------------------------- */
/** \name Main Event Queue (Every Window)
 *
 * Handle events for all windows, run from the #WM_main event loop.
 * \{ */

#ifdef WITH_XR_OPENXR
/**
 * Special handling for XR events.
 *
 * Although XR events are added to regular window queues, they are handled in an "off-screen area"
 * context that is owned entirely by XR runtime data and not tied to a window.
 */
static void wm_event_handle_xrevent(bContext *C,
                                    wmWindowManager *wm,
                                    wmWindow *win,
                                    wmEvent *event)
{
  ScrArea *area = WM_xr_session_area_get(&wm->xr);
  if (!area) {
    return;
  }
  BLI_assert(area->spacetype == SPACE_VIEW3D && area->spacedata.first);

  /* Find a valid region for XR operator execution and modal handling. */
  ARegion *region = BKE_area_find_region_type(area, RGN_TYPE_WINDOW);
  if (!region) {
    return;
  }
  BLI_assert(WM_region_use_viewport(area, region)); /* For operators using GPU-based selection. */

  CTX_wm_area_set(C, area);
  CTX_wm_region_set(C, region);

  eHandlerActionFlag action = wm_handlers_do(C, event, &win->modalhandlers);

  if ((action & WM_HANDLER_BREAK) == 0) {
    wmXrActionData *actiondata = static_cast<wmXrActionData *>(event->customdata);
    if (actiondata->ot->modal && event->val == KM_RELEASE) {
      /* Don't execute modal operators on release. */
    }
    else {
      PointerRNA properties{};
      properties.type = actiondata->ot->srna;
      properties.data = actiondata->op_properties;
      if (actiondata->ot->invoke) {
        /* Invoke operator, either executing operator or transferring responsibility to window
         * modal handlers. */
        wm_operator_invoke(C,
                           actiondata->ot,
                           event,
                           actiondata->op_properties ? &properties : nullptr,
                           nullptr,
                           false,
                           false);
      }
      else {
        /* Execute operator. */
        wmOperator *op = wm_operator_create(
            wm, actiondata->ot, actiondata->op_properties ? &properties : nullptr, nullptr);
        if ((WM_operator_call(C, op) & OPERATOR_HANDLED) == 0) {
          WM_operator_free(op);
        }
      }
    }
  }

  CTX_wm_region_set(C, nullptr);
  CTX_wm_area_set(C, nullptr);
}
#endif /* WITH_XR_OPENXR */

static eHandlerActionFlag wm_event_do_region_handlers(bContext *C, wmEvent *event, ARegion *region)
{
  CTX_wm_region_set(C, region);

  /* Call even on non mouse events, since the. */
  wm_region_mouse_co(C, event);

  const wmWindowManager *wm = CTX_wm_manager(C);
  if (!BLI_listbase_is_empty(&wm->drags)) {
    /* Does polls for drop regions and checks #uiButs. */
    /* Need to be here to make sure region context is true. */
    if (ELEM(event->type, MOUSEMOVE, EVT_DROP) || ISKEYMODIFIER(event->type)) {
      wm_drags_check_ops(C, event);
    }
  }

  return wm_handlers_do(C, event, &region->handlers);
}

/**
 * Send event to region handlers in \a area.
 *
 * Two cases:
 * 1) Always pass events (#wm_event_always_pass()) are sent to all regions.
 * 2) Event is passed to the region visually under the cursor (#ED_area_find_region_xy_visual()).
 */
static eHandlerActionFlag wm_event_do_handlers_area_regions(bContext *C,
                                                            wmEvent *event,
                                                            ScrArea *area)
{
  /* Case 1. */
  if (wm_event_always_pass(event)) {
    eHandlerActionFlag action = WM_HANDLER_CONTINUE;

    LISTBASE_FOREACH (ARegion *, region, &area->regionbase) {
      action |= wm_event_do_region_handlers(C, event, region);
    }

    wm_event_handler_return_value_check(C, event, action);
    return action;
  }

  /* Case 2. */
  ARegion *region_hovered = ED_area_find_region_xy_visual(area, RGN_TYPE_ANY, event->xy);
  if (!region_hovered) {
    return WM_HANDLER_CONTINUE;
  }

  return wm_event_do_region_handlers(C, event, region_hovered);
}

void wm_event_do_handlers(bContext *C)
{
  wmWindowManager *wm = CTX_wm_manager(C);
  BLI_assert(ED_undo_is_state_valid(C));

  /* Begin GPU render boundary - Certain event handlers require GPU usage. */
  GPU_render_begin();

  /* Update key configuration before handling events. */
  WM_keyconfig_update(wm);
  WM_gizmoconfig_update(CTX_data_main(C));

  LISTBASE_FOREACH (wmWindow *, win, &wm->windows) {
    bScreen *screen = WM_window_get_active_screen(win);

    /* Some safety checks - these should always be set! */
    BLI_assert(WM_window_get_active_scene(win));
    BLI_assert(WM_window_get_active_screen(win));
    BLI_assert(WM_window_get_active_workspace(win));

    if (screen == nullptr) {
      wm_event_free_all(win);
    }
    else {
      Scene *scene = WM_window_get_active_scene(win);
      ViewLayer *view_layer = WM_window_get_active_view_layer(win);
      Depsgraph *depsgraph = BKE_scene_get_depsgraph(scene, view_layer);
      Scene *scene_eval = (depsgraph != nullptr) ? DEG_get_evaluated_scene(depsgraph) : nullptr;

      if (scene_eval != nullptr) {
        const int is_playing_sound = BKE_sound_scene_playing(scene_eval);

        if (scene_eval->id.recalc & ID_RECALC_FRAME_CHANGE) {
          /* Ignore seek here, the audio will be updated to the scene frame after jump during next
           * dependency graph update. */
        }
        else if (is_playing_sound != -1) {
          bool is_playing_screen;

          is_playing_screen = (ED_screen_animation_playing(wm) != nullptr);

          if (((is_playing_sound == 1) && (is_playing_screen == 0)) ||
              ((is_playing_sound == 0) && (is_playing_screen == 1))) {
            wmWindow *win_ctx = CTX_wm_window(C);
            bScreen *screen_stx = CTX_wm_screen(C);
            Scene *scene_ctx = CTX_data_scene(C);

            CTX_wm_window_set(C, win);
            CTX_wm_screen_set(C, screen);
            CTX_data_scene_set(C, scene);

            ED_screen_animation_play(C, -1, 1);

            CTX_data_scene_set(C, scene_ctx);
            CTX_wm_screen_set(C, screen_stx);
            CTX_wm_window_set(C, win_ctx);
          }

          if (is_playing_sound == 0) {
            const double time = BKE_sound_sync_scene(scene_eval);
            if (isfinite(time)) {
              int ncfra = round(time * FPS);
              if (ncfra != scene->r.cfra) {
                scene->r.cfra = ncfra;
                ED_update_for_newframe(CTX_data_main(C), depsgraph);
                WM_event_add_notifier(C, NC_WINDOW, nullptr);
              }
            }
          }
        }
      }
    }

    wmEvent *event;
    while ((event = static_cast<wmEvent *>(win->event_queue.first))) {
      eHandlerActionFlag action = WM_HANDLER_CONTINUE;

      /* Force handling drag if a key is pressed even if the drag threshold has not been met.
       * Needed so tablet actions (which typically use a larger threshold) can click-drag
       * then press keys - activating the drag action early.
       * Limit to mouse-buttons drag actions interrupted by pressing any non-mouse button.
       * Otherwise pressing two keys on the keyboard will interpret this as a drag action. */
      if (win->event_queue_check_drag) {
        if ((event->val == KM_PRESS) && ((event->flag & WM_EVENT_IS_REPEAT) == 0) &&
            ISKEYBOARD_OR_BUTTON(event->type) && ISMOUSE_BUTTON(event->prev_press_type)) {
          event = wm_event_add_mousemove_to_head(win);
          event->flag |= WM_EVENT_FORCE_DRAG_THRESHOLD;
        }
      }
      const bool event_queue_check_drag_prev = win->event_queue_check_drag;

      {
        const bool is_consecutive = WM_event_consecutive_gesture_test(event);
        if (win->event_queue_consecutive_gesture_type != 0) {
          if (event->type == win->event_queue_consecutive_gesture_type) {
            event->flag |= WM_EVENT_IS_CONSECUTIVE;
          }
          else if (is_consecutive || WM_event_consecutive_gesture_test_break(win, event)) {
            CLOG_INFO(WM_LOG_HANDLERS, 1, "consecutive gesture break (%d)", event->type);
            win->event_queue_consecutive_gesture_type = 0;
            WM_event_consecutive_data_free(win);
          }
        }
        else if (is_consecutive) {
          CLOG_INFO(WM_LOG_HANDLERS, 1, "consecutive gesture begin (%d)", event->type);
          win->event_queue_consecutive_gesture_type = event->type;
          copy_v2_v2_int(win->event_queue_consecutive_gesture_xy, event->xy);
          /* While this should not be set, it's harmless to free here. */
          WM_event_consecutive_data_free(win);
        }
      }

      /* Active screen might change during handlers, update pointer. */
      screen = WM_window_get_active_screen(win);

      if (G.debug & (G_DEBUG_HANDLERS | G_DEBUG_EVENTS) && !ISMOUSE_MOTION(event->type)) {
        printf("\n%s: Handling event\n", __func__);
        WM_event_print(event);
      }

      /* Take care of pie event filter. */
      if (wm_event_pie_filter(win, event)) {
        if (!ISMOUSE_MOTION(event->type)) {
          CLOG_INFO(WM_LOG_HANDLERS, 1, "event filtered due to pie button pressed");
        }
        BLI_remlink(&win->event_queue, event);
        wm_event_free_last_handled(win, event);
        continue;
      }

      CTX_wm_window_set(C, win);

#ifdef WITH_XR_OPENXR
      if (event->type == EVT_XR_ACTION) {
        wm_event_handle_xrevent(C, wm, win, event);
        BLI_remlink(&win->event_queue, event);
        wm_event_free_last_handled(win, event);
        /* Skip mouse event handling below, which is unnecessary for XR events. */
        continue;
      }
#endif

      /* Clear tool-tip on mouse move. */
      if (screen->tool_tip && screen->tool_tip->exit_on_event) {
        if (ISMOUSE_MOTION(event->type)) {
          if (len_manhattan_v2v2_int(screen->tool_tip->event_xy, event->xy) >
              WM_EVENT_CURSOR_MOTION_THRESHOLD) {
            WM_tooltip_clear(C, win);
          }
        }
      }

      /* We let modal handlers get active area/region, also wm_paintcursor_test needs it. */
      CTX_wm_area_set(C, area_event_inside(C, event->xy));
      CTX_wm_region_set(C, region_event_inside(C, event->xy));

      /* MVC demands to not draw in event handlers...
       * but we need to leave it for GPU selecting etc. */
      wm_window_make_drawable(wm, win);

      wm_region_mouse_co(C, event);

      /* First we do priority handlers, modal + some limited key-maps. */
      action |= wm_handlers_do(C, event, &win->modalhandlers);

      /* File-read case. */
      if (CTX_wm_window(C) == nullptr) {
        wm_event_free_and_remove_from_queue_if_valid(event);
        GPU_render_end();
        return;
      }

      /* Check for a tool-tip. */
      if (screen == WM_window_get_active_screen(win)) {
        if (screen->tool_tip && screen->tool_tip->timer) {
          if ((event->type == TIMER) && (event->customdata == screen->tool_tip->timer)) {
            WM_tooltip_init(C, win);
          }
        }
      }

      /* Check dragging, creates new event or frees, adds draw tag. */
      action |= wm_event_drag_and_drop_test(wm, win, event);

      if ((action & WM_HANDLER_BREAK) == 0) {
        /* NOTE: setting sub-window active should be done here,
         * after modal handlers have been done. */
        if (event->type == MOUSEMOVE) {
          /* State variables in screen, cursors.
           * Also used in `wm_draw.cc`, fails for modal handlers though. */
          ED_screen_set_active_region(C, win, event->xy);
          /* For regions having custom cursors. */
          wm_paintcursor_test(C, event);
        }
#ifdef WITH_INPUT_NDOF
        else if (event->type == NDOF_MOTION) {
          win->addmousemove = true;
        }
#endif

        ED_screen_areas_iter (win, screen, area) {
          /* After restoring a screen from SCREENMAXIMIZED we have to wait
           * with the screen handling till the region coordinates are updated. */
          if (screen->skip_handling) {
            /* Restore for the next iteration of wm_event_do_handlers. */
            screen->skip_handling = false;
            break;
          }

          /* Update action-zones if needed,
           * done here because it needs to be independent from redraws. */
          if (area->flag & AREA_FLAG_ACTIONZONES_UPDATE) {
            ED_area_azones_update(area, event->xy);
          }

          if (wm_event_inside_rect(event, &area->totrct)) {
            CTX_wm_area_set(C, area);

            action |= wm_event_do_handlers_area_regions(C, event, area);

            /* File-read case (Python), #29489. */
            if (CTX_wm_window(C) == nullptr) {
              wm_event_free_and_remove_from_queue_if_valid(event);
              GPU_render_end();
              return;
            }

            CTX_wm_region_set(C, nullptr);

            if ((action & WM_HANDLER_BREAK) == 0) {
              wm_region_mouse_co(C, event); /* Only invalidates `event->mval` in this case. */
              action |= wm_handlers_do(C, event, &area->handlers);
            }
            CTX_wm_area_set(C, nullptr);

            /* NOTE: do not escape on #WM_HANDLER_BREAK,
             * mouse-move needs handled for previous area. */
          }
        }

        if ((action & WM_HANDLER_BREAK) == 0) {
          /* Also some non-modal handlers need active area/region. */
          CTX_wm_area_set(C, area_event_inside(C, event->xy));
          CTX_wm_region_set(C, region_event_inside(C, event->xy));

          wm_region_mouse_co(C, event);

          action |= wm_handlers_do(C, event, &win->handlers);

          /* File-read case. */
          if (CTX_wm_window(C) == nullptr) {
            wm_event_free_and_remove_from_queue_if_valid(event);
            GPU_render_end();
            return;
          }
        }
      }

      /* If press was handled, we don't want to do click. This way
       * press in tool key-map can override click in editor key-map. */
      if (ISMOUSE_BUTTON(event->type) && event->val == KM_PRESS &&
          !wm_action_not_handled(action)) {
        win->event_queue_check_click = false;
      }

      /* If the drag even was handled, don't attempt to keep re-handing the same
       * drag event on every cursor motion, see: #87511. */
      if (win->event_queue_check_drag_handled) {
        win->event_queue_check_drag = false;
        win->event_queue_check_drag_handled = false;
      }

      if (event_queue_check_drag_prev && (win->event_queue_check_drag == false)) {
        wm_region_tag_draw_on_gizmo_delay_refresh_for_tweak(win);
      }

      /* Update previous mouse position for following events to use. */
      copy_v2_v2_int(win->eventstate->prev_xy, event->xy);

      /* Un-link and free here, Blender-quit then frees all. */
      BLI_remlink(&win->event_queue, event);
      wm_event_free_last_handled(win, event);
    }

    /* Only add mouse-move when the event queue was read entirely. */
    if (win->addmousemove && win->eventstate) {
      wmEvent tevent = *(win->eventstate);
      // printf("adding MOUSEMOVE %d %d\n", tevent.xy[0], tevent.xy[1]);
      tevent.type = MOUSEMOVE;
      tevent.val = KM_NOTHING;
      tevent.prev_xy[0] = tevent.xy[0];
      tevent.prev_xy[1] = tevent.xy[1];
      tevent.flag = (eWM_EventFlag)0;
      wm_event_add(win, &tevent);
      win->addmousemove = 0;
    }

    CTX_wm_window_set(C, nullptr);
  }

  /* Update key configuration after handling events. */
  WM_keyconfig_update(wm);
  WM_gizmoconfig_update(CTX_data_main(C));

  /* End GPU render boundary. Certain event handlers require GPU usage. */
  GPU_render_end();
}

/** \} */

/* -------------------------------------------------------------------- */
/** \name File Selector Handling
 * \{ */

void WM_event_fileselect_event(wmWindowManager *wm, void *ophandle, const int eventval)
{
  /* Add to all windows! */
  LISTBASE_FOREACH (wmWindow *, win, &wm->windows) {
    wmEvent event = *win->eventstate;

    event.type = EVT_FILESELECT;
    event.val = eventval;
    event.flag = (eWM_EventFlag)0;
    event.customdata = ophandle; /* Only as void pointer type check. */

    wm_event_add(win, &event);
  }
}

/**
 * From the context window, try to find a window that is appropriate for use as root window of a
 * modal File Browser (modal means: there is a #SpaceFile.op to execute). The root window will
 * become the parent of the File Browser and provides a context to execute the file operator in,
 * even after closing the File Browser.
 *
 * An appropriate window is either of the following:
 * * A parent window that does not yet contain a modal File Browser. This is determined using
 *   #ED_fileselect_handler_area_find_any_with_op().
 * * A parent window containing a modal File Browser, but in a maximized/full-screen state. Users
 *   shouldn't be able to put a temporary screen like the modal File Browser into
 *   maximized/full-screen state themselves. So this setup indicates that the File Browser was
 *   opened using #USER_TEMP_SPACE_DISPLAY_FULLSCREEN.
 *
 * If no appropriate parent window can be found from the context window, return the first
 * registered window (which can be assumed to be a regular window, e.g. no modal File Browser; this
 * is asserted).
 */
static wmWindow *wm_event_find_fileselect_root_window_from_context(const bContext *C)
{
  wmWindow *ctx_win = CTX_wm_window(C);

  for (wmWindow *ctx_win_or_parent = ctx_win; ctx_win_or_parent;
       ctx_win_or_parent = ctx_win_or_parent->parent) {
    ScrArea *file_area = ED_fileselect_handler_area_find_any_with_op(ctx_win_or_parent);

    if (!file_area) {
      return ctx_win_or_parent;
    }

    if (file_area->full) {
      return ctx_win_or_parent;
    }
  }

  /* Fallback to the first window. */
  const wmWindowManager *wm = CTX_wm_manager(C);
  BLI_assert(!ED_fileselect_handler_area_find_any_with_op(
      static_cast<const wmWindow *>(wm->windows.first)));
  return static_cast<wmWindow *>(wm->windows.first);
}

/* Operator is supposed to have a filled "path" property. */
/* Optional property: file-type (XXX enum?) */

void WM_event_add_fileselect(bContext *C, wmOperator *op)
{
  wmWindowManager *wm = CTX_wm_manager(C);
  wmWindow *ctx_win = CTX_wm_window(C);

  /* The following vars define the root context. That is essentially the "parent" context of the
   * File Browser operation, to be restored for eventually executing the file operation. */
  wmWindow *root_win = wm_event_find_fileselect_root_window_from_context(C);
  /* Determined later. */
  ScrArea *root_area = nullptr;
  ARegion *root_region = nullptr;

  /* Close any popups, like when opening a file browser from the splash. */
  UI_popup_handlers_remove_all(C, &root_win->modalhandlers);

  /* Setting the context window unsets the context area & screen. Avoid doing that, so operators
   * calling the file browser can operate in the context the browser was opened in. */
  if (ctx_win != root_win) {
    CTX_wm_window_set(C, root_win);
  }

  /* The root window may already have a File Browser open. Cancel it if so, only 1 should be open
   * per window. The root context of this operation is also used for the new operation. */
  LISTBASE_FOREACH_MUTABLE (wmEventHandler *, handler_base, &root_win->modalhandlers) {
    if (handler_base->type == WM_HANDLER_TYPE_OP) {
      wmEventHandler_Op *handler = (wmEventHandler_Op *)handler_base;
      if (handler->is_fileselect == false) {
        continue;
      }

      wm_handler_op_context_get_if_valid(
          C, handler, ctx_win->eventstate, &root_area, &root_region);

      ScrArea *file_area = ED_fileselect_handler_area_find(root_win, handler->op);

      if (file_area) {
        CTX_wm_area_set(C, file_area);
        wm_handler_fileselect_do(C, &root_win->modalhandlers, handler, EVT_FILESELECT_CANCEL);
      }
      /* If not found we stop the handler without changing the screen. */
      else {
        wm_handler_fileselect_do(
            C, &root_win->modalhandlers, handler, EVT_FILESELECT_EXTERNAL_CANCEL);
      }
    }
  }

  BLI_assert(root_win != nullptr);
  /* When not reusing the root context from a previous file browsing operation, use the current
   * area & region, if they are inside the root window. */
  if (!root_area && ctx_win == root_win) {
    root_area = CTX_wm_area(C);
    root_region = CTX_wm_region(C);
  }

  wmEventHandler_Op *handler = MEM_cnew<wmEventHandler_Op>(__func__);
  handler->head.type = WM_HANDLER_TYPE_OP;

  handler->is_fileselect = true;
  handler->op = op;
  handler->context.win = root_win;
  handler->context.area = root_area;
  handler->context.region = root_region;

  BLI_addhead(&root_win->modalhandlers, handler);

  /* Check props once before invoking if check is available
   * ensures initial properties are valid. */
  if (op->type->check) {
    op->type->check(C, op); /* Ignore return value. */
  }

  WM_event_fileselect_event(wm, op, EVT_FILESELECT_FULL_OPEN);

  if (ctx_win != root_win) {
    CTX_wm_window_set(C, ctx_win);
  }
}

/** \} */

/* -------------------------------------------------------------------- */
/** \name Consecutive Event Access
 * \{ */

using wmEvent_ConsecutiveData = struct wmEvent_ConsecutiveData {
  /** Owned custom-data. */
  void *custom_data;
  /** Unique identifier per struct type. */
  char id[0];
};

void *WM_event_consecutive_data_get(wmWindow *win, const char *id)
{
  wmEvent_ConsecutiveData *cdata = win->event_queue_consecutive_gesture_data;
  if (cdata && STREQ(cdata->id, id)) {
    return cdata->custom_data;
  }
  return nullptr;
}

void WM_event_consecutive_data_set(wmWindow *win, const char *id, void *custom_data)
{
  if (win->event_queue_consecutive_gesture_data) {
    WM_event_consecutive_data_free(win);
  }

  const size_t id_size = strlen(id) + 1;
  wmEvent_ConsecutiveData *cdata = static_cast<wmEvent_ConsecutiveData *>(
      MEM_mallocN(sizeof(*cdata) + id_size, __func__));
  cdata->custom_data = custom_data;
  memcpy((cdata + 1), id, id_size);
  win->event_queue_consecutive_gesture_data = cdata;
}

void WM_event_consecutive_data_free(wmWindow *win)
{
  wmEvent_ConsecutiveData *cdata = win->event_queue_consecutive_gesture_data;
  if (cdata == nullptr) {
    return;
  }

  if (cdata->custom_data) {
    MEM_freeN(cdata->custom_data);
  }
  MEM_freeN(cdata);
  win->event_queue_consecutive_gesture_data = nullptr;
}

/** \} */

/* -------------------------------------------------------------------- */
/** \name Modal Operator Handling
 * \{ */

#if 0
/* Lets not expose struct outside wm? */
static void WM_event_set_handler_flag(wmEventHandler *handler, const int flag)
{
  handler->flag = flag;
}
#endif

wmEventHandler_Op *WM_event_add_modal_handler_ex(wmWindow *win,
                                                 ScrArea *area,
                                                 ARegion *region,
                                                 wmOperator *op)
{
  wmEventHandler_Op *handler = MEM_cnew<wmEventHandler_Op>(__func__);
  handler->head.type = WM_HANDLER_TYPE_OP;

  /* Operator was part of macro. */
  if (op->opm) {
    /* Give the mother macro to the handler. */
    handler->op = op->opm;
    /* Mother macro `opm` becomes the macro element. */
    handler->op->opm = op;
  }
  else {
    handler->op = op;
  }

  handler->context.area = area; /* Means frozen screen context for modal handlers! */
  handler->context.region = region;
  handler->context.region_type = handler->context.region ? handler->context.region->regiontype :
                                                           -1;

  BLI_addhead(&win->modalhandlers, handler);

  if (op->type->modalkeymap) {
    WM_window_status_area_tag_redraw(win);
  }

  return handler;
}

wmEventHandler_Op *WM_event_add_modal_handler(bContext *C, wmOperator *op)
{
  wmWindow *win = CTX_wm_window(C);
  ScrArea *area = CTX_wm_area(C);
  ARegion *region = CTX_wm_region(C);
  return WM_event_add_modal_handler_ex(win, area, region, op);
}

void WM_event_modal_handler_area_replace(wmWindow *win, const ScrArea *old_area, ScrArea *new_area)
{
  LISTBASE_FOREACH (wmEventHandler *, handler_base, &win->modalhandlers) {
    if (handler_base->type == WM_HANDLER_TYPE_OP) {
      wmEventHandler_Op *handler = (wmEventHandler_Op *)handler_base;
      /* File-select handler is quite special.
       * it needs to keep old area stored in handler, so don't change it. */
      if ((handler->context.area == old_area) && (handler->is_fileselect == false)) {
        handler->context.area = new_area;
      }
    }
  }
}

void WM_event_modal_handler_region_replace(wmWindow *win,
                                           const ARegion *old_region,
                                           ARegion *new_region)
{
  LISTBASE_FOREACH (wmEventHandler *, handler_base, &win->modalhandlers) {
    if (handler_base->type == WM_HANDLER_TYPE_OP) {
      wmEventHandler_Op *handler = (wmEventHandler_Op *)handler_base;
      /* File-select handler is quite special.
       * it needs to keep old region stored in handler, so don't change it. */
      if ((handler->context.region == old_region) && (handler->is_fileselect == false)) {
        handler->context.region = new_region;
        handler->context.region_type = new_region ? new_region->regiontype : int(RGN_TYPE_WINDOW);
      }
    }
  }
}

wmEventHandler_Keymap *WM_event_add_keymap_handler(ListBase *handlers, wmKeyMap *keymap)
{
  if (!keymap) {
    CLOG_WARN(WM_LOG_HANDLERS, "called with nullptr key-map");
    return nullptr;
  }

  /* Only allow same key-map once. */
  LISTBASE_FOREACH (wmEventHandler *, handler_base, handlers) {
    if (handler_base->type == WM_HANDLER_TYPE_KEYMAP) {
      wmEventHandler_Keymap *handler = (wmEventHandler_Keymap *)handler_base;
      if (handler->keymap == keymap) {
        return handler;
      }
    }
  }

  wmEventHandler_Keymap *handler = MEM_cnew<wmEventHandler_Keymap>(__func__);
  handler->head.type = WM_HANDLER_TYPE_KEYMAP;
  BLI_addtail(handlers, handler);
  handler->keymap = keymap;

  return handler;
}

/**
 * Implements fallback tool when enabled by:
 * #SCE_WORKSPACE_TOOL_FALLBACK, #WM_GIZMOGROUPTYPE_TOOL_FALLBACK_KEYMAP.
 *
 * This runs before #WM_event_get_keymap_from_toolsystem,
 * allowing both the fallback-tool and active-tool to be activated
 * providing the key-map is configured so the keys don't conflict.
 * For example one mouse button can run the active-tool, another button for the fallback-tool.
 * See #72567.
 *
 * Follow #wmEventHandler_KeymapDynamicFn signature.
 */
static void wm_event_get_keymap_from_toolsystem_ex(wmWindowManager *wm,
                                                   wmWindow *win,
                                                   wmEventHandler_Keymap *handler,
                                                   wmEventHandler_KeymapResult *km_result,
                                                   /* Extra arguments. */
                                                   const bool with_gizmos)
{
  memset(km_result, 0x0, sizeof(*km_result));

  const char *keymap_id_list[BOUNDED_ARRAY_TYPE_SIZE<decltype(km_result->keymaps)>()];
  int keymap_id_list_len = 0;

  /* NOTE(@ideasman42): If `win` is nullptr, this function may not behave as expected.
   * Assert since this should not happen in practice.
   * If it does, the window could be looked up in `wm` using the `area`.
   * Keep nullptr checks in run-time code since any crashes here are difficult to redo. */
  BLI_assert_msg(win != nullptr, "The window should always be set for tool interactions!");
  const Scene *scene = win ? win->scene : nullptr;

  ScrArea *area = static_cast<ScrArea *>(handler->dynamic.user_data);
  handler->keymap_tool = nullptr;
  bToolRef_Runtime *tref_rt = area->runtime.tool ? area->runtime.tool->runtime : nullptr;

  if (tref_rt && tref_rt->keymap[0]) {
    keymap_id_list[keymap_id_list_len++] = tref_rt->keymap;
  }

  bool is_gizmo_visible = false;
  bool is_gizmo_highlight = false;

  if ((tref_rt && tref_rt->keymap_fallback[0]) &&
      (scene && (scene->toolsettings->workspace_tool_type == SCE_WORKSPACE_TOOL_FALLBACK))) {
    bool add_keymap = false;
    /* Support for the gizmo owning the tool key-map. */

    if (tref_rt->flag & TOOLREF_FLAG_FALLBACK_KEYMAP) {
      add_keymap = true;
    }

    if (with_gizmos && (tref_rt->gizmo_group[0] != '\0')) {
      wmGizmoMap *gzmap = nullptr;
      wmGizmoGroup *gzgroup = nullptr;
      LISTBASE_FOREACH (ARegion *, region, &area->regionbase) {
        if (region->gizmo_map != nullptr) {
          gzmap = region->gizmo_map;
          gzgroup = WM_gizmomap_group_find(gzmap, tref_rt->gizmo_group);
          if (gzgroup != nullptr) {
            break;
          }
        }
      }
      if (gzgroup != nullptr) {
        if (gzgroup->type->flag & WM_GIZMOGROUPTYPE_TOOL_FALLBACK_KEYMAP) {
          /* If all are hidden, don't override. */
          is_gizmo_visible = true;
          wmGizmo *highlight = wm_gizmomap_highlight_get(gzmap);
          if (highlight) {
            is_gizmo_highlight = true;
          }
          add_keymap = true;
        }
      }
    }

    if (add_keymap) {
      keymap_id_list[keymap_id_list_len++] = tref_rt->keymap_fallback;
    }
  }

  if (is_gizmo_visible && !is_gizmo_highlight) {
    if (keymap_id_list_len == 2) {
      std::swap(keymap_id_list[0], keymap_id_list[1]);
    }
  }

  for (int i = 0; i < keymap_id_list_len; i++) {
    const char *keymap_id = keymap_id_list[i];
    BLI_assert(keymap_id && keymap_id[0]);

    wmKeyMap *km = WM_keymap_list_find_spaceid_or_empty(
        &wm->userconf->keymaps, keymap_id, area->spacetype, RGN_TYPE_WINDOW);
    /* We shouldn't use key-maps from unrelated spaces. */
    if (km == nullptr) {
      printf("Key-map: '%s' not found for tool '%s'\n", keymap_id, area->runtime.tool->idname);
      continue;
    }
    handler->keymap_tool = area->runtime.tool;
    km_result->keymaps[km_result->keymaps_len++] = km;
  }
}

void WM_event_get_keymap_from_toolsystem_with_gizmos(wmWindowManager *wm,
                                                     wmWindow *win,
                                                     wmEventHandler_Keymap *handler,
                                                     wmEventHandler_KeymapResult *km_result)
{
  wm_event_get_keymap_from_toolsystem_ex(wm, win, handler, km_result, true);
}

void WM_event_get_keymap_from_toolsystem(wmWindowManager *wm,
                                         wmWindow *win,
                                         wmEventHandler_Keymap *handler,
                                         wmEventHandler_KeymapResult *km_result)
{
  wm_event_get_keymap_from_toolsystem_ex(wm, win, handler, km_result, false);
}

wmEventHandler_Keymap *WM_event_add_keymap_handler_dynamic(
    ListBase *handlers, wmEventHandler_KeymapDynamicFn keymap_fn, void *user_data)
{
  if (!keymap_fn) {
    CLOG_WARN(WM_LOG_HANDLERS, "called with nullptr keymap_fn");
    return nullptr;
  }

  /* Only allow same key-map once. */
  LISTBASE_FOREACH (wmEventHandler *, handler_base, handlers) {
    if (handler_base->type == WM_HANDLER_TYPE_KEYMAP) {
      wmEventHandler_Keymap *handler = (wmEventHandler_Keymap *)handler_base;
      if (handler->dynamic.keymap_fn == keymap_fn) {
        /* Maximizing the view needs to update the area. */
        handler->dynamic.user_data = user_data;
        return handler;
      }
    }
  }

  wmEventHandler_Keymap *handler = MEM_cnew<wmEventHandler_Keymap>(__func__);
  handler->head.type = WM_HANDLER_TYPE_KEYMAP;
  BLI_addtail(handlers, handler);
  handler->dynamic.keymap_fn = keymap_fn;
  handler->dynamic.user_data = user_data;

  return handler;
}

wmEventHandler_Keymap *WM_event_add_keymap_handler_priority(ListBase *handlers,
                                                            wmKeyMap *keymap,
                                                            int /*priority*/)
{
  WM_event_remove_keymap_handler(handlers, keymap);

  wmEventHandler_Keymap *handler = MEM_cnew<wmEventHandler_Keymap>("event key-map handler");
  handler->head.type = WM_HANDLER_TYPE_KEYMAP;

  BLI_addhead(handlers, handler);
  handler->keymap = keymap;

  return handler;
}

static bool event_or_prev_in_rect(const wmEvent *event, const rcti *rect)
{
  if (BLI_rcti_isect_pt_v(rect, event->xy)) {
    return true;
  }
  if (event->type == MOUSEMOVE && BLI_rcti_isect_pt_v(rect, event->prev_xy)) {
    return true;
  }
  return false;
}

static bool handler_region_v2d_mask_test(const ARegion *region, const wmEvent *event)
{
  rcti rect = region->v2d.mask;
  BLI_rcti_translate(&rect, region->winrct.xmin, region->winrct.ymin);
  return event_or_prev_in_rect(event, &rect);
}

wmEventHandler_Keymap *WM_event_add_keymap_handler_poll(ListBase *handlers,
                                                        wmKeyMap *keymap,
                                                        EventHandlerPoll poll)
{
  wmEventHandler_Keymap *handler = WM_event_add_keymap_handler(handlers, keymap);
  if (handler == nullptr) {
    return nullptr;
  }

  handler->head.poll = poll;
  return handler;
}

wmEventHandler_Keymap *WM_event_add_keymap_handler_v2d_mask(ListBase *handlers, wmKeyMap *keymap)
{
  return WM_event_add_keymap_handler_poll(handlers, keymap, handler_region_v2d_mask_test);
}

void WM_event_remove_keymap_handler(ListBase *handlers, wmKeyMap *keymap)
{
  LISTBASE_FOREACH (wmEventHandler *, handler_base, handlers) {
    if (handler_base->type == WM_HANDLER_TYPE_KEYMAP) {
      wmEventHandler_Keymap *handler = (wmEventHandler_Keymap *)handler_base;
      if (handler->keymap == keymap) {
        BLI_remlink(handlers, handler);
        wm_event_free_handler(&handler->head);
        break;
      }
    }
  }
}

void WM_event_set_keymap_handler_post_callback(wmEventHandler_Keymap *handler,
                                               void(keymap_tag)(wmKeyMap *keymap,
                                                                wmKeyMapItem *kmi,
                                                                void *user_data),
                                               void *user_data)
{
  handler->post.post_fn = keymap_tag;
  handler->post.user_data = user_data;
}

wmEventHandler_UI *WM_event_add_ui_handler(const bContext *C,
                                           ListBase *handlers,
                                           wmUIHandlerFunc handle_fn,
                                           wmUIHandlerRemoveFunc remove_fn,
                                           void *user_data,
                                           const eWM_EventHandlerFlag flag)
{
  wmEventHandler_UI *handler = MEM_cnew<wmEventHandler_UI>(__func__);
  handler->head.type = WM_HANDLER_TYPE_UI;
  handler->handle_fn = handle_fn;
  handler->remove_fn = remove_fn;
  handler->user_data = user_data;
  if (C) {
    handler->context.area = CTX_wm_area(C);
    handler->context.region = CTX_wm_region(C);
    handler->context.menu = CTX_wm_menu(C);
  }
  else {
    handler->context.area = nullptr;
    handler->context.region = nullptr;
    handler->context.menu = nullptr;
  }

  BLI_assert((flag & WM_HANDLER_DO_FREE) == 0);
  handler->head.flag = flag;

  BLI_addhead(handlers, handler);

  return handler;
}

void WM_event_remove_ui_handler(ListBase *handlers,
                                wmUIHandlerFunc handle_fn,
                                wmUIHandlerRemoveFunc remove_fn,
                                void *user_data,
                                const bool postpone)
{
  LISTBASE_FOREACH (wmEventHandler *, handler_base, handlers) {
    if (handler_base->type == WM_HANDLER_TYPE_UI) {
      wmEventHandler_UI *handler = (wmEventHandler_UI *)handler_base;
      if ((handler->handle_fn == handle_fn) && (handler->remove_fn == remove_fn) &&
          (handler->user_data == user_data)) {
        /* Handlers will be freed in #wm_handlers_do(). */
        if (postpone) {
          handler->head.flag |= WM_HANDLER_DO_FREE;
        }
        else {
          BLI_remlink(handlers, handler);
          wm_event_free_handler(&handler->head);
        }
        break;
      }
    }
  }
}

void WM_event_free_ui_handler_all(bContext *C,
                                  ListBase *handlers,
                                  wmUIHandlerFunc handle_fn,
                                  wmUIHandlerRemoveFunc remove_fn)
{
  LISTBASE_FOREACH_MUTABLE (wmEventHandler *, handler_base, handlers) {
    if (handler_base->type == WM_HANDLER_TYPE_UI) {
      wmEventHandler_UI *handler = (wmEventHandler_UI *)handler_base;
      if ((handler->handle_fn == handle_fn) && (handler->remove_fn == remove_fn)) {
        remove_fn(C, handler->user_data);
        BLI_remlink(handlers, handler);
        wm_event_free_handler(&handler->head);
      }
    }
  }
}

wmEventHandler_Dropbox *WM_event_add_dropbox_handler(ListBase *handlers, ListBase *dropboxes)
{
  /* Only allow same dropbox once. */
  LISTBASE_FOREACH (wmEventHandler *, handler_base, handlers) {
    if (handler_base->type == WM_HANDLER_TYPE_DROPBOX) {
      wmEventHandler_Dropbox *handler = (wmEventHandler_Dropbox *)handler_base;
      if (handler->dropboxes == dropboxes) {
        return handler;
      }
    }
  }

  wmEventHandler_Dropbox *handler = MEM_cnew<wmEventHandler_Dropbox>(__func__);
  handler->head.type = WM_HANDLER_TYPE_DROPBOX;

  /* Dropbox stored static, no free or copy. */
  handler->dropboxes = dropboxes;
  BLI_addhead(handlers, handler);

  return handler;
}

void WM_event_remove_area_handler(ListBase *handlers, void *area)
{
  /* XXX(@ton): solution works, still better check the real cause. */

  LISTBASE_FOREACH_MUTABLE (wmEventHandler *, handler_base, handlers) {
    if (handler_base->type == WM_HANDLER_TYPE_UI) {
      wmEventHandler_UI *handler = (wmEventHandler_UI *)handler_base;
      if (handler->context.area == area) {
        BLI_remlink(handlers, handler);
        wm_event_free_handler(handler_base);
      }
    }
  }
}

wmOperator *WM_operator_find_modal_by_type(wmWindow *win, const wmOperatorType *ot)
{
  LISTBASE_FOREACH (wmEventHandler *, handler_base, &win->modalhandlers) {
    if (handler_base->type != WM_HANDLER_TYPE_OP) {
      continue;
    }
    wmEventHandler_Op *handler = (wmEventHandler_Op *)handler_base;
    if (handler->op && handler->op->type == ot) {
      return handler->op;
    }
  }
  return nullptr;
}

#if 0
static void WM_event_remove_handler(ListBase *handlers, wmEventHandler *handler)
{
  BLI_remlink(handlers, handler);
  wm_event_free_handler(handler);
}
#endif

void WM_event_add_mousemove(wmWindow *win)
{
  win->addmousemove = 1;
}

/** \} */

/* -------------------------------------------------------------------- */
/** \name Ghost Event Conversion
 * \{ */

/**
 * \return The WM enum for key or #EVENT_NONE (which should be ignored).
 */
static int convert_key(GHOST_TKey key)
{
  if (key >= GHOST_kKeyA && key <= GHOST_kKeyZ) {
    return (EVT_AKEY + (int(key) - GHOST_kKeyA));
  }
  if (key >= GHOST_kKey0 && key <= GHOST_kKey9) {
    return (EVT_ZEROKEY + (int(key) - GHOST_kKey0));
  }
  if (key >= GHOST_kKeyNumpad0 && key <= GHOST_kKeyNumpad9) {
    return (EVT_PAD0 + (int(key) - GHOST_kKeyNumpad0));
  }
  if (key >= GHOST_kKeyF1 && key <= GHOST_kKeyF24) {
    return (EVT_F1KEY + (int(key) - GHOST_kKeyF1));
  }

  switch (key) {
    case GHOST_kKeyBackSpace:
      return EVT_BACKSPACEKEY;
    case GHOST_kKeyTab:
      return EVT_TABKEY;
    case GHOST_kKeyLinefeed:
      return EVT_LINEFEEDKEY;
    case GHOST_kKeyClear:
      return EVENT_NONE;
    case GHOST_kKeyEnter:
      return EVT_RETKEY;

    case GHOST_kKeyEsc:
      return EVT_ESCKEY;
    case GHOST_kKeySpace:
      return EVT_SPACEKEY;
    case GHOST_kKeyQuote:
      return EVT_QUOTEKEY;
    case GHOST_kKeyComma:
      return EVT_COMMAKEY;
    case GHOST_kKeyMinus:
      return EVT_MINUSKEY;
    case GHOST_kKeyPlus:
      return EVT_PLUSKEY;
    case GHOST_kKeyPeriod:
      return EVT_PERIODKEY;
    case GHOST_kKeySlash:
      return EVT_SLASHKEY;

    case GHOST_kKeySemicolon:
      return EVT_SEMICOLONKEY;
    case GHOST_kKeyEqual:
      return EVT_EQUALKEY;

    case GHOST_kKeyLeftBracket:
      return EVT_LEFTBRACKETKEY;
    case GHOST_kKeyRightBracket:
      return EVT_RIGHTBRACKETKEY;
    case GHOST_kKeyBackslash:
      return EVT_BACKSLASHKEY;
    case GHOST_kKeyAccentGrave:
      return EVT_ACCENTGRAVEKEY;

    case GHOST_kKeyLeftShift:
      return EVT_LEFTSHIFTKEY;
    case GHOST_kKeyRightShift:
      return EVT_RIGHTSHIFTKEY;
    case GHOST_kKeyLeftControl:
      return EVT_LEFTCTRLKEY;
    case GHOST_kKeyRightControl:
      return EVT_RIGHTCTRLKEY;
    case GHOST_kKeyLeftOS:
    case GHOST_kKeyRightOS:
      return EVT_OSKEY;
    case GHOST_kKeyLeftAlt:
      return EVT_LEFTALTKEY;
    case GHOST_kKeyRightAlt:
      return EVT_RIGHTALTKEY;
    case GHOST_kKeyApp:
      return EVT_APPKEY;

    case GHOST_kKeyCapsLock:
      return EVT_CAPSLOCKKEY;
    case GHOST_kKeyNumLock:
      return EVENT_NONE;
    case GHOST_kKeyScrollLock:
      return EVENT_NONE;

    case GHOST_kKeyLeftArrow:
      return EVT_LEFTARROWKEY;
    case GHOST_kKeyRightArrow:
      return EVT_RIGHTARROWKEY;
    case GHOST_kKeyUpArrow:
      return EVT_UPARROWKEY;
    case GHOST_kKeyDownArrow:
      return EVT_DOWNARROWKEY;

    case GHOST_kKeyPrintScreen:
      return EVENT_NONE;
    case GHOST_kKeyPause:
      return EVT_PAUSEKEY;

    case GHOST_kKeyInsert:
      return EVT_INSERTKEY;
    case GHOST_kKeyDelete:
      return EVT_DELKEY;
    case GHOST_kKeyHome:
      return EVT_HOMEKEY;
    case GHOST_kKeyEnd:
      return EVT_ENDKEY;
    case GHOST_kKeyUpPage:
      return EVT_PAGEUPKEY;
    case GHOST_kKeyDownPage:
      return EVT_PAGEDOWNKEY;

    case GHOST_kKeyNumpadPeriod:
      return EVT_PADPERIOD;
    case GHOST_kKeyNumpadEnter:
      return EVT_PADENTER;
    case GHOST_kKeyNumpadPlus:
      return EVT_PADPLUSKEY;
    case GHOST_kKeyNumpadMinus:
      return EVT_PADMINUS;
    case GHOST_kKeyNumpadAsterisk:
      return EVT_PADASTERKEY;
    case GHOST_kKeyNumpadSlash:
      return EVT_PADSLASHKEY;

    case GHOST_kKeyGrLess:
      return EVT_GRLESSKEY;

    case GHOST_kKeyMediaPlay:
      return EVT_MEDIAPLAY;
    case GHOST_kKeyMediaStop:
      return EVT_MEDIASTOP;
    case GHOST_kKeyMediaFirst:
      return EVT_MEDIAFIRST;
    case GHOST_kKeyMediaLast:
      return EVT_MEDIALAST;

    case GHOST_kKeyUnknown:
      return EVT_UNKNOWNKEY;

#if defined(__GNUC__) || defined(__clang__)
      /* Ensure all members of this enum are handled, otherwise generate a compiler warning.
       * Note that these members have been handled, these ranges are to satisfy the compiler. */
    case GHOST_kKeyF1 ... GHOST_kKeyF24:
    case GHOST_kKeyA ... GHOST_kKeyZ:
    case GHOST_kKeyNumpad0 ... GHOST_kKeyNumpad9:
    case GHOST_kKey0 ... GHOST_kKey9: {
      BLI_assert_unreachable();
      break;
    }
#else
    default: {
      break;
    }
#endif
  }

  CLOG_WARN(WM_LOG_EVENTS, "unknown event type %d from ghost", int(key));
  return EVENT_NONE;
}

static void wm_eventemulation(wmEvent *event, bool test_only)
{
  /* Store last middle-mouse event value to make emulation work
   * when modifier keys are released first.
   * This really should be in a data structure somewhere. */
  static int emulating_event = EVENT_NONE;

  /* Middle-mouse emulation. */
  if (U.flag & USER_TWOBUTTONMOUSE) {

    if (event->type == LEFTMOUSE) {
      const uint8_t mod_test = (
#if !defined(WIN32)
          (U.mouse_emulate_3_button_modifier == USER_EMU_MMB_MOD_OSKEY) ? KM_OSKEY : KM_ALT
#else
          /* Disable for WIN32 for now because it accesses the start menu. */
          KM_ALT
#endif
      );

      if (event->val == KM_PRESS) {
        if (event->modifier & mod_test) {
          event->modifier &= ~mod_test;
          event->type = MIDDLEMOUSE;

          if (!test_only) {
            emulating_event = MIDDLEMOUSE;
          }
        }
      }
      else if (event->val == KM_RELEASE) {
        /* Only send middle-mouse release if emulated. */
        if (emulating_event == MIDDLEMOUSE) {
          event->type = MIDDLEMOUSE;
          event->modifier &= ~mod_test;
        }

        if (!test_only) {
          emulating_event = EVENT_NONE;
        }
      }
    }
  }

  /* Numeric-pad emulation. */
  if (U.flag & USER_NONUMPAD) {
    switch (event->type) {
      case EVT_ZEROKEY:
        event->type = EVT_PAD0;
        break;
      case EVT_ONEKEY:
        event->type = EVT_PAD1;
        break;
      case EVT_TWOKEY:
        event->type = EVT_PAD2;
        break;
      case EVT_THREEKEY:
        event->type = EVT_PAD3;
        break;
      case EVT_FOURKEY:
        event->type = EVT_PAD4;
        break;
      case EVT_FIVEKEY:
        event->type = EVT_PAD5;
        break;
      case EVT_SIXKEY:
        event->type = EVT_PAD6;
        break;
      case EVT_SEVENKEY:
        event->type = EVT_PAD7;
        break;
      case EVT_EIGHTKEY:
        event->type = EVT_PAD8;
        break;
      case EVT_NINEKEY:
        event->type = EVT_PAD9;
        break;
      case EVT_MINUSKEY:
        event->type = EVT_PADMINUS;
        break;
      case EVT_EQUALKEY:
        event->type = EVT_PADPLUSKEY;
        break;
      case EVT_BACKSLASHKEY:
        event->type = EVT_PADSLASHKEY;
        break;
    }
  }
}

constexpr wmTabletData wm_event_tablet_data_default()
{
  wmTabletData tablet_data{};
  tablet_data.active = EVT_TABLET_NONE;
  tablet_data.pressure = 1.0f;
  tablet_data.x_tilt = 0.0f;
  tablet_data.y_tilt = 0.0f;
  tablet_data.is_motion_absolute = false;
  return tablet_data;
}

void WM_event_tablet_data_default_set(wmTabletData *tablet_data)
{
  *tablet_data = wm_event_tablet_data_default();
}

void wm_tablet_data_from_ghost(const GHOST_TabletData *tablet_data, wmTabletData *wmtab)
{
  if ((tablet_data != nullptr) && tablet_data->Active != GHOST_kTabletModeNone) {
    wmtab->active = int(tablet_data->Active);
    wmtab->pressure = wm_pressure_curve(tablet_data->Pressure);
    wmtab->x_tilt = tablet_data->Xtilt;
    wmtab->y_tilt = tablet_data->Ytilt;
    /* We could have a preference to support relative tablet motion (we can't detect that). */
    wmtab->is_motion_absolute = true;
    // printf("%s: using tablet %.5f\n", __func__, wmtab->pressure);
  }
  else {
    *wmtab = wm_event_tablet_data_default();
    // printf("%s: not using tablet\n", __func__);
  }
}

#ifdef WITH_INPUT_NDOF
/* Adds custom-data to event. */
static void attach_ndof_data(wmEvent *event, const GHOST_TEventNDOFMotionData *ghost)
{
  wmNDOFMotionData *data = MEM_cnew<wmNDOFMotionData>("Custom-data NDOF");

  const float ts = U.ndof_sensitivity;
  const float rs = U.ndof_orbit_sensitivity;

  mul_v3_v3fl(data->tvec, &ghost->tx, ts);
  mul_v3_v3fl(data->rvec, &ghost->rx, rs);

  if (U.ndof_flag & NDOF_PAN_YZ_SWAP_AXIS) {
    float t;
    t = data->tvec[1];
    data->tvec[1] = -data->tvec[2];
    data->tvec[2] = t;
  }

  data->dt = ghost->dt;

  data->progress = (wmProgress)ghost->progress;

  event->custom = EVT_DATA_NDOF_MOTION;
  event->customdata = data;
  event->customdata_free = true;
}
#endif /* WITH_INPUT_NDOF */

/* Imperfect but probably usable... draw/enable drags to other windows. */
static wmWindow *wm_event_cursor_other_windows(wmWindowManager *wm, wmWindow *win, wmEvent *event)
{
  /* If GHOST doesn't support window positioning, don't use this feature at all. */
  const static int8_t supports_window_position = (WM_capabilities_flag() &
                                                  WM_CAPABILITY_WINDOW_POSITION) != 0;
  if (!supports_window_position) {
    return nullptr;
  }

  if (wm->windows.first == wm->windows.last) {
    return nullptr;
  }

  /* In order to use window size and mouse position (pixels), we have to use a WM function. */

  /* Check if outside, include top window bar. */
  int event_xy[2] = {UNPACK2(event->xy)};
  if (event_xy[0] < 0 || event_xy[1] < 0 || event_xy[0] > WM_window_pixels_x(win) ||
      event_xy[1] > WM_window_pixels_y(win) + 30) {
    /* Let's skip windows having modal handlers now. */
    /* Potential XXX ugly... I wouldn't have added a `modalhandlers` list
     * (introduced in rev 23331, ton). */
    LISTBASE_FOREACH (wmEventHandler *, handler, &win->modalhandlers) {
      if (ELEM(handler->type, WM_HANDLER_TYPE_UI, WM_HANDLER_TYPE_OP)) {
        return nullptr;
      }
    }

    wmWindow *win_other = WM_window_find_under_cursor(win, event_xy, event_xy);
    if (win_other && win_other != win) {
      copy_v2_v2_int(event->xy, event_xy);
      return win_other;
    }
  }
  return nullptr;
}

static bool wm_event_is_double_click(const wmEvent *event)
{
  if ((event->type == event->prev_type) && (event->prev_val == KM_RELEASE) &&
      (event->val == KM_PRESS)) {
    if (ISMOUSE_BUTTON(event->type) && WM_event_drag_test(event, event->prev_press_xy)) {
      /* Pass. */
    }
    else {
      if ((PIL_check_seconds_timer() - event->prev_press_time) * 1000 < U.dbl_click_time) {
        return true;
      }
    }
  }

  return false;
}

/**
 * Copy the current state to the previous event state.
 */
static void wm_event_prev_values_set(wmEvent *event, wmEvent *event_state)
{
  event->prev_val = event_state->prev_val = event_state->val;
  event->prev_type = event_state->prev_type = event_state->type;
}

static void wm_event_prev_click_set(wmEvent *event_state)
{
  event_state->prev_press_time = PIL_check_seconds_timer();
  event_state->prev_press_type = event_state->type;
  event_state->prev_press_modifier = event_state->modifier;
  event_state->prev_press_keymodifier = event_state->keymodifier;
  event_state->prev_press_xy[0] = event_state->xy[0];
  event_state->prev_press_xy[1] = event_state->xy[1];
}

static wmEvent *wm_event_add_mousemove(wmWindow *win, const wmEvent *event)
{
  wmEvent *event_last = static_cast<wmEvent *>(win->event_queue.last);

  /* Some painting operators want accurate mouse events, they can
   * handle in between mouse move moves, others can happily ignore
   * them for better performance. */
  if (event_last && event_last->type == MOUSEMOVE) {
    event_last->type = INBETWEEN_MOUSEMOVE;
    event_last->flag = (eWM_EventFlag)0;
  }

  wmEvent *event_new = wm_event_add(win, event);
  if (event_last == nullptr) {
    event_last = win->eventstate;
  }

  copy_v2_v2_int(event_new->prev_xy, event_last->xy);
  return event_new;
}

static wmEvent *wm_event_add_mousemove_to_head(wmWindow *win)
{
  /* Use the last handled event instead of `win->eventstate` because the state of the modifiers
   * and previous values should be set based on the last state, not using values from the future.
   * So this gives an accurate simulation of mouse motion before the next event is handled. */
  const wmEvent *event_last = win->event_last_handled;

  wmEvent tevent;
  if (event_last) {
    tevent = *event_last;

    tevent.flag = (eWM_EventFlag)0;
    tevent.utf8_buf[0] = '\0';

    wm_event_custom_clear(&tevent);
  }
  else {
    memset(&tevent, 0x0, sizeof(tevent));
  }

  tevent.type = MOUSEMOVE;
  tevent.val = KM_NOTHING;
  copy_v2_v2_int(tevent.prev_xy, tevent.xy);

  wmEvent *event_new = wm_event_add(win, &tevent);
  BLI_remlink(&win->event_queue, event_new);
  BLI_addhead(&win->event_queue, event_new);

  copy_v2_v2_int(event_new->prev_xy, event_last->xy);
  return event_new;
}

static wmEvent *wm_event_add_trackpad(wmWindow *win, const wmEvent *event, int deltax, int deltay)
{
  /* Ignore in between track-pad events for performance, we only need high accuracy
   * for painting with mouse moves, for navigation using the accumulated value is ok. */
  const wmEvent *event_last = static_cast<wmEvent *>(win->event_queue.last);
  if (event_last && event_last->type == event->type) {
    deltax += event_last->xy[0] - event_last->prev_xy[0];
    deltay += event_last->xy[1] - event_last->prev_xy[1];

    wm_event_free_last(win);
  }

  /* Set prev_xy, the delta is computed from this in operators. */
  wmEvent *event_new = wm_event_add(win, event);
  event_new->prev_xy[0] = event_new->xy[0] - deltax;
  event_new->prev_xy[1] = event_new->xy[1] - deltay;

  return event_new;
}

/**
 * Update the event-state for any kind of event that supports #KM_PRESS / #KM_RELEASE.
 *
 * \param check_double_click: Optionally skip checking for double-click events.
 * Needed for event simulation where the time of click events is not so predictable.
 */
static void wm_event_state_update_and_click_set_ex(wmEvent *event,
                                                   wmEvent *event_state,
                                                   const bool is_keyboard,
                                                   const bool check_double_click)
{
  BLI_assert(ISKEYBOARD_OR_BUTTON(event->type));
  BLI_assert(ELEM(event->val, KM_PRESS, KM_RELEASE));

  /* Only copy these flags into the `event_state`. */
  const eWM_EventFlag event_state_flag_mask = WM_EVENT_IS_REPEAT;

  wm_event_prev_values_set(event, event_state);

  /* Copy to event state. */
  event_state->val = event->val;
  event_state->type = event->type;
  /* It's important only to write into the `event_state` modifier for keyboard
   * events because emulate MMB clears one of the modifiers in `event->modifier`,
   * making the second press not behave as if the modifier is pressed, see #96279. */
  if (is_keyboard) {
    event_state->modifier = event->modifier;
  }
  event_state->flag = (event->flag & event_state_flag_mask);
  /* NOTE: It's important that `keymodifier` is handled in the keyboard event handling logic
   * since the `event_state` and the `event` are not kept in sync. */

  /* Double click test. */
  if (check_double_click && wm_event_is_double_click(event)) {
    CLOG_INFO(WM_LOG_HANDLERS, 1, "DBL_CLICK: detected");
    event->val = KM_DBL_CLICK;
  }
  else if (event->val == KM_PRESS) {
    if ((event->flag & WM_EVENT_IS_REPEAT) == 0) {
      wm_event_prev_click_set(event_state);
    }
  }
}

static void wm_event_state_update_and_click_set(wmEvent *event,
                                                wmEvent *event_state,
                                                const GHOST_TEventType type)
{
  const bool is_keyboard = ELEM(type, GHOST_kEventKeyDown, GHOST_kEventKeyUp);
  const bool check_double_click = true;
  wm_event_state_update_and_click_set_ex(event, event_state, is_keyboard, check_double_click);
}

/* Returns true when the two events corresponds to a press of the same key with the same modifiers.
 */
static bool wm_event_is_same_key_press(const wmEvent &event_a, const wmEvent &event_b)
{
  if (event_a.val != KM_PRESS || event_b.val != KM_PRESS) {
    return false;
  }

  if (event_a.modifier != event_b.modifier || event_a.type != event_b.type) {
    return false;
  }

  return true;
}

/**
 * Returns true if the event is a key press event which is to be ignored and not added to the event
 * queue.
 *
 * A key press event will be ignored if there is already matched key press in the queue.
 * This avoids the event queue "clogging" in the situations when there is an operator bound to a
 * key press event and the execution time of the operator is longer than the key repeat.
 */
static bool wm_event_is_ignorable_key_press(const wmWindow *win, const wmEvent &event)
{
  if (BLI_listbase_is_empty(&win->event_queue)) {
    /* If the queue is empty never ignore the event.
     * Empty queue at this point means that the events are handled fast enough, and there is no
     * reason to ignore anything. */
    return false;
  }

  if ((event.flag & WM_EVENT_IS_REPEAT) == 0) {
    /* Only ignore repeat events from the keyboard, and allow accumulation of non-repeat events.
     *
     * The goal of this check is to allow events coming from a keyboard macro software, which can
     * generate events quicker than the main loop handles them. In this case we want all events to
     * be handled (unless the keyboard macro software tags them as repeat) because otherwise it
     * will become impossible to get reliable results of automated events testing. */
    return false;
  }

  const wmEvent &last_event = *static_cast<const wmEvent *>(win->event_queue.last);

  return wm_event_is_same_key_press(last_event, event);
}

void wm_event_add_ghostevent(wmWindowManager *wm, wmWindow *win, const int type, void *customdata)
{
  if (UNLIKELY(G.f & G_FLAG_EVENT_SIMULATE)) {
    return;
  }

  /**
   * Having both, \a event and \a event_state, can be highly confusing to work with,
   * but is necessary for our current event system, so let's clear things up a bit:
   *
   * - Data added to event only will be handled immediately,
   *   but will not be copied to the next event.
   * - Data added to \a event_state only stays,
   *   but is handled with the next event -> execution delay.
   * - Data added to event and \a event_state stays and is handled immediately.
   */
  wmEvent event, *event_state = win->eventstate;

  /* Initialize and copy state (only mouse x y and modifiers). */
  event = *event_state;
  event.flag = (eWM_EventFlag)0;

  /**
   * Always support accessing the last key press/release. This is set from `win->eventstate`,
   * so it will always be a valid event type to store in the previous state.
   *
   * Note that these values are intentionally _not_ set in the `win->eventstate`,
   * as copying these values only makes sense when `win->eventstate->{val/type}` would be
   * written to (which only happens for some kinds of events).
   * If this was done it could leave `win->eventstate` previous and current value
   * set to the same key press/release state which doesn't make sense.
   */
  event.prev_type = event.type;
  event.prev_val = event.val;

  /* Always use modifiers from the active window since
   * changes to modifiers aren't sent to inactive windows, see: #66088. */
  if ((wm->winactive != win) && (wm->winactive && wm->winactive->eventstate)) {
    event.modifier = wm->winactive->eventstate->modifier;
    event.keymodifier = wm->winactive->eventstate->keymodifier;
  }

  /* Ensure the event state is correct, any deviation from this may cause bugs.
   *
   * NOTE: #EVENT_NONE is set when unknown keys are pressed,
   * while not common, avoid a false alarm. */
#ifndef NDEBUG
  if ((event_state->type || event_state->val) && /* Ignore cleared event state. */
      !(ISKEYBOARD_OR_BUTTON(event_state->type) || (event_state->type == EVENT_NONE))) {
    CLOG_WARN(WM_LOG_HANDLERS,
              "Non-keyboard/mouse button found in 'win->eventstate->type = %d'",
              event_state->type);
  }
  if ((event_state->prev_type || event_state->prev_val) && /* Ignore cleared event state. */
      !(ISKEYBOARD_OR_BUTTON(event_state->prev_type) || (event_state->type == EVENT_NONE))) {
    CLOG_WARN(WM_LOG_HANDLERS,
              "Non-keyboard/mouse button found in 'win->eventstate->prev_type = %d'",
              event_state->prev_type);
  }
#endif

  switch (type) {
    /* Mouse move, also to inactive window (X11 does this). */
    case GHOST_kEventCursorMove: {
      GHOST_TEventCursorData *cd = static_cast<GHOST_TEventCursorData *>(customdata);

      copy_v2_v2_int(event.xy, &cd->x);
      wm_stereo3d_mouse_offset_apply(win, event.xy);
      wm_tablet_data_from_ghost(&cd->tablet, &event.tablet);

      event.type = MOUSEMOVE;
      event.val = KM_NOTHING;
      {
        wmEvent *event_new = wm_event_add_mousemove(win, &event);
        copy_v2_v2_int(event_state->xy, event_new->xy);
        event_state->tablet.is_motion_absolute = event_new->tablet.is_motion_absolute;
      }

      /* Also add to other window if event is there, this makes overdraws disappear nicely. */
      /* It remaps mouse-coord to other window in event. */
      wmWindow *win_other = wm_event_cursor_other_windows(wm, win, &event);
      if (win_other) {
        wmEvent event_other = *win_other->eventstate;

        /* Use the modifier state of this window. */
        event_other.modifier = event.modifier;
        event_other.keymodifier = event.keymodifier;

        /* See comment for this operation on `event` for details. */
        event_other.prev_type = event_other.type;
        event_other.prev_val = event_other.val;

        copy_v2_v2_int(event_other.xy, event.xy);
        event_other.type = MOUSEMOVE;
        event_other.val = KM_NOTHING;
        {
          wmEvent *event_new = wm_event_add_mousemove(win_other, &event_other);
          copy_v2_v2_int(win_other->eventstate->xy, event_new->xy);
          win_other->eventstate->tablet.is_motion_absolute = event_new->tablet.is_motion_absolute;
        }
      }

      break;
    }
    case GHOST_kEventTrackpad: {
      GHOST_TEventTrackpadData *pd = static_cast<GHOST_TEventTrackpadData *>(customdata);
      switch (pd->subtype) {
        case GHOST_kTrackpadEventMagnify:
          event.type = MOUSEZOOM;
          pd->deltaX = -pd->deltaX;
          pd->deltaY = -pd->deltaY;
          break;
        case GHOST_kTrackpadEventSmartMagnify:
          event.type = MOUSESMARTZOOM;
          break;
        case GHOST_kTrackpadEventRotate:
          event.type = MOUSEROTATE;
          break;
        case GHOST_kTrackpadEventScroll:
        default:
          event.type = MOUSEPAN;
          break;
      }

      event.xy[0] = event_state->xy[0] = pd->x;
      event.xy[1] = event_state->xy[1] = pd->y;
      event.val = KM_NOTHING;

      /* The direction is inverted from the device due to system preferences. */
      if (pd->isDirectionInverted) {
        event.flag |= WM_EVENT_SCROLL_INVERT;
      }

      wm_event_add_trackpad(win, &event, pd->deltaX, -pd->deltaY);
      break;
    }
    /* Mouse button. */
    case GHOST_kEventButtonDown:
    case GHOST_kEventButtonUp: {
      GHOST_TEventButtonData *bd = static_cast<GHOST_TEventButtonData *>(customdata);

      /* Get value and type from Ghost. */
      event.val = (type == GHOST_kEventButtonDown) ? KM_PRESS : KM_RELEASE;

      if (bd->button == GHOST_kButtonMaskLeft) {
        event.type = LEFTMOUSE;
      }
      else if (bd->button == GHOST_kButtonMaskRight) {
        event.type = RIGHTMOUSE;
      }
      else if (bd->button == GHOST_kButtonMaskButton4) {
        event.type = BUTTON4MOUSE;
      }
      else if (bd->button == GHOST_kButtonMaskButton5) {
        event.type = BUTTON5MOUSE;
      }
      else if (bd->button == GHOST_kButtonMaskButton6) {
        event.type = BUTTON6MOUSE;
      }
      else if (bd->button == GHOST_kButtonMaskButton7) {
        event.type = BUTTON7MOUSE;
      }
      else {
        event.type = MIDDLEMOUSE;
      }

      /* Get tablet data. */
      wm_tablet_data_from_ghost(&bd->tablet, &event.tablet);

      wm_eventemulation(&event, false);
      wm_event_state_update_and_click_set(&event, event_state, (GHOST_TEventType)type);

      /* Add to other window if event is there (not to both!). */
      wmWindow *win_other = wm_event_cursor_other_windows(wm, win, &event);
      if (win_other) {
        wmEvent event_other = *win_other->eventstate;

        /* Use the modifier state of this window. */
        event_other.modifier = event.modifier;
        event_other.keymodifier = event.keymodifier;

        /* See comment for this operation on `event` for details. */
        event_other.prev_type = event_other.type;
        event_other.prev_val = event_other.val;

        copy_v2_v2_int(event_other.xy, event.xy);

        event_other.type = event.type;
        event_other.val = event.val;
        event_other.tablet = event.tablet;

        wm_event_add(win_other, &event_other);
      }
      else {
        wm_event_add(win, &event);
      }

      break;
    }
    /* Keyboard. */
    case GHOST_kEventKeyDown:
    case GHOST_kEventKeyUp: {
      GHOST_TEventKeyData *kd = static_cast<GHOST_TEventKeyData *>(customdata);
      event.type = convert_key(kd->key);
      if (UNLIKELY(event.type == EVENT_NONE)) {
        break;
      }

      /* Might be not null terminated. */
      memcpy(event.utf8_buf, kd->utf8_buf, sizeof(event.utf8_buf));
      if (kd->is_repeat) {
        event.flag |= WM_EVENT_IS_REPEAT;
      }
      event.val = (type == GHOST_kEventKeyDown) ? KM_PRESS : KM_RELEASE;

      wm_eventemulation(&event, false);

      /* Exclude arrow keys, escape, etc from text input. */
      if (type == GHOST_kEventKeyUp) {
        /* Ghost should do this already for key up. */
        if (event.utf8_buf[0]) {
          CLOG_ERROR(WM_LOG_EVENTS,
                     "ghost on your platform is misbehaving, utf8 events on key up!");
        }
        event.utf8_buf[0] = '\0';
      }
      else {
        if (event.utf8_buf[0] < 32 && event.utf8_buf[0] > 0) {
          event.utf8_buf[0] = '\0';
        }
      }

      if (event.utf8_buf[0]) {
        /* NOTE(@ideasman42): Detect non-ASCII characters stored in `utf8_buf`,
         * ideally this would never happen but it can't be ruled out for X11 which has
         * special handling of Latin1 when building without UTF8 support.
         * Avoid regressions by adding this conversions, it should eventually be removed. */
        if ((event.utf8_buf[0] >= 0x80) && (event.utf8_buf[1] == '\0')) {
          const uint c = uint(event.utf8_buf[0]);
          int utf8_buf_len = BLI_str_utf8_from_unicode(c, event.utf8_buf, sizeof(event.utf8_buf));
          CLOG_ERROR(WM_LOG_EVENTS,
                     "ghost detected non-ASCII single byte character '%u', converting to utf8 "
                     "('%.*s', length=%d)",
                     c,
                     utf8_buf_len,
                     event.utf8_buf,
                     utf8_buf_len);
        }

        if (BLI_str_utf8_size(event.utf8_buf) == -1) {
          CLOG_ERROR(WM_LOG_EVENTS,
                     "ghost detected an invalid unicode character '%d'",
                     int(uchar(event.utf8_buf[0])));
          event.utf8_buf[0] = '\0';
        }
      }

      /* NOTE(@ideasman42): Setting the modifier state based on press/release
       * is technically incorrect.
       *
       * - The user might hold both left/right modifier keys, then only release one.
       *
       *   This could be solved by storing a separate flag for the left/right modifiers,
       *   and combine them into `event.modifiers`.
       *
       * - The user might have multiple keyboards (or keyboard + NDOF device)
       *   where it's possible to press the same modifier key multiple times.
       *
       *   This could be solved by tracking the number of held modifier keys,
       *   (this is in fact what LIBXKB does), however doing this relies on all GHOST
       *   back-ends properly reporting every press/release as any mismatch could result
       *   in modifier keys being stuck (which is very bad!).
       *
       * To my knowledge users never reported a bug relating to these limitations so
       * it seems reasonable to keep the current logic. */

      switch (event.type) {
        case EVT_LEFTSHIFTKEY:
        case EVT_RIGHTSHIFTKEY: {
          SET_FLAG_FROM_TEST(event.modifier, (event.val == KM_PRESS), KM_SHIFT);
          break;
        }
        case EVT_LEFTCTRLKEY:
        case EVT_RIGHTCTRLKEY: {
          SET_FLAG_FROM_TEST(event.modifier, (event.val == KM_PRESS), KM_CTRL);
          break;
        }
        case EVT_LEFTALTKEY:
        case EVT_RIGHTALTKEY: {
          SET_FLAG_FROM_TEST(event.modifier, (event.val == KM_PRESS), KM_ALT);
          break;
        }
        case EVT_OSKEY: {
          SET_FLAG_FROM_TEST(event.modifier, (event.val == KM_PRESS), KM_OSKEY);
          break;
        }
        default: {
          if (event.val == KM_PRESS) {
            if (event.keymodifier == 0) {
              /* Only set in `eventstate`, for next event. */
              event_state->keymodifier = event.type;
            }
          }
          else {
            BLI_assert(event.val == KM_RELEASE);
            if (event.keymodifier == event.type) {
              event.keymodifier = event_state->keymodifier = 0;
            }
          }

          /* This case happens on holding a key pressed,
           * it should not generate press events with the same key as modifier. */
          if (event.keymodifier == event.type) {
            event.keymodifier = 0;
          }
          else if (event.keymodifier == EVT_UNKNOWNKEY) {
            /* This case happens with an external number-pad, and also when using 'dead keys'
             * (to compose complex Latin characters e.g.), it's not really clear why.
             * Since it's impossible to map a key modifier to an unknown key,
             * it shouldn't harm to clear it. */
            event_state->keymodifier = event.keymodifier = 0;
          }
          break;
        }
      }

      /* It's important `event.modifier` has been initialized first. */
      wm_event_state_update_and_click_set(&event, event_state, (GHOST_TEventType)type);

      /* If test_break set, it catches this. Do not set with modifier presses.
       * Exclude modifiers because MS-Windows uses these to bring up the task manager.
       *
       * NOTE: in general handling events here isn't great design as
       * event handling should be managed by the event handling loop.
       * Make an exception for `G.is_break` as it ensures we can always cancel operations
       * such as rendering or baking no matter which operation is currently handling events. */
      if ((event.type == EVT_ESCKEY) && (event.val == KM_PRESS) && (event.modifier == 0)) {
        G.is_break = true;
      }

      if (!wm_event_is_ignorable_key_press(win, event)) {
        wm_event_add(win, &event);
      }

      break;
    }

    case GHOST_kEventWheel: {
      GHOST_TEventWheelData *wheelData = static_cast<GHOST_TEventWheelData *>(customdata);

      if (wheelData->z > 0) {
        event.type = WHEELUPMOUSE;
      }
      else {
        event.type = WHEELDOWNMOUSE;
      }

      event.val = KM_PRESS;
      wm_event_add(win, &event);

      break;
    }
    case GHOST_kEventTimer: {
      event.type = TIMER;
      event.custom = EVT_DATA_TIMER;
      event.customdata = customdata;
      event.val = KM_NOTHING;
      event.keymodifier = 0;
      wm_event_add(win, &event);

      break;
    }

#ifdef WITH_INPUT_NDOF
    case GHOST_kEventNDOFMotion: {
      event.type = NDOF_MOTION;
      event.val = KM_NOTHING;
      attach_ndof_data(&event, static_cast<const GHOST_TEventNDOFMotionData *>(customdata));
      wm_event_add(win, &event);

      CLOG_INFO(WM_LOG_HANDLERS, 1, "sending NDOF_MOTION, prev = %d %d", event.xy[0], event.xy[1]);
      break;
    }

    case GHOST_kEventNDOFButton: {
      GHOST_TEventNDOFButtonData *e = static_cast<GHOST_TEventNDOFButtonData *>(customdata);

      event.type = NDOF_BUTTON_INDEX_AS_EVENT(e->button);

      switch (e->action) {
        case GHOST_kPress:
          event.val = KM_PRESS;
          break;
        case GHOST_kRelease:
          event.val = KM_RELEASE;
          break;
        default:
          BLI_assert_unreachable();
      }

      event.custom = 0;
      event.customdata = nullptr;

      wm_event_state_update_and_click_set(&event, event_state, (GHOST_TEventType)type);

      wm_event_add(win, &event);

      break;
    }
#endif /* WITH_INPUT_NDOF */

    case GHOST_kEventUnknown:
    case GHOST_kNumEventTypes:
      break;

    case GHOST_kEventWindowDeactivate: {
      event.type = WINDEACTIVATE;
      wm_event_add(win, &event);

      break;
    }

#ifdef WITH_INPUT_IME
    case GHOST_kEventImeCompositionStart: {
      event.val = KM_PRESS;
      win->ime_data = static_cast<wmIMEData *>(customdata);
      win->ime_data->is_ime_composing = true;
      event.type = WM_IME_COMPOSITE_START;
      wm_event_add(win, &event);
      break;
    }
    case GHOST_kEventImeComposition: {
      event.val = KM_PRESS;
      event.type = WM_IME_COMPOSITE_EVENT;
      wm_event_add(win, &event);
      break;
    }
    case GHOST_kEventImeCompositionEnd: {
      event.val = KM_PRESS;
      if (win->ime_data) {
        win->ime_data->is_ime_composing = false;
      }
      event.type = WM_IME_COMPOSITE_END;
      wm_event_add(win, &event);
      break;
    }
#endif /* WITH_INPUT_IME */
  }

#if 0
  WM_event_print(&event);
#endif
}

#ifdef WITH_XR_OPENXR
void wm_event_add_xrevent(wmWindow *win, wmXrActionData *actiondata, short val)
{
  BLI_assert(ELEM(val, KM_PRESS, KM_RELEASE));

  wmEvent event{};
  event.type = EVT_XR_ACTION;
  event.val = val;
  event.flag = (eWM_EventFlag)0;
  event.custom = EVT_DATA_XR;
  event.customdata = actiondata;
  event.customdata_free = true;

  wm_event_add(win, &event);
}
#endif /* WITH_XR_OPENXR */

/** \} */

/* -------------------------------------------------------------------- */
/** \name WM Interface Locking
 * \{ */

/**
 * Check whether operator is allowed to run in case interface is locked,
 * If interface is unlocked, will always return truth.
 */
static bool wm_operator_check_locked_interface(bContext *C, wmOperatorType *ot)
{
  wmWindowManager *wm = CTX_wm_manager(C);

  if (wm->is_interface_locked) {
    if ((ot->flag & OPTYPE_LOCK_BYPASS) == 0) {
      return false;
    }
  }

  return true;
}

void WM_set_locked_interface(wmWindowManager *wm, bool lock)
{
  /* This will prevent events from being handled while interface is locked
   *
   * Use a "local" flag for now, because currently no other areas could
   * benefit of locked interface anyway (aka using G.is_interface_locked
   * wouldn't be useful anywhere outside of window manager, so let's not
   * pollute global context with such an information for now).
   */
  wm->is_interface_locked = lock ? 1 : 0;

  /* This will prevent drawing regions which uses non-thread-safe data.
   * Currently it'll be just a 3D viewport.
   *
   * TODO(sergey): Make it different locked states, so different jobs
   *               could lock different areas of blender and allow
   *               interaction with others?
   */
  BKE_spacedata_draw_locks(lock);
}

/** \} */

/* -------------------------------------------------------------------- */
/** \name Event / Keymap Matching API
 * \{ */

void WM_event_get_keymaps_from_handler(wmWindowManager *wm,
                                       wmWindow *win,
                                       wmEventHandler_Keymap *handler,
                                       wmEventHandler_KeymapResult *km_result)
{
  if (handler->dynamic.keymap_fn != nullptr) {
    handler->dynamic.keymap_fn(wm, win, handler, km_result);
    BLI_assert(handler->keymap == nullptr);
  }
  else {
    memset(km_result, 0x0, sizeof(*km_result));
    wmKeyMap *keymap = WM_keymap_active(wm, handler->keymap);
    BLI_assert(keymap != nullptr);
    if (keymap != nullptr) {
      km_result->keymaps[km_result->keymaps_len++] = keymap;
    }
  }
}

wmKeyMapItem *WM_event_match_keymap_item(bContext *C, wmKeyMap *keymap, const wmEvent *event)
{
  LISTBASE_FOREACH (wmKeyMapItem *, kmi, &keymap->items) {
    if (wm_eventmatch(event, kmi)) {
      wmOperatorType *ot = WM_operatortype_find(kmi->idname, false);
      if (WM_operator_poll_context(C, ot, WM_OP_INVOKE_DEFAULT)) {
        return kmi;
      }
    }
  }
  return nullptr;
}

wmKeyMapItem *WM_event_match_keymap_item_from_handlers(
    bContext *C, wmWindowManager *wm, wmWindow *win, ListBase *handlers, const wmEvent *event)
{
  LISTBASE_FOREACH (wmEventHandler *, handler_base, handlers) {
    /* During this loop, UI handlers for nested menus can tag multiple handlers free. */
    if (handler_base->flag & WM_HANDLER_DO_FREE) {
      /* Pass. */
    }
    else if (handler_base->poll == nullptr || handler_base->poll(CTX_wm_region(C), event)) {
      if (handler_base->type == WM_HANDLER_TYPE_KEYMAP) {
        wmEventHandler_Keymap *handler = (wmEventHandler_Keymap *)handler_base;
        wmEventHandler_KeymapResult km_result;
        WM_event_get_keymaps_from_handler(wm, win, handler, &km_result);
        for (int km_index = 0; km_index < km_result.keymaps_len; km_index++) {
          wmKeyMap *keymap = km_result.keymaps[km_index];
          if (WM_keymap_poll(C, keymap)) {
            wmKeyMapItem *kmi = WM_event_match_keymap_item(C, keymap, event);
            if (kmi != nullptr) {
              return kmi;
            }
          }
        }
      }
    }
  }
  return nullptr;
}

bool WM_event_match(const wmEvent *winevent, const wmKeyMapItem *kmi)
{
  return wm_eventmatch(winevent, kmi);
}

/** \} */

/* -------------------------------------------------------------------- */
/** \name Cursor Keymap Status
 *
 * Show cursor keys in the status bar.
 * This is done by detecting changes to the state - full key-map lookups are expensive
 * so only perform this on changing tools, space types, pressing different modifier keys... etc.
 * \{ */

/** State storage to detect changes between calls to refresh the information. */
struct CursorKeymapInfo_State {
  uint8_t modifier;
  short space_type;
  short region_type;
  /** Never use, just compare memory for changes. */
  bToolRef tref;
};

struct CursorKeymapInfo {
  /**
   * 0: Mouse button index.
   * 1: Event type (click/press, drag).
   * 2: Text.
   */
  char text[3][2][128];
  wmEvent state_event;
  CursorKeymapInfo_State state;
};

static void wm_event_cursor_store(CursorKeymapInfo_State *state,
                                  const wmEvent *event,
                                  short space_type,
                                  short region_type,
                                  const bToolRef *tref)
{
  state->modifier = event->modifier;
  state->space_type = space_type;
  state->region_type = region_type;
  state->tref = tref ? *tref : bToolRef{};
}

const char *WM_window_cursor_keymap_status_get(const wmWindow *win,
                                               int button_index,
                                               int type_index)
{
  if (win->cursor_keymap_status != nullptr) {
    CursorKeymapInfo *cd = static_cast<CursorKeymapInfo *>(win->cursor_keymap_status);
    const char *msg = cd->text[button_index][type_index];
    if (*msg) {
      return msg;
    }
  }
  return nullptr;
}

ScrArea *WM_window_status_area_find(wmWindow *win, bScreen *screen)
{
  if (screen->state == SCREENFULL) {
    return nullptr;
  }
  ScrArea *area_statusbar = nullptr;
  LISTBASE_FOREACH (ScrArea *, area, &win->global_areas.areabase) {
    if (area->spacetype == SPACE_STATUSBAR) {
      area_statusbar = area;
      break;
    }
  }
  return area_statusbar;
}

void WM_window_status_area_tag_redraw(wmWindow *win)
{
  bScreen *screen = WM_window_get_active_screen(win);
  ScrArea *area = WM_window_status_area_find(win, screen);
  if (area != nullptr) {
    ED_area_tag_redraw(area);
  }
}

void WM_window_cursor_keymap_status_refresh(bContext *C, wmWindow *win)
{
  bScreen *screen = WM_window_get_active_screen(win);
  ScrArea *area_statusbar = WM_window_status_area_find(win, screen);
  if (area_statusbar == nullptr) {
    MEM_SAFE_FREE(win->cursor_keymap_status);
    return;
  }

  CursorKeymapInfo *cd;
  if (UNLIKELY(win->cursor_keymap_status == nullptr)) {
    win->cursor_keymap_status = MEM_callocN(sizeof(CursorKeymapInfo), __func__);
  }
  cd = static_cast<CursorKeymapInfo *>(win->cursor_keymap_status);

  /* Detect unchanged state (early exit). */
  if (memcmp(&cd->state_event, win->eventstate, sizeof(wmEvent)) == 0) {
    return;
  }

  /* Now perform more comprehensive check,
   * still keep this fast since it happens on mouse-move. */
  CursorKeymapInfo cd_prev = *((CursorKeymapInfo *)win->cursor_keymap_status);
  cd->state_event = *win->eventstate;

  /* Find active region and associated area. */
  ARegion *region = screen->active_region;
  if (region == nullptr) {
    return;
  }

  ScrArea *area = nullptr;
  ED_screen_areas_iter (win, screen, area_iter) {
    if (BLI_findindex(&area_iter->regionbase, region) != -1) {
      area = area_iter;
      break;
    }
  }
  if (area == nullptr) {
    return;
  }

  /* Keep as-is. */
  if (ELEM(area->spacetype, SPACE_STATUSBAR, SPACE_TOPBAR)) {
    return;
  }
  if (ELEM(region->regiontype,
           RGN_TYPE_HEADER,
           RGN_TYPE_TOOL_HEADER,
           RGN_TYPE_FOOTER,
           RGN_TYPE_ASSET_SHELF_HEADER,
           RGN_TYPE_TEMPORARY,
           RGN_TYPE_HUD)) {
    return;
  }
  /* Fallback to window. */
  if (ELEM(region->regiontype, RGN_TYPE_TOOLS, RGN_TYPE_TOOL_PROPS)) {
    region = BKE_area_find_region_type(area, RGN_TYPE_WINDOW);
  }

  /* Detect changes to the state. */
  {
    bToolRef *tref = nullptr;
    if ((region->regiontype == RGN_TYPE_WINDOW) &&
        ((1 << area->spacetype) & WM_TOOLSYSTEM_SPACE_MASK)) {
      const Scene *scene = WM_window_get_active_scene(win);
      ViewLayer *view_layer = WM_window_get_active_view_layer(win);
      WorkSpace *workspace = WM_window_get_active_workspace(win);
      bToolKey tkey{};
      tkey.space_type = area->spacetype;
      tkey.mode = WM_toolsystem_mode_from_spacetype(scene, view_layer, area, area->spacetype);
      tref = WM_toolsystem_ref_find(workspace, &tkey);
    }
    wm_event_cursor_store(&cd->state, win->eventstate, area->spacetype, region->regiontype, tref);
    if (memcmp(&cd->state, &cd_prev.state, sizeof(cd->state)) == 0) {
      return;
    }
  }

  /* Changed context found, detect changes to key-map and refresh the status bar. */
  const struct {
    int button_index;
    int type_index; /* 0: press or click, 1: drag. */
    int event_type;
    int event_value;
  } event_data[] = {
      {0, 0, LEFTMOUSE, KM_PRESS},
      {0, 0, LEFTMOUSE, KM_CLICK},
      {0, 0, LEFTMOUSE, KM_CLICK_DRAG},

      {1, 0, MIDDLEMOUSE, KM_PRESS},
      {1, 0, MIDDLEMOUSE, KM_CLICK},
      {1, 0, MIDDLEMOUSE, KM_CLICK_DRAG},

      {2, 0, RIGHTMOUSE, KM_PRESS},
      {2, 0, RIGHTMOUSE, KM_CLICK},
      {2, 0, RIGHTMOUSE, KM_CLICK_DRAG},
  };

  for (int button_index = 0; button_index < 3; button_index++) {
    cd->text[button_index][0][0] = '\0';
    cd->text[button_index][1][0] = '\0';
  }

  CTX_wm_window_set(C, win);
  CTX_wm_area_set(C, area);
  CTX_wm_region_set(C, region);

  ListBase *handlers[] = {
      &region->handlers,
      &area->handlers,
      &win->handlers,
  };

  wmWindowManager *wm = CTX_wm_manager(C);
  for (int data_index = 0; data_index < ARRAY_SIZE(event_data); data_index++) {
    const int button_index = event_data[data_index].button_index;
    const int type_index = event_data[data_index].type_index;
    if (cd->text[button_index][type_index][0] != 0) {
      continue;
    }
    wmEvent test_event = *win->eventstate;
    test_event.type = event_data[data_index].event_type;
    test_event.val = event_data[data_index].event_value;
    test_event.flag = (eWM_EventFlag)0;
    wm_eventemulation(&test_event, true);
    wmKeyMapItem *kmi = nullptr;
    for (int handler_index = 0; handler_index < ARRAY_SIZE(handlers); handler_index++) {
      kmi = WM_event_match_keymap_item_from_handlers(
          C, wm, win, handlers[handler_index], &test_event);
      if (kmi) {
        break;
      }
    }
    if (kmi) {
      wmOperatorType *ot = WM_operatortype_find(kmi->idname, false);
      const std::string operator_name = WM_operatortype_name(ot, kmi->ptr);
      const char *name = (ot) ? operator_name.c_str() : kmi->idname;
      STRNCPY(cd->text[button_index][type_index], name);
    }
  }

  if (memcmp(&cd_prev.text, &cd->text, sizeof(cd_prev.text)) != 0) {
    ED_area_tag_redraw(area_statusbar);
  }

  CTX_wm_window_set(C, nullptr);
}

/** \} */

/* -------------------------------------------------------------------- */
/** \name Modal Keymap Status
 * \{ */

bool WM_window_modal_keymap_status_draw(bContext *C, wmWindow *win, uiLayout *layout)
{
  wmWindowManager *wm = CTX_wm_manager(C);
  wmKeyMap *keymap = nullptr;
  wmOperator *op = nullptr;
  LISTBASE_FOREACH (wmEventHandler *, handler_base, &win->modalhandlers) {
    if (handler_base->type == WM_HANDLER_TYPE_OP) {
      wmEventHandler_Op *handler = (wmEventHandler_Op *)handler_base;
      if (handler->op != nullptr) {
        /* 'handler->keymap' could be checked too, seems not to be used. */
        wmKeyMap *keymap_test = WM_keymap_active(wm, handler->op->type->modalkeymap);
        if (keymap_test && keymap_test->modal_items) {
          keymap = keymap_test;
          op = handler->op;
          break;
        }
      }
    }
  }
  if (keymap == nullptr || keymap->modal_items == nullptr) {
    return false;
  }
  const EnumPropertyItem *items = static_cast<const EnumPropertyItem *>(keymap->modal_items);

  uiLayout *row = uiLayoutRow(layout, true);
  for (int i = 0; items[i].identifier; i++) {
    if (!items[i].identifier[0]) {
      continue;
    }
    if ((keymap->poll_modal_item != nullptr) &&
        (keymap->poll_modal_item(op, items[i].value) == false)) {
      continue;
    }

    bool show_text = true;

    {
      /* WARNING: O(n^2). */
      wmKeyMapItem *kmi = nullptr;
      for (kmi = static_cast<wmKeyMapItem *>(keymap->items.first); kmi; kmi = kmi->next) {
        if (kmi->propvalue == items[i].value) {
          break;
        }
      }
      if (kmi != nullptr) {
        if (kmi->val == KM_RELEASE) {
          /* Assume release events just disable something which was toggled on. */
          continue;
        }
        if (uiTemplateEventFromKeymapItem(row, items[i].name, kmi, false)) {
          show_text = false;
        }
      }
    }
    if (show_text) {
      char buf[UI_MAX_DRAW_STR];
      int available_len = sizeof(buf);
      char *p = buf;
      WM_modalkeymap_operator_items_to_string_buf(
          op->type, items[i].value, true, UI_MAX_SHORTCUT_STR, &available_len, &p);
      p -= 1;
      if (p > buf) {
        BLI_snprintf(p, available_len, ": %s", items[i].name);
        uiItemL(row, buf, ICON_NONE);
      }
    }
  }
  return true;
}

/** \} */<|MERGE_RESOLUTION|>--- conflicted
+++ resolved
@@ -642,7 +642,8 @@
 
       /* Filter out notifiers. */
       if (note->category == NC_SCREEN && note->reference && note->reference != screen &&
-          note->reference != workspace && note->reference != WM_window_get_active_layout(win)) {
+          note->reference != workspace && note->reference != WM_window_get_active_layout(win))
+      {
         /* Pass. */
       }
       else if (note->category == NC_SCENE && note->reference && note->reference != scene) {
@@ -781,7 +782,8 @@
   /* UI code doesn't handle return values - it just always returns break.
    * to make the #DBL_CLICK conversion work, we just don't send this to UI, except mouse clicks. */
   if (((handler->head.flag & WM_HANDLER_ACCEPT_DBL_CLICK) == 0) && !ISMOUSE_BUTTON(event->type) &&
-      (event->val == KM_DBL_CLICK)) {
+      (event->val == KM_DBL_CLICK))
+  {
     return WM_HANDLER_CONTINUE;
   }
 
@@ -1578,8 +1580,8 @@
         if (event && (U.uiflag & USER_CONTINUOUS_MOUSE)) {
           const wmOperator *op_test = op->opm ? op->opm : op;
           const wmOperatorType *ot_test = op_test->type;
-          if ((ot_test->flag & OPTYPE_GRAB_CURSOR_XY) ||
-              (op_test->flag & OP_IS_MODAL_GRAB_CURSOR)) {
+          if ((ot_test->flag & OPTYPE_GRAB_CURSOR_XY) || (op_test->flag & OP_IS_MODAL_GRAB_CURSOR))
+          {
             wrap = WM_CURSOR_WRAP_XY;
           }
           else if (ot_test->flag & OPTYPE_GRAB_CURSOR_X) {
@@ -1600,7 +1602,8 @@
           }
 
           if (region && region->regiontype == RGN_TYPE_WINDOW &&
-              BLI_rcti_isect_pt_v(&region->winrct, event->xy)) {
+              BLI_rcti_isect_pt_v(&region->winrct, event->xy))
+          {
             wrap_region = &region->winrct;
           }
           else if (area && BLI_rcti_isect_pt_v(&area->totrct, event->xy)) {
@@ -2264,8 +2267,8 @@
   /* Account for rare case of when these keys are used as the 'type' not as modifiers. */
   if (kmi->shift != KM_ANY) {
     const bool shift = (winevent->modifier & KM_SHIFT) != 0;
-    if ((shift != bool(kmi->shift)) &&
-        !ELEM(winevent->type, EVT_LEFTSHIFTKEY, EVT_RIGHTSHIFTKEY)) {
+    if ((shift != bool(kmi->shift)) && !ELEM(winevent->type, EVT_LEFTSHIFTKEY, EVT_RIGHTSHIFTKEY))
+    {
       return false;
     }
   }
@@ -2429,7 +2432,8 @@
 
   /* Derived, modal or blocking operator. */
   if ((handler_base->type == WM_HANDLER_TYPE_OP) &&
-      (((wmEventHandler_Op *)handler_base)->op != nullptr)) {
+      (((wmEventHandler_Op *)handler_base)->op != nullptr))
+  {
     wmEventHandler_Op *handler = (wmEventHandler_Op *)handler_base;
     wmOperator *op = handler->op;
     wmOperatorType *ot = op->type;
@@ -2639,7 +2643,6 @@
 
   switch (val) {
     case EVT_FILESELECT_FULL_OPEN: {
-<<<<<<< HEAD
 
       ScrArea *area = nullptr;
 
@@ -2663,28 +2666,6 @@
       }
 
       if (area) {
-=======
-      wmWindow *win = CTX_wm_window(C);
-      const int window_center[2] = {
-          WM_window_pixels_x(win) / 2,
-          WM_window_pixels_y(win) / 2,
-      };
-
-      const rcti window_rect = {
-          /*xmin*/ window_center[0],
-          /*xmax*/ window_center[0] + int(U.file_space_data.temp_win_sizex * UI_SCALE_FAC),
-          /*ymin*/ window_center[1],
-          /*ymax*/ window_center[1] + int(U.file_space_data.temp_win_sizey * UI_SCALE_FAC),
-      };
-
-      if (ScrArea *area = ED_screen_temp_space_open(C,
-                                                    IFACE_("Blender File View"),
-                                                    &window_rect,
-                                                    SPACE_FILE,
-                                                    U.filebrowser_display_type,
-                                                    true))
-      {
->>>>>>> 4b98c0aa
         ARegion *region_header = BKE_area_find_region_type(area, RGN_TYPE_HEADER);
 
         BLI_assert(area->spacetype == SPACE_FILE);
@@ -3132,7 +3113,8 @@
 
   /* Handle gizmo highlighting. */
   if ((prev.gz_modal == nullptr) &&
-      ((event->type == MOUSEMOVE) || is_event_modifier || is_event_drag)) {
+      ((event->type == MOUSEMOVE) || is_event_modifier || is_event_drag))
+  {
     handle_highlight = true;
     if (is_event_modifier || is_event_drag) {
       handle_keymap = true;
@@ -3286,7 +3268,8 @@
   for (wmEventHandler *handler_base = static_cast<wmEventHandler *>(handlers->first),
                       *handler_base_next;
        handler_base && handlers->first;
-       handler_base = handler_base_next) {
+       handler_base = handler_base_next)
+  {
     handler_base_next = handler_base->next;
 
     /* During this loop, UI handlers for nested menus can tag multiple handlers free. */
@@ -3467,7 +3450,8 @@
     if ((action & WM_HANDLER_BREAK) == 0 || wm_action_not_handled(action)) {
       if (win->event_queue_check_drag) {
         if ((event->flag & WM_EVENT_FORCE_DRAG_THRESHOLD) ||
-            WM_event_drag_test(event, event->prev_press_xy)) {
+            WM_event_drag_test(event, event->prev_press_xy))
+        {
           win->event_queue_check_drag_handled = true;
           const int direction = WM_event_drag_direction(event);
 
@@ -3531,7 +3515,8 @@
       else if (event->val == KM_RELEASE) {
         if (win->event_queue_check_drag) {
           if ((event->prev_press_type != event->type) &&
-              (ISKEYMODIFIER(event->type) || (event->type == event->prev_press_keymodifier))) {
+              (ISKEYMODIFIER(event->type) || (event->type == event->prev_press_keymodifier)))
+          {
             /* Support releasing modifier keys without canceling the drag event, see #89989. */
           }
           else {
@@ -3949,7 +3934,8 @@
           is_playing_screen = (ED_screen_animation_playing(wm) != nullptr);
 
           if (((is_playing_sound == 1) && (is_playing_screen == 0)) ||
-              ((is_playing_sound == 0) && (is_playing_screen == 1))) {
+              ((is_playing_sound == 0) && (is_playing_screen == 1)))
+          {
             wmWindow *win_ctx = CTX_wm_window(C);
             bScreen *screen_stx = CTX_wm_screen(C);
             Scene *scene_ctx = CTX_data_scene(C);
@@ -3991,7 +3977,8 @@
        * Otherwise pressing two keys on the keyboard will interpret this as a drag action. */
       if (win->event_queue_check_drag) {
         if ((event->val == KM_PRESS) && ((event->flag & WM_EVENT_IS_REPEAT) == 0) &&
-            ISKEYBOARD_OR_BUTTON(event->type) && ISMOUSE_BUTTON(event->prev_press_type)) {
+            ISKEYBOARD_OR_BUTTON(event->type) && ISMOUSE_BUTTON(event->prev_press_type))
+        {
           event = wm_event_add_mousemove_to_head(win);
           event->flag |= WM_EVENT_FORCE_DRAG_THRESHOLD;
         }
@@ -4053,7 +4040,8 @@
       if (screen->tool_tip && screen->tool_tip->exit_on_event) {
         if (ISMOUSE_MOTION(event->type)) {
           if (len_manhattan_v2v2_int(screen->tool_tip->event_xy, event->xy) >
-              WM_EVENT_CURSOR_MOTION_THRESHOLD) {
+              WM_EVENT_CURSOR_MOTION_THRESHOLD)
+          {
             WM_tooltip_clear(C, win);
           }
         }
@@ -4167,8 +4155,8 @@
 
       /* If press was handled, we don't want to do click. This way
        * press in tool key-map can override click in editor key-map. */
-      if (ISMOUSE_BUTTON(event->type) && event->val == KM_PRESS &&
-          !wm_action_not_handled(action)) {
+      if (ISMOUSE_BUTTON(event->type) && event->val == KM_PRESS && !wm_action_not_handled(action))
+      {
         win->event_queue_check_click = false;
       }
 
@@ -4259,7 +4247,8 @@
   wmWindow *ctx_win = CTX_wm_window(C);
 
   for (wmWindow *ctx_win_or_parent = ctx_win; ctx_win_or_parent;
-       ctx_win_or_parent = ctx_win_or_parent->parent) {
+       ctx_win_or_parent = ctx_win_or_parent->parent)
+  {
     ScrArea *file_area = ED_fileselect_handler_area_find_any_with_op(ctx_win_or_parent);
 
     if (!file_area) {
@@ -4564,7 +4553,8 @@
   bool is_gizmo_highlight = false;
 
   if ((tref_rt && tref_rt->keymap_fallback[0]) &&
-      (scene && (scene->toolsettings->workspace_tool_type == SCE_WORKSPACE_TOOL_FALLBACK))) {
+      (scene && (scene->toolsettings->workspace_tool_type == SCE_WORKSPACE_TOOL_FALLBACK)))
+  {
     bool add_keymap = false;
     /* Support for the gizmo owning the tool key-map. */
 
@@ -4785,7 +4775,8 @@
     if (handler_base->type == WM_HANDLER_TYPE_UI) {
       wmEventHandler_UI *handler = (wmEventHandler_UI *)handler_base;
       if ((handler->handle_fn == handle_fn) && (handler->remove_fn == remove_fn) &&
-          (handler->user_data == user_data)) {
+          (handler->user_data == user_data))
+      {
         /* Handlers will be freed in #wm_handlers_do(). */
         if (postpone) {
           handler->head.flag |= WM_HANDLER_DO_FREE;
@@ -5220,7 +5211,8 @@
   /* Check if outside, include top window bar. */
   int event_xy[2] = {UNPACK2(event->xy)};
   if (event_xy[0] < 0 || event_xy[1] < 0 || event_xy[0] > WM_window_pixels_x(win) ||
-      event_xy[1] > WM_window_pixels_y(win) + 30) {
+      event_xy[1] > WM_window_pixels_y(win) + 30)
+  {
     /* Let's skip windows having modal handlers now. */
     /* Potential XXX ugly... I wouldn't have added a `modalhandlers` list
      * (introduced in rev 23331, ton). */
@@ -5242,7 +5234,8 @@
 static bool wm_event_is_double_click(const wmEvent *event)
 {
   if ((event->type == event->prev_type) && (event->prev_val == KM_RELEASE) &&
-      (event->val == KM_PRESS)) {
+      (event->val == KM_PRESS))
+  {
     if (ISMOUSE_BUTTON(event->type) && WM_event_drag_test(event, event->prev_press_xy)) {
       /* Pass. */
     }
@@ -5496,13 +5489,15 @@
    * while not common, avoid a false alarm. */
 #ifndef NDEBUG
   if ((event_state->type || event_state->val) && /* Ignore cleared event state. */
-      !(ISKEYBOARD_OR_BUTTON(event_state->type) || (event_state->type == EVENT_NONE))) {
+      !(ISKEYBOARD_OR_BUTTON(event_state->type) || (event_state->type == EVENT_NONE)))
+  {
     CLOG_WARN(WM_LOG_HANDLERS,
               "Non-keyboard/mouse button found in 'win->eventstate->type = %d'",
               event_state->type);
   }
   if ((event_state->prev_type || event_state->prev_val) && /* Ignore cleared event state. */
-      !(ISKEYBOARD_OR_BUTTON(event_state->prev_type) || (event_state->type == EVENT_NONE))) {
+      !(ISKEYBOARD_OR_BUTTON(event_state->prev_type) || (event_state->type == EVENT_NONE)))
+  {
     CLOG_WARN(WM_LOG_HANDLERS,
               "Non-keyboard/mouse button found in 'win->eventstate->prev_type = %d'",
               event_state->prev_type);
@@ -6166,7 +6161,8 @@
            RGN_TYPE_FOOTER,
            RGN_TYPE_ASSET_SHELF_HEADER,
            RGN_TYPE_TEMPORARY,
-           RGN_TYPE_HUD)) {
+           RGN_TYPE_HUD))
+  {
     return;
   }
   /* Fallback to window. */

/* SPDX-FileCopyrightText: 2023 Blender Authors
 *
 * SPDX-License-Identifier: GPL-2.0-or-later */

/** \file
 * \ingroup wm
 *
 * Experimental tool-system>
 */

#include <cstring>

#include "CLG_log.h"

#include "MEM_guardedalloc.h"

#include "BLI_listbase.h"
#include "BLI_string.h"
#include "BLI_utildefines.h"

#include "DNA_ID.h"
#include "DNA_brush_types.h"
#include "DNA_object_types.h"
#include "DNA_scene_types.h"
#include "DNA_space_types.h"
#include "DNA_windowmanager_types.h"
#include "DNA_workspace_types.h"

#include "BKE_asset_edit.hh"
#include "BKE_brush.hh"
#include "BKE_context.hh"
#include "BKE_idprop.hh"
#include "BKE_layer.hh"
#include "BKE_lib_id.hh"
#include "BKE_main.hh"
#include "BKE_paint.hh"
#include "BKE_workspace.hh"

#include "RNA_access.hh"
#include "RNA_enum_types.hh"

#include "WM_api.hh"
#include "WM_message.hh"
#include "WM_toolsystem.hh" /* Own include. */
#include "WM_types.hh"

static void toolsystem_reinit_with_toolref(bContext *C, WorkSpace * /*workspace*/, bToolRef *tref);
static bToolRef *toolsystem_reinit_ensure_toolref(bContext *C,
                                                  WorkSpace *workspace,
                                                  const bToolKey *tkey,
                                                  const char *default_tool);
static void toolsystem_refresh_screen_from_active_tool(Main *bmain,
                                                       WorkSpace *workspace,
                                                       bToolRef *tref);
static void toolsystem_ref_set_by_brush_type(bContext *C, const char *brush_type);

/* -------------------------------------------------------------------- */
/** \name Tool Reference API
 * \{ */

bToolRef *WM_toolsystem_ref_from_context(const bContext *C)
{
  WorkSpace *workspace = CTX_wm_workspace(C);
  if (workspace == nullptr) {
    return nullptr;
  }
  const Scene *scene = CTX_data_scene(C);
  ViewLayer *view_layer = CTX_data_view_layer(C);
  ScrArea *area = CTX_wm_area(C);
  if ((area == nullptr) || ((1 << area->spacetype) & WM_TOOLSYSTEM_SPACE_MASK) == 0) {
    return nullptr;
  }
  bToolKey tkey{};
  tkey.space_type = area->spacetype;
  tkey.mode = WM_toolsystem_mode_from_spacetype(scene, view_layer, area, area->spacetype);
  bToolRef *tref = WM_toolsystem_ref_find(workspace, &tkey);
  /* We could return 'area->runtime.tool' in this case. */
  if (area->runtime.is_tool_set) {
    BLI_assert(tref == area->runtime.tool);
  }
  return tref;
}

bToolRef_Runtime *WM_toolsystem_runtime_from_context(const bContext *C)
{
  bToolRef *tref = WM_toolsystem_ref_from_context(C);
  return tref ? tref->runtime : nullptr;
}

bToolRef *WM_toolsystem_ref_find(WorkSpace *workspace, const bToolKey *tkey)
{
  BLI_assert((1 << tkey->space_type) & WM_TOOLSYSTEM_SPACE_MASK);
  LISTBASE_FOREACH (bToolRef *, tref, &workspace->tools) {
    if ((tref->space_type == tkey->space_type) && (tref->mode == tkey->mode)) {
      return tref;
    }
  }
  return nullptr;
}

bToolRef_Runtime *WM_toolsystem_runtime_find(WorkSpace *workspace, const bToolKey *tkey)
{
  bToolRef *tref = WM_toolsystem_ref_find(workspace, tkey);
  return tref ? tref->runtime : nullptr;
}

bool WM_toolsystem_ref_ensure(WorkSpace *workspace, const bToolKey *tkey, bToolRef **r_tref)
{
  bToolRef *tref = WM_toolsystem_ref_find(workspace, tkey);
  if (tref) {
    *r_tref = tref;
    return false;
  }
  tref = static_cast<bToolRef *>(MEM_callocN(sizeof(*tref), __func__));
  BLI_addhead(&workspace->tools, tref);
  tref->space_type = tkey->space_type;
  tref->mode = tkey->mode;
  *r_tref = tref;
  return true;
}

/**
 * Similar to #toolsystem_active_tool_from_context_or_view3d(), but returns the tool key only.
 */
static bToolKey toolsystem_key_from_context_or_view3d(const Scene *scene,
                                                      ViewLayer *view_layer,
                                                      ScrArea *area)
{
  bToolKey tkey{};

  if (area && ((1 << area->spacetype) & WM_TOOLSYSTEM_SPACE_MASK)) {
    tkey.space_type = area->spacetype;
    tkey.mode = WM_toolsystem_mode_from_spacetype(scene, view_layer, area, area->spacetype);
    return tkey;
  }

  /* Otherwise: Fallback to getting the active tool for 3D views. */
  tkey.space_type = SPACE_VIEW3D;
  tkey.mode = WM_toolsystem_mode_from_spacetype(scene, view_layer, nullptr, SPACE_VIEW3D);
  return tkey;
}

/**
 * Get the active tool for the current context (space and mode) if the current space supports tools
 * or, fallback to the active tool of the 3D View in the current mode.
 *
 * Use this instead of #WM_toolsystem_ref_from_context() when usage from properties editors should
 * be possible, which shows tool settings of the 3D View.
 */
static const bToolRef *toolsystem_active_tool_from_context_or_view3d(const bContext *C)
{
  /* Current space & mode has its own active tool, use that. */
  const ScrArea *area = CTX_wm_area(C);
  if (area && ((1 << area->spacetype) & WM_TOOLSYSTEM_SPACE_MASK)) {
    return WM_toolsystem_ref_from_context(C);
  }

  /* Otherwise: Fallback to getting the active tool for 3D views. */
  WorkSpace *workspace = CTX_wm_workspace(C);
  if (workspace == nullptr) {
    return nullptr;
  }
  const Scene *scene = CTX_data_scene(C);
  ViewLayer *view_layer = CTX_data_view_layer(C);
  bToolKey tkey{};
  tkey.space_type = SPACE_VIEW3D;
  tkey.mode = WM_toolsystem_mode_from_spacetype(scene, view_layer, nullptr, SPACE_VIEW3D);
  return WM_toolsystem_ref_find(workspace, &tkey);
}

/** \} */

static void toolsystem_unlink_ref(bContext *C, WorkSpace * /*workspace*/, bToolRef *tref)
{
  bToolRef_Runtime *tref_rt = tref->runtime;

  if (tref_rt->gizmo_group[0]) {
    wmGizmoGroupType *gzgt = WM_gizmogrouptype_find(tref_rt->gizmo_group, false);
    if (gzgt != nullptr) {
      Main *bmain = CTX_data_main(C);
      WM_gizmo_group_remove_by_tool(C, bmain, gzgt, tref);
    }
  }
}
void WM_toolsystem_unlink(bContext *C, WorkSpace *workspace, const bToolKey *tkey)
{
  bToolRef *tref = WM_toolsystem_ref_find(workspace, tkey);
  if (tref && tref->runtime) {
    toolsystem_unlink_ref(C, workspace, tref);
  }
}

/* -------------------------------------------------------------------- */
/** \name Brush Tools
 * \{ */

static const char *brush_type_identifier_get(const int brush_type, const PaintMode paint_mode)
{
  const EnumPropertyItem *type_enum = BKE_paint_get_tool_enum_from_paintmode(paint_mode);
  const int item_idx = RNA_enum_from_value(type_enum, brush_type);
  if (item_idx == -1) {
    return "";
  }
  return type_enum[item_idx].identifier;
}

static bool brush_type_matches_active_tool(bContext *C, const int brush_type)
{
  const bToolRef *active_tool = toolsystem_active_tool_from_context_or_view3d(C);

  if (!(active_tool->runtime->flag & TOOLREF_FLAG_USE_BRUSHES)) {
    return false;
  }

  BLI_assert(BKE_paintmode_get_active_from_context(C) == BKE_paintmode_get_from_tool(active_tool));
  return active_tool->runtime->brush_type == brush_type;
}

static NamedBrushAssetReference *toolsystem_brush_type_binding_lookup(const Paint *paint,
                                                                      const char *brush_type_name)
{
  return static_cast<NamedBrushAssetReference *>(
      BLI_findstring_ptr(&paint->tool_brush_bindings.active_brush_per_brush_type,
                         brush_type_name,
                         offsetof(NamedBrushAssetReference, name)));
}

/**
 * Update the bindings so the main brush reference matches the currently active brush.
 */
static void toolsystem_main_brush_binding_update_from_active(Paint *paint)
{
  MEM_delete(paint->tool_brush_bindings.main_brush_asset_reference);
  paint->tool_brush_bindings.main_brush_asset_reference = nullptr;

  if (paint->brush != nullptr) {
    if (std::optional<AssetWeakReference> brush_asset_reference =
            blender::bke::asset_edit_weak_reference_from_id(paint->brush->id))
    {
      paint->tool_brush_bindings.main_brush_asset_reference = MEM_new<AssetWeakReference>(
          __func__, *brush_asset_reference);
    }
  }
}

static void toolsystem_brush_type_binding_update(Paint *paint,
                                                 const PaintMode paint_mode,
                                                 const int brush_type)
{
  if (paint->brush == nullptr) {
    return;
  }
  const char *brush_type_name = brush_type_identifier_get(brush_type, paint_mode);
  if (!brush_type_name || !brush_type_name[0]) {
    return;
  }

  /* Update existing reference. */
  if (NamedBrushAssetReference *existing_brush_ref = toolsystem_brush_type_binding_lookup(
          paint, brush_type_name))
  {
    MEM_delete(existing_brush_ref->brush_asset_reference);
    existing_brush_ref->brush_asset_reference = MEM_new<AssetWeakReference>(
        __func__, *paint->brush_asset_reference);
  }
  /* Add new reference. */
  else {
    NamedBrushAssetReference *new_brush_ref = MEM_cnew<NamedBrushAssetReference>(__func__);

    new_brush_ref->name = BLI_strdup(brush_type_name);
    new_brush_ref->brush_asset_reference = MEM_new<AssetWeakReference>(
        __func__, *paint->brush_asset_reference);
    BLI_addhead(&paint->tool_brush_bindings.active_brush_per_brush_type, new_brush_ref);
  }
}

bool WM_toolsystem_activate_brush_and_tool(bContext *C, Paint *paint, Brush *brush)
{
  const bToolRef *active_tool = toolsystem_active_tool_from_context_or_view3d(C);
  const PaintMode paint_mode = BKE_paintmode_get_active_from_context(C);

  if (!BKE_paint_brush_poll(paint, brush)) {
    /* Avoid switching tool when brush isn't valid for this mode anyway. */
    return false;
  }

  /* If necessary, find a compatible tool to switch to. */
  {
    std::optional<int> brush_type = BKE_paint_get_brush_type_from_paintmode(brush, paint_mode);
    if (!brush_type) {
      BLI_assert_unreachable();
      WM_toolsystem_ref_set_by_id(C, "builtin.brush");
    }
    else if (!brush_type_matches_active_tool(C, *brush_type)) {
      const char *brush_type_name = brush_type_identifier_get(*brush_type, paint_mode);
      /* Calls into .py to query available tools. */
      toolsystem_ref_set_by_brush_type(C, brush_type_name);
    }
  }

  /* Do after switching tool, since switching tool will attempt to restore the last used brush of
   * that tool (in #toolsystem_brush_activate_from_toolref_for_object_paint()). */
  if (!BKE_paint_brush_set(paint, brush)) {
    return false;
  }

  if (active_tool->runtime->brush_type == -1) {
    /* Only update the main brush binding to reference the newly active brush. */
    toolsystem_main_brush_binding_update_from_active(paint);
  }
  else {
    toolsystem_brush_type_binding_update(paint, paint_mode, active_tool->runtime->brush_type);
  }

  return true;
}

static void toolsystem_brush_activate_from_toolref_for_object_particle(const Main *bmain,
                                                                       const WorkSpace *workspace,
                                                                       const bToolRef *tref)
{
  const bToolRef_Runtime *tref_rt = tref->runtime;

  if (!tref_rt->data_block[0]) {
    return;
  }

  const EnumPropertyItem *items = rna_enum_particle_edit_hair_brush_items;
  const int i = RNA_enum_from_identifier(items, tref_rt->data_block);
  if (i == -1) {
    return;
  }

  const wmWindowManager *wm = static_cast<wmWindowManager *>(bmain->wm.first);
  LISTBASE_FOREACH (wmWindow *, win, &wm->windows) {
    if (workspace == WM_window_get_active_workspace(win)) {
      Scene *scene = WM_window_get_active_scene(win);
      ToolSettings *ts = scene->toolsettings;
      ts->particle.brushtype = items[i].value;
    }
  }
}

static void toolsystem_brush_activate_from_toolref_for_object_paint(Main *bmain,
                                                                    const WorkSpace *workspace,
                                                                    const bToolRef *tref)
{
  bToolRef_Runtime *tref_rt = tref->runtime;

  const PaintMode paint_mode = BKE_paintmode_get_from_tool(tref);
  BLI_assert(paint_mode != PaintMode::Invalid);

  wmWindowManager *wm = static_cast<wmWindowManager *>(bmain->wm.first);
  LISTBASE_FOREACH (wmWindow *, win, &wm->windows) {
    if (workspace != WM_window_get_active_workspace(win)) {
      continue;
    }
    Scene *scene = WM_window_get_active_scene(win);
    BKE_paint_ensure_from_paintmode(scene, paint_mode);
    Paint *paint = BKE_paint_get_active_from_paintmode(scene, paint_mode);

    /* Attempt to re-activate a brush remembered for this brush type, as stored in a brush
     * binding. */
    if (tref_rt->brush_type != -1) {
      std::optional<AssetWeakReference> brush_asset_reference =
          [&]() -> std::optional<AssetWeakReference> {
        const char *brush_type_name = brush_type_identifier_get(tref_rt->brush_type, paint_mode);
        const NamedBrushAssetReference *brush_ref = toolsystem_brush_type_binding_lookup(
            paint, brush_type_name);

        if (brush_ref && brush_ref->brush_asset_reference) {
          return *brush_ref->brush_asset_reference;
        }
        /* No remembered brush found for this type, use a default for the type. */
        return BKE_paint_brush_type_default_reference(eObjectMode(paint->runtime.ob_mode),
                                                      tref_rt->brush_type);
      }();

      if (brush_asset_reference) {
        BKE_paint_brush_set(bmain, paint, &*brush_asset_reference);
      }
    }
    /* Re-activate the main brush, regardless of the brush type. */
    else {
      if (paint->tool_brush_bindings.main_brush_asset_reference) {
        BKE_paint_brush_set(bmain, paint, paint->tool_brush_bindings.main_brush_asset_reference);
        toolsystem_main_brush_binding_update_from_active(paint);
      }
      else {
        std::optional<AssetWeakReference> main_brush_asset_reference =
            [&]() -> std::optional<AssetWeakReference> {
          if (paint->tool_brush_bindings.main_brush_asset_reference) {
            return *paint->tool_brush_bindings.main_brush_asset_reference;
          }
          return BKE_paint_brush_type_default_reference(eObjectMode(paint->runtime.ob_mode),
                                                        std::nullopt);
        }();

        if (main_brush_asset_reference) {
          BKE_paint_brush_set(bmain, paint, &*main_brush_asset_reference);
          toolsystem_main_brush_binding_update_from_active(paint);
        }
      }
    }
  }
}

/**
 * Activate a brush compatible with \a tref, call when the active tool changes.
 */
static void toolsystem_brush_activate_from_toolref(Main *bmain,
                                                   const WorkSpace *workspace,
                                                   const bToolRef *tref)
{
  BLI_assert(tref->runtime->flag & TOOLREF_FLAG_USE_BRUSHES);

  if (tref->space_type == SPACE_VIEW3D) {
    if (tref->mode == CTX_MODE_PARTICLE) {
      toolsystem_brush_activate_from_toolref_for_object_particle(bmain, workspace, tref);
    }
    else {
      toolsystem_brush_activate_from_toolref_for_object_paint(bmain, workspace, tref);
    }
  }
  else if (tref->space_type == SPACE_IMAGE) {
    if (tref->mode == SI_MODE_PAINT) {
      toolsystem_brush_activate_from_toolref_for_object_paint(bmain, workspace, tref);
    }
  }
}

/** \} */

static void toolsystem_ref_link(Main *bmain, WorkSpace *workspace, bToolRef *tref)
{
  bToolRef_Runtime *tref_rt = tref->runtime;
  if (tref_rt->gizmo_group[0]) {
    const char *idname = tref_rt->gizmo_group;
    wmGizmoGroupType *gzgt = WM_gizmogrouptype_find(idname, false);
    if (gzgt != nullptr) {
      if ((gzgt->flag & WM_GIZMOGROUPTYPE_TOOL_INIT) == 0) {
        if (!WM_gizmo_group_type_ensure_ptr(gzgt)) {
          /* Even if the group-type was has been linked, it's possible the space types
           * were not previously using it. (happens with multiple windows). */
          wmGizmoMapType *gzmap_type = WM_gizmomaptype_ensure(&gzgt->gzmap_params);
          WM_gizmoconfig_update_tag_group_type_init(gzmap_type, gzgt);
        }
      }
    }
    else {
      CLOG_WARN(WM_LOG_TOOLS, "'%s' widget not found", idname);
    }
  }

  if (tref_rt->flag & TOOLREF_FLAG_USE_BRUSHES) {
    toolsystem_brush_activate_from_toolref(bmain, workspace, tref);
  }
}

static void toolsystem_refresh_ref(const bContext *C, WorkSpace *workspace, bToolRef *tref)
{
  if (tref->runtime == nullptr) {
    return;
  }
  /* Currently same operation. */
  toolsystem_ref_link(CTX_data_main(C), workspace, tref);
}
void WM_toolsystem_refresh(const bContext *C, WorkSpace *workspace, const bToolKey *tkey)
{
  bToolRef *tref = WM_toolsystem_ref_find(workspace, tkey);
  if (tref) {
    toolsystem_refresh_ref(C, workspace, tref);
  }
}

static void toolsystem_reinit_ref(bContext *C, WorkSpace *workspace, bToolRef *tref)
{
  toolsystem_reinit_with_toolref(C, workspace, tref);
}
void WM_toolsystem_reinit(bContext *C, WorkSpace *workspace, const bToolKey *tkey)
{
  bToolRef *tref = WM_toolsystem_ref_find(workspace, tkey);
  if (tref) {
    toolsystem_reinit_ref(C, workspace, tref);
  }
}

void WM_toolsystem_unlink_all(bContext *C, WorkSpace *workspace)
{
  LISTBASE_FOREACH (bToolRef *, tref, &workspace->tools) {
    tref->tag = 0;
  }

  LISTBASE_FOREACH (bToolRef *, tref, &workspace->tools) {
    if (tref->runtime) {
      if (tref->tag == 0) {
        toolsystem_unlink_ref(C, workspace, tref);
        tref->tag = 1;
      }
    }
  }
}

void WM_toolsystem_refresh_all(const bContext *C, WorkSpace *workspace)
{
  BLI_assert(0);
  LISTBASE_FOREACH (bToolRef *, tref, &workspace->tools) {
    toolsystem_refresh_ref(C, workspace, tref);
  }
}
void WM_toolsystem_reinit_all(bContext *C, wmWindow *win)
{
  bScreen *screen = WM_window_get_active_screen(win);
  const Scene *scene = WM_window_get_active_scene(win);
  ViewLayer *view_layer = WM_window_get_active_view_layer(win);
  LISTBASE_FOREACH (ScrArea *, area, &screen->areabase) {
    if (((1 << area->spacetype) & WM_TOOLSYSTEM_SPACE_MASK) == 0) {
      continue;
    }

    WorkSpace *workspace = WM_window_get_active_workspace(win);
    bToolKey tkey{};
    tkey.space_type = area->spacetype;
    tkey.mode = WM_toolsystem_mode_from_spacetype(scene, view_layer, area, area->spacetype);
    bToolRef *tref = WM_toolsystem_ref_find(workspace, &tkey);
    if (tref) {
      if (tref->tag == 0) {
        toolsystem_reinit_ref(C, workspace, tref);
        tref->tag = 1;
      }
    }
  }
}

void WM_toolsystem_ref_set_from_runtime(bContext *C,
                                        WorkSpace *workspace,
                                        bToolRef *tref,
                                        const bToolRef_Runtime *tref_rt,
                                        const char *idname)
{
  Main *bmain = CTX_data_main(C);

  if (tref->runtime) {
    toolsystem_unlink_ref(C, workspace, tref);
  }

  STRNCPY(tref->idname, idname);

  if (tref->runtime == nullptr) {
    tref->runtime = static_cast<bToolRef_Runtime *>(MEM_callocN(sizeof(*tref->runtime), __func__));
  }

  if (tref_rt != tref->runtime) {
    *tref->runtime = *tref_rt;
  }

  /* Ideally Python could check this gizmo group flag and not
   * pass in the argument to begin with. */
  bool use_fallback_keymap = false;

  if (tref->idname_fallback[0] || tref->runtime->keymap_fallback[0]) {
    if (tref_rt->flag & TOOLREF_FLAG_FALLBACK_KEYMAP) {
      use_fallback_keymap = true;
    }
    else if (tref_rt->gizmo_group[0]) {
      wmGizmoGroupType *gzgt = WM_gizmogrouptype_find(tref_rt->gizmo_group, false);
      if (gzgt) {
        if (gzgt->flag & WM_GIZMOGROUPTYPE_TOOL_FALLBACK_KEYMAP) {
          use_fallback_keymap = true;
        }
      }
    }
  }
  if (use_fallback_keymap == false) {
    tref->idname_fallback[0] = '\0';
    tref->runtime->keymap_fallback[0] = '\0';
  }

<<<<<<< HEAD
  /* Ugly fix for tool settings not updating when switching from Fill/Erase/Tint
   * to GP primitives (line, polyline, etc.)
   */
  bool is_gp_primitive = (tref->mode == CTX_MODE_PAINT_GPENCIL_LEGACY) &&
                         (tref->runtime->cursor == 5);
  if (is_gp_primitive) {
    STRNCPY(tref->runtime->data_block, "DRAW");
  }

  toolsystem_ref_link(C, workspace, tref);
=======
  toolsystem_ref_link(bmain, workspace, tref);
>>>>>>> d7dd2199

  if (is_gp_primitive) {
    STRNCPY(tref->runtime->data_block, "");
  }

  toolsystem_refresh_screen_from_active_tool(bmain, workspace, tref);

  /* Set the cursor if possible, if not - it's fine as entering the region will refresh it. */
  {
    wmWindow *win = CTX_wm_window(C);
    if (win != nullptr) {
      win->addmousemove = true;
      win->tag_cursor_refresh = true;
    }
  }

  {
    wmMsgBus *mbus = CTX_wm_message_bus(C);
    WM_msg_publish_rna_prop(mbus, &workspace->id, workspace, WorkSpace, tools);
  }
}

void WM_toolsystem_ref_sync_from_context(Main *bmain, WorkSpace *workspace, bToolRef *tref)
{
  bToolRef_Runtime *tref_rt = tref->runtime;
  if ((tref_rt == nullptr) || (tref_rt->data_block[0] == '\0')) {
    return;
  }
  wmWindowManager *wm = static_cast<wmWindowManager *>(bmain->wm.first);
  LISTBASE_FOREACH (wmWindow *, win, &wm->windows) {
    if (workspace != WM_window_get_active_workspace(win)) {
      continue;
    }

    Scene *scene = WM_window_get_active_scene(win);
    ToolSettings *ts = scene->toolsettings;
    ViewLayer *view_layer = WM_window_get_active_view_layer(win);
    BKE_view_layer_synced_ensure(scene, view_layer);
    const Object *ob = BKE_view_layer_active_object_get(view_layer);
    if (ob == nullptr) {
      /* Pass. */
    }
    if ((tref->space_type == SPACE_VIEW3D) && (tref->mode == CTX_MODE_PARTICLE)) {
      if (ob->mode & OB_MODE_PARTICLE_EDIT) {
        const EnumPropertyItem *items = rna_enum_particle_edit_hair_brush_items;
        const int i = RNA_enum_from_value(items, ts->particle.brushtype);
        const EnumPropertyItem *item = &items[i];
        if (!STREQ(tref_rt->data_block, item->identifier)) {
          STRNCPY(tref_rt->data_block, item->identifier);
          SNPRINTF(tref->idname, "builtin_brush.%s", item->name);
        }
      }
    }
  }
}

void WM_toolsystem_init(const bContext *C)
{
  Main *bmain = CTX_data_main(C);

  BLI_assert(CTX_wm_window(C) == nullptr);

  LISTBASE_FOREACH (WorkSpace *, workspace, &bmain->workspaces) {
    LISTBASE_FOREACH (bToolRef *, tref, &workspace->tools) {
      MEM_SAFE_FREE(tref->runtime);
    }
  }

  /* Rely on screen initialization for gizmos. */
}

static bool toolsystem_key_ensure_check(const bToolKey *tkey)
{
  switch (tkey->space_type) {
    case SPACE_VIEW3D:
      return true;
    case SPACE_IMAGE:
      if (ELEM(tkey->mode, SI_MODE_PAINT, SI_MODE_UV)) {
        return true;
      }
      break;
    case SPACE_NODE:
      return true;
    case SPACE_SEQ:
      return true;
  }
  return false;
}

int WM_toolsystem_mode_from_spacetype(const Scene *scene,
                                      ViewLayer *view_layer,
                                      ScrArea *area,
                                      int space_type)
{
  int mode = -1;
  switch (space_type) {
    case SPACE_VIEW3D: {
      /* 'area' may be nullptr in this case. */
      BKE_view_layer_synced_ensure(scene, view_layer);
      Object *obact = BKE_view_layer_active_object_get(view_layer);
      if (obact != nullptr) {
        Object *obedit = OBEDIT_FROM_OBACT(obact);
        mode = CTX_data_mode_enum_ex(obedit, obact, eObjectMode(obact->mode));
      }
      else {
        mode = CTX_MODE_OBJECT;
      }
      break;
    }
    case SPACE_IMAGE: {
      SpaceImage *sima = static_cast<SpaceImage *>(area->spacedata.first);
      mode = sima->mode;
      break;
    }
    case SPACE_NODE: {
      mode = 0;
      break;
    }
    case SPACE_SEQ: {
      SpaceSeq *sseq = static_cast<SpaceSeq *>(area->spacedata.first);
      mode = sseq->view;
      break;
    }
  }
  return mode;
}

bool WM_toolsystem_key_from_context(const Scene *scene,
                                    ViewLayer *view_layer,
                                    ScrArea *area,
                                    bToolKey *tkey)
{
  int space_type = SPACE_EMPTY;
  int mode = -1;

  if (area != nullptr) {
    space_type = area->spacetype;
    mode = WM_toolsystem_mode_from_spacetype(scene, view_layer, area, space_type);
  }

  if (mode != -1) {
    tkey->space_type = space_type;
    tkey->mode = mode;
    return true;
  }
  return false;
}

void WM_toolsystem_refresh_active(bContext *C)
{
  Main *bmain = CTX_data_main(C);

  struct {
    wmWindow *win;
    ScrArea *area;
    ARegion *region;
    bool is_set;
  } context_prev = {nullptr};

  for (wmWindowManager *wm = static_cast<wmWindowManager *>(bmain->wm.first); wm;
       wm = static_cast<wmWindowManager *>(wm->id.next))
  {
    LISTBASE_FOREACH (wmWindow *, win, &wm->windows) {
      WorkSpace *workspace = WM_window_get_active_workspace(win);
      bScreen *screen = WM_window_get_active_screen(win);
      const Scene *scene = WM_window_get_active_scene(win);
      ViewLayer *view_layer = WM_window_get_active_view_layer(win);
      /* Could skip loop for modes that don't depend on space type. */
      int space_type_mask_handled = 0;
      LISTBASE_FOREACH (ScrArea *, area, &screen->areabase) {
        /* Don't change the space type of the active tool, only update its mode. */
        const int space_type_mask = (1 << area->spacetype);
        if ((space_type_mask & WM_TOOLSYSTEM_SPACE_MASK) &&
            ((space_type_mask_handled & space_type_mask) == 0))
        {
          space_type_mask_handled |= space_type_mask;
          bToolKey tkey{};
          tkey.space_type = area->spacetype;
          tkey.mode = WM_toolsystem_mode_from_spacetype(scene, view_layer, area, area->spacetype);
          bToolRef *tref = WM_toolsystem_ref_find(workspace, &tkey);
          if (tref != area->runtime.tool) {
            if (context_prev.is_set == false) {
              context_prev.win = CTX_wm_window(C);
              context_prev.area = CTX_wm_area(C);
              context_prev.region = CTX_wm_region(C);
              context_prev.is_set = true;
            }

            CTX_wm_window_set(C, win);
            CTX_wm_area_set(C, area);

            toolsystem_reinit_ensure_toolref(C, workspace, &tkey, nullptr);
          }
        }
      }
    }
  }

  if (context_prev.is_set) {
    CTX_wm_window_set(C, context_prev.win);
    CTX_wm_area_set(C, context_prev.area);
    CTX_wm_region_set(C, context_prev.region);
  }

  BKE_workspace_id_tag_all_visible(bmain, ID_TAG_DOIT);

  LISTBASE_FOREACH (WorkSpace *, workspace, &bmain->workspaces) {
    if (workspace->id.tag & ID_TAG_DOIT) {
      workspace->id.tag &= ~ID_TAG_DOIT;
      /* Refresh to ensure data is initialized.
       * This is needed because undo can load a state which no longer has the underlying DNA data
       * needed for the tool (un-initialized paint-slots for eg), see: #64339. */
      LISTBASE_FOREACH (bToolRef *, tref, &workspace->tools) {
        toolsystem_refresh_ref(C, workspace, tref);
      }
    }
  }
}

bool WM_toolsystem_refresh_screen_area(WorkSpace *workspace,
                                       const Scene *scene,
                                       ViewLayer *view_layer,
                                       ScrArea *area)
{
  const bool is_tool_set_prev = area->runtime.is_tool_set;
  const bToolRef *tref_prev = area->runtime.tool;

  area->runtime.tool = nullptr;
  area->runtime.is_tool_set = true;
  const int mode = WM_toolsystem_mode_from_spacetype(scene, view_layer, area, area->spacetype);
  LISTBASE_FOREACH (bToolRef *, tref, &workspace->tools) {
    if (tref->space_type == area->spacetype) {
      if (tref->mode == mode) {
        area->runtime.tool = tref;
        break;
      }
    }
  }
  return !(is_tool_set_prev && (tref_prev == area->runtime.tool));
}

void WM_toolsystem_refresh_screen_window(wmWindow *win)
{
  WorkSpace *workspace = WM_window_get_active_workspace(win);
  bool space_type_has_tools[SPACE_TYPE_NUM] = {false};
  LISTBASE_FOREACH (bToolRef *, tref, &workspace->tools) {
    space_type_has_tools[tref->space_type] = true;
  }
  bScreen *screen = WM_window_get_active_screen(win);
  const Scene *scene = WM_window_get_active_scene(win);
  ViewLayer *view_layer = WM_window_get_active_view_layer(win);
  LISTBASE_FOREACH (ScrArea *, area, &screen->areabase) {
    area->runtime.tool = nullptr;
    area->runtime.is_tool_set = true;
    if (space_type_has_tools[area->spacetype]) {
      WM_toolsystem_refresh_screen_area(workspace, scene, view_layer, area);
    }
  }
}

void WM_toolsystem_refresh_screen_all(Main *bmain)
{
  /* Update all ScrArea's tools. */
  for (wmWindowManager *wm = static_cast<wmWindowManager *>(bmain->wm.first); wm;
       wm = static_cast<wmWindowManager *>(wm->id.next))
  {
    LISTBASE_FOREACH (wmWindow *, win, &wm->windows) {
      WM_toolsystem_refresh_screen_window(win);
    }
  }
}

static void toolsystem_refresh_screen_from_active_tool(Main *bmain,
                                                       WorkSpace *workspace,
                                                       bToolRef *tref)
{
  /* Update all ScrArea's tools. */
  for (wmWindowManager *wm = static_cast<wmWindowManager *>(bmain->wm.first); wm;
       wm = static_cast<wmWindowManager *>(wm->id.next))
  {
    LISTBASE_FOREACH (wmWindow *, win, &wm->windows) {
      if (workspace == WM_window_get_active_workspace(win)) {
        bScreen *screen = WM_window_get_active_screen(win);
        const Scene *scene = WM_window_get_active_scene(win);
        ViewLayer *view_layer = WM_window_get_active_view_layer(win);
        LISTBASE_FOREACH (ScrArea *, area, &screen->areabase) {
          if (area->spacetype == tref->space_type) {
            int mode = WM_toolsystem_mode_from_spacetype(scene, view_layer, area, area->spacetype);
            if (mode == tref->mode) {
              area->runtime.tool = tref;
              area->runtime.is_tool_set = true;
            }
          }
        }
      }
    }
  }
}

bToolRef *WM_toolsystem_ref_set_by_id_ex(
    bContext *C, WorkSpace *workspace, const bToolKey *tkey, const char *name, bool cycle)
{
  wmOperatorType *ot = WM_operatortype_find("WM_OT_tool_set_by_id", false);
  /* On startup, Python operators are not yet loaded. */
  if (ot == nullptr) {
    return nullptr;
  }

/* Some contexts use the current space type (image editor for e.g.),
 * ensure this is set correctly or there is no area. */
#ifndef NDEBUG
  /* Exclude this check for some space types where the space type isn't used. */
  if ((1 << tkey->space_type) & WM_TOOLSYSTEM_SPACE_MASK_MODE_FROM_SPACE) {
    ScrArea *area = CTX_wm_area(C);
    BLI_assert(area == nullptr || area->spacetype == tkey->space_type);
  }
#endif

  PointerRNA op_props;
  WM_operator_properties_create_ptr(&op_props, ot);
  RNA_string_set(&op_props, "name", name);

  BLI_assert((1 << tkey->space_type) & WM_TOOLSYSTEM_SPACE_MASK);

  RNA_enum_set(&op_props, "space_type", tkey->space_type);
  RNA_boolean_set(&op_props, "cycle", cycle);

  WM_operator_name_call_ptr(C, ot, WM_OP_EXEC_DEFAULT, &op_props, nullptr);
  WM_operator_properties_free(&op_props);

  bToolRef *tref = WM_toolsystem_ref_find(workspace, tkey);

  if (tref) {
    Main *bmain = CTX_data_main(C);
    toolsystem_refresh_screen_from_active_tool(bmain, workspace, tref);
  }

  return (tref && STREQ(tref->idname, name)) ? tref : nullptr;
}

bToolRef *WM_toolsystem_ref_set_by_id(bContext *C, const char *name)
{
  const Scene *scene = CTX_data_scene(C);
  ViewLayer *view_layer = CTX_data_view_layer(C);
  ScrArea *area = CTX_wm_area(C);
  bToolKey tkey;
  if (WM_toolsystem_key_from_context(scene, view_layer, area, &tkey)) {
    WorkSpace *workspace = CTX_wm_workspace(C);
    return WM_toolsystem_ref_set_by_id_ex(C, workspace, &tkey, name, false);
  }
  return nullptr;
}

static void toolsystem_ref_set_by_brush_type(bContext *C, const char *brush_type)
{
  const Scene *scene = CTX_data_scene(C);
  ViewLayer *view_layer = CTX_data_view_layer(C);
  ScrArea *area = CTX_wm_area(C);
  const bToolKey tkey = toolsystem_key_from_context_or_view3d(scene, view_layer, area);
  WorkSpace *workspace = CTX_wm_workspace(C);

  wmOperatorType *ot = WM_operatortype_find("WM_OT_tool_set_by_brush_type", false);
  /* On startup, Python operators are not yet loaded. */
  if (ot == nullptr) {
    return;
  }

/* Some contexts use the current space type (image editor for e.g.),
 * ensure this is set correctly or there is no area. */
#ifndef NDEBUG
  /* Exclude this check for some space types where the space type isn't used. */
  if ((1 << tkey.space_type) & WM_TOOLSYSTEM_SPACE_MASK_MODE_FROM_SPACE) {
    ScrArea *area = CTX_wm_area(C);
    BLI_assert(area == nullptr || area->spacetype == tkey.space_type);
  }
#endif

  PointerRNA op_props;
  WM_operator_properties_create_ptr(&op_props, ot);
  RNA_string_set(&op_props, "brush_type", brush_type);

  BLI_assert((1 << tkey.space_type) & WM_TOOLSYSTEM_SPACE_MASK);

  RNA_enum_set(&op_props, "space_type", tkey.space_type);

  WM_operator_name_call_ptr(C, ot, WM_OP_EXEC_DEFAULT, &op_props, nullptr);
  WM_operator_properties_free(&op_props);

  bToolRef *tref = WM_toolsystem_ref_find(workspace, &tkey);

  if (tref) {
    Main *bmain = CTX_data_main(C);
    toolsystem_refresh_screen_from_active_tool(bmain, workspace, tref);
  }
}

static void toolsystem_reinit_with_toolref(bContext *C, WorkSpace *workspace, bToolRef *tref)
{
  bToolKey tkey{};
  tkey.space_type = tref->space_type;
  tkey.mode = tref->mode;
  WM_toolsystem_ref_set_by_id_ex(C, workspace, &tkey, tref->idname, false);
}

static const char *toolsystem_default_tool(const bToolKey *tkey)
{
  switch (tkey->space_type) {
    case SPACE_VIEW3D:
      switch (tkey->mode) {
        case CTX_MODE_SCULPT:
        case CTX_MODE_PAINT_VERTEX:
        case CTX_MODE_PAINT_WEIGHT:
        case CTX_MODE_PAINT_TEXTURE:
        case CTX_MODE_PAINT_GPENCIL_LEGACY:
        case CTX_MODE_PAINT_GREASE_PENCIL:
        case CTX_MODE_SCULPT_GPENCIL_LEGACY:
        case CTX_MODE_SCULPT_GREASE_PENCIL:
        case CTX_MODE_WEIGHT_GPENCIL_LEGACY:
        case CTX_MODE_WEIGHT_GREASE_PENCIL:
        case CTX_MODE_VERTEX_GPENCIL_LEGACY:
        case CTX_MODE_VERTEX_GREASE_PENCIL:
        case CTX_MODE_SCULPT_CURVES:
          return "builtin.brush";
        case CTX_MODE_PARTICLE:
          return "builtin_brush.Comb";
        case CTX_MODE_EDIT_TEXT:
          return "builtin.select_text";
      }
      break;
    case SPACE_IMAGE:
      switch (tkey->mode) {
        case SI_MODE_PAINT:
          return "builtin.brush";
      }
      break;
    case SPACE_NODE: {
      return "builtin.select_box";
    }
    case SPACE_SEQ: {
      return "builtin.select_box";
    }
  }

  return "builtin.select_box";
}

/**
 * Run after changing modes.
 */
static bToolRef *toolsystem_reinit_ensure_toolref(bContext *C,
                                                  WorkSpace *workspace,
                                                  const bToolKey *tkey,
                                                  const char *default_tool)
{
  bToolRef *tref;
  if (WM_toolsystem_ref_ensure(workspace, tkey, &tref)) {
    if (default_tool == nullptr) {
      default_tool = toolsystem_default_tool(tkey);
    }
    STRNCPY(tref->idname, default_tool);
  }
  toolsystem_reinit_with_toolref(C, workspace, tref);
  return tref;
}

static void wm_toolsystem_update_from_context_view3d_impl(bContext *C, WorkSpace *workspace)
{
  const Scene *scene = CTX_data_scene(C);
  ViewLayer *view_layer = CTX_data_view_layer(C);
  int space_type = SPACE_VIEW3D;
  bToolKey tkey{};
  tkey.space_type = space_type;
  tkey.mode = WM_toolsystem_mode_from_spacetype(scene, view_layer, nullptr, space_type);
  toolsystem_reinit_ensure_toolref(C, workspace, &tkey, nullptr);
}

void WM_toolsystem_update_from_context_view3d(bContext *C)
{
  WorkSpace *workspace = CTX_wm_workspace(C);
  if (workspace) {
    wm_toolsystem_update_from_context_view3d_impl(C, workspace);
  }

  /* Multi window support. */
  Main *bmain = CTX_data_main(C);
  wmWindowManager *wm = static_cast<wmWindowManager *>(bmain->wm.first);
  if (!BLI_listbase_is_single(&wm->windows)) {
    wmWindow *win_prev = CTX_wm_window(C);
    ScrArea *area_prev = CTX_wm_area(C);
    ARegion *region_prev = CTX_wm_region(C);

    LISTBASE_FOREACH (wmWindow *, win, &wm->windows) {
      if (win != win_prev) {
        WorkSpace *workspace_iter = WM_window_get_active_workspace(win);
        if (workspace_iter != workspace) {

          CTX_wm_window_set(C, win);

          wm_toolsystem_update_from_context_view3d_impl(C, workspace_iter);

          CTX_wm_window_set(C, win_prev);
          CTX_wm_area_set(C, area_prev);
          CTX_wm_region_set(C, region_prev);
        }
      }
    }
  }
}

void WM_toolsystem_update_from_context(
    bContext *C, WorkSpace *workspace, const Scene *scene, ViewLayer *view_layer, ScrArea *area)
{
  bToolKey tkey{};
  tkey.space_type = area->spacetype;
  tkey.mode = WM_toolsystem_mode_from_spacetype(scene, view_layer, area, area->spacetype);
  if (toolsystem_key_ensure_check(&tkey)) {
    toolsystem_reinit_ensure_toolref(C, workspace, &tkey, nullptr);
  }
}

bool WM_toolsystem_active_tool_is_brush(const bContext *C)
{
  const bToolRef_Runtime *tref_rt = WM_toolsystem_runtime_from_context((bContext *)C);
  return tref_rt && (tref_rt->flag & TOOLREF_FLAG_USE_BRUSHES);
}

bool WM_toolsystem_active_tool_has_custom_cursor(const bContext *C)
{
  const bToolRef_Runtime *tref_rt = WM_toolsystem_runtime_from_context((bContext *)C);
  return tref_rt && (tref_rt->cursor != WM_CURSOR_DEFAULT);
}

void WM_toolsystem_do_msg_notify_tag_refresh(bContext *C,
                                             wmMsgSubscribeKey * /*msg_key*/,
                                             wmMsgSubscribeValue *msg_val)
{
  ScrArea *area = static_cast<ScrArea *>(msg_val->user_data);
  Main *bmain = CTX_data_main(C);
  wmWindow *win = static_cast<wmWindow *>(((wmWindowManager *)bmain->wm.first)->windows.first);
  if (win->next != nullptr) {
    do {
      bScreen *screen = WM_window_get_active_screen(win);
      if (BLI_findindex(&screen->areabase, area) != -1) {
        break;
      }
    } while ((win = win->next));
  }

  WorkSpace *workspace = WM_window_get_active_workspace(win);
  const Scene *scene = WM_window_get_active_scene(win);
  ViewLayer *view_layer = WM_window_get_active_view_layer(win);

  bToolKey tkey{};
  tkey.space_type = area->spacetype;
  tkey.mode = WM_toolsystem_mode_from_spacetype(scene, view_layer, area, area->spacetype);
  WM_toolsystem_refresh(C, workspace, &tkey);
  WM_toolsystem_refresh_screen_area(workspace, scene, view_layer, area);
}

static IDProperty *idprops_ensure_named_group(IDProperty *group, const char *idname)
{
  IDProperty *prop = IDP_GetPropertyFromGroup(group, idname);
  if ((prop == nullptr) || (prop->type != IDP_GROUP)) {
    prop = blender::bke::idprop::create_group(__func__).release();
    STRNCPY(prop->name, idname);
    IDP_ReplaceInGroup_ex(group, prop, nullptr);
  }
  return prop;
}

IDProperty *WM_toolsystem_ref_properties_get_idprops(bToolRef *tref)
{
  IDProperty *group = tref->properties;
  if (group == nullptr) {
    return nullptr;
  }
  return IDP_GetPropertyFromGroup(group, tref->idname);
}

IDProperty *WM_toolsystem_ref_properties_ensure_idprops(bToolRef *tref)
{
  if (tref->properties == nullptr) {
    tref->properties = blender::bke::idprop::create_group(__func__).release();
  }
  return idprops_ensure_named_group(tref->properties, tref->idname);
}

bool WM_toolsystem_ref_properties_get_ex(bToolRef *tref,
                                         const char *idname,
                                         StructRNA *type,
                                         PointerRNA *r_ptr)
{
  IDProperty *group = WM_toolsystem_ref_properties_get_idprops(tref);
  IDProperty *prop = group ? IDP_GetPropertyFromGroup(group, idname) : nullptr;
  *r_ptr = RNA_pointer_create(nullptr, type, prop);
  return (prop != nullptr);
}

void WM_toolsystem_ref_properties_ensure_ex(bToolRef *tref,
                                            const char *idname,
                                            StructRNA *type,
                                            PointerRNA *r_ptr)
{
  IDProperty *group = WM_toolsystem_ref_properties_ensure_idprops(tref);
  IDProperty *prop = idprops_ensure_named_group(group, idname);
  *r_ptr = RNA_pointer_create(nullptr, type, prop);
}

void WM_toolsystem_ref_properties_init_for_keymap(bToolRef *tref,
                                                  PointerRNA *dst_ptr,
                                                  PointerRNA *src_ptr,
                                                  wmOperatorType *ot)
{
  *dst_ptr = *src_ptr;
  if (dst_ptr->data) {
    dst_ptr->data = IDP_CopyProperty(static_cast<const IDProperty *>(dst_ptr->data));
  }
  else {
    dst_ptr->data = blender::bke::idprop::create_group("wmOpItemProp").release();
  }
  IDProperty *group = WM_toolsystem_ref_properties_get_idprops(tref);
  if (group != nullptr) {
    IDProperty *prop = IDP_GetPropertyFromGroup(group, ot->idname);
    if (prop) {
      /* Important key-map items properties don't get overwritten by the tools.
       * - When a key-map item doesn't set a property, the tool-systems is used.
       * - When it does, it overrides the tool-system.
       *
       * This way the default action can be to follow the top-bar tool-settings &
       * modifier keys can be used to perform different actions that aren't clobbered here.
       */
      IDP_MergeGroup(static_cast<IDProperty *>(dst_ptr->data), prop, false);
    }
  }
}<|MERGE_RESOLUTION|>--- conflicted
+++ resolved
@@ -576,24 +576,7 @@
     tref->runtime->keymap_fallback[0] = '\0';
   }
 
-<<<<<<< HEAD
-  /* Ugly fix for tool settings not updating when switching from Fill/Erase/Tint
-   * to GP primitives (line, polyline, etc.)
-   */
-  bool is_gp_primitive = (tref->mode == CTX_MODE_PAINT_GPENCIL_LEGACY) &&
-                         (tref->runtime->cursor == 5);
-  if (is_gp_primitive) {
-    STRNCPY(tref->runtime->data_block, "DRAW");
-  }
-
-  toolsystem_ref_link(C, workspace, tref);
-=======
   toolsystem_ref_link(bmain, workspace, tref);
->>>>>>> d7dd2199
-
-  if (is_gp_primitive) {
-    STRNCPY(tref->runtime->data_block, "");
-  }
 
   toolsystem_refresh_screen_from_active_tool(bmain, workspace, tref);
 

--- conflicted
+++ resolved
@@ -462,13 +462,9 @@
     /* Empty key-maps may be missing more there may be a typo in the name.
      * Warn early to avoid losing time investigating each case.
      * When developing a customized Blender though you may want empty keymaps. */
-<<<<<<< HEAD
-    if (!U.app_template[0]) {
-=======
     if (!U.app_template[0] &&
         /* Fallback key-maps may be intentionally empty, don't flood the output. */
         !BLI_str_endswith(keymap->idname, " (fallback)")) {
->>>>>>> 204b01a2
       CLOG_WARN(WM_LOG_KEYMAPS, "empty keymap '%s'", keymap->idname);
     }
   }

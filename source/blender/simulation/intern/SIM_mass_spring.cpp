/*
 * This program is free software; you can redistribute it and/or
 * modify it under the terms of the GNU General Public License
 * as published by the Free Software Foundation; either version 2
 * of the License, or (at your option) any later version.
 *
 * This program is distributed in the hope that it will be useful,
 * but WITHOUT ANY WARRANTY; without even the implied warranty of
 * MERCHANTABILITY or FITNESS FOR A PARTICULAR PURPOSE.  See the
 * GNU General Public License for more details.
 *
 * You should have received a copy of the GNU General Public License
 * along with this program; if not, write to the Free Software Foundation,
 * Inc., 51 Franklin Street, Fifth Floor, Boston, MA 02110-1301, USA.
 *
 * The Original Code is Copyright (C) Blender Foundation
 * All rights reserved.
 */

/** \file
 * \ingroup sim
 */

#include "MEM_guardedalloc.h"

#include "DNA_cloth_types.h"
#include "DNA_meshdata_types.h"
#include "DNA_modifier_types.h"
#include "DNA_object_force_types.h"
#include "DNA_object_types.h"
#include "DNA_scene_types.h"

#include "BLI_linklist.h"
#include "BLI_math.h"
#include "BLI_utildefines.h"

#include "BKE_cloth.h"
#include "BKE_collision.h"
#include "BKE_effect.h"

#include "SIM_mass_spring.h"
#include "implicit.h"

#include "DEG_depsgraph.h"
#include "DEG_depsgraph_query.h"

static float I3[3][3] = {{1.0, 0.0, 0.0}, {0.0, 1.0, 0.0}, {0.0, 0.0, 1.0}};

/* Number of off-diagonal non-zero matrix blocks.
 * Basically there is one of these for each vertex-vertex interaction.
 */
static int cloth_count_nondiag_blocks(Cloth *cloth)
{
  LinkNode *link;
  int nondiag = 0;

  for (link = cloth->springs; link; link = link->next) {
    ClothSpring *spring = (ClothSpring *)link->link;
    switch (spring->type) {
      case CLOTH_SPRING_TYPE_BENDING_HAIR:
        /* angular bending combines 3 vertices */
        nondiag += 3;
        break;

      default:
        /* all other springs depend on 2 vertices only */
        nondiag += 1;
        break;
    }
  }

  return nondiag;
}

static bool cloth_get_pressure_weights(ClothModifierData *clmd,
                                       const MVertTri *vt,
                                       float *r_weights)
{
  /* We have custom vertex weights for pressure. */
  if (clmd->sim_parms->vgroup_pressure > 0) {
    Cloth *cloth = clmd->clothObject;
    ClothVertex *verts = cloth->verts;

    for (unsigned int j = 0; j < 3; j++) {
      r_weights[j] = verts[vt->tri[j]].pressure_factor;

      /* Skip the entire triangle if it has a zero weight. */
      if (r_weights[j] == 0.0f) {
        return false;
      }
    }
  }

  return true;
}

static void cloth_calc_pressure_gradient(ClothModifierData *clmd,
                                         const float gradient_vector[3],
                                         float *r_vertex_pressure)
{
  Cloth *cloth = clmd->clothObject;
  Implicit_Data *data = cloth->implicit;
  unsigned int mvert_num = cloth->mvert_num;
  float pt[3];

  for (unsigned int i = 0; i < mvert_num; i++) {
    SIM_mass_spring_get_position(data, i, pt);
    r_vertex_pressure[i] = dot_v3v3(pt, gradient_vector);
  }
}

static float cloth_calc_volume(ClothModifierData *clmd)
{
  /* Calculate the (closed) cloth volume. */
  Cloth *cloth = clmd->clothObject;
  const MVertTri *tri = cloth->tri;
  Implicit_Data *data = cloth->implicit;
  float weights[3] = {1.0f, 1.0f, 1.0f};
  float vol = 0;

  /* Early exit for hair, as it never has volume. */
  if (clmd->hairdata) {
    return 0.0f;
  }

  for (unsigned int i = 0; i < cloth->primitive_num; i++) {
    const MVertTri *vt = &tri[i];

    if (cloth_get_pressure_weights(clmd, vt, weights)) {
      vol += SIM_tri_tetra_volume_signed_6x(data, vt->tri[0], vt->tri[1], vt->tri[2]);
    }
  }

  /* We need to divide by 6 to get the actual volume. */
  vol = vol / 6.0f;

  return vol;
}

static float cloth_calc_rest_volume(ClothModifierData *clmd)
{
  /* Calculate the (closed) cloth volume. */
  Cloth *cloth = clmd->clothObject;
  const MVertTri *tri = cloth->tri;
  const ClothVertex *v = cloth->verts;
  float weights[3] = {1.0f, 1.0f, 1.0f};
  float vol = 0;

  /* Early exit for hair, as it never has volume. */
  if (clmd->hairdata) {
    return 0.0f;
  }

  for (unsigned int i = 0; i < cloth->primitive_num; i++) {
    const MVertTri *vt = &tri[i];

    if (cloth_get_pressure_weights(clmd, vt, weights)) {
      vol += volume_tri_tetrahedron_signed_v3_6x(
          v[vt->tri[0]].xrest, v[vt->tri[1]].xrest, v[vt->tri[2]].xrest);
    }
  }

  /* We need to divide by 6 to get the actual volume. */
  vol = vol / 6.0f;

  return vol;
}

static float cloth_calc_average_pressure(ClothModifierData *clmd, const float *vertex_pressure)
{
  Cloth *cloth = clmd->clothObject;
  const MVertTri *tri = cloth->tri;
  Implicit_Data *data = cloth->implicit;
  float weights[3] = {1.0f, 1.0f, 1.0f};
  float total_force = 0;
  float total_area = 0;

  for (unsigned int i = 0; i < cloth->primitive_num; i++) {
    const MVertTri *vt = &tri[i];

    if (cloth_get_pressure_weights(clmd, vt, weights)) {
      float area = SIM_tri_area(data, vt->tri[0], vt->tri[1], vt->tri[2]);

      total_force += (vertex_pressure[vt->tri[0]] + vertex_pressure[vt->tri[1]] +
                      vertex_pressure[vt->tri[2]]) *
                     area / 3.0f;
      total_area += area;
    }
  }

  return total_force / total_area;
}

int SIM_cloth_solver_init(Object *UNUSED(ob), ClothModifierData *clmd)
{
  Cloth *cloth = clmd->clothObject;
  ClothVertex *verts = cloth->verts;
  const float ZERO[3] = {0.0f, 0.0f, 0.0f};
  Implicit_Data *id;
  unsigned int i, nondiag;

  nondiag = cloth_count_nondiag_blocks(cloth);
  cloth->implicit = id = SIM_mass_spring_solver_create(cloth->mvert_num, nondiag);

  for (i = 0; i < cloth->mvert_num; i++) {
    SIM_mass_spring_set_vertex_mass(id, i, verts[i].mass);
  }

  for (i = 0; i < cloth->mvert_num; i++) {
    SIM_mass_spring_set_motion_state(id, i, verts[i].x, ZERO);
  }

  return 1;
}

void SIM_cloth_solver_free(ClothModifierData *clmd)
{
  Cloth *cloth = clmd->clothObject;

  if (cloth->implicit) {
    SIM_mass_spring_solver_free(cloth->implicit);
    cloth->implicit = nullptr;
  }
}

void SIM_cloth_solver_set_positions(ClothModifierData *clmd)
{
  Cloth *cloth = clmd->clothObject;
  ClothVertex *verts = cloth->verts;
  unsigned int mvert_num = cloth->mvert_num, i;
  ClothHairData *cloth_hairdata = clmd->hairdata;
  Implicit_Data *id = cloth->implicit;

  for (i = 0; i < mvert_num; i++) {
    if (cloth_hairdata) {
      ClothHairData *root = &cloth_hairdata[i];
      SIM_mass_spring_set_rest_transform(id, i, root->rot);
    }
    else {
      SIM_mass_spring_set_rest_transform(id, i, I3);
    }

    SIM_mass_spring_set_motion_state(id, i, verts[i].x, verts[i].v);
  }
}

void SIM_cloth_solver_set_volume(ClothModifierData *clmd)
{
  Cloth *cloth = clmd->clothObject;

  cloth->initial_mesh_volume = cloth_calc_rest_volume(clmd);
}

/* Init constraint matrix
 * This is part of the modified CG method suggested by Baraff/Witkin in
 * "Large Steps in Cloth Simulation" (Siggraph 1998)
 */
static void cloth_setup_constraints(ClothModifierData *clmd)
{
  Cloth *cloth = clmd->clothObject;
  Implicit_Data *data = cloth->implicit;
  ClothVertex *verts = cloth->verts;
  int mvert_num = cloth->mvert_num;
  int v;

  const float ZERO[3] = {0.0f, 0.0f, 0.0f};

  SIM_mass_spring_clear_constraints(data);

  for (v = 0; v < mvert_num; v++) {
    if (verts[v].flags & CLOTH_VERT_FLAG_PINNED) {
      /* pinned vertex constraints */
      SIM_mass_spring_add_constraint_ndof0(data, v, ZERO); /* velocity is defined externally */
    }

    verts[v].impulse_count = 0;
  }
}

/* computes where the cloth would be if it were subject to perfectly stiff edges
 * (edge distance constraints) in a lagrangian solver.  then add forces to help
 * guide the implicit solver to that state.  this function is called after
 * collisions*/
static int UNUSED_FUNCTION(cloth_calc_helper_forces)(Object *UNUSED(ob),
                                                     ClothModifierData *clmd,
                                                     float (*initial_cos)[3],
                                                     float UNUSED(step),
                                                     float dt)
{
  Cloth *cloth = clmd->clothObject;
  float(*cos)[3] = (float(*)[3])MEM_callocN(sizeof(float[3]) * cloth->mvert_num,
                                            "cos cloth_calc_helper_forces");
  float *masses = (float *)MEM_callocN(sizeof(float) * cloth->mvert_num,
                                       "cos cloth_calc_helper_forces");
  LinkNode *node;
  ClothSpring *spring;
  ClothVertex *cv;
  int i, steps;

  cv = cloth->verts;
  for (i = 0; i < cloth->mvert_num; i++, cv++) {
    copy_v3_v3(cos[i], cv->tx);

    if (cv->goal == 1.0f || len_squared_v3v3(initial_cos[i], cv->tx) != 0.0f) {
      masses[i] = 1e+10;
    }
    else {
      masses[i] = cv->mass;
    }
  }

  steps = 55;
  for (i = 0; i < steps; i++) {
    for (node = cloth->springs; node; node = node->next) {
      /* ClothVertex *cv1, *cv2; */ /* UNUSED */
      int v1, v2;
      float len, c, l, vec[3];

      spring = (ClothSpring *)node->link;
      if (!ELEM(spring->type, CLOTH_SPRING_TYPE_STRUCTURAL, CLOTH_SPRING_TYPE_SHEAR)) {
        continue;
      }

      v1 = spring->ij;
      v2 = spring->kl;
      /* cv1 = cloth->verts + v1; */ /* UNUSED */
      /* cv2 = cloth->verts + v2; */ /* UNUSED */
      len = len_v3v3(cos[v1], cos[v2]);

      sub_v3_v3v3(vec, cos[v1], cos[v2]);
      normalize_v3(vec);

      c = (len - spring->restlen);
      if (c == 0.0f) {
        continue;
      }

      l = c / ((1.0f / masses[v1]) + (1.0f / masses[v2]));

      mul_v3_fl(vec, -(1.0f / masses[v1]) * l);
      add_v3_v3(cos[v1], vec);

      sub_v3_v3v3(vec, cos[v2], cos[v1]);
      normalize_v3(vec);

      mul_v3_fl(vec, -(1.0f / masses[v2]) * l);
      add_v3_v3(cos[v2], vec);
    }
  }

  cv = cloth->verts;
  for (i = 0; i < cloth->mvert_num; i++, cv++) {
    float vec[3];

    /*compute forces*/
    sub_v3_v3v3(vec, cos[i], cv->tx);
    mul_v3_fl(vec, cv->mass * dt * 20.0f);
    add_v3_v3(cv->tv, vec);
    // copy_v3_v3(cv->tx, cos[i]);
  }

  MEM_freeN(cos);
  MEM_freeN(masses);

  return 1;
}

BLI_INLINE void cloth_calc_spring_force(ClothModifierData *clmd, ClothSpring *s)
{
  Cloth *cloth = clmd->clothObject;
  ClothSimSettings *parms = clmd->sim_parms;
  Implicit_Data *data = cloth->implicit;
  bool using_angular = parms->bending_model == CLOTH_BENDING_ANGULAR;
  bool resist_compress = (parms->flags & CLOTH_SIMSETTINGS_FLAG_RESIST_SPRING_COMPRESS) &&
                         !using_angular;

  s->flags &= ~CLOTH_SPRING_FLAG_NEEDED;

  /* Calculate force of bending springs. */
  if ((s->type & CLOTH_SPRING_TYPE_BENDING) && using_angular) {
#ifdef CLOTH_FORCE_SPRING_BEND
    float k, scaling;

    s->flags |= CLOTH_SPRING_FLAG_NEEDED;

    scaling = parms->bending + s->ang_stiffness * fabsf(parms->max_bend - parms->bending);
    k = scaling * s->restlen *
        0.1f; /* Multiplying by 0.1, just to scale the forces to more reasonable values. */

    SIM_mass_spring_force_spring_angular(
        data, s->ij, s->kl, s->pa, s->pb, s->la, s->lb, s->restang, k, parms->bending_damping);
#endif
  }

  /* Calculate force of structural + shear springs. */
  if (s->type &
      (CLOTH_SPRING_TYPE_STRUCTURAL | CLOTH_SPRING_TYPE_SEWING | CLOTH_SPRING_TYPE_INTERNAL)) {
#ifdef CLOTH_FORCE_SPRING_STRUCTURAL
    float k_tension, scaling_tension;

    s->flags |= CLOTH_SPRING_FLAG_NEEDED;

    scaling_tension = parms->tension +
                      s->lin_stiffness * fabsf(parms->max_tension - parms->tension);
    k_tension = scaling_tension / (parms->avg_spring_len + FLT_EPSILON);

    if (s->type & CLOTH_SPRING_TYPE_SEWING) {
      /* TODO: verify, half verified (couldn't see error)
       * sewing springs usually have a large distance at first so clamp the force so we don't get
       * tunneling through collision objects. */
      SIM_mass_spring_force_spring_linear(data,
                                          s->ij,
                                          s->kl,
                                          s->restlen,
                                          k_tension,
                                          parms->tension_damp,
                                          0.0f,
                                          0.0f,
                                          false,
                                          false,
                                          parms->max_sewing);
    }
    else if (s->type & CLOTH_SPRING_TYPE_STRUCTURAL) {
      float k_compression, scaling_compression;
      scaling_compression = parms->compression +
                            s->lin_stiffness * fabsf(parms->max_compression - parms->compression);
      k_compression = scaling_compression / (parms->avg_spring_len + FLT_EPSILON);

      SIM_mass_spring_force_spring_linear(data,
                                          s->ij,
                                          s->kl,
                                          s->restlen,
                                          k_tension,
                                          parms->tension_damp,
                                          k_compression,
                                          parms->compression_damp,
                                          resist_compress,
                                          using_angular,
                                          0.0f);
    }
    else {
      /* CLOTH_SPRING_TYPE_INTERNAL */
      BLI_assert(s->type & CLOTH_SPRING_TYPE_INTERNAL);

      scaling_tension = parms->internal_tension +
                        s->lin_stiffness *
                            fabsf(parms->max_internal_tension - parms->internal_tension);
      k_tension = scaling_tension / (parms->avg_spring_len + FLT_EPSILON);
      float scaling_compression = parms->internal_compression +
                                  s->lin_stiffness * fabsf(parms->max_internal_compression -
                                                           parms->internal_compression);
      float k_compression = scaling_compression / (parms->avg_spring_len + FLT_EPSILON);

      float k_tension_damp = parms->tension_damp;
      float k_compression_damp = parms->compression_damp;

      if (k_tension == 0.0f) {
        /* No damping so it behaves as if no tension spring was there at all. */
        k_tension_damp = 0.0f;
      }

      if (k_compression == 0.0f) {
        /* No damping so it behaves as if no compression spring was there at all. */
        k_compression_damp = 0.0f;
      }

      SIM_mass_spring_force_spring_linear(data,
                                          s->ij,
                                          s->kl,
                                          s->restlen,
                                          k_tension,
                                          k_tension_damp,
                                          k_compression,
                                          k_compression_damp,
                                          resist_compress,
                                          using_angular,
                                          0.0f);
    }
#endif
  }
  else if (s->type & CLOTH_SPRING_TYPE_SHEAR) {
#ifdef CLOTH_FORCE_SPRING_SHEAR
    float k, scaling;

    s->flags |= CLOTH_SPRING_FLAG_NEEDED;

    scaling = parms->shear + s->lin_stiffness * fabsf(parms->max_shear - parms->shear);
    k = scaling / (parms->avg_spring_len + FLT_EPSILON);

    SIM_mass_spring_force_spring_linear(data,
                                        s->ij,
                                        s->kl,
                                        s->restlen,
                                        k,
                                        parms->shear_damp,
                                        0.0f,
                                        0.0f,
                                        resist_compress,
                                        false,
                                        0.0f);
#endif
  }
  else if (s->type & CLOTH_SPRING_TYPE_BENDING) { /* calculate force of bending springs */
#ifdef CLOTH_FORCE_SPRING_BEND
    float kb, cb, scaling;

    s->flags |= CLOTH_SPRING_FLAG_NEEDED;

    scaling = parms->bending + s->lin_stiffness * fabsf(parms->max_bend - parms->bending);
    kb = scaling / (20.0f * (parms->avg_spring_len + FLT_EPSILON));

    /* Fix for T45084 for cloth stiffness must have cb proportional to kb */
    cb = kb * parms->bending_damping;

    SIM_mass_spring_force_spring_bending(data, s->ij, s->kl, s->restlen, kb, cb);
#endif
  }
  else if (s->type & CLOTH_SPRING_TYPE_BENDING_HAIR) {
#ifdef CLOTH_FORCE_SPRING_BEND
    float kb, cb, scaling;

    s->flags |= CLOTH_SPRING_FLAG_NEEDED;

    /* XXX WARNING: angular bending springs for hair apply stiffness factor as an overall factor,
     * unlike cloth springs! this is crap, but needed due to cloth/hair mixing ... max_bend factor
     * is not even used for hair, so ...
     */
    scaling = s->lin_stiffness * parms->bending;
    kb = scaling / (20.0f * (parms->avg_spring_len + FLT_EPSILON));

    /* Fix for T45084 for cloth stiffness must have cb proportional to kb */
    cb = kb * parms->bending_damping;

    /* XXX assuming same restlen for ij and jk segments here,
     * this can be done correctly for hair later. */
    SIM_mass_spring_force_spring_bending_hair(data, s->ij, s->kl, s->mn, s->target, kb, cb);

#  if 0
    {
      float x_kl[3], x_mn[3], v[3], d[3];

      SIM_mass_spring_get_motion_state(data, s->kl, x_kl, v);
      SIM_mass_spring_get_motion_state(data, s->mn, x_mn, v);

      BKE_sim_debug_data_add_dot(clmd->debug_data, x_kl, 0.9, 0.9, 0.9, "target", 7980, s->kl);
      BKE_sim_debug_data_add_line(
          clmd->debug_data, x_kl, x_mn, 0.8, 0.8, 0.8, "target", 7981, s->kl);

      copy_v3_v3(d, s->target);
      BKE_sim_debug_data_add_vector(
          clmd->debug_data, x_kl, d, 0.8, 0.8, 0.2, "target", 7982, s->kl);

      // copy_v3_v3(d, s->target_ij);
      // BKE_sim_debug_data_add_vector(clmd->debug_data, x, d, 1, 0.4, 0.4, "target", 7983, s->kl);
    }
#  endif
#endif
  }
}

static void hair_get_boundbox(ClothModifierData *clmd, float gmin[3], float gmax[3])
{
  Cloth *cloth = clmd->clothObject;
  Implicit_Data *data = cloth->implicit;
  unsigned int mvert_num = cloth->mvert_num;
  int i;

  INIT_MINMAX(gmin, gmax);
  for (i = 0; i < mvert_num; i++) {
    float x[3];
    SIM_mass_spring_get_motion_state(data, i, x, nullptr);
    DO_MINMAX(x, gmin, gmax);
  }
}

static void cloth_calc_force(
    Scene *scene, ClothModifierData *clmd, float UNUSED(frame), ListBase *effectors, float time)
{
  /* Collect forces and derivatives:  F, dFdX, dFdV */
  Cloth *cloth = clmd->clothObject;
  ClothSimSettings *parms = clmd->sim_parms;
  Implicit_Data *data = cloth->implicit;
  unsigned int i = 0;
  float drag = clmd->sim_parms->Cvi * 0.01f; /* viscosity of air scaled in percent */
  float gravity[3] = {0.0f, 0.0f, 0.0f};
  const MVertTri *tri = cloth->tri;
  unsigned int mvert_num = cloth->mvert_num;
  ClothVertex *vert;

#ifdef CLOTH_FORCE_GRAVITY
  /* global acceleration (gravitation) */
  if (scene->physics_settings.flag & PHYS_GLOBAL_GRAVITY) {
    /* scale gravity force */
    mul_v3_v3fl(gravity,
                scene->physics_settings.gravity,
                0.001f * clmd->sim_parms->effector_weights->global_gravity);
  }

  vert = cloth->verts;
  for (i = 0; i < cloth->mvert_num; i++, vert++) {
    SIM_mass_spring_force_gravity(data, i, vert->mass, gravity);

    /* Vertex goal springs */
    if ((!(vert->flags & CLOTH_VERT_FLAG_PINNED)) && (vert->goal > FLT_EPSILON)) {
      float goal_x[3], goal_v[3];
      float k;

      /* divide by time_scale to prevent goal vertices' delta locations from being multiplied */
      interp_v3_v3v3(goal_x, vert->xold, vert->xconst, time / clmd->sim_parms->time_scale);
      sub_v3_v3v3(goal_v, vert->xconst, vert->xold); /* distance covered over dt==1 */

      k = vert->goal * clmd->sim_parms->goalspring /
          (clmd->sim_parms->avg_spring_len + FLT_EPSILON);

      SIM_mass_spring_force_spring_goal(
          data, i, goal_x, goal_v, k, clmd->sim_parms->goalfrict * 0.01f);
    }
  }
#endif

  /* cloth_calc_volume_force(clmd); */

#ifdef CLOTH_FORCE_DRAG
  SIM_mass_spring_force_drag(data, drag);
#endif
  /* handle pressure forces (making sure that this never gets computed for hair). */
  if ((parms->flags & CLOTH_SIMSETTINGS_FLAG_PRESSURE) && (clmd->hairdata == nullptr)) {
    /* The difference in pressure between the inside and outside of the mesh.*/
    float pressure_difference = 0.0f;
    float volume_factor = 1.0f;

    float init_vol;
    if (parms->flags & CLOTH_SIMSETTINGS_FLAG_PRESSURE_VOL) {
      init_vol = clmd->sim_parms->target_volume;
    }
    else {
      init_vol = cloth->initial_mesh_volume;
    }

    /* Check if we need to calculate the volume of the mesh. */
    if (init_vol > 1E-6f) {
      float f;
      float vol = cloth_calc_volume(clmd);

      /* If the volume is the same don't apply any pressure. */
      volume_factor = init_vol / vol;
      pressure_difference = volume_factor - 1;

      /* Calculate an artificial maximum value for cloth pressure. */
      f = fabs(clmd->sim_parms->uniform_pressure_force) + 200.0f;

      /* Clamp the cloth pressure to the calculated maximum value. */
      CLAMP_MAX(pressure_difference, f);
    }

    pressure_difference += clmd->sim_parms->uniform_pressure_force;
    pressure_difference *= clmd->sim_parms->pressure_factor;

    /* Compute the hydrostatic pressure gradient if enabled. */
    float fluid_density = clmd->sim_parms->fluid_density * 1000; /* kg/l -> kg/m3 */
    float *hydrostatic_pressure = nullptr;

    if (fabs(fluid_density) > 1e-6f) {
      float hydrostatic_vector[3];
      copy_v3_v3(hydrostatic_vector, gravity);

      /* When the fluid is inside the object, factor in the acceleration of
       * the object into the pressure field, as gravity is indistinguishable
       * from acceleration from the inside. */
      if (fluid_density > 0) {
        sub_v3_v3(hydrostatic_vector, cloth->average_acceleration);

        /* Preserve the total mass by scaling density to match the change in volume. */
        fluid_density *= volume_factor;
      }

      mul_v3_fl(hydrostatic_vector, fluid_density);

      /* Compute an array of per-vertex hydrostatic pressure, and subtract the average. */
      hydrostatic_pressure = (float *)MEM_mallocN(sizeof(float) * mvert_num,
                                                  "hydrostatic pressure gradient");

      cloth_calc_pressure_gradient(clmd, hydrostatic_vector, hydrostatic_pressure);

      pressure_difference -= cloth_calc_average_pressure(clmd, hydrostatic_pressure);
    }

    /* Apply pressure. */
    if (hydrostatic_pressure || fabs(pressure_difference) > 1E-6f) {
      float weights[3] = {1.0f, 1.0f, 1.0f};

      for (i = 0; i < cloth->primitive_num; i++) {
        const MVertTri *vt = &tri[i];

        if (cloth_get_pressure_weights(clmd, vt, weights)) {
          SIM_mass_spring_force_pressure(data,
                                         vt->tri[0],
                                         vt->tri[1],
                                         vt->tri[2],
                                         pressure_difference,
                                         hydrostatic_pressure,
                                         weights);
        }
      }
    }

    if (hydrostatic_pressure) {
      MEM_freeN(hydrostatic_pressure);
    }
  }

  /* handle external forces like wind */
  if (effectors) {
    bool is_not_hair = (clmd->hairdata == nullptr) && (cloth->primitive_num > 0);
    bool has_wind = false, has_force = false;

    /* cache per-vertex forces to avoid redundant calculation */
    float(*winvec)[3] = (float(*)[3])MEM_callocN(sizeof(float[3]) * mvert_num * 2,
                                                 "effector forces");
    float(*forcevec)[3] = is_not_hair ? winvec + mvert_num : winvec;

    for (i = 0; i < cloth->mvert_num; i++) {
      float x[3], v[3];
      EffectedPoint epoint;

      SIM_mass_spring_get_motion_state(data, i, x, v);
      pd_point_from_loc(scene, x, v, i, &epoint);
      BKE_effectors_apply(effectors,
                          nullptr,
                          clmd->sim_parms->effector_weights,
                          &epoint,
                          forcevec[i],
                          winvec[i],
                          nullptr);

      has_wind = has_wind || !is_zero_v3(winvec[i]);
      has_force = has_force || !is_zero_v3(forcevec[i]);
    }

    /* Hair has only edges. */
    if (is_not_hair) {
      for (i = 0; i < cloth->primitive_num; i++) {
        const MVertTri *vt = &tri[i];
        if (has_wind) {
          SIM_mass_spring_force_face_wind(data, vt->tri[0], vt->tri[1], vt->tri[2], winvec);
        }
        if (has_force) {
          SIM_mass_spring_force_face_extern(data, vt->tri[0], vt->tri[1], vt->tri[2], forcevec);
        }
      }
    }
    else {
#if 0
      ClothHairData *hairdata = clmd->hairdata;
      ClothHairData *hair_ij, *hair_kl;

      for (LinkNode *link = cloth->springs; link; link = link->next) {
        ClothSpring *spring = (ClothSpring *)link->link;
        if (spring->type == CLOTH_SPRING_TYPE_STRUCTURAL) {
          if (hairdata) {
            hair_ij = &hairdata[spring->ij];
            hair_kl = &hairdata[spring->kl];
            SIM_mass_spring_force_edge_wind(
                data, spring->ij, spring->kl, hair_ij->radius, hair_kl->radius, winvec);
          }
          else {
            SIM_mass_spring_force_edge_wind(data, spring->ij, spring->kl, 1.0f, 1.0f, winvec);
          }
        }
      }
#else
      ClothHairData *hairdata = clmd->hairdata;

      vert = cloth->verts;
      for (i = 0; i < cloth->mvert_num; i++, vert++) {
        if (hairdata) {
          ClothHairData *hair = &hairdata[i];
          SIM_mass_spring_force_vertex_wind(data, i, hair->radius, winvec);
        }
        else {
          SIM_mass_spring_force_vertex_wind(data, i, 1.0f, winvec);
        }
      }
#endif
    }

    MEM_freeN(winvec);
  }

  /* calculate spring forces */
  for (LinkNode *link = cloth->springs; link; link = link->next) {
    ClothSpring *spring = (ClothSpring *)link->link;
    /* only handle active springs */
    if (!(spring->flags & CLOTH_SPRING_FLAG_DEACTIVATE)) {
      cloth_calc_spring_force(clmd, spring);
    }
  }
}

/* returns vertexes' motion state */
BLI_INLINE void cloth_get_grid_location(Implicit_Data *data,
                                        float cell_scale,
                                        const float cell_offset[3],
                                        int index,
                                        float x[3],
                                        float v[3])
{
  SIM_mass_spring_get_position(data, index, x);
  SIM_mass_spring_get_new_velocity(data, index, v);

  mul_v3_fl(x, cell_scale);
  add_v3_v3(x, cell_offset);
}

/* returns next spring forming a continuous hair sequence */
BLI_INLINE LinkNode *hair_spring_next(LinkNode *spring_link)
{
  ClothSpring *spring = (ClothSpring *)spring_link->link;
  LinkNode *next = spring_link->next;
  if (next) {
    ClothSpring *next_spring = (ClothSpring *)next->link;
    if (next_spring->type == CLOTH_SPRING_TYPE_STRUCTURAL && next_spring->kl == spring->ij) {
      return next;
    }
  }
  return nullptr;
}

/* XXX this is nasty: cloth meshes do not explicitly store
 * the order of hair segments!
 * We have to rely on the spring build function for now,
 * which adds structural springs in reverse order:
 *   (3,4), (2,3), (1,2)
 * This is currently the only way to figure out hair geometry inside this code ...
 */
static LinkNode *cloth_continuum_add_hair_segments(HairGrid *grid,
                                                   const float cell_scale,
                                                   const float cell_offset[3],
                                                   Cloth *cloth,
                                                   LinkNode *spring_link)
{
  Implicit_Data *data = cloth->implicit;
  LinkNode *next_spring_link = nullptr; /* return value */
  ClothSpring *spring1, *spring2, *spring3;
  // ClothVertex *verts = cloth->verts;
  // ClothVertex *vert3, *vert4;
  float x1[3], v1[3], x2[3], v2[3], x3[3], v3[3], x4[3], v4[3];
  float dir1[3], dir2[3], dir3[3];

  spring1 = nullptr;
  spring2 = nullptr;
  spring3 = (ClothSpring *)spring_link->link;

  zero_v3(x1);
  zero_v3(v1);
  zero_v3(dir1);
  zero_v3(x2);
  zero_v3(v2);
  zero_v3(dir2);

  // vert3 = &verts[spring3->kl];
  cloth_get_grid_location(data, cell_scale, cell_offset, spring3->kl, x3, v3);
  // vert4 = &verts[spring3->ij];
  cloth_get_grid_location(data, cell_scale, cell_offset, spring3->ij, x4, v4);
  sub_v3_v3v3(dir3, x4, x3);
  normalize_v3(dir3);

  while (spring_link) {
    /* move on */
    spring1 = spring2;
    spring2 = spring3;

    // vert3 = vert4;

    copy_v3_v3(x1, x2);
    copy_v3_v3(v1, v2);
    copy_v3_v3(x2, x3);
    copy_v3_v3(v2, v3);
    copy_v3_v3(x3, x4);
    copy_v3_v3(v3, v4);

    copy_v3_v3(dir1, dir2);
    copy_v3_v3(dir2, dir3);

    /* read next segment */
    next_spring_link = spring_link->next;
    spring_link = hair_spring_next(spring_link);

    if (spring_link) {
      spring3 = (ClothSpring *)spring_link->link;
      // vert4 = &verts[spring3->ij];
      cloth_get_grid_location(data, cell_scale, cell_offset, spring3->ij, x4, v4);
      sub_v3_v3v3(dir3, x4, x3);
      normalize_v3(dir3);
    }
    else {
      spring3 = nullptr;
      // vert4 = NULL;
      zero_v3(x4);
      zero_v3(v4);
      zero_v3(dir3);
    }

<<<<<<< HEAD
    SIM_hair_volume_add_segment(
        grid, x1, v1, x2, v2, x3, v3, x4, v4, spring1 ? dir1 : nullptr, dir2, spring3 ? dir3 : nullptr);
=======
    SIM_hair_volume_add_segment(grid,
                                x1,
                                v1,
                                x2,
                                v2,
                                x3,
                                v3,
                                x4,
                                v4,
                                spring1 ? dir1 : nullptr,
                                dir2,
                                spring3 ? dir3 : nullptr);
>>>>>>> 29fb12da
  }

  return next_spring_link;
}

static void cloth_continuum_fill_grid(HairGrid *grid, Cloth *cloth)
{
#if 0
  Implicit_Data *data = cloth->implicit;
  int mvert_num = cloth->mvert_num;
  ClothVertex *vert;
  int i;

  for (i = 0, vert = cloth->verts; i < mvert_num; i++, vert++) {
    float x[3], v[3];

    cloth_get_vertex_motion_state(data, vert, x, v);
    SIM_hair_volume_add_vertex(grid, x, v);
  }
#else
  LinkNode *link;
  float cellsize, gmin[3], cell_scale, cell_offset[3];

  /* scale and offset for transforming vertex locations into grid space
   * (cell size is 0..1, gmin becomes origin)
   */
  SIM_hair_volume_grid_geometry(grid, &cellsize, nullptr, gmin, nullptr);
  cell_scale = cellsize > 0.0f ? 1.0f / cellsize : 0.0f;
  mul_v3_v3fl(cell_offset, gmin, cell_scale);
  negate_v3(cell_offset);

  link = cloth->springs;
  while (link) {
    ClothSpring *spring = (ClothSpring *)link->link;
    if (spring->type == CLOTH_SPRING_TYPE_STRUCTURAL) {
      link = cloth_continuum_add_hair_segments(grid, cell_scale, cell_offset, cloth, link);
    }
    else {
      link = link->next;
    }
  }
#endif
  SIM_hair_volume_normalize_vertex_grid(grid);
}

static void cloth_continuum_step(ClothModifierData *clmd, float dt)
{
  ClothSimSettings *parms = clmd->sim_parms;
  Cloth *cloth = clmd->clothObject;
  Implicit_Data *data = cloth->implicit;
  int mvert_num = cloth->mvert_num;
  ClothVertex *vert;

  const float fluid_factor = 0.95f; /* blend between PIC and FLIP methods */
  float smoothfac = parms->velocity_smooth;
  /* XXX FIXME arbitrary factor!!! this should be based on some intuitive value instead,
   * like number of hairs per cell and time decay instead of "strength"
   */
  float density_target = parms->density_target;
  float density_strength = parms->density_strength;
  float gmin[3], gmax[3];
  int i;

  /* clear grid info */
  zero_v3_int(clmd->hair_grid_res);
  zero_v3(clmd->hair_grid_min);
  zero_v3(clmd->hair_grid_max);
  clmd->hair_grid_cellsize = 0.0f;

  hair_get_boundbox(clmd, gmin, gmax);

  /* gather velocities & density */
  if (smoothfac > 0.0f || density_strength > 0.0f) {
    HairGrid *grid = SIM_hair_volume_create_vertex_grid(
        clmd->sim_parms->voxel_cell_size, gmin, gmax);

    cloth_continuum_fill_grid(grid, cloth);

    /* main hair continuum solver */
    SIM_hair_volume_solve_divergence(grid, dt, density_target, density_strength);

    for (i = 0, vert = cloth->verts; i < mvert_num; i++, vert++) {
      float x[3], v[3], nv[3];

      /* calculate volumetric velocity influence */
      SIM_mass_spring_get_position(data, i, x);
      SIM_mass_spring_get_new_velocity(data, i, v);

      SIM_hair_volume_grid_velocity(grid, x, v, fluid_factor, nv);

      interp_v3_v3v3(nv, v, nv, smoothfac);

      /* apply on hair data */
      SIM_mass_spring_set_new_velocity(data, i, nv);
    }

    /* store basic grid info in the modifier data */
    SIM_hair_volume_grid_geometry(grid,
                                  &clmd->hair_grid_cellsize,
                                  clmd->hair_grid_res,
                                  clmd->hair_grid_min,
                                  clmd->hair_grid_max);

#if 0 /* DEBUG hair velocity vector field */
    {
      const int size = 64;
      int i, j;
      float offset[3], a[3], b[3];
      const int axis = 0;
      const float shift = 0.0f;

      copy_v3_v3(offset, clmd->hair_grid_min);
      zero_v3(a);
      zero_v3(b);

      offset[axis] = shift * clmd->hair_grid_cellsize;
      a[(axis + 1) % 3] = clmd->hair_grid_max[(axis + 1) % 3] -
                          clmd->hair_grid_min[(axis + 1) % 3];
      b[(axis + 2) % 3] = clmd->hair_grid_max[(axis + 2) % 3] -
                          clmd->hair_grid_min[(axis + 2) % 3];

      BKE_sim_debug_data_clear_category(clmd->debug_data, "grid velocity");
      for (j = 0; j < size; j++) {
        for (i = 0; i < size; i++) {
          float x[3], v[3], gvel[3], gvel_smooth[3], gdensity;

          madd_v3_v3v3fl(x, offset, a, (float)i / (float)(size - 1));
          madd_v3_v3fl(x, b, (float)j / (float)(size - 1));
          zero_v3(v);

          SIM_hair_volume_grid_interpolate(grid, x, &gdensity, gvel, gvel_smooth, NULL, NULL);

          // BKE_sim_debug_data_add_circle(
          //     clmd->debug_data, x, gdensity, 0.7, 0.3, 1,
          //     "grid density", i, j, 3111);
          if (!is_zero_v3(gvel) || !is_zero_v3(gvel_smooth)) {
            float dvel[3];
            sub_v3_v3v3(dvel, gvel_smooth, gvel);
            // BKE_sim_debug_data_add_vector(
            //     clmd->debug_data, x, gvel, 0.4, 0, 1,
            //     "grid velocity", i, j, 3112);
            // BKE_sim_debug_data_add_vector(
            //     clmd->debug_data, x, gvel_smooth, 0.6, 1, 1,
            //     "grid velocity", i, j, 3113);
            BKE_sim_debug_data_add_vector(
                clmd->debug_data, x, dvel, 0.4, 1, 0.7, "grid velocity", i, j, 3114);
#  if 0
            if (gdensity > 0.0f) {
              float col0[3] = {0.0, 0.0, 0.0};
              float col1[3] = {0.0, 1.0, 0.0};
              float col[3];

              interp_v3_v3v3(col, col0, col1,
                             CLAMPIS(gdensity * clmd->sim_parms->density_strength, 0.0, 1.0));
              // BKE_sim_debug_data_add_circle(
              //     clmd->debug_data, x, gdensity * clmd->sim_parms->density_strength, 0, 1, 0.4,
              //     "grid velocity", i, j, 3115);
              // BKE_sim_debug_data_add_dot(
              //     clmd->debug_data, x, col[0], col[1], col[2],
              //     "grid velocity", i, j, 3115);
              BKE_sim_debug_data_add_circle(
                  clmd->debug_data, x, 0.01f, col[0], col[1], col[2], "grid velocity", i, j, 3115);
            }
#  endif
          }
        }
      }
    }
#endif

    SIM_hair_volume_free_vertex_grid(grid);
  }
}

#if 0
static void cloth_calc_volume_force(ClothModifierData *clmd)
{
  ClothSimSettings *parms = clmd->sim_parms;
  Cloth *cloth = clmd->clothObject;
  Implicit_Data *data = cloth->implicit;
  int mvert_num = cloth->mvert_num;
  ClothVertex *vert;

  /* 2.0f is an experimental value that seems to give good results */
  float smoothfac = 2.0f * parms->velocity_smooth;
  float collfac = 2.0f * parms->collider_friction;
  float pressfac = parms->pressure;
  float minpress = parms->pressure_threshold;
  float gmin[3], gmax[3];
  int i;

  hair_get_boundbox(clmd, gmin, gmax);

  /* gather velocities & density */
  if (smoothfac > 0.0f || pressfac > 0.0f) {
    HairVertexGrid *vertex_grid = SIM_hair_volume_create_vertex_grid(
        clmd->sim_parms->voxel_res, gmin, gmax);

    vert = cloth->verts;
    for (i = 0; i < mvert_num; i++, vert++) {
      float x[3], v[3];

      if (vert->solver_index < 0) {
        copy_v3_v3(x, vert->x);
        copy_v3_v3(v, vert->v);
      }
      else {
        SIM_mass_spring_get_motion_state(data, vert->solver_index, x, v);
      }
      SIM_hair_volume_add_vertex(vertex_grid, x, v);
    }
    SIM_hair_volume_normalize_vertex_grid(vertex_grid);

    vert = cloth->verts;
    for (i = 0; i < mvert_num; i++, vert++) {
      float x[3], v[3], f[3], dfdx[3][3], dfdv[3][3];

      if (vert->solver_index < 0) {
        continue;
      }

      /* calculate volumetric forces */
      SIM_mass_spring_get_motion_state(data, vert->solver_index, x, v);
      SIM_hair_volume_vertex_grid_forces(
          vertex_grid, x, v, smoothfac, pressfac, minpress, f, dfdx, dfdv);
      /* apply on hair data */
      SIM_mass_spring_force_extern(data, vert->solver_index, f, dfdx, dfdv);
    }

    SIM_hair_volume_free_vertex_grid(vertex_grid);
  }
}
#endif

static void cloth_calc_average_acceleration(ClothModifierData *clmd, float dt)
{
  Cloth *cloth = clmd->clothObject;
  Implicit_Data *data = cloth->implicit;
  int i, mvert_num = cloth->mvert_num;
  float total[3] = {0.0f, 0.0f, 0.0f};

  for (i = 0; i < mvert_num; i++) {
    float v[3], nv[3];

    SIM_mass_spring_get_velocity(data, i, v);
    SIM_mass_spring_get_new_velocity(data, i, nv);

    sub_v3_v3(nv, v);
    add_v3_v3(total, nv);
  }

  mul_v3_fl(total, 1.0f / dt / mvert_num);

  /* Smooth the data using a running average to prevent instability.
   * This is effectively an abstraction of the wave propagation speed in fluid. */
  interp_v3_v3v3(cloth->average_acceleration, total, cloth->average_acceleration, powf(0.25f, dt));
}

static void cloth_solve_collisions(
    Depsgraph *depsgraph, Object *ob, ClothModifierData *clmd, float step, float dt)
{
  Cloth *cloth = clmd->clothObject;
  Implicit_Data *id = cloth->implicit;
  ClothVertex *verts = cloth->verts;
  int mvert_num = cloth->mvert_num;
  const float time_multiplier = 1.0f / (clmd->sim_parms->dt * clmd->sim_parms->timescale);
  int i;

  if (!(clmd->coll_parms->flags &
        (CLOTH_COLLSETTINGS_FLAG_ENABLED | CLOTH_COLLSETTINGS_FLAG_SELF))) {
    return;
  }

  if (!clmd->clothObject->bvhtree) {
    return;
  }

  SIM_mass_spring_solve_positions(id, dt);

  /* Update verts to current positions. */
  for (i = 0; i < mvert_num; i++) {
    SIM_mass_spring_get_new_position(id, i, verts[i].tx);

    sub_v3_v3v3(verts[i].tv, verts[i].tx, verts[i].txold);
    zero_v3(verts[i].dcvel);
  }

  if (cloth_bvh_collision(depsgraph,
                          ob,
                          clmd,
                          step / clmd->sim_parms->timescale,
                          dt / clmd->sim_parms->timescale)) {
    for (i = 0; i < mvert_num; i++) {
      if ((clmd->sim_parms->vgroup_mass > 0) && (verts[i].flags & CLOTH_VERT_FLAG_PINNED)) {
        continue;
      }

      SIM_mass_spring_get_new_velocity(id, i, verts[i].tv);
      madd_v3_v3fl(verts[i].tv, verts[i].dcvel, time_multiplier);
      SIM_mass_spring_set_new_velocity(id, i, verts[i].tv);
    }
  }
}

static void cloth_clear_result(ClothModifierData *clmd)
{
  ClothSolverResult *sres = clmd->solver_result;

  sres->status = 0;
  sres->max_error = sres->min_error = sres->avg_error = 0.0f;
  sres->max_iterations = sres->min_iterations = 0;
  sres->avg_iterations = 0.0f;
}

static void cloth_record_result(ClothModifierData *clmd, ImplicitSolverResult *result, float dt)
{
  ClothSolverResult *sres = clmd->solver_result;

  if (sres->status) { /* already initialized ? */
    /* error only makes sense for successful iterations */
    if (result->status == SIM_SOLVER_SUCCESS) {
      sres->min_error = min_ff(sres->min_error, result->error);
      sres->max_error = max_ff(sres->max_error, result->error);
      sres->avg_error += result->error * dt;
    }

    sres->min_iterations = min_ii(sres->min_iterations, result->iterations);
    sres->max_iterations = max_ii(sres->max_iterations, result->iterations);
    sres->avg_iterations += (float)result->iterations * dt;
  }
  else {
    /* error only makes sense for successful iterations */
    if (result->status == SIM_SOLVER_SUCCESS) {
      sres->min_error = sres->max_error = result->error;
      sres->avg_error += result->error * dt;
    }

    sres->min_iterations = sres->max_iterations = result->iterations;
    sres->avg_iterations += (float)result->iterations * dt;
  }

  sres->status |= result->status;
}

int SIM_cloth_solve(
    Depsgraph *depsgraph, Object *ob, float frame, ClothModifierData *clmd, ListBase *effectors)
{
  /* Hair currently is a cloth sim in disguise ...
   * Collision detection and volumetrics work differently then.
   * Bad design, TODO
   */
  Scene *scene = DEG_get_evaluated_scene(depsgraph);
  const bool is_hair = (clmd->hairdata != nullptr);

  unsigned int i = 0;
  float step = 0.0f, tf = clmd->sim_parms->timescale;
  Cloth *cloth = clmd->clothObject;
  ClothVertex *verts = cloth->verts /*, *cv*/;
  unsigned int mvert_num = cloth->mvert_num;
  float dt = clmd->sim_parms->dt * clmd->sim_parms->timescale;
  Implicit_Data *id = cloth->implicit;

  /* Hydrostatic pressure gradient of the fluid inside the object is affected by acceleration. */
  bool use_acceleration = (clmd->sim_parms->flags & CLOTH_SIMSETTINGS_FLAG_PRESSURE) &&
                          (clmd->sim_parms->fluid_density > 0);

  BKE_sim_debug_data_clear_category("collision");

  if (!clmd->solver_result) {
    clmd->solver_result = (ClothSolverResult *)MEM_callocN(sizeof(ClothSolverResult),
                                                           "cloth solver result");
  }
  cloth_clear_result(clmd);

  if (clmd->sim_parms->vgroup_mass > 0) { /* Do goal stuff. */
    for (i = 0; i < mvert_num; i++) {
      /* update velocities with constrained velocities from pinned verts */
      if (verts[i].flags & CLOTH_VERT_FLAG_PINNED) {
        float v[3];
        sub_v3_v3v3(v, verts[i].xconst, verts[i].xold);
        // mul_v3_fl(v, clmd->sim_parms->stepsPerFrame);
        /* divide by time_scale to prevent constrained velocities from being multiplied */
        mul_v3_fl(v, 1.0f / clmd->sim_parms->time_scale);
        SIM_mass_spring_set_velocity(id, i, v);
      }
    }
  }

  if (!use_acceleration) {
    zero_v3(cloth->average_acceleration);
  }

  while (step < tf) {
    ImplicitSolverResult result;

    /* setup vertex constraints for pinned vertices */
    cloth_setup_constraints(clmd);

    /* initialize forces to zero */
    SIM_mass_spring_clear_forces(id);

    /* calculate forces */
    cloth_calc_force(scene, clmd, frame, effectors, step);

    /* calculate new velocity and position */
    SIM_mass_spring_solve_velocities(id, dt, &result);
    cloth_record_result(clmd, &result, dt);

    /* Calculate collision impulses. */
    cloth_solve_collisions(depsgraph, ob, clmd, step, dt);

    if (is_hair) {
      cloth_continuum_step(clmd, dt);
    }

    if (use_acceleration) {
      cloth_calc_average_acceleration(clmd, dt);
    }

    SIM_mass_spring_solve_positions(id, dt);
    SIM_mass_spring_apply_result(id);

    /* move pinned verts to correct position */
    for (i = 0; i < mvert_num; i++) {
      if (clmd->sim_parms->vgroup_mass > 0) {
        if (verts[i].flags & CLOTH_VERT_FLAG_PINNED) {
          float x[3];
          /* divide by time_scale to prevent pinned vertices'
           * delta locations from being multiplied */
          interp_v3_v3v3(
              x, verts[i].xold, verts[i].xconst, (step + dt) / clmd->sim_parms->time_scale);
          SIM_mass_spring_set_position(id, i, x);
        }
      }

      SIM_mass_spring_get_motion_state(id, i, verts[i].txold, nullptr);
    }

    step += dt;
  }

  /* copy results back to cloth data */
  for (i = 0; i < mvert_num; i++) {
    SIM_mass_spring_get_motion_state(id, i, verts[i].x, verts[i].v);
    copy_v3_v3(verts[i].txold, verts[i].x);
  }

  return 1;
}<|MERGE_RESOLUTION|>--- conflicted
+++ resolved
@@ -901,10 +901,6 @@
       zero_v3(dir3);
     }
 
-<<<<<<< HEAD
-    SIM_hair_volume_add_segment(
-        grid, x1, v1, x2, v2, x3, v3, x4, v4, spring1 ? dir1 : nullptr, dir2, spring3 ? dir3 : nullptr);
-=======
     SIM_hair_volume_add_segment(grid,
                                 x1,
                                 v1,
@@ -917,7 +913,6 @@
                                 spring1 ? dir1 : nullptr,
                                 dir2,
                                 spring3 ? dir3 : nullptr);
->>>>>>> 29fb12da
   }
 
   return next_spring_link;

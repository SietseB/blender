/*
 * Copyright 2011, Blender Foundation.
 *
 * This program is free software; you can redistribute it and/or
 * modify it under the terms of the GNU General Public License
 * as published by the Free Software Foundation; either version 2
 * of the License, or (at your option) any later version.
 *
 * This program is distributed in the hope that it will be useful,
 * but WITHOUT ANY WARRANTY; without even the implied warranty of
 * MERCHANTABILITY or FITNESS FOR A PARTICULAR PURPOSE.  See the
 * GNU General Public License for more details.
 *
 * You should have received a copy of the GNU General Public License
 * along with this program; if not, write to the Free Software Foundation,
 * Inc., 51 Franklin Street, Fifth Floor, Boston, MA 02110-1301, USA.
 *
 * Contributor: 
 *		Jeroen Bakker 
 *		Monique Dewanchand
 */

#include "COM_ExecutionSystemHelper.h"

#include <sstream>
#include <stdio.h>

#include "PIL_time.h"
#include "BKE_node.h"

#include "COM_Converter.h"
#include "COM_NodeOperation.h"
#include "COM_ExecutionGroup.h"
#include "COM_NodeBase.h"
#include "COM_WorkScheduler.h"
#include "COM_ReadBufferOperation.h"
#include "COM_GroupNode.h"
#include "COM_WriteBufferOperation.h"
#include "COM_ReadBufferOperation.h"
#include "COM_ViewerBaseOperation.h"

void ExecutionSystemHelper::addbNodeTree(ExecutionSystem &system, int nodes_start, bNodeTree *tree, bNode *groupnode)
{
	vector<Node *>& nodes = system.getNodes();
	vector<SocketConnection *>& links = system.getConnections();
	const bNode *activeGroupNode = system.getContext().getActivegNode();
	bool isActiveGroup = activeGroupNode == groupnode;
	
	/* add all nodes of the tree to the node list */
	bNode *node = (bNode *)tree->nodes.first;
	while (node != NULL) {
		addNode(nodes, node, isActiveGroup, system.getContext().isFastCalculation());
		node = (bNode *)node->next;
	}

	NodeRange node_range(nodes.begin() + nodes_start, nodes.end());

	/* add all nodelinks of the tree to the link list */
	bNodeLink *nodelink = (bNodeLink *)tree->links.first;
	while (nodelink != NULL) {
		addNodeLink(node_range, links, nodelink);
		nodelink = (bNodeLink *)nodelink->next;
	}

	/* Expand group nodes */
	for (unsigned int i = nodes_start; i < nodes.size(); ++i) {
		Node *execnode = nodes[i];
		if (execnode->isGroupNode()) {
			GroupNode *groupNode = (GroupNode *)execnode;
			groupNode->ungroup(system);
		}
	}
}

void ExecutionSystemHelper::addNode(vector<Node *>& nodes, Node *node)
{
	nodes.push_back(node);
}

Node *ExecutionSystemHelper::addNode(vector<Node *>& nodes, bNode *b_node, bool inActiveGroup, bool fast)
{
	Node *node;
<<<<<<< HEAD
	node = Converter::convert(b_node);
=======
	node = Converter::convert(b_node, fast);
>>>>>>> 3e073f42
	node->setIsInActiveGroup(inActiveGroup);
	if (node != NULL) {
		addNode(nodes, node);
		return node;
	}
	return NULL;
}
void ExecutionSystemHelper::addOperation(vector<NodeOperation *>& operations, NodeOperation *operation)
{
	operations.push_back(operation);
}

void ExecutionSystemHelper::addExecutionGroup(vector<ExecutionGroup *>& executionGroups, ExecutionGroup *executionGroup)
{
	executionGroups.push_back(executionGroup);
}

void ExecutionSystemHelper::findOutputNodeOperations(vector<NodeOperation *> *result, vector<NodeOperation *>& operations, bool rendering)
{
	unsigned int index;

	for (index = 0; index < operations.size(); index++) {
		NodeOperation *operation = operations[index];
		if (operation->isOutputOperation(rendering)) {
			result->push_back(operation);
		}
	}
}

static InputSocket *find_input(NodeRange &node_range, bNode *bnode, bNodeSocket *bsocket)
{
	if (bnode != NULL) {
		for (NodeIterator it = node_range.first; it != node_range.second; ++it) {
			Node *node = *it;
			if (node->getbNode() == bnode)
				return node->findInputSocketBybNodeSocket(bsocket);
		}
	}
	else {
		for (NodeIterator it = node_range.first; it != node_range.second; ++it) {
			Node *node = *it;
			if (node->isProxyNode()) {
				InputSocket *proxySocket = node->getInputSocket(0);
				if (proxySocket->getbNodeSocket() == bsocket)
					return proxySocket;
			}
		}
	}
	return NULL;
}
static OutputSocket *find_output(NodeRange &node_range, bNode *bnode, bNodeSocket *bsocket)
{
	if (bnode != NULL) {
		for (NodeIterator it = node_range.first; it != node_range.second; ++it) {
			Node *node = *it;
			if (node->getbNode() == bnode)
				return node->findOutputSocketBybNodeSocket(bsocket);
		}
	}
	else {
		for (NodeIterator it = node_range.first; it != node_range.second; ++it) {
			Node *node = *it;
			if (node->isProxyNode()) {
				OutputSocket *proxySocket = node->getOutputSocket(0);
				if (proxySocket->getbNodeSocket() == bsocket)
					return proxySocket;
			}
		}
	}
	return NULL;
}
SocketConnection *ExecutionSystemHelper::addNodeLink(NodeRange &node_range, vector<SocketConnection *>& links, bNodeLink *b_nodelink)
{
	/// @note: cyclic lines will be ignored. This has been copied from node.c
	if (b_nodelink->tonode != 0 && b_nodelink->fromnode != 0) {
		if (!(b_nodelink->fromnode->level >= b_nodelink->tonode->level && b_nodelink->tonode->level != 0xFFF)) { // only add non cyclic lines! so execution will procede
			return NULL;
		}
	}

	InputSocket *inputSocket = find_input(node_range, b_nodelink->tonode, b_nodelink->tosock);
	OutputSocket *outputSocket = find_output(node_range, b_nodelink->fromnode, b_nodelink->fromsock);
	if (inputSocket == NULL || outputSocket == NULL) {
		return NULL;
	}
	if (inputSocket->isConnected()) {
		return NULL;
	}
	SocketConnection *connection = addLink(links, outputSocket, inputSocket);
	return connection;
}

SocketConnection *ExecutionSystemHelper::addLink(vector<SocketConnection *>& links, OutputSocket *fromSocket, InputSocket *toSocket)
{
	SocketConnection *newconnection = new SocketConnection();
	newconnection->setFromSocket(fromSocket);
	newconnection->setToSocket(toSocket);
	fromSocket->addConnection(newconnection);
	toSocket->setConnection(newconnection);
	links.push_back(newconnection);
	return newconnection;
}

void ExecutionSystemHelper::debugDump(ExecutionSystem *system)
{
	Node *node;
	NodeOperation *operation;
	ExecutionGroup *group;
	SocketConnection *connection;
	int tot, tot2;
	printf("-- BEGIN COMPOSITOR DUMP --\r\n");
	printf("digraph compositorexecution {\r\n");
	tot = system->getNodes().size();
	for (int i = 0; i < tot; i++) {
		node = system->getNodes()[i];
		printf("// NODE: %s\r\n", node->getbNode()->typeinfo->name);
	}
	tot = system->getOperations().size();
	for (int i = 0; i < tot; i++) {
		operation = system->getOperations()[i];
		printf("// OPERATION: %p\r\n", operation);
		printf("\t\"O_%p\"", operation);
		printf(" [shape=record,label=\"{");
		tot2 = operation->getNumberOfInputSockets();
		if (tot2 != 0) {
			printf("{");
			for (int j = 0; j < tot2; j++) {
				InputSocket *socket = operation->getInputSocket(j);
				if (j != 0) {
					printf("|");
				}
				printf("<IN_%p>", socket);
				switch (socket->getDataType()) {
					case COM_DT_VALUE:
						printf("Value");
						break;
					case COM_DT_VECTOR:
						printf("Vector");
						break;
					case COM_DT_COLOR:
						printf("Color");
						break;
				}
			}
			printf("}");
			printf("|");
		}
		if (operation->isViewerOperation()) {
			ViewerBaseOperation *viewer = (ViewerBaseOperation *)operation;
			if (viewer->isActiveViewerOutput()) {
				printf("Active viewer");
			}
			else {
				printf("Viewer");
			}
		}
		else if (operation->isOutputOperation(system->getContext().isRendering())) {
			printf("Output");
		}
		else if (operation->isSetOperation()) {
			printf("Set");
		}
		else if (operation->isReadBufferOperation()) {
			printf("ReadBuffer");
		}
		else if (operation->isWriteBufferOperation()) {
			printf("WriteBuffer");
		}
		else {
			printf("O_%p", operation);
		}
		printf(" (%d,%d)", operation->getWidth(), operation->getHeight());
		tot2 = operation->getNumberOfOutputSockets();
		if (tot2 != 0) {
			printf("|");
			printf("{");
			for (int j = 0; j < tot2; j++) {
				OutputSocket *socket = operation->getOutputSocket(j);
				if (j != 0) {
					printf("|");
				}
				printf("<OUT_%p>", socket);
				switch (socket->getDataType()) {
					case COM_DT_VALUE:
						printf("Value");
						break;
					case COM_DT_VECTOR:
						printf("Vector");
						break;
					case COM_DT_COLOR:
						printf("Color");
						break;
				}
			}
			printf("}");
		}
		printf("}\"]");
		printf("\r\n");
	}
	tot = system->getExecutionGroups().size();
	for (int i = 0; i < tot; i++) {
		group = system->getExecutionGroups()[i];
		printf("// GROUP: %d\r\n", i);
		printf("subgraph {\r\n");
		printf("//  OUTPUTOPERATION: %p\r\n", group->getOutputNodeOperation());
		printf(" O_%p\r\n", group->getOutputNodeOperation());
		printf("}\r\n");
	}
	tot = system->getOperations().size();
	for (int i = 0; i < tot; i++) {
		operation = system->getOperations()[i];
		if (operation->isReadBufferOperation()) {
			ReadBufferOperation *read = (ReadBufferOperation *)operation;
			WriteBufferOperation *write = read->getMemoryProxy()->getWriteBufferOperation();
			printf("\t\"O_%p\" -> \"O_%p\" [style=dotted]\r\n", write, read);
		}
	}
	tot = system->getConnections().size();
	for (int i = 0; i < tot; i++) {
		connection = system->getConnections()[i];
		printf("// CONNECTION: %p.%p -> %p.%p\r\n", connection->getFromNode(), connection->getFromSocket(), connection->getToNode(), connection->getToSocket());
		printf("\t\"O_%p\":\"OUT_%p\" -> \"O_%p\":\"IN_%p\"", connection->getFromNode(), connection->getFromSocket(), connection->getToNode(), connection->getToSocket());
		if (!connection->isValid()) {
			printf(" [color=red]");
		}
		else {
			switch (connection->getFromSocket()->getDataType()) {
				case COM_DT_VALUE:
					printf(" [color=grey]");
					break;
				case COM_DT_VECTOR:
					printf(" [color=blue]");
					break;
				case COM_DT_COLOR:
					printf(" [color=orange]");
					break;
			}
		}
		printf("\r\n");
	}
	printf("}\r\n");
	printf("-- END COMPOSITOR DUMP --\r\n");
}<|MERGE_RESOLUTION|>--- conflicted
+++ resolved
@@ -80,11 +80,7 @@
 Node *ExecutionSystemHelper::addNode(vector<Node *>& nodes, bNode *b_node, bool inActiveGroup, bool fast)
 {
 	Node *node;
-<<<<<<< HEAD
-	node = Converter::convert(b_node);
-=======
 	node = Converter::convert(b_node, fast);
->>>>>>> 3e073f42
 	node->setIsInActiveGroup(inActiveGroup);
 	if (node != NULL) {
 		addNode(nodes, node);

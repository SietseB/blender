/*
 * This program is free software; you can redistribute it and/or
 * modify it under the terms of the GNU General Public License
 * as published by the Free Software Foundation; either version 2
 * of the License, or (at your option) any later version.
 *
 * This program is distributed in the hope that it will be useful,
 * but WITHOUT ANY WARRANTY; without even the implied warranty of
 * MERCHANTABILITY or FITNESS FOR A PARTICULAR PURPOSE.  See the
 * GNU General Public License for more details.
 *
 * You should have received a copy of the GNU General Public License
 * along with this program; if not, write to the Free Software Foundation,
 * Inc., 51 Franklin Street, Fifth Floor, Boston, MA 02110-1301, USA.
 *
 * Copyright 2011, Blender Foundation.
 */

#pragma once

#include "BKE_image.h"
#include "BLI_listbase.h"
#include "BLI_utildefines.h"
#include "COM_MultiThreadedOperation.h"
#include "MEM_guardedalloc.h"

#include "RE_pipeline.h"
#include "RE_texture.h"

namespace blender::compositor {

/**
 * \brief Base class for all image operations
 */
class BaseImageOperation : public MultiThreadedOperation {
 protected:
  ImBuf *m_buffer;
  Image *m_image;
  ImageUser *m_imageUser;
  /* TODO: Remove raw buffers when removing Tiled implementation. */
  float *m_imageFloatBuffer;
  unsigned int *m_imageByteBuffer;
  float *m_depthBuffer;

  MemoryBuffer *depth_buffer_;
  int m_imageheight;
  int m_imagewidth;
  int m_framenumber;
  int m_numberOfChannels;
  const RenderData *m_rd;
  const char *m_viewName;

  BaseImageOperation();
  /**
   * Determine the output resolution. The resolution is retrieved from the Renderer
   */
  void determineResolution(unsigned int resolution[2],
                           unsigned int preferredResolution[2]) override;

  virtual ImBuf *getImBuf();

 public:
  void initExecution() override;
  void deinitExecution() override;
  void setImage(Image *image)
  {
    this->m_image = image;
  }
  void setImageUser(ImageUser *imageuser)
  {
    this->m_imageUser = imageuser;
  }
  void setRenderData(const RenderData *rd)
  {
    this->m_rd = rd;
  }
  void setViewName(const char *viewName)
  {
    this->m_viewName = viewName;
  }
  void setFramenumber(int framenumber)
  {
    this->m_framenumber = framenumber;
  }
};
class ImageOperation : public BaseImageOperation {
 public:
  /**
   * Constructor
   */
  ImageOperation();
  void executePixelSampled(float output[4], float x, float y, PixelSampler sampler) override;

  void update_memory_buffer_partial(MemoryBuffer *output,
<<<<<<< HEAD
                                    const rcti &output_rect,
                                    Span<MemoryBuffer *> inputs,
                                    ExecutionSystem &exec_system,
                                    int current_pass) override;
=======
                                    const rcti &area,
                                    Span<MemoryBuffer *> inputs) override;
>>>>>>> 1a91c573
};
class ImageAlphaOperation : public BaseImageOperation {
 public:
  /**
   * Constructor
   */
  ImageAlphaOperation();
  void executePixelSampled(float output[4], float x, float y, PixelSampler sampler) override;

  void update_memory_buffer_partial(MemoryBuffer *output,
<<<<<<< HEAD
                                    const rcti &output_rect,
                                    Span<MemoryBuffer *> inputs,
                                    ExecutionSystem &exec_system,
                                    int current_pass) override;
=======
                                    const rcti &area,
                                    Span<MemoryBuffer *> inputs) override;
>>>>>>> 1a91c573
};
class ImageDepthOperation : public BaseImageOperation {
 public:
  /**
   * Constructor
   */
  ImageDepthOperation();
  void executePixelSampled(float output[4], float x, float y, PixelSampler sampler) override;

  void update_memory_buffer_partial(MemoryBuffer *output,
<<<<<<< HEAD
                                    const rcti &output_rect,
                                    Span<MemoryBuffer *> inputs,
                                    ExecutionSystem &exec_system,
                                    int current_pass) override;
=======
                                    const rcti &area,
                                    Span<MemoryBuffer *> inputs) override;
>>>>>>> 1a91c573
};

}  // namespace blender::compositor<|MERGE_RESOLUTION|>--- conflicted
+++ resolved
@@ -92,15 +92,8 @@
   void executePixelSampled(float output[4], float x, float y, PixelSampler sampler) override;
 
   void update_memory_buffer_partial(MemoryBuffer *output,
-<<<<<<< HEAD
-                                    const rcti &output_rect,
-                                    Span<MemoryBuffer *> inputs,
-                                    ExecutionSystem &exec_system,
-                                    int current_pass) override;
-=======
                                     const rcti &area,
                                     Span<MemoryBuffer *> inputs) override;
->>>>>>> 1a91c573
 };
 class ImageAlphaOperation : public BaseImageOperation {
  public:
@@ -111,15 +104,8 @@
   void executePixelSampled(float output[4], float x, float y, PixelSampler sampler) override;
 
   void update_memory_buffer_partial(MemoryBuffer *output,
-<<<<<<< HEAD
-                                    const rcti &output_rect,
-                                    Span<MemoryBuffer *> inputs,
-                                    ExecutionSystem &exec_system,
-                                    int current_pass) override;
-=======
                                     const rcti &area,
                                     Span<MemoryBuffer *> inputs) override;
->>>>>>> 1a91c573
 };
 class ImageDepthOperation : public BaseImageOperation {
  public:
@@ -130,15 +116,8 @@
   void executePixelSampled(float output[4], float x, float y, PixelSampler sampler) override;
 
   void update_memory_buffer_partial(MemoryBuffer *output,
-<<<<<<< HEAD
-                                    const rcti &output_rect,
-                                    Span<MemoryBuffer *> inputs,
-                                    ExecutionSystem &exec_system,
-                                    int current_pass) override;
-=======
                                     const rcti &area,
                                     Span<MemoryBuffer *> inputs) override;
->>>>>>> 1a91c573
 };
 
 }  // namespace blender::compositor
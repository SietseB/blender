/*
 * This program is free software; you can redistribute it and/or
 * modify it under the terms of the GNU General Public License
 * as published by the Free Software Foundation; either version 2
 * of the License, or (at your option) any later version.
 *
 * This program is distributed in the hope that it will be useful,
 * but WITHOUT ANY WARRANTY; without even the implied warranty of
 * MERCHANTABILITY or FITNESS FOR A PARTICULAR PURPOSE.  See the
 * GNU General Public License for more details.
 *
 * You should have received a copy of the GNU General Public License
 * along with this program; if not, write to the Free Software Foundation,
 * Inc., 51 Franklin Street, Fifth Floor, Boston, MA 02110-1301, USA.
 */

/** \file
 * \ingroup DNA
 */

#ifndef __DNA_XR_TYPES_H__
#define __DNA_XR_TYPES_H__

<<<<<<< HEAD
#include "DNA_view3d_types.h"

typedef struct bXrSessionSettings {
  /** Shading settings, struct shared with 3D-View so settings are the same. */
  struct View3DShading shading;

  char _pad[7];

  char base_pose_type; /* eXRSessionBasePoseType */
  /** Object to take the location and rotation as base position from. */
  Object *base_pose_object;
  float base_pose_location[3];
  float base_pose_angle;

=======
typedef struct XrSessionSettings {
  /** Shading type (OB_SOLID, ...). */
  char shading_type;
>>>>>>> dd8ef896
  /** View3D draw flags (V3D_OFSDRAW_NONE, V3D_OFSDRAW_SHOW_ANNOTATION, ...). */
  char draw_flags;
  char _pad2[3];

  /** Clipping distance. */
  float clip_start, clip_end;

<<<<<<< HEAD
  int flag;
} bXrSessionSettings;
=======
  char _pad2[4];
} XrSessionSettings;
>>>>>>> dd8ef896

typedef enum eXrSessionFlag {
  XR_SESSION_USE_POSITION_TRACKING = (1 << 0),
} eXrSessionFlag;

typedef enum eXRSessionBasePoseType {
  XR_BASE_POSE_SCENE_CAMERA = 0,
  XR_BASE_POSE_OBJECT = 1,
  XR_BASE_POSE_CUSTOM = 2,
} eXRSessionBasePoseType;

#endif /* __DNA_XR_TYPES_H__ */<|MERGE_RESOLUTION|>--- conflicted
+++ resolved
@@ -21,10 +21,9 @@
 #ifndef __DNA_XR_TYPES_H__
 #define __DNA_XR_TYPES_H__
 
-<<<<<<< HEAD
 #include "DNA_view3d_types.h"
 
-typedef struct bXrSessionSettings {
+typedef struct XrSessionSettings {
   /** Shading settings, struct shared with 3D-View so settings are the same. */
   struct View3DShading shading;
 
@@ -36,11 +35,6 @@
   float base_pose_location[3];
   float base_pose_angle;
 
-=======
-typedef struct XrSessionSettings {
-  /** Shading type (OB_SOLID, ...). */
-  char shading_type;
->>>>>>> dd8ef896
   /** View3D draw flags (V3D_OFSDRAW_NONE, V3D_OFSDRAW_SHOW_ANNOTATION, ...). */
   char draw_flags;
   char _pad2[3];
@@ -48,13 +42,8 @@
   /** Clipping distance. */
   float clip_start, clip_end;
 
-<<<<<<< HEAD
   int flag;
-} bXrSessionSettings;
-=======
-  char _pad2[4];
 } XrSessionSettings;
->>>>>>> dd8ef896
 
 typedef enum eXrSessionFlag {
   XR_SESSION_USE_POSITION_TRACKING = (1 << 0),

--- conflicted
+++ resolved
@@ -1381,7 +1381,15 @@
   uint8_t mapping;
 } NodeGeometryAttributeTransfer;
 
-<<<<<<< HEAD
+typedef struct NodeGeometryRaycast {
+  /* GeometryNodeRaycastMapMode. */
+  uint8_t mapping;
+
+  uint8_t input_type_ray_direction;
+  uint8_t input_type_ray_length;
+  char _pad[1];
+} NodeGeometryRaycast;
+
 typedef struct AttributeProcessorInputSettings {
   struct AttributeProcessorInputSettings *next, *prev;
 
@@ -1425,16 +1433,6 @@
   uint8_t type;
   char _pad[7];
 } NodeAttributeAttributeInput;
-=======
-typedef struct NodeGeometryRaycast {
-  /* GeometryNodeRaycastMapMode. */
-  uint8_t mapping;
-
-  uint8_t input_type_ray_direction;
-  uint8_t input_type_ray_length;
-  char _pad[1];
-} NodeGeometryRaycast;
->>>>>>> eed9ac5b
 
 /* script node mode */
 #define NODE_SCRIPT_INTERNAL 0
@@ -1948,7 +1946,11 @@
   GEO_NODE_ATTRIBUTE_TRANSFER_NEAREST = 1,
 } GeometryNodeAttributeTransferMapMode;
 
-<<<<<<< HEAD
+typedef enum GeometryNodeRaycastMapMode {
+  GEO_NODE_RAYCAST_INTERPOLATED = 0,
+  GEO_NODE_RAYCAST_NEAREST = 1,
+} GeometryNodeRaycastMapMode;
+
 typedef enum GeometryNodeAttributeProcessorInputMode {
   GEO_NODE_ATTRIBUTE_PROCESSOR_INPUT_MODE_VALUE = 0,
   GEO_NODE_ATTRIBUTE_PROCESSOR_INPUT_MODE_ATTRIBUTE = 1,
@@ -1959,12 +1961,6 @@
   GEO_NODE_ATTRIBUTE_PROCESSOR_OUTPUT_MODE_ATTRIBUTE = 0,
   GEO_NODE_ATTRIBUTE_PROCESSOR_OUTPUT_MODE_DEFAULT = 1,
 } GeometryNodeAttributeProcessorOutputMode;
-=======
-typedef enum GeometryNodeRaycastMapMode {
-  GEO_NODE_RAYCAST_INTERPOLATED = 0,
-  GEO_NODE_RAYCAST_NEAREST = 1,
-} GeometryNodeRaycastMapMode;
->>>>>>> eed9ac5b
 
 #ifdef __cplusplus
 }

/* SPDX-FileCopyrightText: 2001-2002 NaN Holding BV. All rights reserved.
 *
 * SPDX-License-Identifier: GPL-2.0-or-later */

/** \file
 * \ingroup DNA
 * \brief Object is a sort of wrapper for general info.
 */

#pragma once

#include "BLI_utildefines.h"

#include "DNA_object_enums.h"

#include "DNA_customdata_types.h"
#include "DNA_defs.h"
#include "DNA_lineart_types.h"
#include "DNA_listBase.h"

#include "DNA_ID.h"
#include "DNA_action_types.h" /* bAnimVizSettings */
#include "DNA_customdata_types.h"
#include "DNA_defs.h"
#include "DNA_listBase.h"

#ifdef __cplusplus
namespace blender::bke {
struct GeometrySet;
}
using GeometrySetHandle = blender::bke::GeometrySet;
#else
typedef struct GeometrySetHandle GeometrySetHandle;
#endif

struct AnimData;
struct BoundBox;
struct Collection;
struct Curve;
struct FluidsimSettings;
struct Ipo;
struct LightgroupMembership;
struct LightProbeGridCacheFrame;
struct Material;
struct Mesh;
struct Object;
struct PartDeflect;
struct Path;
struct RigidBodyOb;
struct SculptSession;
struct SoftBody;
struct bGPdata;

/** Vertex Groups - Name Info */
typedef struct bDeformGroup {
  struct bDeformGroup *next, *prev;
  /** MAX_VGROUP_NAME. */
  char name[64];
  /* need this flag for locking weights */
  char flag, _pad0[7];
} bDeformGroup;

#ifdef DNA_DEPRECATED_ALLOW
typedef struct bFaceMap {
  struct bFaceMap *next, *prev;
  /** MAX_VGROUP_NAME. */
  char name[64];
  char flag;
  char _pad0[7];
} bFaceMap;
#endif

#define MAX_VGROUP_NAME 64

/** #bDeformGroup::flag */
enum {
  DG_LOCK_WEIGHT = 1,
};

/**
 * The following illustrates the orientation of the
 * bounding box in local space
 *
 * <pre>
 *
 * Z  Y
 * | /
 * |/
 * .-----X
 *     2----------6
 *    /|         /|
 *   / |        / |
 *  1----------5  |
 *  |  |       |  |
 *  |  3-------|--7
 *  | /        | /
 *  |/         |/
 *  0----------4
 * </pre>
 */
typedef struct BoundBox {
  float vec[8][3];
  int flag;
  char _pad0[4];
} BoundBox;

/** #BoundBox.flag */
enum {
  /* BOUNDBOX_DISABLED = (1 << 0), */ /* UNUSED */
  BOUNDBOX_DIRTY = (1 << 1),
};

struct CustomData_MeshMasks;

/** Not saved in file! */
typedef struct Object_Runtime {
  /**
   * The custom data layer mask that was last used
   * to calculate data_eval and mesh_deform_eval.
   */
  CustomData_MeshMasks last_data_mask;

  /** Did last modifier stack generation need mapping support? */
  char last_need_mapping;

  char _pad0[3];

  /** Only used for drawing the parent/child help-line. */
  float parent_display_origin[3];

  /**
   * Selection id of this object. It might differ between an evaluated and its original object,
   * when the object is being instanced.
   */
  int select_id;
  char _pad1[3];

  /**
   * Denotes whether the evaluated data is owned by this object or is referenced and owned by
   * somebody else.
   */
  char is_data_eval_owned;

  /** Start time of the mode transfer overlay animation. */
  double overlay_mode_transfer_start_time;

  /** Axis aligned bound-box (in local-space). */
  struct BoundBox *bb;

  /**
   * Original data pointer, before object->data was changed to point
   * to data_eval.
   * Is assigned by dependency graph's copy-on-write evaluation.
   */
  struct ID *data_orig;
  /**
   * Object data structure created during object evaluation. It has all modifiers applied.
   * The type is determined by the type of the original object.
   */
  struct ID *data_eval;

  /**
   * Objects can evaluate to a geometry set instead of a single ID. In those cases, the evaluated
   * geometry set will be stored here. An ID of the correct type is still stored in #data_eval.
   * #geometry_set_eval might reference the ID pointed to by #data_eval as well, but does not own
   * the data.
   */
  GeometrySetHandle *geometry_set_eval;

  /**
   * Mesh structure created during object evaluation.
   * It has deformation only modifiers applied on it.
   */
  struct Mesh *mesh_deform_eval;

  /* Evaluated mesh cage in edit mode. */
  struct Mesh *editmesh_eval_cage;

  /** Cached cage bounding box of `editmesh_eval_cage` for selection. */
  struct BoundBox *editmesh_bb_cage;

  /**
   * Original grease pencil bGPdata pointer, before object->data was changed to point
   * to gpd_eval.
   * Is assigned by dependency graph's copy-on-write evaluation.
   */
  struct bGPdata *gpd_orig;
  /**
   * bGPdata structure created during object evaluation.
   * It has all modifiers applied.
   */
  struct bGPdata *gpd_eval;

  /**
   * This is a mesh representation of corresponding object.
   * It created when Python calls `object.to_mesh()`.
   */
  struct Mesh *object_as_temp_mesh;

  /**
   * Backup of the object's pose (might be a subset, i.e. not contain all bones).
   *
   * Created by `BKE_pose_backup_create_on_object()`. This memory is owned by the Object.
   * It is freed along with the object, or when `BKE_pose_backup_clear()` is called.
   */
  struct PoseBackup *pose_backup;

  /**
   * This is a curve representation of corresponding object.
   * It created when Python calls `object.to_curve()`.
   */
  struct Curve *object_as_temp_curve;

  /** Runtime evaluated curve-specific data, not stored in the file. */
  struct CurveCache *curve_cache;
  void *_pad4;

  unsigned short local_collections_bits;
  short _pad2[3];

  float (*crazyspace_deform_imats)[3][3];
  float (*crazyspace_deform_cos)[3];
  int crazyspace_verts_num;

  int _pad3[3];
} Object_Runtime;

typedef struct ObjectLineArt {
  short usage;
  short flags;

  /** if OBJECT_LRT_OWN_CREASE is set */
  float crease_threshold;

  unsigned char intersection_priority;

  char _pad[7];
} ObjectLineArt;

/**
 * \warning while the values seem to be flags, they aren't treated as flags.
 */
enum eObjectLineArt_Usage {
  OBJECT_LRT_INHERIT = 0,
  OBJECT_LRT_INCLUDE = (1 << 0),
  OBJECT_LRT_OCCLUSION_ONLY = (1 << 1),
  OBJECT_LRT_EXCLUDE = (1 << 2),
  OBJECT_LRT_INTERSECTION_ONLY = (1 << 3),
  OBJECT_LRT_NO_INTERSECTION = (1 << 4),
  OBJECT_LRT_FORCE_INTERSECTION = (1 << 5),
};
ENUM_OPERATORS(eObjectLineArt_Usage, OBJECT_LRT_FORCE_INTERSECTION);

enum eObjectLineArt_Flags {
  OBJECT_LRT_OWN_CREASE = (1 << 0),
  OBJECT_LRT_OWN_INTERSECTION_PRIORITY = (1 << 1),
};

/* Evaluated light linking state needed for the render engines integration. */
typedef struct LightLinkingRuntime {

  /* For objects that emit light: a bitmask of light sets this emitter is part of for the light
   * linking.
   * A light set is a combination of emitters used by one or more receiver objects.
   *
   * If there is no light linking in the scene or if the emitter does not specify light linking all
   * bits are set.
   *
   * NOTE: There can only be 64 light sets in a scene. */
  uint64_t light_set_membership;

  /* For objects that emit light: a bitmask of light sets this emitter is part of for the shadow
   * linking.
   * A light set is a combination of emitters from which a blocked object does not cast a shadow.
   *
   * If there is no shadow linking in the scene or if the emitter does not specify shadow linking
   * all bits are set.
   *
   * NOTE: There can only be 64 light sets in a scene. */
  uint64_t shadow_set_membership;

  /* For receiver objects: the index of the light set from which this object receives light.
   *
   * If there is no light linking in the scene or the receiver is not linked to any light this is
   * assigned zero. */
  uint8_t receiver_light_set;

  /* For blocker objects: the index of the light set from which this object casts shadow from.
   *
   * If there is no shadow in the scene or the blocker is not linked to any emitter this is
   * assigned zero. */
  uint8_t blocker_shadow_set;

  uint8_t _pad[6];
} LightLinkingRuntime;

typedef struct LightLinking {
  /* Collections which contains objects (possibly via nested collection indirection) which defines
   * the light linking relation: such as whether objects are included or excluded from being lit by
   * this emitter (receiver_collection), or whether they block light from this emitter
   * (blocker_collection).
   *
   * If the collection is a null pointer then all objects from the current scene are receiving
   * light from this emitter, and nothing is excluded from receiving the light and shadows.
   *
   * The emitter in this context is assumed to be either object of lamp type, or objects with
   * surface which has emissive shader. */
  struct Collection *receiver_collection;
  struct Collection *blocker_collection;

  LightLinkingRuntime runtime;
} LightLinking;

typedef struct Object {
  DNA_DEFINE_CXX_METHODS(Object)

  ID id;
  /** Animation data (must be immediately after id for utilities to use it). */
  struct AnimData *adt;
  /**
   * Engines draw data, must be immediately after AnimData. See IdDdtTemplate and
   * DRW_drawdatalist_from_id to understand this requirement.
   */
  struct DrawDataList drawdata;

  struct SculptSession *sculpt;

  short type; /* #ObjectType */
  short partype;
  /** Can be vertex indices. */
  int par1, par2, par3;
  /** String describing sub-object info, `MAX_ID_NAME - 2`. */
  char parsubstr[64];
  struct Object *parent, *track;
  /* Proxy pointer are deprecated, only kept for conversion to liboverrides. */
  struct Object *proxy DNA_DEPRECATED;
  struct Object *proxy_group DNA_DEPRECATED;
  struct Object *proxy_from DNA_DEPRECATED;
  /** Old animation system, deprecated for 2.5. */
  struct Ipo *ipo DNA_DEPRECATED;
  // struct Path *path;
  struct bAction *action DNA_DEPRECATED;  /* XXX deprecated... old animation system */
  struct bAction *poselib DNA_DEPRECATED; /* Pre-Blender 3.0 pose library, deprecated in 3.5. */
  /** Pose data, armature objects only. */
  struct bPose *pose;
  /** Pointer to objects data - an 'ID' or NULL. */
  void *data;

  /** Grease Pencil data. */
  struct bGPdata *gpd
      DNA_DEPRECATED; /* XXX deprecated... replaced by gpencil object, keep for readfile */

  /** Settings for visualization of object-transform animation. */
  bAnimVizSettings avs;
  /** Motion path cache for this object. */
  bMotionPath *mpath;
  void *_pad0;

  ListBase constraintChannels DNA_DEPRECATED; /* XXX deprecated... old animation system */
  ListBase effect DNA_DEPRECATED;             /* XXX deprecated... keep for readfile */
  ListBase defbase DNA_DEPRECATED;            /* Only for versioning, moved to object data. */
  ListBase fmaps DNA_DEPRECATED;              /* For versioning, moved to generic attributes. */
  /** List of ModifierData structures. */
  ListBase modifiers;
  /** List of GpencilModifierData structures. */
  ListBase greasepencil_modifiers;
  /** List of viewport effects. Actually only used by grease pencil. */
  ListBase shader_fx;

  /** Local object mode. */
  int mode;
  int restore_mode;

  /* materials */
  /** Material slots. */
  struct Material **mat;
  /** A boolean field, with each byte 1 if corresponding material is linked to object. */
  char *matbits;
  /** Copy of mesh, curve & meta struct member of same name (keep in sync). */
  int totcol;
  /** Currently selected material in the UI. */
  int actcol;

  /* rot en drot have to be together! (transform('r' en 's')) */
  float loc[3], dloc[3];
  /** Scale (can be negative). */
  float scale[3];
  /** DEPRECATED, 2.60 and older only. */
  float dsize[3] DNA_DEPRECATED;
  /** Ack!, changing. */
  float dscale[3];
  /** Euler rotation. */
  float rot[3], drot[3];
  /** Quaternion rotation. */
  float quat[4], dquat[4];
  /** Axis angle rotation - axis part. */
  float rotAxis[3], drotAxis[3];
  /** Axis angle rotation - angle part. */
  float rotAngle, drotAngle;
  /** Final transformation matrices with constraints & animsys applied. */
  float object_to_world[4][4];
  float world_to_object[4][4];
  /** Inverse result of parent, so that object doesn't 'stick' to parent. */
  float parentinv[4][4];
  /** Inverse result of constraints.
   * doesn't include effect of parent or object local transform. */
  float constinv[4][4];

  /** Copy of Base's layer in the scene. */
  unsigned int lay DNA_DEPRECATED;

  /** Copy of Base. */
  short flag;
  /** Deprecated, use 'matbits'. */
  short colbits DNA_DEPRECATED;

  /** Transformation settings and transform locks. */
  short transflag, protectflag;
  short trackflag, upflag;
  /** Used for DopeSheet filtering settings (expanded/collapsed). */
  short nlaflag;

  char _pad1;
  char duplicator_visibility_flag;

  /* Depsgraph */
  /** Used by depsgraph, flushed from base. */
  short base_flag;
  /** Used by viewport, synced from base. */
  unsigned short base_local_view_bits;

  /** Collision mask settings */
  unsigned short col_group, col_mask;

  /** Rotation mode - uses defines set out in DNA_action_types.h for PoseChannel rotations.... */
  short rotmode;

  /** Bounding box use for drawing. */
  char boundtype;
  /** Bounding box type used for collision. */
  char collision_boundtype;

  /** Viewport draw extra settings. */
  short dtx;
  /** Viewport draw type. */
  char dt;
  char empty_drawtype;
  float empty_drawsize;
  /** Dupliface scale. */
  float instance_faces_scale;

  /** Custom index, for render-passes. */
  short index;
  /** Current deformation group, NOTE: index starts at 1. */
  unsigned short actdef DNA_DEPRECATED;
  /** Current face map, NOTE: index starts at 1. */
  char _pad2[4];
  /** Object color (in most cases the material color is used for drawing). */
  float color[4];

  /** Softbody settings. */
  short softflag;

  /** For restricting view, select, render etc. accessible in outliner. */
  short visibility_flag;

  /** Current shape key for menu or pinned. */
  short shapenr;
  /** Flag for pinning. */
  char shapeflag;

  char _pad3[1];

  /** Object constraints. */
  ListBase constraints;
  ListBase nlastrips DNA_DEPRECATED; /* XXX deprecated... old animation system */
  ListBase hooks DNA_DEPRECATED;     /* XXX deprecated... old animation system */
  /** Particle systems. */
  ListBase particlesystem;

  /** Particle deflector/attractor/collision data. */
  struct PartDeflect *pd;
  /** If exists, saved in file. */
  struct SoftBody *soft;
  /** Object duplicator for group. */
  struct Collection *instance_collection;

  /** If fluidsim enabled, store additional settings. */
  struct FluidsimSettings *fluidsimSettings
      DNA_DEPRECATED; /* XXX deprecated... replaced by mantaflow, keep for readfile */

  ListBase pc_ids;

  /** Settings for Bullet rigid body. */
  struct RigidBodyOb *rigidbody_object;
  /** Settings for Bullet constraint. */
  struct RigidBodyCon *rigidbody_constraint;

  /** Offset for image empties. */
  float ima_ofs[2];
  /** Must be non-null when object is an empty image. */
  ImageUser *iuser;
  char empty_image_visibility_flag;
  char empty_image_depth;
  char empty_image_flag;

  /** ObjectModifierFlag */
  uint8_t modifier_flag;

  /** Ondine watercolor additions */
  short ondine_flag;
  char _pad8[2];

  struct PreviewImage *preview;

  ObjectLineArt lineart;

  /** Light-group membership information. */
  struct LightgroupMembership *lightgroup;

  /** Light linking information. */
  LightLinking *light_linking;

  /** Irradiance caches baked for this object (light-probes only). */
  struct LightProbeObjectCache *lightprobe_cache;

  /** Runtime evaluation data (keep last). */
  Object_Runtime runtime;
} Object;

/** DEPRECATED: this is not used anymore because hooks are now modifiers. */
typedef struct ObHook {
  struct ObHook *next, *prev;

  struct Object *parent;
  /** Matrix making current transform unmodified. */
  float parentinv[4][4];
  /** Temp matrix while hooking. */
  float mat[4][4];
  /** Visualization of hook. */
  float cent[3];
  /** If not zero, falloff is distance where influence zero. */
  float falloff;

  /** MAX_NAME. */
  char name[64];

  int *indexar;
  /** Curindex is cache for fast lookup. */
  int totindex, curindex;
  /** Active is only first hook, for button menu. */
  short type, active;
  float force;
} ObHook;

/* **************** OBJECT ********************* */

/**
 * This is used as a flag for many kinds of data that use selections, examples include:
 * - #BezTriple.f1, #BezTriple.f2, #BezTriple.f3
 * - #bNote.flag
 * - #MovieTrackingTrack.flag
 * And more, ideally this would have a generic location.
 */
#define SELECT 1

/** #Object.type */
typedef enum ObjectType {
  OB_EMPTY = 0,
  OB_MESH = 1,
  /** Curve object is still used but replaced by "Curves" for the future (see #95355). */
  OB_CURVES_LEGACY = 2,
  OB_SURF = 3,
  OB_FONT = 4,
  OB_MBALL = 5,

  OB_LAMP = 10,
  OB_CAMERA = 11,

  OB_SPEAKER = 12,
  OB_LIGHTPROBE = 13,

  OB_LATTICE = 22,

  OB_ARMATURE = 25,

  OB_GPENCIL_LEGACY = 26,

  OB_CURVES = 27,

  OB_POINTCLOUD = 28,

  OB_VOLUME = 29,

  OB_GREASE_PENCIL = 30,

  /* Keep last. */
  OB_TYPE_MAX,
} ObjectType;

/* check if the object type supports materials */
#define OB_TYPE_SUPPORT_MATERIAL(_type) \
  (((_type) >= OB_MESH && (_type) <= OB_MBALL) || \
   ((_type) >= OB_GPENCIL_LEGACY && (_type) <= OB_GREASE_PENCIL))
/** Does the object have some render-able geometry (unlike empties, cameras, etc.). True for
 * #OB_CURVES_LEGACY, since these often evaluate to objects with geometry. */
#define OB_TYPE_IS_GEOMETRY(_type) \
  (ELEM(_type, \
        OB_MESH, \
        OB_SURF, \
        OB_FONT, \
        OB_MBALL, \
        OB_GPENCIL_LEGACY, \
        OB_CURVES_LEGACY, \
        OB_CURVES, \
        OB_POINTCLOUD, \
        OB_VOLUME, \
        OB_GREASE_PENCIL))
#define OB_TYPE_SUPPORT_VGROUP(_type) (ELEM(_type, OB_MESH, OB_LATTICE, OB_GPENCIL_LEGACY))
#define OB_TYPE_SUPPORT_EDITMODE(_type) \
  (ELEM(_type, \
        OB_MESH, \
        OB_FONT, \
        OB_CURVES_LEGACY, \
        OB_SURF, \
        OB_MBALL, \
        OB_LATTICE, \
        OB_ARMATURE, \
        OB_CURVES, \
        OB_POINTCLOUD, \
        OB_GREASE_PENCIL))
#define OB_TYPE_SUPPORT_PARVERT(_type) \
  (ELEM(_type, OB_MESH, OB_SURF, OB_CURVES_LEGACY, OB_LATTICE))

/** Matches #OB_TYPE_SUPPORT_EDITMODE. */
#define OB_DATA_SUPPORT_EDITMODE(_type) \
  (ELEM(_type, ID_ME, ID_CU_LEGACY, ID_MB, ID_LT, ID_AR, ID_CV, ID_GP))

/* is this ID type used as object data */
#define OB_DATA_SUPPORT_ID(_id_type) \
  (ELEM(_id_type, \
        ID_ME, \
        ID_CU_LEGACY, \
        ID_MB, \
        ID_LA, \
        ID_SPK, \
        ID_LP, \
        ID_CA, \
        ID_LT, \
        ID_GD_LEGACY, \
        ID_AR, \
        ID_CV, \
        ID_PT, \
        ID_VO, \
        ID_GP))

#define OB_DATA_SUPPORT_ID_CASE \
  ID_ME: \
  case ID_CU_LEGACY: \
  case ID_MB: \
  case ID_LA: \
  case ID_SPK: \
  case ID_LP: \
  case ID_CA: \
  case ID_LT: \
  case ID_GD_LEGACY: \
  case ID_AR: \
  case ID_CV: \
  case ID_PT: \
  case ID_VO: \
  case ID_GP

/** #Object.partype: first 4 bits: type. */
enum {
  PARTYPE = (1 << 4) - 1,
  PAROBJECT = 0,
  PARSKEL = 4,
  PARVERT1 = 5,
  PARVERT3 = 6,
  PARBONE = 7,

};

/** #Object.transflag (short) */
enum {
  OB_TRANSFORM_ADJUST_ROOT_PARENT_FOR_VIEW_LOCK = 1 << 0,
  OB_TRANSFLAG_UNUSED_1 = 1 << 1, /* cleared */
  OB_NEG_SCALE = 1 << 2,
  OB_TRANSFLAG_UNUSED_3 = 1 << 3, /* cleared */
  OB_DUPLIVERTS = 1 << 4,
  OB_DUPLIROT = 1 << 5,
  OB_TRANSFLAG_UNUSED_6 = 1 << 6, /* cleared */
  /* runtime, calculate derivedmesh for dupli before it's used */
  OB_TRANSFLAG_UNUSED_7 = 1 << 7, /* dirty */
  OB_DUPLICOLLECTION = 1 << 8,
  OB_DUPLIFACES = 1 << 9,
  OB_DUPLIFACES_SCALE = 1 << 10,
  OB_DUPLIPARTS = 1 << 11,
  OB_TRANSFLAG_UNUSED_12 = 1 << 12, /* cleared */
  /* runtime constraints disable */
  OB_NO_CONSTRAINTS = 1 << 13,

  OB_DUPLI = OB_DUPLIVERTS | OB_DUPLICOLLECTION | OB_DUPLIFACES | OB_DUPLIPARTS,
};

/** #Object.trackflag / #Object.upflag (short) */
enum {
  OB_POSX = 0,
  OB_POSY = 1,
  OB_POSZ = 2,
  OB_NEGX = 3,
  OB_NEGY = 4,
  OB_NEGZ = 5,
};

/** #Object.dtx draw type extra flags (short) */
enum {
  OB_DRAWBOUNDOX = 1 << 0,
  OB_AXIS = 1 << 1,
  OB_TEXSPACE = 1 << 2,
  OB_DRAWNAME = 1 << 3,
  /* OB_DRAWIMAGE = 1 << 4, */ /* UNUSED */
  /* for solid+wire display */
  OB_DRAWWIRE = 1 << 5,
  /* For overdrawing. */
  OB_DRAW_IN_FRONT = 1 << 6,
  /* Enable transparent draw. */
  OB_DRAWTRANSP = 1 << 7,
  OB_DRAW_ALL_EDGES = 1 << 8, /* only for meshes currently */
  OB_DRAW_NO_SHADOW_CAST = 1 << 9,
  /* Enable lights for grease pencil. */
  OB_USE_GPENCIL_LIGHTS = 1 << 10,
};

/** #Object.empty_drawtype: no flags */
enum {
  OB_ARROWS = 1,
  OB_PLAINAXES = 2,
  OB_CIRCLE = 3,
  OB_SINGLE_ARROW = 4,
  OB_CUBE = 5,
  OB_EMPTY_SPHERE = 6,
  OB_EMPTY_CONE = 7,
  OB_EMPTY_IMAGE = 8,
};

/**
 * Grease-pencil add types.
 * TODO: doesn't need to be DNA, local to `OBJECT_OT_gpencil_add`.
 */
enum {
  GP_EMPTY = 0,
  GP_STROKE = 1,
  GP_MONKEY = 2,
  GP_LRT_SCENE = 3,
  GP_LRT_OBJECT = 4,
  GP_LRT_COLLECTION = 5,
};

/** #Object.boundtype */
enum {
  OB_BOUND_BOX = 0,
  OB_BOUND_SPHERE = 1,
  OB_BOUND_CYLINDER = 2,
  OB_BOUND_CONE = 3,
  // OB_BOUND_TRIANGLE_MESH = 4, /* UNUSED */
  // OB_BOUND_CONVEX_HULL = 5,   /* UNUSED */
  // OB_BOUND_DYN_MESH = 6,      /* UNUSED */
  OB_BOUND_CAPSULE = 7,
};

/* **************** BASE ********************* */

/** #Base::flag_legacy (also used for #Object::flag). */
enum {
  BA_WAS_SEL = (1 << 1),
  /* NOTE: BA_HAS_RECALC_DATA can be re-used later if freed in `readfile.cc`. */
  // BA_HAS_RECALC_OB = 1 << 2, /* DEPRECATED */
  // BA_HAS_RECALC_DATA = 1 << 3, /* DEPRECATED */
  /** DEPRECATED, was runtime only, but was reusing an older flag. */
  BA_SNAP_FIX_DEPS_FIASCO = (1 << 2),

  /** NOTE: this was used as a proper setting in past, so nullify before using */
  BA_TEMP_TAG = 1 << 5,
  /**
   * Even if this is tagged for transform, this flag means it's being locked in place.
   * Use for #SCE_XFORM_SKIP_CHILDREN.
   */
  BA_TRANSFORM_LOCKED_IN_PLACE = 1 << 7,

  /** Child of a transformed object. */
  BA_TRANSFORM_CHILD = 1 << 8,
  /** Parent of a transformed object. */
  BA_TRANSFORM_PARENT = 1 << 13,

  OB_FROMDUPLI = 1 << 9,
  /** Unknown state, clear before use. */
  OB_DONE = 1 << 10,
  OB_FLAG_USE_SIMULATION_CACHE = 1 << 11,
#ifdef DNA_DEPRECATED_ALLOW
  OB_FLAG_UNUSED_12 = 1 << 12, /* cleared */
#endif
};

/** #Object.visibility_flag */
enum {
  OB_HIDE_VIEWPORT = 1 << 0,
  OB_HIDE_SELECT = 1 << 1,
  OB_HIDE_RENDER = 1 << 2,
  OB_HIDE_CAMERA = 1 << 3,
  OB_HIDE_DIFFUSE = 1 << 4,
  OB_HIDE_GLOSSY = 1 << 5,
  OB_HIDE_TRANSMISSION = 1 << 6,
  OB_HIDE_VOLUME_SCATTER = 1 << 7,
  OB_HIDE_SHADOW = 1 << 8,
  OB_HOLDOUT = 1 << 9,
  OB_SHADOW_CATCHER = 1 << 10,
  OB_HIDE_PROBE_VOLUME = 1 << 11,
  OB_HIDE_PROBE_CUBEMAP = 1 << 12,
  OB_HIDE_PROBE_PLANAR = 1 << 13,
};

/** #Object.shapeflag */
enum {
  OB_SHAPE_LOCK = 1 << 0,
#ifdef DNA_DEPRECATED_ALLOW
  OB_SHAPE_FLAG_UNUSED_1 = 1 << 1, /* cleared */
#endif
  OB_SHAPE_EDIT_MODE = 1 << 2,
};

/** #Object.nlaflag */
enum {
  OB_ADS_UNUSED_1 = 1 << 0, /* cleared */
  OB_ADS_UNUSED_2 = 1 << 1, /* cleared */
  /* object-channel expanded status */
  OB_ADS_COLLAPSED = 1 << 10,
  /* object's ipo-block */
  /* OB_ADS_SHOWIPO = 1 << 11, */ /* UNUSED */
  /* object's constraint channels */
  /* OB_ADS_SHOWCONS = 1 << 12, */ /* UNUSED */
  /* object's material channels */
  /* OB_ADS_SHOWMATS = 1 << 13, */ /* UNUSED */
  /* object's particle channels */
  /* OB_ADS_SHOWPARTS = 1 << 14, */ /* UNUSED */
};

/** #Object.protectflag */
enum {
  OB_LOCK_LOCX = 1 << 0,
  OB_LOCK_LOCY = 1 << 1,
  OB_LOCK_LOCZ = 1 << 2,
  OB_LOCK_LOC = OB_LOCK_LOCX | OB_LOCK_LOCY | OB_LOCK_LOCZ,
  OB_LOCK_ROTX = 1 << 3,
  OB_LOCK_ROTY = 1 << 4,
  OB_LOCK_ROTZ = 1 << 5,
  OB_LOCK_ROT = OB_LOCK_ROTX | OB_LOCK_ROTY | OB_LOCK_ROTZ,
  OB_LOCK_SCALEX = 1 << 6,
  OB_LOCK_SCALEY = 1 << 7,
  OB_LOCK_SCALEZ = 1 << 8,
  OB_LOCK_SCALE = OB_LOCK_SCALEX | OB_LOCK_SCALEY | OB_LOCK_SCALEZ,
  OB_LOCK_ROTW = 1 << 9,
  OB_LOCK_ROT4D = 1 << 10,
};

/** #Object.duplicator_visibility_flag */
enum {
  OB_DUPLI_FLAG_VIEWPORT = 1 << 0,
  OB_DUPLI_FLAG_RENDER = 1 << 1,
};

/** #Object.empty_image_depth */
enum {
  OB_EMPTY_IMAGE_DEPTH_DEFAULT = 0,
  OB_EMPTY_IMAGE_DEPTH_FRONT = 1,
  OB_EMPTY_IMAGE_DEPTH_BACK = 2,
};

/** #Object.empty_image_visibility_flag */
enum {
  OB_EMPTY_IMAGE_HIDE_PERSPECTIVE = 1 << 0,
  OB_EMPTY_IMAGE_HIDE_ORTHOGRAPHIC = 1 << 1,
  OB_EMPTY_IMAGE_HIDE_BACK = 1 << 2,
  OB_EMPTY_IMAGE_HIDE_FRONT = 1 << 3,
  OB_EMPTY_IMAGE_HIDE_NON_AXIS_ALIGNED = 1 << 4,
};

/** #Object.empty_image_flag */
enum {
  OB_EMPTY_IMAGE_USE_ALPHA_BLEND = 1 << 0,
};

typedef enum ObjectModifierFlag {
  OB_MODIFIER_FLAG_ADD_REST_POSITION = 1 << 0,
} ObjectModifierFlag;

<<<<<<< HEAD
/* Ondine watercolor flags */
typedef enum eGP_OndineFlag {
  GP_ONDINE_WATERCOLOR = (1 << 0),
  GP_ONDINE_CLEAR_BG = (1 << 1),
  GP_ONDINE_GOUACHE_STYLE = (1 << 2),
  GP_ONDINE_SMOOTH_RANDOMIZE_STEPS = (1 << 4),
  GP_ONDINE_TRUE_DEPTH = (1 << 5),
} eGP_OndineFlag;

#define MAX_DUPLI_RECUR 8

#ifdef __cplusplus
}
#endif
=======
#define MAX_DUPLI_RECUR 8
>>>>>>> a404a356
<|MERGE_RESOLUTION|>--- conflicted
+++ resolved
@@ -894,7 +894,6 @@
   OB_MODIFIER_FLAG_ADD_REST_POSITION = 1 << 0,
 } ObjectModifierFlag;
 
-<<<<<<< HEAD
 /* Ondine watercolor flags */
 typedef enum eGP_OndineFlag {
   GP_ONDINE_WATERCOLOR = (1 << 0),
@@ -904,11 +903,4 @@
   GP_ONDINE_TRUE_DEPTH = (1 << 5),
 } eGP_OndineFlag;
 
-#define MAX_DUPLI_RECUR 8
-
-#ifdef __cplusplus
-}
-#endif
-=======
-#define MAX_DUPLI_RECUR 8
->>>>>>> a404a356
+#define MAX_DUPLI_RECUR 8
--- conflicted
+++ resolved
@@ -378,15 +378,13 @@
   /** ObjectModifierFlag */
   uint8_t modifier_flag;
 
-<<<<<<< HEAD
+  float shadow_terminator_normal_offset;
+  float shadow_terminator_geometry_offset;
+  float shadow_terminator_shading_offset;
+
   /** Ondine watercolor additions */
   short ondine_flag;
   char _pad8[2];
-=======
-  float shadow_terminator_normal_offset;
-  float shadow_terminator_geometry_offset;
-  float shadow_terminator_shading_offset;
->>>>>>> 8338aaf4
 
   struct PreviewImage *preview;
 

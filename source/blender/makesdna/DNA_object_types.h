/* SPDX-FileCopyrightText: 2001-2002 NaN Holding BV. All rights reserved.
 *
 * SPDX-License-Identifier: GPL-2.0-or-later */

/** \file
 * \ingroup DNA
 * \brief Object is a sort of wrapper for general info.
 */

#pragma once

#include "BLI_utildefines.h"

#include "DNA_object_enums.h"

#include "DNA_customdata_types.h"
#include "DNA_defs.h"
#include "DNA_lineart_types.h"
#include "DNA_listBase.h"

#include "DNA_ID.h"
#include "DNA_action_types.h" /* bAnimVizSettings */
#include "DNA_customdata_types.h"
#include "DNA_defs.h"
#include "DNA_listBase.h"

#ifdef __cplusplus
#  include "BLI_math_matrix_types.hh"
#endif

#ifdef __cplusplus
namespace blender::bke {
struct ObjectRuntime;
}
using ObjectRuntimeHandle = blender::bke::ObjectRuntime;
#else
typedef struct ObjectRuntimeHandle ObjectRuntimeHandle;
#endif

struct AnimData;
struct BoundBox;
struct Collection;
struct Curve;
struct FluidsimSettings;
struct Ipo;
struct LightgroupMembership;
struct Material;
struct Object;
struct PartDeflect;
struct Path;
struct RigidBodyOb;
struct SculptSession;
struct SoftBody;
struct bGPdata;

/** Vertex Groups - Name Info */
typedef struct bDeformGroup {
  struct bDeformGroup *next, *prev;
  /** MAX_VGROUP_NAME. */
  char name[64];
  /* need this flag for locking weights */
  char flag, _pad0[7];
} bDeformGroup;

#ifdef DNA_DEPRECATED_ALLOW
typedef struct bFaceMap {
  struct bFaceMap *next, *prev;
  /** MAX_VGROUP_NAME. */
  char name[64];
  char flag;
  char _pad0[7];
} bFaceMap;
#endif

#define MAX_VGROUP_NAME 64

/** #bDeformGroup::flag */
enum {
  DG_LOCK_WEIGHT = 1,
};

/**
 * The following illustrates the orientation of the
 * bounding box in local space
 *
 * <pre>
 *
 * Z  Y
 * | /
 * |/
 * .-----X
 *     2----------6
 *    /|         /|
 *   / |        / |
 *  1----------5  |
 *  |  |       |  |
 *  |  3-------|--7
 *  | /        | /
 *  |/         |/
 *  0----------4
 * </pre>
 */
typedef struct BoundBox {
  float vec[8][3];
} BoundBox;

typedef struct ObjectLineArt {
  short usage;
  short flags;

  /** if OBJECT_LRT_OWN_CREASE is set */
  float crease_threshold;

  unsigned char intersection_priority;

  char _pad[7];
} ObjectLineArt;

/**
 * \warning while the values seem to be flags, they aren't treated as flags.
 */
enum eObjectLineArt_Usage {
  OBJECT_LRT_INHERIT = 0,
  OBJECT_LRT_INCLUDE = (1 << 0),
  OBJECT_LRT_OCCLUSION_ONLY = (1 << 1),
  OBJECT_LRT_EXCLUDE = (1 << 2),
  OBJECT_LRT_INTERSECTION_ONLY = (1 << 3),
  OBJECT_LRT_NO_INTERSECTION = (1 << 4),
  OBJECT_LRT_FORCE_INTERSECTION = (1 << 5),
};
ENUM_OPERATORS(eObjectLineArt_Usage, OBJECT_LRT_FORCE_INTERSECTION);

enum eObjectLineArt_Flags {
  OBJECT_LRT_OWN_CREASE = (1 << 0),
  OBJECT_LRT_OWN_INTERSECTION_PRIORITY = (1 << 1),
};

/* Evaluated light linking state needed for the render engines integration. */
typedef struct LightLinkingRuntime {

  /* For objects that emit light: a bitmask of light sets this emitter is part of for the light
   * linking.
   * A light set is a combination of emitters used by one or more receiver objects.
   *
   * If there is no light linking in the scene or if the emitter does not specify light linking all
   * bits are set.
   *
   * NOTE: There can only be 64 light sets in a scene. */
  uint64_t light_set_membership;

  /* For objects that emit light: a bitmask of light sets this emitter is part of for the shadow
   * linking.
   * A light set is a combination of emitters from which a blocked object does not cast a shadow.
   *
   * If there is no shadow linking in the scene or if the emitter does not specify shadow linking
   * all bits are set.
   *
   * NOTE: There can only be 64 light sets in a scene. */
  uint64_t shadow_set_membership;

  /* For receiver objects: the index of the light set from which this object receives light.
   *
   * If there is no light linking in the scene or the receiver is not linked to any light this is
   * assigned zero. */
  uint8_t receiver_light_set;

  /* For blocker objects: the index of the light set from which this object casts shadow from.
   *
   * If there is no shadow in the scene or the blocker is not linked to any emitter this is
   * assigned zero. */
  uint8_t blocker_shadow_set;

  uint8_t _pad[6];
} LightLinkingRuntime;

typedef struct LightLinking {
  /* Collections which contains objects (possibly via nested collection indirection) which defines
   * the light linking relation: such as whether objects are included or excluded from being lit by
   * this emitter (receiver_collection), or whether they block light from this emitter
   * (blocker_collection).
   *
   * If the collection is a null pointer then all objects from the current scene are receiving
   * light from this emitter, and nothing is excluded from receiving the light and shadows.
   *
   * The emitter in this context is assumed to be either object of lamp type, or objects with
   * surface which has emissive shader. */
  struct Collection *receiver_collection;
  struct Collection *blocker_collection;

  LightLinkingRuntime runtime;
} LightLinking;

typedef struct Object {
  DNA_DEFINE_CXX_METHODS(Object)

  ID id;
  /** Animation data (must be immediately after id for utilities to use it). */
  struct AnimData *adt;
  /**
   * Engines draw data, must be immediately after AnimData. See IdDdtTemplate and
   * DRW_drawdatalist_from_id to understand this requirement.
   */
  struct DrawDataList drawdata;

  struct SculptSession *sculpt;

  short type; /* #ObjectType */
  short partype;
  /** Can be vertex indices. */
  int par1, par2, par3;
  /** String describing sub-object info, `MAX_ID_NAME - 2`. */
  char parsubstr[64];
  struct Object *parent, *track;
  /* Proxy pointer are deprecated, only kept for conversion to liboverrides. */
  struct Object *proxy DNA_DEPRECATED;
  struct Object *proxy_group DNA_DEPRECATED;
  struct Object *proxy_from DNA_DEPRECATED;
  /** Old animation system, deprecated for 2.5. */
  struct Ipo *ipo DNA_DEPRECATED;
  // struct Path *path;
  struct bAction *action DNA_DEPRECATED;  /* XXX deprecated... old animation system */
  struct bAction *poselib DNA_DEPRECATED; /* Pre-Blender 3.0 pose library, deprecated in 3.5. */
  /** Pose data, armature objects only. */
  struct bPose *pose;
  /** Pointer to objects data - an 'ID' or NULL. */
  void *data;

  /** Grease Pencil data. */
  struct bGPdata *gpd
      DNA_DEPRECATED; /* XXX deprecated... replaced by gpencil object, keep for readfile */

  /** Settings for visualization of object-transform animation. */
  bAnimVizSettings avs;
  /** Motion path cache for this object. */
  bMotionPath *mpath;
  void *_pad0;

  ListBase constraintChannels DNA_DEPRECATED; /* XXX deprecated... old animation system */
  ListBase effect DNA_DEPRECATED;             /* XXX deprecated... keep for readfile */
  ListBase defbase DNA_DEPRECATED;            /* Only for versioning, moved to object data. */
  ListBase fmaps DNA_DEPRECATED;              /* For versioning, moved to generic attributes. */
  /** List of ModifierData structures. */
  ListBase modifiers;
  /** List of GpencilModifierData structures. */
  ListBase greasepencil_modifiers;
  /** List of viewport effects. Actually only used by grease pencil. */
  ListBase shader_fx;

  /** Local object mode. */
  int mode;
  int restore_mode;

  /* materials */
  /** Material slots. */
  struct Material **mat;
  /** A boolean field, with each byte 1 if corresponding material is linked to object. */
  char *matbits;
  /** Copy of mesh, curve & meta struct member of same name (keep in sync). */
  int totcol;
  /** Currently selected material in the UI. */
  int actcol;

  /* rot en drot have to be together! (transform('r' en 's')) */
  float loc[3], dloc[3];
  /** Scale (can be negative). */
  float scale[3];
  /** DEPRECATED, 2.60 and older only. */
  float dsize[3] DNA_DEPRECATED;
  /** Ack!, changing. */
  float dscale[3];
  /** Euler rotation. */
  float rot[3], drot[3];
  /** Quaternion rotation. */
  float quat[4], dquat[4];
  /** Axis angle rotation - axis part. */
  float rotAxis[3], drotAxis[3];
  /** Axis angle rotation - angle part. */
  float rotAngle, drotAngle;
  /** Inverse result of parent, so that object doesn't 'stick' to parent. */
  float parentinv[4][4];
  /** Inverse result of constraints.
   * doesn't include effect of parent or object local transform. */
  float constinv[4][4];

  /** Copy of Base's layer in the scene. */
  unsigned int lay DNA_DEPRECATED;

  /** Copy of Base. */
  short flag;
  /** Deprecated, use 'matbits'. */
  short colbits DNA_DEPRECATED;

  /** Transformation settings and transform locks. */
  short transflag, protectflag;
  short trackflag, upflag;
  /** Used for DopeSheet filtering settings (expanded/collapsed). */
  short nlaflag;

  char _pad1;
  char duplicator_visibility_flag;

  /* Depsgraph */
  /** Used by depsgraph, flushed from base. */
  short base_flag;
  /** Used by viewport, synced from base. */
  unsigned short base_local_view_bits;

  /** Collision mask settings */
  unsigned short col_group, col_mask;

  /** Rotation mode - uses defines set out in DNA_action_types.h for PoseChannel rotations.... */
  short rotmode;

  /** Bounding box use for drawing. */
  char boundtype;
  /** Bounding box type used for collision. */
  char collision_boundtype;

  /** Viewport draw extra settings. */
  short dtx;
  /** Viewport draw type. */
  char dt;
  char empty_drawtype;
  float empty_drawsize;
  /** Dupliface scale. */
  float instance_faces_scale;

  /** Custom index, for render-passes. */
  short index;
  /** Current deformation group, NOTE: index starts at 1. */
  unsigned short actdef DNA_DEPRECATED;
  /** Current face map, NOTE: index starts at 1. */
  char _pad2[4];
  /** Object color (in most cases the material color is used for drawing). */
  float color[4];

  /** Softbody settings. */
  short softflag;

  /** For restricting view, select, render etc. accessible in outliner. */
  short visibility_flag;

  /** Current shape key for menu or pinned. */
  short shapenr;
  /** Flag for pinning. */
  char shapeflag;

  char _pad3[1];

  /** Object constraints. */
  ListBase constraints;
  ListBase nlastrips DNA_DEPRECATED; /* XXX deprecated... old animation system */
  ListBase hooks DNA_DEPRECATED;     /* XXX deprecated... old animation system */
  /** Particle systems. */
  ListBase particlesystem;

  /** Particle deflector/attractor/collision data. */
  struct PartDeflect *pd;
  /** If exists, saved in file. */
  struct SoftBody *soft;
  /** Object duplicator for group. */
  struct Collection *instance_collection;

  /** If fluidsim enabled, store additional settings. */
  struct FluidsimSettings *fluidsimSettings
      DNA_DEPRECATED; /* XXX deprecated... replaced by mantaflow, keep for readfile */

  ListBase pc_ids;

  /** Settings for Bullet rigid body. */
  struct RigidBodyOb *rigidbody_object;
  /** Settings for Bullet constraint. */
  struct RigidBodyCon *rigidbody_constraint;

  /** Offset for image empties. */
  float ima_ofs[2];
  /** Must be non-null when object is an empty image. */
  ImageUser *iuser;
  char empty_image_visibility_flag;
  char empty_image_depth;
  char empty_image_flag;

  /** ObjectModifierFlag */
  uint8_t modifier_flag;

  /** Ondine watercolor additions */
  short ondine_flag;
  char _pad8[2];

  struct PreviewImage *preview;

  ObjectLineArt lineart;

  /** Light-group membership information. */
  struct LightgroupMembership *lightgroup;

  /** Light linking information. */
  LightLinking *light_linking;

  /** Irradiance caches baked for this object (light-probes only). */
  struct LightProbeObjectCache *lightprobe_cache;

  ObjectRuntimeHandle *runtime;

#ifdef __cplusplus
  const blender::float4x4 &object_to_world() const;
  const blender::float4x4 &world_to_object() const;
#endif
} Object;

/** DEPRECATED: this is not used anymore because hooks are now modifiers. */
typedef struct ObHook {
  struct ObHook *next, *prev;

  struct Object *parent;
  /** Matrix making current transform unmodified. */
  float parentinv[4][4];
  /** Temp matrix while hooking. */
  float mat[4][4];
  /** Visualization of hook. */
  float cent[3];
  /** If not zero, falloff is distance where influence zero. */
  float falloff;

  /** MAX_NAME. */
  char name[64];

  int *indexar;
  /** Curindex is cache for fast lookup. */
  int totindex, curindex;
  /** Active is only first hook, for button menu. */
  short type, active;
  float force;
} ObHook;

/* **************** OBJECT ********************* */

/**
 * This is used as a flag for many kinds of data that use selections, examples include:
 * - #BezTriple.f1, #BezTriple.f2, #BezTriple.f3
 * - #bNode.flag
 * - #MovieTrackingTrack.flag
 * And more, ideally this would have a generic location.
 */
#define SELECT 1

/** #Object.type */
typedef enum ObjectType {
  OB_EMPTY = 0,
  OB_MESH = 1,
  /** Curve object is still used but replaced by "Curves" for the future (see #95355). */
  OB_CURVES_LEGACY = 2,
  OB_SURF = 3,
  OB_FONT = 4,
  OB_MBALL = 5,

  OB_LAMP = 10,
  OB_CAMERA = 11,

  OB_SPEAKER = 12,
  OB_LIGHTPROBE = 13,

  OB_LATTICE = 22,

  OB_ARMATURE = 25,

  OB_GPENCIL_LEGACY = 26,

  OB_CURVES = 27,

  OB_POINTCLOUD = 28,

  OB_VOLUME = 29,

  OB_GREASE_PENCIL = 30,

  /* Keep last. */
  OB_TYPE_MAX,
} ObjectType;

/* check if the object type supports materials */
#define OB_TYPE_SUPPORT_MATERIAL(_type) \
  (((_type) >= OB_MESH && (_type) <= OB_MBALL) || \
   ((_type) >= OB_GPENCIL_LEGACY && (_type) <= OB_GREASE_PENCIL))
/**
 * Does the object have some render-able geometry (unlike empties, cameras, etc.). True for
 * #OB_CURVES_LEGACY, since these often evaluate to objects with geometry.
 */
#define OB_TYPE_IS_GEOMETRY(_type) \
  (ELEM(_type, \
        OB_MESH, \
        OB_SURF, \
        OB_FONT, \
        OB_MBALL, \
        OB_GPENCIL_LEGACY, \
        OB_CURVES_LEGACY, \
        OB_CURVES, \
        OB_POINTCLOUD, \
        OB_VOLUME, \
        OB_GREASE_PENCIL))
#define OB_TYPE_SUPPORT_VGROUP(_type) \
  (ELEM(_type, OB_MESH, OB_LATTICE, OB_GPENCIL_LEGACY, OB_GREASE_PENCIL))
#define OB_TYPE_SUPPORT_EDITMODE(_type) \
  (ELEM(_type, \
        OB_MESH, \
        OB_FONT, \
        OB_CURVES_LEGACY, \
        OB_SURF, \
        OB_MBALL, \
        OB_LATTICE, \
        OB_ARMATURE, \
        OB_CURVES, \
        OB_POINTCLOUD, \
        OB_GREASE_PENCIL))
#define OB_TYPE_SUPPORT_PARVERT(_type) \
  (ELEM(_type, OB_MESH, OB_SURF, OB_CURVES_LEGACY, OB_LATTICE))

/** Matches #OB_TYPE_SUPPORT_EDITMODE. */
#define OB_DATA_SUPPORT_EDITMODE(_type) \
  (ELEM(_type, ID_ME, ID_CU_LEGACY, ID_MB, ID_LT, ID_AR, ID_CV, ID_GP))

/* is this ID type used as object data */
#define OB_DATA_SUPPORT_ID(_id_type) \
  (ELEM(_id_type, \
        ID_ME, \
        ID_CU_LEGACY, \
        ID_MB, \
        ID_LA, \
        ID_SPK, \
        ID_LP, \
        ID_CA, \
        ID_LT, \
        ID_GD_LEGACY, \
        ID_AR, \
        ID_CV, \
        ID_PT, \
        ID_VO, \
        ID_GP))

#define OB_DATA_SUPPORT_ID_CASE \
  ID_ME: \
  case ID_CU_LEGACY: \
  case ID_MB: \
  case ID_LA: \
  case ID_SPK: \
  case ID_LP: \
  case ID_CA: \
  case ID_LT: \
  case ID_GD_LEGACY: \
  case ID_AR: \
  case ID_CV: \
  case ID_PT: \
  case ID_VO: \
  case ID_GP

/** #Object.partype: first 4 bits: type. */
enum {
  PARTYPE = (1 << 4) - 1,
  PAROBJECT = 0,
  PARSKEL = 4,
  PARVERT1 = 5,
  PARVERT3 = 6,
  PARBONE = 7,

};

/** #Object.transflag (short) */
enum {
  OB_TRANSFORM_ADJUST_ROOT_PARENT_FOR_VIEW_LOCK = 1 << 0,
  OB_TRANSFLAG_UNUSED_1 = 1 << 1, /* cleared */
  OB_NEG_SCALE = 1 << 2,
  OB_TRANSFLAG_UNUSED_3 = 1 << 3, /* cleared */
  OB_DUPLIVERTS = 1 << 4,
  OB_DUPLIROT = 1 << 5,
  OB_TRANSFLAG_UNUSED_6 = 1 << 6, /* cleared */
  /* runtime, calculate derivedmesh for dupli before it's used */
  OB_TRANSFLAG_UNUSED_7 = 1 << 7, /* dirty */
  OB_DUPLICOLLECTION = 1 << 8,
  OB_DUPLIFACES = 1 << 9,
  OB_DUPLIFACES_SCALE = 1 << 10,
  OB_DUPLIPARTS = 1 << 11,
  OB_TRANSFLAG_UNUSED_12 = 1 << 12, /* cleared */
  /* runtime constraints disable */
  OB_NO_CONSTRAINTS = 1 << 13,

  OB_DUPLI = OB_DUPLIVERTS | OB_DUPLICOLLECTION | OB_DUPLIFACES | OB_DUPLIPARTS,
};

/** #Object.trackflag / #Object.upflag (short) */
enum {
  OB_POSX = 0,
  OB_POSY = 1,
  OB_POSZ = 2,
  OB_NEGX = 3,
  OB_NEGY = 4,
  OB_NEGZ = 5,
};

/** #Object.dtx draw type extra flags (short) */
enum {
  OB_DRAWBOUNDOX = 1 << 0,
  OB_AXIS = 1 << 1,
  OB_TEXSPACE = 1 << 2,
  OB_DRAWNAME = 1 << 3,
  /* OB_DRAWIMAGE = 1 << 4, */ /* UNUSED */
  /* for solid+wire display */
  OB_DRAWWIRE = 1 << 5,
  /* For overdrawing. */
  OB_DRAW_IN_FRONT = 1 << 6,
  /* Enable transparent draw. */
  OB_DRAWTRANSP = 1 << 7,
  OB_DRAW_ALL_EDGES = 1 << 8, /* only for meshes currently */
  OB_DRAW_NO_SHADOW_CAST = 1 << 9,
  /* Enable lights for grease pencil. */
  OB_USE_GPENCIL_LIGHTS = 1 << 10,
};

/** #Object.empty_drawtype: no flags */
enum {
  OB_ARROWS = 1,
  OB_PLAINAXES = 2,
  OB_CIRCLE = 3,
  OB_SINGLE_ARROW = 4,
  OB_CUBE = 5,
  OB_EMPTY_SPHERE = 6,
  OB_EMPTY_CONE = 7,
  OB_EMPTY_IMAGE = 8,
};

/**
 * Grease-pencil add types.
 * TODO: doesn't need to be DNA, local to `OBJECT_OT_gpencil_add`.
 */
enum {
  GP_EMPTY = 0,
  GP_STROKE = 1,
  GP_MONKEY = 2,
  GREASE_PENCIL_LINEART_SCENE = 3,
  GREASE_PENCIL_LINEART_OBJECT = 4,
  GREASE_PENCIL_LINEART_COLLECTION = 5,
};

/** #Object.boundtype */
enum {
  OB_BOUND_BOX = 0,
  OB_BOUND_SPHERE = 1,
  OB_BOUND_CYLINDER = 2,
  OB_BOUND_CONE = 3,
  // OB_BOUND_TRIANGLE_MESH = 4, /* UNUSED */
  // OB_BOUND_CONVEX_HULL = 5,   /* UNUSED */
  // OB_BOUND_DYN_MESH = 6,      /* UNUSED */
  OB_BOUND_CAPSULE = 7,
};

/* **************** BASE ********************* */

/** #Base::flag_legacy (also used for #Object::flag). */
enum {
  BA_WAS_SEL = (1 << 1),
  /* NOTE: BA_HAS_RECALC_DATA can be re-used later if freed in `readfile.cc`. */
  // BA_HAS_RECALC_OB = 1 << 2, /* DEPRECATED */
  // BA_HAS_RECALC_DATA = 1 << 3, /* DEPRECATED */
  /** DEPRECATED, was runtime only, but was reusing an older flag. */
  BA_SNAP_FIX_DEPS_FIASCO = (1 << 2),

  /** NOTE: this was used as a proper setting in past, so nullify before using */
  BA_TEMP_TAG = 1 << 5,
  /**
   * Even if this is tagged for transform, this flag means it's being locked in place.
   * Use for #SCE_XFORM_SKIP_CHILDREN.
   */
  BA_TRANSFORM_LOCKED_IN_PLACE = 1 << 7,

  /** Child of a transformed object. */
  BA_TRANSFORM_CHILD = 1 << 8,
  /** Parent of a transformed object. */
  BA_TRANSFORM_PARENT = 1 << 13,

  OB_FROMDUPLI = 1 << 9,
  /** Unknown state, clear before use. */
  OB_DONE = 1 << 10,
  OB_FLAG_USE_SIMULATION_CACHE = 1 << 11,
#ifdef DNA_DEPRECATED_ALLOW
  OB_FLAG_UNUSED_12 = 1 << 12, /* cleared */
#endif
};

/** #Object.visibility_flag */
enum {
  OB_HIDE_VIEWPORT = 1 << 0,
  OB_HIDE_SELECT = 1 << 1,
  OB_HIDE_RENDER = 1 << 2,
  OB_HIDE_CAMERA = 1 << 3,
  OB_HIDE_DIFFUSE = 1 << 4,
  OB_HIDE_GLOSSY = 1 << 5,
  OB_HIDE_TRANSMISSION = 1 << 6,
  OB_HIDE_VOLUME_SCATTER = 1 << 7,
  OB_HIDE_SHADOW = 1 << 8,
  OB_HOLDOUT = 1 << 9,
  OB_SHADOW_CATCHER = 1 << 10,
  OB_HIDE_PROBE_VOLUME = 1 << 11,
  OB_HIDE_PROBE_CUBEMAP = 1 << 12,
  OB_HIDE_PROBE_PLANAR = 1 << 13,
};

/** #Object.shapeflag */
enum {
  OB_SHAPE_LOCK = 1 << 0,
#ifdef DNA_DEPRECATED_ALLOW
  OB_SHAPE_FLAG_UNUSED_1 = 1 << 1, /* cleared */
#endif
  OB_SHAPE_EDIT_MODE = 1 << 2,
};

/** #Object.nlaflag */
enum {
  OB_ADS_UNUSED_1 = 1 << 0, /* cleared */
  OB_ADS_UNUSED_2 = 1 << 1, /* cleared */
  /* object-channel expanded status */
  OB_ADS_COLLAPSED = 1 << 10,
  /* object's ipo-block */
  /* OB_ADS_SHOWIPO = 1 << 11, */ /* UNUSED */
  /* object's constraint channels */
  /* OB_ADS_SHOWCONS = 1 << 12, */ /* UNUSED */
  /* object's material channels */
  /* OB_ADS_SHOWMATS = 1 << 13, */ /* UNUSED */
  /* object's particle channels */
  /* OB_ADS_SHOWPARTS = 1 << 14, */ /* UNUSED */
};

/** #Object.protectflag */
enum {
  OB_LOCK_LOCX = 1 << 0,
  OB_LOCK_LOCY = 1 << 1,
  OB_LOCK_LOCZ = 1 << 2,
  OB_LOCK_LOC = OB_LOCK_LOCX | OB_LOCK_LOCY | OB_LOCK_LOCZ,
  OB_LOCK_ROTX = 1 << 3,
  OB_LOCK_ROTY = 1 << 4,
  OB_LOCK_ROTZ = 1 << 5,
  OB_LOCK_ROT = OB_LOCK_ROTX | OB_LOCK_ROTY | OB_LOCK_ROTZ,
  OB_LOCK_SCALEX = 1 << 6,
  OB_LOCK_SCALEY = 1 << 7,
  OB_LOCK_SCALEZ = 1 << 8,
  OB_LOCK_SCALE = OB_LOCK_SCALEX | OB_LOCK_SCALEY | OB_LOCK_SCALEZ,
  OB_LOCK_ROTW = 1 << 9,
  OB_LOCK_ROT4D = 1 << 10,
};

/** #Object.duplicator_visibility_flag */
enum {
  OB_DUPLI_FLAG_VIEWPORT = 1 << 0,
  OB_DUPLI_FLAG_RENDER = 1 << 1,
};

/** #Object.empty_image_depth */
enum {
  OB_EMPTY_IMAGE_DEPTH_DEFAULT = 0,
  OB_EMPTY_IMAGE_DEPTH_FRONT = 1,
  OB_EMPTY_IMAGE_DEPTH_BACK = 2,
};

/** #Object.empty_image_visibility_flag */
enum {
  OB_EMPTY_IMAGE_HIDE_PERSPECTIVE = 1 << 0,
  OB_EMPTY_IMAGE_HIDE_ORTHOGRAPHIC = 1 << 1,
  OB_EMPTY_IMAGE_HIDE_BACK = 1 << 2,
  OB_EMPTY_IMAGE_HIDE_FRONT = 1 << 3,
  OB_EMPTY_IMAGE_HIDE_NON_AXIS_ALIGNED = 1 << 4,
};

/** #Object.empty_image_flag */
enum {
  OB_EMPTY_IMAGE_USE_ALPHA_BLEND = 1 << 0,
};

typedef enum ObjectModifierFlag {
  OB_MODIFIER_FLAG_ADD_REST_POSITION = 1 << 0,
<<<<<<< HEAD
} ObjectModifierFlag;

/* Ondine watercolor flags */
typedef enum eGP_OndineFlag {
  GP_ONDINE_WATERCOLOR = (1 << 0),
  GP_ONDINE_CLEAR_BG = (1 << 1),
  GP_ONDINE_GOUACHE_STYLE = (1 << 2),
  GP_ONDINE_SMOOTH_RANDOMIZE_STEPS = (1 << 4),
  GP_ONDINE_TRUE_DEPTH = (1 << 5),
} eGP_OndineFlag;

#define MAX_DUPLI_RECUR 8
=======
} ObjectModifierFlag;
>>>>>>> d7dd2199
<|MERGE_RESOLUTION|>--- conflicted
+++ resolved
@@ -775,7 +775,6 @@
 
 typedef enum ObjectModifierFlag {
   OB_MODIFIER_FLAG_ADD_REST_POSITION = 1 << 0,
-<<<<<<< HEAD
 } ObjectModifierFlag;
 
 /* Ondine watercolor flags */
@@ -785,9 +784,4 @@
   GP_ONDINE_GOUACHE_STYLE = (1 << 2),
   GP_ONDINE_SMOOTH_RANDOMIZE_STEPS = (1 << 4),
   GP_ONDINE_TRUE_DEPTH = (1 << 5),
-} eGP_OndineFlag;
-
-#define MAX_DUPLI_RECUR 8
-=======
-} ObjectModifierFlag;
->>>>>>> d7dd2199
+} eGP_OndineFlag;
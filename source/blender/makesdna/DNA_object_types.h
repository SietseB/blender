--- conflicted
+++ resolved
@@ -318,11 +318,8 @@
 	struct PreviewImage *preview;
 
 	struct IDProperty *base_collection_properties; /* used by depsgraph, flushed from base */
-<<<<<<< HEAD
-=======
 
 	ListBase drawdata;		/* runtime, for draw engine datas */
->>>>>>> c8cff319
 } Object;
 
 /* Warning, this is not used anymore because hooks are now modifiers */

--- conflicted
+++ resolved
@@ -112,7 +112,7 @@
   float widthfac;
 } ReportTimerInfo;
 
-// #ifdef WITH_XR_OPENXR
+//#ifdef WITH_XR_OPENXR
 typedef struct wmXrData {
   /** Runtime information for managing Blender specific behaviors. */
   struct wmXrRuntimeData *runtime;
@@ -120,7 +120,7 @@
    * even before the session runs. */
   XrSessionSettings session_settings;
 } wmXrData;
-// #endif
+//#endif
 
 /* reports need to be before wmWindowManager */
 
@@ -201,9 +201,9 @@
 
   struct wmMsgBus *message_bus;
 
-  // #ifdef WITH_XR_OPENXR
+  //#ifdef WITH_XR_OPENXR
   wmXrData xr;
-  // #endif
+  //#endif
 } wmWindowManager;
 
 /** #wmWindowManager.init_flag */
@@ -373,14 +373,10 @@
   /** Custom drawing callbacks. */
   ListBase drawcalls;
 
-<<<<<<< HEAD
   /* Optional pointer to a UserDef_WinState used to save/restore size and position. */
   UserDef_WinState *savestate;
 
   /* Private runtime info to show text in the status bar. */
-=======
-  /** Private runtime info to show text in the status bar. */
->>>>>>> b550d0be
   void *cursor_keymap_status;
 } wmWindow;
 

/* SPDX-FileCopyrightText: 2001-2002 NaN Holding BV. All rights reserved.
 *
 * SPDX-License-Identifier: GPL-2.0-or-later */

/** \file
 * \ingroup DNA
 */

#pragma once

#include "DNA_defs.h"

/* XXX(@ideasman42): temp feature. */
#define DURIAN_CAMERA_SWITCH

/**
 * Check for cyclic set-scene.
 * Libraries can cause this case which is normally prevented, see (#42009).
 */
#define USE_SETSCENE_CHECK

#include "DNA_ID.h"
#include "DNA_color_types.h"      /* color management */
#include "DNA_customdata_types.h" /* Scene's runtime custom-data masks. */
#include "DNA_layer_types.h"
#include "DNA_listBase.h"
#include "DNA_scene_enums.h"
#include "DNA_vec_types.h"
#include "DNA_view3d_types.h"

struct AnimData;
struct Brush;
struct Collection;
struct ColorSpace;
struct CurveMapping;
struct CurveProfile;
struct CustomData_MeshMasks;
struct Editing;
struct Image;
struct MovieClip;
struct Object;
struct Scene;
struct World;
struct bGPdata;
struct bNodeTree;

/** Workaround to forward-declare C++ type in C header. */
#ifdef __cplusplus
namespace blender::bke {
class SceneRuntime;
}
using SceneRuntimeHandle = blender::bke::SceneRuntime;
#else   // __cplusplus
typedef struct SceneRuntimeHandle SceneRuntimeHandle;
#endif  // __cplusplus

/* -------------------------------------------------------------------- */
/** \name FFMPEG
 * \{ */

typedef struct AviCodecData {
  /** Save format. */
  void *lpFormat;
  /** Compressor options. */
  void *lpParms;
  /** Size of lpFormat buffer. */
  unsigned int cbFormat;
  /** Size of lpParms buffer. */
  unsigned int cbParms;

  /** Stream type, for consistency. */
  unsigned int fccType;
  /** Compressor. */
  unsigned int fccHandler;
  /** Keyframe rate. */
  unsigned int dwKeyFrameEvery;
  /** Compress quality 0-10,000. */
  unsigned int dwQuality;
  /** Bytes per second. */
  unsigned int dwBytesPerSecond;
  /** Flags... see below. */
  unsigned int dwFlags;
  /** For non-video streams only. */
  unsigned int dwInterleaveEvery;
  char _pad[4];

  char avicodecname[128];
} AviCodecData;

typedef enum eFFMpegPreset {
  FFM_PRESET_NONE = 0,

#ifdef DNA_DEPRECATED_ALLOW
  /* Previously used by h.264 to control encoding speed vs. file size. */
  FFM_PRESET_ULTRAFAST = 1, /* DEPRECATED */
  FFM_PRESET_SUPERFAST = 2, /* DEPRECATED */
  FFM_PRESET_VERYFAST = 3,  /* DEPRECATED */
  FFM_PRESET_FASTER = 4,    /* DEPRECATED */
  FFM_PRESET_FAST = 5,      /* DEPRECATED */
  FFM_PRESET_MEDIUM = 6,    /* DEPRECATED */
  FFM_PRESET_SLOW = 7,      /* DEPRECATED */
  FFM_PRESET_SLOWER = 8,    /* DEPRECATED */
  FFM_PRESET_VERYSLOW = 9,  /* DEPRECATED */
#endif

  /* Used by WEBM/VP9 and h.264 to control encoding speed vs. file size.
   * WEBM/VP9 use these values directly, whereas h.264 map those to
   * respectively the MEDIUM, SLOWER, and SUPERFAST presets. */

  /** The default and recommended for most applications. */
  FFM_PRESET_GOOD = 10,
  /** Recommended if you have lots of time and want the best compression efficiency. */
  FFM_PRESET_BEST = 11,
  /** Recommended for live / fast encoding. */
  FFM_PRESET_REALTIME = 12,
} eFFMpegPreset;

/**
 * Mapping from easily-understandable descriptions to CRF values.
 * Assumes we output 8-bit video. Needs to be remapped if 10-bit
 * is output.
 * We use a slightly wider than "subjectively sane range" according
 * to https://trac.ffmpeg.org/wiki/Encode/H.264#a1.ChooseaCRFvalue
 */
typedef enum eFFMpegCrf {
  FFM_CRF_NONE = -1,
  FFM_CRF_LOSSLESS = 0,
  FFM_CRF_PERC_LOSSLESS = 17,
  FFM_CRF_HIGH = 20,
  FFM_CRF_MEDIUM = 23,
  FFM_CRF_LOW = 26,
  FFM_CRF_VERYLOW = 29,
  FFM_CRF_LOWEST = 32,
} eFFMpegCrf;

typedef enum eFFMpegAudioChannels {
  FFM_CHANNELS_MONO = 1,
  FFM_CHANNELS_STEREO = 2,
  FFM_CHANNELS_SURROUND4 = 4,
  FFM_CHANNELS_SURROUND51 = 6,
  FFM_CHANNELS_SURROUND71 = 8,
} eFFMpegAudioChannels;

typedef struct FFMpegCodecData {
  int type;
  int codec;
  int audio_codec;
  int video_bitrate;
  int audio_bitrate;
  int audio_mixrate;
  int audio_channels;
  float audio_volume;
  int gop_size;
  /** Only used if FFMPEG_USE_MAX_B_FRAMES flag is set. */
  int max_b_frames;
  int flags;
  int constant_rate_factor;
  /** See eFFMpegPreset. */
  int ffmpeg_preset;

  int rc_min_rate;
  int rc_max_rate;
  int rc_buffer_size;
  int mux_packet_size;
  int mux_rate;
  void *_pad1;
} FFMpegCodecData;

/** \} */

/* -------------------------------------------------------------------- */
/** \name Audio
 * \{ */

typedef struct AudioData {
  int mixrate; /* 2.5: now in FFMpegCodecData: audio_mixrate. */
  float main;  /* 2.5: now in FFMpegCodecData: audio_volume. */
  float speed_of_sound;
  float doppler_factor;
  int distance_model;
  short flag;
  char _pad[2];
  float volume;
  char _pad2[4];
} AudioData;

/** \} */

/* -------------------------------------------------------------------- */
/** \name Render Layers
 * \{ */

/** Render Layer. */
typedef struct SceneRenderLayer {
  struct SceneRenderLayer *next, *prev;

  /** MAX_NAME. */
  char name[64] DNA_DEPRECATED;

  /** Converted to ViewLayer setting. */
  struct Material *mat_override DNA_DEPRECATED;
  struct World *world_override DNA_DEPRECATED;

  /** Converted to LayerCollection cycles camera visibility override. */
  unsigned int lay DNA_DEPRECATED;
  /** Converted to LayerCollection cycles holdout override. */
  unsigned int lay_zmask DNA_DEPRECATED;
  unsigned int lay_exclude DNA_DEPRECATED;
  /** Converted to ViewLayer layflag and flag. */
  int layflag DNA_DEPRECATED;

  /* Pass_xor has to be after passflag. */
  /** Pass_xor has to be after passflag. */
  int passflag DNA_DEPRECATED;
  /** Converted to ViewLayer passflag and flag. */
  int pass_xor DNA_DEPRECATED;

  /** Converted to ViewLayer setting. */
  int samples DNA_DEPRECATED;
  /** Converted to ViewLayer pass_alpha_threshold. */
  float pass_alpha_threshold DNA_DEPRECATED;

  /** Converted to ViewLayer id_properties. */
  IDProperty *prop DNA_DEPRECATED;

  /** Converted to ViewLayer freestyleConfig. */
  struct FreestyleConfig freestyleConfig DNA_DEPRECATED;
} SceneRenderLayer;

/** #SceneRenderLayer::layflag */
enum {
  SCE_LAY_SOLID = 1 << 0,
  SCE_LAY_UNUSED_1 = 1 << 1,
  SCE_LAY_UNUSED_2 = 1 << 2,
  SCE_LAY_UNUSED_3 = 1 << 3,
  SCE_LAY_SKY = 1 << 4,
  SCE_LAY_STRAND = 1 << 5,
  SCE_LAY_FRS = 1 << 6,
  SCE_LAY_AO = 1 << 7,
  SCE_LAY_VOLUMES = 1 << 8,
  SCE_LAY_MOTION_BLUR = 1 << 9,

  /* Flags between (1 << 9) and (1 << 15) are set to 1 already, for future options. */

  SCE_LAY_FLAG_DEFAULT = ((1 << 15) - 1),

  SCE_LAY_UNUSED_4 = 1 << 15,
  SCE_LAY_UNUSED_5 = 1 << 16,
  SCE_LAY_DISABLE = 1 << 17,
  SCE_LAY_UNUSED_6 = 1 << 18,
  SCE_LAY_UNUSED_7 = 1 << 19,
};

/** #SceneRenderLayer::passflag */
typedef enum eScenePassType {
  SCE_PASS_COMBINED = (1 << 0),
  SCE_PASS_Z = (1 << 1),
  SCE_PASS_UNUSED_1 = (1 << 2), /* RGBA */
  SCE_PASS_UNUSED_2 = (1 << 3), /* DIFFUSE */
  SCE_PASS_UNUSED_3 = (1 << 4), /* SPEC */
  SCE_PASS_SHADOW = (1 << 5),
  SCE_PASS_AO = (1 << 6),
  SCE_PASS_POSITION = (1 << 7),
  SCE_PASS_NORMAL = (1 << 8),
  SCE_PASS_VECTOR = (1 << 9),
  SCE_PASS_UNUSED_5 = (1 << 10), /* REFRACT */
  SCE_PASS_INDEXOB = (1 << 11),
  SCE_PASS_UV = (1 << 12),
  SCE_PASS_UNUSED_6 = (1 << 13), /* INDIRECT */
  SCE_PASS_MIST = (1 << 14),
  SCE_PASS_UNUSED_7 = (1 << 15), /* RAYHITS */
  SCE_PASS_EMIT = (1 << 16),
  SCE_PASS_ENVIRONMENT = (1 << 17),
  SCE_PASS_INDEXMA = (1 << 18),
  SCE_PASS_DIFFUSE_DIRECT = (1 << 19),
  SCE_PASS_DIFFUSE_INDIRECT = (1 << 20),
  SCE_PASS_DIFFUSE_COLOR = (1 << 21),
  SCE_PASS_GLOSSY_DIRECT = (1 << 22),
  SCE_PASS_GLOSSY_INDIRECT = (1 << 23),
  SCE_PASS_GLOSSY_COLOR = (1 << 24),
  SCE_PASS_TRANSM_DIRECT = (1 << 25),
  SCE_PASS_TRANSM_INDIRECT = (1 << 26),
  SCE_PASS_TRANSM_COLOR = (1 << 27),
  SCE_PASS_SUBSURFACE_DIRECT = (1 << 28),
  SCE_PASS_SUBSURFACE_INDIRECT = (1 << 29),
  SCE_PASS_SUBSURFACE_COLOR = (1 << 30),
  SCE_PASS_ROUGHNESS = (1u << 31u),
} eScenePassType;

#define RE_PASSNAME_DEPRECATED "Deprecated"

#define RE_PASSNAME_COMBINED "Combined"
#define RE_PASSNAME_Z "Depth"
#define RE_PASSNAME_VECTOR "Vector"
#define RE_PASSNAME_POSITION "Position"
#define RE_PASSNAME_NORMAL "Normal"
#define RE_PASSNAME_UV "UV"
#define RE_PASSNAME_EMIT "Emit"
#define RE_PASSNAME_SHADOW "Shadow"

#define RE_PASSNAME_AO "AO"
#define RE_PASSNAME_ENVIRONMENT "Env"
#define RE_PASSNAME_INDEXOB "IndexOB"
#define RE_PASSNAME_INDEXMA "IndexMA"
#define RE_PASSNAME_MIST "Mist"

#define RE_PASSNAME_DIFFUSE_DIRECT "DiffDir"
#define RE_PASSNAME_DIFFUSE_INDIRECT "DiffInd"
#define RE_PASSNAME_DIFFUSE_COLOR "DiffCol"
#define RE_PASSNAME_GLOSSY_DIRECT "GlossDir"
#define RE_PASSNAME_GLOSSY_INDIRECT "GlossInd"
#define RE_PASSNAME_GLOSSY_COLOR "GlossCol"
#define RE_PASSNAME_TRANSM_DIRECT "TransDir"
#define RE_PASSNAME_TRANSM_INDIRECT "TransInd"
#define RE_PASSNAME_TRANSM_COLOR "TransCol"

#define RE_PASSNAME_SUBSURFACE_DIRECT "SubsurfaceDir"
#define RE_PASSNAME_SUBSURFACE_INDIRECT "SubsurfaceInd"
#define RE_PASSNAME_SUBSURFACE_COLOR "SubsurfaceCol"

#define RE_PASSNAME_FREESTYLE "Freestyle"
#define RE_PASSNAME_BLOOM "BloomCol"
#define RE_PASSNAME_VOLUME_LIGHT "VolumeDir"
#define RE_PASSNAME_TRANSPARENT "Transp"

#define RE_PASSNAME_CRYPTOMATTE_OBJECT "CryptoObject"
#define RE_PASSNAME_CRYPTOMATTE_ASSET "CryptoAsset"
#define RE_PASSNAME_CRYPTOMATTE_MATERIAL "CryptoMaterial"

/** \} */

/* -------------------------------------------------------------------- */
/** \name Multi-View
 * \{ */

/** View (Multi-view). */
typedef struct SceneRenderView {
  struct SceneRenderView *next, *prev;

  /** MAX_NAME. */
  char name[64];
  /** MAX_NAME. */
  char suffix[64];

  int viewflag;
  char _pad2[4];

} SceneRenderView;

/** #SceneRenderView::viewflag */
enum {
  SCE_VIEW_DISABLE = 1 << 0,
};

/** #RenderData::views_format */
enum {
  SCE_VIEWS_FORMAT_STEREO_3D = 0,
  SCE_VIEWS_FORMAT_MULTIVIEW = 1,
};

/** #ImageFormatData::views_format (also used for #Sequence::views_format). */
enum {
  R_IMF_VIEWS_INDIVIDUAL = 0,
  R_IMF_VIEWS_STEREO_3D = 1,
  R_IMF_VIEWS_MULTIVIEW = 2,
};

typedef struct Stereo3dFormat {
  short flag;
  /** Encoding mode. */
  char display_mode;
  /** Anaglyph scheme for the user display. */
  char anaglyph_type;
  /** Interlace type for the user display. */
  char interlace_type;
  char _pad[3];
} Stereo3dFormat;

/** #Stereo3dFormat::display_mode */
typedef enum eStereoDisplayMode {
  S3D_DISPLAY_ANAGLYPH = 0,
  S3D_DISPLAY_INTERLACE = 1,
  S3D_DISPLAY_PAGEFLIP = 2,
  S3D_DISPLAY_SIDEBYSIDE = 3,
  S3D_DISPLAY_TOPBOTTOM = 4,
} eStereoDisplayMode;

/** #Stereo3dFormat::flag */
typedef enum eStereo3dFlag {
  S3D_INTERLACE_SWAP = (1 << 0),
  S3D_SIDEBYSIDE_CROSSEYED = (1 << 1),
  S3D_SQUEEZED_FRAME = (1 << 2),
} eStereo3dFlag;

/** #Stereo3dFormat::anaglyph_type */
typedef enum eStereo3dAnaglyphType {
  S3D_ANAGLYPH_REDCYAN = 0,
  S3D_ANAGLYPH_GREENMAGENTA = 1,
  S3D_ANAGLYPH_YELLOWBLUE = 2,
} eStereo3dAnaglyphType;

/** #Stereo3dFormat::interlace_type */
typedef enum eStereo3dInterlaceType {
  S3D_INTERLACE_ROW = 0,
  S3D_INTERLACE_COLUMN = 1,
  S3D_INTERLACE_CHECKERBOARD = 2,
} eStereo3dInterlaceType;

/** \} */

/* -------------------------------------------------------------------- */
/** \name Image Format Data
 * \{ */

/**
 * Generic image format settings,
 * this is used for #NodeImageFile and IMAGE_OT_save_as operator too.
 *
 * NOTE: its a bit strange that even though this is an image format struct
 * the imtype can still be used to select video formats.
 * RNA ensures these enum's are only selectable for render output.
 */
typedef struct ImageFormatData {
  /**
   * R_IMF_IMTYPE_PNG, R_...
   * \note Video types should only ever be set from this structure when used from #RenderData.
   */
  char imtype;
  /**
   * bits per channel, R_IMF_CHAN_DEPTH_8 -> 32,
   * not a flag, only set 1 at a time. */
  char depth;

  /** R_IMF_PLANES_BW, R_IMF_PLANES_RGB, R_IMF_PLANES_RGBA. */
  char planes;
  /** Generic options for all image types, alpha Z-buffer. */
  char flag;

  /** (0 - 100), eg: JPEG quality. */
  char quality;
  /** (0 - 100), eg: PNG compression. */
  char compress;

  /* --- format specific --- */

  /** OpenEXR. */
  char exr_codec;

  /** CINEON. */
  char cineon_flag;
  short cineon_white, cineon_black;
  float cineon_gamma;

  /** Jpeg2000. */
  char jp2_flag;
  char jp2_codec;

  /** TIFF. */
  char tiff_codec;

  char _pad[4];

  /** Multi-view. */
  char views_format;
  Stereo3dFormat stereo3d_format;

  /* Color management members. */

  char color_management;
  char _pad1[7];
  ColorManagedViewSettings view_settings;
  ColorManagedDisplaySettings display_settings;
  ColorManagedColorspaceSettings linear_colorspace_settings;
} ImageFormatData;

/** #ImageFormatData::imtype */
enum {
  R_IMF_IMTYPE_TARGA = 0,
  R_IMF_IMTYPE_IRIS = 1,
  // R_HAMX = 2,  /* DEPRECATED */
  // R_FTYPE = 3, /* DEPRECATED */
  R_IMF_IMTYPE_JPEG90 = 4,
  // R_MOVIE = 5, /* DEPRECATED */
  R_IMF_IMTYPE_IRIZ = 7,
  R_IMF_IMTYPE_RAWTGA = 14,
  R_IMF_IMTYPE_AVIRAW = 15,
  R_IMF_IMTYPE_AVIJPEG = 16,
  R_IMF_IMTYPE_PNG = 17,
  // R_IMF_IMTYPE_AVICODEC = 18,  /* DEPRECATED */
  // R_IMF_IMTYPE_QUICKTIME = 19, /* DEPRECATED */
  R_IMF_IMTYPE_BMP = 20,
  R_IMF_IMTYPE_RADHDR = 21,
  R_IMF_IMTYPE_TIFF = 22,
  R_IMF_IMTYPE_OPENEXR = 23,
  R_IMF_IMTYPE_FFMPEG = 24,
  // R_IMF_IMTYPE_FRAMESERVER = 25, /* DEPRECATED */
  R_IMF_IMTYPE_CINEON = 26,
  R_IMF_IMTYPE_DPX = 27,
  R_IMF_IMTYPE_MULTILAYER = 28,
  R_IMF_IMTYPE_DDS = 29,
  R_IMF_IMTYPE_JP2 = 30,
  R_IMF_IMTYPE_H264 = 31,
  R_IMF_IMTYPE_XVID = 32,
  R_IMF_IMTYPE_THEORA = 33,
  R_IMF_IMTYPE_PSD = 34,
  R_IMF_IMTYPE_WEBP = 35,
  R_IMF_IMTYPE_AV1 = 36,

  R_IMF_IMTYPE_INVALID = 255,
};

/** #ImageFormatData::flag */
enum {
  // R_IMF_FLAG_ZBUF = 1 << 0, /* DEPRECATED, and cleared. */
  R_IMF_FLAG_PREVIEW_JPG = 1 << 1,
};

/*  */

/**
 * #ImageFormatData::depth
 *
 * Return values from #BKE_imtype_valid_depths, note this is depths per channel.
 */
typedef enum eImageFormatDepth {
  /** 1bits  (unused). */
  R_IMF_CHAN_DEPTH_1 = (1 << 0),
  /** 8bits  (default). */
  R_IMF_CHAN_DEPTH_8 = (1 << 1),
  /** 10bits (uncommon, Cineon/DPX support). */
  R_IMF_CHAN_DEPTH_10 = (1 << 2),
  /** 12bits (uncommon, jp2/DPX support). */
  R_IMF_CHAN_DEPTH_12 = (1 << 3),
  /** 16bits (TIFF, half float EXR). */
  R_IMF_CHAN_DEPTH_16 = (1 << 4),
  /** 24bits (unused). */
  R_IMF_CHAN_DEPTH_24 = (1 << 5),
  /** 32bits (full float EXR). */
  R_IMF_CHAN_DEPTH_32 = (1 << 6),
} eImageFormatDepth;

/** #ImageFormatData::planes */
enum {
  R_IMF_PLANES_RGB = 24,
  R_IMF_PLANES_RGBA = 32,
  R_IMF_PLANES_BW = 8,
};

/** #ImageFormatData::exr_codec */
enum {
  R_IMF_EXR_CODEC_NONE = 0,
  R_IMF_EXR_CODEC_PXR24 = 1,
  R_IMF_EXR_CODEC_ZIP = 2,
  R_IMF_EXR_CODEC_PIZ = 3,
  R_IMF_EXR_CODEC_RLE = 4,
  R_IMF_EXR_CODEC_ZIPS = 5,
  R_IMF_EXR_CODEC_B44 = 6,
  R_IMF_EXR_CODEC_B44A = 7,
  R_IMF_EXR_CODEC_DWAA = 8,
  R_IMF_EXR_CODEC_DWAB = 9,
  R_IMF_EXR_CODEC_MAX = 10,
};

/** #ImageFormatData::jp2_flag */
enum {
  /** When disabled use RGB. */
  R_IMF_JP2_FLAG_YCC = 1 << 0,         /* Was `R_JPEG2K_YCC`. */
  R_IMF_JP2_FLAG_CINE_PRESET = 1 << 1, /* Was `R_JPEG2K_CINE_PRESET`. */
  R_IMF_JP2_FLAG_CINE_48 = 1 << 2,     /* Was `R_JPEG2K_CINE_48FPS`. */
};

/** #ImageFormatData::jp2_codec */
enum {
  R_IMF_JP2_CODEC_JP2 = 0,
  R_IMF_JP2_CODEC_J2K = 1,
};

/** #ImageFormatData::cineon_flag */
enum {
  R_IMF_CINEON_FLAG_LOG = 1 << 0, /* Was `R_CINEON_LOG`. */
};

/** #ImageFormatData::tiff_codec */
enum {
  R_IMF_TIFF_CODEC_DEFLATE = 0,
  R_IMF_TIFF_CODEC_LZW = 1,
  R_IMF_TIFF_CODEC_PACKBITS = 2,
  R_IMF_TIFF_CODEC_NONE = 3,
};

/** \} */

/* -------------------------------------------------------------------- */
/** \name Render Bake
 * \{ */

/** #ImageFormatData::color_management */
enum {
  R_IMF_COLOR_MANAGEMENT_FOLLOW_SCENE = 0,
  R_IMF_COLOR_MANAGEMENT_OVERRIDE = 1,
};

typedef struct BakeData {
  struct ImageFormatData im_format;

  /** FILE_MAX. */
  char filepath[1024];

  short width, height;
  short margin, flag;

  float cage_extrusion;
  float max_ray_distance;
  int pass_filter;

  char normal_swizzle[3];
  char normal_space;

  char target;
  char save_mode;
  char margin_type;
  char view_from;
  char _pad[4];

  struct Object *cage_object;
} BakeData;

/** #BakeData::margin_type (char). */
typedef enum eBakeMarginType {
  R_BAKE_ADJACENT_FACES = 0,
  R_BAKE_EXTEND = 1,
} eBakeMarginType;

/** #BakeData::normal_swizzle (char). */
typedef enum eBakeNormalSwizzle {
  R_BAKE_POSX = 0,
  R_BAKE_POSY = 1,
  R_BAKE_POSZ = 2,
  R_BAKE_NEGX = 3,
  R_BAKE_NEGY = 4,
  R_BAKE_NEGZ = 5,
} eBakeNormalSwizzle;

/** #BakeData::target (char). */
typedef enum eBakeTarget {
  R_BAKE_TARGET_IMAGE_TEXTURES = 0,
  R_BAKE_TARGET_VERTEX_COLORS = 1,
} eBakeTarget;

/** #BakeData::save_mode (char). */
typedef enum eBakeSaveMode {
  R_BAKE_SAVE_INTERNAL = 0,
  R_BAKE_SAVE_EXTERNAL = 1,
} eBakeSaveMode;

/** #BakeData::view_from (char). */
typedef enum eBakeViewFrom {
  R_BAKE_VIEW_FROM_ABOVE_SURFACE = 0,
  R_BAKE_VIEW_FROM_ACTIVE_CAMERA = 1,
} eBakeViewFrom;

/** #BakeData::pass_filter */
typedef enum eBakePassFilter {
  R_BAKE_PASS_FILTER_NONE = 0,
  R_BAKE_PASS_FILTER_UNUSED = (1 << 0),
  R_BAKE_PASS_FILTER_EMIT = (1 << 1),
  R_BAKE_PASS_FILTER_DIFFUSE = (1 << 2),
  R_BAKE_PASS_FILTER_GLOSSY = (1 << 3),
  R_BAKE_PASS_FILTER_TRANSM = (1 << 4),
  R_BAKE_PASS_FILTER_SUBSURFACE = (1 << 5),
  R_BAKE_PASS_FILTER_DIRECT = (1 << 6),
  R_BAKE_PASS_FILTER_INDIRECT = (1 << 7),
  R_BAKE_PASS_FILTER_COLOR = (1 << 8),
} eBakePassFilter;

#define R_BAKE_PASS_FILTER_ALL (~0)

/** \} */

/* -------------------------------------------------------------------- */
/** \name Render Data
 * \{ */

typedef struct RenderData {
  struct ImageFormatData im_format;

  struct AviCodecData *avicodecdata;
  struct FFMpegCodecData ffcodecdata;

  /** Frames as in 'images'. */
  int cfra, sfra, efra;
  /** Sub-frame offset from `cfra`, in 0.0-1.0. */
  float subframe;
  /** Start+end frames of preview range. */
  int psfra, pefra;

  int images, framapto;
  short flag, threads;

  float framelen;

  /** Frames to jump during render/playback. */
  int frame_step;

  /** For the dimensions presets menu. */
  short dimensionspreset;

  /** Size in %. */
  short size;

  /* From buttons: */
  /**
   * The desired number of pixels in the x direction
   */
  int xsch;
  /**
   * The desired number of pixels in the y direction
   */
  int ysch;

  /**
   * render tile dimensions
   */
  int tilex DNA_DEPRECATED;
  int tiley DNA_DEPRECATED;

  short planes DNA_DEPRECATED;
  short imtype DNA_DEPRECATED;
  short subimtype DNA_DEPRECATED;
  short quality DNA_DEPRECATED;

  char use_lock_interface;
  char _pad7[3];

  /**
   * Flags for render settings. Use bit-masking to access the settings.
   */
  int scemode;

  /**
   * Flags for render settings. Use bit-masking to access the settings.
   */
  int mode;

  short frs_sec;

  /**
   * What to do with the sky/background.
   * Picks sky/pre-multiply blending for the background.
   */
  char alphamode;

  char _pad0[1];

  /** Render border to render sub-regions. */
  rctf border;

  /* Information on different layers to be rendered. */
  /** Converted to Scene->view_layers. */
  ListBase layers DNA_DEPRECATED;
  /** Converted to Scene->active_layer. */
  short actlay DNA_DEPRECATED;
  char _pad1[2];

  /**
   * Adjustment factors for the aspect ratio in the x direction, was a short in 2.45
   */
  float xasp, yasp;

  float frs_sec_base;

  /**
   * Value used to define filter size for all filter options.
   */
  float gauss;

  /** Color management settings - color profiles, gamma correction, etc. */
  int color_mgt_flag;

  /** Dither noise intensity. */
  float dither_intensity;

  /* Bake Render options. */
  short bake_mode, bake_flag;
  short bake_margin, bake_samples;
  short bake_margin_type;
  char _pad9[6];
  float bake_biasdist, bake_user_scale;

  /* Path to render output. */
  /** 1024 = FILE_MAX. */
  /* NOTE: Excluded from `BKE_bpath_foreach_path_` / `scene_foreach_path` code. */
  char pic[1024];

  /** Stamps flags. */
  int stamp;
  /** Select one of blenders bitmap fonts. */
  short stamp_font_id;
  char _pad3[2];

  /** Stamp info user data. */
  char stamp_udata[768];

  /* Foreground/background color. */
  float fg_stamp[4];
  float bg_stamp[4];

  /** Sequencer options. */
  char seq_prev_type;
  /** UNUSED. */
  char seq_rend_type;
  /** Flag use for sequence render/draw. */
  char seq_flag;
  char _pad5[3];

  /* Render simplify. */
  short simplify_subsurf;
  short simplify_subsurf_render;
  short simplify_gpencil;
  float simplify_particles;
  float simplify_particles_render;
  float simplify_volumes;
  float simplify_shadows;
  float simplify_shadows_render;

  /** Freestyle line thickness options. */
  int line_thickness_mode;
  /** In pixels. */
  float unit_line_thickness;

  /** Render engine. */
  char engine[32];
  char _pad2[2];

  /** Performance Options. */
  short perf_flag;

  /** Cycles baking. */
  struct BakeData bake;

  int _pad8;
  short preview_pixel_size;

  short _pad4;

  /* MultiView. */
  /** SceneRenderView. */
  ListBase views;
  short actview;
  short views_format;

  /* Hair Display. */
  short hair_type, hair_subdiv;

  /** Motion blur */
  float motion_blur_shutter;
  int motion_blur_position;
  struct CurveMapping mblur_shutter_curve;
} RenderData;

/** #RenderData::quality_flag */
typedef enum eQualityOption {
  SCE_PERF_HQ_NORMALS = (1 << 0),
} eQualityOption;

/** #RenderData::hair_type */
typedef enum eHairType {
  SCE_HAIR_SHAPE_STRAND = 0,
  SCE_HAIR_SHAPE_STRIP = 1,
} eHairType;

/** #RenderData::motion_blur_position */
enum {
  SCE_MB_CENTER = 0,
  SCE_MB_START = 1,
  SCE_MB_END = 2,
};

/** \} */

/* -------------------------------------------------------------------- */
/** \name Render Conversion/Simplification Settings
 * \{ */

/** Control render convert and shading engine. */
typedef struct RenderProfile {
  struct RenderProfile *next, *prev;
  char name[32];

  short particle_perc;
  short subsurf_max;
  short shadbufsample_max;
  char _pad1[2];

  float ao_error;
  char _pad2[4];

} RenderProfile;

/* UV Paint. */
/** #ToolSettings::uv_sculpt_settings */
enum {
  UV_SCULPT_LOCK_BORDERS = 1,
  UV_SCULPT_ALL_ISLANDS = 2,
};

/** #ToolSettings::uv_relax_method */
enum {
  UV_SCULPT_TOOL_RELAX_LAPLACIAN = 1,
  UV_SCULPT_TOOL_RELAX_HC = 2,
  UV_SCULPT_TOOL_RELAX_COTAN = 3,
};

/* Stereo Flags. */
#define STEREO_RIGHT_NAME "right"
#define STEREO_LEFT_NAME "left"
#define STEREO_RIGHT_SUFFIX "_R"
#define STEREO_LEFT_SUFFIX "_L"

/** #View3D::stereo3d_camera / #View3D::multiview_eye / #ImageUser::multiview_eye */
typedef enum eStereoViews {
  STEREO_LEFT_ID = 0,
  STEREO_RIGHT_ID = 1,
  STEREO_3D_ID = 2,
  STEREO_MONO_ID = 3,
} eStereoViews;

/** \} */

/* -------------------------------------------------------------------- */
/** \name Time Line Markers
 * \{ */

typedef struct TimeMarker {
  struct TimeMarker *next, *prev;
  int frame;
  char name[64];
  unsigned int flag;
  struct Object *camera;
  struct IDProperty *prop;
} TimeMarker;

/** \} */

/* -------------------------------------------------------------------- */
/** \name Paint Mode/Tool Data
 * \{ */

#define PAINT_MAX_INPUT_SAMPLES 64

typedef struct Paint_Runtime {
  /** Avoid having to compare with scene pointer everywhere. */
  unsigned int tool_offset;
  unsigned short ob_mode;
  char _pad[2];
} Paint_Runtime;

/** We might want to store other things here. */
typedef struct PaintToolSlot {
  struct Brush *brush;
} PaintToolSlot;

/** Paint Tool Base. */
typedef struct Paint {
  struct Brush *brush;

  /**
   * Each tool has its own active brush,
   * The currently active tool is defined by the current 'brush'.
   */
  struct PaintToolSlot *tool_slots;
  int tool_slots_len;
  char _pad1[4];

  struct Palette *palette;
  /** Cavity curve. */
  struct CurveMapping *cavity_curve;

  /** WM Paint cursor. */
  void *paint_cursor;
  unsigned char paint_cursor_col[4];

  /** Enum #ePaintFlags. */
  int flags;

  /**
   * Paint stroke can use up to #PAINT_MAX_INPUT_SAMPLES inputs to smooth the stroke.
   * This value is deprecated. Refer to the #Brush and #UnifiedPaintSetting values instead.
   */
  int num_input_samples_deprecated;

  /** Flags used for symmetry. */
  int symmetry_flags;

  float tile_offset[3];
  char _pad2[4];

  struct Paint_Runtime runtime;
} Paint;

/** \} */

/* -------------------------------------------------------------------- */
/** \name Image Paint
 * \{ */

/** Texture/Image Editor. */
typedef struct ImagePaintSettings {
  Paint paint;

  short flag, missing_data;

  /** For projection painting only. */
  short seam_bleed, normal_angle;
  /** Capture size for re-projection. */
  short screen_grab_size[2];

  /** Mode used for texture painting. */
  int mode;

  /** Workaround until we support true layer masks. */
  struct Image *stencil;
  /** Clone layer for image mode for projective texture painting. */
  struct Image *clone;
  /** Canvas when the explicit system is used for painting. */
  struct Image *canvas;
  float stencil_col[3];
  /** Dither amount used when painting on byte images. */
  float dither;
  /** Display texture interpolation method. */
  int interp;
  char _pad[4];
} ImagePaintSettings;

/** \} */

/* -------------------------------------------------------------------- */
/** \name Paint Mode Settings
 * \{ */

typedef struct PaintModeSettings {
  /** Source to select canvas from to paint on (#ePaintCanvasSource). */
  char canvas_source;
  char _pad[7];

  /** Selected image when canvas_source=PAINT_CANVAS_SOURCE_IMAGE. */
  Image *canvas_image;
  ImageUser image_user;

} PaintModeSettings;

/** \} */

/* -------------------------------------------------------------------- */
/** \name Particle Edit
 * \{ */

/** Settings for a Particle Editing Brush. */
typedef struct ParticleBrushData {
  /** Common setting. */
  short size;
  /** For specific brushes only. */
  short step, invert, count;
  int flag;
  float strength;
} ParticleBrushData;

/** Particle Edit Mode Settings. */
typedef struct ParticleEditSettings {
  short flag;
  short totrekey;
  short totaddkey;
  short brushtype;

  ParticleBrushData brush[7];
  /** Runtime. */
  void *paintcursor;

  float emitterdist;
  char _pad0[4];

  int selectmode;
  int edittype;

  int draw_step, fade_frames;

  struct Scene *scene;
  struct Object *object;
  struct Object *shape_object;
} ParticleEditSettings;

/** \} */

/* -------------------------------------------------------------------- */
/** \name Sculpt
 * \{ */

/** Sculpt. */
typedef struct Sculpt {
  Paint paint;

  /** For rotating around a pivot point. */
  // float pivot[3]; XXX not used?
  int flags;

  /** Transform tool. */
  int transform_mode;

  int automasking_flags;

  // /* Control tablet input. */
  // char tablet_size, tablet_strength; XXX not used?
  int radial_symm[3];

  /** Maximum edge length for dynamic topology sculpting (in pixels). */
  float detail_size;

  /** Direction used for `SCULPT_OT_symmetrize` operator. */
  int symmetrize_direction;

  /** Gravity factor for sculpting. */
  float gravity_factor;

  /* Scale for constant detail size. */
  /** Constant detail resolution (Blender unit / constant_detail). */
  float constant_detail;
  float detail_percent;

  int automasking_boundary_edges_propagation_steps;
  int automasking_cavity_blur_steps;
  float automasking_cavity_factor;

  float automasking_start_normal_limit, automasking_start_normal_falloff;
  float automasking_view_normal_limit, automasking_view_normal_falloff;

  struct CurveMapping *automasking_cavity_curve;
  /** For use by operators. */
  struct CurveMapping *automasking_cavity_curve_op;
  struct Object *gravity_object;
} Sculpt;

typedef struct CurvesSculpt {
  Paint paint;
} CurvesSculpt;

typedef struct UvSculpt {
  Paint paint;
} UvSculpt;

/** Grease pencil drawing brushes. */
typedef struct GpPaint {
  Paint paint;
  int flag;
  /** Mode of paint (Materials or Vertex Color). */
  int mode;
} GpPaint;

/** #GpPaint::flag */
enum {
  GPPAINT_FLAG_USE_MATERIAL = 0,
  GPPAINT_FLAG_USE_VERTEXCOLOR = 1,
};

/** Grease pencil vertex paint. */
typedef struct GpVertexPaint {
  Paint paint;
  int flag;
  char _pad[4];
} GpVertexPaint;

/** Grease pencil sculpt paint. */
typedef struct GpSculptPaint {
  Paint paint;
  int flag;
  char _pad[4];
} GpSculptPaint;

/** Grease pencil weight paint. */
typedef struct GpWeightPaint {
  Paint paint;
  int flag;
  char _pad[4];
} GpWeightPaint;

/** \} */

/* -------------------------------------------------------------------- */
/** \name Vertex Paint
 * \{ */

/** Vertex Paint. */
typedef struct VPaint {
  Paint paint;
  char flag;
  char _pad[3];
  /** For mirrored painting. */
  int radial_symm[3];
} VPaint;

/** #VPaint::flag */
enum {
  /** Weight paint only. */
  VP_FLAG_VGROUP_RESTRICT = (1 << 7),
};

/** \} */

/* -------------------------------------------------------------------- */
/** \name Grease-Pencil Stroke Sculpting
 * \{ */

/** #GP_Sculpt_Settings::lock_axis */
typedef enum eGP_Lockaxis_Types {
  GP_LOCKAXIS_VIEW = 0,
  GP_LOCKAXIS_X = 1,
  GP_LOCKAXIS_Y = 2,
  GP_LOCKAXIS_Z = 3,
  GP_LOCKAXIS_CURSOR = 4,
} eGP_Lockaxis_Types;

/** Settings for a GPencil Speed Guide. */
typedef struct GP_Sculpt_Guide {
  char use_guide;
  char use_snapping;
  char reference_point;
  char type;
  char _pad2[4];
  float angle;
  float angle_snap;
  float spacing;
  float location[3];
  struct Object *reference_object;
} GP_Sculpt_Guide;

/** GPencil Stroke Sculpting Settings. */
typedef struct GP_Sculpt_Settings {
  /** Runtime. */
  void *paintcursor;
  /** #eGP_Sculpt_SettingsFlag. */
  int flag;
  /** #eGP_Lockaxis_Types lock drawing to one axis. */
  int lock_axis;
  /** Threshold for intersections. */
  float isect_threshold;
  char _pad[4];
  /** Multi-frame edit falloff effect by frame. */
  struct CurveMapping *cur_falloff;
  /** Curve used for primitive tools. */
  struct CurveMapping *cur_primitive;
  /** Guides used for paint tools. */
  struct GP_Sculpt_Guide guide;
} GP_Sculpt_Settings;

/** #GP_Sculpt_Settings::flag */
typedef enum eGP_Sculpt_SettingsFlag {
  /** Enable falloff for multi-frame editing. */
  GP_SCULPT_SETT_FLAG_FRAME_FALLOFF = (1 << 0),
  /** Apply primitive curve. */
  GP_SCULPT_SETT_FLAG_PRIMITIVE_CURVE = (1 << 1),
  /** Scale thickness. */
  GP_SCULPT_SETT_FLAG_SCALE_THICKNESS = (1 << 3),
  /** Stroke Auto-Masking for sculpt. */
  GP_SCULPT_SETT_FLAG_AUTOMASK_STROKE = (1 << 4),
  /** Stroke Layer Auto-Masking for sculpt. */
  GP_SCULPT_SETT_FLAG_AUTOMASK_LAYER_STROKE = (1 << 5),
  /** Stroke Material Auto-Masking for sculpt. */
  GP_SCULPT_SETT_FLAG_AUTOMASK_MATERIAL_STROKE = (1 << 6),
  /** Active Layer Auto-Masking for sculpt. */
  GP_SCULPT_SETT_FLAG_AUTOMASK_LAYER_ACTIVE = (1 << 7),
  /** Active Material Auto-Masking for sculpt. */
  GP_SCULPT_SETT_FLAG_AUTOMASK_MATERIAL_ACTIVE = (1 << 8),
} eGP_Sculpt_SettingsFlag;

/** #GP_Sculpt_Settings::gpencil_selectmode_sculpt */
typedef enum eGP_Sculpt_SelectMaskFlag {
  /** Only affect selected points. */
  GP_SCULPT_MASK_SELECTMODE_POINT = (1 << 0),
  /** Only affect selected strokes. */
  GP_SCULPT_MASK_SELECTMODE_STROKE = (1 << 1),
  /** Only affect selected segments. */
  GP_SCULPT_MASK_SELECTMODE_SEGMENT = (1 << 2),
} eGP_Sculpt_SelectMaskFlag;

/** #GP_Sculpt_Settings::gpencil_selectmode_vertex */
typedef enum eGP_vertex_SelectMaskFlag {
  /** Only affect selected points. */
  GP_VERTEX_MASK_SELECTMODE_POINT = (1 << 0),
  /** Only affect selected strokes. */
  GP_VERTEX_MASK_SELECTMODE_STROKE = (1 << 1),
  /** Only affect selected segments. */
  GP_VERTEX_MASK_SELECTMODE_SEGMENT = (1 << 2),
} eGP_Vertex_SelectMaskFlag;

/** Settings for GP Interpolation Operators. */
typedef struct GP_Interpolate_Settings {
  /** Custom interpolation curve (for use with GP_IPO_CURVEMAP). */
  struct CurveMapping *custom_ipo;
} GP_Interpolate_Settings;

/** #GP_Interpolate_Settings::flag */
typedef enum eGP_Interpolate_SettingsFlag {
  /** Apply interpolation to all layers. */
  GP_TOOLFLAG_INTERPOLATE_ALL_LAYERS = (1 << 0),
  /** Apply interpolation to only selected. */
  GP_TOOLFLAG_INTERPOLATE_ONLY_SELECTED = (1 << 1),
  /** Exclude breakdown keyframe type as extreme. */
  GP_TOOLFLAG_INTERPOLATE_EXCLUDE_BREAKDOWNS = (1 << 2),
} eGP_Interpolate_SettingsFlag;

/** #GP_Interpolate_Settings::type */
typedef enum eGP_Interpolate_Type {
  /** Traditional Linear Interpolation. */
  GP_IPO_LINEAR = 0,

  /** CurveMap Defined Interpolation. */
  GP_IPO_CURVEMAP = 1,

  /* Easing Equations. */
  GP_IPO_BACK = 3,
  GP_IPO_BOUNCE = 4,
  GP_IPO_CIRC = 5,
  GP_IPO_CUBIC = 6,
  GP_IPO_ELASTIC = 7,
  GP_IPO_EXPO = 8,
  GP_IPO_QUAD = 9,
  GP_IPO_QUART = 10,
  GP_IPO_QUINT = 11,
  GP_IPO_SINE = 12,
} eGP_Interpolate_Type;

/** \} */

/* -------------------------------------------------------------------- */
/** \name Unified Paint Settings
 * \{ */

/**
 * These settings can override the equivalent fields in the active
 * Brush for any paint mode; the flag field controls whether these
 * values are used
 */
typedef struct UnifiedPaintSettings {
  /** Unified radius of brush in pixels. */
  int size;

  /** Unified radius of brush in Blender units. */
  float unprojected_radius;

  /** Unified strength of brush. */
  float alpha;

  /** Unified brush weight, [0, 1]. */
  float weight;

  /** Unified brush color. */
  float rgb[3];
  /** Unified brush secondary color. */
  float secondary_rgb[3];

  /** Unified brush stroke input samples. */
  int input_samples;

  /** User preferences for sculpt and paint. */
  int flag;
  char _pad[4];

  /* Rake rotation. */

  /** Record movement of mouse so that rake can start at an intuitive angle. */
  float last_rake[2];
  float last_rake_angle;

  int last_stroke_valid;
  float average_stroke_accum[3];
  int average_stroke_counter;

  /* How much brush should be rotated in the view plane, 0 means x points right, y points up.
   * The convention is that the brush's _negative_ Y axis points in the tangent direction (of the
   * mouse curve, Bezier curve, etc.) */
  float brush_rotation;
  float brush_rotation_sec;

  /*******************************************************************************
   * all data below are used to communicate with cursor drawing and tex sampling *
   *******************************************************************************/
  int anchored_size;

  /**
   * Normalization factor due to accumulated value of curve along spacing.
   * Calculated when brush spacing changes to dampen strength of stroke
   * if space attenuation is used.
   */
  float overlap_factor;
  char draw_inverted;
  /** Check is there an ongoing stroke right now. */
  char stroke_active;

  char draw_anchored;
  char do_linear_conversion;

  /**
   * Store last location of stroke or whether the mesh was hit.
   * Valid only while stroke is active.
   */
  float last_location[3];
  int last_hit;

  float anchored_initial_mouse[2];

  /**
   * Radius of brush, pre-multiplied with pressure.
   * In case of anchored brushes contains the anchored radius.
   */
  float pixel_radius;
  float initial_pixel_radius;
  float start_pixel_radius;

  /** Drawing pressure. */
  float size_pressure_value;

  /** Position of mouse, used to sample the texture. */
  float tex_mouse[2];

  /** Position of mouse, used to sample the mask texture. */
  float mask_tex_mouse[2];

  /** ColorSpace cache to avoid locking up during sampling. */
  struct ColorSpace *colorspace;
} UnifiedPaintSettings;

/** #UnifiedPaintSettings::flag */
typedef enum {
  UNIFIED_PAINT_SIZE = (1 << 0),
  UNIFIED_PAINT_ALPHA = (1 << 1),
  UNIFIED_PAINT_WEIGHT = (1 << 5),
  UNIFIED_PAINT_COLOR = (1 << 6),
  UNIFIED_PAINT_INPUT_SAMPLES = (1 << 7),

  /** Only used if unified size is enabled, mirrors the brush flag #BRUSH_LOCK_SIZE. */
  UNIFIED_PAINT_BRUSH_LOCK_SIZE = (1 << 2),
  UNIFIED_PAINT_FLAG_UNUSED_0 = (1 << 3),

  UNIFIED_PAINT_FLAG_UNUSED_1 = (1 << 4),
} eUnifiedPaintSettingsFlags;

typedef struct CurvePaintSettings {
  char curve_type;
  char flag;
  char depth_mode;
  char surface_plane;
  char fit_method;
  char _pad;
  short error_threshold;
  float radius_min, radius_max;
  float radius_taper_start, radius_taper_end;
  float surface_offset;
  float corner_angle;
} CurvePaintSettings;

/** #CurvePaintSettings::flag */
enum {
  CURVE_PAINT_FLAG_CORNERS_DETECT = (1 << 0),
  CURVE_PAINT_FLAG_PRESSURE_RADIUS = (1 << 1),
  CURVE_PAINT_FLAG_DEPTH_STROKE_ENDPOINTS = (1 << 2),
  CURVE_PAINT_FLAG_DEPTH_STROKE_OFFSET_ABS = (1 << 3),
};

/** #CurvePaintSettings::fit_method */
enum {
  CURVE_PAINT_FIT_METHOD_REFIT = 0,
  CURVE_PAINT_FIT_METHOD_SPLIT = 1,
};

/** #CurvePaintSettings::depth_mode */
enum {
  CURVE_PAINT_PROJECT_CURSOR = 0,
  CURVE_PAINT_PROJECT_SURFACE = 1,
};

/** #CurvePaintSettings::surface_plane */
enum {
  CURVE_PAINT_SURFACE_PLANE_NORMAL_VIEW = 0,
  CURVE_PAINT_SURFACE_PLANE_NORMAL_SURFACE = 1,
  CURVE_PAINT_SURFACE_PLANE_VIEW = 2,
};

/** \} */

/* -------------------------------------------------------------------- */
/** \name Mesh Visualization
 * \{ */

/** Stats for Meshes. */
typedef struct MeshStatVis {
  char type;
  char _pad1[2];

  /* Overhang. */
  char overhang_axis;
  float overhang_min, overhang_max;

  /* Thickness. */
  float thickness_min, thickness_max;
  char thickness_samples;
  char _pad2[3];

  /* Distort. */
  float distort_min, distort_max;

  /* Sharp. */
  float sharp_min, sharp_max;
} MeshStatVis;

/** \} */

/* -------------------------------------------------------------------- */
/** \name Sequencer Tool Settings
 * \{ */

typedef struct SequencerToolSettings {
  /** #eSeqImageFitMethod. */
  int fit_method;
  short snap_mode;
  short snap_flag;
  /** #eSeqOverlapMode. */
  int overlap_mode;
  /**
   * When there are many snap points,
   * 0-1 range corresponds to resolution from bound-box to all possible snap points.
   */
  int snap_distance;
  int pivot_point;
} SequencerToolSettings;

typedef enum eSeqOverlapMode {
  SEQ_OVERLAP_EXPAND,
  SEQ_OVERLAP_OVERWRITE,
  SEQ_OVERLAP_SHUFFLE,
} eSeqOverlapMode;

/** \} */

/* -------------------------------------------------------------------- */
/** \name Tool Settings
 * \{ */

/** #CurvePaintSettings::surface_plane */
enum {
  AUTO_MERGE = 1 << 0,
  AUTO_MERGE_AND_SPLIT = 1 << 1,
};

typedef struct ToolSettings {
  /** Vertex paint. */
  VPaint *vpaint;
  /** Weight paint. */
  VPaint *wpaint;
  Sculpt *sculpt;
  /** UV smooth. */
  UvSculpt *uvsculpt;
  /** Gpencil paint. */
  GpPaint *gp_paint;
  /** Gpencil vertex paint. */
  GpVertexPaint *gp_vertexpaint;
  /** Gpencil sculpt paint. */
  GpSculptPaint *gp_sculptpaint;
  /** Gpencil weight paint. */
  GpWeightPaint *gp_weightpaint;
  /** Curves sculpt. */
  CurvesSculpt *curves_sculpt;

  /** Vertex group weight - used only for editmode, not weight paint. */
  float vgroup_weight;

  /** Remove doubles limit. */
  float doublimit;
  char automerge;
  char object_flag;

  /** Selection Mode for Mesh. */
  char selectmode;

  /* UV Calculation. */
  char unwrapper;
  char uvcalc_flag;
  char uv_flag;
  char uv_selectmode;
  char uv_sticky;

  float uvcalc_margin;

  /* Auto-IK. */
  /** Runtime only. */
  short autoik_chainlen;

  /* Grease Pencil. */
  /** Flags/options for how the tool works. */
  char gpencil_flags;

  /** Stroke placement settings: 3D View. */
  char gpencil_v3d_align;
  /** General 2D Editor. */
  char gpencil_v2d_align;

  /* Annotations. */
  /** Stroke placement settings - 3D View. */
  char annotate_v3d_align;
  /** Default stroke thickness for annotation strokes. */
  short annotate_thickness;

  /** Normal offset used when drawing on surfaces. */
  float gpencil_surface_offset;

  /** Stroke selection mode for Edit. */
  char gpencil_selectmode_edit;
  /** Stroke selection mode for Sculpt. */
  char gpencil_selectmode_sculpt;
  char _pad0[6];

  /** Grease Pencil Sculpt. */
  struct GP_Sculpt_Settings gp_sculpt;

  /** Grease Pencil Interpolation Tool(s). */
  struct GP_Interpolate_Settings gp_interpolate;

  /** Image Paint (8 bytes aligned please!). */
  struct ImagePaintSettings imapaint;

  /** Settings for paint mode. */
  struct PaintModeSettings paint_mode;

  /** Particle Editing. */
  struct ParticleEditSettings particle;

  /** Transform Proportional Area of Effect. */
  float proportional_size;

  /** Select Group Threshold. */
  float select_thresh;

  /* Keying Settings. */
  /** Defines in DNA_userdef_types.h. */
  short keying_flag;
  char autokey_mode;
  /** Keyframe type (see DNA_curve_types.h). */
  char keyframe_type;

  /** Multi-resolution meshes. */
  char multires_subdiv_type;

  /** Edge tagging, store operator settings (no UI access). */
  char edge_mode;

  char edge_mode_live_unwrap;

  /* Transform. */

  char transform_pivot_point;
  char transform_flag;
  /** Snap elements (per space-type), #eSnapMode. */
  char snap_node_mode;
  short snap_mode;
  short snap_uv_mode;
  short snap_anim_mode;
  /** Generic flags (per space-type), #eSnapFlag. */
  short snap_flag;
  short snap_flag_node;
  short snap_flag_seq;
  short snap_flag_anim;
  short snap_uv_flag;
  char _pad[4];
  /** Default snap source, #eSnapSourceOP. */
  /**
   * TODO(@gfxcoder): Rename `snap_target` to `snap_source` to avoid previous ambiguity of
   * "target" (now, "source" is geometry to be moved and "target" is geometry to which moved
   * geometry is snapped).
   */
  char snap_target;
  /** Snap mask for transform modes, #eSnapTransformMode. */
  char snap_transform_mode_flag;
  /** Steps to break transformation into with face nearest snapping. */
  short snap_face_nearest_steps;

  char proportional_edit, prop_mode;
  /** Proportional edit, object mode. */
  char proportional_objects;
  /** Proportional edit, mask editing. */
  char proportional_mask;
  /** Proportional edit, action editor. */
  char proportional_action;
  /** Proportional edit, graph editor. */
  char proportional_fcurve;
  /** Lock marker editing. */
  char lock_markers;

  /** Auto normalizing mode in wpaint. */
  char auto_normalize;
  /** Present weights as if all locked vertex groups were
   *  deleted, and the remaining deform groups normalized. */
  char wpaint_lock_relative;
  /** Paint multiple bones in wpaint. */
  char multipaint;
  char weightuser;
  /** Subset selection filter in wpaint. */
  char vgroupsubset;

  /** Stroke selection mode for Vertex Paint. */
  char gpencil_selectmode_vertex;

  /* UV painting. */
  char uv_sculpt_settings;
  char uv_relax_method;

  char workspace_tool_type;

  /**
   * XXX: these `sculpt_paint_*` fields are deprecated, use the
   * unified_paint_settings field instead!
   */
  short sculpt_paint_settings DNA_DEPRECATED;
  int sculpt_paint_unified_size DNA_DEPRECATED;
  float sculpt_paint_unified_unprojected_radius DNA_DEPRECATED;
  float sculpt_paint_unified_alpha DNA_DEPRECATED;

  /** Unified Paint Settings. */
  struct UnifiedPaintSettings unified_paint_settings;

  struct CurvePaintSettings curve_paint_settings;

  struct MeshStatVis statvis;

  /** Normal Editing. */
  float normal_vector[3];
  char _pad6[4];

  /**
   * Custom Curve Profile for bevel tool:
   * Temporary until there is a proper preset system that stores the profiles or maybe stores
   * entire bevel configurations.
   */
  struct CurveProfile *custom_bevel_profile_preset;

  struct SequencerToolSettings *sequencer_tool_settings;

  short snap_mode_tools; /* If SCE_SNAP_TO_NONE, use #ToolSettings::snap_mode. #eSnapMode. */
  char plane_axis;       /* X, Y or Z. */
  char plane_depth;      /* #eV3DPlaceDepth. */
  char plane_orient;     /* #eV3DPlaceOrient. */
  char use_plane_axis_auto;
  char _pad7[2];

} ToolSettings;

/** \} */

/* Assorted Scene Data. */

/* -------------------------------------------------------------------- */
/** \name Unit Settings
 * \{ */

/** Display/Editing unit options for each scene. */
typedef struct UnitSettings {

  /** Maybe have other unit conversions? */
  float scale_length;
  /** Imperial, metric etc. */
  char system;
  /** Not implemented as a proper unit system yet. */
  char system_rotation;
  short flag;

  char length_unit;
  char mass_unit;
  char time_unit;
  char temperature_unit;

  char _pad[4];
} UnitSettings;

/** \} */

/* -------------------------------------------------------------------- */
/** \name Global/Common Physics Settings
 * \{ */

typedef struct PhysicsSettings {
  float gravity[3];
  int flag, quick_cache_step;
  char _pad0[4];
} PhysicsSettings;

/**
 * Safe Area options used in Camera View & Sequencer.
 */
typedef struct DisplaySafeAreas {
  /* Each value represents the (x,y) margins as a multiplier.
   * 'center' in this context is just the name for a different kind of safe-area. */

  /** Title Safe. */
  float title[2];
  /** Image/Graphics Safe. */
  float action[2];

  /* Use for alternate aspect ratio. */
  float title_center[2];
  float action_center[2];
} DisplaySafeAreas;

/**
 * Scene Display - used for store scene specific display settings for the 3d view.
 */
typedef struct SceneDisplay {
  /** Light direction for shadows/highlight. */
  float light_direction[3];
  float shadow_shift, shadow_focus;

  /** Settings for Cavity Shader. */
  float matcap_ssao_distance;
  float matcap_ssao_attenuation;
  int matcap_ssao_samples;

  /** Method of AA for viewport rendering and image rendering. */
  char viewport_aa;
  char render_aa;
  char _pad[6];

  /** OpenGL render engine settings. */
  View3DShading shading;
} SceneDisplay;

/**
 * Ray-tracing parameters.
 */
typedef struct RaytraceEEVEE {
  /** Higher values will take lower strides and have less blurry intersections. */
  float screen_trace_quality;
  /** Thickness in world space each surface will have during screen space tracing. */
  float screen_trace_thickness;
  /** Maximum roughness before using horizon scan. */
  float screen_trace_max_roughness;
  /** Resolution downscale factor. */
  int resolution_scale;
  /** Maximum intensity a ray can have. */
  float sample_clamp;
  /** #RaytraceEEVEE_Flag. */
  int flag;
  /** #RaytraceEEVEE_DenoiseStages. */
  int denoise_stages;

  char _pad0[4];
} RaytraceEEVEE;

typedef struct SceneEEVEE {
  int flag;
  int gi_diffuse_bounces;
  int gi_cubemap_resolution;
  int gi_visibility_resolution;
  float gi_irradiance_smoothing;
  float gi_glossy_clamp;
  float gi_filter_quality;
  int gi_irradiance_pool_size;

  float gi_cubemap_draw_size;
  float gi_irradiance_draw_size;

  int taa_samples;
  int taa_render_samples;
  int sss_samples;
  float sss_jitter_threshold;

  float ssr_quality;
  float ssr_max_roughness;
  float ssr_thickness;
  float ssr_border_fade;
  float ssr_firefly_fac;

  float volumetric_start;
  float volumetric_end;
  int volumetric_tile_size;
  int volumetric_samples;
  float volumetric_sample_distribution;
  float volumetric_light_clamp;
  int volumetric_shadow_samples;
  int volumetric_ray_depth;

  float gtao_distance;
  float gtao_factor;
  float gtao_quality;
  float gtao_thickness;
  float gtao_focus;

  float bokeh_overblur;
  float bokeh_max_size;
  float bokeh_threshold;
  float bokeh_neighbor_max;
  float bokeh_denoise_fac;

  float bloom_color[3];
  float bloom_threshold;
  float bloom_knee;
  float bloom_intensity;
  float bloom_radius;
  float bloom_clamp;

  int motion_blur_samples DNA_DEPRECATED;
  int motion_blur_max;
  int motion_blur_steps;
  int motion_blur_position_deprecated DNA_DEPRECATED;
  float motion_blur_shutter_deprecated DNA_DEPRECATED;
  float motion_blur_depth_scale;

  int shadow_method DNA_DEPRECATED;
  int shadow_cube_size;
  int shadow_cascade_size;
  int shadow_pool_size;
  int shadow_ray_count;
  int shadow_step_count;
  float shadow_normal_bias;

  char _pad[4];
  int ray_tracing_method;

  struct RaytraceEEVEE ray_tracing_options;

  struct LightCache *light_cache DNA_DEPRECATED;
  struct LightCache *light_cache_data;
  /* Need a 128 byte string for some translations of some messages. */
  char light_cache_info[128];

  float overscan;
  float light_threshold;
} SceneEEVEE;

typedef struct SceneGpencil {
  float smaa_threshold;
  char _pad[4];
} SceneGpencil;

typedef struct SceneHydra {
  int export_method;
  int _pad0;
} SceneHydra;

typedef struct SceneOndine {
  int wetness_grow;
  short flag;
  char _pad1[2];
  struct Image *paper_texture;
  void *_pad2;
} SceneOndine;

/** #SceneOndine::flag */
enum {
  ONDINE_SCENE_OPAQUE_VIEWLAYERS = 1 << 0,
  ONDINE_SCENE_RENDER_AS_CAMERA_BACKGROUND = 1 << 1,
  ONDINE_SCENE_ADD_RENDERED_ANIMATION_TO_SEQUENCER = 1 << 2,
};

/** \} */

/* -------------------------------------------------------------------- */
/** \name Transform Orientation
 * \{ */

typedef struct TransformOrientationSlot {
  int type;
  int index_custom;
  char flag;
  char _pad0[7];
} TransformOrientationSlot;

/** Indices when used in #Scene::orientation_slots. */
enum {
  SCE_ORIENT_DEFAULT = 0,
  SCE_ORIENT_TRANSLATE = 1,
  SCE_ORIENT_ROTATE = 2,
  SCE_ORIENT_SCALE = 3,
};

/** \} */

/* -------------------------------------------------------------------- */
/** \name Scene ID-Block
 * \{ */

typedef struct Scene {
  ID id;
  /** Animation data (must be immediately after id for utilities to use it). */
  struct AnimData *adt;
  /**
   * Engines draw data, must be immediately after AnimData. See IdDdtTemplate and
   * DRW_drawdatalist_from_id to understand this requirement.
   */
  DrawDataList drawdata;

  struct Object *camera;
  struct World *world;

  struct Scene *set;

  ListBase base DNA_DEPRECATED;
  /** Active base. */
  struct Base *basact DNA_DEPRECATED;
  void *_pad1;

  /** 3d cursor location. */
  View3DCursor cursor;

  /** Bit-flags for layer visibility (deprecated). */
  unsigned int lay DNA_DEPRECATED;
  /** Active layer (deprecated). */
  int layact DNA_DEPRECATED;
  char _pad2[4];

  /** Various settings. */
  short flag;

  char use_nodes;
  char _pad3[1];

  struct bNodeTree *nodetree;

  /** Sequence editor data is allocated here. */
  struct Editing *ed;

  /** Default allocated now. */
  struct ToolSettings *toolsettings;
  void *_pad4;
  struct DisplaySafeAreas safe_areas;

  /* Migrate or replace? depends on some internal things... */
  /* No, is on the right place (ton). */
  struct RenderData r;
  struct AudioData audio;

  ListBase markers;
  ListBase transform_spaces;

  /** First is the [scene, translate, rotate, scale]. */
  TransformOrientationSlot orientation_slots[4];

  void *sound_scene;
  void *playback_handle;
  void *sound_scrub_handle;
  void *speaker_handles;

  /** (runtime) info/cache used for presenting playback frame-rate info to the user. */
  void *fps_info;

  /** None of the dependency graph vars is mean to be saved. */
  struct GHash *depsgraph_hash;
  char _pad7[4];

  /* User-Defined KeyingSets. */
  /**
   * Index of the active KeyingSet.
   * first KeyingSet has index 1, 'none' active is 0, 'add new' is -1
   */
  int active_keyingset;
  /** KeyingSets for this scene. */
  ListBase keyingsets;

  /* Units. */
  struct UnitSettings unit;

  /** Grease Pencil - Annotations. */
  struct bGPdata *gpd;

  /* Movie Tracking. */
  /** Active movie clip. */
  struct MovieClip *clip;

  /** Physics simulation settings. */
  struct PhysicsSettings physics_settings;

  void *_pad8;
  /**
   * XXX: runtime flag for drawing, actually belongs in the window,
   * only used by #BKE_object_handle_update()
   */
  struct CustomData_MeshMasks customdata_mask;
  /** XXX: same as above but for temp operator use (viewport renders). */
  struct CustomData_MeshMasks customdata_mask_modal;

  /* Color Management. */
  ColorManagedViewSettings view_settings;
  ColorManagedDisplaySettings display_settings;
  ColorManagedColorspaceSettings sequencer_colorspace_settings;

  /** RigidBody simulation world+settings. */
  struct RigidBodyWorld *rigidbody_world;

  struct PreviewImage *preview;

  /** ViewLayer, defined in DNA_layer_types.h */
  ListBase view_layers;
  /** Not an actual data-block, but memory owned by scene. */
  struct Collection *master_collection;

  /** Settings to be override by work-spaces. */
  IDProperty *layer_properties;

  /**
   * Frame range used for simulations in geometry nodes by default, if SCE_CUSTOM_SIMULATION_RANGE
   * is set. Individual simulations can overwrite this though.
   */
  int simulation_frame_start;
  int simulation_frame_end;

  struct SceneDisplay display;
  struct SceneEEVEE eevee;
  struct SceneGpencil grease_pencil_settings;
  struct SceneHydra hydra;

<<<<<<< HEAD
  struct SceneOndine ondine_watercolor;
=======
  SceneRuntimeHandle *runtime;
  void *_pad9;
>>>>>>> 4e60a68d
} Scene;

/** \} */

/* -------------------------------------------------------------------- */
/** \name Render Data Enum/Flags
 * \{ */

/** #RenderData::flag. */
enum {
  /** Use preview range. */
  SCER_PRV_RANGE = 1 << 0,
  SCER_LOCK_FRAME_SELECTION = 1 << 1,
  /** Show/use sub-frames (for checking motion blur). */
  SCER_SHOW_SUBFRAME = 1 << 3,
};

/** #RenderData::mode. */
enum {
  R_MODE_UNUSED_0 = 1 << 0, /* dirty */
  R_SIMPLIFY_NORMALS = 1 << 1,
  R_MODE_UNUSED_2 = 1 << 2, /* cleared */
  R_MODE_UNUSED_3 = 1 << 3, /* cleared */
  R_MODE_UNUSED_4 = 1 << 4, /* cleared */
  R_MODE_UNUSED_5 = 1 << 5, /* cleared */
  R_MODE_UNUSED_6 = 1 << 6, /* cleared */
  R_MODE_UNUSED_7 = 1 << 7, /* cleared */
  R_MODE_UNUSED_8 = 1 << 8, /* cleared */
  R_BORDER = 1 << 9,
  R_MODE_UNUSED_10 = 1 << 10, /* cleared */
  R_CROP = 1 << 11,
  /** Disable camera switching: runtime (DURIAN_CAMERA_SWITCH) */
  R_NO_CAMERA_SWITCH = 1 << 12,
  R_MODE_UNUSED_13 = 1 << 13, /* cleared */
  R_MBLUR = 1 << 14,
  /* unified was here */
  R_MODE_UNUSED_16 = 1 << 16, /* cleared */
  R_MODE_UNUSED_17 = 1 << 17, /* cleared */
  R_MODE_UNUSED_18 = 1 << 18, /* cleared */
  R_MODE_UNUSED_19 = 1 << 19, /* cleared */
  R_FIXED_THREADS = 1 << 19,

  R_MODE_UNUSED_20 = 1 << 20, /* cleared */
  R_MODE_UNUSED_21 = 1 << 21, /* cleared */
  R_NO_OVERWRITE = 1 << 22,   /* Skip existing files. */
  R_TOUCH = 1 << 23,          /* Touch files before rendering. */
  R_SIMPLIFY = 1 << 24,
  R_EDGE_FRS = 1 << 25,        /* R_EDGE reserved for Freestyle */
  R_PERSISTENT_DATA = 1 << 26, /* Keep data around for re-render. */
  R_MODE_UNUSED_27 = 1 << 27,  /* cleared */
};

/** #RenderData::seq_flag */
enum {
  R_SEQ_UNUSED_0 = (1 << 0), /* cleared */
  R_SEQ_UNUSED_1 = (1 << 1), /* cleared */
  R_SEQ_UNUSED_2 = (1 << 2), /* cleared */
  R_SEQ_UNUSED_3 = (1 << 3), /* cleared */
  R_SEQ_UNUSED_4 = (1 << 4), /* cleared */
  R_SEQ_OVERRIDE_SCENE_SETTINGS = (1 << 5),
};

/** #RenderData::filtertype (used for nodes) */
enum {
  R_FILTER_BOX = 0,
  R_FILTER_TENT = 1,
  R_FILTER_QUAD = 2,
  R_FILTER_CUBIC = 3,
  R_FILTER_CATROM = 4,
  R_FILTER_GAUSS = 5,
  R_FILTER_MITCH = 6,
  R_FILTER_FAST_GAUSS = 7,
};

/** #RenderData::scemode */
enum {
  R_DOSEQ = 1 << 0,
  R_BG_RENDER = 1 << 1,
  /* Passepartout is camera option now, keep this for backward compatibility. */
  R_PASSEPARTOUT = 1 << 2,
  R_BUTS_PREVIEW = 1 << 3,
  R_EXTENSION = 1 << 4,
  R_MATNODE_PREVIEW = 1 << 5,
  R_DOCOMP = 1 << 6,
  R_COMP_CROP = 1 << 7,
  R_SCEMODE_UNUSED_8 = 1 << 8, /* cleared */
  R_SINGLE_LAYER = 1 << 9,
  R_SCEMODE_UNUSED_10 = 1 << 10, /* cleared */
  R_SCEMODE_UNUSED_11 = 1 << 11, /* cleared */
  R_NO_IMAGE_LOAD = 1 << 12,
  R_SCEMODE_UNUSED_13 = 1 << 13, /* cleared */
  R_NO_FRAME_UPDATE = 1 << 14,
  R_SCEMODE_UNUSED_15 = 1 << 15, /* cleared */
  R_SCEMODE_UNUSED_16 = 1 << 16, /* cleared */
  R_SCEMODE_UNUSED_17 = 1 << 17, /* cleared */
  R_TEXNODE_PREVIEW = 1 << 18,
  R_SCEMODE_UNUSED_19 = 1 << 19, /* cleared */
  R_EXR_CACHE_FILE = 1 << 20,
  R_MULTIVIEW = 1 << 21,
};

/** #RenderData::stamp */
enum {
  R_STAMP_TIME = 1 << 0,
  R_STAMP_FRAME = 1 << 1,
  R_STAMP_DATE = 1 << 2,
  R_STAMP_CAMERA = 1 << 3,
  R_STAMP_SCENE = 1 << 4,
  R_STAMP_NOTE = 1 << 5,
  /** Draw in the image space. */
  R_STAMP_DRAW = 1 << 6,
  R_STAMP_MARKER = 1 << 7,
  R_STAMP_FILENAME = 1 << 8,
  R_STAMP_SEQSTRIP = 1 << 9,
  R_STAMP_RENDERTIME = 1 << 10,
  R_STAMP_CAMERALENS = 1 << 11,
  R_STAMP_STRIPMETA = 1 << 12,
  R_STAMP_MEMORY = 1 << 13,
  R_STAMP_HIDE_LABELS = 1 << 14,
  R_STAMP_FRAME_RANGE = 1 << 15,
  R_STAMP_HOSTNAME = 1 << 16,
};

#define R_STAMP_ALL \
  (R_STAMP_TIME | R_STAMP_FRAME | R_STAMP_DATE | R_STAMP_CAMERA | R_STAMP_SCENE | R_STAMP_NOTE | \
   R_STAMP_MARKER | R_STAMP_FILENAME | R_STAMP_SEQSTRIP | R_STAMP_RENDERTIME | \
   R_STAMP_CAMERALENS | R_STAMP_MEMORY | R_STAMP_HIDE_LABELS | R_STAMP_FRAME_RANGE | \
   R_STAMP_HOSTNAME)

/** #RenderData::alphamode */
enum {
  R_ADDSKY = 0,
  R_ALPHAPREMUL = 1,
};

/** #RenderData::color_mgt_flag */
enum {
  /** Deprecated, should only be used in versioning code only. */
  R_COLOR_MANAGEMENT = (1 << 0),
  R_COLOR_MANAGEMENT_UNUSED_1 = (1 << 1),
};

/* bake_mode: same as RE_BAKE_xxx defines. */
/** #RenderData::bake_flag */
enum {
  R_BAKE_CLEAR = 1 << 0,
  // R_BAKE_OSA = 1 << 1, /* Deprecated. */
  R_BAKE_TO_ACTIVE = 1 << 2,
  // R_BAKE_NORMALIZE = 1 << 3, /* Deprecated. */
  R_BAKE_MULTIRES = 1 << 4,
  R_BAKE_LORES_MESH = 1 << 5,
  // R_BAKE_VCOL = 1 << 6, /* Deprecated. */
  R_BAKE_USERSCALE = 1 << 7,
  R_BAKE_CAGE = 1 << 8,
  R_BAKE_SPLIT_MAT = 1 << 9,
  R_BAKE_AUTO_NAME = 1 << 10,
};

/** #RenderData::bake_normal_space */
enum {
  R_BAKE_SPACE_CAMERA = 0,
  R_BAKE_SPACE_WORLD = 1,
  R_BAKE_SPACE_OBJECT = 2,
  R_BAKE_SPACE_TANGENT = 3,
};

/** #RenderData::line_thickness_mode */
enum {
  R_LINE_THICKNESS_ABSOLUTE = 1,
  R_LINE_THICKNESS_RELATIVE = 2,
};

/* Sequencer seq_prev_type seq_rend_type. */

/** #RenderData::engine (scene.cc) */
extern const char *RE_engine_id_BLENDER_EEVEE;
extern const char *RE_engine_id_BLENDER_EEVEE_NEXT;
extern const char *RE_engine_id_BLENDER_WORKBENCH;
extern const char *RE_engine_id_CYCLES;

/** \} */

/* -------------------------------------------------------------------- */
/** \name Scene Defines
 * \{ */

/* Note that much higher max-frames give imprecise sub-frames, see: #46859. */
/* Current precision is 16 for the sub-frames closer to MAXFRAME. */

/* For general use. */
#define MAXFRAME 1048574
#define MAXFRAMEF 1048574.0f

#define MINFRAME 0
#define MINFRAMEF 0.0f

/** (Minimum frame number for current-frame). */
#define MINAFRAME -1048574
#define MINAFRAMEF -1048574.0f

/** \} */

/* -------------------------------------------------------------------- */
/** \name Scene Related Macros
 * \{ */

#define BASE_VISIBLE(v3d, base) BKE_base_is_visible(v3d, base)
#define BASE_SELECTABLE(v3d, base) \
  (BASE_VISIBLE(v3d, base) && \
   ((v3d == NULL) || (((1 << (base)->object->type) & (v3d)->object_type_exclude_select) == 0)) && \
   (((base)->flag & BASE_SELECTABLE) != 0))
#define BASE_SELECTED(v3d, base) (BASE_VISIBLE(v3d, base) && (((base)->flag & BASE_SELECTED) != 0))
#define BASE_EDITABLE(v3d, base) \
  (BASE_VISIBLE(v3d, base) && !ID_IS_LINKED((base)->object) && \
   (!ID_IS_OVERRIDE_LIBRARY_REAL((base)->object) || \
    ((base)->object->id.override_library->flag & LIBOVERRIDE_FLAG_SYSTEM_DEFINED) == 0))
#define BASE_SELECTED_EDITABLE(v3d, base) \
  (BASE_EDITABLE(v3d, base) && (((base)->flag & BASE_SELECTED) != 0))

/* deprecate this! */
#define OBEDIT_FROM_OBACT(ob) ((ob) ? (((ob)->mode & OB_MODE_EDIT) ? ob : NULL) : NULL)
#define OBPOSE_FROM_OBACT(ob) ((ob) ? (((ob)->mode & OB_MODE_POSE) ? ob : NULL) : NULL)
#define OBWEIGHTPAINT_FROM_OBACT(ob) \
  ((ob) ? (((ob)->mode & OB_MODE_WEIGHT_PAINT) ? ob : NULL) : NULL)

#define V3D_CAMERA_LOCAL(v3d) ((!(v3d)->scenelock && (v3d)->camera) ? (v3d)->camera : NULL)
#define V3D_CAMERA_SCENE(scene, v3d) \
  ((!(v3d)->scenelock && (v3d)->camera) ? (v3d)->camera : (scene)->camera)

#define PRVRANGEON (scene->r.flag & SCER_PRV_RANGE)
#define PSFRA ((PRVRANGEON) ? (scene->r.psfra) : (scene->r.sfra))
#define PEFRA ((PRVRANGEON) ? (scene->r.pefra) : (scene->r.efra))
#define FRA2TIME(a) ((((double)scene->r.frs_sec_base) * (double)(a)) / (double)scene->r.frs_sec)
#define TIME2FRA(a) ((((double)scene->r.frs_sec) * (double)(a)) / (double)scene->r.frs_sec_base)
#define FPS (((double)scene->r.frs_sec) / (double)scene->r.frs_sec_base)

/** \} */

/* -------------------------------------------------------------------- */
/** \name Scene Enum/Flags
 * \{ */

/* Base.flag is in `DNA_object_types.h`. */

/** #ToolSettings::transform_flag */
enum {
  SCE_XFORM_AXIS_ALIGN = (1 << 0),
  SCE_XFORM_DATA_ORIGIN = (1 << 1),
  SCE_XFORM_SKIP_CHILDREN = (1 << 2),
};

/** #ToolSettings::object_flag */
enum {
  SCE_OBJECT_MODE_LOCK = (1 << 0),
};

/** #ToolSettings::workspace_tool_flag */
enum {
  SCE_WORKSPACE_TOOL_FALLBACK = 0,
  SCE_WORKSPACE_TOOL_DEFAULT = 1,
};

/** #ToolSettings::snap_flag */
typedef enum eSnapFlag {
  SCE_SNAP = (1 << 0),
  SCE_SNAP_ROTATE = (1 << 1),
  SCE_SNAP_PEEL_OBJECT = (1 << 2),
  // SCE_SNAP_PROJECT = (1 << 3), /* DEPRECATED, see #SCE_SNAP_INDIVIDUAL_PROJECT. */
  /** Was `SCE_SNAP_NO_SELF`, but self should be active. */
  SCE_SNAP_NOT_TO_ACTIVE = (1 << 4),
  SCE_SNAP_ABS_GRID = (1 << 5),
  /* Same value with different name to make it easier to understand in time based code. */
  SCE_SNAP_ABS_TIME_STEP = (1 << 5),
  SCE_SNAP_BACKFACE_CULLING = (1 << 6),
  SCE_SNAP_KEEP_ON_SAME_OBJECT = (1 << 7),
  /** see #eSnapTargetOP */
  SCE_SNAP_TO_INCLUDE_EDITED = (1 << 8),
  SCE_SNAP_TO_INCLUDE_NONEDITED = (1 << 9),
  SCE_SNAP_TO_ONLY_SELECTABLE = (1 << 10),
} eSnapFlag;

ENUM_OPERATORS(eSnapFlag, SCE_SNAP_TO_ONLY_SELECTABLE)

/** See #ToolSettings::snap_target (to be renamed `snap_source`) and #TransSnap.source_operation */
typedef enum eSnapSourceOP {
  SCE_SNAP_SOURCE_CLOSEST = 0,
  SCE_SNAP_SOURCE_CENTER = 1,
  SCE_SNAP_SOURCE_MEDIAN = 2,
  SCE_SNAP_SOURCE_ACTIVE = 3,
} eSnapSourceOP;

ENUM_OPERATORS(eSnapSourceOP, SCE_SNAP_SOURCE_ACTIVE)

/**
 * #TransSnap::target_operation and #ToolSettings::snap_flag
 * (#SCE_SNAP_NOT_TO_ACTIVE, #SCE_SNAP_TO_INCLUDE_EDITED, #SCE_SNAP_TO_INCLUDE_NONEDITED,
 * #SCE_SNAP_TO_ONLY_SELECTABLE).
 */
typedef enum eSnapTargetOP {
  SCE_SNAP_TARGET_ALL = 0,
  SCE_SNAP_TARGET_NOT_SELECTED = (1 << 0),
  SCE_SNAP_TARGET_NOT_ACTIVE = (1 << 1),
  SCE_SNAP_TARGET_NOT_EDITED = (1 << 2),
  SCE_SNAP_TARGET_ONLY_SELECTABLE = (1 << 3),
  SCE_SNAP_TARGET_NOT_NONEDITED = (1 << 4),
} eSnapTargetOP;
ENUM_OPERATORS(eSnapTargetOP, SCE_SNAP_TARGET_NOT_NONEDITED)

/** #ToolSettings::snap_mode */
typedef enum eSnapMode {
  SCE_SNAP_TO_NONE = 0,

  /** #ToolSettings::snap_node_mode */
  SCE_SNAP_TO_NODE_X = (1 << 0),
  SCE_SNAP_TO_NODE_Y = (1 << 1),

  /** #ToolSettings::snap_anim_mode */
  SCE_SNAP_TO_FRAME = (1 << 0),
  SCE_SNAP_TO_SECOND = (1 << 1),
  SCE_SNAP_TO_MARKERS = (1 << 2),

  /** #ToolSettings::snap_mode and #ToolSettings::snap_node_mode and #ToolSettings.snap_uv_mode */
  SCE_SNAP_TO_POINT = (1 << 0),
  SCE_SNAP_TO_EDGE_MIDPOINT = (1 << 1),
  SCE_SNAP_TO_EDGE_ENDPOINT = (1 << 2),
  SCE_SNAP_TO_EDGE_PERPENDICULAR = (1 << 3),
  SCE_SNAP_TO_EDGE = (1 << 4),
  SCE_SNAP_TO_FACE = (1 << 5),
  SCE_SNAP_TO_VOLUME = (1 << 6),
  SCE_SNAP_TO_GRID = (1 << 7),
  SCE_SNAP_TO_INCREMENT = (1 << 8),

  /** For snap individual elements. */
  SCE_SNAP_INDIVIDUAL_NEAREST = (1 << 9),
  SCE_SNAP_INDIVIDUAL_PROJECT = (1 << 10),
} eSnapMode;

/* Due to dependency conflicts with Cycles, header cannot directly include `BLI_utildefines.h`. */
/* TODO: move this macro to a more general place. */
#ifdef ENUM_OPERATORS
ENUM_OPERATORS(eSnapMode, SCE_SNAP_INDIVIDUAL_PROJECT)
#endif

#define SCE_SNAP_TO_VERTEX (SCE_SNAP_TO_POINT | SCE_SNAP_TO_EDGE_ENDPOINT)

#define SCE_SNAP_TO_GEOM \
  (SCE_SNAP_TO_VERTEX | SCE_SNAP_TO_EDGE | SCE_SNAP_TO_FACE | SCE_SNAP_TO_EDGE_MIDPOINT | \
   SCE_SNAP_TO_EDGE_PERPENDICULAR)

/** #SequencerToolSettings::snap_mode */
enum {
  SEQ_SNAP_TO_STRIPS = 1 << 0,
  SEQ_SNAP_TO_CURRENT_FRAME = 1 << 1,
  SEQ_SNAP_TO_STRIP_HOLD = 1 << 2,
};

/** #SequencerToolSettings::snap_flag */
enum {
  SEQ_SNAP_IGNORE_MUTED = 1 << 0,
  SEQ_SNAP_IGNORE_SOUND = 1 << 1,
  SEQ_SNAP_CURRENT_FRAME_TO_STRIPS = 1 << 2,
};

/** #ToolSettings::snap_transform_mode_flag */
typedef enum eSnapTransformMode {
  SCE_SNAP_TRANSFORM_MODE_TRANSLATE = (1 << 0),
  SCE_SNAP_TRANSFORM_MODE_ROTATE = (1 << 1),
  SCE_SNAP_TRANSFORM_MODE_SCALE = (1 << 2),
} eSnapTransformMode;

/** #ToolSettings::selectmode */
enum {
  SCE_SELECT_VERTEX = 1 << 0, /* for mesh */
  SCE_SELECT_EDGE = 1 << 1,
  SCE_SELECT_FACE = 1 << 2,
};

/** #MeshStatVis::type */
enum {
  SCE_STATVIS_OVERHANG = 0,
  SCE_STATVIS_THICKNESS = 1,
  SCE_STATVIS_INTERSECT = 2,
  SCE_STATVIS_DISTORT = 3,
  SCE_STATVIS_SHARP = 4,
};

/** #ParticleEditSettings::selectmode for particles */
enum {
  SCE_SELECT_PATH = 1 << 0,
  SCE_SELECT_POINT = 1 << 1,
  SCE_SELECT_END = 1 << 2,
};

/** #ToolSettings::prop_mode (proportional falloff) */
enum {
  PROP_SMOOTH = 0,
  PROP_SPHERE = 1,
  PROP_ROOT = 2,
  PROP_SHARP = 3,
  PROP_LIN = 4,
  PROP_CONST = 5,
  PROP_RANDOM = 6,
  PROP_INVSQUARE = 7,
  PROP_MODE_MAX = 8,
};

/** #ToolSettings::proportional_edit & similarly named members. */
enum {
  PROP_EDIT_USE = (1 << 0),
  PROP_EDIT_CONNECTED = (1 << 1),
  PROP_EDIT_PROJECTED = (1 << 2),
};

/** #ToolSettings::weightuser */
enum {
  OB_DRAW_GROUPUSER_NONE = 0,
  OB_DRAW_GROUPUSER_ACTIVE = 1,
  OB_DRAW_GROUPUSER_ALL = 2,
};

/* object_vgroup.cc */

#define WT_VGROUP_MASK_ALL \
  ((1 << WT_VGROUP_ACTIVE) | (1 << WT_VGROUP_BONE_SELECT) | (1 << WT_VGROUP_BONE_DEFORM) | \
   (1 << WT_VGROUP_BONE_DEFORM_OFF) | (1 << WT_VGROUP_ALL))

/** #Scene::flag */
enum {
  SCE_DS_SELECTED = 1 << 0,
  SCE_DS_COLLAPSED = 1 << 1,
  SCE_NLA_EDIT_ON = 1 << 2,
  SCE_FRAME_DROP = 1 << 3,
  SCE_KEYS_NO_SELONLY = 1 << 4,
  SCE_READFILE_LIBLINK_NEED_SETSCENE_CHECK = 1 << 5,
  SCE_CUSTOM_SIMULATION_RANGE = 1 << 6,
};

/* Return flag BKE_scene_base_iter_next functions. */
enum {
  // F_ERROR = -1, /* UNUSED. */
  F_START = 0,
  F_SCENE = 1,
  F_DUPLI = 3,
};

/** #AudioData::flag */
enum {
  AUDIO_MUTE = 1 << 0,
  AUDIO_SYNC = 1 << 1,
  AUDIO_SCRUB = 1 << 2,
  AUDIO_VOLUME_ANIMATED = 1 << 3,
};

/** #FFMpegCodecData::flags */
enum {
#ifdef DNA_DEPRECATED_ALLOW
  /* DEPRECATED: you can choose none as audio-codec now. */
  FFMPEG_MULTIPLEX_AUDIO = (1 << 0),
#endif
  FFMPEG_AUTOSPLIT_OUTPUT = (1 << 1),
  FFMPEG_LOSSLESS_OUTPUT = (1 << 2),
  FFMPEG_USE_MAX_B_FRAMES = (1 << 3),
};

/** #Paint::flags */
typedef enum ePaintFlags {
  PAINT_SHOW_BRUSH = (1 << 0),
  PAINT_FAST_NAVIGATE = (1 << 1),
  PAINT_SHOW_BRUSH_ON_SURFACE = (1 << 2),
  PAINT_USE_CAVITY_MASK = (1 << 3),
  PAINT_SCULPT_DELAY_UPDATES = (1 << 4),
} ePaintFlags;

/**
 * #Paint::symmetry_flags
 * (for now just a duplicate of sculpt symmetry flags).
 */
typedef enum ePaintSymmetryFlags {
  PAINT_SYMM_NONE = 0,
  PAINT_SYMM_X = (1 << 0),
  PAINT_SYMM_Y = (1 << 1),
  PAINT_SYMM_Z = (1 << 2),
  PAINT_SYMMETRY_FEATHER = (1 << 3),
  PAINT_TILE_X = (1 << 4),
  PAINT_TILE_Y = (1 << 5),
  PAINT_TILE_Z = (1 << 6),
} ePaintSymmetryFlags;
ENUM_OPERATORS(ePaintSymmetryFlags, PAINT_TILE_Z);
#define PAINT_SYMM_AXIS_ALL (PAINT_SYMM_X | PAINT_SYMM_Y | PAINT_SYMM_Z)

#ifdef __cplusplus
inline ePaintSymmetryFlags operator++(ePaintSymmetryFlags &flags, int)
{
  flags = ePaintSymmetryFlags(char(flags) + 1);
  return flags;
}
#endif

/**
 * #Sculpt::flags
 * These can eventually be moved to paint flags?
 */
typedef enum eSculptFlags {
  SCULPT_FLAG_UNUSED_0 = (1 << 0), /* cleared */
  SCULPT_FLAG_UNUSED_1 = (1 << 1), /* cleared */
  SCULPT_FLAG_UNUSED_2 = (1 << 2), /* cleared */

  SCULPT_LOCK_X = (1 << 3),
  SCULPT_LOCK_Y = (1 << 4),
  SCULPT_LOCK_Z = (1 << 5),

  SCULPT_FLAG_UNUSED_6 = (1 << 6), /* cleared */

  SCULPT_FLAG_UNUSED_7 = (1 << 7), /* cleared */
  SCULPT_ONLY_DEFORM = (1 << 8),
  // SCULPT_SHOW_DIFFUSE = (1 << 9), /* deprecated */

  /** If set, the mesh will be drawn with smooth-shading in dynamic-topology mode. */
  SCULPT_FLAG_UNUSED_8 = (1 << 10), /* deprecated */

  /** If set, dynamic-topology brushes will subdivide short edges. */
  SCULPT_DYNTOPO_SUBDIVIDE = (1 << 12),
  /** If set, dynamic-topology brushes will collapse short edges. */
  SCULPT_DYNTOPO_COLLAPSE = (1 << 11),

  /** If set, dynamic-topology detail size will be constant in object space. */
  SCULPT_DYNTOPO_DETAIL_CONSTANT = (1 << 13),
  SCULPT_DYNTOPO_DETAIL_BRUSH = (1 << 14),
  /* unused = (1 << 15), */
  SCULPT_DYNTOPO_DETAIL_MANUAL = (1 << 16),
} eSculptFlags;

/** #Sculpt::transform_mode */
typedef enum eSculptTransformMode {
  SCULPT_TRANSFORM_MODE_ALL_VERTICES = 0,
  SCULPT_TRANSFORM_MODE_RADIUS_ELASTIC = 1,
} eSculptTrasnformMode;

/** #PaintModeSettings::mode */
typedef enum ePaintCanvasSource {
  /** Paint on the active node of the active material slot. */
  PAINT_CANVAS_SOURCE_MATERIAL = 0,
  /** Paint on a selected image. */
  PAINT_CANVAS_SOURCE_IMAGE = 1,
  /** Paint on the active color attribute (vertex color) layer. */
  PAINT_CANVAS_SOURCE_COLOR_ATTRIBUTE = 2,
} ePaintCanvasSource;

/** #ImagePaintSettings::mode */
/* Defines to let old texture painting use the new enum. */
/* TODO(jbakker): rename usages. */
#define IMAGEPAINT_MODE_MATERIAL PAINT_CANVAS_SOURCE_MATERIAL
#define IMAGEPAINT_MODE_IMAGE PAINT_CANVAS_SOURCE_IMAGE

/** #ImagePaintSettings::interp */
enum {
  IMAGEPAINT_INTERP_LINEAR = 0,
  IMAGEPAINT_INTERP_CLOSEST = 1,
};

/** #ImagePaintSettings::flag */
enum {
  IMAGEPAINT_DRAWING = 1 << 0,
  // IMAGEPAINT_DRAW_TOOL = 1 << 1,         /* Deprecated. */
  // IMAGEPAINT_DRAW_TOOL_DRAWING = 1 << 2, /* Deprecated. */
};

/* Projection painting only. */
/** #ImagePaintSettings::flag */
enum {
  IMAGEPAINT_PROJECT_XRAY = 1 << 4,
  IMAGEPAINT_PROJECT_BACKFACE = 1 << 5,
  IMAGEPAINT_PROJECT_FLAT = 1 << 6,
  IMAGEPAINT_PROJECT_LAYER_CLONE = 1 << 7,
  IMAGEPAINT_PROJECT_LAYER_STENCIL = 1 << 8,
  IMAGEPAINT_PROJECT_LAYER_STENCIL_INV = 1 << 9,
};

/** #ImagePaintSettings::missing_data */
enum {
  IMAGEPAINT_MISSING_UVS = 1 << 0,
  IMAGEPAINT_MISSING_MATERIAL = 1 << 1,
  IMAGEPAINT_MISSING_TEX = 1 << 2,
  IMAGEPAINT_MISSING_STENCIL = 1 << 3,
};

/** #ToolSettings::uvcalc_flag */
enum {
  UVCALC_FILLHOLES = 1 << 0,
  /** Would call this UVCALC_ASPECT_CORRECT, except it should be default with old file. */
  UVCALC_NO_ASPECT_CORRECT = 1 << 1,
  /** Adjust UVs while transforming with Vert or Edge Slide. */
  UVCALC_TRANSFORM_CORRECT_SLIDE = 1 << 2,
  /** Use mesh data after subsurf to compute UVs. */
  UVCALC_USESUBSURF = 1 << 3,
  /** Adjust UVs while transforming to avoid distortion */
  UVCALC_TRANSFORM_CORRECT = 1 << 4,
  /** Keep equal values merged while correcting custom-data. */
  UVCALC_TRANSFORM_CORRECT_KEEP_CONNECTED = 1 << 5,
};

/** #ToolSettings::uv_flag */
enum {
  UV_SYNC_SELECTION = 1,
  UV_SHOW_SAME_IMAGE = 2,
};

/** #ToolSettings::uv_selectmode */
enum {
  UV_SELECT_VERTEX = 1 << 0,
  UV_SELECT_EDGE = 1 << 1,
  UV_SELECT_FACE = 1 << 2,
  UV_SELECT_ISLAND = 1 << 3,
};

/** #ToolSettings::uv_sticky */
enum {
  SI_STICKY_LOC = 0,
  SI_STICKY_DISABLE = 1,
  SI_STICKY_VERTEX = 2,
};

/** #ToolSettings::gpencil_flags */
typedef enum eGPencil_Flags {
  /** Enables multi-frame editing. */
  GP_USE_MULTI_FRAME_EDITING = (1 << 0),
  /** When creating new frames, the last frame gets used as the basis for the new one. */
  GP_TOOL_FLAG_RETAIN_LAST = (1 << 1),
  /** Add the strokes below all strokes in the layer. */
  GP_TOOL_FLAG_PAINT_ONBACK = (1 << 2),
  /** Show compact list of colors. */
  GP_TOOL_FLAG_THUMBNAIL_LIST = (1 << 3),
  /** Generate weight data for new strokes. */
  GP_TOOL_FLAG_CREATE_WEIGHTS = (1 << 4),
  /** Auto-merge with last stroke. */
  GP_TOOL_FLAG_AUTOMERGE_STROKE = (1 << 5),
} eGPencil_Flags;

/** #Scene::r.simplify_gpencil */
typedef enum eGPencil_SimplifyFlags {
  /** Simplify. */
  SIMPLIFY_GPENCIL_ENABLE = (1 << 0),
  /** Simplify on play. */
  SIMPLIFY_GPENCIL_ON_PLAY = (1 << 1),
  /** Simplify fill on viewport. */
  SIMPLIFY_GPENCIL_FILL = (1 << 2),
  /** Simplify modifier on viewport. */
  SIMPLIFY_GPENCIL_MODIFIER = (1 << 3),
  /** Simplify Shader FX. */
  SIMPLIFY_GPENCIL_FX = (1 << 5),
  /** Simplify layer tint. */
  SIMPLIFY_GPENCIL_TINT = (1 << 7),
  /** Simplify Anti-aliasing. */
  SIMPLIFY_GPENCIL_AA = (1 << 8),
} eGPencil_SimplifyFlags;

/** `ToolSettings.gpencil_*_align` - Stroke Placement mode flags. */
typedef enum eGPencil_Placement_Flags {
  /** New strokes are added in viewport/data space (i.e. not screen space). */
  GP_PROJECT_VIEWSPACE = (1 << 0),

  // /** Viewport space, but relative to render canvas (Sequencer Preview Only) */
  // GP_PROJECT_CANVAS = (1 << 1), /* UNUSED */

  /** Project into the screen's Z values. */
  GP_PROJECT_DEPTH_VIEW = (1 << 2),
  GP_PROJECT_DEPTH_STROKE = (1 << 3),

  /** "Use Endpoints". */
  GP_PROJECT_DEPTH_STROKE_ENDPOINTS = (1 << 4),
  GP_PROJECT_CURSOR = (1 << 5),
  GP_PROJECT_DEPTH_STROKE_FIRST = (1 << 6),
} eGPencil_Placement_Flags;

/** #ToolSettings::gpencil_selectmode */
typedef enum eGPencil_Selectmode_types {
  GP_SELECTMODE_POINT = 0,
  GP_SELECTMODE_STROKE = 1,
  GP_SELECTMODE_SEGMENT = 2,
} eGPencil_Selectmode_types;

/** #ToolSettings::gpencil_guide_types */
typedef enum eGPencil_GuideTypes {
  GP_GUIDE_CIRCULAR = 0,
  GP_GUIDE_RADIAL = 1,
  GP_GUIDE_PARALLEL = 2,
  GP_GUIDE_GRID = 3,
  GP_GUIDE_ISO = 4,
} eGPencil_GuideTypes;

/** #ToolSettings::gpencil_guide_references */
typedef enum eGPencil_Guide_Reference {
  GP_GUIDE_REF_CURSOR = 0,
  GP_GUIDE_REF_CUSTOM = 1,
  GP_GUIDE_REF_OBJECT = 2,
} eGPencil_Guide_Reference;

/** #ToolSettings::particle flag */
enum {
  PE_KEEP_LENGTHS = 1 << 0,
  PE_LOCK_FIRST = 1 << 1,
  PE_DEFLECT_EMITTER = 1 << 2,
  PE_INTERPOLATE_ADDED = 1 << 3,
  PE_DRAW_PART = 1 << 4,
  PE_UNUSED_6 = 1 << 6, /* cleared */
  PE_FADE_TIME = 1 << 7,
  PE_AUTO_VELOCITY = 1 << 8,
};

/** #ParticleEditSettings::brushtype */
enum {
  PE_BRUSH_NONE = -1,
  PE_BRUSH_COMB = 0,
  PE_BRUSH_CUT = 1,
  PE_BRUSH_LENGTH = 2,
  PE_BRUSH_PUFF = 3,
  PE_BRUSH_ADD = 4,
  PE_BRUSH_SMOOTH = 5,
  PE_BRUSH_WEIGHT = 6,
};

/** #ParticleBrushData::flag */
enum {
  PE_BRUSH_DATA_PUFF_VOLUME = 1 << 0,
};

/** #ParticleBrushData::edittype */
enum {
  PE_TYPE_PARTICLES = 0,
  PE_TYPE_SOFTBODY = 1,
  PE_TYPE_CLOTH = 2,
};

/** #PhysicsSettings::flag */
enum {
  PHYS_GLOBAL_GRAVITY = 1,
};

/* UnitSettings */

#define USER_UNIT_ADAPTIVE 0xFF
/** #UnitSettings::system */
enum {
  USER_UNIT_NONE = 0,
  USER_UNIT_METRIC = 1,
  USER_UNIT_IMPERIAL = 2,
};
/** #UnitSettings::flag */
enum {
  USER_UNIT_OPT_SPLIT = 1,
  USER_UNIT_ROT_RADIANS = 2,
};

/** #SceneEEVEE::flag */
enum {
  // SCE_EEVEE_VOLUMETRIC_ENABLED = (1 << 0), /* Unused */
  SCE_EEVEE_VOLUMETRIC_LIGHTS = (1 << 1),
  SCE_EEVEE_VOLUMETRIC_SHADOWS = (1 << 2),
  //  SCE_EEVEE_VOLUMETRIC_COLORED    = (1 << 3), /* Unused */
  SCE_EEVEE_GTAO_ENABLED = (1 << 4),
  SCE_EEVEE_GTAO_BENT_NORMALS = (1 << 5),
  SCE_EEVEE_GTAO_BOUNCE = (1 << 6),
  // SCE_EEVEE_DOF_ENABLED = (1 << 7), /* Moved to camera->dof.flag */
  SCE_EEVEE_BLOOM_ENABLED = (1 << 8),
  SCE_EEVEE_MOTION_BLUR_ENABLED_DEPRECATED = (1 << 9), /* Moved to scene->r.mode */
  SCE_EEVEE_SHADOW_HIGH_BITDEPTH = (1 << 10),
  SCE_EEVEE_TAA_REPROJECTION = (1 << 11),
  // SCE_EEVEE_SSS_ENABLED = (1 << 12), /* Unused */
  // SCE_EEVEE_SSS_SEPARATE_ALBEDO = (1 << 13), /* Unused */
  SCE_EEVEE_SSR_ENABLED = (1 << 14),
  SCE_EEVEE_SSR_REFRACTION = (1 << 15),
  SCE_EEVEE_SSR_HALF_RESOLUTION = (1 << 16),
  SCE_EEVEE_SHOW_IRRADIANCE = (1 << 17),
  SCE_EEVEE_SHOW_CUBEMAPS = (1 << 18),
  SCE_EEVEE_GI_AUTOBAKE = (1 << 19),
  SCE_EEVEE_SHADOW_SOFT = (1 << 20),
  SCE_EEVEE_OVERSCAN = (1 << 21),
  SCE_EEVEE_DOF_HQ_SLIGHT_FOCUS = (1 << 22),
  SCE_EEVEE_DOF_JITTER = (1 << 23),
  SCE_EEVEE_SHADOW_ENABLED = (1 << 24),
  SCE_EEVEE_RAYTRACE_OPTIONS_SPLIT = (1 << 25),
};

typedef enum RaytraceEEVEE_Flag {
  RAYTRACE_EEVEE_USE_DENOISE = (1 << 0),
} RaytraceEEVEE_Flag;

typedef enum RaytraceEEVEE_DenoiseStages {
  RAYTRACE_EEVEE_DENOISE_SPATIAL = (1 << 0),
  RAYTRACE_EEVEE_DENOISE_TEMPORAL = (1 << 1),
  RAYTRACE_EEVEE_DENOISE_BILATERAL = (1 << 2),
} RaytraceEEVEE_DenoiseStages;

typedef enum RaytraceEEVEE_Method {
  RAYTRACE_EEVEE_METHOD_NONE = 0,
  RAYTRACE_EEVEE_METHOD_SCREEN = 1,
  /* TODO(fclem): Hardware ray-tracing. */
  // RAYTRACE_EEVEE_METHOD_HARDWARE = 2,
} RaytraceEEVEE_Method;

/** #SceneEEVEE::shadow_method */
enum {
  SHADOW_ESM = 1,
  /* SHADOW_VSM = 2, */        /* UNUSED */
  /* SHADOW_METHOD_MAX = 3, */ /* UNUSED */
};

/** #SceneDisplay->render_aa and #SceneDisplay->viewport_aa */
enum {
  SCE_DISPLAY_AA_OFF = 0,
  SCE_DISPLAY_AA_FXAA = 1,
  SCE_DISPLAY_AA_SAMPLES_5 = 5,
  SCE_DISPLAY_AA_SAMPLES_8 = 8,
  SCE_DISPLAY_AA_SAMPLES_11 = 11,
  SCE_DISPLAY_AA_SAMPLES_16 = 16,
  SCE_DISPLAY_AA_SAMPLES_32 = 32,
};

/** #SceneHydra->export_method */

enum {
  SCE_HYDRA_EXPORT_HYDRA = 0,
  SCE_HYDRA_EXPORT_USD = 1,
};

/** \} */<|MERGE_RESOLUTION|>--- conflicted
+++ resolved
@@ -2113,12 +2113,10 @@
   struct SceneGpencil grease_pencil_settings;
   struct SceneHydra hydra;
 
-<<<<<<< HEAD
   struct SceneOndine ondine_watercolor;
-=======
+
   SceneRuntimeHandle *runtime;
   void *_pad9;
->>>>>>> 4e60a68d
 } Scene;
 
 /** \} */

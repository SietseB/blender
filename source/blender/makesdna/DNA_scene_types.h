--- conflicted
+++ resolved
@@ -1843,30 +1843,11 @@
   char _pad[4];
 } SceneGpencil;
 
-<<<<<<< HEAD
-/* Ondine watercolor addition */
-/*
-typedef struct RenderOndineWatercolor {
-  float stroke_base_alpha;
-  float stroke_alpha_var;
-  int stroke_min_length;
-  int smooth_radius;
-  int wetness_grow;
-  float pigment_diffusion_fade_factor;
-  char paper_texture[1024];
-  char paper_texture_inverted[1024];
-} RenderOndineWatercolor;
-*/
-
-/* *************************************************************** */
-/* Scene ID-Block */
-=======
 /** \} */
 
 /* -------------------------------------------------------------------- */
 /** \name Transform Orientation
  * \{ */
->>>>>>> 8709a51f
 
 typedef struct TransformOrientationSlot {
   int type;

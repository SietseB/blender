/*
 * ***** BEGIN GPL LICENSE BLOCK *****
 *
 * This program is free software; you can redistribute it and/or
 * modify it under the terms of the GNU General Public License
 * as published by the Free Software Foundation; either version 2
 * of the License, or (at your option) any later version.
 *
 * This program is distributed in the hope that it will be useful,
 * but WITHOUT ANY WARRANTY; without even the implied warranty of
 * MERCHANTABILITY or FITNESS FOR A PARTICULAR PURPOSE.  See the
 * GNU General Public License for more details.
 *
 * You should have received a copy of the GNU General Public License
 * along with this program; if not, write to the Free Software Foundation,
 * Inc., 51 Franklin Street, Fifth Floor, Boston, MA 02110-1301, USA.
 *
 * The Original Code is Copyright (C) 2001-2002 by NaN Holding BV.
 * All rights reserved.
 *
 * The Original Code is: all of this file.
 *
 * Contributor(s): none yet.
 *
 * ***** END GPL LICENSE BLOCK *****
 */

/** \file DNA_ID.h
 *  \ingroup DNA
 *  \brief ID and Library types, which are fundamental for sdna.
 */

#ifndef __DNA_ID_H__
#define __DNA_ID_H__

#include "DNA_listBase.h"

#ifdef __cplusplus
extern "C" {
#endif

struct Library;
struct FileData;
struct ID;
struct PackedFile;
struct GPUTexture;

typedef struct IDPropertyData {
	void *pointer;
	ListBase group;
	int val, val2;  /* note, we actually fit a double into these two ints */
} IDPropertyData;

typedef struct IDProperty {
	struct IDProperty *next, *prev;
	char type, subtype;
	short flag;
	char name[64];  /* MAX_IDPROP_NAME */

	/* saved is used to indicate if this struct has been saved yet.
	 * seemed like a good idea as a pad var was needed anyway :) */
	int saved;
	IDPropertyData data;  /* note, alignment for 64 bits */

	/* array length, also (this is important!) string length + 1.
	 * the idea is to be able to reuse array realloc functions on strings.*/
	int len;

	/* Strings and arrays are both buffered, though the buffer isn't saved. */
	/* totallen is total length of allocated array/string, including a buffer.
	 * Note that the buffering is mild; the code comes from python's list implementation. */
	int totallen;
} IDProperty;

#define MAX_IDPROP_NAME 64
#define DEFAULT_ALLOC_FOR_NULL_STRINGS  64

/*->type*/
enum {
	IDP_STRING           = 0,
	IDP_INT              = 1,
	IDP_FLOAT            = 2,
	IDP_ARRAY            = 5,
	IDP_GROUP            = 6,
	/* the ID link property type hasn't been implemented yet, this will require
	 * some cleanup of blenkernel, most likely. */
	IDP_ID               = 7,
	IDP_DOUBLE           = 8,
	IDP_IDPARRAY         = 9,
	IDP_NUMTYPES         = 10,
};

/*->subtype */

/* IDP_STRING */
enum {
	IDP_STRING_SUB_UTF8  = 0,  /* default */
	IDP_STRING_SUB_BYTE  = 1,  /* arbitrary byte array, _not_ null terminated */
};

/*->flag*/
enum {
	IDP_FLAG_GHOST       = 1 << 7,  /* this means the property is set but RNA will return false when checking
	                                 * 'RNA_property_is_set', currently this is a runtime flag */
};

/* add any future new id property types here.*/

/* About Unique identifier.
 * Each engine is free to use it as it likes - it will be the only thing passed to it by blender to identify
 * asset/variant/version (concatenating the three into a single 48 bytes one).
 * Assumed to be 128bits, handled as four integers due to lack of real bytes proptype in RNA :|.
 */
#define ASSET_UUID_LENGTH     16

/* Used to communicate with asset engines outside of 'import' context. */
typedef struct AssetUUID {
	int uuid_asset[4];
	int uuid_variant[4];
	int uuid_revision[4];
<<<<<<< HEAD
} AssetUUID;

=======
	short flag;  /* Saved. */
	short tag;   /* Runtime. */
	int pad_i1;
} AssetUUID;

/**
 * uuid->flag (persitent, saved in .blend files).
 */
enum {
	UUID_FLAG_LAST_REVISION  = 1 << 0,  /* This asset should always use latest available revision. */
};

/**
 * uuid->tag (runtime only).
 */
enum {
	UUID_TAG_ENGINE_MISSING = 1 << 0,  /* The asset engine used for this asset is not known by Blender. */
	UUID_TAG_ASSET_MISSING  = 1 << 1,  /* The asset engine was found but does not know about this asset (anymore). */
};

>>>>>>> b0a541a7
typedef struct AssetUUIDList {
	AssetUUID *uuids;
	int nbr_uuids;
	int asset_engine_version;
} AssetUUIDList;

/* watch it: Sequence has identical beginning. */
/**
 * ID is the first thing included in all serializable types. It
 * provides a common handle to place all data in double-linked lists.
 * */

/* 2 characters for ID code and 64 for actual name */
#define MAX_ID_NAME  66

/* There's a nasty circular dependency here.... 'void *' to the rescue! I
 * really wonder why this is needed. */
typedef struct ID {
	void *next, *prev;
	struct ID *newid;
	struct Library *lib;
	char name[66]; /* MAX_ID_NAME */
	/**
	 * LIB_... flags report on status of the datablock this ID belongs to (persistent, saved to and read from .blend).
	 */
	short flag;
	/**
	 * LIB_TAG_... tags (runtime only, cleared at read time).
	 */
	short tag;
	short pad_s1;
	int us;
	int icon_id;
	IDProperty *properties;

	AssetUUID *uuid;
} ID;

/* Note: Those two structs are for now being runtime-stored in Library datablocks.
 *       Later it may be interesting to also cache those globally in some ghash...
 */
/**
 * An asset reference, storing the uuid and a list of pointers to all used IDs.
 * Runtime only currently.
 */
#
#
typedef struct AssetRef {
	struct AssetRef *next, *prev;
	AssetUUID uuid;

	/* Runtime */
	ListBase id_list;  /* List of pointers to all IDs used by this asset (first one being 'root' one). */
} AssetRef;

/**
 * An asset repository reference, storing all that's needed to find the repo, and a list of loaded assets.
 * WARNING: this is per library, **not** per asset repo.
 */
typedef struct AssetRepositoryRef {
	char asset_engine[64];  /* MAX_ST_NAME */
	int asset_engine_version;
	int pad_i1;
	/* 'Path' to asset engine's root of the reprository, can be an url, whatever... */
	char root[768];  /* FILE_MAXDIR */

	/* Runtime */
	ListBase assets;  /* A list of AssetRef assets from this lib. */
} AssetRepositoryRef;

/**
 * For each library file used, a Library struct is added to Main
 * WARNING: readfile.c, expand_doit() reads this struct without DNA check!
 */
typedef struct Library {
	ID id;
	ID *idblock;
	struct FileData *filedata;
	/* path name used for reading, can be relative and edited in the outliner. */
	char name[1024];

	/* absolute filepath, this is only for convenience, 'name' is the real path used on file read but in
	 * some cases its useful to access the absolute one.
	 * This is set on file read.
	 * Use BKE_library_filepath_set() rather than setting 'name' directly and it will be kept in sync - campbell */
	char filepath[1024];

	struct Library *parent;	/* set for indirectly linked libs, used in the outliner and while reading */
	
	struct PackedFile *packedfile;

	AssetRepositoryRef *asset_repository;
} Library;

enum eIconSizes {
	ICON_SIZE_ICON = 0,
	ICON_SIZE_PREVIEW = 1,

	NUM_ICON_SIZES
};

/* for PreviewImage->flag */
enum ePreviewImage_Flag {
	PRV_CHANGED          = (1 << 0),
	PRV_USER_EDITED      = (1 << 1),  /* if user-edited, do not auto-update this anymore! */
};

typedef struct PreviewImage {
	/* All values of 2 are really NUM_ICON_SIZES */
	unsigned int w[2];
	unsigned int h[2];
	short flag[2];
	short changed_timestamp[2];
	unsigned int *rect[2];

	/* Runtime-only data. */
	struct GPUTexture *gputexture[2];
	int icon_id;  /* Used by previews outside of ID context. */

	char pad[3];
	char use_deferred;  /* for now a mere bool, if we add more deferred loading methods we can switch to bitflag. */
} PreviewImage;

#define PRV_DEFERRED_DATA(prv) \
	(CHECK_TYPE_INLINE(prv, PreviewImage *), BLI_assert((prv)->use_deferred), (void *)((prv) + 1))

/**
 * Defines for working with IDs.
 *
 * The tags represent types! This is a dirty way of enabling RTTI. The
 * sig_byte end endian defines aren't really used much.
 *
 **/

#ifdef __BIG_ENDIAN__
   /* big endian */
#  define MAKE_ID2(c, d)  ((c) << 8 | (d))
#else
   /* little endian  */
#  define MAKE_ID2(c, d)  ((d) << 8 | (c))
#endif

/**
 * ID from database.
 *
 * Written to #BHead.code (for file IO)
 * and the first 2 bytes of #ID.name (for runtime checks, see #GS macro).
 */
#define ID_SCE		MAKE_ID2('S', 'C') /* Scene */
#define ID_LI		MAKE_ID2('L', 'I') /* Library */
#define ID_OB		MAKE_ID2('O', 'B') /* Object */
#define ID_ME		MAKE_ID2('M', 'E') /* Mesh */
#define ID_CU		MAKE_ID2('C', 'U') /* Curve */
#define ID_MB		MAKE_ID2('M', 'B') /* MetaBall */
#define ID_MA		MAKE_ID2('M', 'A') /* Material */
#define ID_TE		MAKE_ID2('T', 'E') /* Tex (Texture) */
#define ID_IM		MAKE_ID2('I', 'M') /* Image */
#define ID_LT		MAKE_ID2('L', 'T') /* Lattice */
#define ID_LA		MAKE_ID2('L', 'A') /* Lamp */
#define ID_CA		MAKE_ID2('C', 'A') /* Camera */
#define ID_IP		MAKE_ID2('I', 'P') /* Ipo (depreciated, replaced by FCurves) */
#define ID_KE		MAKE_ID2('K', 'E') /* Key (shape key) */
#define ID_WO		MAKE_ID2('W', 'O') /* World */
#define ID_SCR		MAKE_ID2('S', 'R') /* Screen */
#define ID_SCRN		MAKE_ID2('S', 'N') /* (depreciated?) */
#define ID_VF		MAKE_ID2('V', 'F') /* VFont (Vector Font) */
#define ID_TXT		MAKE_ID2('T', 'X') /* Text */
#define ID_SPK		MAKE_ID2('S', 'K') /* Speaker */
#define ID_SO		MAKE_ID2('S', 'O') /* Sound */
#define ID_GR		MAKE_ID2('G', 'R') /* Group */
#define ID_ID		MAKE_ID2('I', 'D') /* (internal use only) */
#define ID_AR		MAKE_ID2('A', 'R') /* bArmature */
#define ID_AC		MAKE_ID2('A', 'C') /* bAction */
#define ID_NT		MAKE_ID2('N', 'T') /* bNodeTree */
#define ID_BR		MAKE_ID2('B', 'R') /* Brush */
#define ID_PA		MAKE_ID2('P', 'A') /* ParticleSettings */
#define ID_GD		MAKE_ID2('G', 'D') /* bGPdata, (Grease Pencil) */
#define ID_WM		MAKE_ID2('W', 'M') /* WindowManager */
#define ID_MC		MAKE_ID2('M', 'C') /* MovieClip */
#define ID_MSK		MAKE_ID2('M', 'S') /* Mask */
#define ID_LS		MAKE_ID2('L', 'S') /* FreestyleLineStyle */
#define ID_PAL		MAKE_ID2('P', 'L') /* Palette */
#define ID_PC		MAKE_ID2('P', 'C') /* PaintCurve  */

	/* NOTE! Fake IDs, needed for g.sipo->blocktype or outliner */
#define ID_SEQ		MAKE_ID2('S', 'Q')
			/* constraint */
#define ID_CO		MAKE_ID2('C', 'O')
			/* pose (action channel, used to be ID_AC in code, so we keep code for backwards compat) */
#define ID_PO		MAKE_ID2('A', 'C')
			/* used in outliner... */
#define ID_NLA		MAKE_ID2('N', 'L')
			/* fluidsim Ipo */
#define ID_FLUIDSIM	MAKE_ID2('F', 'S')

#define ID_FAKE_USERS(id) ((((ID *)id)->flag & LIB_FAKEUSER) ? 1 : 0)
#define ID_REAL_USERS(id) (((ID *)id)->us - ID_FAKE_USERS(id))

#define ID_CHECK_UNDO(id) ((GS((id)->name) != ID_SCR) && (GS((id)->name) != ID_WM))

#define ID_BLEND_PATH(_bmain, _id) ((_id)->lib ? (_id)->lib->filepath : (_bmain)->name)

#define ID_MISSING(_id) (((_id)->tag & LIB_TAG_MISSING) != 0)

#ifdef GS
#  undef GS
#endif
#define GS(a)	(CHECK_TYPE_ANY(a, char *, const char *, char [66], const char[66]), (*((const short *)(a))))

#define ID_NEW(a)		if (      (a) && (a)->id.newid ) (a) = (void *)(a)->id.newid
#define ID_NEW_US(a)	if (      (a)->id.newid)       { (a) = (void *)(a)->id.newid;       (a)->id.us++; }
#define ID_NEW_US2(a)	if (((ID *)a)->newid)          { (a) = ((ID  *)a)->newid;     ((ID *)a)->us++;    }

/* id->flag (persitent). */
enum {
	/* Flag asset IDs (the ones who should have a valid uuid). */
	LIB_ASSET           = 1 << 0,
	LIB_FAKEUSER        = 1 << 9,
};

/**
 * id->tag (runtime-only).
 *
 * Those flags belong to three different categories, which have different expected handling in code:
 *
 *   - RESET_BEFORE_USE: piece of code that wants to use such flag has to ensure they are properly 'reset' first.
 *   - RESET_AFTER_USE: piece of code that wants to use such flag has to ensure they are properly 'reset' after usage
 *                      (though 'lifetime' of those flags is a bit fuzzy, e.g. _RECALC ones are reset on depsgraph
 *                       evaluation...).
 *   - RESET_NEVER: those flags are 'status' one, and never actually need any reset (except on initialization
 *                  during .blend file reading).
 */
enum {
	/* RESET_NEVER Datablock is from current .blend file. */
	LIB_TAG_LOCAL           = 0,
	/* RESET_NEVER Datablock is from a library, but is used (linked) directly by current .blend file. */
	LIB_TAG_EXTERN          = 1 << 0,
	/* RESET_NEVER Datablock is from a library, and is only used (linked) inderectly through other libraries. */
	LIB_TAG_INDIRECT        = 1 << 1,
	/* RESET_NEVER Datablock is (or is used by) an asset. */
	LIB_TAG_ASSET           = 1 << 9,

	/* RESET_AFTER_USE Three flags used internally in readfile.c, to mark IDs needing to be read (only done once). */
	LIB_TAG_NEED_EXPAND     = 1 << 3,
	LIB_TAG_TESTEXT         = (LIB_TAG_NEED_EXPAND | LIB_TAG_EXTERN),
	LIB_TAG_TESTIND         = (LIB_TAG_NEED_EXPAND | LIB_TAG_INDIRECT),
	/* RESET_AFTER_USE Flag used internally in readfile.c, to mark IDs needing to be linked from a library. */
	LIB_TAG_READ            = 1 << 4,
	/* RESET_AFTER_USE */
	LIB_TAG_NEED_LINK       = 1 << 5,

	/* RESET_NEVER tag datablock as a place-holder (because the real one could not be linked from its library e.g.). */
	LIB_TAG_MISSING         = 1 << 6,

	/* tag datablock has having an extra user. */
	LIB_TAG_EXTRAUSER       = 1 << 2,
	/* tag datablock has having actually increased usercount for the extra virtual user. */
	LIB_TAG_EXTRAUSER_SET   = 1 << 7,

	/* RESET_AFTER_USE tag newly duplicated/copied IDs. */
	LIB_TAG_NEW             = 1 << 8,
	/* RESET_BEFORE_USE free test flag.
     * TODO make it a RESET_AFTER_USE too. */
	LIB_TAG_DOIT            = 1 << 10,
	/* RESET_AFTER_USE tag existing data before linking so we know what is new. */
	LIB_TAG_PRE_EXISTING    = 1 << 11,

	/* RESET_AFTER_USE, used by update code (depsgraph). */
	LIB_TAG_ID_RECALC       = 1 << 12,
	LIB_TAG_ID_RECALC_DATA  = 1 << 13,
	LIB_TAG_ANIM_NO_RECALC  = 1 << 14,
	LIB_TAG_ID_RECALC_ALL   = (LIB_TAG_ID_RECALC | LIB_TAG_ID_RECALC_DATA),
};

/* To filter ID types (filter_id) */
/* XXX We cannot put all needed IDs inside an enum...
 *     We'll have to see whether we can fit all needed ones inside 32 values,
 *     or if we need to fallback to longlong defines :/
 */
enum {
	FILTER_ID_AC        = (1 << 0),
	FILTER_ID_AR        = (1 << 1),
	FILTER_ID_BR        = (1 << 2),
	FILTER_ID_CA        = (1 << 3),
	FILTER_ID_CU        = (1 << 4),
	FILTER_ID_GD        = (1 << 5),
	FILTER_ID_GR        = (1 << 6),
	FILTER_ID_IM        = (1 << 7),
	FILTER_ID_LA        = (1 << 8),
	FILTER_ID_LS        = (1 << 9),
	FILTER_ID_LT        = (1 << 10),
	FILTER_ID_MA        = (1 << 11),
	FILTER_ID_MB        = (1 << 12),
	FILTER_ID_MC        = (1 << 13),
	FILTER_ID_ME        = (1 << 14),
	FILTER_ID_MSK       = (1 << 15),
	FILTER_ID_NT        = (1 << 16),
	FILTER_ID_OB        = (1 << 17),
	FILTER_ID_PAL       = (1 << 18),
	FILTER_ID_PC        = (1 << 19),
	FILTER_ID_SCE       = (1 << 20),
	FILTER_ID_SPK       = (1 << 21),
	FILTER_ID_SO        = (1 << 22),
	FILTER_ID_TE        = (1 << 23),
	FILTER_ID_TXT       = (1 << 24),
	FILTER_ID_VF        = (1 << 25),
	FILTER_ID_WO        = (1 << 26),
	FILTER_ID_PA        = (1 << 27),
};

#ifdef __cplusplus
}
#endif

#endif<|MERGE_RESOLUTION|>--- conflicted
+++ resolved
@@ -118,10 +118,6 @@
 	int uuid_asset[4];
 	int uuid_variant[4];
 	int uuid_revision[4];
-<<<<<<< HEAD
-} AssetUUID;
-
-=======
 	short flag;  /* Saved. */
 	short tag;   /* Runtime. */
 	int pad_i1;
@@ -142,7 +138,6 @@
 	UUID_TAG_ASSET_MISSING  = 1 << 1,  /* The asset engine was found but does not know about this asset (anymore). */
 };
 
->>>>>>> b0a541a7
 typedef struct AssetUUIDList {
 	AssetUUID *uuids;
 	int nbr_uuids;

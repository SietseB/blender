--- conflicted
+++ resolved
@@ -92,9 +92,10 @@
 
   /** Vertex Color RGBA (A=mix factor). */
   float vert_color[4];
-  char _pad0[4];
 
   /** Runtime data */
+  char _pad2[4];
+
   bGPDspoint_Runtime runtime;
 } bGPDspoint;
 
@@ -339,18 +340,14 @@
   void *_pad2;
 } bGPDstroke_Runtime;
 
-<<<<<<< HEAD
 /** #bGPDstroke.runtimeflag */
 typedef enum eGPDstroke_RuntimeFlag {
   /* Stroke needs geometry update. */
   GP_STROKE_UPDATE_GEOMETRY = (1 << 0),
 } eGPDstroke_RuntimeFlag;
 
-/* Grease-Pencil Annotations - 'Stroke'
-=======
 /**
  * Grease-Pencil Annotations - 'Stroke'
->>>>>>> 68d948ef
  * -> A stroke represents a (simplified version) of the curve
  *    drawn by the user in one 'mouse-down'->'mouse-up' operation
  */
@@ -574,7 +571,6 @@
   GP_MASK_INVERT = (1 << 1),
 } ebGPDlayer_Mask_Flag;
 
-<<<<<<< HEAD
 /* Morph target data for GP layers. */
 typedef struct bGPDlmorph {
   DNA_DEFINE_CXX_METHODS(bGPDlmorph)
@@ -595,10 +591,7 @@
   short order_applied;
 } bGPDlmorph;
 
-/* Runtime temp data for bGPDlayer */
-=======
 /** Runtime temp data for #bGPDlayer. */
->>>>>>> 68d948ef
 typedef struct bGPDlayer_Runtime {
   DNA_DEFINE_CXX_METHODS(bGPDlayer_Runtime)
 
@@ -858,7 +851,6 @@
   char _pad[4];
 } bGPgrid;
 
-<<<<<<< HEAD
 /* Morph target definition. */
 typedef struct bGPDmorph_target {
   DNA_DEFINE_CXX_METHODS(bGPDmorph_target)
@@ -885,10 +877,7 @@
   GP_MORPH_TARGET_MUTE = (1 << 1),
 } eGPDmorph_target_Flag;
 
-/* Grease-Pencil Annotations - 'DataBlock' */
-=======
 /** Grease-Pencil Annotations - 'DataBlock'. */
->>>>>>> 68d948ef
 typedef struct bGPdata {
   DNA_DEFINE_CXX_METHODS(bGPdata)
 
@@ -968,6 +957,7 @@
   int select_last_index;
 
   int vertex_group_active_index;
+
   bGPgrid grid;
 
   /** Morph targets. */

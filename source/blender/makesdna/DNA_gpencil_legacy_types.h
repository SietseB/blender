--- conflicted
+++ resolved
@@ -68,39 +68,6 @@
   /* stroke point is tagged (for some editing operation) */
   GP_SPOINT_TAG = (1 << 1),
 } eGPSPoint_Flag;
-
-/* ***************************************** */
-/* GP stroke point delta's for storing morph target data. */
-typedef struct bGPDspoint_delta {
-  DNA_DEFINE_CXX_METHODS(bGPDspoint_delta)
-
-  /** Delta in point coordinate (rotation quaternion and distance). */
-  float rot_quat[4];
-  float distance;
-  /** Delta in pressure (thickness). */
-  float pressure;
-  /** Delta in strength (opacity). */
-  float strength;
-  /** Delta in vertex color RGBA. */
-  float vert_color[4];
-  char _pad0[4];
-} bGPDspoint_delta;
-
-/* Morph target data for GP strokes. */
-typedef struct bGPDsmorph {
-  DNA_DEFINE_CXX_METHODS(bGPDsmorph)
-
-  struct bGPDsmorph *next, *prev;
-
-  /** Array of data-points delta's for stroke. */
-  bGPDspoint_delta *point_deltas;
-  /** Morph target index. */
-  int morph_target_nr;
-  /** Number of delta's in array. */
-  int tot_point_deltas;
-  /** Delta of fill vertex color. */
-  float fill_color_delta[4];
-} bGPDsmorph;
 
 /* ***************************************** */
 /* GP Fill - Triangle Tessellation Data */
@@ -248,37 +215,12 @@
   int vertex_start;
   /** Curve Handles offset in the IBO where this handle starts. */
   int curve_start;
-
-  /** Runtime flag. */
-  short flag;
-  char _pad[2];
-
-  /** Morph index for syncing morph target and base. */
-  int morph_index;
-
-  /** Ondine runtime render calculations */
-  float render_fill_color[3];
-  float render_stroke_color[3];
-  float render_fill_opacity;
-  float render_stroke_opacity;
-  float render_stroke_radius;
-  float render_thickness;
-  float render_dist_to_camera;
-  short render_flag;
-  char _pad1[2];
-  float render_bbox[4];
-  float render_max_radius;
+  int _pad0;
 
   /** Original stroke (used to dereference evaluated data) */
   struct bGPDstroke *gps_orig;
   void *_pad2;
 } bGPDstroke_Runtime;
-
-/** #bGPDstroke.runtimeflag */
-typedef enum eGPDstroke_RuntimeFlag {
-  /* Stroke needs geometry update. */
-  GP_STROKE_UPDATE_GEOMETRY = (1 << 0),
-} eGPDstroke_RuntimeFlag;
 
 /**
  * Grease-Pencil Annotations - 'Stroke'
@@ -343,14 +285,8 @@
   /** Curve used to edit the stroke using Bezier handlers. */
   struct bGPDcurve *editcurve;
 
-  /** Morph target data. */
-  ListBase morphs;
-
-  /* NOTE: When adding new members, make sure to add them to BKE_gpencil_stroke_copy_settings as
-   * well! */
-
+  bGPDstroke_Runtime runtime;
   void *_pad5;
-  bGPDstroke_Runtime runtime;
 } bGPDstroke;
 
 /** #bGPDstroke.flag */
@@ -417,16 +353,6 @@
   int frameid;
   /** Onion offset from active frame. 0 if not onion. INT_MAX to bypass frame. */
   int onion_id;
-<<<<<<< HEAD
-
-  /** Morph index for syncing morph target and base. */
-  int morph_index;
-  char _pad0[4];
-
-  /** Original frame (used to dereference evaluated data) */
-  struct bGPDframe *gpf_orig;
-=======
->>>>>>> d7dd2199
 } bGPDframe_Runtime;
 
 /**
@@ -485,42 +411,13 @@
   GP_MASK_INVERT = (1 << 1),
 } ebGPDlayer_Mask_Flag;
 
-/* Morph target data for GP layers. */
-typedef struct bGPDlmorph {
-  DNA_DEFINE_CXX_METHODS(bGPDlmorph)
-
-  struct bGPDlmorph *next, *prev;
-
-  /** Morph target index. */
-  int morph_target_nr;
-  /** Transform delta's. */
-  float location[3];
-  float rotation[3];
-  float scale[3];
-  /** Opacity delta. */
-  float opacity;
-  /** Order delta. */
-  short order;
-  /** Applied order delta in evaluated lmorphs. */
-  short order_applied;
-} bGPDlmorph;
-
 /** Runtime temp data for #bGPDlayer. */
 typedef struct bGPDlayer_Runtime {
   DNA_DEFINE_CXX_METHODS(bGPDlayer_Runtime)
 
   /** Id for dynamic icon used to show annotation color preview for layer. */
   int icon_id;
-<<<<<<< HEAD
-
-  /** Morph index for syncing morph target and base. */
-  int morph_index;
-
-  /** Original layer (used to dereference evaluated data) */
-  struct bGPDlayer *gpl_orig;
-=======
   char _pad[4];
->>>>>>> d7dd2199
 } bGPDlayer_Runtime;
 
 /** Grease-Pencil Annotations - 'Layer'. */
@@ -600,26 +497,10 @@
   int act_mask;
   char _pad2[4];
 
-  /** Morphs (bGPDlmorph). */
-  ListBase morphs;
-
   /** Layer transforms. */
   float location[3], rotation[3], scale[3];
   float layer_mat[4][4], layer_invmat[4][4];
   char _pad3[4];
-
-  /** Ondine watercolor additions */
-  short ondine_flag;
-  char _pad4[2];
-  float stroke_wetness;
-  float stroke_dryness;
-  float stroke_darkened_edge_width;
-  float darkened_edge_width_var;
-  float layer_darkened_edge_width;
-  float darkened_edge_intensity;
-  float brush_jitter;
-  float watercolor_color_variation;
-  float watercolor_alpha_variation;
 
   bGPDlayer_Runtime runtime;
 } bGPDlayer;
@@ -714,27 +595,7 @@
   int arrow_start_style;
   int arrow_end_style;
 
-<<<<<<< HEAD
-  /* Ondine render runtimes. */
-  float render_zdepth;
-
-  /** Morph targets flag. */
-  short morph_target_flag;
-  char _pad2[2];
-
-  /** Number of control-points for stroke. */
-  int tot_cp_points;
-  /** Array of control-points for stroke. */
-  bGPDcontrolpoint *cp_points;
-  /** Brush pointer */
-  Brush *sbuffer_brush;
-  struct GpencilBatchCache *gpencil_cache;
-  struct LineartCache *lineart_cache;
-
-  struct GPencilUpdateCache *update_cache;
-=======
   char _pad[4];
->>>>>>> d7dd2199
 } bGPdata_Runtime;
 
 /* grid configuration */
@@ -747,32 +608,6 @@
   int lines;
   char _pad[4];
 } bGPgrid;
-
-/* Morph target definition. */
-typedef struct bGPDmorph_target {
-  DNA_DEFINE_CXX_METHODS(bGPDmorph_target)
-
-  struct bGPDmorph_target *next, *prev;
-
-  char name[128];
-  float value;
-  float range_min;
-  float range_max;
-  short flag;
-  char _pad0[2];
-
-  /* Flipping point condition when layer order morph is applied. */
-  int layer_order_compare;
-  float layer_order_value;
-} bGPDmorph_target;
-
-/* bGPDlayer->flag */
-typedef enum eGPDmorph_target_Flag {
-  /* Morhp target is active. */
-  GP_MORPH_TARGET_ACTIVE = (1 << 0),
-  /* Morph target is muted. */
-  GP_MORPH_TARGET_MUTE = (1 << 1),
-} eGPDmorph_target_Flag;
 
 /** Grease-Pencil Annotations - 'DataBlock'. */
 typedef struct bGPdata {
@@ -857,28 +692,6 @@
 
   bGPgrid grid;
 
-  /** Morph targets. */
-  ListBase morph_targets;
-  char _pad3[4];
-
-  /* Ondine watercolor additions */
-  short ondine_flag;
-  char _pad4[2];
-  int randomize_seed_step;
-  float stroke_base_alpha;
-  float watercolor_noise_strength_high;
-  float stroke_overlap_darkening;
-  float layer_overlap_darkening;
-  float dry_stroke_edge_jitter;
-  float true_depth_threshold;
-
-  /* Pigment flow particle settings */
-  float pparticle_speed_min;
-  float pparticle_speed_max;
-  int pparticle_len_min;
-  int pparticle_len_max;
-  float pparticle_hairiness;
-
   bGPdata_Runtime runtime;
 } bGPdata;
 
@@ -984,18 +797,6 @@
   GP_DRAWMODE_3D = 1,
 } eGP_DrawMode;
 
-/* gpd->runtime.morph_target_flag */
-typedef enum eGPD_MorphTargetFlag {
-  /* GP object has morphed layer order. */
-  GP_MORPH_TARGET_MORPHED_LAYER_ORDER = (1 << 0),
-} eGPD_MorphTargetFlag;
-
-/* Comparison operator for flipping point of layer order morph.*/
-typedef enum eGPD_MorphLayerOrderCompare {
-  GP_MORPH_TARGET_COMPARE_GREATER_THAN = 0,
-  GP_MORPH_TARGET_COMPARE_LESS_THAN = 1,
-} eGPD_MorphLayerOrderCompare;
-
 /* ***************************************** */
 /* Mode Checking Macros */
 

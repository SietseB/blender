--- conflicted
+++ resolved
@@ -60,12 +60,9 @@
   /* Type of caps: eGPDstroke_Caps. */
   int8_t caps_type;
   char _pad[1];
-<<<<<<< HEAD
 
   /** Ondine: level of subdivision of new strokes. */
   int subdivision_level;
-=======
->>>>>>> a3f0d81a
 
   int flag2;
 

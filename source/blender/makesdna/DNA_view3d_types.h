/*
 * ***** BEGIN GPL LICENSE BLOCK *****
 *
 * This program is free software; you can redistribute it and/or
 * modify it under the terms of the GNU General Public License
 * as published by the Free Software Foundation; either version 2
 * of the License, or (at your option) any later version.
 *
 * This program is distributed in the hope that it will be useful,
 * but WITHOUT ANY WARRANTY; without even the implied warranty of
 * MERCHANTABILITY or FITNESS FOR A PARTICULAR PURPOSE.  See the
 * GNU General Public License for more details.
 *
 * You should have received a copy of the GNU General Public License
 * along with this program; if not, write to the Free Software Foundation,
 * Inc., 51 Franklin Street, Fifth Floor, Boston, MA 02110-1301, USA.
 *
 * The Original Code is Copyright (C) 2001-2002 by NaN Holding BV.
 * All rights reserved.
 *
 * The Original Code is: all of this file.
 *
 * Contributor(s): none yet.
 *
 * ***** END GPL LICENSE BLOCK *****
 */

/** \file DNA_view3d_types.h
 *  \ingroup DNA
 */

#ifndef __DNA_VIEW3D_TYPES_H__
#define __DNA_VIEW3D_TYPES_H__

struct ViewDepths;
struct Object;
struct Image;
struct SpaceLink;
struct BoundBox;
struct MovieClip;
struct MovieClipUser;
struct RenderEngine;
struct bGPdata;
struct SmoothView3DStore;
struct wmTimer;
struct Material;
struct GPUFX;
struct GPUViewport;

/* This is needed to not let VC choke on near and far... old
 * proprietary MS extensions... */
#ifdef WIN32
#undef near
#undef far
#define near clipsta
#define far clipend
#endif

#include "DNA_defs.h"
#include "DNA_listBase.h"
#include "DNA_image_types.h"
#include "DNA_movieclip_types.h"
#include "DNA_gpu_types.h"

/* ******************************** */

/* The near/far thing is a Win EXCEPTION. Thus, leave near/far in the
 * code, and patch for windows. */

typedef struct View3DDebug {
	float znear, zfar;
	char background;
	char pad[7];
} View3DDebug;
 
/* Background Picture in 3D-View */
typedef struct BGpic {
	struct BGpic *next, *prev;

	struct Image *ima;
	struct ImageUser iuser;
	struct MovieClip *clip;
	struct MovieClipUser cuser;
	float xof, yof, size, blend, rotation;
	short view;
	short flag;
	short source;
	char pad[6];
} BGpic;

/* ********************************* */

typedef struct RegionView3D {
	
	float winmat[4][4];			/* GL_PROJECTION matrix */
	float viewmat[4][4];		/* GL_MODELVIEW matrix */
	float viewinv[4][4];		/* inverse of viewmat */
	float persmat[4][4];		/* viewmat*winmat */
	float persinv[4][4];		/* inverse of persmat */
	float viewcamtexcofac[4];	/* offset/scale for camera glsl texcoords */

	/* viewmat/persmat multiplied with object matrix, while drawing and selection */
	float viewmatob[4][4];
	float persmatob[4][4];

	/* user defined clipping planes */
	float clip[6][4];
	float clip_local[6][4]; /* clip in object space, means we can test for clipping in editmode without first going into worldspace */
	struct BoundBox *clipbb;

	struct RegionView3D *localvd; /* allocated backup of its self while in localview */
	struct RenderEngine *render_engine;
	struct ViewDepths *depths;
	void *gpuoffscreen;

	/* animated smooth view */
	struct SmoothView3DStore *sms;
	struct wmTimer *smooth_timer;


	/* transform manipulator matrix */
	float twmat[4][4];

	float viewquat[4];			/* view rotation, must be kept normalized */
	float dist;					/* distance from 'ofs' along -viewinv[2] vector, where result is negative as is 'ofs' */
	float camdx, camdy;			/* camera view offsets, 1.0 = viewplane moves entire width/height */
	float pixsize;				/* runtime only */
	float ofs[3];				/* view center & orbit pivot, negative of worldspace location,
								 * also matches -viewinv[3][0:3] in ortho mode.*/
	float camzoom;				/* viewport zoom on the camera frame, see BKE_screen_view3d_zoom_to_fac */
	char is_persp;				/* check if persp/ortho view, since 'persp' cant be used for this since
								 * it can have cameras assigned as well. (only set in view3d_winmatrix_set) */
	char persp;
	char view;
	char viewlock;
	char viewlock_quad;			/* options for quadview (store while out of quad view) */
	char pad[3];
	float ofs_lock[2];			/* normalized offset for locked view: (-1, -1) bottom left, (1, 1) upper right */

	short twdrawflag; /* XXX can easily get rid of this (Julian) */
	short rflag;


	/* last view (use when switching out of camera view) */
	float lviewquat[4];
	short lpersp, lview; /* lpersp can never be set to 'RV3D_CAMOB' */

	float gridview;


	/* active rotation from NDOF or elsewhere */
	float rot_angle;
	float rot_axis[3];

	int pad2;
	struct GPUFX *compositor;
	struct GPUViewport *viewport;
} RegionView3D;

/* 3D ViewPort Struct */
typedef struct View3D {
	struct SpaceLink *next, *prev;
	ListBase regionbase;		/* storage of regions for inactive spaces */
	int spacetype;
	float blockscale;
	short blockhandler[8];

	float viewquat[4]  DNA_DEPRECATED;
	float dist         DNA_DEPRECATED;

	float bundle_size;			/* size of bundles in reconstructed data */
	char bundle_drawtype;		/* display style for bundle */
	char pad[3];

	unsigned int lay_prev; /* for active layer toggle */
	unsigned int lay_used; /* used while drawing */
	
	short persp  DNA_DEPRECATED;
	short view   DNA_DEPRECATED;
	
	struct Object *camera, *ob_centre;
	rctf render_border;

	struct ListBase bgpicbase;
	struct BGpic *bgpic  DNA_DEPRECATED; /* deprecated, use bgpicbase, only kept for do_versions(...) */

	struct View3D *localvd; /* allocated backup of its self while in localview */
	
	char ob_centre_bone[64];		/* optional string for armature bone to define center, MAXBONENAME */
	
	unsigned int lay;
	int layact;
	
	/**
	 * The drawing mode for the 3d display. Set to OB_BOUNDBOX, OB_WIRE, OB_SOLID,
	 * OB_TEXTURE, OB_MATERIAL or OB_RENDER */
	short drawtype;
	short ob_centre_cursor;		/* optional bool for 3d cursor to define center */
	short scenelock, around;
	short flag, flag2;
	
	float lens, grid;
	float near, far;
	float ofs[3]  DNA_DEPRECATED;			/* XXX deprecated */
	float cursor[3];

	short matcap_icon;			/* icon id */

	short gridlines;
	short gridsubdiv;	/* Number of subdivisions in the grid between each highlighted grid line */
	char gridflag;

	/* transform manipulator info */
	char twtype, twmode, twflag;
	
	short flag3;
	
	/* afterdraw, for xray & transparent */
	struct ListBase afterdraw_transp;
	struct ListBase afterdraw_xray;
	struct ListBase afterdraw_xraytransp;

	/* drawflags, denoting state */
	char zbuf, transp, xray;

	char multiview_eye;				/* multiview current eye - for internal use */

	/* XXX tmp flags for 2.8 viewport transition to avoid compatibility issues that would be caused by
	 * using usual flag bitfields (which are saved to files). Can be removed when not needed anymore. */
	char tmp_compat_flag;

	char pad3[3];

	/* note, 'fx_settings.dof' is currently _not_ allocated,
	 * instead set (temporarily) from camera */
	struct GPUFXSettings fx_settings;

	void *properties_storage;		/* Nkey panel stores stuff here (runtime only!) */
	struct Material *defmaterial;	/* used by matcap now */

	/* XXX deprecated? */
	struct bGPdata *gpd  DNA_DEPRECATED;		/* Grease-Pencil Data (annotation layers) */

	 /* multiview - stereo 3d */
	short stereo3d_flag;
	char stereo3d_camera;
	char pad4;
	float stereo3d_convergence_factor;
	float stereo3d_volume_alpha;
	float stereo3d_convergence_alpha;

	/* Previous viewport draw type.
	 * Runtime-only, set in the rendered viewport toggle operator.
	 */
	short prev_drawtype;
	short pad1;
	float pad2;
	View3DDebug debug;
} View3D;


/* View3D->stereo_flag (short) */
#define V3D_S3D_DISPCAMERAS		(1 << 0)
#define V3D_S3D_DISPPLANE		(1 << 1)
#define V3D_S3D_DISPVOLUME		(1 << 2)

/* View3D->flag (short) */
/*#define V3D_DISPIMAGE		1*/ /*UNUSED*/
#define V3D_DISPBGPICS		2
#define V3D_HIDE_HELPLINES	4
#define V3D_INVALID_BACKBUF	8

#define V3D_ALIGN			1024
#define V3D_SELECT_OUTLINE	2048
#define V3D_ZBUF_SELECT		4096
#define V3D_GLOBAL_STATS	8192
#define V3D_DRAW_CENTERS	32768

/* RegionView3d->persp */
#define RV3D_ORTHO				0
#define RV3D_PERSP				1
#define RV3D_CAMOB				2

/* RegionView3d->rflag */
#define RV3D_CLIPPING				4
#define RV3D_NAVIGATING				8
#define RV3D_GPULIGHT_UPDATE		16
#define RV3D_IS_GAME_ENGINE			32  /* runtime flag, used to check if LoD's should be used */
/**
 * Disable zbuffer offset, skip calls to #ED_view3d_polygon_offset.
 * Use when precise surface depth is needed and picking bias isn't, see T45434).
 */
#define RV3D_ZOFFSET_DISABLED		64

/* RegionView3d->viewlock */
#define RV3D_LOCKED			(1 << 0)
#define RV3D_BOXVIEW		(1 << 1)
#define RV3D_BOXCLIP		(1 << 2)
/* RegionView3d->viewlock_quad */
#define RV3D_VIEWLOCK_INIT	(1 << 7)

/* RegionView3d->view */
#define RV3D_VIEW_USER			 0
#define RV3D_VIEW_FRONT			 1
#define RV3D_VIEW_BACK			 2
#define RV3D_VIEW_LEFT			 3
#define RV3D_VIEW_RIGHT			 4
#define RV3D_VIEW_TOP			 5
#define RV3D_VIEW_BOTTOM		 6
#define RV3D_VIEW_CAMERA		 8

#define RV3D_VIEW_IS_AXIS(view) \
	(((view) >= RV3D_VIEW_FRONT) && ((view) <= RV3D_VIEW_BOTTOM))

/* View3d->flag2 (short) */
#define V3D_RENDER_OVERRIDE		(1 << 2)
#define V3D_SOLID_TEX			(1 << 3)
#define V3D_SHOW_GPENCIL		(1 << 4)
#define V3D_LOCK_CAMERA			(1 << 5)
#define V3D_RENDER_SHADOW		(1 << 6)		/* This is a runtime only flag that's used to tell draw_mesh_object() that we're doing a shadow pass instead of a regular draw */
#define V3D_SHOW_RECONSTRUCTION	(1 << 7)
#define V3D_SHOW_CAMERAPATH		(1 << 8)
#define V3D_SHOW_BUNDLENAME		(1 << 9)
#define V3D_BACKFACE_CULLING	(1 << 10)
#define V3D_RENDER_BORDER		(1 << 11)
#define V3D_SOLID_MATCAP		(1 << 12)	/* user flag */
#define V3D_SHOW_SOLID_MATCAP	(1 << 13)	/* runtime flag */
#define V3D_OCCLUDE_WIRE		(1 << 14)
#define V3D_SHADELESS_TEX		(1 << 15)


/* View3d->flag3 (short) */
#define V3D_SHOW_WORLD			(1 << 0)

/* View3d->tmp_compat_flag */
enum {
	V3D_NEW_VIEWPORT              = (1 << 0),
	V3D_DEBUG_SHOW_SCENE_DEPTH    = (1 << 1),
	V3D_DEBUG_SHOW_COMBINED_DEPTH = (1 << 2),
};

/* View3d->debug.background */
enum {
	V3D_DEBUG_BACKGROUND_NONE     = (1 << 0),
	V3D_DEBUG_BACKGROUND_GRADIENT = (1 << 1),
	V3D_DEBUG_BACKGROUND_WORLD    = (1 << 2),
};

/* View3D->around */
enum {
	/* center of the bounding box */
	V3D_AROUND_CENTER_BOUNDS	= 0,
	/* center from the sum of all points divided by the total */
	V3D_AROUND_CENTER_MEAN		= 3,
	/* pivot around the 2D/3D cursor */
	V3D_AROUND_CURSOR			= 1,
	/* pivot around each items own origin */
	V3D_AROUND_LOCAL_ORIGINS	= 2,
	/* pivot around the active items origin */
	V3D_AROUND_ACTIVE			= 4,
};

/*View3D types (only used in tools, not actually saved)*/
#define V3D_VIEW_STEPLEFT		 1
#define V3D_VIEW_STEPRIGHT		 2
#define V3D_VIEW_STEPDOWN		 3
#define V3D_VIEW_STEPUP		 4
#define V3D_VIEW_PANLEFT		 5
#define V3D_VIEW_PANRIGHT		 6
#define V3D_VIEW_PANDOWN		 7
#define V3D_VIEW_PANUP			 8

/* View3d->gridflag */
#define V3D_SHOW_FLOOR			1
#define V3D_SHOW_X				2
#define V3D_SHOW_Y				4
#define V3D_SHOW_Z				8

/* View3d->twtype (bits, we can combine them) */
#define V3D_MANIP_TRANSLATE		1
#define V3D_MANIP_ROTATE		2
#define V3D_MANIP_SCALE			4

/* View3d->twmode */
#define V3D_MANIP_GLOBAL		0
#define V3D_MANIP_LOCAL			1
#define V3D_MANIP_NORMAL		2
#define V3D_MANIP_VIEW			3
#define V3D_MANIP_GIMBAL		4
#define V3D_MANIP_CUSTOM		5 /* anything of value 5 or higher is custom */

/* View3d->manipulator_flag */
   /* USE = user setting, DRAW = based on selection */
#define V3D_USE_MANIPULATOR		1
<<<<<<< HEAD
#define V3D_3D_MANIPULATORS          (1 << 1)
#define V3D_SHADED_MANIPULATORS      (1 << 2)

typedef enum ManipulatorType{
	WT_TRANSLATE = 0,
	WT_ROTATE    = 1,
	WT_SCALE     = 2,
	WT_CUSTOM    = 3,
} ManipulatorType;

=======
#define V3D_DRAW_MANIPULATOR        (1 << 1)
#define V3D_SHADED_MANIPULATORS      (1 << 2)
>>>>>>> d8f931c9

/* BGPic->flag */
/* may want to use 1 for select ? */
enum {
	V3D_BGPIC_EXPANDED      = (1 << 1),
	V3D_BGPIC_CAMERACLIP    = (1 << 2),
	V3D_BGPIC_DISABLED      = (1 << 3),
	V3D_BGPIC_FOREGROUND    = (1 << 4),

	/* Camera framing options */
	V3D_BGPIC_CAMERA_ASPECT = (1 << 5),  /* don't stretch to fit the camera view  */
	V3D_BGPIC_CAMERA_CROP   = (1 << 6),  /* crop out the image */

	/* Axis flip options */
	V3D_BGPIC_FLIP_X        = (1 << 7),
	V3D_BGPIC_FLIP_Y        = (1 << 8),
};

#define V3D_BGPIC_EXPANDED (V3D_BGPIC_EXPANDED | V3D_BGPIC_CAMERACLIP)

/* BGPic->source */
/* may want to use 1 for select ?*/
#define V3D_BGPIC_IMAGE		0
#define V3D_BGPIC_MOVIE		1

#define RV3D_CAMZOOM_MIN -30
#define RV3D_CAMZOOM_MAX 600

/* #BKE_screen_view3d_zoom_to_fac() values above */
#define RV3D_CAMZOOM_MIN_FACTOR  0.1657359312880714853f
#define RV3D_CAMZOOM_MAX_FACTOR 44.9852813742385702928f

#endif
<|MERGE_RESOLUTION|>--- conflicted
+++ resolved
@@ -146,13 +146,13 @@
 	short lpersp, lview; /* lpersp can never be set to 'RV3D_CAMOB' */
 
 	float gridview;
+	float tw_idot[3];  /* manipulator runtime: (1 - dot) product with view vector (used to check view alignment) */
 
 
 	/* active rotation from NDOF or elsewhere */
 	float rot_angle;
 	float rot_axis[3];
 
-	int pad2;
 	struct GPUFX *compositor;
 	struct GPUViewport *viewport;
 } RegionView3D;
@@ -389,11 +389,10 @@
 #define V3D_MANIP_GIMBAL		4
 #define V3D_MANIP_CUSTOM		5 /* anything of value 5 or higher is custom */
 
-/* View3d->manipulator_flag */
+/* View3d->twflag */
    /* USE = user setting, DRAW = based on selection */
 #define V3D_USE_MANIPULATOR		1
-<<<<<<< HEAD
-#define V3D_3D_MANIPULATORS          (1 << 1)
+#define V3D_DRAW_MANIPULATOR        (1 << 1)
 #define V3D_SHADED_MANIPULATORS      (1 << 2)
 
 typedef enum ManipulatorType{
@@ -402,11 +401,6 @@
 	WT_SCALE     = 2,
 	WT_CUSTOM    = 3,
 } ManipulatorType;
-
-=======
-#define V3D_DRAW_MANIPULATOR        (1 << 1)
-#define V3D_SHADED_MANIPULATORS      (1 << 2)
->>>>>>> d8f931c9
 
 /* BGPic->flag */
 /* may want to use 1 for select ? */

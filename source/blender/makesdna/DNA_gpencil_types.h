/*
 * This program is free software; you can redistribute it and/or
 * modify it under the terms of the GNU General Public License
 * as published by the Free Software Foundation; either version 2
 * of the License, or (at your option) any later version.
 *
 * This program is distributed in the hope that it will be useful,
 * but WITHOUT ANY WARRANTY; without even the implied warranty of
 * MERCHANTABILITY or FITNESS FOR A PARTICULAR PURPOSE.  See the
 * GNU General Public License for more details.
 *
 * You should have received a copy of the GNU General Public License
 * along with this program; if not, write to the Free Software Foundation,
 * Inc., 51 Franklin Street, Fifth Floor, Boston, MA 02110-1301, USA.
 *
 * The Original Code is Copyright (C) 2008, Blender Foundation.
 * This is a new part of Blender
 */

/** \file
 * \ingroup DNA
 */

#pragma once

#include "DNA_ID.h"
#include "DNA_brush_types.h"
#include "DNA_listBase.h"

#ifdef __cplusplus
extern "C" {
#endif

struct AnimData;
struct Curve;
struct Curve;
struct MDeformVert;
struct GPencilUpdateCache;

#define GP_DEFAULT_PIX_FACTOR 1.0f
#define GP_DEFAULT_GRID_LINES 4
#define GP_MAX_INPUT_SAMPLES 10

#define GP_MATERIAL_BUFFER_LEN 256

#define GP_DEFAULT_CURVE_RESOLUTION 32
#define GP_DEFAULT_CURVE_ERROR 0.1f
#define GP_DEFAULT_CURVE_EDIT_CORNER_ANGLE M_PI_2

#define GPENCIL_MIN_FILL_FAC 0.05f
#define GPENCIL_MAX_FILL_FAC 8.0f

#define GPENCIL_MAX_THICKNESS 5000

/* ***************************************** */
/* GP Stroke Points */

/* 'Control Point' data for primitives and curves */
typedef struct bGPDcontrolpoint {
  /** X and y coordinates of control point. */
  float x, y, z;
  /** Point color. */
  float color[4];
  /** Radius. */
  int size;
} bGPDcontrolpoint;

typedef struct bGPDspoint_Runtime {
  /** Original point (used to dereference evaluated data) */
  struct bGPDspoint *pt_orig;
  /** Original index array position */
  int idx_orig;
  char _pad0[4];
} bGPDspoint_Runtime;

/* Grease-Pencil Annotations - 'Stroke Point'
 * -> Coordinates may either be 2d or 3d depending on settings at the time
 * -> Coordinates of point on stroke, in proportions of window size
 *    This assumes that the bottom-left corner is (0,0)
 */
typedef struct bGPDspoint {
  /** Co-ordinates of point (usually 2d, but can be 3d as well). */
  float x, y, z;
  /** Pressure of input device (from 0 to 1) at this point. */
  float pressure;
  /** Color strength (used for alpha factor). */
  float strength;
  /** Seconds since start of stroke. */
  float time;
  /** Additional options. */
  int flag;

  /** Factor of uv along the stroke. */
  float uv_fac;
  /** Uv rotation for dot mode. */
  float uv_rot;
  /** Uv for fill mode */
  float uv_fill[2];

  /** Vertex Color RGBA (A=mix factor). */
  float vert_color[4];

  /** Runtime data */
  char _pad2[4];

  bGPDspoint_Runtime runtime;
} bGPDspoint;

/** #bGPDspoint.flag */
typedef enum eGPDspoint_Flag {
  /* stroke point is selected (for editing) */
  GP_SPOINT_SELECT = (1 << 0),

  /* stroke point is tagged (for some editing operation) */
  GP_SPOINT_TAG = (1 << 1),
  /* stroke point is temp tagged (for some editing operation) */
  GP_SPOINT_TEMP_TAG = (1 << 2),
  /* stroke point is temp tagged (for some editing operation) */
  GP_SPOINT_TEMP_TAG2 = (1 << 3),
} eGPSPoint_Flag;

/* ***************************************** */
/* GP Fill - Triangle Tessellation Data */

/* Grease-Pencil Annotations - 'Triangle'
 * -> A triangle contains the index of three vertices for filling the stroke
 *    This is only used if high quality fill is enabled
 */
typedef struct bGPDtriangle {
  /* indices for tessellated triangle used for GP Fill */
  unsigned int verts[3];
} bGPDtriangle;

/* ***************************************** */

/* ***************************************** */
/* GP Palettes (Deprecated - 2.78 - 2.79 only) */

/* color of palettes */
typedef struct bGPDpalettecolor {
  struct bGPDpalettecolor *next, *prev;
  /** Color name. Must be unique. */
  char info[64];
  float color[4];
  /** Color that should be used for drawing "fills" for strokes. */
  float fill[4];
  /** Settings for palette color. */
  short flag;
  /** Padding for compiler alignment error. */
  char _pad[6];
} bGPDpalettecolor;

/** #bGPDpalettecolor.flag */
typedef enum eGPDpalettecolor_Flag {
  /* color is active */
  /* PC_COLOR_ACTIVE = (1 << 0), */ /* UNUSED */
  /* don't display color */
  PC_COLOR_HIDE = (1 << 1),
  /* protected from further editing */
  PC_COLOR_LOCKED = (1 << 2),
  /* do onion skinning */
  PC_COLOR_ONIONSKIN = (1 << 3),
  /* "volumetric" strokes */
  PC_COLOR_VOLUMETRIC = (1 << 4),
} eGPDpalettecolor_Flag;

/* palette of colors */
typedef struct bGPDpalette {
  struct bGPDpalette *next, *prev;

  /** Pointer to individual colors. */
  ListBase colors;
  /** Palette name. Must be unique. */
  char info[64];

  short flag;
  char _pad[6];
} bGPDpalette;

/** #bGPDpalette.flag */
typedef enum eGPDpalette_Flag {
  /* palette is active */
  PL_PALETTE_ACTIVE = (1 << 0),
} eGPDpalette_Flag;

/* ***************************************** */
/* GP Curve Point */

typedef struct bGPDcurve_point {
  /** Bezier Triple for the handles and control points. */
  BezTriple bezt;
  /** Pressure of input device (from 0 to 1) at this point. */
  float pressure;
  /** Color strength (used for alpha factor). */
  float strength;
  /** Index of corresponding point in gps->points. */
  int point_index;

  /** Additional options. */
  int flag;

  /** Factor of uv along the stroke. */
  float uv_fac;
  /** Uv rotation for dot mode. */
  float uv_rot;
  /** Uv for fill mode. */
  float uv_fill[2];

  /** Vertex Color RGBA (A=mix factor). */
  float vert_color[4];
  char _pad[4];
} bGPDcurve_point;

/* bGPDcurve_point->flag */
typedef enum eGPDcurve_point_Flag {
  GP_CURVE_POINT_SELECT = (1 << 0),
} eGPDcurve_point_Flag;

/* ***************************************** */
/* GP Curve */

/* Curve for Bezier Editing. */
typedef struct bGPDcurve {
  /** Array of BezTriple. */
  bGPDcurve_point *curve_points;
  /** Total number of curve points. */
  int tot_curve_points;
  /** General flag. */
  short flag;
  char _pad[2];
} bGPDcurve;

/* bGPDcurve_Flag->flag */
typedef enum bGPDcurve_Flag {
  /* Flag to indicated that the stroke data has been changed and the curve needs to be refitted */
  GP_CURVE_NEEDS_STROKE_UPDATE = (1 << 0),
  /* Curve is selected */
  GP_CURVE_SELECT = (1 << 1),
} bGPDcurve_Flag;

/* ***************************************** */
/* GP Strokes */

/* Runtime temp data for bGPDstroke */
typedef struct bGPDstroke_Runtime {
  /** temporary layer name only used during copy/paste to put the stroke in the original layer */
  char tmp_layerinfo[128];

  /** Runtime falloff factor (only for transform). */
  float multi_frame_falloff;

  /** Vertex offset in the VBO where this stroke starts. */
  int stroke_start;
  /** Triangle offset in the ibo where this fill starts. */
  int fill_start;
  /** Curve Handles offset in the IBO where this handle starts. */
  int curve_start;

  /** Original stroke (used to dereference evaluated data) */
  struct bGPDstroke *gps_orig;
  void *_pad2;
} bGPDstroke_Runtime;

/* Grease-Pencil Annotations - 'Stroke'
 * -> A stroke represents a (simplified version) of the curve
 *    drawn by the user in one 'mouse-down'->'mouse-up' operation
 */
typedef struct bGPDstroke {
  struct bGPDstroke *next, *prev;

  /** Array of data-points for stroke. */
  bGPDspoint *points;
  /** Tessellated triangles for GP Fill. */
  bGPDtriangle *triangles;
  /** Number of data-points in array. */
  int totpoints;
  /** Number of triangles in array. */
  int tot_triangles;

  /** Thickness of stroke. */
  short thickness;
  /** Various settings about this stroke. */
  short flag, _pad[2];

  /** Init time of stroke. */
  double inittime;

  /** Color name. */
  char colorname[128] DNA_DEPRECATED;

  /** Material index. */
  int mat_nr;
  /** Caps mode for each stroke extreme */
  short caps[2];

  /** gradient control along y for color */
  float hardeness;
  /** factor xy of shape for dots gradients */
  float aspect_ratio[2];

  /** Factor of opacity for Fill color (used by opacity modifier). */
  float fill_opacity_fac;

  /** Min of the bound box used to speedup painting operators. */
  float boundbox_min[3];
  /** Max of the bound box used to speedup painting operators. */
  float boundbox_max[3];

  /** UV rotation */
  float uv_rotation;
  /** UV translation (X and Y axis) */
  float uv_translation[2];
  float uv_scale;

  /** Stroke selection index. */
  int select_index;
  char _pad4[4];

  /** Vertex weight data. */
  struct MDeformVert *dvert;
  void *_pad3;

  /** Vertex Color for Fill (one for all stroke, A=mix factor). */
  float vert_color_fill[4];

  /** Curve used to edit the stroke using Bezier handlers. */
  struct bGPDcurve *editcurve;

  /* NOTE: When adding new members, make sure to add them to BKE_gpencil_stroke_copy_settings as well! */

  bGPDstroke_Runtime runtime;
  void *_pad5;
} bGPDstroke;

/** #bGPDstroke.flag */
typedef enum eGPDstroke_Flag {
  /* stroke is in 3d-space */
  GP_STROKE_3DSPACE = (1 << 0),
  /* stroke is in 2d-space */
  GP_STROKE_2DSPACE = (1 << 1),
  /* stroke is in 2d-space (but with special 'image' scaling) */
  GP_STROKE_2DIMAGE = (1 << 2),
  /* stroke is selected */
  GP_STROKE_SELECT = (1 << 3),
  /* Flag used to indicate that stroke is closed and draw edge between last and first point */
  GP_STROKE_CYCLIC = (1 << 7),
  /* Flag used to indicate that stroke is used for fill close and must use
   * fill color for stroke and no fill area */
  GP_STROKE_NOFILL = (1 << 8),
  /* Flag to indicated that the editcurve has been changed and the stroke needs to be updated with
   * the curve data */
  GP_STROKE_NEEDS_CURVE_UPDATE = (1 << 9),
  /* only for use with stroke-buffer (while drawing arrows) */
  GP_STROKE_USE_ARROW_START = (1 << 12),
  /* only for use with stroke-buffer (while drawing arrows) */
  GP_STROKE_USE_ARROW_END = (1 << 13),
  /* Tag for update geometry */
  GP_STROKE_TAG = (1 << 14),
  /* only for use with stroke-buffer (while drawing eraser) */
  GP_STROKE_ERASER = (1 << 15),
} eGPDstroke_Flag;

/** #bGPDstroke.caps */
typedef enum eGPDstroke_Caps {
  /* type of extreme */
  GP_STROKE_CAP_ROUND = 0,
  GP_STROKE_CAP_FLAT = 1,

  /* Keep last. */
  GP_STROKE_CAP_MAX,
} GPDstroke_Caps;

/* Arrows ----------------------- */

/** #bGPDataRuntime.arrowstyle */
typedef enum eGPDstroke_Arrowstyle {
  GP_STROKE_ARROWSTYLE_NONE = 0,
  GP_STROKE_ARROWSTYLE_SEGMENT = 2,
  GP_STROKE_ARROWSTYLE_OPEN = 3,
  GP_STROKE_ARROWSTYLE_CLOSED = 4,
  GP_STROKE_ARROWSTYLE_SQUARE = 6,
} eGPDstroke_Arrowstyle;

/* ***************************************** */
/* GP Frame */

/* Runtime temp data for bGPDframe */
typedef struct bGPDframe_Runtime {
  /** Index of this frame in the listbase of frames. */
  int frameid;
  /** Onion offset from active frame. 0 if not onion. INT_MAX to bypass frame. */
  int onion_id;

  /** Original frame (used to dereference evaluated data) */
  struct bGPDframe *gpf_orig;
} bGPDframe_Runtime;

/* Grease-Pencil Annotations - 'Frame'
 * -> Acts as storage for the 'image' formed by strokes
 */
typedef struct bGPDframe {
  struct bGPDframe *next, *prev;

  /** List of the simplified 'strokes' that make up the frame's data. */
  ListBase strokes;

  /** Frame number of this frame. */
  int framenum;

  /** Temp settings. */
  short flag;
  /** Keyframe type (eBezTriple_KeyframeType). */
  short key_type;

  /* NOTE: When adding new members, make sure to add them to BKE_gpencil_frame_copy_settings as well! */

  bGPDframe_Runtime runtime;
} bGPDframe;

/* bGPDframe->flag */
typedef enum eGPDframe_Flag {
  /* frame is being painted on */
  GP_FRAME_PAINT = (1 << 0),
  /* for editing in Action Editor */
  GP_FRAME_SELECT = (1 << 1),
  /* Line Art generation */
  GP_FRAME_LRT_CLEARED = (1 << 2),
} eGPDframe_Flag;

/* ***************************************** */
/* GP Layer */

/* List of masking layers. */
typedef struct bGPDlayer_Mask {
  struct bGPDlayer_Mask *next, *prev;
  char name[128];
  short flag;
  /** Index for sorting. Only valid while sorting algorithm is running. */
  short sort_index;
  char _pad[4];
} bGPDlayer_Mask;

/* bGPDlayer_Mask->flag */
typedef enum ebGPDlayer_Mask_Flag {
  /* Mask is hidden. */
  GP_MASK_HIDE = (1 << 0),
  /* Mask is inverted. */
  GP_MASK_INVERT = (1 << 1),
} ebGPDlayer_Mask_Flag;

/* Runtime temp data for bGPDlayer */
typedef struct bGPDlayer_Runtime {
  /** Id for dynamic icon used to show annotation color preview for layer. */
  int icon_id;
  char _pad[4];
  /** Original layer (used to dereference evaluated data) */
  struct bGPDlayer *gpl_orig;
} bGPDlayer_Runtime;

/* Grease-Pencil Annotations - 'Layer' */
typedef struct bGPDlayer {
  struct bGPDlayer *next, *prev;

  /** List of annotations to display for frames (bGPDframe list). */
  ListBase frames;
  /** Active frame (should be the frame that is currently being displayed). */
  bGPDframe *actframe;

  /** Settings for layer. */
  short flag;
  /** Per-layer onion-skinning flags (eGPDlayer_OnionFlag). */
  short onion_flag;

  /** Color for strokes in layers. Used for annotations, and for ruler
   * (which uses GPencil internally). */
  float color[4];
  /** Fill color for strokes in layers. Not used anymore (was only for). */
  float fill[4];

  /** Name/reference info for this layer (i.e. "director's comments, 12/.3")
   * needs to be kept unique, as it's used as the layer identifier */
  char info[128];

  /** Thickness to apply to strokes (Annotations). */
  short thickness;
  /** Used to filter groups of layers in modifiers. */
  short pass_index;

  /** Parent object. */
  struct Object *parent;
  /** Inverse matrix (only used if parented). */
  float inverse[4][4];
  /** String describing subobject info, MAX_ID_NAME-2. */
  char parsubstr[64];
  short partype;

  /** Thickness adjustment. */
  short line_change;
  /** Color used to tint layer, alpha value is used as factor. */
  float tintcolor[4];
  /** Opacity of the layer. */
  float opacity;
  /** Name of the layer used to filter render output. */
  char viewlayername[64];

  /** Blend modes. */
  int blend_mode;
  /** Vertex Paint opacity by Layer. */
  float vertex_paint_opacity;

  /* annotation onion skin */
  /**
   * Ghosts Before: max number of ghost frames to show between
   * active frame and the one before it (0 = only the ghost itself).
   */
  short gstep;
  /**
   * Ghosts After: max number of ghost frames to show after
   * active frame and the following it    (0 = only the ghost itself).
   */
  short gstep_next;

  /** Color for ghosts before the active frame. */
  float gcolor_prev[3];
  /** Color for ghosts after the active frame. */
  float gcolor_next[3];
  char _pad1[4];

  /** Mask list (bGPDlayer_Mask). */
  ListBase mask_layers;
  /** Current Mask index (noted base 1). */
  int act_mask;
  char _pad2[4];

  /** Layer transforms. */
  float location[3], rotation[3], scale[3];
  float layer_mat[4][4], layer_invmat[4][4];
  char _pad3[4];

  /* NOTE: When adding new members, make sure to add them to BKE_gpencil_layer_copy_settings as well! */

  bGPDlayer_Runtime runtime;
} bGPDlayer;

/* bGPDlayer->flag */
typedef enum eGPDlayer_Flag {
  /* don't display layer */
  GP_LAYER_HIDE = (1 << 0),
  /* protected from further editing */
  GP_LAYER_LOCKED = (1 << 1),
  /* layer is 'active' layer being edited */
  GP_LAYER_ACTIVE = (1 << 2),
  /* draw points of stroke for debugging purposes */
  GP_LAYER_DRAWDEBUG = (1 << 3),
  /* Flag used to display in Paint mode only layers with keyframe */
  GP_LAYER_SOLO_MODE = (1 << 4),
  /* for editing in Action Editor */
  GP_LAYER_SELECT = (1 << 5),
  /* current frame for layer can't be changed */
  GP_LAYER_FRAMELOCK = (1 << 6),
  /* don't render xray (which is default) */
  GP_LAYER_NO_XRAY = (1 << 7),
  /* "volumetric" strokes */
  GP_LAYER_VOLUMETRIC = (1 << 10),
  /* Use Scene lights */
  GP_LAYER_USE_LIGHTS = (1 << 11),
  /* Unlock color */
  GP_LAYER_UNLOCK_COLOR = (1 << 12),
  /* Mask Layer */
  GP_LAYER_USE_MASK = (1 << 13), /* TODO: DEPRECATED */
  /* Ruler Layer */
  GP_LAYER_IS_RULER = (1 << 14),
  /* Disable masks in viewlayer render */
  GP_LAYER_DISABLE_MASKS_IN_VIEWLAYER = (1 << 15),
} eGPDlayer_Flag;

/** #bGPDlayer.onion_flag */
typedef enum eGPDlayer_OnionFlag {
  /* do onion skinning */
  GP_LAYER_ONIONSKIN = (1 << 0),
} eGPDlayer_OnionFlag;

/** #bGPDlayer.blend_mode */
typedef enum eGPLayerBlendModes {
  eGplBlendMode_Regular = 0,
  eGplBlendMode_HardLight = 1,
  eGplBlendMode_Add = 2,
  eGplBlendMode_Subtract = 3,
  eGplBlendMode_Multiply = 4,
  eGplBlendMode_Divide = 5,
} eGPLayerBlendModes;

/* ***************************************** */
/* GP Datablock */

/* Runtime temp data for bGPdata */
typedef struct bGPdata_Runtime {
  /** Stroke buffer. */
  void *sbuffer;
  /** Temp batches cleared after drawing. */
  struct GPUBatch *sbuffer_stroke_batch;
  struct GPUBatch *sbuffer_fill_batch;
  /** Temp stroke used for drawing. */
  struct bGPDstroke *sbuffer_gps;

  /** Animation playing flag. */
  short playing;

  /** Material index of the stroke. */
  short matid;

  /* Stroke Buffer data (only used during paint-session)
   * - buffer must be initialized before use, but freed after
   *   whole paint operation is over
   */
  /** Flags for stroke that cache represents. */
  short sbuffer_sflag;
  char _pad1[2];
  /** Number of elements currently used in cache. */
  int sbuffer_used;
  /** Number of total elements available in cache. */
  int sbuffer_size;

  /** Vertex Color applied to Fill (while drawing). */
  float vert_color_fill[4];

  /** Arrow points for stroke corners. */
  float arrow_start[8];
  float arrow_end[8];
  /* Arrow style for each corner */
  int arrow_start_style;
  int arrow_end_style;

  /** Number of control-points for stroke. */
  int tot_cp_points;
  char _pad2[4];
  /** Array of control-points for stroke. */
  bGPDcontrolpoint *cp_points;
  /** Brush pointer */
  Brush *sbuffer_brush;
  struct GpencilBatchCache *gpencil_cache;
  struct LineartCache *lineart_cache;

  struct GPencilUpdateCache *update_cache;
} bGPdata_Runtime;

/* grid configuration */
typedef struct bGPgrid {
  float color[3];
  float scale[2];
  float offset[2];
  char _pad1[4];

  int lines;
  char _pad[4];
} bGPgrid;

/* Grease-Pencil Annotations - 'DataBlock' */
typedef struct bGPdata {
  /** Grease Pencil data is a data-block. */
  ID id;
  /** Animation data - for animating draw settings. */
  struct AnimData *adt;

  /* Grease-Pencil data */
  /** bGPDlayer. */
  ListBase layers;
  /** Settings for this data-block. */
  int flag;
  /** Default resolution for generated curves using curve editing method. */
  int curve_edit_resolution;
  /** Curve Editing error threshold. */
  float curve_edit_threshold;
  /** Curve Editing corner angle (less or equal is treated as corner). */
  float curve_edit_corner_angle;

  /* Palettes */
  /** List of bGPDpalette's   - Deprecated (2.78 - 2.79 only). */
  ListBase palettes DNA_DEPRECATED;

  /** List of bDeformGroup names and flag only. */
  ListBase vertex_group_names;

  /* 3D Viewport/Appearance Settings */
  /** Factor to define pixel size conversion. */
  float pixfactor;
  /** Color for edit line. */
  float line_color[4];

  /* Onion skinning */
  /** Onion alpha factor change. */
  float onion_factor;
  /** Onion skinning range (eGP_OnionModes). */
  int onion_mode;
  /** Onion skinning flags (eGPD_OnionFlag). */
  int onion_flag;
  /**
   * Ghosts Before: max number of ghost frames to show between
   * active frame and the one before it (0 = only the ghost itself).
   */
  short gstep;
  /** Ghosts After: max number of ghost frames to show after
   * active frame and the following it (0 = only the ghost itself).
   */
  short gstep_next;

  /** Optional color for ghosts before the active frame. */
  float gcolor_prev[3];
  /** Optional color for ghosts after the active frame. */
  float gcolor_next[3];

  /** Offset for drawing over surfaces to keep strokes on top. */
  float zdepth_offset;
  /** Materials array. */
  struct Material **mat;
  /** Total materials. */
  short totcol;

  /* stats */
  short totlayer;
  short totframe;
  char _pad2[6];
  int totstroke;
  int totpoint;

  /** Draw mode for strokes (eGP_DrawMode). */
  short draw_mode;
  /** Keyframe type for onion filter  (eBezTriple_KeyframeType plus All option) */
  short onion_keytype;

  /** Stroke selection last index. Used to generate a unique selection index. */
  int select_last_index;

  int vertex_group_active_index;

  bGPgrid grid;

<<<<<<< HEAD
  /** Preview image for assets. */
  struct PreviewImage *preview;
=======
  /* NOTE: When adding new members, make sure to add them to BKE_gpencil_data_copy_settings as well! */
>>>>>>> ad77b52a

  bGPdata_Runtime runtime;
} bGPdata;

/**
 * #bGPdata.flag
 *
 * NOTE: A few flags have been deprecated since early 2.5,
 *       since they have been made redundant by interaction
 *       changes made during the porting process.
 */
typedef enum eGPdata_Flag {
  /* data-block is used for "annotations"
   * NOTE: This flag used to be used in 2.4x, but should hardly ever have been set.
   *       We can use this freely now, as all GP data-blocks from pre-2.8 will get
   *       set on file load (as many old use cases are for "annotations" only)
   */
  GP_DATA_ANNOTATIONS = (1 << 0),

  /* show debugging info in viewport (i.e. status print) */
  GP_DATA_DISPINFO = (1 << 1),
  /* in Action Editor, show as expanded channel */
  GP_DATA_EXPAND = (1 << 2),

  /* is the block overriding all clicks? */
  /* GP_DATA_EDITPAINT = (1 << 3), */

  /* ------------------------------------------------ DEPRECATED */
  /* new strokes are added in viewport space */
  GP_DATA_VIEWALIGN = (1 << 4),

  /* Project into the screen's Z values */
  GP_DATA_DEPTH_VIEW = (1 << 5),
  GP_DATA_DEPTH_STROKE = (1 << 6),

  GP_DATA_DEPTH_STROKE_ENDPOINTS = (1 << 7),
  /* ------------------------------------------------ DEPRECATED */

  /* Stroke Editing Mode - Toggle to enable alternative keymap
   * for easier editing of stroke points */
  GP_DATA_STROKE_EDITMODE = (1 << 8),

  /* Main flag to switch onion skinning on/off */
  GP_DATA_SHOW_ONIONSKINS = (1 << 9),

  /* Batch drawing cache need to be recalculated */
  GP_DATA_CACHE_IS_DIRTY = (1 << 11),

  /* Stroke Paint Mode - Toggle paint mode */
  GP_DATA_STROKE_PAINTMODE = (1 << 12),
  /* Stroke Editing Mode - Toggle sculpt mode */
  GP_DATA_STROKE_SCULPTMODE = (1 << 13),
  /* Stroke Editing Mode - Toggle weight paint mode */
  GP_DATA_STROKE_WEIGHTMODE = (1 << 14),

  /* keep stroke thickness unchanged when zoom change */
  GP_DATA_STROKE_KEEPTHICKNESS = (1 << 15),

  /* Allow edit several frames at the same time */
  GP_DATA_STROKE_MULTIEDIT = (1 << 16),

  /* Vertex Paint Mode - Toggle paint mode */
  GP_DATA_STROKE_VERTEXMODE = (1 << 18),

  /* Autolock not active layers */
  GP_DATA_AUTOLOCK_LAYERS = (1 << 20),

  /* Enable Bezier Editing Curve (a submode of Edit mode). */
  GP_DATA_CURVE_EDIT_MODE = (1 << 21),
  /* Use adaptive curve resolution */
  GP_DATA_CURVE_ADAPTIVE_RESOLUTION = (1 << 22),
} eGPdata_Flag;

/* gpd->onion_flag */
typedef enum eGPD_OnionFlag {
  /* use custom color for ghosts before current frame */
  GP_ONION_GHOST_PREVCOL = (1 << 0),
  /* use custom color for ghosts after current frame */
  GP_ONION_GHOST_NEXTCOL = (1 << 1),
  /* always show onion skins (i.e. even during renders/animation playback) */
  GP_ONION_GHOST_ALWAYS = (1 << 2),
  /* use fade color in onion skin */
  GP_ONION_FADE = (1 << 3),
  /* Loop showing first frame after last frame */
  GP_ONION_LOOP = (1 << 4),
} eGPD_OnionFlag;

/* gpd->onion_mode */
typedef enum eGP_OnionModes {
  GP_ONION_MODE_ABSOLUTE = 0,
  GP_ONION_MODE_RELATIVE = 1,
  GP_ONION_MODE_SELECTED = 2,
} eGP_OnionModes;

/* xray modes (Depth Ordering) */
typedef enum eGP_DepthOrdering {
  GP_XRAY_FRONT = 0,
  GP_XRAY_3DSPACE = 1,
} eGP_DepthOrdering;

/* draw modes (Use 2D or 3D position) */
typedef enum eGP_DrawMode {
  GP_DRAWMODE_2D = 0,
  GP_DRAWMODE_3D = 1,
} eGP_DrawMode;

/* ***************************************** */
/* Mode Checking Macros */

/* Check if 'multiedit sessions' is enabled */
#define GPENCIL_MULTIEDIT_SESSIONS_ON(gpd) \
  ((gpd) && \
   ((gpd)->flag & \
    (GP_DATA_STROKE_PAINTMODE | GP_DATA_STROKE_EDITMODE | GP_DATA_STROKE_SCULPTMODE | \
     GP_DATA_STROKE_WEIGHTMODE | GP_DATA_STROKE_VERTEXMODE)) && \
   ((gpd)->flag & GP_DATA_STROKE_MULTIEDIT))

#define GPENCIL_CURVE_EDIT_SESSIONS_ON(gpd) \
  ((gpd) && ((gpd)->flag & (GP_DATA_STROKE_EDITMODE)) && ((gpd)->flag & GP_DATA_CURVE_EDIT_MODE))

/* Macros to check grease pencil modes */
#define GPENCIL_ANY_MODE(gpd) \
  ((gpd) && ((gpd)->flag & \
             (GP_DATA_STROKE_PAINTMODE | GP_DATA_STROKE_EDITMODE | GP_DATA_STROKE_SCULPTMODE | \
              GP_DATA_STROKE_WEIGHTMODE | GP_DATA_STROKE_VERTEXMODE)))
#define GPENCIL_EDIT_MODE(gpd) ((gpd) && ((gpd)->flag & GP_DATA_STROKE_EDITMODE))
#define GPENCIL_ANY_EDIT_MODE(gpd) \
  ((gpd) && ((gpd)->flag & \
             (GP_DATA_STROKE_EDITMODE | GP_DATA_STROKE_SCULPTMODE | GP_DATA_STROKE_WEIGHTMODE)))
#define GPENCIL_PAINT_MODE(gpd) ((gpd) && (gpd->flag & GP_DATA_STROKE_PAINTMODE))
#define GPENCIL_SCULPT_MODE(gpd) ((gpd) && (gpd->flag & GP_DATA_STROKE_SCULPTMODE))
#define GPENCIL_WEIGHT_MODE(gpd) ((gpd) && (gpd->flag & GP_DATA_STROKE_WEIGHTMODE))
#define GPENCIL_VERTEX_MODE(gpd) ((gpd) && (gpd->flag & GP_DATA_STROKE_VERTEXMODE))
#define GPENCIL_SCULPT_OR_WEIGHT_MODE(gpd) \
  ((gpd) && ((gpd)->flag & (GP_DATA_STROKE_SCULPTMODE | GP_DATA_STROKE_WEIGHTMODE)))
#define GPENCIL_NONE_EDIT_MODE(gpd) \
  ((gpd) && (((gpd)->flag & (GP_DATA_STROKE_EDITMODE | GP_DATA_STROKE_SCULPTMODE | \
                             GP_DATA_STROKE_WEIGHTMODE | GP_DATA_STROKE_VERTEXMODE)) == 0))
#define GPENCIL_LAZY_MODE(brush, shift) \
  (((brush) && \
    (((brush)->gpencil_settings->flag & GP_BRUSH_STABILIZE_MOUSE) && ((shift) == 0))) || \
   ((((brush)->gpencil_settings->flag & GP_BRUSH_STABILIZE_MOUSE) == 0) && ((shift) == 1)))

#define GPENCIL_ANY_SCULPT_MASK(flag) \
  ((flag & (GP_SCULPT_MASK_SELECTMODE_POINT | GP_SCULPT_MASK_SELECTMODE_STROKE | \
            GP_SCULPT_MASK_SELECTMODE_SEGMENT)))

#define GPENCIL_ANY_VERTEX_MASK(flag) \
  ((flag & (GP_VERTEX_MASK_SELECTMODE_POINT | GP_VERTEX_MASK_SELECTMODE_STROKE | \
            GP_VERTEX_MASK_SELECTMODE_SEGMENT)))

#define GPENCIL_PLAY_ON(gpd) ((gpd) && ((gpd)->runtime.playing == 1))

#ifdef __cplusplus
}
#endif<|MERGE_RESOLUTION|>--- conflicted
+++ resolved
@@ -326,7 +326,8 @@
   /** Curve used to edit the stroke using Bezier handlers. */
   struct bGPDcurve *editcurve;
 
-  /* NOTE: When adding new members, make sure to add them to BKE_gpencil_stroke_copy_settings as well! */
+  /* NOTE: When adding new members, make sure to add them to BKE_gpencil_stroke_copy_settings as
+   * well! */
 
   bGPDstroke_Runtime runtime;
   void *_pad5;
@@ -412,7 +413,8 @@
   /** Keyframe type (eBezTriple_KeyframeType). */
   short key_type;
 
-  /* NOTE: When adding new members, make sure to add them to BKE_gpencil_frame_copy_settings as well! */
+  /* NOTE: When adding new members, make sure to add them to BKE_gpencil_frame_copy_settings as
+   * well! */
 
   bGPDframe_Runtime runtime;
 } bGPDframe;
@@ -537,7 +539,8 @@
   float layer_mat[4][4], layer_invmat[4][4];
   char _pad3[4];
 
-  /* NOTE: When adding new members, make sure to add them to BKE_gpencil_layer_copy_settings as well! */
+  /* NOTE: When adding new members, make sure to add them to BKE_gpencil_layer_copy_settings as
+   * well! */
 
   bGPDlayer_Runtime runtime;
 } bGPDlayer;
@@ -735,12 +738,11 @@
 
   bGPgrid grid;
 
-<<<<<<< HEAD
+  /* NOTE: When adding new members, make sure to add them to BKE_gpencil_data_copy_settings as
+   * well! */
+
   /** Preview image for assets. */
   struct PreviewImage *preview;
-=======
-  /* NOTE: When adding new members, make sure to add them to BKE_gpencil_data_copy_settings as well! */
->>>>>>> ad77b52a
 
   bGPdata_Runtime runtime;
 } bGPdata;

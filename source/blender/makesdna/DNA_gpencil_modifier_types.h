/* SPDX-FileCopyrightText: 2023 Blender Authors
 *
 * SPDX-License-Identifier: GPL-2.0-or-later */

/** \file
 * \ingroup DNA
 */

#pragma once

#include "DNA_defs.h"
#include "DNA_listBase.h"

struct LatticeDeformData;
struct ShrinkwrapTreeData;

/* WARNING ALERT! TYPEDEF VALUES ARE WRITTEN IN FILES! SO DO NOT CHANGE!
 * (ONLY ADD NEW ITEMS AT THE END)
 */

typedef enum GpencilModifierType {
  eGpencilModifierType_None = 0,
  eGpencilModifierType_Noise = 1,
  eGpencilModifierType_Subdiv = 2,
  eGpencilModifierType_Thick = 3,
  eGpencilModifierType_Tint = 4,
  eGpencilModifierType_Array = 5,
  eGpencilModifierType_Build = 6,
  eGpencilModifierType_Opacity = 7,
  eGpencilModifierType_Color = 8,
  eGpencilModifierType_Lattice = 9,
  eGpencilModifierType_Simplify = 10,
  eGpencilModifierType_Smooth = 11,
  eGpencilModifierType_Hook = 12,
  eGpencilModifierType_Offset = 13,
  eGpencilModifierType_Mirror = 14,
  eGpencilModifierType_Armature = 15,
  eGpencilModifierType_Time = 16,
  eGpencilModifierType_Multiply = 17,
  eGpencilModifierType_Texture = 18,
  eGpencilModifierType_Lineart = 19,
  eGpencilModifierType_Length = 20,
  eGpencilModifierType_WeightProximity = 21,
  eGpencilModifierType_Dash = 22,
  eGpencilModifierType_WeightAngle = 23,
  eGpencilModifierType_Shrinkwrap = 24,
  eGpencilModifierType_Envelope = 25,
  eGpencilModifierType_Outline = 26,
  eGpencilModifierType_None1 = 27, /* Placeholder for Surface Deform modifier. */
  eGpencilModifierType_MorphTargets = 28,
  eGpencilModifierType_FollowCurve = 29,
  /* Keep last. */
  NUM_GREASEPENCIL_MODIFIER_TYPES,
} GpencilModifierType;

typedef enum GpencilModifierMode {
  eGpencilModifierMode_Realtime = (1 << 0),
  eGpencilModifierMode_Render = (1 << 1),
  eGpencilModifierMode_Editmode = (1 << 2),
#ifdef DNA_DEPRECATED_ALLOW
  eGpencilModifierMode_Expanded_DEPRECATED = (1 << 3),
#endif
  eGpencilModifierMode_Virtual = (1 << 4),
} GpencilModifierMode;

typedef enum {
  /* This modifier has been inserted in local override, and hence can be fully edited. */
  eGpencilModifierFlag_OverrideLibrary_Local = (1 << 0),
} GpencilModifierFlag;

typedef struct GpencilModifierData {
  struct GpencilModifierData *next, *prev;

  int type, mode;
  char _pad0[4];
  short flag;
  /* An "expand" bit for each of the modifier's (sub)panels (uiPanelDataExpansion). */
  short ui_expand_flag;
  /** MAX_NAME. */
  char name[64];
  /* Type name. */
  char type_name[32];
  char *error;
} GpencilModifierData;

typedef struct NoiseGpencilModifierData {
  GpencilModifierData modifier;
  /** Material for filtering. */
  struct Material *material;
  /** Layer name. */
  char layername[64];
  /** Material name. */
  char materialname[64] DNA_DEPRECATED;
  /** Optional vertex-group name, #MAX_VGROUP_NAME. */
  char vgname[64];
  /** Custom index for passes. */
  int pass_index;
  /** Several flags. */
  int flag;
  /** Factor of noise. */
  float factor;
  float factor_strength;
  float factor_thickness;
  float factor_uvs;
  /** Noise Frequency scaling */
  float noise_scale;
  float noise_offset;
  short noise_mode;
  char _pad0[2];
  /** How many frames before recalculate randoms. */
  int step;
  /** Custom index for passes. */
  int layer_pass;
  /** HSV factors. */
  float hsv[3];
  /** Modify stroke, fill or both. */
  char modify_color;
  char _pad1[3];
  /** Random seed */
  int seed;
  struct CurveMapping *curve_intensity;
} NoiseGpencilModifierData;

typedef enum eNoiseGpencil_Flag {
  GP_NOISE_USE_RANDOM = (1 << 0),
  GP_NOISE_MOD_LOCATION = (1 << 1),  /* Deprecated (only for versioning). */
  GP_NOISE_MOD_STRENGTH = (1 << 2),  /* Deprecated (only for versioning). */
  GP_NOISE_MOD_THICKNESS = (1 << 3), /* Deprecated (only for versioning). */
  GP_NOISE_FULL_STROKE = (1 << 4),
  GP_NOISE_CUSTOM_CURVE = (1 << 5),
  GP_NOISE_INVERT_LAYER = (1 << 6),
  GP_NOISE_INVERT_PASS = (1 << 7),
  GP_NOISE_INVERT_VGROUP = (1 << 8),
  GP_NOISE_MOD_UV = (1 << 9), /* Deprecated (only for versioning). */
  GP_NOISE_INVERT_LAYERPASS = (1 << 10),
  GP_NOISE_INVERT_MATERIAL = (1 << 11),
  GP_NOISE_USE_COLOR = (1 << 12),
  GP_NOISE_USE_RANDOM_SMOOTH = (1 << 13),
} eNoiseGpencil_Flag;

typedef enum eNoiseRandomGpencil_Mode {
  GP_NOISE_RANDOM_STEP = 0,
  GP_NOISE_RANDOM_KEYFRAME = 1,
} eNoiseRandomGpencil_Mode;

typedef struct SubdivGpencilModifierData {
  GpencilModifierData modifier;
  /** Material for filtering. */
  struct Material *material;
  /** Layer name. */
  char layername[64];
  /** Material name. */
  char materialname[64] DNA_DEPRECATED;
  /** Custom index for passes. */
  int pass_index;
  /** Flags. */
  int flag;
  /** Factor of subdivision. */
  int level;
  /** Custom index for passes. */
  int layer_pass;
  /** Type of subdivision */
  short type;
  char _pad[6];
} SubdivGpencilModifierData;

typedef enum eSubdivGpencil_Flag {
  GP_SUBDIV_INVERT_LAYER = (1 << 1),
  GP_SUBDIV_INVERT_PASS = (1 << 2),
  GP_SUBDIV_INVERT_LAYERPASS = (1 << 3),
  GP_SUBDIV_INVERT_MATERIAL = (1 << 4),
} eSubdivGpencil_Flag;

typedef enum eSubdivGpencil_Type {
  GP_SUBDIV_CATMULL = 0,
  GP_SUBDIV_SIMPLE = 1,
} eSubdivGpencil_Type;

typedef struct ThickGpencilModifierData {
  GpencilModifierData modifier;
  /** Material for filtering. */
  struct Material *material;
  /** Layer name. */
  char layername[64];
  /** Material name. */
  char materialname[64] DNA_DEPRECATED;
  /** Optional vertex-group name, #MAX_VGROUP_NAME. */
  char vgname[64];
  /** Custom index for passes. */
  int pass_index;
  /** Flags. */
  int flag;
  /** Relative thickness factor. */
  float thickness_fac;
  /** Absolute thickness override. */
  int thickness;
  /** Custom index for passes. */
  int layer_pass;
  char _pad[4];
  struct CurveMapping *curve_thickness;
} ThickGpencilModifierData;

typedef enum eThickGpencil_Flag {
  GP_THICK_INVERT_LAYER = (1 << 0),
  GP_THICK_INVERT_PASS = (1 << 1),
  GP_THICK_INVERT_VGROUP = (1 << 2),
  GP_THICK_CUSTOM_CURVE = (1 << 3),
  GP_THICK_NORMALIZE = (1 << 4),
  GP_THICK_INVERT_LAYERPASS = (1 << 5),
  GP_THICK_INVERT_MATERIAL = (1 << 6),
  GP_THICK_WEIGHT_FACTOR = (1 << 7),
} eThickGpencil_Flag;

typedef struct TimeGpencilModifierSegment {
  char name[64];
  /* For path reference. */
  struct TimeGpencilModifierData *gpmd;
  int seg_start;
  int seg_end;
  int seg_mode;
  int seg_repeat;
} TimeGpencilModifierSegment;
typedef struct TimeGpencilModifierData {
  GpencilModifierData modifier;
  struct Material *material;
  /** Layer name. */
  char layername[64];
  /** Custom index for passes. */
  int layer_pass;
  /** Flags. */
  int flag;
  int offset;
  /** Animation scale. */
  float frame_scale;
  int mode;
  /** Start and end frame for custom range. */
  int sfra, efra;

  char _pad[4];

  TimeGpencilModifierSegment *segments;
  int segments_len;
  int segment_active_index;

} TimeGpencilModifierData;

typedef enum eTimeGpencil_Flag {
  GP_TIME_INVERT_LAYER = (1 << 0),
  GP_TIME_KEEP_LOOP = (1 << 1),
  GP_TIME_INVERT_LAYERPASS = (1 << 2),
  GP_TIME_CUSTOM_RANGE = (1 << 3),
} eTimeGpencil_Flag;

typedef enum eTimeGpencil_Mode {
  GP_TIME_MODE_NORMAL = 0,
  GP_TIME_MODE_REVERSE = 1,
  GP_TIME_MODE_FIX = 2,
  GP_TIME_MODE_PINGPONG = 3,
  GP_TIME_MODE_CHAIN = 4,
} eTimeGpencil_Mode;

typedef enum eTimeGpencil_Seg_Mode {
  GP_TIME_SEG_MODE_NORMAL = 0,
  GP_TIME_SEG_MODE_REVERSE = 1,
  GP_TIME_SEG_MODE_PINGPONG = 2,
} eTimeGpencil_Seg_Mode;

typedef enum eModifyColorGpencil_Flag {
  GP_MODIFY_COLOR_BOTH = 0,
  GP_MODIFY_COLOR_STROKE = 1,
  GP_MODIFY_COLOR_FILL = 2,
  GP_MODIFY_COLOR_HARDNESS = 3,
} eModifyColorGpencil_Flag;

typedef enum eOpacityModesGpencil_Flag {
  GP_OPACITY_MODE_MATERIAL = 0,
  GP_OPACITY_MODE_STRENGTH = 1,
} eOpacityModesGpencil_Flag;

typedef struct ColorGpencilModifierData {
  GpencilModifierData modifier;
  /** Material for filtering. */
  struct Material *material;
  /** Layer name. */
  char layername[64];
  /** Material name. */
  char materialname[64] DNA_DEPRECATED;
  /** Custom index for passes. */
  int pass_index;
  /** Flags. */
  int flag;
  /** HSV factors. */
  float hsv[3];
  /** Modify stroke, fill or both. */
  char modify_color;
  char _pad[3];
  /** Custom index for passes. */
  int layer_pass;

  char _pad1[4];
  struct CurveMapping *curve_intensity;
} ColorGpencilModifierData;

typedef enum eColorGpencil_Flag {
  GP_COLOR_INVERT_LAYER = (1 << 1),
  GP_COLOR_INVERT_PASS = (1 << 2),
  GP_COLOR_INVERT_LAYERPASS = (1 << 3),
  GP_COLOR_INVERT_MATERIAL = (1 << 4),
  GP_COLOR_CUSTOM_CURVE = (1 << 5),
} eColorGpencil_Flag;

typedef struct OpacityGpencilModifierData {
  GpencilModifierData modifier;
  /** Material for filtering. */
  struct Material *material;
  /** Layer name. */
  char layername[64];
  /** Material name. */
  char materialname[64] DNA_DEPRECATED;
  /** Optional vertex-group name, #MAX_VGROUP_NAME. */
  char vgname[64];
  /** Custom index for passes. */
  int pass_index;
  /** Flags. */
  int flag;
  /** Main Opacity factor. */
  float factor;
  /** Modify stroke, fill or both. */
  char modify_color;
  char _pad[3];
  /** Custom index for passes. */
  int layer_pass;

  float hardness;
  struct CurveMapping *curve_intensity;
} OpacityGpencilModifierData;

typedef enum eOpacityGpencil_Flag {
  GP_OPACITY_INVERT_LAYER = (1 << 0),
  GP_OPACITY_INVERT_PASS = (1 << 1),
  GP_OPACITY_INVERT_VGROUP = (1 << 2),
  GP_OPACITY_INVERT_LAYERPASS = (1 << 4),
  GP_OPACITY_INVERT_MATERIAL = (1 << 5),
  GP_OPACITY_CUSTOM_CURVE = (1 << 6),
  GP_OPACITY_NORMALIZE = (1 << 7),
  GP_OPACITY_WEIGHT_FACTOR = (1 << 8),
} eOpacityGpencil_Flag;

typedef struct OutlineGpencilModifierData {
  GpencilModifierData modifier;
  /** Target stroke origin. */
  struct Object *object;
  /** Material for filtering. */
  struct Material *material;
  /** Layer name. */
  char layername[64];
  /** Custom index for passes. */
  int pass_index;
  /** Flags. */
  int flag;
  /** Thickness. */
  int thickness;
  /** Sample Length. */
  float sample_length;
  /** Subdivisions. */
  int subdiv;
  /** Custom index for passes. */
  int layer_pass;
  /** Material for outline. */
  struct Material *outline_material;
} OutlineGpencilModifierData;

typedef enum eOutlineGpencil_Flag {
  GP_OUTLINE_INVERT_LAYER = (1 << 0),
  GP_OUTLINE_INVERT_PASS = (1 << 1),
  GP_OUTLINE_INVERT_LAYERPASS = (1 << 2),
  GP_OUTLINE_INVERT_MATERIAL = (1 << 3),
  GP_OUTLINE_KEEP_SHAPE = (1 << 4),
} eOutlineGpencil_Flag;

typedef struct ArrayGpencilModifierData {
  GpencilModifierData modifier;
  struct Object *object;
  /** Material for filtering. */
  struct Material *material;
  /** Number of elements in array. */
  int count;
  /** Several flags. */
  int flag;
  /** Location increments. */
  float offset[3];
  float rotation[3];
  /** Shift increment. */
  float shift[3];
  /** Random Offset. */
  float rnd_offset[3];
  /** Random Rotation. */
  float rnd_rot[3];
  /** Random Scales. */
  float rnd_scale[3];

  /** (first element is the index) random values. */
  int seed;

  /** Custom index for passes. */
  int pass_index;
  /** Layer name. */
  char layername[64];
  /** Material name. */
  char materialname[64] DNA_DEPRECATED;
  /** Material replace (0 keep default). */
  int mat_rpl;
  /** Custom index for passes. */
  int layer_pass;
} ArrayGpencilModifierData;

typedef enum eArrayGpencil_Flag {
  GP_ARRAY_INVERT_LAYER = (1 << 2),
  GP_ARRAY_INVERT_PASS = (1 << 3),
  GP_ARRAY_INVERT_LAYERPASS = (1 << 5),
  GP_ARRAY_INVERT_MATERIAL = (1 << 6),
  GP_ARRAY_USE_OFFSET = (1 << 7),
  GP_ARRAY_USE_RELATIVE = (1 << 8),
  GP_ARRAY_USE_OB_OFFSET = (1 << 9),
  GP_ARRAY_UNIFORM_RANDOM_SCALE = (1 << 10),
} eArrayGpencil_Flag;

typedef struct BuildGpencilModifierData {
  GpencilModifierData modifier;
  /** Material for filtering. */
  struct Material *material;

  /** If set, restrict modifier to operating on this layer. */
  char layername[64];
  int pass_index;

  /** Material name. */
  char materialname[64] DNA_DEPRECATED;

  /** Custom index for passes. */
  int layer_pass;

  /**
   * If GP_BUILD_RESTRICT_TIME is set,
   * the defines the frame range where GP frames are considered.
   */
  float start_frame;
  float end_frame;

  /** For each pair of gp keys, number of frames before strokes start appearing. */
  float start_delay;
  /** For each pair of gp keys, number of frames that build effect must be completed within. */
  float length;

  /** (eGpencilBuild_Flag) Options for controlling modifier behavior. */
  short flag;

  /** (eGpencilBuild_Mode) How are strokes ordered. */
  short mode;
  /** (eGpencilBuild_Transition) In what order do stroke points appear/disappear. */
  short transition;

  /**
   * (eBuildGpencil_TimeAlignment)
   * For the "Concurrent" mode, when should "shorter" strips start/end.
   */
  short time_alignment;

  /** Speed factor for #GP_BUILD_TIMEMODE_DRAWSPEED. */
  float speed_fac;
  /** Maximum time gap between strokes for #GP_BUILD_TIMEMODE_DRAWSPEED. */
  float speed_maxgap;
  /** Which time mode should be used. */
  short time_mode;
  char _pad[6];

  /** Build origin control object. */
  struct Object *object;

  /** Factor of the stroke (used instead of frame evaluation. */
  float percentage_fac;

  /** Weight fading at the end of the stroke. */
  float fade_fac;
  /** Target vertex-group name, #MAX_VGROUP_NAME. */
  char target_vgname[64];
  /** Fading strength of opacity and thickness */
  float fade_opacity_strength;
  float fade_thickness_strength;
} BuildGpencilModifierData;

typedef enum eBuildGpencil_Mode {
  /* Strokes are shown one by one until all have appeared */
  GP_BUILD_MODE_SEQUENTIAL = 0,
  /* All strokes start at the same time */
  GP_BUILD_MODE_CONCURRENT = 1,
  /* Only the new strokes are built */
  GP_BUILD_MODE_ADDITIVE = 2,
} eBuildGpencil_Mode;

typedef enum eBuildGpencil_Transition {
  /* Show in forward order */
  GP_BUILD_TRANSITION_GROW = 0,
  /* Hide in reverse order */
  GP_BUILD_TRANSITION_SHRINK = 1,
  /* Hide in forward order */
  GP_BUILD_TRANSITION_VANISH = 2,
} eBuildGpencil_Transition;

typedef enum eBuildGpencil_TimeAlignment {
  /* All strokes start at same time */
  GP_BUILD_TIMEALIGN_START = 0,
  /* All strokes end at same time */
  GP_BUILD_TIMEALIGN_END = 1,

  /* TODO: Random Offsets, Stretch-to-Fill */
} eBuildGpencil_TimeAlignment;

typedef enum eBuildGpencil_TimeMode {
  /** Use a number of frames build. */
  GP_BUILD_TIMEMODE_FRAMES = 0,
  /** Use manual percentage to build. */
  GP_BUILD_TIMEMODE_PERCENTAGE = 1,
  /** Use factor of recorded speed to build. */
  GP_BUILD_TIMEMODE_DRAWSPEED = 2,
} eBuildGpencil_TimeMode;

typedef enum eBuildGpencil_Flag {
  /* Restrict modifier to particular layer/passes? */
  GP_BUILD_INVERT_LAYER = (1 << 0),
  GP_BUILD_INVERT_PASS = (1 << 1),

  /* Restrict modifier to only operating between the nominated frames */
  GP_BUILD_RESTRICT_TIME = (1 << 2),
  GP_BUILD_INVERT_LAYERPASS = (1 << 3),
  GP_BUILD_USE_FADING = (1 << 4),
} eBuildGpencil_Flag;

typedef struct LatticeGpencilModifierData {
  GpencilModifierData modifier;
  struct Object *object;
  /** Material for filtering. */
  struct Material *material;
  /** Layer name. */
  char layername[64];
  /** Material name. */
  char materialname[64] DNA_DEPRECATED;
  /** Optional vertex-group name, #MAX_VGROUP_NAME. */
  char vgname[64];
  /** Custom index for passes. */
  int pass_index;
  /** Flags. */
  int flag;
  float strength;
  /** Custom index for passes. */
  int layer_pass;
  /** Runtime only. */
  struct LatticeDeformData *cache_data;
} LatticeGpencilModifierData;

typedef enum eLatticeGpencil_Flag {
  GP_LATTICE_INVERT_LAYER = (1 << 0),
  GP_LATTICE_INVERT_PASS = (1 << 1),
  GP_LATTICE_INVERT_VGROUP = (1 << 2),
  GP_LATTICE_INVERT_LAYERPASS = (1 << 3),
  GP_LATTICE_INVERT_MATERIAL = (1 << 4),
} eLatticeGpencil_Flag;

typedef struct LengthGpencilModifierData {
  GpencilModifierData modifier;
  /** Material for filtering. */
  struct Material *material;
  /** Layer name. */
  char layername[64];
  /** Custom index for passes. */
  int pass_index;
  /** Flags. */
  int flag;
  /** Custom index for passes. */
  int layer_pass;
  /** Length. */
  float start_fac, end_fac;
  /** Random length factors. */
  float rand_start_fac, rand_end_fac, rand_offset;
  /** Overshoot trajectory factor. */
  float overshoot_fac;
  /** (first element is the index) random values. */
  int seed;
  /** How many frames before recalculate randoms. */
  int step;
  /** Modifier mode. */
  int mode;
  char _pad[4];
  /* Curvature parameters. */
  float point_density;
  float segment_influence;
  float max_angle;
} LengthGpencilModifierData;

typedef enum eLengthGpencil_Flag {
  GP_LENGTH_INVERT_LAYER = (1 << 0),
  GP_LENGTH_INVERT_PASS = (1 << 1),
  GP_LENGTH_INVERT_LAYERPASS = (1 << 2),
  GP_LENGTH_INVERT_MATERIAL = (1 << 3),
  GP_LENGTH_USE_CURVATURE = (1 << 4),
  GP_LENGTH_INVERT_CURVATURE = (1 << 5),
  GP_LENGTH_USE_RANDOM = (1 << 6),
} eLengthGpencil_Flag;

typedef enum eLengthGpencil_Type {
  GP_LENGTH_RELATIVE = 0,
  GP_LENGTH_ABSOLUTE = 1,
} eLengthGpencil_Type;

typedef struct DashGpencilModifierSegment {
  char name[64];
  /* For path reference. */
  struct DashGpencilModifierData *dmd;
  int dash;
  int gap;
  float radius;
  float opacity;
  int mat_nr;
  int flag;
} DashGpencilModifierSegment;

typedef struct DashGpencilModifierData {
  GpencilModifierData modifier;
  /** Material for filtering. */
  struct Material *material;
  /** Layer name. */
  char layername[64];
  /** Custom index for passes. */
  int pass_index;
  /** Flags. */
  int flag;
  /** Custom index for passes. */
  int layer_pass;

  int dash_offset;

  DashGpencilModifierSegment *segments;
  int segments_len;
  int segment_active_index;

} DashGpencilModifierData;

typedef enum eDashGpencil_Flag {
  GP_DASH_INVERT_LAYER = (1 << 0),
  GP_DASH_INVERT_PASS = (1 << 1),
  GP_DASH_INVERT_LAYERPASS = (1 << 2),
  GP_DASH_INVERT_MATERIAL = (1 << 3),
  GP_DASH_USE_CYCLIC = (1 << 7),
} eDashGpencil_Flag;

typedef struct MirrorGpencilModifierData {
  GpencilModifierData modifier;
  struct Object *object;
  /** Material for filtering. */
  struct Material *material;
  /** Layer name. */
  char layername[64];
  /** Material name. */
  char materialname[64] DNA_DEPRECATED;
  /** Custom index for passes. */
  int pass_index;
  /** Flags. */
  int flag;
  /** Custom index for passes. */
  int layer_pass;
  char _pad[4];
} MirrorGpencilModifierData;

typedef enum eMirrorGpencil_Flag {
  GP_MIRROR_INVERT_LAYER = (1 << 0),
  GP_MIRROR_INVERT_PASS = (1 << 1),
  GP_MIRROR_CLIPPING = (1 << 2),
  GP_MIRROR_AXIS_X = (1 << 3),
  GP_MIRROR_AXIS_Y = (1 << 4),
  GP_MIRROR_AXIS_Z = (1 << 5),
  GP_MIRROR_INVERT_LAYERPASS = (1 << 6),
  GP_MIRROR_INVERT_MATERIAL = (1 << 7),
} eMirrorGpencil_Flag;

typedef struct HookGpencilModifierData {
  GpencilModifierData modifier;

  struct Object *object;
  /** Material for filtering. */
  struct Material *material;
  /** Optional name of bone target, MAX_ID_NAME-2. */
  char subtarget[64];
  /** Layer name. */
  char layername[64];
  /** Material name. */
  char materialname[64] DNA_DEPRECATED;
  /** Optional vertex-group name, #MAX_VGROUP_NAME. */
  char vgname[64];
  /** Custom index for passes. */
  int pass_index;
  /** Custom index for passes. */
  int layer_pass;
  char _pad[4];

  int flag;
  /** #eHookGpencil_Falloff. */
  char falloff_type;
  char _pad1[3];
  /** Matrix making current transform unmodified. */
  float parentinv[4][4];
  /** Visualization of hook. */
  float cent[3];
  /** If not zero, falloff is distance where influence zero. */
  float falloff;
  float force;
  struct CurveMapping *curfalloff;
} HookGpencilModifierData;

typedef enum eHookGpencil_Flag {
  GP_HOOK_INVERT_LAYER = (1 << 0),
  GP_HOOK_INVERT_PASS = (1 << 1),
  GP_HOOK_INVERT_VGROUP = (1 << 2),
  GP_HOOK_UNIFORM_SPACE = (1 << 3),
  GP_HOOK_INVERT_LAYERPASS = (1 << 4),
  GP_HOOK_INVERT_MATERIAL = (1 << 5),
} eHookGpencil_Flag;

typedef enum eHookGpencil_Falloff {
  eGPHook_Falloff_None = 0,
  eGPHook_Falloff_Curve = 1,
  eGPHook_Falloff_Sharp = 2,
  eGPHook_Falloff_Smooth = 3,
  eGPHook_Falloff_Root = 4,
  eGPHook_Falloff_Linear = 5,
  eGPHook_Falloff_Const = 6,
  eGPHook_Falloff_Sphere = 7,
  eGPHook_Falloff_InvSquare = 8,
} eHookGpencil_Falloff;

typedef struct SimplifyGpencilModifierData {
  GpencilModifierData modifier;
  /** Material for filtering. */
  struct Material *material;
  /** Layer name. */
  char layername[64];
  /** Material name. */
  char materialname[64] DNA_DEPRECATED;
  /** Custom index for passes. */
  int pass_index;
  /** Flags. */
  int flag;
  /** Factor of simplify. */
  float factor;
  /** Type of simplify. */
  short mode;
  /** Every n vertex to keep. */
  short step;
  /** Custom index for passes. */
  int layer_pass;
  /** Sample length */
  float length;
  /** Sample sharp threshold */
  float sharp_threshold;
  /** Merge distance */
  float distance;
} SimplifyGpencilModifierData;

typedef enum eSimplifyGpencil_Flag {
  GP_SIMPLIFY_INVERT_LAYER = (1 << 0),
  GP_SIMPLIFY_INVERT_PASS = (1 << 1),
  GP_SIMPLIFY_INVERT_LAYERPASS = (1 << 2),
  GP_SIMPLIFY_INVERT_MATERIAL = (1 << 3),
} eSimplifyGpencil_Flag;

typedef enum eSimplifyGpencil_Mode {
  /* Keep only one vertex every n vertices */
  GP_SIMPLIFY_FIXED = 0,
  /* Use RDP algorithm */
  GP_SIMPLIFY_ADAPTIVE = 1,
  /* Sample the stroke using a fixed length */
  GP_SIMPLIFY_SAMPLE = 2,
  /* Sample the stroke doing vertex merge */
  GP_SIMPLIFY_MERGE = 3,
} eSimplifyGpencil_Mode;

typedef enum eOffsetGpencil_Mode {
  GP_OFFSET_RANDOM = 0,
  GP_OFFSET_LAYER = 1,
  GP_OFFSET_MATERIAL = 2,
  GP_OFFSET_STROKE = 3

} eOffsetGpencil_Mode;

typedef struct OffsetGpencilModifierData {
  GpencilModifierData modifier;
  /** Material for filtering. */
  struct Material *material;
  /** Layer name. */
  char layername[64];
  /** Material name. */
  char materialname[64] DNA_DEPRECATED;
  /** Optional vertex-group name, #MAX_VGROUP_NAME. */
  char vgname[64];
  /** Custom index for passes. */
  int pass_index;
  /** Flags. */
  int flag;
  float loc[3];
  float rot[3];
  float scale[3];
  /** Random Offset. */
  float rnd_offset[3];
  /** Random Rotation. */
  float rnd_rot[3];
  /** Random Scales. */
  float rnd_scale[3];
  /** (first element is the index) random values. */
  int seed;
  int mode;
  int stroke_step;
  int stroke_start_offset;
  int layer_pass;
  char _pad[4];

} OffsetGpencilModifierData;

typedef enum eOffsetGpencil_Flag {
  GP_OFFSET_INVERT_LAYER = (1 << 0),
  GP_OFFSET_INVERT_PASS = (1 << 1),
  GP_OFFSET_INVERT_VGROUP = (1 << 2),
  GP_OFFSET_INVERT_LAYERPASS = (1 << 3),
  GP_OFFSET_INVERT_MATERIAL = (1 << 4),
  GP_OFFSET_UNIFORM_RANDOM_SCALE = (1 << 5),
} eOffsetGpencil_Flag;

typedef struct SmoothGpencilModifierData {
  GpencilModifierData modifier;
  /** Material for filtering. */
  struct Material *material;
  /** Layer name. */
  char layername[64];
  /** Material name. */
  char materialname[64] DNA_DEPRECATED;
  /** Optional vertex-group name, #MAX_VGROUP_NAME. */
  char vgname[64];
  /** Custom index for passes. */
  int pass_index;
  /** Several flags. */
  int flag;
  /** Factor of smooth. */
  float factor;
  /** How many times apply smooth. */
  int step;
  /** Custom index for passes. */
  int layer_pass;

  char _pad1[4];
  struct CurveMapping *curve_intensity;
} SmoothGpencilModifierData;

typedef enum eSmoothGpencil_Flag {
  GP_SMOOTH_MOD_LOCATION = (1 << 0),
  GP_SMOOTH_MOD_STRENGTH = (1 << 1),
  GP_SMOOTH_MOD_THICKNESS = (1 << 2),
  GP_SMOOTH_INVERT_LAYER = (1 << 3),
  GP_SMOOTH_INVERT_PASS = (1 << 4),
  GP_SMOOTH_INVERT_VGROUP = (1 << 5),
  GP_SMOOTH_MOD_UV = (1 << 6),
  GP_SMOOTH_INVERT_LAYERPASS = (1 << 7),
  GP_SMOOTH_INVERT_MATERIAL = (1 << 4),
  GP_SMOOTH_CUSTOM_CURVE = (1 << 8),
  GP_SMOOTH_KEEP_SHAPE = (1 << 9),
} eSmoothGpencil_Flag;

typedef struct ArmatureGpencilModifierData {
  GpencilModifierData modifier;
  /** #eArmature_DeformFlag use instead of #bArmature.deformflag. */
  short deformflag, multi;
  int _pad;
  struct Object *object;
  /** Stored input of previous modifier, for vertex-group blending. */
  float (*vert_coords_prev)[3];
  /** #MAX_VGROUP_NAME. */
  char vgname[64];

} ArmatureGpencilModifierData;

typedef struct MultiplyGpencilModifierData {
  GpencilModifierData modifier;
  /** Material for filtering. */
  struct Material *material;
  /** Layer name. */
  char layername[64];
  /** Material name. */
  char materialname[64] DNA_DEPRECATED;
  /** Custom index for passes. */
  int pass_index;
  /** Flags. */
  int flag;
  /** Custom index for passes. */
  int layer_pass;

  int flags;

  int duplications;
  float distance;
  /* -1:inner 0:middle 1:outer */
  float offset;

  float fading_center;
  float fading_thickness;
  float fading_opacity;

} MultiplyGpencilModifierData;

typedef enum eMultiplyGpencil_Flag {
  /* GP_MULTIPLY_ENABLE_ANGLE_SPLITTING = (1 << 1),  Deprecated. */
  GP_MULTIPLY_ENABLE_FADING = (1 << 2),
} eMultiplyGpencil_Flag;

typedef struct TintGpencilModifierData {
  GpencilModifierData modifier;

  struct Object *object;
  /** Material for filtering. */
  struct Material *material;
  /** Layer name. */
  char layername[64];
  /** Material name. */
  char materialname[64] DNA_DEPRECATED;
  /** Optional vertex-group name, #MAX_VGROUP_NAME. */
  char vgname[64];
  /** Custom index for passes. */
  int pass_index;
  /** Custom index for passes. */
  int layer_pass;
  /** Flags. */
  int flag;
  /** Mode (Stroke/Fill/Both). */
  int mode;

  float factor;
  float radius;
  /** Simple Tint color. */
  float rgb[3];
  /** Type of Tint. */
  int type;

  struct CurveMapping *curve_intensity;

  struct ColorBand *colorband;
} TintGpencilModifierData;

typedef enum eTintGpencil_Type {
  GP_TINT_UNIFORM = 0,
  GP_TINT_GRADIENT = 1,
} eTintGpencil_Type;

typedef enum eTintGpencil_Flag {
  GP_TINT_INVERT_LAYER = (1 << 0),
  GP_TINT_INVERT_PASS = (1 << 1),
  GP_TINT_INVERT_VGROUP = (1 << 2),
  GP_TINT_INVERT_LAYERPASS = (1 << 4),
  GP_TINT_INVERT_MATERIAL = (1 << 5),
  GP_TINT_CUSTOM_CURVE = (1 << 6),
  GP_TINT_WEIGHT_FACTOR = (1 << 7),
} eTintGpencil_Flag;

typedef struct TextureGpencilModifierData {
  GpencilModifierData modifier;
  /** Material for filtering. */
  struct Material *material;
  /** Layer name. */
  char layername[64];
  /** Material name. */
  char materialname[64] DNA_DEPRECATED;
  /** Optional vertex-group name, #MAX_VGROUP_NAME. */
  char vgname[64];
  /** Custom index for passes. */
  int pass_index;
  /** Flags. */
  int flag;
  /** Offset value to add to uv_fac. */
  float uv_offset;
  float uv_scale;
  float fill_rotation;
  float fill_offset[2];
  float fill_scale;
  /** Custom index for passes. */
  int layer_pass;
  /** Texture fit options. */
  short fit_method;
  short mode;
  /** Dot texture rotation */
  float alignment_rotation;
  char _pad[4];
} TextureGpencilModifierData;

typedef enum eTextureGpencil_Flag {
  GP_TEX_INVERT_LAYER = (1 << 0),
  GP_TEX_INVERT_PASS = (1 << 1),
  GP_TEX_INVERT_VGROUP = (1 << 2),
  GP_TEX_INVERT_LAYERPASS = (1 << 3),
  GP_TEX_INVERT_MATERIAL = (1 << 4),
} eTextureGpencil_Flag;

/* Texture->fit_method */
typedef enum eTextureGpencil_Fit {
  GP_TEX_FIT_STROKE = 0,
  GP_TEX_CONSTANT_LENGTH = 1,
} eTextureGpencil_Fit;

/* Texture->mode */
typedef enum eTextureGpencil_Mode {
  STROKE = 0,
  FILL = 1,
  STROKE_AND_FILL = 2,
} eTextureGpencil_Mode;

typedef struct WeightProxGpencilModifierData {
  GpencilModifierData modifier;
  /** Target vertex-group name, #MAX_VGROUP_NAME. */
  char target_vgname[64];
  /** Material for filtering. */
  struct Material *material;
  /** Layer name. */
  char layername[64];
  /** Optional vertex-group filter name, #MAX_VGROUP_NAME. */
  char vgname[64];
  /** Custom index for passes. */
  int pass_index;
  /** Flags. */
  int flag;
  /** Minimum valid weight (clamp value). */
  float min_weight;
  /** Custom index for passes. */
  int layer_pass;
  /** Start/end distances. */
  float dist_start;
  float dist_end;

  /** Reference object */
  struct Object *object;
} WeightProxGpencilModifierData;

typedef struct WeightAngleGpencilModifierData {
  GpencilModifierData modifier;
  /** Target vertex-group name, #MAX_VGROUP_NAME. */
  char target_vgname[64];
  /** Material for filtering. */
  struct Material *material;
  /** Layer name. */
  char layername[64];
  /** Optional vertex-group filter name, #MAX_VGROUP_NAME. */
  char vgname[64];
  /** Custom index for passes. */
  int pass_index;
  /** Flags. */
  int flag;
  /** Minimum valid weight (clamp value). */
  float min_weight;
  /** Custom index for passes. */
  int layer_pass;
  /** Axis. */
  short axis;
  /** Space (Local/World). */
  short space;
  /** Angle */
  float angle;
} WeightAngleGpencilModifierData;

typedef enum eWeightGpencil_Flag {
  GP_WEIGHT_INVERT_LAYER = (1 << 0),
  GP_WEIGHT_INVERT_PASS = (1 << 1),
  GP_WEIGHT_INVERT_VGROUP = (1 << 2),
  GP_WEIGHT_INVERT_LAYERPASS = (1 << 3),
  GP_WEIGHT_INVERT_MATERIAL = (1 << 4),
  GP_WEIGHT_MULTIPLY_DATA = (1 << 5),
  GP_WEIGHT_INVERT_OUTPUT = (1 << 6),
} eWeightGpencil_Flag;

typedef enum eGpencilModifierSpace {
  GP_SPACE_LOCAL = 0,
  GP_SPACE_WORLD = 1,
} eGpencilModifierSpace;

typedef enum eLineartGpencilModifierSource {
  LRT_SOURCE_COLLECTION = 0,
  LRT_SOURCE_OBJECT = 1,
  LRT_SOURCE_SCENE = 2,
} eLineartGpencilModifierSource;

typedef enum eLineartGpencilModifierShadowFilter {
  /* These options need to be ordered in this way because those latter options requires line art to
   * run a few extra stages. Having those values set up this way will allow
   * #BKE_gpencil_get_lineart_modifier_limits() to find out maximum stages needed in multiple
   * cached line art modifiers. */
  LRT_SHADOW_FILTER_NONE = 0,
  LRT_SHADOW_FILTER_ILLUMINATED = 1,
  LRT_SHADOW_FILTER_SHADED = 2,
  LRT_SHADOW_FILTER_ILLUMINATED_ENCLOSED_SHAPES = 3,
} eLineartGpencilModifierShadowFilter;

typedef enum eLineartGpencilModifierSilhouetteFilter {
  LRT_SILHOUETTE_FILTER_NONE = 0,
  LRT_SILHOUETTE_FILTER_GROUP = (1 << 0),
  LRT_SILHOUETTE_FILTER_INDIVIDUAL = (1 << 1),
} eLineartGpencilModifierSilhouetteFilter;

/* This enum is for modifier internal state only. */
typedef enum eLineArtGPencilModifierFlags {
  /* These two moved to #eLineartMainFlags to keep consistent with flag variable purpose. */
  /* LRT_GPENCIL_INVERT_SOURCE_VGROUP = (1 << 0), */
  /* LRT_GPENCIL_MATCH_OUTPUT_VGROUP = (1 << 1), */
  LRT_GPENCIL_BINARY_WEIGHTS = (1 << 2) /* Deprecated, this is removed for lack of use case. */,
  LRT_GPENCIL_IS_BAKED = (1 << 3),
  LRT_GPENCIL_USE_CACHE = (1 << 4),
  LRT_GPENCIL_OFFSET_TOWARDS_CUSTOM_CAMERA = (1 << 5),
  LRT_GPENCIL_INVERT_COLLECTION = (1 << 6),
  LRT_GPENCIL_INVERT_SILHOUETTE_FILTER = (1 << 7),
} eLineArtGPencilModifierFlags;

typedef enum eLineartGpencilMaskSwitches {
  LRT_GPENCIL_MATERIAL_MASK_ENABLE = (1 << 0),
  /** When set, material mask bit comparisons are done with bit wise "AND" instead of "OR". */
  LRT_GPENCIL_MATERIAL_MASK_MATCH = (1 << 1),
  LRT_GPENCIL_INTERSECTION_MATCH = (1 << 2),
} eLineartGpencilMaskSwitches;

struct LineartCache;

struct LineartCache;

typedef struct LineartGpencilModifierData {
  GpencilModifierData modifier;

  uint16_t edge_types; /* line type enable flags, bits in eLineartEdgeFlag */

  /** Object or Collection, from #eLineartGpencilModifierSource. */
  char source_type;

  char use_multiple_levels;
  short level_start;
  short level_end;

  struct Object *source_camera;
  struct Object *light_contour_object;

  struct Object *source_object;
  struct Collection *source_collection;

  struct Material *target_material;
  char target_layer[64];

  /**
   * These two variables are to pass on vertex group information from mesh to strokes.
   * `vgname` specifies which vertex groups our strokes from source_vertex_group will go to.
   */
  char source_vertex_group[64];
  char vgname[64];

  /* Camera focal length is divided by (1 + over-scan), before calculation, which give a wider FOV,
   * this doesn't change coordinates range internally (-1, 1), but makes the calculated frame
   * bigger than actual output. This is for the easier shifting calculation. A value of 0.5 means
   * the "internal" focal length become 2/3 of the actual camera. */
  float overscan;

  /* Values for point light and directional (sun) light. */
  /* For point light, fov always gonna be 120 deg horizontal, with 3 "cameras" covering 360 deg. */
  float shadow_camera_fov;
  float shadow_camera_size;
  float shadow_camera_near;
  float shadow_camera_far;

  float opacity;
  short thickness;

  unsigned char mask_switches; /* #eLineartGpencilMaskSwitches */
  unsigned char material_mask_bits;
  unsigned char intersection_mask;

  unsigned char shadow_selection;
  unsigned char silhouette_selection;
  char _pad[1];

  /** `0..1` range for cosine angle */
  float crease_threshold;

  /** `0..PI` angle, for splitting strokes at sharp points. */
  float angle_splitting_threshold;

  /** Strength for smoothing jagged chains. */
  float chain_smooth_tolerance;

  /* CPU mode */
  float chaining_image_threshold;

  /* eLineartMainFlags, for one time calculation. */
  int calculation_flags;

  /* #eLineArtGPencilModifierFlags, modifier internal state. */
  int flags;

  /* Move strokes towards camera to avoid clipping while preserve depth for the viewport. */
  float stroke_depth_offset;

  /* Runtime data. */

  /* Because we can potentially only compute features lines once per modifier stack (Use Cache), we
   * need to have these override values to ensure that we have the data we need is computed and
   * stored in the cache. */
  char level_start_override;
  char level_end_override;
  short edge_types_override;
  char shadow_selection_override;
  char shadow_use_silhouette_override;

  char _pad2[6];

  struct LineartCache *cache;
  /** Keep a pointer to the render buffer so we can call destroy from #ModifierData. */
  struct LineartData *la_data_ptr;

} LineartGpencilModifierData;

typedef struct ShrinkwrapGpencilModifierData {
  GpencilModifierData modifier;
  /** Shrink target. */
  struct Object *target;
  /** Additional shrink target. */
  struct Object *aux_target;
  /** Material for filtering. */
  struct Material *material;
  /** Layer name. */
  char layername[64];
  /** Optional vertex-group filter name, #MAX_VGROUP_NAME. */
  char vgname[64];
  /** Custom index for passes. */
  int pass_index;
  /** Flags. */
  int flag;
  /** Custom index for passes. */
  int layer_pass;
  /** Distance offset to keep from mesh/projection point. */
  float keep_dist;
  /** Shrink type projection. */
  short shrink_type;
  /** Shrink options. */
  char shrink_opts;
  /** Shrink to surface mode. */
  char shrink_mode;
  /** Limit the projection ray cast. */
  float proj_limit;
  /** Axis to project over. */
  char proj_axis;

  /**
   * If using projection over vertex normal this controls the level of subsurface that must be
   * done before getting the vertex coordinates and normal.
   */
  char subsurf_levels;
  char _pad[6];
  /** Factor of smooth. */
  float smooth_factor;
  /** How many times apply smooth. */
  int smooth_step;

  /** Runtime only. */
  struct ShrinkwrapTreeData *cache_data;
} ShrinkwrapGpencilModifierData;

typedef enum eShrinkwrapGpencil_Flag {
  GP_SHRINKWRAP_INVERT_LAYER = (1 << 0),
  GP_SHRINKWRAP_INVERT_PASS = (1 << 1),
  GP_SHRINKWRAP_INVERT_LAYERPASS = (1 << 3),
  GP_SHRINKWRAP_INVERT_MATERIAL = (1 << 4),
  /* Keep next bit as is to be equals to mesh modifier flag to reuse functions. */
  GP_SHRINKWRAP_INVERT_VGROUP = (1 << 6),
} eShrinkwrapGpencil_Flag;

typedef struct EnvelopeGpencilModifierData {
  GpencilModifierData modifier;
  /** Material for filtering. */
  struct Material *material;
  /** Layer name. */
  char layername[64];
  /** Optional vertex-group name, #MAX_VGROUP_NAME. */
  char vgname[64];
  /** Custom index for passes. */
  int pass_index;
  /** Several flags. */
  int flag;
  int mode;
  /** Material for the new strokes. */
  int mat_nr;
  /** Thickness multiplier for the new strokes. */
  float thickness;
  /** Strength multiplier for the new strokes. */
  float strength;
  /** Number of points to skip over. */
  int skip;
  /** Custom index for passes. */
  int layer_pass;
  /* Length of the envelope effect. */
  int spread;

  char _pad[4];
} EnvelopeGpencilModifierData;

typedef enum eEnvelopeGpencil_Flag {
  GP_ENVELOPE_INVERT_LAYER = (1 << 0),
  GP_ENVELOPE_INVERT_PASS = (1 << 1),
  GP_ENVELOPE_INVERT_VGROUP = (1 << 2),
  GP_ENVELOPE_INVERT_LAYERPASS = (1 << 3),
  GP_ENVELOPE_INVERT_MATERIAL = (1 << 4),
} eEnvelopeGpencil_Flag;

/* Texture->mode */
typedef enum eEnvelopeGpencil_Mode {
  GP_ENVELOPE_DEFORM = 0,
  GP_ENVELOPE_SEGMENTS = 1,
  GP_ENVELOPE_FILLS = 2,
<<<<<<< HEAD
} eEnvelopeGpencil_Mode;

typedef struct MorphTargetsGpencilModifierData {
  GpencilModifierData modifier;
  /** Material for filtering. */
  struct Material *material;
  /** Layer name. */
  char layername[64];
  /** Custom index for passes. */
  int layer_pass;
  /** Optional vertexgroup name, MAX_VGROUP_NAME. */
  char vgname[64];
  /** Custom index for passes. */
  int pass_index;
  /** Flags. */
  int flag;
  /** Morph strength. */
  float factor;
  /** Index of currently edited morph target. */
  int index_edited;
  char _pad[4];
  /** Base GP object of currently edited morph target. */
  struct bGPdata *gpd_base;
  /** Hash table of layers in base GP object. */
  struct GHash *base_layers;
} MorphTargetsGpencilModifierData;

typedef enum eMorphTargetsGpencil_Flag {
  GP_MORPHTARGETS_INVERT_LAYER = (1 << 0),
  GP_MORPHTARGETS_INVERT_LAYERPASS = (1 << 1),
  GP_MORPHTARGETS_INVERT_MATERIAL = (1 << 2),
  GP_MORPHTARGETS_INVERT_PASS = (1 << 3),
  GP_MORPHTARGETS_INVERT_VGROUP = (1 << 4),
} eMorphTargetsGpencil_Flag;

typedef struct GPFollowCurvePoint {
  float co[3];
  float vec_to_next[3];
  float vec_len;
  float vec_len_accumulative;
} GPFollowCurvePoint;

typedef struct GPFollowCurve {
  /** Bezier curve. */
  struct Curve *curve;
  /** Curve point data. */
  struct GPFollowCurvePoint *points;
  int points_len;
  /* Curve length. */
  float length;
} GPFollowCurve;

typedef struct FollowCurveGpencilModifierData {
  GpencilModifierData modifier;

  /** Object with curves to follow. */
  struct Object *object;

  /** Material for filtering. */
  struct Material *material;
  /** Layer name. */
  char layername[64];
  /** Custom index for passes. */
  int layer_pass;
  /** Optional vertex-group name, #MAX_VGROUP_NAME. */
  char vgname[64];
  /** Custom index for passes. */
  int pass_index;
  /** Flags. */
  int flag;
  /** Seed. */
  int seed;
  /** Spped. */
  float speed;
  /** Speed variation. */
  float speed_variation;
  /* Projection angle. */
  float angle;
  /* Projection axis. */
  int angle_axis;
  /** Number of spirals around a curve. */
  float spirals;
  /** Curve resolution */
  int curve_resolution;
  /** Object profile axis. */
  int object_axis;
  /** Object profile center. */
  float object_center;
  /** Projection completion. */
  float completion;

  /** Stroke or object profile vector. */
  float profile_vec[3];
  /** Stroke or object profile starting point. */
  float profile_start[3];
  /** Scale of profile for mapping it fully to the curve. */
  float profile_scale;
  char _pad0[4];
  /** Current frame. */
  int cfra;
  /** Speed data per frame. */
  float *speed_per_frame;
  int speed_per_frame_len;
  /** Bezier curves to follow. */
  int curves_len;
  struct GPFollowCurve *curves;
} FollowCurveGpencilModifierData;

typedef enum eFollowCurveGpencil_Flag {
  GP_FOLLOWCURVE_INVERT_LAYER = (1 << 0),
  GP_FOLLOWCURVE_INVERT_PASS = (1 << 1),
  GP_FOLLOWCURVE_INVERT_VGROUP = (1 << 2),
  GP_FOLLOWCURVE_UNIFORM_SPACE = (1 << 3),
  GP_FOLLOWCURVE_INVERT_LAYERPASS = (1 << 4),
  GP_FOLLOWCURVE_INVERT_MATERIAL = (1 << 5),
  GP_FOLLOWCURVE_SCATTER = (1 << 6),
  GP_FOLLOWCURVE_DISSOLVE = (1 << 7),
  GP_FOLLOWCURVE_REPEAT = (1 << 8),
  GP_FOLLOWCURVE_STROKE_TAIL_FIRST = (1 << 9),
  GP_FOLLOWCURVE_VARY_DIR = (1 << 10),
  GP_FOLLOWCURVE_ENTIRE_OBJECT = (1 << 11),
  GP_FOLLOWCURVE_CURVE_TAIL_FIRST = (1 << 12),
} eFollowCurveGpencil_Flag;

typedef enum eFollowCurveGpencil_Axis {
  GP_FOLLOWCURVE_AXIS_X = 0,
  GP_FOLLOWCURVE_AXIS_Y = 1,
  GP_FOLLOWCURVE_AXIS_Z = 2,
} eFollowCurveGpencil_Axis;

#ifdef __cplusplus
}
#endif
=======
} eEnvelopeGpencil_Mode;
>>>>>>> a404a356
<|MERGE_RESOLUTION|>--- conflicted
+++ resolved
@@ -1320,7 +1320,6 @@
   GP_ENVELOPE_DEFORM = 0,
   GP_ENVELOPE_SEGMENTS = 1,
   GP_ENVELOPE_FILLS = 2,
-<<<<<<< HEAD
 } eEnvelopeGpencil_Mode;
 
 typedef struct MorphTargetsGpencilModifierData {
@@ -1449,11 +1448,4 @@
   GP_FOLLOWCURVE_AXIS_X = 0,
   GP_FOLLOWCURVE_AXIS_Y = 1,
   GP_FOLLOWCURVE_AXIS_Z = 2,
-} eFollowCurveGpencil_Axis;
-
-#ifdef __cplusplus
-}
-#endif
-=======
-} eEnvelopeGpencil_Mode;
->>>>>>> a404a356
+} eFollowCurveGpencil_Axis;
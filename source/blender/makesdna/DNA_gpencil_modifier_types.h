/*
 * This program is free software; you can redistribute it and/or
 * modify it under the terms of the GNU General Public License
 * as published by the Free Software Foundation; either version 2
 * of the License, or (at your option) any later version.
 *
 * This program is distributed in the hope that it will be useful,
 * but WITHOUT ANY WARRANTY; without even the implied warranty of
 * MERCHANTABILITY or FITNESS FOR A PARTICULAR PURPOSE.  See the
 * GNU General Public License for more details.
 *
 * You should have received a copy of the GNU General Public License
 * along with this program; if not, write to the Free Software Foundation,
 * Inc., 51 Franklin Street, Fifth Floor, Boston, MA 02110-1301, USA.
 */

/** \file
 * \ingroup DNA
 */

#pragma once

#include "DNA_defs.h"
#include "DNA_listBase.h"

struct LatticeDeformData;

/* WARNING ALERT! TYPEDEF VALUES ARE WRITTEN IN FILES! SO DO NOT CHANGE!
 * (ONLY ADD NEW ITEMS AT THE END)
 */

typedef enum GpencilModifierType {
  eGpencilModifierType_None = 0,
  eGpencilModifierType_Noise = 1,
  eGpencilModifierType_Subdiv = 2,
  eGpencilModifierType_Thick = 3,
  eGpencilModifierType_Tint = 4,
  eGpencilModifierType_Array = 5,
  eGpencilModifierType_Build = 6,
  eGpencilModifierType_Opacity = 7,
  eGpencilModifierType_Color = 8,
  eGpencilModifierType_Lattice = 9,
  eGpencilModifierType_Simplify = 10,
  eGpencilModifierType_Smooth = 11,
  eGpencilModifierType_Hook = 12,
  eGpencilModifierType_Offset = 13,
  eGpencilModifierType_Mirror = 14,
  eGpencilModifierType_Armature = 15,
  eGpencilModifierType_Time = 16,
  eGpencilModifierType_Multiply = 17,
  eGpencilModifierType_Texture = 18,
  eGpencilModifierType_Lineart = 19,
  /* Keep last. */
  NUM_GREASEPENCIL_MODIFIER_TYPES,
} GpencilModifierType;

typedef enum GpencilModifierMode {
  eGpencilModifierMode_Realtime = (1 << 0),
  eGpencilModifierMode_Render = (1 << 1),
  eGpencilModifierMode_Editmode = (1 << 2),
#ifdef DNA_DEPRECATED_ALLOW
  eGpencilModifierMode_Expanded_DEPRECATED = (1 << 3),
#endif
  eGpencilModifierMode_Virtual = (1 << 4),
} GpencilModifierMode;

typedef enum {
  /* This modifier has been inserted in local override, and hence can be fully edited. */
  eGpencilModifierFlag_OverrideLibrary_Local = (1 << 0),
} GpencilModifierFlag;

typedef struct GpencilModifierData {
  struct GpencilModifierData *next, *prev;

  int type, mode;
  char _pad0[4];
  short flag;
  /* An "expand" bit for each of the modifier's (sub)panels (uiPanelDataExpansion). */
  short ui_expand_flag;
  /** MAX_NAME. */
  char name[64];

  char *error;
} GpencilModifierData;

typedef struct NoiseGpencilModifierData {
  GpencilModifierData modifier;
  /** Material for filtering. */
  struct Material *material;
  /** Layer name. */
  char layername[64];
  /** Material name. */
  char materialname[64] DNA_DEPRECATED;
  /** Optional vertexgroup name, MAX_VGROUP_NAME. */
  char vgname[64];
  /** Custom index for passes. */
  int pass_index;
  /** Several flags. */
  int flag;
  /** Factor of noise. */
  float factor;
  float factor_strength;
  float factor_thickness;
  float factor_uvs;
  /** Noise Frequency scaling */
  float noise_scale;
  /** How many frames before recalculate randoms. */
  int step;
  /** Custom index for passes. */
  int layer_pass;
  /** Random seed */
  int seed;
  struct CurveMapping *curve_intensity;
} NoiseGpencilModifierData;

typedef enum eNoiseGpencil_Flag {
  GP_NOISE_USE_RANDOM = (1 << 0),
  GP_NOISE_MOD_LOCATION = (1 << 1),  /* Deprecated (only for versioning). */
  GP_NOISE_MOD_STRENGTH = (1 << 2),  /* Deprecated (only for versioning). */
  GP_NOISE_MOD_THICKNESS = (1 << 3), /* Deprecated (only for versioning). */
  GP_NOISE_FULL_STROKE = (1 << 4),
  GP_NOISE_CUSTOM_CURVE = (1 << 5),
  GP_NOISE_INVERT_LAYER = (1 << 6),
  GP_NOISE_INVERT_PASS = (1 << 7),
  GP_NOISE_INVERT_VGROUP = (1 << 8),
  GP_NOISE_MOD_UV = (1 << 9), /* Deprecated (only for versioning). */
  GP_NOISE_INVERT_LAYERPASS = (1 << 10),
  GP_NOISE_INVERT_MATERIAL = (1 << 11),
} eNoiseGpencil_Flag;

typedef struct SubdivGpencilModifierData {
  GpencilModifierData modifier;
  /** Material for filtering. */
  struct Material *material;
  /** Layer name. */
  char layername[64];
  /** Material name. */
  char materialname[64] DNA_DEPRECATED;
  /** Custom index for passes. */
  int pass_index;
  /** Flags. */
  int flag;
  /** Factor of subdivision. */
  int level;
  /** Custom index for passes. */
  int layer_pass;
  /** Type of subdivision */
  short type;
  char _pad[6];
} SubdivGpencilModifierData;

typedef enum eSubdivGpencil_Flag {
  GP_SUBDIV_INVERT_LAYER = (1 << 1),
  GP_SUBDIV_INVERT_PASS = (1 << 2),
  GP_SUBDIV_INVERT_LAYERPASS = (1 << 3),
  GP_SUBDIV_INVERT_MATERIAL = (1 << 4),
} eSubdivGpencil_Flag;

typedef enum eSubdivGpencil_Type {
  GP_SUBDIV_CATMULL = 0,
  GP_SUBDIV_SIMPLE = 1,
} eSubdivGpencil_Type;

typedef struct ThickGpencilModifierData {
  GpencilModifierData modifier;
  /** Material for filtering. */
  struct Material *material;
  /** Layer name. */
  char layername[64];
  /** Material name. */
  char materialname[64] DNA_DEPRECATED;
  /** Optional vertexgroup name, MAX_VGROUP_NAME. */
  char vgname[64];
  /** Custom index for passes. */
  int pass_index;
  /** Flags. */
  int flag;
  /** Relative thickness factor. */
  float thickness_fac;
  /** Absolute thickness overide. */
  int thickness;
  /** Custom index for passes. */
  int layer_pass;
  char _pad[4];
  struct CurveMapping *curve_thickness;
} ThickGpencilModifierData;

typedef enum eThickGpencil_Flag {
  GP_THICK_INVERT_LAYER = (1 << 0),
  GP_THICK_INVERT_PASS = (1 << 1),
  GP_THICK_INVERT_VGROUP = (1 << 2),
  GP_THICK_CUSTOM_CURVE = (1 << 3),
  GP_THICK_NORMALIZE = (1 << 4),
  GP_THICK_INVERT_LAYERPASS = (1 << 5),
  GP_THICK_INVERT_MATERIAL = (1 << 6),
} eThickGpencil_Flag;

typedef struct TimeGpencilModifierData {
  GpencilModifierData modifier;
  /** Layer name. */
  char layername[64];
  /** Custom index for passes. */
  int layer_pass;
  /** Flags. */
  int flag;
  int offset;
  /** Animation scale. */
  float frame_scale;
  int mode;
  /** Start and end frame for custom range. */
  int sfra, efra;
  char _pad[4];
} TimeGpencilModifierData;

typedef enum eTimeGpencil_Flag {
  GP_TIME_INVERT_LAYER = (1 << 0),
  GP_TIME_KEEP_LOOP = (1 << 1),
  GP_TIME_INVERT_LAYERPASS = (1 << 2),
  GP_TIME_CUSTOM_RANGE = (1 << 3),
} eTimeGpencil_Flag;

typedef enum eTimeGpencil_Mode {
  GP_TIME_MODE_NORMAL = 0,
  GP_TIME_MODE_REVERSE = 1,
  GP_TIME_MODE_FIX = 2,
} eTimeGpencil_Mode;

typedef enum eModifyColorGpencil_Flag {
  GP_MODIFY_COLOR_BOTH = 0,
  GP_MODIFY_COLOR_STROKE = 1,
  GP_MODIFY_COLOR_FILL = 2,
  GP_MODIFY_COLOR_HARDNESS = 3,
} eModifyColorGpencil_Flag;

typedef enum eOpacityModesGpencil_Flag {
  GP_OPACITY_MODE_MATERIAL = 0,
  GP_OPACITY_MODE_STRENGTH = 1,
} eOpacityModesGpencil_Flag;

typedef struct ColorGpencilModifierData {
  GpencilModifierData modifier;
  /** Material for filtering. */
  struct Material *material;
  /** Layer name. */
  char layername[64];
  /** Material name. */
  char materialname[64] DNA_DEPRECATED;
  /** Custom index for passes. */
  int pass_index;
  /** Flags. */
  int flag;
  /** Hsv factors. */
  float hsv[3];
  /** Modify stroke, fill or both. */
  char modify_color;
  char _pad[3];
  /** Custom index for passes. */
  int layer_pass;

  char _pad1[4];
  struct CurveMapping *curve_intensity;
} ColorGpencilModifierData;

typedef enum eColorGpencil_Flag {
  GP_COLOR_INVERT_LAYER = (1 << 1),
  GP_COLOR_INVERT_PASS = (1 << 2),
  GP_COLOR_INVERT_LAYERPASS = (1 << 3),
  GP_COLOR_INVERT_MATERIAL = (1 << 4),
  GP_COLOR_CUSTOM_CURVE = (1 << 5),
} eColorGpencil_Flag;

typedef struct OpacityGpencilModifierData {
  GpencilModifierData modifier;
  /** Material for filtering. */
  struct Material *material;
  /** Layer name. */
  char layername[64];
  /** Material name. */
  char materialname[64] DNA_DEPRECATED;
  /** Optional vertexgroup name, MAX_VGROUP_NAME. */
  char vgname[64];
  /** Custom index for passes. */
  int pass_index;
  /** Flags. */
  int flag;
  /** Main Opacity factor. */
  float factor;
  /** Modify stroke, fill or both. */
  char modify_color;
  char _pad[3];
  /** Custom index for passes. */
  int layer_pass;

  float hardeness;
  struct CurveMapping *curve_intensity;
} OpacityGpencilModifierData;

typedef enum eOpacityGpencil_Flag {
  GP_OPACITY_INVERT_LAYER = (1 << 0),
  GP_OPACITY_INVERT_PASS = (1 << 1),
  GP_OPACITY_INVERT_VGROUP = (1 << 2),
  GP_OPACITY_INVERT_LAYERPASS = (1 << 4),
  GP_OPACITY_INVERT_MATERIAL = (1 << 5),
  GP_OPACITY_CUSTOM_CURVE = (1 << 6),
  GP_OPACITY_NORMALIZE = (1 << 7),
} eOpacityGpencil_Flag;

typedef struct ArrayGpencilModifierData {
  GpencilModifierData modifier;
  struct Object *object;
  /** Material for filtering. */
  struct Material *material;
  /** Number of elements in array. */
  int count;
  /** Several flags. */
  int flag;
  /** Location increments. */
  float offset[3];
  /** Shift increment. */
  float shift[3];
  /** Random Offset. */
  float rnd_offset[3];
  /** Random Rotation. */
  float rnd_rot[3];
  /** Random Scales. */
  float rnd_scale[3];
  char _pad[4];
  /** (first element is the index) random values. */
  int seed;

  /** Custom index for passes. */
  int pass_index;
  /** Layer name. */
  char layername[64];
  /** Material name. */
  char materialname[64] DNA_DEPRECATED;
  /** Material replace (0 keep default). */
  int mat_rpl;
  /** Custom index for passes. */
  int layer_pass;
} ArrayGpencilModifierData;

typedef enum eArrayGpencil_Flag {
  GP_ARRAY_INVERT_LAYER = (1 << 2),
  GP_ARRAY_INVERT_PASS = (1 << 3),
  GP_ARRAY_INVERT_LAYERPASS = (1 << 5),
  GP_ARRAY_INVERT_MATERIAL = (1 << 6),
  GP_ARRAY_USE_OFFSET = (1 << 7),
  GP_ARRAY_USE_RELATIVE = (1 << 8),
  GP_ARRAY_USE_OB_OFFSET = (1 << 9),
} eArrayGpencil_Flag;

typedef struct BuildGpencilModifierData {
  GpencilModifierData modifier;
  /** Material for filtering. */
  struct Material *material;

  /** If set, restrict modifier to operating on this layer. */
  char layername[64];
  int pass_index;

  /** Material name. */
  char materialname[64] DNA_DEPRECATED;

  /** Custom index for passes. */
  int layer_pass;

  /**
   * If GP_BUILD_RESTRICT_TIME is set,
   * the defines the frame range where GP frames are considered.
   */
  float start_frame;
  float end_frame;

  /** For each pair of gp keys, number of frames before strokes start appearing. */
  float start_delay;
  /** For each pair of gp keys, number of frames that build effect must be completed within. */
  float length;

  /** (eGpencilBuild_Flag) Options for controlling modifier behavior. */
  short flag;

  /** (eGpencilBuild_Mode) How are strokes ordered. */
  short mode;
  /** (eGpencilBuild_Transition) In what order do stroke points appear/disappear. */
  short transition;

  /**
   * (eGpencilBuild_TimeAlignment)
   * For the "Concurrent" mode, when should "shorter" strips start/end.
   */
  short time_alignment;
  /** Factor of the stroke (used instead of frame evaluation. */
  float percentage_fac;
  char _pad[4];
} BuildGpencilModifierData;

typedef enum eBuildGpencil_Mode {
  /* Strokes are shown one by one until all have appeared */
  GP_BUILD_MODE_SEQUENTIAL = 0,
  /* All strokes start at the same time */
  GP_BUILD_MODE_CONCURRENT = 1,
} eBuildGpencil_Mode;

typedef enum eBuildGpencil_Transition {
  /* Show in forward order */
  GP_BUILD_TRANSITION_GROW = 0,
  /* Hide in reverse order */
  GP_BUILD_TRANSITION_SHRINK = 1,
  /* Hide in forward order */
  GP_BUILD_TRANSITION_FADE = 2,
} eBuildGpencil_Transition;

typedef enum eBuildGpencil_TimeAlignment {
  /* All strokes start at same time */
  GP_BUILD_TIMEALIGN_START = 0,
  /* All strokes end at same time */
  GP_BUILD_TIMEALIGN_END = 1,

  /* TODO: Random Offsets, Stretch-to-Fill */
} eBuildGpencil_TimeAlignment;

typedef enum eBuildGpencil_Flag {
  /* Restrict modifier to particular layer/passes? */
  GP_BUILD_INVERT_LAYER = (1 << 0),
  GP_BUILD_INVERT_PASS = (1 << 1),

  /* Restrict modifier to only operating between the nominated frames */
  GP_BUILD_RESTRICT_TIME = (1 << 2),
  GP_BUILD_INVERT_LAYERPASS = (1 << 3),

  /* Use a percentage instead of frame number to evaluate strokes. */
  GP_BUILD_PERCENTAGE = (1 << 4),
} eBuildGpencil_Flag;

typedef struct LatticeGpencilModifierData {
  GpencilModifierData modifier;
  struct Object *object;
  /** Material for filtering. */
  struct Material *material;
  /** Layer name. */
  char layername[64];
  /** Material name. */
  char materialname[64] DNA_DEPRECATED;
  /** Optional vertexgroup name, MAX_VGROUP_NAME. */
  char vgname[64];
  /** Custom index for passes. */
  int pass_index;
  /** Flags. */
  int flag;
  float strength;
  /** Custom index for passes. */
  int layer_pass;
  /** Runtime only. */
  struct LatticeDeformData *cache_data;
} LatticeGpencilModifierData;

typedef enum eLatticeGpencil_Flag {
  GP_LATTICE_INVERT_LAYER = (1 << 0),
  GP_LATTICE_INVERT_PASS = (1 << 1),
  GP_LATTICE_INVERT_VGROUP = (1 << 2),
  GP_LATTICE_INVERT_LAYERPASS = (1 << 3),
  GP_LATTICE_INVERT_MATERIAL = (1 << 4),
} eLatticeGpencil_Flag;

typedef struct MirrorGpencilModifierData {
  GpencilModifierData modifier;
  struct Object *object;
  /** Material for filtering. */
  struct Material *material;
  /** Layer name. */
  char layername[64];
  /** Material name. */
  char materialname[64] DNA_DEPRECATED;
  /** Custom index for passes. */
  int pass_index;
  /** Flags. */
  int flag;
  /** Custom index for passes. */
  int layer_pass;
  char _pad[4];
} MirrorGpencilModifierData;

typedef enum eMirrorGpencil_Flag {
  GP_MIRROR_INVERT_LAYER = (1 << 0),
  GP_MIRROR_INVERT_PASS = (1 << 1),
  GP_MIRROR_CLIPPING = (1 << 2),
  GP_MIRROR_AXIS_X = (1 << 3),
  GP_MIRROR_AXIS_Y = (1 << 4),
  GP_MIRROR_AXIS_Z = (1 << 5),
  GP_MIRROR_INVERT_LAYERPASS = (1 << 6),
  GP_MIRROR_INVERT_MATERIAL = (1 << 7),
} eMirrorGpencil_Flag;

typedef struct HookGpencilModifierData {
  GpencilModifierData modifier;

  struct Object *object;
  /** Material for filtering. */
  struct Material *material;
  /** Optional name of bone target, MAX_ID_NAME-2. */
  char subtarget[64];
  /** Layer name. */
  char layername[64];
  /** Material name. */
  char materialname[64] DNA_DEPRECATED;
  /** Optional vertexgroup name, MAX_VGROUP_NAME. */
  char vgname[64];
  /** Custom index for passes. */
  int pass_index;
  /** Custom index for passes. */
  int layer_pass;
  char _pad[4];

  int flag;
  /** Use enums from WarpGpencilModifier (exact same functionality). */
  char falloff_type;
  char _pad1[3];
  /** Matrix making current transform unmodified. */
  float parentinv[4][4];
  /** Visualization of hook. */
  float cent[3];
  /** If not zero, falloff is distance where influence zero. */
  float falloff;
  float force;
  struct CurveMapping *curfalloff;
} HookGpencilModifierData;

typedef enum eHookGpencil_Flag {
  GP_HOOK_INVERT_LAYER = (1 << 0),
  GP_HOOK_INVERT_PASS = (1 << 1),
  GP_HOOK_INVERT_VGROUP = (1 << 2),
  GP_HOOK_UNIFORM_SPACE = (1 << 3),
  GP_HOOK_INVERT_LAYERPASS = (1 << 4),
  GP_HOOK_INVERT_MATERIAL = (1 << 5),
} eHookGpencil_Flag;

typedef enum eHookGpencil_Falloff {
  eGPHook_Falloff_None = 0,
  eGPHook_Falloff_Curve = 1,
  eGPHook_Falloff_Sharp = 2,
  eGPHook_Falloff_Smooth = 3,
  eGPHook_Falloff_Root = 4,
  eGPHook_Falloff_Linear = 5,
  eGPHook_Falloff_Const = 6,
  eGPHook_Falloff_Sphere = 7,
  eGPHook_Falloff_InvSquare = 8,
} eHookGpencil_Falloff;

typedef struct SimplifyGpencilModifierData {
  GpencilModifierData modifier;
  /** Material for filtering. */
  struct Material *material;
  /** Layer name. */
  char layername[64];
  /** Material name. */
  char materialname[64] DNA_DEPRECATED;
  /** Custom index for passes. */
  int pass_index;
  /** Flags. */
  int flag;
  /** Factor of simplify. */
  float factor;
  /** Type of simplify. */
  short mode;
  /** Every n vertex to keep. */
  short step;
  /** Custom index for passes. */
  int layer_pass;
  /** Sample length */
  float length;
  /** Merge distance */
  float distance;
  char _pad[4];
} SimplifyGpencilModifierData;

typedef enum eSimplifyGpencil_Flag {
  GP_SIMPLIFY_INVERT_LAYER = (1 << 0),
  GP_SIMPLIFY_INVERT_PASS = (1 << 1),
  GP_SIMPLIFY_INVERT_LAYERPASS = (1 << 2),
  GP_SIMPLIFY_INVERT_MATERIAL = (1 << 3),
} eSimplifyGpencil_Flag;

typedef enum eSimplifyGpencil_Mode {
  /* Keep only one vertex every n vertices */
  GP_SIMPLIFY_FIXED = 0,
  /* Use RDP algorithm */
  GP_SIMPLIFY_ADAPTIVE = 1,
  /* Sample the stroke using a fixed length */
  GP_SIMPLIFY_SAMPLE = 2,
  /* Sample the stroke doing vertex merge */
  GP_SIMPLIFY_MERGE = 3,
} eSimplifyGpencil_Mode;

typedef struct OffsetGpencilModifierData {
  GpencilModifierData modifier;
  /** Material for filtering. */
  struct Material *material;
  /** Layer name. */
  char layername[64];
  /** Material name. */
  char materialname[64] DNA_DEPRECATED;
  /** Optional vertexgroup name, MAX_VGROUP_NAME. */
  char vgname[64];
  /** Custom index for passes. */
  int pass_index;
  /** Flags. */
  int flag;
  float loc[3];
  float rot[3];
  float scale[3];
  /** Custom index for passes. */
  int layer_pass;
} OffsetGpencilModifierData;

typedef enum eOffsetGpencil_Flag {
  GP_OFFSET_INVERT_LAYER = (1 << 0),
  GP_OFFSET_INVERT_PASS = (1 << 1),
  GP_OFFSET_INVERT_VGROUP = (1 << 2),
  GP_OFFSET_INVERT_LAYERPASS = (1 << 3),
  GP_OFFSET_INVERT_MATERIAL = (1 << 4),
} eOffsetGpencil_Flag;

typedef struct SmoothGpencilModifierData {
  GpencilModifierData modifier;
  /** Material for filtering. */
  struct Material *material;
  /** Layer name. */
  char layername[64];
  /** Material name. */
  char materialname[64] DNA_DEPRECATED;
  /** Optional vertexgroup name, MAX_VGROUP_NAME. */
  char vgname[64];
  /** Custom index for passes. */
  int pass_index;
  /** Several flags. */
  int flag;
  /** Factor of noise. */
  float factor;
  /** How many times apply smooth. */
  int step;
  /** Custom index for passes. */
  int layer_pass;

  char _pad1[4];
  struct CurveMapping *curve_intensity;
} SmoothGpencilModifierData;

typedef enum eSmoothGpencil_Flag {
  GP_SMOOTH_MOD_LOCATION = (1 << 0),
  GP_SMOOTH_MOD_STRENGTH = (1 << 1),
  GP_SMOOTH_MOD_THICKNESS = (1 << 2),
  GP_SMOOTH_INVERT_LAYER = (1 << 3),
  GP_SMOOTH_INVERT_PASS = (1 << 4),
  GP_SMOOTH_INVERT_VGROUP = (1 << 5),
  GP_SMOOTH_MOD_UV = (1 << 6),
  GP_SMOOTH_INVERT_LAYERPASS = (1 << 7),
  GP_SMOOTH_INVERT_MATERIAL = (1 << 4),
  GP_SMOOTH_CUSTOM_CURVE = (1 << 8),
} eSmoothGpencil_Flag;

typedef struct ArmatureGpencilModifierData {
  GpencilModifierData modifier;
  /** #eArmature_DeformFlag use instead of #bArmature.deformflag. */
  short deformflag, multi;
  int _pad;
  struct Object *object;
  /** Stored input of previous modifier, for vertex-group blending. */
  float (*vert_coords_prev)[3];
  /** MAX_VGROUP_NAME. */
  char vgname[64];

} ArmatureGpencilModifierData;

typedef struct MultiplyGpencilModifierData {
  GpencilModifierData modifier;
  /** Material for filtering. */
  struct Material *material;
  /** Layer name. */
  char layername[64];
  /** Material name. */
  char materialname[64] DNA_DEPRECATED;
  /** Custom index for passes. */
  int pass_index;
  /** Flags. */
  int flag;
  /** Custom index for passes. */
  int layer_pass;

  int flags;

  int duplications;
  float distance;
  /* -1:inner 0:middle 1:outer */
  float offset;

  float fading_center;
  float fading_thickness;
  float fading_opacity;

<<<<<<< HEAD
  /* char _pad[4]; */
=======
>>>>>>> 194a57fd
} MultiplyGpencilModifierData;

typedef enum eMultiplyGpencil_Flag {
  /* GP_MULTIPLY_ENABLE_ANGLE_SPLITTING = (1 << 1),  Deprecated. */
  GP_MULTIPLY_ENABLE_FADING = (1 << 2),
} eMultiplyGpencil_Flag;

typedef struct TintGpencilModifierData {
  GpencilModifierData modifier;

  struct Object *object;
  /** Material for filtering. */
  struct Material *material;
  /** Layer name. */
  char layername[64];
  /** Material name. */
  char materialname[64] DNA_DEPRECATED;
  /** Optional vertexgroup name, MAX_VGROUP_NAME. */
  char vgname[64];
  /** Custom index for passes. */
  int pass_index;
  /** Custom index for passes. */
  int layer_pass;
  /** Flags. */
  int flag;
  /** Mode (Stroke/Fill/Both). */
  int mode;

  float factor;
  float radius;
  /** Simple Tint color. */
  float rgb[3];
  /** Type of Tint. */
  int type;

  struct CurveMapping *curve_intensity;

  struct ColorBand *colorband;
} TintGpencilModifierData;

typedef enum eTintGpencil_Type {
  GP_TINT_UNIFORM = 0,
  GP_TINT_GRADIENT = 1,
} eTintGpencil_Type;

typedef enum eTintGpencil_Flag {
  GP_TINT_INVERT_LAYER = (1 << 0),
  GP_TINT_INVERT_PASS = (1 << 1),
  GP_TINT_INVERT_VGROUP = (1 << 2),
  GP_TINT_INVERT_LAYERPASS = (1 << 4),
  GP_TINT_INVERT_MATERIAL = (1 << 5),
  GP_TINT_CUSTOM_CURVE = (1 << 6),
} eTintGpencil_Flag;

typedef struct TextureGpencilModifierData {
  GpencilModifierData modifier;
  /** Material for filtering. */
  struct Material *material;
  /** Layer name. */
  char layername[64];
  /** Material name. */
  char materialname[64] DNA_DEPRECATED;
  /** Optional vertexgroup name, MAX_VGROUP_NAME. */
  char vgname[64];
  /** Custom index for passes. */
  int pass_index;
  /** Flags. */
  int flag;
  /** Offset value to add to uv_fac. */
  float uv_offset;
  float uv_scale;
  float fill_rotation;
  float fill_offset[2];
  float fill_scale;
  /** Custom index for passes. */
  int layer_pass;
  /** Texture fit options. */
  short fit_method;
  short mode;
  /** Dot texture rotation */
  float alignment_rotation;
  char _pad[4];
} TextureGpencilModifierData;

typedef enum eTextureGpencil_Flag {
  GP_TEX_INVERT_LAYER = (1 << 0),
  GP_TEX_INVERT_PASS = (1 << 1),
  GP_TEX_INVERT_VGROUP = (1 << 2),
  GP_TEX_INVERT_LAYERPASS = (1 << 3),
  GP_TEX_INVERT_MATERIAL = (1 << 4),
} eTextureGpencil_Flag;

/* Texture->fit_method */
typedef enum eTextureGpencil_Fit {
  GP_TEX_FIT_STROKE = 0,
  GP_TEX_CONSTANT_LENGTH = 1,
} eTextureGpencil_Fit;

/* Texture->mode */
typedef enum eTextureGpencil_Mode {
  STROKE = 0,
  FILL = 1,
  STROKE_AND_FILL = 2,
} eTextureGpencil_Mode;

typedef enum eLineartGpencilModifierSource {
  LRT_SOURCE_COLLECTION = 0,
  LRT_SOURCE_OBJECT = 1,
  LRT_SOURCE_SCENE = 2,
} eLineartGpencilModifierSource;

typedef enum eLineArtGPencilModifierFlags {
  LRT_GPENCIL_INVERT_SOURCE_VGROUP = (1 << 0),
  LRT_GPENCIL_MATCH_OUTPUT_VGROUP = (1 << 1),
  LRT_GPENCIL_SOFT_SELECTION = (1 << 2),
} eLineArtGPencilModifierFlags;

typedef enum eLineartGpencilTransparencyFlags {
  LRT_GPENCIL_TRANSPARENCY_ENABLE = (1 << 0),
  /** Set to true means using "and" instead of "or" logic on mask bits. */
  LRT_GPENCIL_TRANSPARENCY_MATCH = (1 << 1),
} eLineartGpencilTransparencyFlags;

typedef struct LineartGpencilModifierData {
  GpencilModifierData modifier;

  short line_types; /* line type enable flags, bits in eLineartEdgeFlag */

  char source_type; /* Object or Collection, from eLineartGpencilModifierSource */

  char use_multiple_levels;
  short level_start;
  short level_end;

  struct Object *source_object;
  struct Collection *source_collection;

  struct Material *target_material;
  char target_layer[64];

  /** These two variables are to pass on vertex group information from mesh to strokes.
   * vgname specifies which vertex groups our strokes from source_vertex_group will go to. */
  char source_vertex_group[64];
  char vgname[64];

  float opacity;
  short thickness;

  unsigned char transparency_flags; /* eLineartGpencilTransparencyFlags */
  unsigned char transparency_mask;

  float pre_sample_length;

  /* Additional Switches */
  int flags;

} LineartGpencilModifierData;<|MERGE_RESOLUTION|>--- conflicted
+++ resolved
@@ -698,10 +698,6 @@
   float fading_thickness;
   float fading_opacity;
 
-<<<<<<< HEAD
-  /* char _pad[4]; */
-=======
->>>>>>> 194a57fd
 } MultiplyGpencilModifierData;
 
 typedef enum eMultiplyGpencil_Flag {

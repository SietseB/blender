--- conflicted
+++ resolved
@@ -593,12 +593,9 @@
 void uiTemplateComponentMenu(struct uiLayout *layout, struct PointerRNA *ptr, const char *propname, const char *name) RET_NONE
 void uiTemplateNodeSocket(struct uiLayout *layout, struct bContext *C, float *color) RET_NONE
 void uiTemplatePalette(struct uiLayout *layout, struct PointerRNA *ptr, const char *propname, int color) RET_NONE
-<<<<<<< HEAD
+void uiTemplateImageStereo3d(struct uiLayout *layout, struct PointerRNA *stereo3d_format_ptr) RET_NONE
 struct uiLayout *uiTemplateCacheLibraryItem(struct uiLayout *layout, struct bContext *C, struct CacheLibrary *cachelib,
                                             struct Object *ob, int type, int index, int enabled) RET_NULL
-=======
-void uiTemplateImageStereo3d(struct uiLayout *layout, struct PointerRNA *stereo3d_format_ptr) RET_NONE
->>>>>>> ed40d5ea
 
 /* rna render */
 struct RenderResult *RE_engine_begin_result(RenderEngine *engine, int x, int y, int w, int h, const char *layername, const char *viewname) RET_NULL

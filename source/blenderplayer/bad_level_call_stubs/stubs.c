--- conflicted
+++ resolved
@@ -43,10 +43,7 @@
 
 struct ARegion;
 struct ARegionType;
-<<<<<<< HEAD
 struct AssetEngine;
-=======
->>>>>>> 0a15b7da
 struct bFaceMap;
 struct BMEditMesh;
 struct Base;
@@ -775,10 +772,7 @@
 float RE_fresnel_dielectric(float incoming[3], float normal[3], float eta) RET_ZERO
 void RE_engine_register_pass(struct RenderEngine *engine, struct Scene *scene, struct SceneRenderLayer *srl, const char *name, int channels, const char *chanid, int type) RET_NONE
 struct SceneLayer *RE_engine_get_scene_layer(struct Render *re) RET_NULL
-<<<<<<< HEAD
-=======
 void RE_SetDepsgraph(struct Render *re, struct Depsgraph *graph) RET_NONE
->>>>>>> 0a15b7da
 
 /* Draw */
 void OBJECT_collection_settings_create(struct IDProperty *properties) RET_NONE

# $Id$
# ***** BEGIN GPL LICENSE BLOCK *****
#
# This program is free software; you can redistribute it and/or
# modify it under the terms of the GNU General Public License
# as published by the Free Software Foundation; either version 2
# of the License, or (at your option) any later version.
#
# This program is distributed in the hope that it will be useful,
# but WITHOUT ANY WARRANTY; without even the implied warranty of
# MERCHANTABILITY or FITNESS FOR A PARTICULAR PURPOSE.  See the
# GNU General Public License for more details.
#
# You should have received a copy of the GNU General Public License
# along with this program; if not, write to the Free Software Foundation,
# Inc., 51 Franklin Street, Fifth Floor, Boston, MA 02110-1301, USA.
#
# The Original Code is Copyright (C) 2006, Blender Foundation
# All rights reserved.
#
# The Original Code is: all of this file.
#
# Contributor(s): Jacques Beaurain.
#
# ***** END GPL LICENSE BLOCK *****

# this warning on generated files gets annoying
REMOVE_STRICT_FLAGS()

SET(INC 
	.
	.. 
	../../../intern/guardedalloc
	../../../source/blender/makesdna
<<<<<<< HEAD
	../../../source/blender/makesrna  
=======
	../../../source/blender/makesrna
	../../../source/blender/blenkernel
)

SET(SRC
	stubs.c
>>>>>>> f48f8d3b
)

IF(WITH_BUILDINFO)
	ADD_DEFINITIONS(-DBUILD_DATE)
	LIST(APPEND SRC
		../../creator/buildinfo.c
	)
ENDIF(WITH_BUILDINFO)

IF(WITH_GAMEENGINE)
	ADD_DEFINITIONS(-DWITH_GAMEENGINE)
ENDIF(WITH_GAMEENGINE)

IF(WITH_INTERNATIONAL)
	ADD_DEFINITIONS(-DWITH_FREETYPE2)
ENDIF(WITH_INTERNATIONAL)

BLENDERLIB_NOLIST(blenkernel_blc "${SRC}" "${INC}")<|MERGE_RESOLUTION|>--- conflicted
+++ resolved
@@ -24,35 +24,24 @@
 #
 # ***** END GPL LICENSE BLOCK *****
 
-# this warning on generated files gets annoying
-REMOVE_STRICT_FLAGS()
+FILE(GLOB SRC stubs.c)
+
+IF(WITH_BUILDINFO)
+	ADD_DEFINITIONS(-DBUILD_DATE)
+	FILE(GLOB SRC ${SRC} ../../creator/buildinfo.c)
+ENDIF(WITH_BUILDINFO)
 
 SET(INC 
 	.
 	.. 
 	../../../intern/guardedalloc
 	../../../source/blender/makesdna
-<<<<<<< HEAD
 	../../../source/blender/makesrna  
-=======
-	../../../source/blender/makesrna
 	../../../source/blender/blenkernel
 )
 
-SET(SRC
-	stubs.c
->>>>>>> f48f8d3b
-)
-
-IF(WITH_BUILDINFO)
-	ADD_DEFINITIONS(-DBUILD_DATE)
-	LIST(APPEND SRC
-		../../creator/buildinfo.c
-	)
-ENDIF(WITH_BUILDINFO)
-
 IF(WITH_GAMEENGINE)
-	ADD_DEFINITIONS(-DWITH_GAMEENGINE)
+	ADD_DEFINITIONS(-DGAMEBLENDER)
 ENDIF(WITH_GAMEENGINE)
 
 IF(WITH_INTERNATIONAL)

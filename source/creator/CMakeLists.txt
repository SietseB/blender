--- conflicted
+++ resolved
@@ -1303,29 +1303,6 @@
         CONFIGURATIONS Debug
       )
 
-<<<<<<< HEAD
-      if(WINDOWS_PYTHON_DEBUG)
-        install(
-          FILES
-            ${LIBDIR}/python/${_PYTHON_VERSION_NO_DOTS}/libs/python${_PYTHON_VERSION_NO_DOTS}.pdb
-          DESTINATION "."
-          CONFIGURATIONS Release;RelWithDebInfo;MinSizeRel
-        )
-
-        install(
-          FILES
-            ${LIBDIR}/python/${_PYTHON_VERSION_NO_DOTS}/libs/python${_PYTHON_VERSION_NO_DOTS}_d.pdb
-          DESTINATION "."
-          CONFIGURATIONS Debug
-        )
-      endif()
-
-    endif()
-
-    # VFX libs are bundled with both Blender executable and Python module.
-    if(WITH_PYTHON_INSTALL OR WITH_PYTHON_MODULE)
-=======
->>>>>>> aaef10e9
       # This will only exist for 3.5+.
       if(EXISTS ${LIBDIR}/openimageio/lib/python${PYTHON_VERSION}/site-packages)
         install(
@@ -2082,7 +2059,6 @@
     endif()
   endif()
 endif()
-
 
 # -----------------------------------------------------------------------------
 # Setup launcher

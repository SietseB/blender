/*
 * This program is free software; you can redistribute it and/or
 * modify it under the terms of the GNU General Public License
 * as published by the Free Software Foundation; either version 2
 * of the License, or (at your option) any later version.
 *
 * This program is distributed in the hope that it will be useful,
 * but WITHOUT ANY WARRANTY; without even the implied warranty of
 * MERCHANTABILITY or FITNESS FOR A PARTICULAR PURPOSE.  See the
 * GNU General Public License for more details.
 *
 * You should have received a copy of the GNU General Public License
 * along with this program; if not, write to the Free Software Foundation,
 * Inc., 51 Franklin Street, Fifth Floor, Boston, MA 02110-1301, USA.
 *
 * The Original Code is Copyright (C) 2001-2002 by NaN Holding BV.
 * All rights reserved.
 */

/** \file
 * \ingroup GHOST
 */

/**
 * Copyright (C) 2001 NaN Technologies B.V.
 */

#include "GHOST_TimerManager.h"

#include <algorithm>

#include "GHOST_TimerTask.h"

GHOST_TimerManager::GHOST_TimerManager()
{
}

GHOST_TimerManager::~GHOST_TimerManager()
{
  disposeTimers();
}

uint32_t GHOST_TimerManager::getNumTimers()
{
  return (uint32_t)m_timers.size();
}

bool GHOST_TimerManager::getTimerFound(GHOST_TimerTask *timer)
{
  TTimerVector::const_iterator iter = std::find(m_timers.begin(), m_timers.end(), timer);
  return iter != m_timers.end();
}

GHOST_TSuccess GHOST_TimerManager::addTimer(GHOST_TimerTask *timer)
{
  GHOST_TSuccess success;
  if (!getTimerFound(timer)) {
    /* Add the timer task. */
    m_timers.push_back(timer);
    success = GHOST_kSuccess;
  }
  else {
    success = GHOST_kFailure;
  }
  return success;
}

GHOST_TSuccess GHOST_TimerManager::removeTimer(GHOST_TimerTask *timer)
{
  GHOST_TSuccess success;
  TTimerVector::iterator iter = std::find(m_timers.begin(), m_timers.end(), timer);
  if (iter != m_timers.end()) {
    /* Remove the timer task. */
    m_timers.erase(iter);
    delete timer;
    success = GHOST_kSuccess;
  }
  else {
    success = GHOST_kFailure;
  }
  return success;
}

uint64_t GHOST_TimerManager::nextFireTime()
{
  uint64_t smallest = GHOST_kFireTimeNever;
  TTimerVector::iterator iter;

  for (iter = m_timers.begin(); iter != m_timers.end(); ++iter) {
    uint64_t next = (*iter)->getNext();

    if (next < smallest)
      smallest = next;
  }

  return smallest;
}

bool GHOST_TimerManager::fireTimers(uint64_t time)
{
  TTimerVector::iterator iter;
  bool anyProcessed = false;

  for (iter = m_timers.begin(); iter != m_timers.end(); ++iter) {
    if (fireTimer(time, *iter))
      anyProcessed = true;
  }

  return anyProcessed;
}

bool GHOST_TimerManager::fireTimer(uint64_t time, GHOST_TimerTask *task)
{
  uint64_t next = task->getNext();

  /* Check if the timer should be fired. */
  if (time > next) {
    /* Fire the timer. */
    GHOST_TimerProcPtr timerProc = task->getTimerProc();
    uint64_t start = task->getStart();
    timerProc(task, time - start);

<<<<<<< HEAD
    /* Update the time at which we will fire it again. */
=======
    // Update the time at which we will fire it again
>>>>>>> ff01070b
    uint64_t interval = task->getInterval();
    uint64_t numCalls = (next - start) / interval;
    numCalls++;
    next = start + numCalls * interval;
    task->setNext(next);

    return true;
  }
  else {
    return false;
  }
}

void GHOST_TimerManager::disposeTimers()
{
  while (m_timers.empty() == false) {
    delete m_timers[0];
    m_timers.erase(m_timers.begin());
  }
}<|MERGE_RESOLUTION|>--- conflicted
+++ resolved
@@ -120,11 +120,7 @@
     uint64_t start = task->getStart();
     timerProc(task, time - start);
 
-<<<<<<< HEAD
-    /* Update the time at which we will fire it again. */
-=======
     // Update the time at which we will fire it again
->>>>>>> ff01070b
     uint64_t interval = task->getInterval();
     uint64_t numCalls = (next - start) / interval;
     numCalls++;

--- conflicted
+++ resolved
@@ -1581,12 +1581,8 @@
   getMainDisplayDimensions(width, height);
 }
 
-<<<<<<< HEAD
 GHOST_IContext *GHOST_SystemWayland::createOffscreenContext(GHOST_TDrawingContextType /* type */,
                                                             GHOST_GLSettings glSettings)
-=======
-GHOST_IContext *GHOST_SystemWayland::createOffscreenContext(GHOST_GLSettings /*glSettings*/)
->>>>>>> abee9a85
 {
   /* Create new off-screen window. */
   wl_surface *os_surface = wl_compositor_create_surface(compositor());

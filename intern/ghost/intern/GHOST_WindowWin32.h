/*
 * ***** BEGIN GPL LICENSE BLOCK *****
 *
 * This program is free software; you can redistribute it and/or
 * modify it under the terms of the GNU General Public License
 * as published by the Free Software Foundation; either version 2
 * of the License, or (at your option) any later version.
 *
 * This program is distributed in the hope that it will be useful,
 * but WITHOUT ANY WARRANTY; without even the implied warranty of
 * MERCHANTABILITY or FITNESS FOR A PARTICULAR PURPOSE.  See the
 * GNU General Public License for more details.
 *
 * You should have received a copy of the GNU General Public License
 * along with this program; if not, write to the Free Software Foundation,
 * Inc., 51 Franklin Street, Fifth Floor, Boston, MA 02110-1301, USA.
 *
 * The Original Code is Copyright (C) 2001-2002 by NaN Holding BV.
 * All rights reserved.
 *
 * The Original Code is: all of this file.
 *
 * Contributor(s): none yet.
 *
 * ***** END GPL LICENSE BLOCK *****
 */

/** \file ghost/intern/GHOST_WindowWin32.h
 *  \ingroup GHOST
 * Declaration of GHOST_WindowWin32 class.
 */

#ifndef __GHOST_WINDOWWIN32_H__
#define __GHOST_WINDOWWIN32_H__

#ifndef WIN32
#error WIN32 only!
#endif // WIN32

#include "GHOST_Window.h"
#include "GHOST_TaskbarWin32.h"
#ifdef WITH_INPUT_IME
#  include "GHOST_ImeWin32.h"
#endif

#include <wintab.h>
#define PACKETDATA  (PK_BUTTONS | PK_NORMAL_PRESSURE | PK_ORIENTATION | PK_CURSOR)
#define PACKETMODE  PK_BUTTONS
#include <pktdef.h>

class GHOST_SystemWin32;
class GHOST_DropTargetWin32;

// typedefs for WinTab functions to allow dynamic loading
typedef UINT (API * GHOST_WIN32_WTInfo)(UINT, UINT, LPVOID);
typedef HCTX (API * GHOST_WIN32_WTOpen)(HWND, LPLOGCONTEXTA, BOOL);
typedef BOOL (API * GHOST_WIN32_WTClose)(HCTX);
typedef BOOL (API * GHOST_WIN32_WTPacket)(HCTX, UINT, LPVOID);
typedef BOOL (API * GHOST_WIN32_WTOverlap)(HCTX, BOOL);

/**
 * GHOST window on M$ Windows OSs.
 * \author	Maarten Gribnau
 * \date	May 10, 2001
 */
class GHOST_WindowWin32 : public GHOST_Window {
public:
	/**
	 * Constructor.
	 * Creates a new window and opens it.
	 * To check if the window was created properly, use the getValid() method.
	 * \param title		The text shown in the title bar of the window.
	 * \param left		The coordinate of the left edge of the window.
	 * \param top		The coordinate of the top edge of the window.
	 * \param width		The width the window.
	 * \param height	The height the window.
	 * \param state		The state the window is initially opened with.
	 * \param type		The type of drawing context installed in this window.
	 * \param wantStereoVisual   Stereo visual for quad buffered stereo.
	 * \param wantNumOfAASamples Number of samples used for AA (zero if no AA)
	 * \param parentWindowHwnd
	 */
	GHOST_WindowWin32(GHOST_SystemWin32 *system,
	    const STR_String& title,
	    GHOST_TInt32 left,
	    GHOST_TInt32 top,
	    GHOST_TUns32 width,
	    GHOST_TUns32 height,
	    GHOST_TWindowState state,
	    GHOST_TDrawingContextType type = GHOST_kDrawingContextTypeNone,
	    bool wantStereoVisual = false,
<<<<<<< HEAD
	    bool warnOld = false,
		bool alphaBackground = false,
=======
>>>>>>> 2d973f44
	    GHOST_TUns16 wantNumOfAASamples = 0,
	    GHOST_TEmbedderWindowID parentWindowHwnd = 0,
	    bool is_debug = false);

	/**
	 * Destructor.
	 * Closes the window and disposes resources allocated.
	 */
	~GHOST_WindowWin32();

	/**
	 * Returns indication as to whether the window is valid.
	 * \return The validity of the window.
	 */
	bool getValid() const;

	/**
	 * Access to the handle of the window.
	 * \return The handle of the window.
	 */
	HWND getHWND() const;

	/**
	 * Sets the title displayed in the title bar.
	 * \param title	The title to display in the title bar.
	 */
	void setTitle(const STR_String& title);

	/**
	 * Returns the title displayed in the title bar.
	 * \param title	The title displayed in the title bar.
	 */
	void getTitle(STR_String& title) const;

	/**
	 * Returns the window rectangle dimensions.
	 * The dimensions are given in screen coordinates that are relative to the upper-left corner of the screen. 
	 * \param bounds The bounding rectangle of the window.
	 */
	void getWindowBounds(GHOST_Rect& bounds) const;
	
	/**
	 * Returns the client rectangle dimensions.
	 * The left and top members of the rectangle are always zero.
	 * \param bounds The bounding rectangle of the client area of the window.
	 */
	void getClientBounds(GHOST_Rect& bounds) const;

	/**
	 * Resizes client rectangle width.
	 * \param width The new width of the client area of the window.
	 */
	GHOST_TSuccess setClientWidth(GHOST_TUns32 width);

	/**
	 * Resizes client rectangle height.
	 * \param height The new height of the client area of the window.
	 */
	GHOST_TSuccess setClientHeight(GHOST_TUns32 height);

	/**
	 * Resizes client rectangle.
	 * \param width		The new width of the client area of the window.
	 * \param height	The new height of the client area of the window.
	 */
	GHOST_TSuccess setClientSize(GHOST_TUns32 width, GHOST_TUns32 height);

	/**
	 * Returns the state of the window (normal, minimized, maximized).
	 * \return The state of the window.
	 */
	GHOST_TWindowState getState() const;

	/**
	 * Converts a point in screen coordinates to client rectangle coordinates
	 * \param inX	The x-coordinate on the screen.
	 * \param inY	The y-coordinate on the screen.
	 * \param outX	The x-coordinate in the client rectangle.
	 * \param outY	The y-coordinate in the client rectangle.
	 */
	void screenToClient(GHOST_TInt32 inX, GHOST_TInt32 inY, GHOST_TInt32& outX, GHOST_TInt32& outY) const;

	/**
	 * Converts a point in screen coordinates to client rectangle coordinates
	 * \param inX	The x-coordinate in the client rectangle.
	 * \param inY	The y-coordinate in the client rectangle.
	 * \param outX	The x-coordinate on the screen.
	 * \param outY	The y-coordinate on the screen.
	 */
	void clientToScreen(GHOST_TInt32 inX, GHOST_TInt32 inY, GHOST_TInt32& outX, GHOST_TInt32& outY) const;

	/**
	 * Sets the state of the window (normal, minimized, maximized).
	 * \param state The state of the window.
	 * \return Indication of success.
	 */
	GHOST_TSuccess setState(GHOST_TWindowState state);

	/**
	 * Sets the order of the window (bottom, top).
	 * \param order The order of the window.
	 * \return Indication of success.
	 */
	GHOST_TSuccess setOrder(GHOST_TWindowOrder order);

	/**
	 * Invalidates the contents of this window.
	 */
	GHOST_TSuccess invalidate();

	/**
	 * Sets the progress bar value displayed in the window/application icon
	 * \param progress The progress %
	 */
	GHOST_TSuccess setProgressBar(float progress);
	
	/**
	 * Hides the progress bar in the icon
	 */
	GHOST_TSuccess endProgressBar();
	

	/**
	 * Register a mouse click event (should be called 
	 * for any real button press, controls mouse
	 * capturing).
	 *
	 * \param press	
	 *		0 - mouse pressed
	 *		1 - mouse released
	 *		2 - operator grab
	 *		3 - operator ungrab
	 */
	void registerMouseClickEvent(int press);

	/**
	 * Inform the window that it has lost mouse capture,
	 * called in response to native window system messages.
	 */
	void lostMouseCapture();

	/**
	 * Loads the windows equivalent of a standard GHOST cursor.
	 * \param visible		Flag for cursor visibility.
	 * \param cursorShape	The cursor shape.
	 */
	void loadCursor(bool visible, GHOST_TStandardCursor cursorShape) const;

	const GHOST_TabletData *GetTabletData()
	{
		return m_tabletData;
	}

	void processWin32TabletInitEvent();
	void processWin32TabletEvent(WPARAM wParam, LPARAM lParam);
	void bringTabletContextToFront();

	GHOST_TSuccess beginFullScreen() const {return GHOST_kFailure;}

	GHOST_TSuccess endFullScreen() const {return GHOST_kFailure;}

	/** if the window currently resizing */
	bool m_inLiveResize;

#ifdef WITH_INPUT_IME
	GHOST_ImeWin32 *getImeInput() {return &m_imeImput;}

	void beginIME(
	        GHOST_TInt32 x, GHOST_TInt32 y,
	        GHOST_TInt32 w, GHOST_TInt32 h,
	        int completed);

	void endIME();
#endif /* WITH_INPUT_IME */

private:

	/**
	 * \param type	The type of rendering context create.
	 * \return Indication of success.
	 */
	GHOST_Context *newDrawingContext(GHOST_TDrawingContextType type);

	/**
	 * Sets the cursor visibility on the window using
	 * native window system calls.
	 */
	GHOST_TSuccess setWindowCursorVisibility(bool visible);
	
	/**
	 * Sets the cursor grab on the window using native window system calls.
	 * Using registerMouseClickEvent.
	 * \param mode	GHOST_TGrabCursorMode.
	 */
	GHOST_TSuccess setWindowCursorGrab(GHOST_TGrabCursorMode mode);
	
	/**
	 * Sets the cursor shape on the window using
	 * native window system calls.
	 */
	GHOST_TSuccess setWindowCursorShape(GHOST_TStandardCursor shape);

	/**
	 * Sets the cursor shape on the window using
	 * native window system calls.
	 */
	GHOST_TSuccess setWindowCustomCursorShape(GHOST_TUns8 bitmap[16][2],
	                                                  GHOST_TUns8 mask[16][2],
	                                                  int hotX, int hotY);

	GHOST_TSuccess setWindowCustomCursorShape(
	    GHOST_TUns8 *bitmap,
	    GHOST_TUns8 *mask,
	    int sizex,
	    int sizey,
	    int hotX,
	    int hotY,
	    int fg_color,
	    int bg_color
	    );
	
	/** Pointer to system */
	GHOST_SystemWin32 *m_system;
	/** Pointer to COM IDropTarget implementor */
	GHOST_DropTargetWin32 *m_dropTarget;
	/** Window handle. */
	HWND m_hWnd;
	/** Device context handle. */
	HDC m_hDC;

	/** Flag for if window has captured the mouse */
	bool m_hasMouseCaptured;
	/** Flag if an operator grabs the mouse with WM_cursor_grab_enable/ungrab() 
	 * Multiple grabs must be released with a single ungrab */
	bool m_hasGrabMouse;
	/** Count of number of pressed buttons */
	int m_nPressedButtons;
	/** HCURSOR structure of the custom cursor */
	HCURSOR m_customCursor;
	/** request GL context aith alpha channel */
	bool m_wantAlphaBackground;

	/** ITaskbarList3 structure for progress bar*/
	ITaskbarList3 *m_Bar;

	static const wchar_t *s_windowClassName;
	static const int s_maxTitleLength;

	/** WinTab dll handle */
	HMODULE m_wintab;

	/** Tablet data for GHOST */
	GHOST_TabletData *m_tabletData;

	/** Stores the Tablet context if detected Tablet features using WinTab.dll */
	HCTX m_tablet;
	LONG m_maxPressure;
	LONG m_maxAzimuth, m_maxAltitude;

	GHOST_TWindowState m_normal_state;

	/** Hwnd to parent window */
	GHOST_TEmbedderWindowID m_parentWindowHwnd;

#ifdef WITH_INPUT_IME
	/** Handle input method editors event */
	GHOST_ImeWin32 m_imeImput;
#endif
	bool m_debug_context;
};

#endif // __GHOST_WINDOWWIN32_H__<|MERGE_RESOLUTION|>--- conflicted
+++ resolved
@@ -89,11 +89,7 @@
 	    GHOST_TWindowState state,
 	    GHOST_TDrawingContextType type = GHOST_kDrawingContextTypeNone,
 	    bool wantStereoVisual = false,
-<<<<<<< HEAD
-	    bool warnOld = false,
-		bool alphaBackground = false,
-=======
->>>>>>> 2d973f44
+	    bool alphaBackground = false,
 	    GHOST_TUns16 wantNumOfAASamples = 0,
 	    GHOST_TEmbedderWindowID parentWindowHwnd = 0,
 	    bool is_debug = false);

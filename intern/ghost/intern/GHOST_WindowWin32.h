--- conflicted
+++ resolved
@@ -559,13 +559,8 @@
 
   /* Wintab API */
   struct {
-<<<<<<< HEAD
     /** WinTab DLL handle. */
     HMODULE handle = NULL;
-=======
-    /** WinTab dll handle */
-    HMODULE handle;
->>>>>>> 2e81f2c0
 
     /** API functions */
     GHOST_WIN32_WTInfo info;

#
# Copyright 2011-2013 Blender Foundation
#
# Licensed under the Apache License, Version 2.0 (the "License");
# you may not use this file except in compliance with the License.
# You may obtain a copy of the License at
#
# http://www.apache.org/licenses/LICENSE-2.0
#
# Unless required by applicable law or agreed to in writing, software
# distributed under the License is distributed on an "AS IS" BASIS,
# WITHOUT WARRANTIES OR CONDITIONS OF ANY KIND, either express or implied.
# See the License for the specific language governing permissions and
# limitations under the License.
#

# <pep8 compliant>

import bpy
from bpy.props import (BoolProperty,
                       EnumProperty,
                       FloatProperty,
                       IntProperty,
                       PointerProperty,
                       StringProperty)

# enums

import _cycles

enum_devices = (
    ('CPU', "CPU", "Use CPU for rendering"),
    ('GPU', "GPU Compute", "Use GPU compute device for rendering, configured in the system tab in the user preferences"),
)

if _cycles.with_network:
    enum_devices += (('NETWORK', "Networked Device", "Use networked device for rendering"),)

enum_feature_set = (
    ('SUPPORTED', "Supported", "Only use finished and supported features"),
    ('EXPERIMENTAL', "Experimental", "Use experimental and incomplete features that might be broken or change in the future", 'ERROR', 1),
)

enum_displacement_methods = (
    ('BUMP', "Bump Only", "Bump mapping to simulate the appearance of displacement"),
    ('DISPLACEMENT', "Displacement Only", "Use true displacement of surface only, requires fine subdivision"),
    ('BOTH', "Displacement and Bump", "Combination of true displacement and bump mapping for finer detail"),
)

enum_bvh_layouts = (
    ('BVH2', "BVH2", "", 1),
    ('BVH4', "BVH4", "", 2),
)

enum_bvh_types = (
    ('DYNAMIC_BVH', "Dynamic BVH", "Objects can be individually updated, at the cost of slower render time"),
    ('STATIC_BVH', "Static BVH", "Any object modification requires a complete BVH rebuild, but renders faster"),
)

enum_filter_types = (
    ('BOX', "Box", "Box filter"),
    ('GAUSSIAN', "Gaussian", "Gaussian filter"),
    ('BLACKMAN_HARRIS', "Blackman-Harris", "Blackman-Harris filter"),
)

enum_aperture_types = (
    ('RADIUS', "Radius", "Directly change the size of the aperture"),
    ('FSTOP', "F-stop", "Change the size of the aperture by f-stop"),
)

enum_panorama_types = (
    ('EQUIRECTANGULAR', "Equirectangular", "Render the scene with a spherical camera, also known as Lat Long panorama"),
    ('FISHEYE_EQUIDISTANT', "Fisheye Equidistant", "Ideal for fulldomes, ignore the sensor dimensions"),
    ('FISHEYE_EQUISOLID', "Fisheye Equisolid",
                          "Similar to most fisheye modern lens, takes sensor dimensions into consideration"),
    ('MIRRORBALL', "Mirror Ball", "Uses the mirror ball mapping"),
)

enum_curve_primitives = (
    ('TRIANGLES', "Triangles", "Create triangle geometry around strands"),
    ('LINE_SEGMENTS', "Line Segments", "Use line segment primitives"),
    ('CURVE_SEGMENTS', "Curve Segments", "Use segmented cardinal curve primitives"),
)

enum_triangle_curves = (
    ('CAMERA_TRIANGLES', "Planes", "Create individual triangles forming planes that face camera"),
    ('TESSELLATED_TRIANGLES', "Tessellated", "Create mesh surrounding each strand"),
)

enum_curve_shape = (
    ('RIBBONS', "Ribbons", "Ignore thickness of each strand"),
    ('THICK', "Thick", "Use thickness of strand when rendering"),
)

enum_tile_order = (
    ('CENTER', "Center", "Render from center to the edges"),
    ('RIGHT_TO_LEFT', "Right to Left", "Render from right to left"),
    ('LEFT_TO_RIGHT', "Left to Right", "Render from left to right"),
    ('TOP_TO_BOTTOM', "Top to Bottom", "Render from top to bottom"),
    ('BOTTOM_TO_TOP', "Bottom to Top", "Render from bottom to top"),
    ('HILBERT_SPIRAL', "Hilbert Spiral", "Render in a Hilbert Spiral"),
)

enum_use_layer_samples = (
    ('USE', "Use", "Per render layer number of samples override scene samples"),
    ('BOUNDED', "Bounded", "Bound per render layer number of samples by global samples"),
    ('IGNORE', "Ignore", "Ignore per render layer number of samples"),
)

enum_sampling_pattern = (
    ('SOBOL', "Sobol", "Use Sobol random sampling pattern"),
    ('CORRELATED_MUTI_JITTER', "Correlated Multi-Jitter", "Use Correlated Multi-Jitter random sampling pattern"),
)

enum_integrator = (
    ('BRANCHED_PATH', "Branched Path Tracing", "Path tracing integrator that branches on the first bounce, giving more control over the number of light and material samples"),
    ('PATH', "Path Tracing", "Pure path tracing integrator"),
)

enum_volume_sampling = (
    ('DISTANCE', "Distance", "Use distance sampling, best for dense volumes with lights far away"),
    ('EQUIANGULAR', "Equiangular", "Use equiangular sampling, best for volumes with low density with light inside or near the volume"),
    ('MULTIPLE_IMPORTANCE', "Multiple Importance", "Combine distance and equi-angular sampling for volumes where neither method is ideal"),
)

enum_volume_interpolation = (
    ('LINEAR', "Linear", "Good smoothness and speed"),
    ('CUBIC', "Cubic", "Smoothed high quality interpolation, but slower")
)

enum_world_mis = (
    ('NONE', "None", "Don't sample the background, faster but might cause noise for non-solid backgrounds"),
    ('AUTOMATIC', "Auto", "Automatically try to determine the best setting"),
    ('MANUAL', "Manual", "Manually set the resolution of the sampling map, higher values are slower and require more memory but reduce noise")
)

enum_device_type = (
    ('CPU', "CPU", "CPU", 0),
    ('CUDA', "CUDA", "CUDA", 1),
    ('OPENCL', "OpenCL", "OpenCL", 2)
)

enum_texture_limit = (
    ('OFF', "No Limit", "No texture size limit", 0),
    ('128', "128", "Limit texture size to 128 pixels", 1),
    ('256', "256", "Limit texture size to 256 pixels", 2),
    ('512', "512", "Limit texture size to 512 pixels", 3),
    ('1024', "1024", "Limit texture size to 1024 pixels", 4),
    ('2048', "2048", "Limit texture size to 2048 pixels", 5),
    ('4096', "4096", "Limit texture size to 4096 pixels", 6),
    ('8192', "8192", "Limit texture size to 8192 pixels", 7),
)


class CyclesRenderSettings(bpy.types.PropertyGroup):
    @classmethod
    def register(cls):
        bpy.types.Scene.cycles = PointerProperty(
            name="Cycles Render Settings",
            description="Cycles render settings",
            type=cls,
        )
        cls.device = EnumProperty(
            name="Device",
            description="Device to use for rendering",
            items=enum_devices,
            default='CPU',
        )
        cls.feature_set = EnumProperty(
            name="Feature Set",
            description="Feature set to use for rendering",
            items=enum_feature_set,
            default='SUPPORTED',
        )
        cls.shading_system = BoolProperty(
            name="Open Shading Language",
            description="Use Open Shading Language (CPU rendering only)",
        )

        cls.progressive = EnumProperty(
            name="Integrator",
            description="Method to sample lights and materials",
            items=enum_integrator,
            default='PATH',
        )

        cls.use_square_samples = BoolProperty(
            name="Square Samples",
            description="Square sampling values for easier artist control",
            default=False,
        )

        cls.samples = IntProperty(
            name="Samples",
            description="Number of samples to render for each pixel",
            min=1, max=2147483647,
            default=128,
        )
        cls.preview_samples = IntProperty(
            name="Preview Samples",
            description="Number of samples to render in the viewport, unlimited if 0",
            min=0, max=2147483647,
            default=32,
        )
        cls.preview_pause = BoolProperty(
            name="Pause Preview",
            description="Pause all viewport preview renders",
            default=False,
        )
        cls.preview_active_layer = BoolProperty(
            name="Preview Active Layer",
            description="Preview active render layer in viewport",
            default=False,
        )

        cls.aa_samples = IntProperty(
            name="AA Samples",
            description="Number of antialiasing samples to render for each pixel",
            min=1, max=2097151,
            default=128,
        )
        cls.preview_aa_samples = IntProperty(
            name="AA Samples",
            description="Number of antialiasing samples to render in the viewport, unlimited if 0",
            min=0, max=2097151,
            default=32,
        )
        cls.diffuse_samples = IntProperty(
            name="Diffuse Samples",
            description="Number of diffuse bounce samples to render for each AA sample",
            min=1, max=1024,
            default=1,
        )
        cls.glossy_samples = IntProperty(
            name="Glossy Samples",
            description="Number of glossy bounce samples to render for each AA sample",
            min=1, max=1024,
            default=1,
        )
        cls.transmission_samples = IntProperty(
            name="Transmission Samples",
            description="Number of transmission bounce samples to render for each AA sample",
            min=1, max=1024,
            default=1,
        )
        cls.ao_samples = IntProperty(
            name="Ambient Occlusion Samples",
            description="Number of ambient occlusion samples to render for each AA sample",
            min=1, max=1024,
            default=1,
        )
        cls.mesh_light_samples = IntProperty(
            name="Mesh Light Samples",
            description="Number of mesh emission light samples to render for each AA sample",
            min=1, max=1024,
            default=1,
        )

        cls.subsurface_samples = IntProperty(
            name="Subsurface Samples",
            description="Number of subsurface scattering samples to render for each AA sample",
            min=1, max=1024,
            default=1,
        )

        cls.volume_samples = IntProperty(
            name="Volume Samples",
            description="Number of volume scattering samples to render for each AA sample",
            min=1, max=1024,
            default=1,
        )

        cls.sampling_pattern = EnumProperty(
            name="Sampling Pattern",
            description="Random sampling pattern used by the integrator",
            items=enum_sampling_pattern,
            default='SOBOL',
        )

        cls.use_layer_samples = EnumProperty(
            name="Layer Samples",
            description="How to use per render layer sample settings",
            items=enum_use_layer_samples,
            default='USE',
        )

        cls.sample_all_lights_direct = BoolProperty(
            name="Sample All Direct Lights",
            description="Sample all lights (for direct samples), rather than randomly picking one",
            default=True,
        )

        cls.sample_all_lights_indirect = BoolProperty(
            name="Sample All Indirect Lights",
            description="Sample all lights (for indirect samples), rather than randomly picking one",
            default=True,
        )
        cls.light_sampling_threshold = FloatProperty(
            name="Light Sampling Threshold",
            description="Probabilistically terminate light samples when the light contribution is below this threshold (more noise but faster rendering). "
            "Zero disables the test and never ignores lights",
            min=0.0, max=1.0,
            default=0.01,
        )

        cls.caustics_reflective = BoolProperty(
            name="Reflective Caustics",
            description="Use reflective caustics, resulting in a brighter image (more noise but added realism)",
            default=True,
        )

        cls.caustics_refractive = BoolProperty(
            name="Refractive Caustics",
            description="Use refractive caustics, resulting in a brighter image (more noise but added realism)",
            default=True,
        )

        cls.blur_glossy = FloatProperty(
            name="Filter Glossy",
            description="Adaptively blur glossy shaders after blurry bounces, "
            "to reduce noise at the cost of accuracy",
            min=0.0, max=10.0,
            default=1.0,
        )

        cls.max_bounces = IntProperty(
            name="Max Bounces",
            description="Total maximum number of bounces",
            min=0, max=1024,
            default=12,
        )

        cls.diffuse_bounces = IntProperty(
            name="Diffuse Bounces",
            description="Maximum number of diffuse reflection bounces, bounded by total maximum",
            min=0, max=1024,
            default=4,
        )
        cls.glossy_bounces = IntProperty(
            name="Glossy Bounces",
            description="Maximum number of glossy reflection bounces, bounded by total maximum",
            min=0, max=1024,
            default=4,
        )
        cls.transmission_bounces = IntProperty(
            name="Transmission Bounces",
            description="Maximum number of transmission bounces, bounded by total maximum",
            min=0, max=1024,
            default=12,
        )
        cls.volume_bounces = IntProperty(
            name="Volume Bounces",
            description="Maximum number of volumetric scattering events",
            min=0, max=1024,
            default=0,
        )

        cls.transparent_max_bounces = IntProperty(
            name="Transparent Max Bounces",
            description="Maximum number of transparent bounces",
            min=0, max=1024,
            default=8,
        )

        cls.volume_step_size = FloatProperty(
            name="Step Size",
            description="Distance between volume shader samples when rendering the volume "
            "(lower values give more accurate and detailed results, but also increased render time)",
            default=0.1,
            min=0.0000001, max=100000.0, soft_min=0.01, soft_max=1.0, precision=4
        )

        cls.volume_max_steps = IntProperty(
            name="Max Steps",
            description="Maximum number of steps through the volume before giving up, "
            "to avoid extremely long render times with big objects or small step sizes",
            default=1024,
            min=2, max=65536
        )

        cls.dicing_rate = FloatProperty(
            name="Dicing Rate",
            description="Size of a micropolygon in pixels",
            min=0.1, max=1000.0, soft_min=0.5,
            default=1.0,
            subtype="PIXEL"
        )
        cls.preview_dicing_rate = FloatProperty(
            name="Preview Dicing Rate",
            description="Size of a micropolygon in pixels during preview render",
            min=0.1, max=1000.0, soft_min=0.5,
            default=8.0,
            subtype="PIXEL"
        )

        cls.max_subdivisions = IntProperty(
            name="Max Subdivisions",
            description="Stop subdividing when this level is reached even if the dice rate would produce finer tessellation",
            min=0, max=16,
            default=12,
        )

        cls.dicing_camera = PointerProperty(
            name="Dicing Camera",
            description="Camera to use as reference point when subdividing geometry, useful to avoid crawling "
            "artifacts in animations when the scene camera is moving",
            type=bpy.types.Object,
            poll=lambda self, obj: obj.type == 'CAMERA',
        )
        cls.offscreen_dicing_scale = FloatProperty(
            name="Offscreen Dicing Scale",
            description="Multiplier for dicing rate of geometry outside of the camera view. The dicing rate "
            "of objects is gradually increased the further they are outside the camera view. "
            "Lower values provide higher quality reflections and shadows for off screen objects, "
            "while higher values use less memory",
            min=1.0, soft_max=25.0,
            default=4.0,
        )

        cls.film_exposure = FloatProperty(
            name="Exposure",
            description="Image brightness scale",
            min=0.0, max=10.0,
            default=1.0,
        )
        cls.film_transparent = BoolProperty(
            name="Transparent",
            description="World background is transparent, for compositing the render over another background",
            default=False,
        )
        cls.film_transparent_glass = BoolProperty(
            name="Transparent Glass",
            description="Render transmissive surfaces as transparent, for compositing glass over another background",
            default=False,
        )
        cls.film_transparent_roughness = FloatProperty(
            name="Transparent Roughness Threshold",
            description="For transparent transmission, keep surfaces with roughness above the threshold opaque",
            min=0.0, max=1.0,
            default=0.1,
        )

        # Really annoyingly, we have to keep it around for a few releases,
        # otherwise forward compatibility breaks in really bad manner: CRASH!
        #
        # TODO(sergey): Remove this during 2.8x series of Blender.
        cls.filter_type = EnumProperty(
            name="Filter Type",
            description="Pixel filter type",
            items=enum_filter_types,
            default='BLACKMAN_HARRIS',
        )

        cls.pixel_filter_type = EnumProperty(
            name="Filter Type",
            description="Pixel filter type",
            items=enum_filter_types,
            default='BLACKMAN_HARRIS',
        )

        cls.filter_width = FloatProperty(
            name="Filter Width",
            description="Pixel filter width",
            min=0.01, max=10.0,
            default=1.5,
        )

        cls.seed = IntProperty(
            name="Seed",
            description="Seed value for integrator to get different noise patterns",
            min=0, max=2147483647,
            default=0,
        )

        cls.use_animated_seed = BoolProperty(
            name="Use Animated Seed",
            description="Use different seed values (and hence noise patterns) at different frames",
            default=False,
        )

        cls.sample_clamp_direct = FloatProperty(
            name="Clamp Direct",
            description="If non-zero, the maximum value for a direct sample, "
            "higher values will be scaled down to avoid too "
            "much noise and slow convergence at the cost of accuracy",
            min=0.0, max=1e8,
            default=0.0,
        )

        cls.sample_clamp_indirect = FloatProperty(
            name="Clamp Indirect",
            description="If non-zero, the maximum value for an indirect sample, "
            "higher values will be scaled down to avoid too "
            "much noise and slow convergence at the cost of accuracy",
            min=0.0, max=1e8,
            default=10.0,
        )

        cls.debug_tile_size = IntProperty(
            name="Tile Size",
            description="",
            min=1, max=4096,
            default=1024,
        )

        cls.preview_start_resolution = IntProperty(
            name="Start Resolution",
            description="Resolution to start rendering preview at, "
            "progressively increasing it to the full viewport size",
            min=8, max=16384,
            default=64,
        )

        cls.debug_reset_timeout = FloatProperty(
            name="Reset timeout",
            description="",
            min=0.01, max=10.0,
            default=0.1,
        )
        cls.debug_cancel_timeout = FloatProperty(
            name="Cancel timeout",
            description="",
            min=0.01, max=10.0,
            default=0.1,
        )
        cls.debug_text_timeout = FloatProperty(
            name="Text timeout",
            description="",
            min=0.01, max=10.0,
            default=1.0,
        )

        cls.debug_bvh_type = EnumProperty(
            name="Viewport BVH Type",
            description="Choose between faster updates, or faster render",
            items=enum_bvh_types,
            default='DYNAMIC_BVH',
        )
        cls.debug_use_spatial_splits = BoolProperty(
            name="Use Spatial Splits",
            description="Use BVH spatial splits: longer builder time, faster render",
            default=False,
        )
        cls.debug_use_hair_bvh = BoolProperty(
            name="Use Hair BVH",
            description="Use special type BVH optimized for hair (uses more ram but renders faster)",
            default=True,
        )
        cls.debug_bvh_time_steps = IntProperty(
<<<<<<< HEAD
                name="BVH Time Steps",
                description="Split BVH primitives by this number of time steps to speed up render time in cost of memory",
                default=0,
                min=0, max=16,
                )
        cls.use_bvh_embree = BoolProperty(
                name="Use Embree",
                description="Use Embree as ray accelerator",
                default=True,
                )
=======
            name="BVH Time Steps",
            description="Split BVH primitives by this number of time steps to speed up render time in cost of memory",
            default=0,
            min=0, max=16,
        )
>>>>>>> 20f3cbfb
        cls.tile_order = EnumProperty(
            name="Tile Order",
            description="Tile order for rendering",
            items=enum_tile_order,
            default='HILBERT_SPIRAL',
            options=set(),  # Not animatable!
        )
        cls.use_progressive_refine = BoolProperty(
            name="Progressive Refine",
            description="Instead of rendering each tile until it is finished, "
            "refine the whole image progressively "
            "(this renders somewhat slower, "
            "but time can be saved by manually stopping the render when the noise is low enough)",
            default=False,
        )

        cls.bake_type = EnumProperty(
            name="Bake Type",
            default='COMBINED',
            description="Type of pass to bake",
            items=(
                ('COMBINED', "Combined", ""),
                ('AO', "Ambient Occlusion", ""),
                ('SHADOW', "Shadow", ""),
                ('NORMAL', "Normal", ""),
                ('UV', "UV", ""),
                ('ROUGHNESS', "Roughness", ""),
                ('EMIT', "Emit", ""),
                ('ENVIRONMENT', "Environment", ""),
                ('DIFFUSE', "Diffuse", ""),
                ('GLOSSY', "Glossy", ""),
                ('TRANSMISSION', "Transmission", ""),
                ('SUBSURFACE', "Subsurface", ""),
            ),
        )

        cls.use_camera_cull = BoolProperty(
            name="Use Camera Cull",
            description="Allow objects to be culled based on the camera frustum",
            default=False,
        )

        cls.camera_cull_margin = FloatProperty(
            name="Camera Cull Margin",
            description="Margin for the camera space culling",
            default=0.1,
            min=0.0, max=5.0
        )

        cls.use_distance_cull = BoolProperty(
            name="Use Distance Cull",
            description="Allow objects to be culled based on the distance from camera",
            default=False,
        )

        cls.distance_cull_margin = FloatProperty(
            name="Cull Distance",
            description="Cull objects which are further away from camera than this distance",
            default=50,
            min=0.0
        )

        cls.motion_blur_position = EnumProperty(
            name="Motion Blur Position",
            default='CENTER',
            description="Offset for the shutter's time interval, allows to change the motion blur trails",
            items=(
                ('START', "Start on Frame", "The shutter opens at the current frame"),
                ('CENTER', "Center on Frame", "The shutter is open during the current frame"),
                ('END', "End on Frame", "The shutter closes at the current frame"),
            ),
        )

        cls.rolling_shutter_type = EnumProperty(
            name="Shutter Type",
            default='NONE',
            description="Type of rolling shutter effect matching CMOS-based cameras",
            items=(
                ('NONE', "None", "No rolling shutter effect used"),
                ('TOP', "Top-Bottom", "Sensor is being scanned from top to bottom")
                # TODO(seergey): Are there real cameras with different scanning direction?
            ),
        )

        cls.rolling_shutter_duration = FloatProperty(
            name="Rolling Shutter Duration",
            description="Scanline \"exposure\" time for the rolling shutter effect",
            default=0.1,
            min=0.0, max=1.0,
        )

        cls.texture_limit = EnumProperty(
            name="Viewport Texture Limit",
            default='OFF',
            description="Limit texture size used by viewport rendering",
            items=enum_texture_limit
        )

        cls.texture_limit_render = EnumProperty(
            name="Render Texture Limit",
            default='OFF',
            description="Limit texture size used by final rendering",
            items=enum_texture_limit
        )

        cls.ao_bounces = IntProperty(
            name="AO Bounces",
            default=0,
            description="Approximate indirect light with background tinted ambient occlusion at the specified bounce, 0 disables this feature",
            min=0, max=1024,
        )

        cls.ao_bounces_render = IntProperty(
            name="AO Bounces Render",
            default=0,
            description="Approximate indirect light with background tinted ambient occlusion at the specified bounce, 0 disables this feature",
            min=0, max=1024,
        )

        # Various fine-tuning debug flags

        def devices_update_callback(self, context):
            import _cycles
            scene = context.scene.as_pointer()
            return _cycles.debug_flags_update(scene)

        cls.debug_use_cpu_avx2 = BoolProperty(name="AVX2", default=True)
        cls.debug_use_cpu_avx = BoolProperty(name="AVX", default=True)
        cls.debug_use_cpu_sse41 = BoolProperty(name="SSE41", default=True)
        cls.debug_use_cpu_sse3 = BoolProperty(name="SSE3", default=True)
        cls.debug_use_cpu_sse2 = BoolProperty(name="SSE2", default=True)
        cls.debug_bvh_layout = EnumProperty(
            name="BVH Layout",
            items=enum_bvh_layouts,
            default='BVH4',
        )
        cls.debug_use_cpu_split_kernel = BoolProperty(name="Split Kernel", default=False)

        cls.debug_use_cuda_adaptive_compile = BoolProperty(name="Adaptive Compile", default=False)
        cls.debug_use_cuda_split_kernel = BoolProperty(name="Split Kernel", default=False)

        cls.debug_opencl_kernel_type = EnumProperty(
            name="OpenCL Kernel Type",
            default='DEFAULT',
            items=(
                ('DEFAULT', "Default", ""),
                ('MEGA', "Mega", ""),
                ('SPLIT', "Split", ""),
            ),
            update=devices_update_callback
        )

        cls.debug_opencl_device_type = EnumProperty(
            name="OpenCL Device Type",
            default='ALL',
            items=(
                ('NONE', "None", ""),
                ('ALL', "All", ""),
                ('DEFAULT', "Default", ""),
                ('CPU', "CPU", ""),
                ('GPU', "GPU", ""),
                ('ACCELERATOR', "Accelerator", ""),
            ),
            update=devices_update_callback
        )

        cls.debug_opencl_kernel_single_program = BoolProperty(
            name="Single Program",
            default=True,
            update=devices_update_callback,
        )

        cls.debug_use_opencl_debug = BoolProperty(name="Debug OpenCL", default=False)

        cls.debug_opencl_mem_limit = IntProperty(name="Memory limit", default=0,
                                                 description="Artificial limit on OpenCL memory usage in MB (0 to disable limit)")

    @classmethod
    def unregister(cls):
        del bpy.types.Scene.cycles


class CyclesCameraSettings(bpy.types.PropertyGroup):
    @classmethod
    def register(cls):
        import math

        bpy.types.Camera.cycles = PointerProperty(
            name="Cycles Camera Settings",
            description="Cycles camera settings",
            type=cls,
        )

        cls.aperture_type = EnumProperty(
            name="Aperture Type",
            description="Use f-stop number or aperture radius",
            items=enum_aperture_types,
            default='RADIUS',
        )
        cls.aperture_fstop = FloatProperty(
            name="Aperture f-stop",
            description="F-stop ratio (lower numbers give more defocus, higher numbers give a sharper image)",
            min=0.0, soft_min=0.1, soft_max=64.0,
            default=5.6,
            step=10,
            precision=1,
        )
        cls.aperture_size = FloatProperty(
            name="Aperture Size",
            description="Radius of the aperture for depth of field (higher values give more defocus)",
            min=0.0, soft_max=10.0,
            default=0.0,
            step=1,
            precision=4,
            subtype='DISTANCE',
        )
        cls.aperture_blades = IntProperty(
            name="Aperture Blades",
            description="Number of blades in aperture for polygonal bokeh (at least 3)",
            min=0, max=100,
            default=0,
        )
        cls.aperture_rotation = FloatProperty(
            name="Aperture Rotation",
            description="Rotation of blades in aperture",
            soft_min=-math.pi, soft_max=math.pi,
            subtype='ANGLE',
            default=0,
        )
        cls.aperture_ratio = FloatProperty(
            name="Aperture Ratio",
            description="Distortion to simulate anamorphic lens bokeh",
            min=0.01, soft_min=1.0, soft_max=2.0,
            default=1.0,
            precision=4,
        )
        cls.panorama_type = EnumProperty(
            name="Panorama Type",
            description="Distortion to use for the calculation",
            items=enum_panorama_types,
            default='FISHEYE_EQUISOLID',
        )
        cls.fisheye_fov = FloatProperty(
            name="Field of View",
            description="Field of view for the fisheye lens",
            min=0.1745, soft_max=2.0 * math.pi, max=10.0 * math.pi,
            subtype='ANGLE',
            default=math.pi,
        )
        cls.fisheye_lens = FloatProperty(
            name="Fisheye Lens",
            description="Lens focal length (mm)",
            min=0.01, soft_max=15.0, max=100.0,
            default=10.5,
        )
        cls.latitude_min = FloatProperty(
            name="Min Latitude",
            description="Minimum latitude (vertical angle) for the equirectangular lens",
            min=-0.5 * math.pi, max=0.5 * math.pi,
            subtype='ANGLE',
            default=-0.5 * math.pi,
        )
        cls.latitude_max = FloatProperty(
            name="Max Latitude",
            description="Maximum latitude (vertical angle) for the equirectangular lens",
            min=-0.5 * math.pi, max=0.5 * math.pi,
            subtype='ANGLE',
            default=0.5 * math.pi,
        )
        cls.longitude_min = FloatProperty(
            name="Min Longitude",
            description="Minimum longitude (horizontal angle) for the equirectangular lens",
            min=-math.pi, max=math.pi,
            subtype='ANGLE',
            default=-math.pi,
        )
        cls.longitude_max = FloatProperty(
            name="Max Longitude",
            description="Maximum longitude (horizontal angle) for the equirectangular lens",
            min=-math.pi, max=math.pi,
            subtype='ANGLE',
            default=math.pi,
        )

    @classmethod
    def unregister(cls):
        del bpy.types.Camera.cycles


class CyclesMaterialSettings(bpy.types.PropertyGroup):
    @classmethod
    def register(cls):
        bpy.types.Material.cycles = PointerProperty(
            name="Cycles Material Settings",
            description="Cycles material settings",
            type=cls,
        )
        cls.sample_as_light = BoolProperty(
            name="Multiple Importance Sample",
            description="Use multiple importance sampling for this material, "
            "disabling may reduce overall noise for large "
            "objects that emit little light compared to other light sources",
            default=True,
        )
        cls.use_transparent_shadow = BoolProperty(
            name="Transparent Shadows",
            description="Use transparent shadows for this material if it contains a Transparent BSDF, "
            "disabling will render faster but not give accurate shadows",
            default=True,
        )
        cls.homogeneous_volume = BoolProperty(
            name="Homogeneous Volume",
            description="When using volume rendering, assume volume has the same density everywhere "
            "(not using any textures), for faster rendering",
            default=False,
        )
        cls.volume_sampling = EnumProperty(
            name="Volume Sampling",
            description="Sampling method to use for volumes",
            items=enum_volume_sampling,
            default='MULTIPLE_IMPORTANCE',
        )

        cls.volume_interpolation = EnumProperty(
            name="Volume Interpolation",
            description="Interpolation method to use for smoke/fire volumes",
            items=enum_volume_interpolation,
            default='LINEAR',
        )

        cls.displacement_method = EnumProperty(
            name="Displacement Method",
            description="Method to use for the displacement",
            items=enum_displacement_methods,
            default='DISPLACEMENT',
        )

    @classmethod
    def unregister(cls):
        del bpy.types.Material.cycles


class CyclesLampSettings(bpy.types.PropertyGroup):
    @classmethod
    def register(cls):
        bpy.types.Lamp.cycles = PointerProperty(
            name="Cycles Lamp Settings",
            description="Cycles lamp settings",
            type=cls,
        )
        cls.cast_shadow = BoolProperty(
            name="Cast Shadow",
            description="Lamp casts shadows",
            default=True,
        )
        cls.samples = IntProperty(
            name="Samples",
            description="Number of light samples to render for each AA sample",
            min=1, max=10000,
            default=1,
        )
        cls.max_bounces = IntProperty(
            name="Max Bounces",
            description="Maximum number of bounces the light will contribute to the render",
            min=0, max=1024,
            default=1024,
        )
        cls.use_multiple_importance_sampling = BoolProperty(
            name="Multiple Importance Sample",
            description="Use multiple importance sampling for the lamp, "
            "reduces noise for area lamps and sharp glossy materials",
            default=True,
        )
        cls.is_portal = BoolProperty(
            name="Is Portal",
            description="Use this area lamp to guide sampling of the background, "
            "note that this will make the lamp invisible",
            default=False,
        )

    @classmethod
    def unregister(cls):
        del bpy.types.Lamp.cycles


class CyclesWorldSettings(bpy.types.PropertyGroup):
    @classmethod
    def register(cls):
        bpy.types.World.cycles = PointerProperty(
            name="Cycles World Settings",
            description="Cycles world settings",
            type=cls,
        )
        cls.sampling_method = EnumProperty(
            name="Sampling method",
            description="How to sample the background light",
            items=enum_world_mis,
            default='AUTOMATIC',
        )
        cls.sample_map_resolution = IntProperty(
            name="Map Resolution",
            description="Importance map size is resolution x resolution/2; "
            "higher values potentially produce less noise, at the cost of memory and speed",
            min=4, max=8192,
            default=1024,
        )
        cls.samples = IntProperty(
            name="Samples",
            description="Number of light samples to render for each AA sample",
            min=1, max=10000,
            default=1,
        )
        cls.max_bounces = IntProperty(
            name="Max Bounces",
            description="Maximum number of bounces the background light will contribute to the render",
            min=0, max=1024,
            default=1024,
        )
        cls.homogeneous_volume = BoolProperty(
            name="Homogeneous Volume",
            description="When using volume rendering, assume volume has the same density everywhere"
            "(not using any textures), for faster rendering",
            default=False,
        )
        cls.volume_sampling = EnumProperty(
            name="Volume Sampling",
            description="Sampling method to use for volumes",
            items=enum_volume_sampling,
            default='EQUIANGULAR',
        )

        cls.volume_interpolation = EnumProperty(
            name="Volume Interpolation",
            description="Interpolation method to use for volumes",
            items=enum_volume_interpolation,
            default='LINEAR',
        )

    @classmethod
    def unregister(cls):
        del bpy.types.World.cycles


class CyclesVisibilitySettings(bpy.types.PropertyGroup):
    @classmethod
    def register(cls):
        bpy.types.Object.cycles_visibility = PointerProperty(
            name="Cycles Visibility Settings",
            description="Cycles visibility settings",
            type=cls,
        )

        bpy.types.World.cycles_visibility = PointerProperty(
            name="Cycles Visibility Settings",
            description="Cycles visibility settings",
            type=cls,
        )

        cls.camera = BoolProperty(
            name="Camera",
            description="Object visibility for camera rays",
            default=True,
        )
        cls.diffuse = BoolProperty(
            name="Diffuse",
            description="Object visibility for diffuse reflection rays",
            default=True,
        )
        cls.glossy = BoolProperty(
            name="Glossy",
            description="Object visibility for glossy reflection rays",
            default=True,
        )
        cls.transmission = BoolProperty(
            name="Transmission",
            description="Object visibility for transmission rays",
            default=True,
        )
        cls.shadow = BoolProperty(
            name="Shadow",
            description="Object visibility for shadow rays",
            default=True,
        )
        cls.scatter = BoolProperty(
            name="Volume Scatter",
            description="Object visibility for volume scatter rays",
            default=True,
        )

    @classmethod
    def unregister(cls):
        del bpy.types.Object.cycles_visibility
        del bpy.types.World.cycles_visibility


class CyclesMeshSettings(bpy.types.PropertyGroup):
    @classmethod
    def register(cls):
        bpy.types.Mesh.cycles = PointerProperty(
            name="Cycles Mesh Settings",
            description="Cycles mesh settings",
            type=cls,
        )
        bpy.types.Curve.cycles = PointerProperty(
            name="Cycles Mesh Settings",
            description="Cycles mesh settings",
            type=cls,
        )
        bpy.types.MetaBall.cycles = PointerProperty(
            name="Cycles Mesh Settings",
            description="Cycles mesh settings",
            type=cls,
        )

    @classmethod
    def unregister(cls):
        del bpy.types.Mesh.cycles
        del bpy.types.Curve.cycles
        del bpy.types.MetaBall.cycles


class CyclesObjectSettings(bpy.types.PropertyGroup):
    @classmethod
    def register(cls):
        bpy.types.Object.cycles = PointerProperty(
            name="Cycles Object Settings",
            description="Cycles object settings",
            type=cls,
        )

        cls.use_motion_blur = BoolProperty(
            name="Use Motion Blur",
            description="Use motion blur for this object",
            default=True,
        )

        cls.use_deform_motion = BoolProperty(
            name="Use Deformation Motion",
            description="Use deformation motion blur for this object",
            default=True,
        )

        cls.motion_steps = IntProperty(
            name="Motion Steps",
            description="Control accuracy of motion blur, more steps gives more memory usage (actual number of steps is 2^(steps - 1))",
            min=1, soft_max=8,
            default=1,
        )

        cls.use_camera_cull = BoolProperty(
            name="Use Camera Cull",
            description="Allow this object and its duplicators to be culled by camera space culling",
            default=False,
        )

        cls.use_distance_cull = BoolProperty(
            name="Use Distance Cull",
            description="Allow this object and its duplicators to be culled by distance from camera",
            default=False,
        )

        cls.use_adaptive_subdivision = BoolProperty(
            name="Use Adaptive Subdivision",
            description="Use adaptive render time subdivision",
            default=False,
        )

        cls.dicing_rate = FloatProperty(
            name="Dicing Scale",
            description="Multiplier for scene dicing rate (located in the Geometry Panel)",
            min=0.1, max=1000.0, soft_min=0.5,
            default=1.0,
        )

        cls.is_shadow_catcher = BoolProperty(
            name="Shadow Catcher",
            description="Only render shadows on this object, for compositing renders into real footage",
            default=False,
        )

        cls.is_holdout = BoolProperty(
            name="Holdout",
            description="Render objects as a holdout or matte, creating a "
            "hole in the image with zero alpha, to fill out in "
            "compositing with real footange or another render",
            default=False,
        )

    @classmethod
    def unregister(cls):
        del bpy.types.Object.cycles


class CyclesCurveRenderSettings(bpy.types.PropertyGroup):
    @classmethod
    def register(cls):
        bpy.types.Scene.cycles_curves = PointerProperty(
            name="Cycles Hair Rendering Settings",
            description="Cycles hair rendering settings",
            type=cls,
        )
        cls.primitive = EnumProperty(
            name="Primitive",
            description="Type of primitive used for hair rendering",
            items=enum_curve_primitives,
            default='LINE_SEGMENTS',
        )
        cls.shape = EnumProperty(
            name="Shape",
            description="Form of hair",
            items=enum_curve_shape,
            default='THICK',
        )
        cls.cull_backfacing = BoolProperty(
            name="Cull back-faces",
            description="Do not test the back-face of each strand",
            default=True,
        )
        cls.use_curves = BoolProperty(
            name="Use Cycles Hair Rendering",
            description="Activate Cycles hair rendering for particle system",
            default=True,
        )
        cls.resolution = IntProperty(
            name="Resolution",
            description="Resolution of generated mesh",
            min=3, max=64,
            default=3,
        )
        cls.minimum_width = FloatProperty(
            name="Minimal width",
            description="Minimal pixel width for strands (0 - deactivated)",
            min=0.0, max=100.0,
            default=0.0,
        )
        cls.maximum_width = FloatProperty(
            name="Maximal width",
            description="Maximum extension that strand radius can be increased by",
            min=0.0, max=100.0,
            default=0.1,
        )
        cls.subdivisions = IntProperty(
            name="Subdivisions",
            description="Number of subdivisions used in Cardinal curve intersection (power of 2)",
            min=0, max=24,
            default=4,
        )

    @classmethod
    def unregister(cls):
        del bpy.types.Scene.cycles_curves


def update_render_passes(self, context):
    scene = context.scene
    rd = scene.render
    rl = rd.layers.active
    rl.update_render_passes()


class CyclesRenderLayerSettings(bpy.types.PropertyGroup):
    @classmethod
    def register(cls):
        bpy.types.SceneRenderLayer.cycles = PointerProperty(
            name="Cycles SceneRenderLayer Settings",
            description="Cycles SceneRenderLayer Settings",
            type=cls,
        )
        cls.pass_debug_bvh_traversed_nodes = BoolProperty(
            name="Debug BVH Traversed Nodes",
            description="Store Debug BVH Traversed Nodes pass",
            default=False,
            update=update_render_passes,
        )
        cls.pass_debug_bvh_traversed_instances = BoolProperty(
            name="Debug BVH Traversed Instances",
            description="Store Debug BVH Traversed Instances pass",
            default=False,
            update=update_render_passes,
        )
        cls.pass_debug_bvh_intersections = BoolProperty(
            name="Debug BVH Intersections",
            description="Store Debug BVH Intersections",
            default=False,
            update=update_render_passes,
        )
        cls.pass_debug_ray_bounces = BoolProperty(
            name="Debug Ray Bounces",
            description="Store Debug Ray Bounces pass",
            default=False,
            update=update_render_passes,
        )
        cls.pass_debug_render_time = BoolProperty(
            name="Debug Render Time",
            description="Render time in milliseconds per sample and pixel",
            default=False,
            update=update_render_passes,
        )
        cls.use_pass_volume_direct = BoolProperty(
            name="Volume Direct",
            description="Deliver direct volumetric scattering pass",
            default=False,
            update=update_render_passes,
        )
        cls.use_pass_volume_indirect = BoolProperty(
            name="Volume Indirect",
            description="Deliver indirect volumetric scattering pass",
            default=False,
            update=update_render_passes,
        )

        cls.use_denoising = BoolProperty(
            name="Use Denoising",
            description="Denoise the rendered image",
            default=False,
            update=update_render_passes,
        )
        cls.denoising_diffuse_direct = BoolProperty(
            name="Diffuse Direct",
            description="Denoise the direct diffuse lighting",
            default=True,
        )
        cls.denoising_diffuse_indirect = BoolProperty(
            name="Diffuse Indirect",
            description="Denoise the indirect diffuse lighting",
            default=True,
        )
        cls.denoising_glossy_direct = BoolProperty(
            name="Glossy Direct",
            description="Denoise the direct glossy lighting",
            default=True,
        )
        cls.denoising_glossy_indirect = BoolProperty(
            name="Glossy Indirect",
            description="Denoise the indirect glossy lighting",
            default=True,
        )
        cls.denoising_transmission_direct = BoolProperty(
            name="Transmission Direct",
            description="Denoise the direct transmission lighting",
            default=True,
        )
        cls.denoising_transmission_indirect = BoolProperty(
            name="Transmission Indirect",
            description="Denoise the indirect transmission lighting",
            default=True,
        )
        cls.denoising_subsurface_direct = BoolProperty(
            name="Subsurface Direct",
            description="Denoise the direct subsurface lighting",
            default=True,
        )
        cls.denoising_subsurface_indirect = BoolProperty(
            name="Subsurface Indirect",
            description="Denoise the indirect subsurface lighting",
            default=True,
        )
        cls.denoising_strength = FloatProperty(
            name="Denoising Strength",
            description="Controls neighbor pixel weighting for the denoising filter (lower values preserve more detail, but aren't as smooth)",
            min=0.0, max=1.0,
            default=0.5,
        )
        cls.denoising_feature_strength = FloatProperty(
            name="Denoising Feature Strength",
            description="Controls removal of noisy image feature passes (lower values preserve more detail, but aren't as smooth)",
            min=0.0, max=1.0,
            default=0.5,
        )
        cls.denoising_radius = IntProperty(
            name="Denoising Radius",
            description="Size of the image area that's used to denoise a pixel (higher values are smoother, but might lose detail and are slower)",
            min=1, max=25,
            default=8,
        )
        cls.denoising_relative_pca = BoolProperty(
            name="Relative filter",
            description="When removing pixels that don't carry information, use a relative threshold instead of an absolute one (can help to reduce artifacts, but might cause detail loss around edges)",
            default=False,
        )
        cls.denoising_store_passes = BoolProperty(
            name="Store denoising passes",
            description="Store the denoising feature passes and the noisy image",
            default=False,
            update=update_render_passes,
        )

    @classmethod
    def unregister(cls):
        del bpy.types.SceneRenderLayer.cycles


class CyclesCurveSettings(bpy.types.PropertyGroup):
    @classmethod
    def register(cls):
        bpy.types.ParticleSettings.cycles = PointerProperty(
            name="Cycles Hair Settings",
            description="Cycles hair settings",
            type=cls,
        )
        cls.radius_scale = FloatProperty(
            name="Radius Scaling",
            description="Multiplier of width properties",
            min=0.0, max=1000.0,
            default=0.01,
        )
        cls.root_width = FloatProperty(
            name="Root Size",
            description="Strand's width at root",
            min=0.0, max=1000.0,
            default=1.0,
        )
        cls.tip_width = FloatProperty(
            name="Tip Multiplier",
            description="Strand's width at tip",
            min=0.0, max=1000.0,
            default=0.0,
        )
        cls.shape = FloatProperty(
            name="Strand Shape",
            description="Strand shape parameter",
            min=-1.0, max=1.0,
            default=0.0,
        )
        cls.use_closetip = BoolProperty(
            name="Close tip",
            description="Set tip radius to zero",
            default=True,
        )

    @classmethod
    def unregister(cls):
        del bpy.types.ParticleSettings.cycles


class CyclesDeviceSettings(bpy.types.PropertyGroup):
    @classmethod
    def register(cls):
        cls.id = StringProperty(name="ID")
        cls.name = StringProperty(name="Name")
        cls.use = BoolProperty(name="Use", default=True)
        cls.type = EnumProperty(name="Type", items=enum_device_type, default='CUDA')


class CyclesPreferences(bpy.types.AddonPreferences):
    bl_idname = __package__

    def get_device_types(self, context):
        import _cycles
        has_cuda, has_opencl = _cycles.get_device_types()
        list = [('NONE', "None", "Don't use compute device", 0)]
        if has_cuda:
            list.append(('CUDA', "CUDA", "Use CUDA for GPU acceleration", 1))
        if has_opencl:
            list.append(('OPENCL', "OpenCL", "Use OpenCL for GPU acceleration", 2))
        return list

    compute_device_type = EnumProperty(
        name="Compute Device Type",
        description="Device to use for computation (rendering with Cycles)",
        items=get_device_types,
    )

    devices = bpy.props.CollectionProperty(type=CyclesDeviceSettings)

    def find_existing_device_entry(self, device):
        for device_entry in self.devices:
            if device_entry.id == device[2] and device_entry.type == device[1]:
                return device_entry
        return None

    def update_device_entries(self, device_list):
        for device in device_list:
            if not device[1] in {'CUDA', 'OPENCL', 'CPU'}:
                continue
            # Try to find existing Device entry
            entry = self.find_existing_device_entry(device)
            if not entry:
                # Create new entry if no existing one was found
                entry = self.devices.add()
                entry.id = device[2]
                entry.name = device[0]
                entry.type = device[1]
                entry.use = entry.type != 'CPU'
            elif entry.name != device[0]:
                # Update name in case it changed
                entry.name = device[0]

    def get_devices(self):
        import _cycles
        # Layout of the device tuples: (Name, Type, Persistent ID)
        device_list = _cycles.available_devices()
        # Make sure device entries are up to date and not referenced before
        # we know we don't add new devices. This way we guarantee to not
        # hold pointers to a resized array.
        self.update_device_entries(device_list)
        # Sort entries into lists
        cuda_devices = []
        opencl_devices = []
        cpu_devices = []
        for device in device_list:
            entry = self.find_existing_device_entry(device)
            if entry.type == 'CUDA':
                cuda_devices.append(entry)
            elif entry.type == 'OPENCL':
                opencl_devices.append(entry)
            elif entry.type == 'CPU':
                cpu_devices.append(entry)
        # Extend all GPU devices with CPU.
        cuda_devices.extend(cpu_devices)
        opencl_devices.extend(cpu_devices)
        return cuda_devices, opencl_devices

    def get_num_gpu_devices(self):
        import _cycles
        device_list = _cycles.available_devices()
        num = 0
        for device in device_list:
            if device[1] != self.compute_device_type:
                continue
            for dev in self.devices:
                if dev.use and dev.id == device[2]:
                    num += 1
        return num

    def has_active_device(self):
        return self.get_num_gpu_devices() > 0

    def draw_impl(self, layout, context):
        layout.label(text="Cycles Compute Device:")
        layout.row().prop(self, "compute_device_type", expand=True)

        cuda_devices, opencl_devices = self.get_devices()
        row = layout.row()

        if self.compute_device_type == 'CUDA' and cuda_devices:
            box = row.box()
            for device in cuda_devices:
                box.prop(device, "use", text=device.name)

        if self.compute_device_type == 'OPENCL' and opencl_devices:
            box = row.box()
            for device in opencl_devices:
                box.prop(device, "use", text=device.name)

    def draw(self, context):
        self.draw_impl(self.layout, context)


def register():
    bpy.utils.register_class(CyclesRenderSettings)
    bpy.utils.register_class(CyclesCameraSettings)
    bpy.utils.register_class(CyclesMaterialSettings)
    bpy.utils.register_class(CyclesLampSettings)
    bpy.utils.register_class(CyclesWorldSettings)
    bpy.utils.register_class(CyclesVisibilitySettings)
    bpy.utils.register_class(CyclesMeshSettings)
    bpy.utils.register_class(CyclesObjectSettings)
    bpy.utils.register_class(CyclesCurveRenderSettings)
    bpy.utils.register_class(CyclesCurveSettings)
    bpy.utils.register_class(CyclesDeviceSettings)
    bpy.utils.register_class(CyclesPreferences)
    bpy.utils.register_class(CyclesRenderLayerSettings)


def unregister():
    bpy.utils.unregister_class(CyclesRenderSettings)
    bpy.utils.unregister_class(CyclesCameraSettings)
    bpy.utils.unregister_class(CyclesMaterialSettings)
    bpy.utils.unregister_class(CyclesLampSettings)
    bpy.utils.unregister_class(CyclesWorldSettings)
    bpy.utils.unregister_class(CyclesMeshSettings)
    bpy.utils.unregister_class(CyclesObjectSettings)
    bpy.utils.unregister_class(CyclesVisibilitySettings)
    bpy.utils.unregister_class(CyclesCurveRenderSettings)
    bpy.utils.unregister_class(CyclesCurveSettings)
    bpy.utils.unregister_class(CyclesDeviceSettings)
    bpy.utils.unregister_class(CyclesPreferences)
    bpy.utils.unregister_class(CyclesRenderLayerSettings)<|MERGE_RESOLUTION|>--- conflicted
+++ resolved
@@ -546,25 +546,17 @@
             description="Use special type BVH optimized for hair (uses more ram but renders faster)",
             default=True,
         )
+        cls.use_bvh_embree = BoolProperty(
+            name="Use Embree",
+            description="Use Embree as ray accelerator",
+            default=True,
+        )
         cls.debug_bvh_time_steps = IntProperty(
-<<<<<<< HEAD
-                name="BVH Time Steps",
-                description="Split BVH primitives by this number of time steps to speed up render time in cost of memory",
-                default=0,
-                min=0, max=16,
-                )
-        cls.use_bvh_embree = BoolProperty(
-                name="Use Embree",
-                description="Use Embree as ray accelerator",
-                default=True,
-                )
-=======
             name="BVH Time Steps",
             description="Split BVH primitives by this number of time steps to speed up render time in cost of memory",
             default=0,
             min=0, max=16,
         )
->>>>>>> 20f3cbfb
         cls.tile_order = EnumProperty(
             name="Tile Order",
             description="Tile order for rendering",

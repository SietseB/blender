--- conflicted
+++ resolved
@@ -801,7 +801,6 @@
         items=enum_texture_limit
     )
 
-<<<<<<< HEAD
     use_texture_cache: BoolProperty(
         name="Use Texture Cache",
         default=False,
@@ -876,12 +875,12 @@
         default="",
         subtype="DIR_PATH",
         description="Custom path for the texture cache"
-=======
+    )
+
     use_fast_gi: BoolProperty(
         name="Fast GI Approximation",
         description="Approximate diffuse indirect light with background tinted ambient occlusion. This provides fast alternative to full global illumination, for interactive viewport rendering or final renders with reduced quality",
         default=False,
->>>>>>> 19ff2479
     )
     ao_bounces: IntProperty(
         name="AO Bounces",

/*
 * Copyright 2011-2013 Blender Foundation
 *
 * Licensed under the Apache License, Version 2.0 (the "License");
 * you may not use this file except in compliance with the License.
 * You may obtain a copy of the License at
 *
 * http://www.apache.org/licenses/LICENSE-2.0
 *
 * Unless required by applicable law or agreed to in writing, software
 * distributed under the License is distributed on an "AS IS" BASIS,
 * WITHOUT WARRANTIES OR CONDITIONS OF ANY KIND, either express or implied.
 * See the License for the specific language governing permissions and
 * limitations under the License.
 */

#include "render/background.h"
#include "render/colorspace.h"
#include "render/graph.h"
#include "render/light.h"
#include "render/nodes.h"
#include "render/osl.h"
#include "render/scene.h"
#include "render/shader.h"

#include "blender/blender_image.h"
#include "blender/blender_sync.h"
#include "blender/blender_texture.h"
#include "blender/blender_util.h"

#include "util/util_debug.h"
#include "util/util_foreach.h"
#include "util/util_set.h"
#include "util/util_string.h"
#include "util/util_task.h"

CCL_NAMESPACE_BEGIN

typedef map<void *, ShaderInput *> PtrInputMap;
typedef map<void *, ShaderOutput *> PtrOutputMap;
typedef map<string, ConvertNode *> ProxyMap;

/* Find */

void BlenderSync::find_shader(BL::ID &id, array<Node *> &used_shaders, Shader *default_shader)
{
  Shader *shader = (id) ? shader_map.find(id) : default_shader;

  used_shaders.push_back_slow(shader);
  shader->tag_used(scene);
}

/* RNA translation utilities */

static VolumeSampling get_volume_sampling(PointerRNA &ptr)
{
  return (VolumeSampling)get_enum(
      ptr, "volume_sampling", VOLUME_NUM_SAMPLING, VOLUME_SAMPLING_DISTANCE);
}

static VolumeInterpolation get_volume_interpolation(PointerRNA &ptr)
{
  return (VolumeInterpolation)get_enum(
      ptr, "volume_interpolation", VOLUME_NUM_INTERPOLATION, VOLUME_INTERPOLATION_LINEAR);
}

static DisplacementMethod get_displacement_method(PointerRNA &ptr)
{
  return (DisplacementMethod)get_enum(
      ptr, "displacement_method", DISPLACE_NUM_METHODS, DISPLACE_BUMP);
}

static int validate_enum_value(int value, int num_values, int default_value)
{
  if (value >= num_values) {
    return default_value;
  }
  return value;
}

template<typename NodeType> static InterpolationType get_image_interpolation(NodeType &b_node)
{
  int value = b_node.interpolation();
  return (InterpolationType)validate_enum_value(
      value, INTERPOLATION_NUM_TYPES, INTERPOLATION_LINEAR);
}

template<typename NodeType> static ExtensionType get_image_extension(NodeType &b_node)
{
  int value = b_node.extension();
  return (ExtensionType)validate_enum_value(value, EXTENSION_NUM_TYPES, EXTENSION_REPEAT);
}

static ImageAlphaType get_image_alpha_type(BL::Image &b_image)
{
  int value = b_image.alpha_mode();
  return (ImageAlphaType)validate_enum_value(value, IMAGE_ALPHA_NUM_TYPES, IMAGE_ALPHA_AUTO);
}

/* Attribute name translation utilities */

/* Since Eevee needs to know whether the attribute is uniform or varying
 * at the time it compiles the shader for the material, Blender had to
 * introduce different namespaces (types) in its attribute node. However,
 * Cycles already has object attributes that form a uniform namespace with
 * the more common varying attributes. Without completely reworking the
 * attribute handling in Cycles to introduce separate namespaces (this could
 * be especially hard for OSL which directly uses the name string), the
 * space identifier has to be added to the attribute name as a prefix.
 *
 * The prefixes include a control character to ensure the user specified
 * name can't accidentally include a special prefix.
 */

static const string_view object_attr_prefix("\x01object:");
static const string_view instancer_attr_prefix("\x01instancer:");

static ustring blender_attribute_name_add_type(const string &name, BlenderAttributeType type)
{
  switch (type) {
    case BL::ShaderNodeAttribute::attribute_type_OBJECT:
      return ustring::concat(object_attr_prefix, name);
    case BL::ShaderNodeAttribute::attribute_type_INSTANCER:
      return ustring::concat(instancer_attr_prefix, name);
    default:
      return ustring(name);
  }
}

BlenderAttributeType blender_attribute_name_split_type(ustring name, string *r_real_name)
{
  string_view sname(name);

  if (sname.substr(0, object_attr_prefix.size()) == object_attr_prefix) {
    *r_real_name = sname.substr(object_attr_prefix.size());
    return BL::ShaderNodeAttribute::attribute_type_OBJECT;
  }

  if (sname.substr(0, instancer_attr_prefix.size()) == instancer_attr_prefix) {
    *r_real_name = sname.substr(instancer_attr_prefix.size());
    return BL::ShaderNodeAttribute::attribute_type_INSTANCER;
  }

  return BL::ShaderNodeAttribute::attribute_type_GEOMETRY;
}

/* Graph */

static BL::NodeSocket get_node_output(BL::Node &b_node, const string &name)
{
  BL::Node::outputs_iterator b_out;

  for (b_node.outputs.begin(b_out); b_out != b_node.outputs.end(); ++b_out)
    if (b_out->name() == name)
      return *b_out;

  assert(0);

  return *b_out;
}

static float3 get_node_output_rgba(BL::Node &b_node, const string &name)
{
  BL::NodeSocket b_sock = get_node_output(b_node, name);
  float value[4];
  RNA_float_get_array(&b_sock.ptr, "default_value", value);
  return make_float3(value[0], value[1], value[2]);
}

static float get_node_output_value(BL::Node &b_node, const string &name)
{
  BL::NodeSocket b_sock = get_node_output(b_node, name);
  return RNA_float_get(&b_sock.ptr, "default_value");
}

static float3 get_node_output_vector(BL::Node &b_node, const string &name)
{
  BL::NodeSocket b_sock = get_node_output(b_node, name);
  float value[3];
  RNA_float_get_array(&b_sock.ptr, "default_value", value);
  return make_float3(value[0], value[1], value[2]);
}

static SocketType::Type convert_socket_type(BL::NodeSocket &b_socket)
{
  switch (b_socket.type()) {
    case BL::NodeSocket::type_VALUE:
      return SocketType::FLOAT;
    case BL::NodeSocket::type_INT:
      return SocketType::INT;
    case BL::NodeSocket::type_VECTOR:
      return SocketType::VECTOR;
    case BL::NodeSocket::type_RGBA:
      return SocketType::COLOR;
    case BL::NodeSocket::type_STRING:
      return SocketType::STRING;
    case BL::NodeSocket::type_SHADER:
      return SocketType::CLOSURE;

    default:
      return SocketType::UNDEFINED;
  }
}

static void set_default_value(ShaderInput *input,
                              BL::NodeSocket &b_sock,
                              BL::BlendData &b_data,
                              BL::ID &b_id)
{
  Node *node = input->parent;
  const SocketType &socket = input->socket_type;

  /* copy values for non linked inputs */
  switch (input->type()) {
    case SocketType::FLOAT: {
      node->set(socket, get_float(b_sock.ptr, "default_value"));
      break;
    }
    case SocketType::INT: {
      node->set(socket, get_int(b_sock.ptr, "default_value"));
      break;
    }
    case SocketType::COLOR: {
      node->set(socket, float4_to_float3(get_float4(b_sock.ptr, "default_value")));
      break;
    }
    case SocketType::NORMAL:
    case SocketType::POINT:
    case SocketType::VECTOR: {
      node->set(socket, get_float3(b_sock.ptr, "default_value"));
      break;
    }
    case SocketType::STRING: {
      node->set(
          socket,
          (ustring)blender_absolute_path(b_data, b_id, get_string(b_sock.ptr, "default_value")));
      break;
    }
    default:
      break;
  }
}

static void get_tex_mapping(TextureNode *mapping, BL::TexMapping &b_mapping)
{
  if (!b_mapping)
    return;

  mapping->set_tex_mapping_translation(get_float3(b_mapping.translation()));
  mapping->set_tex_mapping_rotation(get_float3(b_mapping.rotation()));
  mapping->set_tex_mapping_scale(get_float3(b_mapping.scale()));
  mapping->set_tex_mapping_type((TextureMapping::Type)b_mapping.vector_type());

  mapping->set_tex_mapping_x_mapping((TextureMapping::Mapping)b_mapping.mapping_x());
  mapping->set_tex_mapping_y_mapping((TextureMapping::Mapping)b_mapping.mapping_y());
  mapping->set_tex_mapping_z_mapping((TextureMapping::Mapping)b_mapping.mapping_z());
}

static ShaderNode *add_node(Scene *scene,
                            BL::RenderEngine &b_engine,
                            BL::BlendData &b_data,
                            BL::Depsgraph &b_depsgraph,
                            BL::Scene &b_scene,
                            ShaderGraph *graph,
                            BL::ShaderNodeTree &b_ntree,
                            BL::ShaderNode &b_node)
{
  ShaderNode *node = NULL;

  /* existing blender nodes */
  if (b_node.is_a(&RNA_ShaderNodeRGBCurve)) {
    BL::ShaderNodeRGBCurve b_curve_node(b_node);
    BL::CurveMapping mapping(b_curve_node.mapping());
    RGBCurvesNode *curves = graph->create_node<RGBCurvesNode>();
    array<float3> curve_mapping_curves;
    float min_x, max_x;
    curvemapping_color_to_array(mapping, curve_mapping_curves, RAMP_TABLE_SIZE, true);
    curvemapping_minmax(mapping, true, &min_x, &max_x);
    curves->set_min_x(min_x);
    curves->set_max_x(max_x);
    curves->set_curves(curve_mapping_curves);
    node = curves;
  }
  if (b_node.is_a(&RNA_ShaderNodeVectorCurve)) {
    BL::ShaderNodeVectorCurve b_curve_node(b_node);
    BL::CurveMapping mapping(b_curve_node.mapping());
    VectorCurvesNode *curves = graph->create_node<VectorCurvesNode>();
    array<float3> curve_mapping_curves;
    float min_x, max_x;
    curvemapping_color_to_array(mapping, curve_mapping_curves, RAMP_TABLE_SIZE, false);
    curvemapping_minmax(mapping, false, &min_x, &max_x);
    curves->set_min_x(min_x);
    curves->set_max_x(max_x);
    curves->set_curves(curve_mapping_curves);
    node = curves;
  }
  else if (b_node.is_a(&RNA_ShaderNodeValToRGB)) {
    RGBRampNode *ramp = graph->create_node<RGBRampNode>();
    BL::ShaderNodeValToRGB b_ramp_node(b_node);
    BL::ColorRamp b_color_ramp(b_ramp_node.color_ramp());
    array<float3> ramp_values;
    array<float> ramp_alpha;
    colorramp_to_array(b_color_ramp, ramp_values, ramp_alpha, RAMP_TABLE_SIZE);
    ramp->set_ramp(ramp_values);
    ramp->set_ramp_alpha(ramp_alpha);
    ramp->set_interpolate(b_color_ramp.interpolation() != BL::ColorRamp::interpolation_CONSTANT);
    node = ramp;
  }
  else if (b_node.is_a(&RNA_ShaderNodeRGB)) {
    ColorNode *color = graph->create_node<ColorNode>();
    color->set_value(get_node_output_rgba(b_node, "Color"));
    node = color;
  }
  else if (b_node.is_a(&RNA_ShaderNodeValue)) {
    ValueNode *value = graph->create_node<ValueNode>();
    value->set_value(get_node_output_value(b_node, "Value"));
    node = value;
  }
  else if (b_node.is_a(&RNA_ShaderNodeCameraData)) {
    node = graph->create_node<CameraNode>();
  }
  else if (b_node.is_a(&RNA_ShaderNodeInvert)) {
    node = graph->create_node<InvertNode>();
  }
  else if (b_node.is_a(&RNA_ShaderNodeGamma)) {
    node = graph->create_node<GammaNode>();
  }
  else if (b_node.is_a(&RNA_ShaderNodeBrightContrast)) {
    node = graph->create_node<BrightContrastNode>();
  }
  else if (b_node.is_a(&RNA_ShaderNodeMixRGB)) {
    BL::ShaderNodeMixRGB b_mix_node(b_node);
    MixNode *mix = graph->create_node<MixNode>();
    mix->set_mix_type((NodeMix)b_mix_node.blend_type());
    mix->set_use_clamp(b_mix_node.use_clamp());
    node = mix;
  }
  else if (b_node.is_a(&RNA_ShaderNodeSeparateRGB)) {
    node = graph->create_node<SeparateRGBNode>();
  }
  else if (b_node.is_a(&RNA_ShaderNodeCombineRGB)) {
    node = graph->create_node<CombineRGBNode>();
  }
  else if (b_node.is_a(&RNA_ShaderNodeSeparateHSV)) {
    node = graph->create_node<SeparateHSVNode>();
  }
  else if (b_node.is_a(&RNA_ShaderNodeCombineHSV)) {
    node = graph->create_node<CombineHSVNode>();
  }
  else if (b_node.is_a(&RNA_ShaderNodeSeparateXYZ)) {
    node = graph->create_node<SeparateXYZNode>();
  }
  else if (b_node.is_a(&RNA_ShaderNodeCombineXYZ)) {
    node = graph->create_node<CombineXYZNode>();
  }
  else if (b_node.is_a(&RNA_ShaderNodeHueSaturation)) {
    node = graph->create_node<HSVNode>();
  }
  else if (b_node.is_a(&RNA_ShaderNodeRGBToBW)) {
    node = graph->create_node<RGBToBWNode>();
  }
  else if (b_node.is_a(&RNA_ShaderNodeMapRange)) {
    BL::ShaderNodeMapRange b_map_range_node(b_node);
    MapRangeNode *map_range_node = graph->create_node<MapRangeNode>();
    map_range_node->set_clamp(b_map_range_node.clamp());
    map_range_node->set_range_type((NodeMapRangeType)b_map_range_node.interpolation_type());
    node = map_range_node;
  }
  else if (b_node.is_a(&RNA_ShaderNodeClamp)) {
    BL::ShaderNodeClamp b_clamp_node(b_node);
    ClampNode *clamp_node = graph->create_node<ClampNode>();
    clamp_node->set_clamp_type((NodeClampType)b_clamp_node.clamp_type());
    node = clamp_node;
  }
  else if (b_node.is_a(&RNA_ShaderNodeMath)) {
    BL::ShaderNodeMath b_math_node(b_node);
    MathNode *math_node = graph->create_node<MathNode>();
    math_node->set_math_type((NodeMathType)b_math_node.operation());
    math_node->set_use_clamp(b_math_node.use_clamp());
    node = math_node;
  }
  else if (b_node.is_a(&RNA_ShaderNodeVectorMath)) {
    BL::ShaderNodeVectorMath b_vector_math_node(b_node);
    VectorMathNode *vector_math_node = graph->create_node<VectorMathNode>();
    vector_math_node->set_math_type((NodeVectorMathType)b_vector_math_node.operation());
    node = vector_math_node;
  }
  else if (b_node.is_a(&RNA_ShaderNodeVectorRotate)) {
    BL::ShaderNodeVectorRotate b_vector_rotate_node(b_node);
    VectorRotateNode *vector_rotate_node = graph->create_node<VectorRotateNode>();
    vector_rotate_node->set_rotate_type(
        (NodeVectorRotateType)b_vector_rotate_node.rotation_type());
    vector_rotate_node->set_invert(b_vector_rotate_node.invert());
    node = vector_rotate_node;
  }
  else if (b_node.is_a(&RNA_ShaderNodeVectorTransform)) {
    BL::ShaderNodeVectorTransform b_vector_transform_node(b_node);
    VectorTransformNode *vtransform = graph->create_node<VectorTransformNode>();
    vtransform->set_transform_type((NodeVectorTransformType)b_vector_transform_node.vector_type());
    vtransform->set_convert_from(
        (NodeVectorTransformConvertSpace)b_vector_transform_node.convert_from());
    vtransform->set_convert_to(
        (NodeVectorTransformConvertSpace)b_vector_transform_node.convert_to());
    node = vtransform;
  }
  else if (b_node.is_a(&RNA_ShaderNodeNormal)) {
    BL::Node::outputs_iterator out_it;
    b_node.outputs.begin(out_it);

    NormalNode *norm = graph->create_node<NormalNode>();
    norm->set_direction(get_node_output_vector(b_node, "Normal"));
    node = norm;
  }
  else if (b_node.is_a(&RNA_ShaderNodeMapping)) {
    BL::ShaderNodeMapping b_mapping_node(b_node);
    MappingNode *mapping = graph->create_node<MappingNode>();
    mapping->set_mapping_type((NodeMappingType)b_mapping_node.vector_type());
    node = mapping;
  }
  else if (b_node.is_a(&RNA_ShaderNodeFresnel)) {
    node = graph->create_node<FresnelNode>();
  }
  else if (b_node.is_a(&RNA_ShaderNodeLayerWeight)) {
    node = graph->create_node<LayerWeightNode>();
  }
  else if (b_node.is_a(&RNA_ShaderNodeAddShader)) {
    node = graph->create_node<AddClosureNode>();
  }
  else if (b_node.is_a(&RNA_ShaderNodeMixShader)) {
    node = graph->create_node<MixClosureNode>();
  }
  else if (b_node.is_a(&RNA_ShaderNodeAttribute)) {
    BL::ShaderNodeAttribute b_attr_node(b_node);
    AttributeNode *attr = graph->create_node<AttributeNode>();
<<<<<<< HEAD
    attr->set_attribute(ustring(b_attr_node.attribute_name()));
=======
    attr->attribute = blender_attribute_name_add_type(b_attr_node.attribute_name(),
                                                      b_attr_node.attribute_type());
>>>>>>> 819a9622
    node = attr;
  }
  else if (b_node.is_a(&RNA_ShaderNodeBackground)) {
    node = graph->create_node<BackgroundNode>();
  }
  else if (b_node.is_a(&RNA_ShaderNodeHoldout)) {
    node = graph->create_node<HoldoutNode>();
  }
  else if (b_node.is_a(&RNA_ShaderNodeBsdfAnisotropic)) {
    BL::ShaderNodeBsdfAnisotropic b_aniso_node(b_node);
    AnisotropicBsdfNode *aniso = graph->create_node<AnisotropicBsdfNode>();

    switch (b_aniso_node.distribution()) {
      case BL::ShaderNodeBsdfAnisotropic::distribution_BECKMANN:
        aniso->set_distribution(CLOSURE_BSDF_MICROFACET_BECKMANN_ID);
        break;
      case BL::ShaderNodeBsdfAnisotropic::distribution_GGX:
        aniso->set_distribution(CLOSURE_BSDF_MICROFACET_GGX_ID);
        break;
      case BL::ShaderNodeBsdfAnisotropic::distribution_MULTI_GGX:
        aniso->set_distribution(CLOSURE_BSDF_MICROFACET_MULTI_GGX_ID);
        break;
      case BL::ShaderNodeBsdfAnisotropic::distribution_ASHIKHMIN_SHIRLEY:
        aniso->set_distribution(CLOSURE_BSDF_ASHIKHMIN_SHIRLEY_ID);
        break;
    }

    node = aniso;
  }
  else if (b_node.is_a(&RNA_ShaderNodeBsdfDiffuse)) {
    node = graph->create_node<DiffuseBsdfNode>();
  }
  else if (b_node.is_a(&RNA_ShaderNodeSubsurfaceScattering)) {
    BL::ShaderNodeSubsurfaceScattering b_subsurface_node(b_node);

    SubsurfaceScatteringNode *subsurface = graph->create_node<SubsurfaceScatteringNode>();

    switch (b_subsurface_node.falloff()) {
      case BL::ShaderNodeSubsurfaceScattering::falloff_CUBIC:
        subsurface->set_falloff(CLOSURE_BSSRDF_CUBIC_ID);
        break;
      case BL::ShaderNodeSubsurfaceScattering::falloff_GAUSSIAN:
        subsurface->set_falloff(CLOSURE_BSSRDF_GAUSSIAN_ID);
        break;
      case BL::ShaderNodeSubsurfaceScattering::falloff_BURLEY:
        subsurface->set_falloff(CLOSURE_BSSRDF_BURLEY_ID);
        break;
      case BL::ShaderNodeSubsurfaceScattering::falloff_RANDOM_WALK:
        subsurface->set_falloff(CLOSURE_BSSRDF_RANDOM_WALK_ID);
        break;
    }

    node = subsurface;
  }
  else if (b_node.is_a(&RNA_ShaderNodeBsdfGlossy)) {
    BL::ShaderNodeBsdfGlossy b_glossy_node(b_node);
    GlossyBsdfNode *glossy = graph->create_node<GlossyBsdfNode>();

    switch (b_glossy_node.distribution()) {
      case BL::ShaderNodeBsdfGlossy::distribution_SHARP:
        glossy->set_distribution(CLOSURE_BSDF_REFLECTION_ID);
        break;
      case BL::ShaderNodeBsdfGlossy::distribution_BECKMANN:
        glossy->set_distribution(CLOSURE_BSDF_MICROFACET_BECKMANN_ID);
        break;
      case BL::ShaderNodeBsdfGlossy::distribution_GGX:
        glossy->set_distribution(CLOSURE_BSDF_MICROFACET_GGX_ID);
        break;
      case BL::ShaderNodeBsdfGlossy::distribution_ASHIKHMIN_SHIRLEY:
        glossy->set_distribution(CLOSURE_BSDF_ASHIKHMIN_SHIRLEY_ID);
        break;
      case BL::ShaderNodeBsdfGlossy::distribution_MULTI_GGX:
        glossy->set_distribution(CLOSURE_BSDF_MICROFACET_MULTI_GGX_ID);
        break;
    }
    node = glossy;
  }
  else if (b_node.is_a(&RNA_ShaderNodeBsdfGlass)) {
    BL::ShaderNodeBsdfGlass b_glass_node(b_node);
    GlassBsdfNode *glass = graph->create_node<GlassBsdfNode>();
    switch (b_glass_node.distribution()) {
      case BL::ShaderNodeBsdfGlass::distribution_SHARP:
        glass->set_distribution(CLOSURE_BSDF_SHARP_GLASS_ID);
        break;
      case BL::ShaderNodeBsdfGlass::distribution_BECKMANN:
        glass->set_distribution(CLOSURE_BSDF_MICROFACET_BECKMANN_GLASS_ID);
        break;
      case BL::ShaderNodeBsdfGlass::distribution_GGX:
        glass->set_distribution(CLOSURE_BSDF_MICROFACET_GGX_GLASS_ID);
        break;
      case BL::ShaderNodeBsdfGlass::distribution_MULTI_GGX:
        glass->set_distribution(CLOSURE_BSDF_MICROFACET_MULTI_GGX_GLASS_ID);
        break;
    }
    node = glass;
  }
  else if (b_node.is_a(&RNA_ShaderNodeBsdfRefraction)) {
    BL::ShaderNodeBsdfRefraction b_refraction_node(b_node);
    RefractionBsdfNode *refraction = graph->create_node<RefractionBsdfNode>();
    switch (b_refraction_node.distribution()) {
      case BL::ShaderNodeBsdfRefraction::distribution_SHARP:
        refraction->set_distribution(CLOSURE_BSDF_REFRACTION_ID);
        break;
      case BL::ShaderNodeBsdfRefraction::distribution_BECKMANN:
        refraction->set_distribution(CLOSURE_BSDF_MICROFACET_BECKMANN_REFRACTION_ID);
        break;
      case BL::ShaderNodeBsdfRefraction::distribution_GGX:
        refraction->set_distribution(CLOSURE_BSDF_MICROFACET_GGX_REFRACTION_ID);
        break;
    }
    node = refraction;
  }
  else if (b_node.is_a(&RNA_ShaderNodeBsdfToon)) {
    BL::ShaderNodeBsdfToon b_toon_node(b_node);
    ToonBsdfNode *toon = graph->create_node<ToonBsdfNode>();
    switch (b_toon_node.component()) {
      case BL::ShaderNodeBsdfToon::component_DIFFUSE:
        toon->set_component(CLOSURE_BSDF_DIFFUSE_TOON_ID);
        break;
      case BL::ShaderNodeBsdfToon::component_GLOSSY:
        toon->set_component(CLOSURE_BSDF_GLOSSY_TOON_ID);
        break;
    }
    node = toon;
  }
  else if (b_node.is_a(&RNA_ShaderNodeBsdfHair)) {
    BL::ShaderNodeBsdfHair b_hair_node(b_node);
    HairBsdfNode *hair = graph->create_node<HairBsdfNode>();
    switch (b_hair_node.component()) {
      case BL::ShaderNodeBsdfHair::component_Reflection:
        hair->set_component(CLOSURE_BSDF_HAIR_REFLECTION_ID);
        break;
      case BL::ShaderNodeBsdfHair::component_Transmission:
        hair->set_component(CLOSURE_BSDF_HAIR_TRANSMISSION_ID);
        break;
    }
    node = hair;
  }
  else if (b_node.is_a(&RNA_ShaderNodeBsdfHairPrincipled)) {
    BL::ShaderNodeBsdfHairPrincipled b_principled_hair_node(b_node);
    PrincipledHairBsdfNode *principled_hair = graph->create_node<PrincipledHairBsdfNode>();
    principled_hair->set_parametrization(
        (NodePrincipledHairParametrization)get_enum(b_principled_hair_node.ptr,
                                                    "parametrization",
                                                    NODE_PRINCIPLED_HAIR_NUM,
                                                    NODE_PRINCIPLED_HAIR_REFLECTANCE));
    node = principled_hair;
  }
  else if (b_node.is_a(&RNA_ShaderNodeBsdfPrincipled)) {
    BL::ShaderNodeBsdfPrincipled b_principled_node(b_node);
    PrincipledBsdfNode *principled = graph->create_node<PrincipledBsdfNode>();
    switch (b_principled_node.distribution()) {
      case BL::ShaderNodeBsdfPrincipled::distribution_GGX:
        principled->set_distribution(CLOSURE_BSDF_MICROFACET_GGX_GLASS_ID);
        break;
      case BL::ShaderNodeBsdfPrincipled::distribution_MULTI_GGX:
        principled->set_distribution(CLOSURE_BSDF_MICROFACET_MULTI_GGX_GLASS_ID);
        break;
    }
    switch (b_principled_node.subsurface_method()) {
      case BL::ShaderNodeBsdfPrincipled::subsurface_method_BURLEY:
        principled->set_subsurface_method(CLOSURE_BSSRDF_PRINCIPLED_ID);
        break;
      case BL::ShaderNodeBsdfPrincipled::subsurface_method_RANDOM_WALK:
        principled->set_subsurface_method(CLOSURE_BSSRDF_PRINCIPLED_RANDOM_WALK_ID);
        break;
    }
    node = principled;
  }
  else if (b_node.is_a(&RNA_ShaderNodeBsdfTranslucent)) {
    node = graph->create_node<TranslucentBsdfNode>();
  }
  else if (b_node.is_a(&RNA_ShaderNodeBsdfTransparent)) {
    node = graph->create_node<TransparentBsdfNode>();
  }
  else if (b_node.is_a(&RNA_ShaderNodeBsdfVelvet)) {
    node = graph->create_node<VelvetBsdfNode>();
  }
  else if (b_node.is_a(&RNA_ShaderNodeEmission)) {
    node = graph->create_node<EmissionNode>();
  }
  else if (b_node.is_a(&RNA_ShaderNodeAmbientOcclusion)) {
    BL::ShaderNodeAmbientOcclusion b_ao_node(b_node);
    AmbientOcclusionNode *ao = graph->create_node<AmbientOcclusionNode>();
    ao->set_samples(b_ao_node.samples());
    ao->set_inside(b_ao_node.inside());
    ao->set_only_local(b_ao_node.only_local());
    node = ao;
  }
  else if (b_node.is_a(&RNA_ShaderNodeVolumeScatter)) {
    node = graph->create_node<ScatterVolumeNode>();
  }
  else if (b_node.is_a(&RNA_ShaderNodeVolumeAbsorption)) {
    node = graph->create_node<AbsorptionVolumeNode>();
  }
  else if (b_node.is_a(&RNA_ShaderNodeVolumePrincipled)) {
    PrincipledVolumeNode *principled = graph->create_node<PrincipledVolumeNode>();
    node = principled;
  }
  else if (b_node.is_a(&RNA_ShaderNodeNewGeometry)) {
    node = graph->create_node<GeometryNode>();
  }
  else if (b_node.is_a(&RNA_ShaderNodeWireframe)) {
    BL::ShaderNodeWireframe b_wireframe_node(b_node);
    WireframeNode *wire = graph->create_node<WireframeNode>();
    wire->set_use_pixel_size(b_wireframe_node.use_pixel_size());
    node = wire;
  }
  else if (b_node.is_a(&RNA_ShaderNodeWavelength)) {
    node = graph->create_node<WavelengthNode>();
  }
  else if (b_node.is_a(&RNA_ShaderNodeBlackbody)) {
    node = graph->create_node<BlackbodyNode>();
  }
  else if (b_node.is_a(&RNA_ShaderNodeLightPath)) {
    node = graph->create_node<LightPathNode>();
  }
  else if (b_node.is_a(&RNA_ShaderNodeLightFalloff)) {
    node = graph->create_node<LightFalloffNode>();
  }
  else if (b_node.is_a(&RNA_ShaderNodeObjectInfo)) {
    node = graph->create_node<ObjectInfoNode>();
  }
  else if (b_node.is_a(&RNA_ShaderNodeParticleInfo)) {
    node = graph->create_node<ParticleInfoNode>();
  }
  else if (b_node.is_a(&RNA_ShaderNodeHairInfo)) {
    node = graph->create_node<HairInfoNode>();
  }
  else if (b_node.is_a(&RNA_ShaderNodeVolumeInfo)) {
    node = graph->create_node<VolumeInfoNode>();
  }
  else if (b_node.is_a(&RNA_ShaderNodeVertexColor)) {
    BL::ShaderNodeVertexColor b_vertex_color_node(b_node);
    VertexColorNode *vertex_color_node = graph->create_node<VertexColorNode>();
    vertex_color_node->set_layer_name(ustring(b_vertex_color_node.layer_name()));
    node = vertex_color_node;
  }
  else if (b_node.is_a(&RNA_ShaderNodeBump)) {
    BL::ShaderNodeBump b_bump_node(b_node);
    BumpNode *bump = graph->create_node<BumpNode>();
    bump->set_invert(b_bump_node.invert());
    node = bump;
  }
  else if (b_node.is_a(&RNA_ShaderNodeScript)) {
#ifdef WITH_OSL
    if (scene->shader_manager->use_osl()) {
      /* create script node */
      BL::ShaderNodeScript b_script_node(b_node);

      ShaderManager *manager = scene->shader_manager;
      string bytecode_hash = b_script_node.bytecode_hash();

      if (!bytecode_hash.empty()) {
        node = OSLShaderManager::osl_node(
            graph, manager, "", bytecode_hash, b_script_node.bytecode());
      }
      else {
        string absolute_filepath = blender_absolute_path(
            b_data, b_ntree, b_script_node.filepath());
        node = OSLShaderManager::osl_node(graph, manager, absolute_filepath, "");
      }
    }
#else
    (void)b_data;
    (void)b_ntree;
#endif
  }
  else if (b_node.is_a(&RNA_ShaderNodeTexImage)) {
    BL::ShaderNodeTexImage b_image_node(b_node);
    BL::Image b_image(b_image_node.image());
    BL::ImageUser b_image_user(b_image_node.image_user());
    ImageTextureNode *image = graph->create_node<ImageTextureNode>();

    image->set_interpolation(get_image_interpolation(b_image_node));
    image->set_extension(get_image_extension(b_image_node));
    image->set_projection((NodeImageProjection)b_image_node.projection());
    image->set_projection_blend(b_image_node.projection_blend());
    BL::TexMapping b_texture_mapping(b_image_node.texture_mapping());
    get_tex_mapping(image, b_texture_mapping);

    if (b_image) {
      PointerRNA colorspace_ptr = b_image.colorspace_settings().ptr;
      image->set_colorspace(ustring(get_enum_identifier(colorspace_ptr, "name")));

      image->set_animated(b_image_node.image_user().use_auto_refresh());
      image->set_alpha_type(get_image_alpha_type(b_image));

      array<int> tiles;
      BL::Image::tiles_iterator b_iter;
      for (b_image.tiles.begin(b_iter); b_iter != b_image.tiles.end(); ++b_iter) {
        tiles.push_back_slow(b_iter->number());
      }
      image->set_tiles(tiles);

      /* builtin images will use callback-based reading because
       * they could only be loaded correct from blender side
       */
      bool is_builtin = b_image.packed_file() || b_image.source() == BL::Image::source_GENERATED ||
                        b_image.source() == BL::Image::source_MOVIE ||
                        (b_engine.is_preview() && b_image.source() != BL::Image::source_SEQUENCE);

      if (is_builtin) {
        /* for builtin images we're using image datablock name to find an image to
         * read pixels from later
         *
         * also store frame number as well, so there's no differences in handling
         * builtin names for packed images and movies
         */
        int scene_frame = b_scene.frame_current();
        int image_frame = image_user_frame_number(b_image_user, b_image, scene_frame);
        image->handle = scene->image_manager->add_image(
            new BlenderImageLoader(b_image, image_frame), image->image_params());
      }
      else {
        ustring filename = ustring(
            image_user_file_path(b_image_user, b_image, b_scene.frame_current(), true));
        image->set_filename(filename);
      }
    }
    node = image;
  }
  else if (b_node.is_a(&RNA_ShaderNodeTexEnvironment)) {
    BL::ShaderNodeTexEnvironment b_env_node(b_node);
    BL::Image b_image(b_env_node.image());
    BL::ImageUser b_image_user(b_env_node.image_user());
    EnvironmentTextureNode *env = graph->create_node<EnvironmentTextureNode>();

    env->set_interpolation(get_image_interpolation(b_env_node));
    env->set_projection((NodeEnvironmentProjection)b_env_node.projection());
    BL::TexMapping b_texture_mapping(b_env_node.texture_mapping());
    get_tex_mapping(env, b_texture_mapping);

    if (b_image) {
      PointerRNA colorspace_ptr = b_image.colorspace_settings().ptr;
      env->set_colorspace(ustring(get_enum_identifier(colorspace_ptr, "name")));

      env->set_animated(b_env_node.image_user().use_auto_refresh());
      env->set_alpha_type(get_image_alpha_type(b_image));

      bool is_builtin = b_image.packed_file() || b_image.source() == BL::Image::source_GENERATED ||
                        b_image.source() == BL::Image::source_MOVIE ||
                        (b_engine.is_preview() && b_image.source() != BL::Image::source_SEQUENCE);

      if (is_builtin) {
        int scene_frame = b_scene.frame_current();
        int image_frame = image_user_frame_number(b_image_user, b_image, scene_frame);
        env->handle = scene->image_manager->add_image(new BlenderImageLoader(b_image, image_frame),
                                                      env->image_params());
      }
      else {
        env->set_filename(
            ustring(image_user_file_path(b_image_user, b_image, b_scene.frame_current(), false)));
      }
    }
    node = env;
  }
  else if (b_node.is_a(&RNA_ShaderNodeTexGradient)) {
    BL::ShaderNodeTexGradient b_gradient_node(b_node);
    GradientTextureNode *gradient = graph->create_node<GradientTextureNode>();
    gradient->set_gradient_type((NodeGradientType)b_gradient_node.gradient_type());
    BL::TexMapping b_texture_mapping(b_gradient_node.texture_mapping());
    get_tex_mapping(gradient, b_texture_mapping);
    node = gradient;
  }
  else if (b_node.is_a(&RNA_ShaderNodeTexVoronoi)) {
    BL::ShaderNodeTexVoronoi b_voronoi_node(b_node);
    VoronoiTextureNode *voronoi = graph->create_node<VoronoiTextureNode>();
    voronoi->set_dimensions(b_voronoi_node.voronoi_dimensions());
    voronoi->set_feature((NodeVoronoiFeature)b_voronoi_node.feature());
    voronoi->set_metric((NodeVoronoiDistanceMetric)b_voronoi_node.distance());
    BL::TexMapping b_texture_mapping(b_voronoi_node.texture_mapping());
    get_tex_mapping(voronoi, b_texture_mapping);
    node = voronoi;
  }
  else if (b_node.is_a(&RNA_ShaderNodeTexMagic)) {
    BL::ShaderNodeTexMagic b_magic_node(b_node);
    MagicTextureNode *magic = graph->create_node<MagicTextureNode>();
    magic->set_depth(b_magic_node.turbulence_depth());
    BL::TexMapping b_texture_mapping(b_magic_node.texture_mapping());
    get_tex_mapping(magic, b_texture_mapping);
    node = magic;
  }
  else if (b_node.is_a(&RNA_ShaderNodeTexWave)) {
    BL::ShaderNodeTexWave b_wave_node(b_node);
    WaveTextureNode *wave = graph->create_node<WaveTextureNode>();
    wave->set_wave_type((NodeWaveType)b_wave_node.wave_type());
    wave->set_bands_direction((NodeWaveBandsDirection)b_wave_node.bands_direction());
    wave->set_rings_direction((NodeWaveRingsDirection)b_wave_node.rings_direction());
    wave->set_profile((NodeWaveProfile)b_wave_node.wave_profile());
    BL::TexMapping b_texture_mapping(b_wave_node.texture_mapping());
    get_tex_mapping(wave, b_texture_mapping);
    node = wave;
  }
  else if (b_node.is_a(&RNA_ShaderNodeTexChecker)) {
    BL::ShaderNodeTexChecker b_checker_node(b_node);
    CheckerTextureNode *checker = graph->create_node<CheckerTextureNode>();
    BL::TexMapping b_texture_mapping(b_checker_node.texture_mapping());
    get_tex_mapping(checker, b_texture_mapping);
    node = checker;
  }
  else if (b_node.is_a(&RNA_ShaderNodeTexBrick)) {
    BL::ShaderNodeTexBrick b_brick_node(b_node);
    BrickTextureNode *brick = graph->create_node<BrickTextureNode>();
    brick->set_offset(b_brick_node.offset());
    brick->set_offset_frequency(b_brick_node.offset_frequency());
    brick->set_squash(b_brick_node.squash());
    brick->set_squash_frequency(b_brick_node.squash_frequency());
    BL::TexMapping b_texture_mapping(b_brick_node.texture_mapping());
    get_tex_mapping(brick, b_texture_mapping);
    node = brick;
  }
  else if (b_node.is_a(&RNA_ShaderNodeTexNoise)) {
    BL::ShaderNodeTexNoise b_noise_node(b_node);
    NoiseTextureNode *noise = graph->create_node<NoiseTextureNode>();
    noise->set_dimensions(b_noise_node.noise_dimensions());
    BL::TexMapping b_texture_mapping(b_noise_node.texture_mapping());
    get_tex_mapping(noise, b_texture_mapping);
    node = noise;
  }
  else if (b_node.is_a(&RNA_ShaderNodeTexMusgrave)) {
    BL::ShaderNodeTexMusgrave b_musgrave_node(b_node);
    MusgraveTextureNode *musgrave_node = graph->create_node<MusgraveTextureNode>();
    musgrave_node->set_musgrave_type((NodeMusgraveType)b_musgrave_node.musgrave_type());
    musgrave_node->set_dimensions(b_musgrave_node.musgrave_dimensions());
    BL::TexMapping b_texture_mapping(b_musgrave_node.texture_mapping());
    get_tex_mapping(musgrave_node, b_texture_mapping);
    node = musgrave_node;
  }
  else if (b_node.is_a(&RNA_ShaderNodeTexCoord)) {
    BL::ShaderNodeTexCoord b_tex_coord_node(b_node);
    TextureCoordinateNode *tex_coord = graph->create_node<TextureCoordinateNode>();
    tex_coord->set_from_dupli(b_tex_coord_node.from_instancer());
    if (b_tex_coord_node.object()) {
      tex_coord->set_use_transform(true);
      tex_coord->set_ob_tfm(get_transform(b_tex_coord_node.object().matrix_world()));
    }
    node = tex_coord;
  }
  else if (b_node.is_a(&RNA_ShaderNodeTexSky)) {
    BL::ShaderNodeTexSky b_sky_node(b_node);
    SkyTextureNode *sky = graph->create_node<SkyTextureNode>();
    sky->set_sky_type((NodeSkyType)b_sky_node.sky_type());
    sky->set_sun_direction(normalize(get_float3(b_sky_node.sun_direction())));
    sky->set_turbidity(b_sky_node.turbidity());
    sky->set_ground_albedo(b_sky_node.ground_albedo());
    sky->set_sun_disc(b_sky_node.sun_disc());
    sky->set_sun_size(b_sky_node.sun_size());
    sky->set_sun_intensity(b_sky_node.sun_intensity());
    sky->set_sun_elevation(b_sky_node.sun_elevation());
    sky->set_sun_rotation(b_sky_node.sun_rotation());
    sky->set_altitude(1000.0f * b_sky_node.altitude());
    sky->set_air_density(b_sky_node.air_density());
    sky->set_dust_density(b_sky_node.dust_density());
    sky->set_ozone_density(b_sky_node.ozone_density());
    BL::TexMapping b_texture_mapping(b_sky_node.texture_mapping());
    get_tex_mapping(sky, b_texture_mapping);
    node = sky;
  }
  else if (b_node.is_a(&RNA_ShaderNodeTexIES)) {
    BL::ShaderNodeTexIES b_ies_node(b_node);
    IESLightNode *ies = graph->create_node<IESLightNode>();
    switch (b_ies_node.mode()) {
      case BL::ShaderNodeTexIES::mode_EXTERNAL:
        ies->set_filename(ustring(blender_absolute_path(b_data, b_ntree, b_ies_node.filepath())));
        break;
      case BL::ShaderNodeTexIES::mode_INTERNAL:
        ustring ies_content = ustring(get_text_datablock_content(b_ies_node.ies().ptr));
        if (ies_content.empty()) {
          ies_content = "\n";
        }
        ies->set_ies(ies_content);
        break;
    }
    node = ies;
  }
  else if (b_node.is_a(&RNA_ShaderNodeTexWhiteNoise)) {
    BL::ShaderNodeTexWhiteNoise b_tex_white_noise_node(b_node);
    WhiteNoiseTextureNode *white_noise_node = graph->create_node<WhiteNoiseTextureNode>();
    white_noise_node->set_dimensions(b_tex_white_noise_node.noise_dimensions());
    node = white_noise_node;
  }
  else if (b_node.is_a(&RNA_ShaderNodeNormalMap)) {
    BL::ShaderNodeNormalMap b_normal_map_node(b_node);
    NormalMapNode *nmap = graph->create_node<NormalMapNode>();
    nmap->set_space((NodeNormalMapSpace)b_normal_map_node.space());
    nmap->set_attribute(ustring(b_normal_map_node.uv_map()));
    node = nmap;
  }
  else if (b_node.is_a(&RNA_ShaderNodeTangent)) {
    BL::ShaderNodeTangent b_tangent_node(b_node);
    TangentNode *tangent = graph->create_node<TangentNode>();
    tangent->set_direction_type((NodeTangentDirectionType)b_tangent_node.direction_type());
    tangent->set_axis((NodeTangentAxis)b_tangent_node.axis());
    tangent->set_attribute(ustring(b_tangent_node.uv_map()));
    node = tangent;
  }
  else if (b_node.is_a(&RNA_ShaderNodeUVMap)) {
    BL::ShaderNodeUVMap b_uvmap_node(b_node);
    UVMapNode *uvm = graph->create_node<UVMapNode>();
    uvm->set_attribute(ustring(b_uvmap_node.uv_map()));
    uvm->set_from_dupli(b_uvmap_node.from_instancer());
    node = uvm;
  }
  else if (b_node.is_a(&RNA_ShaderNodeTexPointDensity)) {
    BL::ShaderNodeTexPointDensity b_point_density_node(b_node);
    PointDensityTextureNode *point_density = graph->create_node<PointDensityTextureNode>();
    point_density->set_space((NodeTexVoxelSpace)b_point_density_node.space());
    point_density->set_interpolation(get_image_interpolation(b_point_density_node));
    point_density->handle = scene->image_manager->add_image(
        new BlenderPointDensityLoader(b_depsgraph, b_point_density_node),
        point_density->image_params());

    b_point_density_node.cache_point_density(b_depsgraph);
    node = point_density;

    /* Transformation form world space to texture space.
     *
     * NOTE: Do this after the texture is cached, this is because getting
     * min/max will need to access this cache.
     */
    BL::Object b_ob(b_point_density_node.object());
    if (b_ob) {
      float3 loc, size;
      point_density_texture_space(b_depsgraph, b_point_density_node, loc, size);
      point_density->set_tfm(transform_translate(-loc) * transform_scale(size) *
                             transform_inverse(get_transform(b_ob.matrix_world())));
    }
  }
  else if (b_node.is_a(&RNA_ShaderNodeBevel)) {
    BL::ShaderNodeBevel b_bevel_node(b_node);
    BevelNode *bevel = graph->create_node<BevelNode>();
    bevel->set_samples(b_bevel_node.samples());
    node = bevel;
  }
  else if (b_node.is_a(&RNA_ShaderNodeDisplacement)) {
    BL::ShaderNodeDisplacement b_disp_node(b_node);
    DisplacementNode *disp = graph->create_node<DisplacementNode>();
    disp->set_space((NodeNormalMapSpace)b_disp_node.space());
    node = disp;
  }
  else if (b_node.is_a(&RNA_ShaderNodeVectorDisplacement)) {
    BL::ShaderNodeVectorDisplacement b_disp_node(b_node);
    VectorDisplacementNode *disp = graph->create_node<VectorDisplacementNode>();
    disp->set_space((NodeNormalMapSpace)b_disp_node.space());
    disp->set_attribute(ustring(""));
    node = disp;
  }
  else if (b_node.is_a(&RNA_ShaderNodeOutputAOV)) {
    BL::ShaderNodeOutputAOV b_aov_node(b_node);
    OutputAOVNode *aov = graph->create_node<OutputAOVNode>();
    aov->set_name(ustring(b_aov_node.name()));
    node = aov;
  }

  if (node) {
    node->name = b_node.name();
    graph->add(node);
  }

  return node;
}

static bool node_use_modified_socket_name(ShaderNode *node)
{
  if (node->special_type == SHADER_SPECIAL_TYPE_OSL)
    return false;

  return true;
}

static ShaderInput *node_find_input_by_name(ShaderNode *node,
                                            BL::Node &b_node,
                                            BL::NodeSocket &b_socket)
{
  string name = b_socket.name();

  if (node_use_modified_socket_name(node)) {
    BL::Node::inputs_iterator b_input;
    bool found = false;
    int counter = 0, total = 0;

    for (b_node.inputs.begin(b_input); b_input != b_node.inputs.end(); ++b_input) {
      if (b_input->name() == name) {
        if (!found)
          counter++;
        total++;
      }

      if (b_input->ptr.data == b_socket.ptr.data)
        found = true;
    }

    /* rename if needed */
    if (name == "Shader")
      name = "Closure";

    if (total > 1)
      name = string_printf("%s%d", name.c_str(), counter);
  }

  return node->input(name.c_str());
}

static ShaderOutput *node_find_output_by_name(ShaderNode *node,
                                              BL::Node &b_node,
                                              BL::NodeSocket &b_socket)
{
  string name = b_socket.name();

  if (node_use_modified_socket_name(node)) {
    BL::Node::outputs_iterator b_output;
    bool found = false;
    int counter = 0, total = 0;

    for (b_node.outputs.begin(b_output); b_output != b_node.outputs.end(); ++b_output) {
      if (b_output->name() == name) {
        if (!found)
          counter++;
        total++;
      }

      if (b_output->ptr.data == b_socket.ptr.data)
        found = true;
    }

    /* rename if needed */
    if (name == "Shader")
      name = "Closure";

    if (total > 1)
      name = string_printf("%s%d", name.c_str(), counter);
  }

  return node->output(name.c_str());
}

static void add_nodes(Scene *scene,
                      BL::RenderEngine &b_engine,
                      BL::BlendData &b_data,
                      BL::Depsgraph &b_depsgraph,
                      BL::Scene &b_scene,
                      ShaderGraph *graph,
                      BL::ShaderNodeTree &b_ntree,
                      const ProxyMap &proxy_input_map,
                      const ProxyMap &proxy_output_map)
{
  /* add nodes */
  BL::ShaderNodeTree::nodes_iterator b_node;
  PtrInputMap input_map;
  PtrOutputMap output_map;

  BL::Node::inputs_iterator b_input;
  BL::Node::outputs_iterator b_output;

  /* find the node to use for output if there are multiple */
  BL::ShaderNode output_node = b_ntree.get_output_node(
      BL::ShaderNodeOutputMaterial::target_CYCLES);

  /* add nodes */
  for (b_ntree.nodes.begin(b_node); b_node != b_ntree.nodes.end(); ++b_node) {
    if (b_node->mute() || b_node->is_a(&RNA_NodeReroute)) {
      /* replace muted node with internal links */
      BL::Node::internal_links_iterator b_link;
      for (b_node->internal_links.begin(b_link); b_link != b_node->internal_links.end();
           ++b_link) {
        BL::NodeSocket to_socket(b_link->to_socket());
        SocketType::Type to_socket_type = convert_socket_type(to_socket);
        if (to_socket_type == SocketType::UNDEFINED) {
          continue;
        }

        ConvertNode *proxy = graph->create_node<ConvertNode>(to_socket_type, to_socket_type, true);

        input_map[b_link->from_socket().ptr.data] = proxy->inputs[0];
        output_map[b_link->to_socket().ptr.data] = proxy->outputs[0];

        graph->add(proxy);
      }
    }
    else if (b_node->is_a(&RNA_ShaderNodeGroup) || b_node->is_a(&RNA_NodeCustomGroup) ||
             b_node->is_a(&RNA_ShaderNodeCustomGroup)) {

      BL::ShaderNodeTree b_group_ntree(PointerRNA_NULL);
      if (b_node->is_a(&RNA_ShaderNodeGroup))
        b_group_ntree = BL::ShaderNodeTree(((BL::NodeGroup)(*b_node)).node_tree());
      else if (b_node->is_a(&RNA_NodeCustomGroup))
        b_group_ntree = BL::ShaderNodeTree(((BL::NodeCustomGroup)(*b_node)).node_tree());
      else
        b_group_ntree = BL::ShaderNodeTree(((BL::ShaderNodeCustomGroup)(*b_node)).node_tree());

      ProxyMap group_proxy_input_map, group_proxy_output_map;

      /* Add a proxy node for each socket
       * Do this even if the node group has no internal tree,
       * so that links have something to connect to and assert won't fail.
       */
      for (b_node->inputs.begin(b_input); b_input != b_node->inputs.end(); ++b_input) {
        SocketType::Type input_type = convert_socket_type(*b_input);
        if (input_type == SocketType::UNDEFINED) {
          continue;
        }

        ConvertNode *proxy = graph->create_node<ConvertNode>(input_type, input_type, true);
        graph->add(proxy);

        /* register the proxy node for internal binding */
        group_proxy_input_map[b_input->identifier()] = proxy;

        input_map[b_input->ptr.data] = proxy->inputs[0];

        set_default_value(proxy->inputs[0], *b_input, b_data, b_ntree);
      }
      for (b_node->outputs.begin(b_output); b_output != b_node->outputs.end(); ++b_output) {
        SocketType::Type output_type = convert_socket_type(*b_output);
        if (output_type == SocketType::UNDEFINED) {
          continue;
        }

        ConvertNode *proxy = graph->create_node<ConvertNode>(output_type, output_type, true);
        graph->add(proxy);

        /* register the proxy node for internal binding */
        group_proxy_output_map[b_output->identifier()] = proxy;

        output_map[b_output->ptr.data] = proxy->outputs[0];
      }

      if (b_group_ntree) {
        add_nodes(scene,
                  b_engine,
                  b_data,
                  b_depsgraph,
                  b_scene,
                  graph,
                  b_group_ntree,
                  group_proxy_input_map,
                  group_proxy_output_map);
      }
    }
    else if (b_node->is_a(&RNA_NodeGroupInput)) {
      /* map each socket to a proxy node */
      for (b_node->outputs.begin(b_output); b_output != b_node->outputs.end(); ++b_output) {
        ProxyMap::const_iterator proxy_it = proxy_input_map.find(b_output->identifier());
        if (proxy_it != proxy_input_map.end()) {
          ConvertNode *proxy = proxy_it->second;

          output_map[b_output->ptr.data] = proxy->outputs[0];
        }
      }
    }
    else if (b_node->is_a(&RNA_NodeGroupOutput)) {
      BL::NodeGroupOutput b_output_node(*b_node);
      /* only the active group output is used */
      if (b_output_node.is_active_output()) {
        /* map each socket to a proxy node */
        for (b_node->inputs.begin(b_input); b_input != b_node->inputs.end(); ++b_input) {
          ProxyMap::const_iterator proxy_it = proxy_output_map.find(b_input->identifier());
          if (proxy_it != proxy_output_map.end()) {
            ConvertNode *proxy = proxy_it->second;

            input_map[b_input->ptr.data] = proxy->inputs[0];

            set_default_value(proxy->inputs[0], *b_input, b_data, b_ntree);
          }
        }
      }
    }
    else {
      ShaderNode *node = NULL;

      if (b_node->ptr.data == output_node.ptr.data) {
        node = graph->output();
      }
      else {
        BL::ShaderNode b_shader_node(*b_node);
        node = add_node(
            scene, b_engine, b_data, b_depsgraph, b_scene, graph, b_ntree, b_shader_node);
      }

      if (node) {
        /* map node sockets for linking */
        for (b_node->inputs.begin(b_input); b_input != b_node->inputs.end(); ++b_input) {
          ShaderInput *input = node_find_input_by_name(node, *b_node, *b_input);
          if (!input) {
            /* XXX should not happen, report error? */
            continue;
          }
          input_map[b_input->ptr.data] = input;

          set_default_value(input, *b_input, b_data, b_ntree);
        }
        for (b_node->outputs.begin(b_output); b_output != b_node->outputs.end(); ++b_output) {
          ShaderOutput *output = node_find_output_by_name(node, *b_node, *b_output);
          if (!output) {
            /* XXX should not happen, report error? */
            continue;
          }
          output_map[b_output->ptr.data] = output;
        }
      }
    }
  }

  /* connect nodes */
  BL::NodeTree::links_iterator b_link;

  for (b_ntree.links.begin(b_link); b_link != b_ntree.links.end(); ++b_link) {
    /* Ignore invalid links to avoid unwanted cycles created in graph.
     * Also ignore links with unavailable sockets. */
    if (!(b_link->is_valid() && b_link->from_socket().enabled() &&
          b_link->to_socket().enabled())) {
      continue;
    }
    /* get blender link data */
    BL::NodeSocket b_from_sock = b_link->from_socket();
    BL::NodeSocket b_to_sock = b_link->to_socket();

    ShaderOutput *output = 0;
    ShaderInput *input = 0;

    PtrOutputMap::iterator output_it = output_map.find(b_from_sock.ptr.data);
    if (output_it != output_map.end())
      output = output_it->second;
    PtrInputMap::iterator input_it = input_map.find(b_to_sock.ptr.data);
    if (input_it != input_map.end())
      input = input_it->second;

    /* either node may be NULL when the node was not exported, typically
     * because the node type is not supported */
    if (output && input)
      graph->connect(output, input);
  }
}

static void add_nodes(Scene *scene,
                      BL::RenderEngine &b_engine,
                      BL::BlendData &b_data,
                      BL::Depsgraph &b_depsgraph,
                      BL::Scene &b_scene,
                      ShaderGraph *graph,
                      BL::ShaderNodeTree &b_ntree)
{
  static const ProxyMap empty_proxy_map;
  add_nodes(scene,
            b_engine,
            b_data,
            b_depsgraph,
            b_scene,
            graph,
            b_ntree,
            empty_proxy_map,
            empty_proxy_map);
}

/* Sync Materials */

void BlenderSync::sync_materials(BL::Depsgraph &b_depsgraph, bool update_all)
{
  shader_map.set_default(scene->default_surface);

  TaskPool pool;
  set<Shader *> updated_shaders;

  BL::Depsgraph::ids_iterator b_id;
  for (b_depsgraph.ids.begin(b_id); b_id != b_depsgraph.ids.end(); ++b_id) {
    if (!b_id->is_a(&RNA_Material)) {
      continue;
    }

    BL::Material b_mat(*b_id);
    Shader *shader;

    /* test if we need to sync */
    if (shader_map.add_or_update(&shader, b_mat) || update_all) {
      ShaderGraph *graph = new ShaderGraph();

      shader->name = b_mat.name().c_str();
      shader->set_pass_id(b_mat.pass_index());

      /* create nodes */
      if (b_mat.use_nodes() && b_mat.node_tree()) {
        BL::ShaderNodeTree b_ntree(b_mat.node_tree());

        add_nodes(scene, b_engine, b_data, b_depsgraph, b_scene, graph, b_ntree);
      }
      else {
        DiffuseBsdfNode *diffuse = graph->create_node<DiffuseBsdfNode>();
        diffuse->set_color(get_float3(b_mat.diffuse_color()));
        graph->add(diffuse);

        ShaderNode *out = graph->output();
        graph->connect(diffuse->output("BSDF"), out->input("Surface"));
      }

      /* settings */
      PointerRNA cmat = RNA_pointer_get(&b_mat.ptr, "cycles");
      shader->set_use_mis(get_boolean(cmat, "sample_as_light"));
      shader->set_use_transparent_shadow(get_boolean(cmat, "use_transparent_shadow"));
      shader->set_heterogeneous_volume(!get_boolean(cmat, "homogeneous_volume"));
      shader->set_volume_sampling_method(get_volume_sampling(cmat));
      shader->set_volume_interpolation_method(get_volume_interpolation(cmat));
      shader->set_volume_step_rate(get_float(cmat, "volume_step_rate"));
      shader->set_displacement_method(get_displacement_method(cmat));

      shader->set_graph(graph);

      /* By simplifying the shader graph as soon as possible, some
       * redundant shader nodes might be removed which prevents loading
       * unnecessary attributes later.
       *
       * However, since graph simplification also accounts for e.g. mix
       * weight, this would cause frequent expensive resyncs in interactive
       * sessions, so for those sessions optimization is only performed
       * right before compiling.
       */
      if (!preview) {
        pool.push(function_bind(&ShaderGraph::simplify, graph, scene));
        /* NOTE: Update shaders out of the threads since those routines
         * are accessing and writing to a global context.
         */
        updated_shaders.insert(shader);
      }
      else {
        /* NOTE: Update tagging can access links which are being
         * optimized out.
         */
        shader->tag_update(scene);
      }
    }
  }

  pool.wait_work();

  foreach (Shader *shader, updated_shaders) {
    shader->tag_update(scene);
  }
}

/* Sync World */

void BlenderSync::sync_world(BL::Depsgraph &b_depsgraph, BL::SpaceView3D &b_v3d, bool update_all)
{
  Background *background = scene->background;

  BL::World b_world = b_scene.world();

  BlenderViewportParameters new_viewport_parameters(b_v3d);

  if (world_recalc || update_all || b_world.ptr.data != world_map ||
      viewport_parameters.modified(new_viewport_parameters)) {
    Shader *shader = scene->default_background;
    ShaderGraph *graph = new ShaderGraph();

    /* create nodes */
    if (new_viewport_parameters.use_scene_world && b_world && b_world.use_nodes() &&
        b_world.node_tree()) {
      BL::ShaderNodeTree b_ntree(b_world.node_tree());

      add_nodes(scene, b_engine, b_data, b_depsgraph, b_scene, graph, b_ntree);

      /* volume */
      PointerRNA cworld = RNA_pointer_get(&b_world.ptr, "cycles");
      shader->set_heterogeneous_volume(!get_boolean(cworld, "homogeneous_volume"));
      shader->set_volume_sampling_method(get_volume_sampling(cworld));
      shader->set_volume_interpolation_method(get_volume_interpolation(cworld));
      shader->set_volume_step_rate(get_float(cworld, "volume_step_size"));
    }
    else if (new_viewport_parameters.use_scene_world && b_world) {
      BackgroundNode *background = graph->create_node<BackgroundNode>();
      background->set_color(get_float3(b_world.color()));
      graph->add(background);

      ShaderNode *out = graph->output();
      graph->connect(background->output("Background"), out->input("Surface"));
    }
    else if (!new_viewport_parameters.use_scene_world) {
      float3 world_color;
      if (b_world) {
        world_color = get_float3(b_world.color());
      }
      else {
        world_color = make_float3(0.0f, 0.0f, 0.0f);
      }

      BackgroundNode *background = graph->create_node<BackgroundNode>();
      graph->add(background);

      LightPathNode *light_path = graph->create_node<LightPathNode>();
      graph->add(light_path);

      MixNode *mix_scene_with_background = graph->create_node<MixNode>();
      mix_scene_with_background->set_color2(world_color);
      graph->add(mix_scene_with_background);

      EnvironmentTextureNode *texture_environment = graph->create_node<EnvironmentTextureNode>();
      texture_environment->set_tex_mapping_type(TextureMapping::VECTOR);
      float3 rotation_z = texture_environment->get_tex_mapping_rotation();
      rotation_z[2] = new_viewport_parameters.studiolight_rotate_z;
      texture_environment->set_tex_mapping_rotation(rotation_z);
      texture_environment->set_filename(new_viewport_parameters.studiolight_path);
      graph->add(texture_environment);

      MixNode *mix_intensity = graph->create_node<MixNode>();
      mix_intensity->set_mix_type(NODE_MIX_MUL);
      mix_intensity->set_fac(1.0f);
      mix_intensity->set_color2(make_float3(new_viewport_parameters.studiolight_intensity,
                                            new_viewport_parameters.studiolight_intensity,
                                            new_viewport_parameters.studiolight_intensity));
      graph->add(mix_intensity);

      TextureCoordinateNode *texture_coordinate = graph->create_node<TextureCoordinateNode>();
      graph->add(texture_coordinate);

      MixNode *mix_background_with_environment = graph->create_node<MixNode>();
      mix_background_with_environment->set_fac(
          new_viewport_parameters.studiolight_background_alpha);
      mix_background_with_environment->set_color1(world_color);
      graph->add(mix_background_with_environment);

      ShaderNode *out = graph->output();

      graph->connect(texture_coordinate->output("Generated"),
                     texture_environment->input("Vector"));
      graph->connect(texture_environment->output("Color"), mix_intensity->input("Color1"));
      graph->connect(light_path->output("Is Camera Ray"), mix_scene_with_background->input("Fac"));
      graph->connect(mix_intensity->output("Color"), mix_scene_with_background->input("Color1"));
      graph->connect(mix_intensity->output("Color"),
                     mix_background_with_environment->input("Color2"));
      graph->connect(mix_background_with_environment->output("Color"),
                     mix_scene_with_background->input("Color2"));
      graph->connect(mix_scene_with_background->output("Color"), background->input("Color"));
      graph->connect(background->output("Background"), out->input("Surface"));
    }

    if (b_world) {
      /* AO */
      BL::WorldLighting b_light = b_world.light_settings();

      background->set_use_ao(b_light.use_ambient_occlusion());
      background->set_ao_factor(b_light.ao_factor());
      background->set_ao_distance(b_light.distance());

      /* visibility */
      PointerRNA cvisibility = RNA_pointer_get(&b_world.ptr, "cycles_visibility");
      uint visibility = 0;

      visibility |= get_boolean(cvisibility, "camera") ? PATH_RAY_CAMERA : 0;
      visibility |= get_boolean(cvisibility, "diffuse") ? PATH_RAY_DIFFUSE : 0;
      visibility |= get_boolean(cvisibility, "glossy") ? PATH_RAY_GLOSSY : 0;
      visibility |= get_boolean(cvisibility, "transmission") ? PATH_RAY_TRANSMIT : 0;
      visibility |= get_boolean(cvisibility, "scatter") ? PATH_RAY_VOLUME_SCATTER : 0;

      background->set_visibility(visibility);
    }
    else {
      background->set_use_ao(false);
      background->set_ao_factor(0.0f);
      background->set_ao_distance(FLT_MAX);
    }

    shader->set_graph(graph);
    shader->tag_update(scene);
    background->tag_update(scene);
  }

  PointerRNA cscene = RNA_pointer_get(&b_scene.ptr, "cycles");
  background->set_transparent(b_scene.render().film_transparent());

  if (background->get_transparent()) {
    background->set_transparent_glass(get_boolean(cscene, "film_transparent_glass"));
    background->set_transparent_roughness_threshold(
        get_float(cscene, "film_transparent_roughness"));
  }
  else {
    background->set_transparent_glass(false);
    background->set_transparent_roughness_threshold(0.0f);
  }

  background->set_use_shader(view_layer.use_background_shader |
                             viewport_parameters.custom_viewport_parameters());
  background->set_use_ao(background->get_use_ao() && view_layer.use_background_ao);

  if (background->is_modified())
    background->tag_update(scene);
}

/* Sync Lights */

void BlenderSync::sync_lights(BL::Depsgraph &b_depsgraph, bool update_all)
{
  shader_map.set_default(scene->default_light);

  BL::Depsgraph::ids_iterator b_id;
  for (b_depsgraph.ids.begin(b_id); b_id != b_depsgraph.ids.end(); ++b_id) {
    if (!b_id->is_a(&RNA_Light)) {
      continue;
    }

    BL::Light b_light(*b_id);
    Shader *shader;

    /* test if we need to sync */
    if (shader_map.add_or_update(&shader, b_light) || update_all) {
      ShaderGraph *graph = new ShaderGraph();

      /* create nodes */
      if (b_light.use_nodes() && b_light.node_tree()) {
        shader->name = b_light.name().c_str();

        BL::ShaderNodeTree b_ntree(b_light.node_tree());

        add_nodes(scene, b_engine, b_data, b_depsgraph, b_scene, graph, b_ntree);
      }
      else {
        EmissionNode *emission = graph->create_node<EmissionNode>();
        emission->set_color(make_float3(1.0f, 1.0f, 1.0f));
        emission->set_strength(1.0f);
        graph->add(emission);

        ShaderNode *out = graph->output();
        graph->connect(emission->output("Emission"), out->input("Surface"));
      }

      shader->set_graph(graph);
      shader->tag_update(scene);
    }
  }
}

void BlenderSync::sync_shaders(BL::Depsgraph &b_depsgraph, BL::SpaceView3D &b_v3d)
{
  /* for auto refresh images */
  bool auto_refresh_update = false;

  if (preview) {
    ImageManager *image_manager = scene->image_manager;
    int frame = b_scene.frame_current();
    auto_refresh_update = image_manager->set_animation_frame_update(frame);
  }

  shader_map.pre_sync();

  sync_world(b_depsgraph, b_v3d, auto_refresh_update);
  sync_lights(b_depsgraph, auto_refresh_update);
  sync_materials(b_depsgraph, auto_refresh_update);
}

CCL_NAMESPACE_END<|MERGE_RESOLUTION|>--- conflicted
+++ resolved
@@ -432,12 +432,7 @@
   else if (b_node.is_a(&RNA_ShaderNodeAttribute)) {
     BL::ShaderNodeAttribute b_attr_node(b_node);
     AttributeNode *attr = graph->create_node<AttributeNode>();
-<<<<<<< HEAD
-    attr->set_attribute(ustring(b_attr_node.attribute_name()));
-=======
-    attr->attribute = blender_attribute_name_add_type(b_attr_node.attribute_name(),
-                                                      b_attr_node.attribute_type());
->>>>>>> 819a9622
+	attr->set_attribute(blender_attribute_name_add_type(b_attr_node.attribute_name(), b_attr_node.attribute_type()));
     node = attr;
   }
   else if (b_node.is_a(&RNA_ShaderNodeBackground)) {

--- conflicted
+++ resolved
@@ -74,19 +74,9 @@
                  int width,
                  int height,
                  void **python_thread_state);
-<<<<<<< HEAD
-  void sync_view_layer(BL::SpaceView3D &b_v3d, BL::ViewLayer &b_view_layer);
+  void sync_view_layer(BL::ViewLayer &b_view_layer);
   void sync_render_passes(BL::RenderLayer &b_render_layer, BL::ViewLayer &b_view_layer);
   void sync_integrator(BL::ViewLayer &b_view_layer, bool background);
-=======
-  void sync_view_layer(BL::ViewLayer &b_view_layer);
-  vector<Pass> sync_render_passes(BL::Scene &b_scene,
-                                  BL::RenderLayer &b_render_layer,
-                                  BL::ViewLayer &b_view_layer,
-                                  bool adaptive_sampling,
-                                  const DenoiseParams &denoising);
-  void sync_integrator();
->>>>>>> 534fcab9
   void sync_camera(BL::RenderSettings &b_render,
                    BL::Object &b_override,
                    int width,

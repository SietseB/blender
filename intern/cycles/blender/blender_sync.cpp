--- conflicted
+++ resolved
@@ -767,23 +767,7 @@
     params.texture_limit = 0;
   }
 
-<<<<<<< HEAD
-  /* TODO(sergey): Once OSL supports per-microarchitecture optimization get
-   * rid of this.
-   */
-  if (params.shadingsystem == SHADINGSYSTEM_OSL) {
-    params.bvh_layout = BVH_LAYOUT_BVH4;
-  }
-  else {
-    params.bvh_layout = DebugFlags().cpu.bvh_layout;
-  }
-#ifdef WITH_EMBREE
-  params.bvh_layout = RNA_boolean_get(&cscene, "use_bvh_embree") ? BVH_LAYOUT_EMBREE :
-                                                                   params.bvh_layout;
-#endif
-=======
   params.bvh_layout = DebugFlags().cpu.bvh_layout;
->>>>>>> ed870f87
 
   params.texture.use_cache = RNA_boolean_get(&cscene, "use_texture_cache");
   params.texture.cache_size = RNA_int_get(&cscene, "texture_cache_size");

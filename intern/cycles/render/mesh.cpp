--- conflicted
+++ resolved
@@ -72,17 +72,6 @@
 	bounds.grow(upper, mr);
 }
 
-<<<<<<< HEAD
-/* SubdFace */
-
-float3 Mesh::SubdFace::normal(const Mesh *mesh) const
-{
-	float3 v0 = mesh->verts[mesh->subd_face_corners[start_corner+0]];
-	float3 v1 = mesh->verts[mesh->subd_face_corners[start_corner+1]];
-	float3 v2 = mesh->verts[mesh->subd_face_corners[start_corner+2]];
-
-	return safe_normalize(cross(v1 - v0, v2 - v0));
-=======
 void Mesh::Curve::bounds_grow(const int k,
                               const float3 *curve_keys,
                               const float *curve_radius,
@@ -112,7 +101,17 @@
 
 	bounds.grow(lower, mr);
 	bounds.grow(upper, mr);
->>>>>>> 47c47c7e
+}
+
+/* SubdFace */
+
+float3 Mesh::SubdFace::normal(const Mesh *mesh) const
+{
+	float3 v0 = mesh->verts[mesh->subd_face_corners[start_corner+0]];
+	float3 v1 = mesh->verts[mesh->subd_face_corners[start_corner+1]];
+	float3 v2 = mesh->verts[mesh->subd_face_corners[start_corner+2]];
+
+	return safe_normalize(cross(v1 - v0, v2 - v0));
 }
 
 /* Mesh */
@@ -601,49 +600,25 @@
 	}
 }
 
-<<<<<<< HEAD
-void Mesh::pack_verts(float4 *tri_verts,
-                      float4 *tri_vindex,
+void Mesh::pack_verts(const vector<uint>& tri_prim_index,
+                      uint4 *tri_vindex,
                       uint *tri_patch,
                       float2 *tri_patch_uv,
-                      size_t vert_offset)
-{
-	size_t verts_size = verts.size();
-
-	if(verts_size) {
-		float3 *verts_ptr = &verts[0];
-
-		for(size_t i = 0; i < verts_size; i++) {
-			float3 p = verts_ptr[i];
-
-			tri_verts[i] = make_float4(p.x, p.y, p.z, 0.0f);
-
-			if(subd_faces.size()) {
-				tri_patch_uv[i] = vert_patch_uv[i];
-			}
-		}
-	}
-
-	size_t triangles_size = num_triangles();
-
-	if(triangles_size) {
-		for(size_t i = 0; i < triangles_size; i++) {
-			Triangle t = get_triangle(i);
-
-			tri_vindex[i] = make_float4(
-				__int_as_float(t.v[0] + vert_offset),
-				__int_as_float(t.v[1] + vert_offset),
-				__int_as_float(t.v[2] + vert_offset),
-				0.0f);
-
-			tri_patch[i] = (!subd_faces.size()) ? -1 : (triangle_patch[i]*8 + patch_offset);
-=======
-void Mesh::pack_verts(const vector<uint>& tri_prim_index,
-                      uint4 *tri_vindex,
                       size_t vert_offset,
                       size_t tri_offset)
 {
-	const size_t triangles_size = num_triangles();
+	size_t verts_size = verts.size();
+
+	if(verts_size && subd_faces.size()) {
+		float2 *vert_patch_uv_ptr = &vert_patch_uv[0];
+
+		for(size_t i = 0; i < verts_size; i++) {
+			tri_patch_uv[i] = vert_patch_uv_ptr[i];
+		}
+	}
+
+	size_t triangles_size = num_triangles();
+
 	if(triangles_size) {
 		for(size_t i = 0; i < triangles_size; i++) {
 			Triangle t = get_triangle(i);
@@ -651,7 +626,8 @@
 			                           t.v[1] + vert_offset,
 			                           t.v[2] + vert_offset,
 			                           tri_prim_index[i + tri_offset]);
->>>>>>> 47c47c7e
+
+			tri_patch[i] = (!subd_faces.size()) ? -1 : (triangle_patch[i]*8 + patch_offset);
 		}
 	}
 }
@@ -689,7 +665,6 @@
 	}
 }
 
-<<<<<<< HEAD
 void Mesh::pack_patches(uint *patch_data, uint vert_offset, uint face_offset, uint corner_offset)
 {
 	size_t num_faces = subd_faces.size();
@@ -738,14 +713,11 @@
 	}
 }
 
-void Mesh::compute_bvh(SceneParams *params, Progress *progress, int n, int total)
-=======
 void Mesh::compute_bvh(DeviceScene *dscene,
                        SceneParams *params,
                        Progress *progress,
                        int n,
                        int total)
->>>>>>> 47c47c7e
 {
 	if(progress->get_cancel())
 		return;
@@ -1341,6 +1313,7 @@
 {
 	size_t vert_size = 0;
 	size_t tri_size = 0;
+
 	size_t curve_key_size = 0;
 	size_t curve_size = 0;
 
@@ -1351,6 +1324,7 @@
 	foreach(Mesh *mesh, scene->meshes) {
 		mesh->vert_offset = vert_size;
 		mesh->tri_offset = tri_size;
+
 		mesh->curvekey_offset = curve_key_size;
 		mesh->curve_offset = curve_size;
 
@@ -1360,6 +1334,7 @@
 
 		vert_size += mesh->verts.size();
 		tri_size += mesh->num_triangles();
+
 		curve_key_size += mesh->curve_keys.size();
 		curve_size += mesh->num_curves();
 
@@ -1387,14 +1362,35 @@
 	/* Count. */
 	size_t vert_size = 0;
 	size_t tri_size = 0;
+
 	size_t curve_key_size = 0;
 	size_t curve_size = 0;
+
+	size_t patch_size = 0;
+	size_t face_size = 0;
+	size_t corner_size = 0;
+
 	foreach(Mesh *mesh, scene->meshes) {
 		vert_size += mesh->verts.size();
 		tri_size += mesh->num_triangles();
+
 		curve_key_size += mesh->curve_keys.size();
 		curve_size += mesh->num_curves();
-	}
+
+		if(mesh->subd_faces.size()) {
+			Mesh::SubdFace& last = mesh->subd_faces[mesh->subd_faces.size()-1];
+			patch_size += (last.ptex_offset + last.num_ptex_faces()) * 8;
+
+			/* patch tables are stored in same array so include them in patch_size */
+			if(mesh->patch_table) {
+				mesh->patch_table_offset = patch_size;
+				patch_size += mesh->patch_table->total_size();
+			}
+		}
+		face_size += mesh->subd_faces.size();
+		corner_size += mesh->subd_face_corners.size();
+	}
+
 	/* Create mapping from triangle to primitive triangle array. */
 	vector<uint> tri_prim_index(tri_size);
 	if(for_displacement) {
@@ -1417,6 +1413,7 @@
 			}
 		}
 	}
+
 	/* Fill in all the arrays. */
 	if(tri_size != 0) {
 		/* normals */
@@ -1424,22 +1421,9 @@
 
 		uint *tri_shader = dscene->tri_shader.resize(tri_size);
 		float4 *vnormal = dscene->tri_vnormal.resize(vert_size);
-<<<<<<< HEAD
-		float4 *tri_verts = dscene->tri_verts.resize(vert_size);
-		float4 *tri_vindex = dscene->tri_vindex.resize(tri_size);
+		uint4 *tri_vindex = dscene->tri_vindex.resize(tri_size);
 		uint *tri_patch = dscene->tri_patch.resize(tri_size);
 		float2 *tri_patch_uv = dscene->tri_patch_uv.resize(vert_size);
-
-		foreach(Mesh *mesh, scene->meshes) {
-			mesh->pack_normals(scene, &tri_shader[mesh->tri_offset], &vnormal[mesh->vert_offset]);
-			mesh->pack_verts(&tri_verts[mesh->vert_offset],
-			                 &tri_vindex[mesh->tri_offset],
-			                 &tri_patch[mesh->tri_offset],
-			                 &tri_patch_uv[mesh->vert_offset],
-			                 mesh->vert_offset);
-
-=======
-		uint4 *tri_vindex = dscene->tri_vindex.resize(tri_size);
 
 		foreach(Mesh *mesh, scene->meshes) {
 			mesh->pack_normals(scene,
@@ -1447,9 +1431,10 @@
 			                   &vnormal[mesh->vert_offset]);
 			mesh->pack_verts(tri_prim_index,
 			                 &tri_vindex[mesh->tri_offset],
+			                 &tri_patch[mesh->tri_offset],
+			                 &tri_patch_uv[mesh->vert_offset],
 			                 mesh->vert_offset,
 			                 mesh->tri_offset);
->>>>>>> 47c47c7e
 			if(progress.get_cancel()) return;
 		}
 
@@ -1462,6 +1447,7 @@
 		device->tex_alloc("__tri_patch", dscene->tri_patch);
 		device->tex_alloc("__tri_patch_uv", dscene->tri_patch_uv);
 	}
+
 	if(curve_size != 0) {
 		progress.set_status("Updating Mesh", "Copying Strands to device");
 
@@ -1476,7 +1462,6 @@
 		device->tex_alloc("__curve_keys", dscene->curve_keys);
 		device->tex_alloc("__curves", dscene->curves);
 	}
-<<<<<<< HEAD
 
 	if(patch_size != 0) {
 		progress.set_status("Updating Mesh", "Copying Patches to device");
@@ -1494,7 +1479,8 @@
 		}
 
 		device->tex_alloc("__patches", dscene->patches);
-=======
+	}
+
 	if(for_displacement) {
 		float4 *prim_tri_verts = dscene->prim_tri_verts.resize(tri_size * 3);
 		foreach(Mesh *mesh, scene->meshes) {
@@ -1507,7 +1493,6 @@
 			}
 		}
 		device->tex_alloc("__prim_tri_verts", dscene->prim_tri_verts);
->>>>>>> 47c47c7e
 	}
 }
 
@@ -1736,7 +1721,9 @@
 			num_bvh++;
 		}
 	}
+
 	TaskPool pool;
+
 	foreach(Mesh *mesh, scene->meshes) {
 		if(mesh->need_update) {
 			pool.push(function_bind(&Mesh::compute_bvh,
@@ -1751,6 +1738,7 @@
 			}
 		}
 	}
+
 	TaskPool::Summary summary;
 	pool.wait_work(&summary);
 	VLOG(2) << "Objects BVH build pool statistics:\n"
@@ -1808,12 +1796,8 @@
 	device->tex_free(dscene->tri_shader);
 	device->tex_free(dscene->tri_vnormal);
 	device->tex_free(dscene->tri_vindex);
-<<<<<<< HEAD
-	device->tex_free(dscene->tri_verts);
 	device->tex_free(dscene->tri_patch);
 	device->tex_free(dscene->tri_patch_uv);
-=======
->>>>>>> 47c47c7e
 	device->tex_free(dscene->curves);
 	device->tex_free(dscene->curve_keys);
 	device->tex_free(dscene->patches);
@@ -1833,12 +1817,8 @@
 	dscene->tri_shader.clear();
 	dscene->tri_vnormal.clear();
 	dscene->tri_vindex.clear();
-<<<<<<< HEAD
-	dscene->tri_verts.clear();
 	dscene->tri_patch.clear();
 	dscene->tri_patch_uv.clear();
-=======
->>>>>>> 47c47c7e
 	dscene->curves.clear();
 	dscene->curve_keys.clear();
 	dscene->patches.clear();

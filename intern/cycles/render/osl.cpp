--- conflicted
+++ resolved
@@ -139,16 +139,13 @@
 
   need_update = false;
 
-<<<<<<< HEAD
-=======
   /* set texture system */
-  scene->image_manager->set_osl_texture_system((void *)ts);
+  scene->image_manager->set_oiio_texture_system((void *)ts);
 
   /* add special builtin texture types */
   og->textures.insert(ustring("@ao"), new OSLTextureHandle(OSLTextureHandle::AO));
   og->textures.insert(ustring("@bevel"), new OSLTextureHandle(OSLTextureHandle::BEVEL));
 
->>>>>>> 01555d29
   device_update_common(device, dscene, scene, progress);
 
   {

/*
 * Copyright 2011-2013 Blender Foundation
 *
 * Licensed under the Apache License, Version 2.0 (the "License");
 * you may not use this file except in compliance with the License.
 * You may obtain a copy of the License at
 *
 * http://www.apache.org/licenses/LICENSE-2.0
 *
 * Unless required by applicable law or agreed to in writing, software
 * distributed under the License is distributed on an "AS IS" BASIS,
 * WITHOUT WARRANTIES OR CONDITIONS OF ANY KIND, either express or implied.
 * See the License for the specific language governing permissions and
 * limitations under the License.
 */

#ifndef __NODES_H__
#define __NODES_H__

#include "graph/node.h"
#include "render/graph.h"
#include "render/image.h"

#include "util/util_array.h"
#include "util/util_string.h"

CCL_NAMESPACE_BEGIN

class ImageManager;
class LightManager;
class Scene;
class Shader;

/* Texture Mapping */

class TextureMapping {
 public:
  TextureMapping();
  Transform compute_transform();
  bool skip();
  void compile(SVMCompiler &compiler, int offset_in, int offset_out);
  int compile(SVMCompiler &compiler, ShaderInput *vector_in);
  void compile(OSLCompiler &compiler);

  int compile_begin(SVMCompiler &compiler, ShaderInput *vector_in);
  void compile_end(SVMCompiler &compiler, ShaderInput *vector_in, int vector_offset);

  float3 translation;
  float3 rotation;
  float3 scale;

  float3 min, max;
  bool use_minmax;

  enum Type { POINT = 0, TEXTURE = 1, VECTOR = 2, NORMAL = 3 };
  Type type;

  enum Mapping { NONE = 0, X = 1, Y = 2, Z = 3 };
  Mapping x_mapping, y_mapping, z_mapping;

  enum Projection { FLAT, CUBE, TUBE, SPHERE };
  Projection projection;
};

/* Nodes */

class TextureNode : public ShaderNode {
 public:
  explicit TextureNode(const NodeType *node_type) : ShaderNode(node_type)
  {
  }
  TextureMapping tex_mapping;
};

/* Any node which uses image manager's slot should be a subclass of this one. */
class ImageSlotTextureNode : public TextureNode {
 public:
  explicit ImageSlotTextureNode(const NodeType *node_type) : TextureNode(node_type)
  {
    special_type = SHADER_SPECIAL_TYPE_IMAGE_SLOT;
  }

  virtual bool equals(const ShaderNode &other)
  {
    const ImageSlotTextureNode &other_node = (const ImageSlotTextureNode &)other;
    return TextureNode::equals(other) && handle == other_node.handle;
  }

  ImageHandle handle;
};

class ImageTextureNode : public ImageSlotTextureNode {
 public:
  SHADER_NODE_NO_CLONE_CLASS(ImageTextureNode)
  ShaderNode *clone() const;
  void attributes(Shader *shader, AttributeRequestSet *attributes);
  bool has_attribute_dependency()
  {
    return true;
  }

  virtual bool equals(const ShaderNode &other)
  {
    const ImageTextureNode &other_node = (const ImageTextureNode &)other;
    return ImageSlotTextureNode::equals(other) && animated == other_node.animated;
  }

  ImageParams image_params() const;

  /* Parameters. */
  ustring filename;
  ustring colorspace;
  ImageAlphaType alpha_type;
  NodeImageProjection projection;
  InterpolationType interpolation;
  ExtensionType extension;
  float projection_blend;
  bool animated;
  float3 vector;
  float3 vector_dx, vector_dy;
  ccl::vector<int> tiles;

 protected:
  void cull_tiles(Scene *scene, ShaderGraph *graph);
};

class EnvironmentTextureNode : public ImageSlotTextureNode {
 public:
  SHADER_NODE_NO_CLONE_CLASS(EnvironmentTextureNode)
  ShaderNode *clone() const;
  void attributes(Shader *shader, AttributeRequestSet *attributes);
  bool has_attribute_dependency()
  {
    return true;
  }
  virtual int get_group()
  {
    return NODE_GROUP_LEVEL_2;
  }

  virtual bool equals(const ShaderNode &other)
  {
    const EnvironmentTextureNode &other_node = (const EnvironmentTextureNode &)other;
    return ImageSlotTextureNode::equals(other) && animated == other_node.animated;
  }

  ImageParams image_params() const;

  /* Parameters. */
  ustring filename;
  ustring colorspace;
  ImageAlphaType alpha_type;
  NodeEnvironmentProjection projection;
  InterpolationType interpolation;
  bool animated;
  float3 vector;
<<<<<<< HEAD
  float3 vector_dx, vector_dy;

  /* Runtime. */
  bool is_float;
  bool compress_as_srgb;
  ustring known_colorspace;
=======
>>>>>>> 2bc79143
};

class SkyTextureNode : public TextureNode {
 public:
  SHADER_NODE_CLASS(SkyTextureNode)

  virtual int get_group()
  {
    return NODE_GROUP_LEVEL_2;
  }

  NodeSkyType type;
  float3 sun_direction;
  float turbidity;
  float ground_albedo;
  float3 vector;
};

class OutputNode : public ShaderNode {
 public:
  SHADER_NODE_CLASS(OutputNode)

  void *surface;
  void *volume;
  float3 displacement;
  float3 normal;

  /* Don't allow output node de-duplication. */
  virtual bool equals(const ShaderNode & /*other*/)
  {
    return false;
  }
};

class OutputAOVNode : public ShaderNode {
 public:
  SHADER_NODE_CLASS(OutputAOVNode)
  virtual void simplify_settings(Scene *scene);

  float value;
  float3 color;

  ustring name;

  virtual int get_group()
  {
    return NODE_GROUP_LEVEL_4;
  }

  /* Don't allow output node de-duplication. */
  virtual bool equals(const ShaderNode & /*other*/)
  {
    return false;
  }

  int slot;
  bool is_color;
};

class GradientTextureNode : public TextureNode {
 public:
  SHADER_NODE_CLASS(GradientTextureNode)

  virtual int get_group()
  {
    return NODE_GROUP_LEVEL_2;
  }

  NodeGradientType type;
  float3 vector;
};

class NoiseTextureNode : public TextureNode {
 public:
  SHADER_NODE_CLASS(NoiseTextureNode)

  int dimensions;
  float w, scale, detail, distortion;
  float3 vector;
};

class VoronoiTextureNode : public TextureNode {
 public:
  SHADER_NODE_CLASS(VoronoiTextureNode)

  virtual int get_group()
  {
    return NODE_GROUP_LEVEL_2;
  }

  virtual int get_feature()
  {
    int result = ShaderNode::get_feature();
    if (dimensions == 4) {
      result |= NODE_FEATURE_VORONOI_EXTRA;
    }
    else if (dimensions >= 2 && feature == NODE_VORONOI_SMOOTH_F1) {
      result |= NODE_FEATURE_VORONOI_EXTRA;
    }
    return result;
  }

  int dimensions;
  NodeVoronoiDistanceMetric metric;
  NodeVoronoiFeature feature;
  float w, scale, exponent, smoothness, randomness;
  float3 vector;
};

class MusgraveTextureNode : public TextureNode {
 public:
  SHADER_NODE_CLASS(MusgraveTextureNode)

  virtual int get_group()
  {
    return NODE_GROUP_LEVEL_2;
  }

  int dimensions;
  NodeMusgraveType type;
  float w, scale, detail, dimension, lacunarity, offset, gain;
  float3 vector;
};

class WaveTextureNode : public TextureNode {
 public:
  SHADER_NODE_CLASS(WaveTextureNode)

  virtual int get_group()
  {
    return NODE_GROUP_LEVEL_2;
  }

  NodeWaveType type;
  NodeWaveBandsDirection bands_direction;
  NodeWaveRingsDirection rings_direction;
  NodeWaveProfile profile;

  float scale, distortion, detail, detail_scale, phase;
  float3 vector;
};

class MagicTextureNode : public TextureNode {
 public:
  SHADER_NODE_CLASS(MagicTextureNode)

  virtual int get_group()
  {
    return NODE_GROUP_LEVEL_2;
  }

  int depth;
  float3 vector;
  float scale, distortion;
};

class CheckerTextureNode : public TextureNode {
 public:
  SHADER_NODE_CLASS(CheckerTextureNode)

  float3 vector, color1, color2;
  float scale;

  virtual int get_group()
  {
    return NODE_GROUP_LEVEL_2;
  }
};

class BrickTextureNode : public TextureNode {
 public:
  SHADER_NODE_CLASS(BrickTextureNode)

  float offset, squash;
  int offset_frequency, squash_frequency;

  float3 color1, color2, mortar;
  float scale, mortar_size, mortar_smooth, bias, brick_width, row_height;
  float3 vector;

  virtual int get_group()
  {
    return NODE_GROUP_LEVEL_2;
  }
};

class PointDensityTextureNode : public ShaderNode {
 public:
  SHADER_NODE_NO_CLONE_CLASS(PointDensityTextureNode)
  virtual int get_group()
  {
    return NODE_GROUP_LEVEL_4;
  }

  ~PointDensityTextureNode();
  ShaderNode *clone() const;
  void attributes(Shader *shader, AttributeRequestSet *attributes);
  bool has_attribute_dependency()
  {
    return true;
  }

  bool has_spatial_varying()
  {
    return true;
  }
  bool has_object_dependency()
  {
    return true;
  }

  /* Parameters. */
  ustring filename;
  NodeTexVoxelSpace space;
  InterpolationType interpolation;
  Transform tfm;
  float3 vector;

  /* Runtime. */
  ImageHandle handle;

  ImageParams image_params() const;

  virtual bool equals(const ShaderNode &other)
  {
    const PointDensityTextureNode &other_node = (const PointDensityTextureNode &)other;
    return ShaderNode::equals(other) && handle == other_node.handle;
  }
};

class IESLightNode : public TextureNode {
 public:
  SHADER_NODE_NO_CLONE_CLASS(IESLightNode)

  ~IESLightNode();
  ShaderNode *clone() const;
  virtual int get_group()
  {
    return NODE_GROUP_LEVEL_2;
  }

  ustring filename;
  ustring ies;

  float strength;
  float3 vector;

 private:
  LightManager *light_manager;
  int slot;

  void get_slot();
};

class WhiteNoiseTextureNode : public ShaderNode {
 public:
  SHADER_NODE_CLASS(WhiteNoiseTextureNode)
  virtual int get_group()
  {
    return NODE_GROUP_LEVEL_2;
  }

  int dimensions;
  float3 vector;
  float w;
};

class MappingNode : public ShaderNode {
 public:
  SHADER_NODE_CLASS(MappingNode)
  virtual int get_group()
  {
    return NODE_GROUP_LEVEL_2;
  }
  void constant_fold(const ConstantFolder &folder);

  float3 vector, location, rotation, scale;
  NodeMappingType type;
};

class RGBToBWNode : public ShaderNode {
 public:
  SHADER_NODE_CLASS(RGBToBWNode)
  void constant_fold(const ConstantFolder &folder);

  float3 color;
};

class ConvertNode : public ShaderNode {
 public:
  ConvertNode(SocketType::Type from, SocketType::Type to, bool autoconvert = false);
  SHADER_NODE_BASE_CLASS(ConvertNode)

  void constant_fold(const ConstantFolder &folder);

  SocketType::Type from, to;

  union {
    float value_float;
    int value_int;
    float3 value_color;
    float3 value_vector;
    float3 value_point;
    float3 value_normal;
  };
  ustring value_string;

 private:
  static const int MAX_TYPE = 12;
  static bool register_types();
  static Node *create(const NodeType *type);
  static const NodeType *node_types[MAX_TYPE][MAX_TYPE];
  static bool initialized;
};

class BsdfBaseNode : public ShaderNode {
 public:
  BsdfBaseNode(const NodeType *node_type);

  bool has_spatial_varying()
  {
    return true;
  }
  virtual ClosureType get_closure_type()
  {
    return closure;
  }
  virtual bool has_bump();

  virtual bool equals(const ShaderNode & /*other*/)
  {
    /* TODO(sergey): With some care BSDF nodes can be de-duplicated. */
    return false;
  }

  ClosureType closure;
};

class BsdfNode : public BsdfBaseNode {
 public:
  explicit BsdfNode(const NodeType *node_type);
  SHADER_NODE_BASE_CLASS(BsdfNode)

  void compile(SVMCompiler &compiler,
               ShaderInput *param1,
               ShaderInput *param2,
               ShaderInput *param3 = NULL,
               ShaderInput *param4 = NULL);

  float3 color;
  float3 normal;
  float surface_mix_weight;
};

class AnisotropicBsdfNode : public BsdfNode {
 public:
  SHADER_NODE_CLASS(AnisotropicBsdfNode)

  float3 tangent;
  float roughness, anisotropy, rotation;
  ClosureType distribution;

  ClosureType get_closure_type()
  {
    return distribution;
  }
  void attributes(Shader *shader, AttributeRequestSet *attributes);
  bool has_attribute_dependency()
  {
    return true;
  }
};

class DiffuseBsdfNode : public BsdfNode {
 public:
  SHADER_NODE_CLASS(DiffuseBsdfNode)

  float roughness;
};

/* Disney principled BRDF */
class PrincipledBsdfNode : public BsdfBaseNode {
 public:
  SHADER_NODE_CLASS(PrincipledBsdfNode)

  void expand(ShaderGraph *graph);
  bool has_surface_bssrdf();
  bool has_bssrdf_bump();
  void compile(SVMCompiler &compiler,
               ShaderInput *metallic,
               ShaderInput *subsurface,
               ShaderInput *subsurface_radius,
               ShaderInput *specular,
               ShaderInput *roughness,
               ShaderInput *specular_tint,
               ShaderInput *anisotropic,
               ShaderInput *sheen,
               ShaderInput *sheen_tint,
               ShaderInput *clearcoat,
               ShaderInput *clearcoat_roughness,
               ShaderInput *ior,
               ShaderInput *transmission,
               ShaderInput *anisotropic_rotation,
               ShaderInput *transmission_roughness);

  float3 base_color;
  float3 subsurface_color, subsurface_radius;
  float metallic, subsurface, specular, roughness, specular_tint, anisotropic, sheen, sheen_tint,
      clearcoat, clearcoat_roughness, ior, transmission, anisotropic_rotation,
      transmission_roughness;
  float3 normal, clearcoat_normal, tangent;
  float surface_mix_weight;
  ClosureType distribution, distribution_orig;
  ClosureType subsurface_method;
  float3 emission;
  float alpha;

  bool has_integrator_dependency();
  void attributes(Shader *shader, AttributeRequestSet *attributes);
  bool has_attribute_dependency()
  {
    return true;
  }
};

class TranslucentBsdfNode : public BsdfNode {
 public:
  SHADER_NODE_CLASS(TranslucentBsdfNode)
};

class TransparentBsdfNode : public BsdfNode {
 public:
  SHADER_NODE_CLASS(TransparentBsdfNode)

  bool has_surface_transparent()
  {
    return true;
  }
};

class VelvetBsdfNode : public BsdfNode {
 public:
  SHADER_NODE_CLASS(VelvetBsdfNode)

  float sigma;
};

class GlossyBsdfNode : public BsdfNode {
 public:
  SHADER_NODE_CLASS(GlossyBsdfNode)

  void simplify_settings(Scene *scene);
  bool has_integrator_dependency();
  ClosureType get_closure_type()
  {
    return distribution;
  }

  float roughness, roughness_orig;
  ClosureType distribution, distribution_orig;
};

class GlassBsdfNode : public BsdfNode {
 public:
  SHADER_NODE_CLASS(GlassBsdfNode)

  void simplify_settings(Scene *scene);
  bool has_integrator_dependency();
  ClosureType get_closure_type()
  {
    return distribution;
  }

  float roughness, roughness_orig, IOR;
  ClosureType distribution, distribution_orig;
};

class RefractionBsdfNode : public BsdfNode {
 public:
  SHADER_NODE_CLASS(RefractionBsdfNode)

  void simplify_settings(Scene *scene);
  bool has_integrator_dependency();
  ClosureType get_closure_type()
  {
    return distribution;
  }

  float roughness, roughness_orig, IOR;
  ClosureType distribution, distribution_orig;
};

class ToonBsdfNode : public BsdfNode {
 public:
  SHADER_NODE_CLASS(ToonBsdfNode)

  float smooth, size;
  ClosureType component;
};

class SubsurfaceScatteringNode : public BsdfNode {
 public:
  SHADER_NODE_CLASS(SubsurfaceScatteringNode)
  bool has_surface_bssrdf()
  {
    return true;
  }
  bool has_bssrdf_bump();
  ClosureType get_closure_type()
  {
    return falloff;
  }

  float scale;
  float3 radius;
  float sharpness;
  float texture_blur;
  ClosureType falloff;
};

class EmissionNode : public ShaderNode {
 public:
  SHADER_NODE_CLASS(EmissionNode)
  void constant_fold(const ConstantFolder &folder);

  bool has_surface_emission()
  {
    return true;
  }
  bool has_volume_support()
  {
    return true;
  }

  float3 color;
  float strength;
  float surface_mix_weight;
};

class BackgroundNode : public ShaderNode {
 public:
  SHADER_NODE_CLASS(BackgroundNode)
  void constant_fold(const ConstantFolder &folder);

  float3 color;
  float strength;
  float surface_mix_weight;
};

class HoldoutNode : public ShaderNode {
 public:
  SHADER_NODE_CLASS(HoldoutNode)
  virtual int get_group()
  {
    return NODE_GROUP_LEVEL_1;
  }
  virtual ClosureType get_closure_type()
  {
    return CLOSURE_HOLDOUT_ID;
  }

  float surface_mix_weight;
  float volume_mix_weight;
};

class AmbientOcclusionNode : public ShaderNode {
 public:
  SHADER_NODE_CLASS(AmbientOcclusionNode)

  bool has_spatial_varying()
  {
    return true;
  }
  virtual int get_group()
  {
    return NODE_GROUP_LEVEL_3;
  }
  virtual bool has_raytrace()
  {
    return true;
  }

  float3 color;
  float distance;
  float3 normal;
  int samples;

  bool only_local;
  bool inside;
};

class VolumeNode : public ShaderNode {
 public:
  VolumeNode(const NodeType *node_type);
  SHADER_NODE_BASE_CLASS(VolumeNode)

  void compile(SVMCompiler &compiler, ShaderInput *param1, ShaderInput *param2);
  virtual int get_group()
  {
    return NODE_GROUP_LEVEL_1;
  }
  virtual int get_feature()
  {
    return ShaderNode::get_feature() | NODE_FEATURE_VOLUME;
  }
  virtual ClosureType get_closure_type()
  {
    return closure;
  }
  virtual bool has_volume_support()
  {
    return true;
  }

  float3 color;
  float density;
  float volume_mix_weight;
  ClosureType closure;

  virtual bool equals(const ShaderNode & /*other*/)
  {
    /* TODO(sergey): With some care Volume nodes can be de-duplicated. */
    return false;
  }
};

class AbsorptionVolumeNode : public VolumeNode {
 public:
  SHADER_NODE_CLASS(AbsorptionVolumeNode)
};

class ScatterVolumeNode : public VolumeNode {
 public:
  SHADER_NODE_CLASS(ScatterVolumeNode)

  float anisotropy;
};

class PrincipledVolumeNode : public VolumeNode {
 public:
  SHADER_NODE_CLASS(PrincipledVolumeNode)
  void attributes(Shader *shader, AttributeRequestSet *attributes);
  bool has_attribute_dependency()
  {
    return true;
  }

  ustring density_attribute;
  ustring color_attribute;
  ustring temperature_attribute;

  float anisotropy;
  float3 absorption_color;
  float emission_strength;
  float3 emission_color;
  float blackbody_intensity;
  float3 blackbody_tint;
  float temperature;
};

/* Interface between the I/O sockets and the SVM/OSL backend. */
class PrincipledHairBsdfNode : public BsdfBaseNode {
 public:
  SHADER_NODE_CLASS(PrincipledHairBsdfNode)
  void attributes(Shader *shader, AttributeRequestSet *attributes);

  /* Longitudinal roughness. */
  float roughness;
  /* Azimuthal roughness. */
  float radial_roughness;
  /* Randomization factor for roughnesses. */
  float random_roughness;
  /* Longitudinal roughness factor for only the diffuse bounce (shiny undercoat). */
  float coat;
  /* Index of reflection. */
  float ior;
  /* Cuticle tilt angle. */
  float offset;
  /* Direct coloring's color. */
  float3 color;
  /* Melanin concentration. */
  float melanin;
  /* Melanin redness ratio. */
  float melanin_redness;
  /* Dye color. */
  float3 tint;
  /* Randomization factor for melanin quantities. */
  float random_color;
  /* Absorption coefficient (unfiltered). */
  float3 absorption_coefficient;

  float3 normal;
  float surface_mix_weight;
  /* If linked, here will be the given random number. */
  float random;
  /* Selected coloring parametrization. */
  NodePrincipledHairParametrization parametrization;
};

class HairBsdfNode : public BsdfNode {
 public:
  SHADER_NODE_CLASS(HairBsdfNode)
  ClosureType get_closure_type()
  {
    return component;
  }

  ClosureType component;
  float offset;
  float roughness_u;
  float roughness_v;
  float3 tangent;
};

class GeometryNode : public ShaderNode {
 public:
  SHADER_NODE_CLASS(GeometryNode)
  void attributes(Shader *shader, AttributeRequestSet *attributes);
  bool has_attribute_dependency()
  {
    return true;
  }
  bool has_spatial_varying()
  {
    return true;
  }
  int get_group();

  float3 normal_osl;
};

class TextureCoordinateNode : public ShaderNode {
 public:
  SHADER_NODE_CLASS(TextureCoordinateNode)
  void attributes(Shader *shader, AttributeRequestSet *attributes);
  bool has_attribute_dependency()
  {
    return true;
  }
  bool has_spatial_varying()
  {
    return true;
  }
  bool has_object_dependency()
  {
    return use_transform;
  }

  float3 normal_osl;
  bool from_dupli;
  bool use_transform;
  Transform ob_tfm;
};

class UVMapNode : public ShaderNode {
 public:
  SHADER_NODE_CLASS(UVMapNode)
  void attributes(Shader *shader, AttributeRequestSet *attributes);
  bool has_attribute_dependency()
  {
    return true;
  }
  bool has_spatial_varying()
  {
    return true;
  }
  virtual int get_group()
  {
    return NODE_GROUP_LEVEL_1;
  }

  ustring attribute;
  bool from_dupli;
};

class LightPathNode : public ShaderNode {
 public:
  SHADER_NODE_CLASS(LightPathNode)
  virtual int get_group()
  {
    return NODE_GROUP_LEVEL_1;
  }
};

class LightFalloffNode : public ShaderNode {
 public:
  SHADER_NODE_CLASS(LightFalloffNode)
  bool has_spatial_varying()
  {
    return true;
  }
  virtual int get_group()
  {
    return NODE_GROUP_LEVEL_2;
  }

  float strength;
  float smooth;
};

class ObjectInfoNode : public ShaderNode {
 public:
  SHADER_NODE_CLASS(ObjectInfoNode)
  virtual int get_group()
  {
    return NODE_GROUP_LEVEL_1;
  }
};

class ParticleInfoNode : public ShaderNode {
 public:
  SHADER_NODE_CLASS(ParticleInfoNode)
  void attributes(Shader *shader, AttributeRequestSet *attributes);
  bool has_attribute_dependency()
  {
    return true;
  }
  virtual int get_group()
  {
    return NODE_GROUP_LEVEL_1;
  }
};

class HairInfoNode : public ShaderNode {
 public:
  SHADER_NODE_CLASS(HairInfoNode)

  void attributes(Shader *shader, AttributeRequestSet *attributes);
  bool has_attribute_dependency()
  {
    return true;
  }
  bool has_spatial_varying()
  {
    return true;
  }
  virtual int get_group()
  {
    return NODE_GROUP_LEVEL_1;
  }
  virtual int get_feature()
  {
    return ShaderNode::get_feature() | NODE_FEATURE_HAIR;
  }
};

class VolumeInfoNode : public ShaderNode {
 public:
  SHADER_NODE_CLASS(VolumeInfoNode)
  void attributes(Shader *shader, AttributeRequestSet *attributes);
  bool has_attribute_dependency()
  {
    return true;
  }
  bool has_spatial_varying()
  {
    return true;
  }
  void expand(ShaderGraph *graph);
};

class VertexColorNode : public ShaderNode {
 public:
  SHADER_NODE_CLASS(VertexColorNode)
  void attributes(Shader *shader, AttributeRequestSet *attributes);
  bool has_attribute_dependency()
  {
    return true;
  }
  bool has_spatial_varying()
  {
    return true;
  }

  ustring layer_name;
};

class ValueNode : public ShaderNode {
 public:
  SHADER_NODE_CLASS(ValueNode)

  void constant_fold(const ConstantFolder &folder);

  float value;
};

class ColorNode : public ShaderNode {
 public:
  SHADER_NODE_CLASS(ColorNode)

  void constant_fold(const ConstantFolder &folder);

  float3 value;
};

class AddClosureNode : public ShaderNode {
 public:
  SHADER_NODE_CLASS(AddClosureNode)
  void constant_fold(const ConstantFolder &folder);
};

class MixClosureNode : public ShaderNode {
 public:
  SHADER_NODE_CLASS(MixClosureNode)
  void constant_fold(const ConstantFolder &folder);

  float fac;
};

class MixClosureWeightNode : public ShaderNode {
 public:
  SHADER_NODE_CLASS(MixClosureWeightNode)

  float weight;
  float fac;
};

class InvertNode : public ShaderNode {
 public:
  SHADER_NODE_CLASS(InvertNode)
  void constant_fold(const ConstantFolder &folder);
  virtual int get_group()
  {
    return NODE_GROUP_LEVEL_3;
  }

  float fac;
  float3 color;
};

class MixNode : public ShaderNode {
 public:
  SHADER_NODE_CLASS(MixNode)
  void constant_fold(const ConstantFolder &folder);

  virtual int get_group()
  {
    return NODE_GROUP_LEVEL_3;
  }

  NodeMix type;
  bool use_clamp;
  float3 color1;
  float3 color2;
  float fac;
};

class CombineRGBNode : public ShaderNode {
 public:
  SHADER_NODE_CLASS(CombineRGBNode)
  void constant_fold(const ConstantFolder &folder);
  virtual int get_group()
  {
    return NODE_GROUP_LEVEL_3;
  }

  float r, g, b;
};

class CombineHSVNode : public ShaderNode {
 public:
  SHADER_NODE_CLASS(CombineHSVNode)
  void constant_fold(const ConstantFolder &folder);
  virtual int get_group()
  {
    return NODE_GROUP_LEVEL_3;
  }

  float h, s, v;
};

class CombineXYZNode : public ShaderNode {
 public:
  SHADER_NODE_CLASS(CombineXYZNode)
  void constant_fold(const ConstantFolder &folder);
  virtual int get_group()
  {
    return NODE_GROUP_LEVEL_3;
  }

  float x, y, z;
};

class GammaNode : public ShaderNode {
 public:
  SHADER_NODE_CLASS(GammaNode)
  void constant_fold(const ConstantFolder &folder);
  virtual int get_group()
  {
    return NODE_GROUP_LEVEL_1;
  }

  float3 color;
  float gamma;
};

class BrightContrastNode : public ShaderNode {
 public:
  SHADER_NODE_CLASS(BrightContrastNode)
  void constant_fold(const ConstantFolder &folder);
  virtual int get_group()
  {
    return NODE_GROUP_LEVEL_1;
  }

  float3 color;
  float bright;
  float contrast;
};

class SeparateRGBNode : public ShaderNode {
 public:
  SHADER_NODE_CLASS(SeparateRGBNode)
  void constant_fold(const ConstantFolder &folder);
  virtual int get_group()
  {
    return NODE_GROUP_LEVEL_3;
  }

  float3 color;
};

class SeparateHSVNode : public ShaderNode {
 public:
  SHADER_NODE_CLASS(SeparateHSVNode)
  void constant_fold(const ConstantFolder &folder);
  virtual int get_group()
  {
    return NODE_GROUP_LEVEL_3;
  }

  float3 color;
};

class SeparateXYZNode : public ShaderNode {
 public:
  SHADER_NODE_CLASS(SeparateXYZNode)
  void constant_fold(const ConstantFolder &folder);
  virtual int get_group()
  {
    return NODE_GROUP_LEVEL_3;
  }

  float3 vector;
};

class HSVNode : public ShaderNode {
 public:
  SHADER_NODE_CLASS(HSVNode)

  float hue;
  float saturation;
  float value;
  float fac;
  float3 color;
};

class AttributeNode : public ShaderNode {
 public:
  SHADER_NODE_CLASS(AttributeNode)
  void attributes(Shader *shader, AttributeRequestSet *attributes);
  bool has_attribute_dependency()
  {
    return true;
  }
  bool has_spatial_varying()
  {
    return true;
  }

  ustring attribute;
};

class CameraNode : public ShaderNode {
 public:
  SHADER_NODE_CLASS(CameraNode)
  bool has_spatial_varying()
  {
    return true;
  }
  virtual int get_group()
  {
    return NODE_GROUP_LEVEL_2;
  }
};

class FresnelNode : public ShaderNode {
 public:
  SHADER_NODE_CLASS(FresnelNode)
  bool has_spatial_varying()
  {
    return true;
  }
  virtual int get_group()
  {
    return NODE_GROUP_LEVEL_1;
  }

  float3 normal;
  float IOR;
};

class LayerWeightNode : public ShaderNode {
 public:
  SHADER_NODE_CLASS(LayerWeightNode)
  bool has_spatial_varying()
  {
    return true;
  }
  virtual int get_group()
  {
    return NODE_GROUP_LEVEL_1;
  }

  float3 normal;
  float blend;
};

class WireframeNode : public ShaderNode {
 public:
  SHADER_NODE_CLASS(WireframeNode)
  bool has_spatial_varying()
  {
    return true;
  }
  virtual int get_group()
  {
    return NODE_GROUP_LEVEL_3;
  }

  float size;
  bool use_pixel_size;
};

class WavelengthNode : public ShaderNode {
 public:
  SHADER_NODE_CLASS(WavelengthNode)
  virtual int get_group()
  {
    return NODE_GROUP_LEVEL_3;
  }

  float wavelength;
};

class BlackbodyNode : public ShaderNode {
 public:
  SHADER_NODE_CLASS(BlackbodyNode)
  void constant_fold(const ConstantFolder &folder);
  virtual int get_group()
  {
    return NODE_GROUP_LEVEL_3;
  }

  float temperature;
};

class MapRangeNode : public ShaderNode {
 public:
  SHADER_NODE_CLASS(MapRangeNode)
  virtual int get_group()
  {
    return NODE_GROUP_LEVEL_3;
  }
  void expand(ShaderGraph *graph);

  float value, from_min, from_max, to_min, to_max, steps;
  NodeMapRangeType type;
  bool clamp;
};

class ClampNode : public ShaderNode {
 public:
  SHADER_NODE_CLASS(ClampNode)
  void constant_fold(const ConstantFolder &folder);
  virtual int get_group()
  {
    return NODE_GROUP_LEVEL_3;
  }
  float value, min, max;
  NodeClampType type;
};

class MathNode : public ShaderNode {
 public:
  SHADER_NODE_CLASS(MathNode)
  virtual int get_group()
  {
    return NODE_GROUP_LEVEL_1;
  }
  void expand(ShaderGraph *graph);
  void constant_fold(const ConstantFolder &folder);

  float value1;
  float value2;
  float value3;
  NodeMathType type;
  bool use_clamp;
};

class NormalNode : public ShaderNode {
 public:
  SHADER_NODE_CLASS(NormalNode)
  virtual int get_group()
  {
    return NODE_GROUP_LEVEL_2;
  }

  float3 direction;
  float3 normal;
};

class VectorMathNode : public ShaderNode {
 public:
  SHADER_NODE_CLASS(VectorMathNode)
  virtual int get_group()
  {
    return NODE_GROUP_LEVEL_1;
  }
  void constant_fold(const ConstantFolder &folder);

  float3 vector1;
  float3 vector2;
  float3 vector3;
  float scale;
  NodeVectorMathType type;
};

class VectorRotateNode : public ShaderNode {
 public:
  SHADER_NODE_CLASS(VectorRotateNode)

  virtual int get_group()
  {
    return NODE_GROUP_LEVEL_3;
  }
  NodeVectorRotateType type;
  bool invert;
  float3 vector;
  float3 center;
  float3 axis;
  float angle;
  float3 rotation;
};

class VectorTransformNode : public ShaderNode {
 public:
  SHADER_NODE_CLASS(VectorTransformNode)

  virtual int get_group()
  {
    return NODE_GROUP_LEVEL_3;
  }

  NodeVectorTransformType type;
  NodeVectorTransformConvertSpace convert_from;
  NodeVectorTransformConvertSpace convert_to;
  float3 vector;
};

class BumpNode : public ShaderNode {
 public:
  SHADER_NODE_CLASS(BumpNode)
  void constant_fold(const ConstantFolder &folder);
  bool has_spatial_varying()
  {
    return true;
  }
  virtual int get_feature()
  {
    return NODE_FEATURE_BUMP;
  }

  bool invert;
  bool use_object_space;
  float height;
  float sample_center;
  float sample_x;
  float sample_y;
  float3 normal;
  float strength;
  float distance;
};

class CurvesNode : public ShaderNode {
 public:
  explicit CurvesNode(const NodeType *node_type);
  SHADER_NODE_BASE_CLASS(CurvesNode)

  virtual int get_group()
  {
    return NODE_GROUP_LEVEL_3;
  }

  array<float3> curves;
  float min_x, max_x, fac;
  float3 value;

 protected:
  using ShaderNode::constant_fold;
  void constant_fold(const ConstantFolder &folder, ShaderInput *value_in);
  void compile(SVMCompiler &compiler, int type, ShaderInput *value_in, ShaderOutput *value_out);
  void compile(OSLCompiler &compiler, const char *name);
};

class RGBCurvesNode : public CurvesNode {
 public:
  SHADER_NODE_CLASS(RGBCurvesNode)
  void constant_fold(const ConstantFolder &folder);
};

class VectorCurvesNode : public CurvesNode {
 public:
  SHADER_NODE_CLASS(VectorCurvesNode)
  void constant_fold(const ConstantFolder &folder);
};

class RGBRampNode : public ShaderNode {
 public:
  SHADER_NODE_CLASS(RGBRampNode)
  void constant_fold(const ConstantFolder &folder);
  virtual int get_group()
  {
    return NODE_GROUP_LEVEL_1;
  }

  array<float3> ramp;
  array<float> ramp_alpha;
  float fac;
  bool interpolate;
};

class SetNormalNode : public ShaderNode {
 public:
  SHADER_NODE_CLASS(SetNormalNode)
  float3 direction;
};

class OSLNode : public ShaderNode {
 public:
  static OSLNode *create(size_t num_inputs, const OSLNode *from = NULL);
  ~OSLNode();

  ShaderNode *clone() const;

  char *input_default_value();
  void add_input(ustring name, SocketType::Type type);
  void add_output(ustring name, SocketType::Type type);

  SHADER_NODE_NO_CLONE_CLASS(OSLNode)

  /* ideally we could beter detect this, but we can't query this now */
  bool has_spatial_varying()
  {
    return true;
  }
  bool has_volume_support()
  {
    return true;
  }

  virtual bool equals(const ShaderNode & /*other*/)
  {
    return false;
  }

  string filepath;
  string bytecode_hash;
};

class NormalMapNode : public ShaderNode {
 public:
  SHADER_NODE_CLASS(NormalMapNode)
  void attributes(Shader *shader, AttributeRequestSet *attributes);
  bool has_attribute_dependency()
  {
    return true;
  }
  bool has_spatial_varying()
  {
    return true;
  }
  virtual int get_group()
  {
    return NODE_GROUP_LEVEL_3;
  }

  NodeNormalMapSpace space;
  ustring attribute;
  float strength;
  float3 color;
  float3 normal_osl;
};

class TangentNode : public ShaderNode {
 public:
  SHADER_NODE_CLASS(TangentNode)
  void attributes(Shader *shader, AttributeRequestSet *attributes);
  bool has_attribute_dependency()
  {
    return true;
  }
  bool has_spatial_varying()
  {
    return true;
  }
  virtual int get_group()
  {
    return NODE_GROUP_LEVEL_3;
  }

  NodeTangentDirectionType direction_type;
  NodeTangentAxis axis;
  ustring attribute;
  float3 normal_osl;
};

class BevelNode : public ShaderNode {
 public:
  SHADER_NODE_CLASS(BevelNode)
  bool has_spatial_varying()
  {
    return true;
  }
  virtual int get_group()
  {
    return NODE_GROUP_LEVEL_3;
  }
  virtual bool has_raytrace()
  {
    return true;
  }

  float radius;
  float3 normal;
  int samples;
};

class DisplacementNode : public ShaderNode {
 public:
  SHADER_NODE_CLASS(DisplacementNode)
  void constant_fold(const ConstantFolder &folder);
  virtual int get_feature()
  {
    return NODE_FEATURE_BUMP;
  }

  NodeNormalMapSpace space;
  float height;
  float midlevel;
  float scale;
  float3 normal;
};

class VectorDisplacementNode : public ShaderNode {
 public:
  SHADER_NODE_CLASS(VectorDisplacementNode)
  void attributes(Shader *shader, AttributeRequestSet *attributes);
  bool has_attribute_dependency()
  {
    return true;
  }
  void constant_fold(const ConstantFolder &folder);
  virtual int get_feature()
  {
    return NODE_FEATURE_BUMP;
  }

  NodeNormalMapSpace space;
  ustring attribute;
  float3 vector;
  float midlevel;
  float scale;
};

CCL_NAMESPACE_END

#endif /* __NODES_H__ */<|MERGE_RESOLUTION|>--- conflicted
+++ resolved
@@ -154,15 +154,7 @@
   InterpolationType interpolation;
   bool animated;
   float3 vector;
-<<<<<<< HEAD
   float3 vector_dx, vector_dy;
-
-  /* Runtime. */
-  bool is_float;
-  bool compress_as_srgb;
-  ustring known_colorspace;
-=======
->>>>>>> 2bc79143
 };
 
 class SkyTextureNode : public TextureNode {

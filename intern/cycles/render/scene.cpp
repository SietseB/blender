--- conflicted
+++ resolved
@@ -519,13 +519,9 @@
 
 bool Scene::update(Progress &progress)
 {
-<<<<<<< HEAD
   if (!need_update()) {
     return false;
   }
-
-  /* Updated used shader tag so we know which features are need for the kernel. */
-  shader_manager->update_shaders_used(this);
 
   /* Update max_closures. */
   KernelIntegrator *kintegrator = &dscene.data.integrator;
@@ -557,19 +553,6 @@
   /* Display pass for viewport. */
   const PassType display_pass = film->get_display_pass();
   Pass::add(display_pass, passes, nullptr, true);
-=======
-  /* update scene */
-  if (need_update()) {
-    /* Update max_closures. */
-    KernelIntegrator *kintegrator = &dscene.data.integrator;
-    if (params.background) {
-      kintegrator->max_closures = get_max_closure_count();
-    }
-    else {
-      /* Currently viewport render is faster with higher max_closures, needs investigating. */
-      kintegrator->max_closures = MAX_CLOSURE;
-    }
->>>>>>> f2370bb2
 
   /* Create passes needed for adaptive sampling. */
   const AdaptiveSampling adaptive_sampling = integrator->get_adaptive_sampling();

--- conflicted
+++ resolved
@@ -86,6 +86,16 @@
 	return "";
 }
 
+const char* name_from_grid_type(int type)
+{
+	switch(type) {
+		case IMAGE_GRID_TYPE_SPARSE: return "sparse";
+		case IMAGE_GRID_TYPE_SPARSE_PAD: return "padded sparse";
+		case IMAGE_GRID_TYPE_OPENVDB: return "OpenVDB";
+		default: return "dense";
+	}
+}
+
 }  // namespace
 
 ImageManager::ImageManager(const DeviceInfo& info)
@@ -162,14 +172,11 @@
 }
 
 bool ImageManager::get_image_metadata(const string& filename,
+                                      const string& grid_name,
                                       void *builtin_data,
                                       ImageMetaData& metadata)
 {
-	string grid_name = metadata.grid_name;
 	memset(&metadata, 0, sizeof(metadata));
-	if(!grid_name.empty()) {
-		metadata.grid_name = grid_name;
-	}
 
 	if(builtin_data) {
 		if(builtin_image_info_cb) {
@@ -205,8 +212,8 @@
 
 #ifdef WITH_OPENVDB
 	if(string_endswith(filename, ".vdb")) {
-		if(!openvdb_has_grid(filename, metadata.grid_name)) {
-			VLOG(1) << "File '" << filename << "' does not have grid '" << metadata.grid_name << "'.";
+		if(!openvdb_has_grid(filename, grid_name)) {
+			VLOG(1) << "File '" << filename << "' does not have grid '" << grid_name << "'.";
 			return false;
 		}
 		int3 resolution = openvdb_get_resolution(filename);
@@ -216,8 +223,8 @@
 		metadata.is_float = true;
 		metadata.is_half = false;
 
-		if(metadata.grid_name == Attribute::standard_name(ATTR_STD_VOLUME_COLOR) ||
-		   metadata.grid_name == Attribute::standard_name(ATTR_STD_VOLUME_VELOCITY)) {
+		if(grid_name == Attribute::standard_name(ATTR_STD_VOLUME_COLOR) ||
+		   grid_name == Attribute::standard_name(ATTR_STD_VOLUME_VELOCITY)) {
 			metadata.channels = 4;
 			metadata.type = IMAGE_DATA_TYPE_FLOAT4;
 		}
@@ -311,78 +318,24 @@
 	return true;
 }
 
-<<<<<<< HEAD
-int ImageManager::max_flattened_slot(ImageDataType type)
-{
-	if(tex_num_images[type] == 0) {
-		/* No textures for the type, no slots needs allocation. */
-		return 0;
-	}
-	return type_index_to_flattened_slot(tex_num_images[type], type);
-}
-
-/* The lower three bits of a device texture slot number indicate its type.
- * These functions convert the slot ids from ImageManager "images" ones
- * to device ones and vice verse.
- */
-int ImageManager::type_index_to_flattened_slot(int slot, ImageDataType type)
-{
-	return (slot << IMAGE_DATA_TYPE_SHIFT) | (type);
-}
-
-int ImageManager::flattened_slot_to_type_index(int flat_slot, ImageDataType *type)
-{
-	*type = (ImageDataType)(flat_slot & IMAGE_DATA_TYPE_MASK);
-	return flat_slot >> IMAGE_DATA_TYPE_SHIFT;
-}
-
-string ImageManager::name_from_type(int type)
-{
-	if(type == IMAGE_DATA_TYPE_FLOAT4)
-		return "float4";
-	else if(type == IMAGE_DATA_TYPE_FLOAT)
-		return "float";
-	else if(type == IMAGE_DATA_TYPE_BYTE)
-		return "byte";
-	else if(type == IMAGE_DATA_TYPE_HALF4)
-		return "half4";
-	else if(type == IMAGE_DATA_TYPE_HALF)
-		return "half";
-	else
-		return "byte4";
-}
-
-static string name_from_grid_type(int type)
-{
-	if(type == IMAGE_GRID_TYPE_SPARSE)
-		return "sparse";
-	else if(type == IMAGE_GRID_TYPE_SPARSE_PAD)
-		return "padded sparse";
-	else if(type == IMAGE_GRID_TYPE_OPENVDB)
-		return "OpenVDB";
-	else
-		return "dense";
-}
-
-=======
->>>>>>> c252a7c3
 static bool image_equals(ImageManager::Image *image,
                          const string& filename,
+                         const string& grid_name,
                          void *builtin_data,
                          InterpolationType interpolation,
                          ExtensionType extension,
-                         bool use_alpha,
-                         const string& grid_name)
+                         bool use_alpha)
 {
 	return image->filename == filename &&
+	       image->grid_name == grid_name &&
 	       image->builtin_data == builtin_data &&
 	       image->interpolation == interpolation &&
 	       image->extension == extension &&
-	       image->use_alpha == use_alpha &&
-	       image->grid_name == grid_name;
+	       image->use_alpha == use_alpha;
 }
 
 int ImageManager::add_image(const string& filename,
+                            const string& grid_name,
                             void *builtin_data,
                             bool animated,
                             float frame,
@@ -396,7 +349,7 @@
 	Image *img;
 	size_t slot;
 
-	get_image_metadata(filename, builtin_data, metadata);
+	get_image_metadata(filename, grid_name, builtin_data, metadata);
 	ImageDataType type = metadata.type;
 
 	thread_scoped_lock device_lock(device_mutex);
@@ -411,16 +364,16 @@
 		}
 	}
 
-	/* Fnd existing image. */
+	/* Find existing image. */
 	for(slot = 0; slot < images[type].size(); slot++) {
 		img = images[type][slot];
 		if(img && image_equals(img,
 		                       filename,
+		                       grid_name,
 		                       builtin_data,
 		                       interpolation,
 		                       extension,
-		                       use_alpha,
-		                       metadata.grid_name))
+		                       use_alpha))
 		{
 			if(img->frame != frame) {
 				img->frame = frame;
@@ -462,7 +415,7 @@
 	/* Add new image. */
 	img = new Image();
 	img->filename = filename;
-	img->grid_name = metadata.grid_name;
+	img->grid_name = grid_name;
 	img->builtin_data = builtin_data;
 	img->metadata = metadata;
 	img->need_load = true;
@@ -504,11 +457,11 @@
 }
 
 void ImageManager::remove_image(const string& filename,
+                                const string& grid_name,
                                 void *builtin_data,
                                 InterpolationType interpolation,
                                 ExtensionType extension,
-                                bool use_alpha,
-                                const string& grid_name)
+                                bool use_alpha)
 {
 	size_t slot;
 
@@ -516,11 +469,11 @@
 		for(slot = 0; slot < images[type].size(); slot++) {
 			if(images[type][slot] && image_equals(images[type][slot],
 			                                      filename,
+			                                      grid_name,
 			                                      builtin_data,
 			                                      interpolation,
 			                                      extension,
-			                                      use_alpha,
-			                                      grid_name))
+			                                      use_alpha))
 			{
 				remove_image(type_index_to_flattened_slot(slot, (ImageDataType)type));
 				return;
@@ -534,21 +487,21 @@
  * more cluttered.
  */
 void ImageManager::tag_reload_image(const string& filename,
+                                    const string& grid_name,
                                     void *builtin_data,
                                     InterpolationType interpolation,
                                     ExtensionType extension,
-                                    bool use_alpha,
-                                    const string& grid_name)
+                                    bool use_alpha)
 {
 	for(size_t type = 0; type < IMAGE_DATA_NUM_TYPES; type++) {
 		for(size_t slot = 0; slot < images[type].size(); slot++) {
 			if(images[type][slot] && image_equals(images[type][slot],
 			                                      filename,
+			                                      grid_name,
 			                                      builtin_data,
 			                                      interpolation,
 			                                      extension,
-			                                      use_alpha,
-			                                      grid_name))
+			                                      use_alpha))
 			{
 				images[type][slot]->need_load = true;
 				break;
@@ -591,14 +544,6 @@
 		/* load image using builtin images callbacks */
 		if(!builtin_image_info_cb || !builtin_image_pixels_cb)
 			return false;
-
-		ImageMetaData metadata;
-		builtin_image_info_cb(img->filename, img->builtin_data, metadata);
-
-		width = metadata.width;
-		height = metadata.height;
-		depth = metadata.depth;
-		components = metadata.channels;
 	}
 #ifdef WITH_OPENVDB
 	else if(string_endswith(img->filename, ".vdb")) {
@@ -609,19 +554,6 @@
 		if(!openvdb_has_grid(img->filename, img->grid_name)) {
 			return false;
 		}
-
-		int3 resolution = openvdb_get_resolution(img->filename);
-		width = resolution.x;
-		height = resolution.y;
-		depth = resolution.z;
-
-		if(img->grid_name == Attribute::standard_name(ATTR_STD_VOLUME_COLOR) ||
-		   img->grid_name == Attribute::standard_name(ATTR_STD_VOLUME_VELOCITY)) {
-			components = 4;
-		}
-		else {
-			components = 1;
-		}
 	}
 #endif
 	else {
@@ -648,14 +580,6 @@
 			return false;
 		}
 	}
-<<<<<<< HEAD
-=======
-	else {
-		/* load image using builtin images callbacks */
-		if(!builtin_image_info_cb || !builtin_image_pixels_cb)
-			return false;
-	}
->>>>>>> c252a7c3
 
 	/* we only handle certain number of components */
 	if(!(img->metadata.channels >= 1 && img->metadata.channels <= 4)) {
@@ -730,6 +654,21 @@
 			pixels[0] = TEX_IMAGE_MISSING_R;
 			break;
 		}
+		case IMAGE_DATA_TYPE_USHORT4:
+		{
+			ushort4 *pixels = (ushort4*)device_pixels;
+			pixels[0].x = (TEX_IMAGE_MISSING_R * 65535);
+			pixels[0].y = (TEX_IMAGE_MISSING_G * 65535);
+			pixels[0].z = (TEX_IMAGE_MISSING_B * 65535);
+			pixels[0].w = (TEX_IMAGE_MISSING_A * 65535);
+			break;
+		}
+		case IMAGE_DATA_TYPE_USHORT:
+		{
+			uint16_t *pixels = (uint16_t*)device_pixels;
+			pixels[0] = (TEX_IMAGE_MISSING_R * 65535);
+			break;
+		}
 		default:
 			assert(0);
 	}
@@ -758,8 +697,7 @@
 	                                      MEM_TEXTURE);
 
 	/* Retrieve metadata. */
-	int width, height, depth, components;
-	if(!file_load_image_generic(img, NULL, width, height, depth, components)) {
+	if(!file_load_image_generic(img, NULL)) {
 		file_load_failed<DeviceType>(img, type, tex_img);
 		return;
 	}
@@ -777,7 +715,9 @@
 			pixels = (float*)tex_img->alloc(sparse_size);
 		}
 		else {
-			pixels = (float*)tex_img->alloc(width, height, depth);
+			pixels = (float*)tex_img->alloc(img->metadata.width,
+			                                img->metadata.height,
+			                                img->metadata.depth);
 		}
 	}
 
@@ -805,9 +745,9 @@
 	}
 
 	/* Set metadata and copy. */
-	tex_img->dense_width = width;
-	tex_img->dense_height = height;
-	tex_img->dense_depth = depth;
+	tex_img->dense_width = img->metadata.width;
+	tex_img->dense_height = img->metadata.height;
+	tex_img->dense_depth = img->metadata.depth;
 	tex_img->interpolation = img->interpolation;
 	tex_img->extension = img->extension;
 
@@ -826,7 +766,6 @@
                                    ImageDataType type,
                                    int texture_limit)
 {
-<<<<<<< HEAD
 	device_vector<DeviceType> *tex_img =
 	        new device_vector<DeviceType>(device,
 	                                      img->mem_name.c_str(),
@@ -836,22 +775,10 @@
 	tex_img->interpolation = img->interpolation;
 	tex_img->extension = img->extension;
 
-	/* Try to retrieve an ImageInput for reading the image.
-	 * Otherwise, retrieve metadata. */
 	ImageInput *in = NULL;
-	int width, height, depth, components;
-	if(!file_load_image_generic(img, &in, width, height, depth, components)) {
-		/* Could not retrieve image. */
+	if(!file_load_image_generic(img, &in)) {
 		file_load_failed<DeviceType>(img, type, tex_img);
 		return;
-	}
-
-	size_t max_size = max(max(width, height), depth);
-	size_t num_pixels = ((size_t)width) * height * depth;
-=======
-	ImageInput *in = NULL;
-	if(!file_load_image_generic(img, &in)) {
-		return false;
 	}
 
 	/* Get metadata. */
@@ -860,11 +787,8 @@
 	int depth = img->metadata.depth;
 	int components = img->metadata.channels;
 
-	/* Read RGBA pixels. */
-	vector<StorageType> pixels_storage;
-	StorageType *pixels;
-	const size_t max_size = max(max(width, height), depth);
->>>>>>> c252a7c3
+	size_t num_pixels = ((size_t)width) * height * depth;
+	size_t max_size = max(max(width, height), depth);
 	if(max_size == 0) {
 		/* Don't bother with invalid images. */
 		file_load_failed<DeviceType>(img, type, tex_img);
@@ -890,6 +814,7 @@
 	}
 
 	/* Read RGBA pixels. */
+	bool cmyk = false;
 	if(in) {
 		StorageType *readpixels = pixels;
 		vector<StorageType> tmppixels;
@@ -918,6 +843,7 @@
 			}
 			tmppixels.clear();
 		}
+		cmyk = strcmp(in->format_name(), "jpeg") == 0 && components == 4;
 		in->close();
 		delete in;
 	}
@@ -941,24 +867,13 @@
 		}
 	}
 
-	/* Image post-processing. */
-
 	/* Check if we actually have a float4 slot, in case components == 1,
 	 * but device doesn't support single channel textures.
 	 */
-<<<<<<< HEAD
-	const StorageType alpha_one = (FileFormat == TypeDesc::UINT8)? 255 : 1;
-	const bool cmyk = (in ? strcmp(in->format_name(), "jpeg") == 0 && components == 4 : false);
-	const bool is_rgba = (type == IMAGE_DATA_TYPE_FLOAT4 ||
-	                      type == IMAGE_DATA_TYPE_HALF4 ||
-	                      type == IMAGE_DATA_TYPE_BYTE4);
-
-=======
 	bool is_rgba = (type == IMAGE_DATA_TYPE_FLOAT4 ||
 	                type == IMAGE_DATA_TYPE_HALF4 ||
 	                type == IMAGE_DATA_TYPE_BYTE4 ||
-					type == IMAGE_DATA_TYPE_USHORT4);
->>>>>>> c252a7c3
+	                type == IMAGE_DATA_TYPE_USHORT4);
 	if(is_rgba) {
 		const StorageType one = util_image_cast_from_float<StorageType>(1.0f);
 
@@ -1106,7 +1021,6 @@
 
 	/* Store image. */
 	StorageType *texture_pixels = NULL;
-	int num_pixels_real = num_pixels;
 	{
 		thread_scoped_lock device_lock(device_mutex);
 		if(sparse_resolution.x > -1) {
@@ -1115,7 +1029,6 @@
 			texture_pixels = (StorageType*)tex_img->alloc(sparse_resolution.x,
 			                                              sparse_resolution.y,
 			                                              sparse_resolution.z);
-			num_pixels_real = sparse_resolution.x * sparse_resolution.y * sparse_resolution.z;
 		}
 		else {
 			texture_pixels = (StorageType*)tex_img->alloc(width, height, depth);
@@ -1203,73 +1116,15 @@
 		case IMAGE_DATA_TYPE_HALF:
 			file_load_image<TypeDesc::HALF, half, half>(device, img, type, texture_limit);
 			break;
+		case IMAGE_DATA_TYPE_USHORT4:
+			file_load_image<TypeDesc::USHORT, uint16_t, ushort4>(device, img, type, texture_limit);
+			break;
+		case IMAGE_DATA_TYPE_USHORT:
+			file_load_image<TypeDesc::USHORT, uint16_t, uint16_t>(device, img, type, texture_limit);
+			break;
 		default:
 			assert(0);
 	}
-<<<<<<< HEAD
-=======
-	else if(type == IMAGE_DATA_TYPE_USHORT) {
-		device_vector<uint16_t> *tex_img
-			= new device_vector<uint16_t>(device, img->mem_name.c_str(), MEM_TEXTURE);
-
-		if(!file_load_image<TypeDesc::USHORT, uint16_t>(img,
-		                                          type,
-		                                          texture_limit,
-		                                          *tex_img)) {
-			/* on failure to load, we set a 1x1 pixels pink image */
-			thread_scoped_lock device_lock(device_mutex);
-			uint16_t *pixels = (uint16_t*)tex_img->alloc(1, 1);
-
-			pixels[0] = (TEX_IMAGE_MISSING_R * 65535);
-		}
-
-		img->mem = tex_img;
-		img->mem->interpolation = img->interpolation;
-		img->mem->extension = img->extension;
-
-		thread_scoped_lock device_lock(device_mutex);
-		tex_img->copy_to_device();
-	}
-	else if(type == IMAGE_DATA_TYPE_USHORT4) {
-		device_vector<ushort4> *tex_img
-			= new device_vector<ushort4>(device, img->mem_name.c_str(), MEM_TEXTURE);
-
-		if(!file_load_image<TypeDesc::USHORT, uint16_t>(img,
-			type,
-			texture_limit,
-			*tex_img)) {
-			/* on failure to load, we set a 1x1 pixels pink image */
-			thread_scoped_lock device_lock(device_mutex);
-			uint16_t *pixels = (uint16_t*)tex_img->alloc(1, 1);
-
-			pixels[0] = (TEX_IMAGE_MISSING_R * 65535);
-			pixels[1] = (TEX_IMAGE_MISSING_G * 65535);
-			pixels[2] = (TEX_IMAGE_MISSING_B * 65535);
-			pixels[3] = (TEX_IMAGE_MISSING_A * 65535);
-		}
-
-		img->mem = tex_img;
-		img->mem->interpolation = img->interpolation;
-		img->mem->extension = img->extension;
-
-		thread_scoped_lock device_lock(device_mutex);
-		tex_img->copy_to_device();
-	}
-	else if(type == IMAGE_DATA_TYPE_HALF) {
-		device_vector<half> *tex_img
-			= new device_vector<half>(device, img->mem_name.c_str(), MEM_TEXTURE);
-
-		if(!file_load_image<TypeDesc::HALF, half>(img,
-			type,
-			texture_limit,
-			*tex_img)) {
-			/* on failure to load, we set a 1x1 pixels pink image */
-			thread_scoped_lock device_lock(device_mutex);
-			half *pixels = (half*)tex_img->alloc(1, 1);
-
-			pixels[0] = TEX_IMAGE_MISSING_R;
-		}
->>>>>>> c252a7c3
 
 	img->need_load = false;
 
@@ -1277,10 +1132,6 @@
 		VLOG(1) << "Loaded " << img->mem_name << " as "
 				<< name_from_grid_type(img->mem->grid_type) << " grid.";
 	}
-<<<<<<< HEAD
-=======
-	img->need_load = false;
->>>>>>> c252a7c3
 }
 
 void ImageManager::device_free_image(Device *, ImageDataType type, int slot)

--- conflicted
+++ resolved
@@ -400,7 +400,6 @@
   return handle;
 }
 
-<<<<<<< HEAD
 const string ImageManager::get_mip_map_path(const string &filename)
 {
   if (!path_exists(filename)) {
@@ -423,12 +422,9 @@
   return "";
 }
 
-ImageHandle ImageManager::add_image(ImageLoader *loader, const ImageParams &params)
-=======
 ImageHandle ImageManager::add_image(ImageLoader *loader,
                                     const ImageParams &params,
                                     const bool builtin)
->>>>>>> e2983392
 {
   const int slot = add_image_slot(loader, params, builtin);
 
@@ -688,7 +684,12 @@
     const char *cache_path = scene->params.texture.use_custom_cache_path ?
                                  scene->params.texture.custom_cache_path.c_str() :
                                  NULL;
-    bool have_mip = ((OIIOImageLoader*)img->loader)->get_tx(img->metadata.colorspace, img->params.extension, progress, scene->params.texture.auto_convert, cache_path);
+    bool have_mip = ((OIIOImageLoader *)img->loader)
+                        ->get_tx(img->metadata.colorspace,
+                                 img->params.extension,
+                                 progress,
+                                 scene->params.texture.auto_convert,
+                                 cache_path);
 
     /* When using OIIO directly from SVM, store the TextureHandle
      * in an array for quicker lookup at shading time */

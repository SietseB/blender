/*
 * Copyright 2011-2016 Blender Foundation
 *
 * Licensed under the Apache License, Version 2.0 (the "License");
 * you may not use this file except in compliance with the License.
 * You may obtain a copy of the License at
 *
 * http://www.apache.org/licenses/LICENSE-2.0
 *
 * Unless required by applicable law or agreed to in writing, software
 * distributed under the License is distributed on an "AS IS" BASIS,
 * WITHOUT WARRANTIES OR CONDITIONS OF ANY KIND, either express or implied.
 * See the License for the specific language governing permissions and
 * limitations under the License.
 */

#ifndef __GRAPH_H__
#define __GRAPH_H__

#include "graph/node.h"
#include "graph/node_type.h"

#include "kernel/kernel_types.h"

#include "util/util_list.h"
#include "util/util_map.h"
#include "util/util_param.h"
#include "util/util_set.h"
#include "util/util_types.h"
#include "util/util_vector.h"

CCL_NAMESPACE_BEGIN

class AttributeRequestSet;
class Scene;
class Shader;
class ShaderInput;
class ShaderOutput;
class ShaderNode;
class ShaderGraph;
class SVMCompiler;
class OSLCompiler;
class OutputNode;
class ConstantFolder;
class MD5Hash;

/* Bump
 *
 * For bump mapping, a node may be evaluated multiple times, using different
 * samples to reconstruct the normal, this indicates the sample position */

enum ShaderBump { SHADER_BUMP_NONE, SHADER_BUMP_CENTER, SHADER_BUMP_DX, SHADER_BUMP_DY };

/* Identifiers for some special node types.
 *
 * The graph needs to identify these in the clean function.
 * Cannot use dynamic_cast, as this is disabled for OSL. */

enum ShaderNodeSpecialType {
  SHADER_SPECIAL_TYPE_NONE,
  SHADER_SPECIAL_TYPE_PROXY,
  SHADER_SPECIAL_TYPE_AUTOCONVERT,
  SHADER_SPECIAL_TYPE_GEOMETRY,
  SHADER_SPECIAL_TYPE_SCRIPT,
  SHADER_SPECIAL_TYPE_IMAGE_SLOT,
  SHADER_SPECIAL_TYPE_CLOSURE,
  SHADER_SPECIAL_TYPE_COMBINE_CLOSURE,
  SHADER_SPECIAL_TYPE_OUTPUT,
  SHADER_SPECIAL_TYPE_BUMP,
};

/* Input
 *
 * Input socket for a shader node. May be linked to an output or not. If not
 * linked, it will either get a fixed default value, or e.g. a texture
 * coordinate. */

class ShaderInput {
 public:
  ShaderInput(const SocketType &socket_type_, ShaderNode *parent_)
      : socket_type(socket_type_), parent(parent_), link(NULL), stack_offset(SVM_STACK_INVALID)
  {
  }

  ustring name()
  {
    return socket_type.ui_name;
  }
  int flags()
  {
    return socket_type.flags;
  }
  SocketType::Type type()
  {
    return socket_type.type;
  }

  void set(float f)
  {
    ((Node *)parent)->set(socket_type, f);
  }
  void set(float3 f)
  {
    ((Node *)parent)->set(socket_type, f);
  }

  const SocketType &socket_type;
  ShaderNode *parent;
  ShaderOutput *link;
  int stack_offset; /* for SVM compiler */
};

/* Output
 *
 * Output socket for a shader node. */

class ShaderOutput {
 public:
  ShaderOutput(const SocketType &socket_type_, ShaderNode *parent_)
      : socket_type(socket_type_), parent(parent_), stack_offset(SVM_STACK_INVALID)
  {
  }

  ustring name()
  {
    return socket_type.ui_name;
  }
  SocketType::Type type()
  {
    return socket_type.type;
  }

  const SocketType &socket_type;
  ShaderNode *parent;
  vector<ShaderInput *> links;
  int stack_offset; /* for SVM compiler */
};

/* Node
 *
 * Shader node in graph, with input and output sockets. This is the virtual
 * base class for all node types. */

class ShaderNode : public Node {
 public:
  explicit ShaderNode(const NodeType *type);
  virtual ~ShaderNode();

  void create_inputs_outputs(const NodeType *type);

  ShaderInput *input(const char *name);
  ShaderOutput *output(const char *name);
  ShaderInput *input(ustring name);
  ShaderOutput *output(ustring name);

  virtual ShaderNode *clone() const = 0;
  virtual void attributes(Shader *shader, AttributeRequestSet *attributes);
  virtual void compile(SVMCompiler &compiler) = 0;
  virtual void compile(OSLCompiler &compiler) = 0;

  /* ** Node optimization ** */
  /* Check whether the node can be replaced with single constant. */
  virtual void constant_fold(const ConstantFolder & /*folder*/)
  {
  }

  /* Simplify settings used by artists to the ones which are simpler to
   * evaluate in the kernel but keep the final result unchanged.
   */
  virtual void simplify_settings(Scene * /*scene*/){};

  virtual bool has_surface_emission()
  {
    return false;
  }
  virtual bool has_surface_transparent()
  {
    return false;
  }
  virtual bool has_surface_bssrdf()
  {
    return false;
  }
  virtual bool has_bump()
  {
    return false;
  }
  virtual bool has_bssrdf_bump()
  {
    return false;
  }
  virtual bool has_spatial_varying()
  {
    return false;
  }
  virtual bool has_object_dependency()
  {
    return false;
  }
  virtual bool has_attribute_dependency()
  {
    return false;
  }
  virtual bool has_integrator_dependency()
  {
    return false;
  }
  virtual bool has_volume_support()
  {
    return false;
  }
  virtual bool has_raytrace()
  {
    return false;
  }
  vector<ShaderInput *> inputs;
  vector<ShaderOutput *> outputs;

  int id;          /* index in graph node array */
  ShaderBump bump; /* for bump mapping utility */

  ShaderNodeSpecialType special_type; /* special node type */

  /* ** Selective nodes compilation ** */

  /* TODO(sergey): More explicitly mention in the function names
   * that those functions are for selective compilation only?
   */

  /* Nodes are split into several groups, group of level 0 contains
   * nodes which are most commonly used, further levels are extension
   * of previous one and includes less commonly used nodes.
   */
  virtual int get_group()
  {
    return NODE_GROUP_LEVEL_0;
  }

  /* Node feature are used to disable huge nodes inside the group,
   * so it's possible to disable huge nodes inside of the required
   * nodes group.
   */
  virtual int get_feature()
  {
    return bump == SHADER_BUMP_NONE ? 0 : NODE_FEATURE_BUMP;
  }

  /* Get closure ID to which the node compiles into. */
  virtual ClosureType get_closure_type()
  {
    return CLOSURE_NONE_ID;
  }

  /* Check whether settings of the node equals to another one.
   *
   * This is mainly used to check whether two nodes can be merged
   * together. Meaning, runtime stuff like node id and unbound slots
   * will be ignored for comparison.
   *
   * NOTE: If some node can't be de-duplicated for whatever reason it
   * is to be handled in the subclass.
   */
  virtual bool equals(const ShaderNode &other);
};

/* Node definition utility macros */

#define SHADER_NODE_CLASS(type) \
  NODE_DECLARE \
  type(); \
  virtual ShaderNode *clone() const \
  { \
    return new type(*this); \
  } \
  virtual void compile(SVMCompiler &compiler); \
  virtual void compile(OSLCompiler &compiler);

#define SHADER_NODE_NO_CLONE_CLASS(type) \
  NODE_DECLARE \
  type(); \
  virtual void compile(SVMCompiler &compiler); \
  virtual void compile(OSLCompiler &compiler);

#define SHADER_NODE_BASE_CLASS(type) \
  virtual ShaderNode *clone() const \
  { \
    return new type(*this); \
  } \
  virtual void compile(SVMCompiler &compiler); \
  virtual void compile(OSLCompiler &compiler);

class ShaderNodeIDComparator {
 public:
  bool operator()(const ShaderNode *n1, const ShaderNode *n2) const
  {
    return n1->id < n2->id;
  }
};

typedef set<ShaderNode *, ShaderNodeIDComparator> ShaderNodeSet;
typedef map<ShaderNode *, ShaderNode *, ShaderNodeIDComparator> ShaderNodeMap;

/* Graph
 *
 * Shader graph of nodes. Also does graph manipulations for default inputs,
 * bump mapping from displacement, and possibly other things in the future. */

class ShaderGraph {
<<<<<<< HEAD
public:
	list<ShaderNode*> nodes;
	size_t num_node_ids;
	bool finalized;
	bool simplified;
	string displacement_hash;

	ShaderGraph();
	~ShaderGraph();

	ShaderNode *add(ShaderNode *node);
	OutputNode *output();

	void connect(ShaderOutput *from, ShaderInput *to);
	void disconnect(ShaderOutput *from);
	void disconnect(ShaderInput *to);
	void relink(ShaderNode *node, ShaderOutput *from, ShaderOutput *to);

	void remove_proxy_nodes();
	void compute_displacement_hash();
	void simplify(Scene *scene);
	void finalize(Scene *scene,
	              bool do_bump = false,
	              bool do_simplify = false,
	              bool bump_in_object_space = false);

	int get_num_closures();

	void dump_graph(const char *filename);

protected:
	typedef pair<ShaderNode* const, ShaderNode*> NodePair;

	void find_dependencies(ShaderNodeSet& dependencies, ShaderInput *input);
	void clear_nodes();
	void copy_nodes(ShaderNodeSet& nodes, ShaderNodeMap& nnodemap);

	void break_cycles(ShaderNode *node, vector<bool>& visited, vector<bool>& on_stack);
	void bump_from_displacement(bool use_object_space);
	void refine_bump_nodes();
	void add_differentials();
	void default_inputs(bool do_osl);
	void transform_multi_closure(ShaderNode *node, ShaderOutput *weight_out, bool volume);

	/* Graph simplification routines. */
	void clean(Scene *scene);
	void constant_fold(Scene *scene);
	void simplify_settings(Scene *scene);
	void deduplicate_nodes();
	void verify_volume_output();
=======
 public:
  list<ShaderNode *> nodes;
  size_t num_node_ids;
  bool finalized;
  bool simplified;
  string displacement_hash;

  ShaderGraph();
  ~ShaderGraph();

  ShaderNode *add(ShaderNode *node);
  OutputNode *output();

  void connect(ShaderOutput *from, ShaderInput *to);
  void disconnect(ShaderOutput *from);
  void disconnect(ShaderInput *to);
  void relink(ShaderNode *node, ShaderOutput *from, ShaderOutput *to);

  void remove_proxy_nodes();
  void compute_displacement_hash();
  void simplify(Scene *scene);
  void finalize(Scene *scene,
                bool do_bump = false,
                bool do_simplify = false,
                bool bump_in_object_space = false);

  int get_num_closures();

  void dump_graph(const char *filename);

 protected:
  typedef pair<ShaderNode *const, ShaderNode *> NodePair;

  void find_dependencies(ShaderNodeSet &dependencies, ShaderInput *input);
  void clear_nodes();
  void copy_nodes(ShaderNodeSet &nodes, ShaderNodeMap &nnodemap);

  void break_cycles(ShaderNode *node, vector<bool> &visited, vector<bool> &on_stack);
  void bump_from_displacement(bool use_object_space);
  void refine_bump_nodes();
  void default_inputs(bool do_osl);
  void transform_multi_closure(ShaderNode *node, ShaderOutput *weight_out, bool volume);

  /* Graph simplification routines. */
  void clean(Scene *scene);
  void constant_fold(Scene *scene);
  void simplify_settings(Scene *scene);
  void deduplicate_nodes();
  void verify_volume_output();
>>>>>>> 3076d95b
};

CCL_NAMESPACE_END

#endif /* __GRAPH_H__ */<|MERGE_RESOLUTION|>--- conflicted
+++ resolved
@@ -306,58 +306,6 @@
  * bump mapping from displacement, and possibly other things in the future. */
 
 class ShaderGraph {
-<<<<<<< HEAD
-public:
-	list<ShaderNode*> nodes;
-	size_t num_node_ids;
-	bool finalized;
-	bool simplified;
-	string displacement_hash;
-
-	ShaderGraph();
-	~ShaderGraph();
-
-	ShaderNode *add(ShaderNode *node);
-	OutputNode *output();
-
-	void connect(ShaderOutput *from, ShaderInput *to);
-	void disconnect(ShaderOutput *from);
-	void disconnect(ShaderInput *to);
-	void relink(ShaderNode *node, ShaderOutput *from, ShaderOutput *to);
-
-	void remove_proxy_nodes();
-	void compute_displacement_hash();
-	void simplify(Scene *scene);
-	void finalize(Scene *scene,
-	              bool do_bump = false,
-	              bool do_simplify = false,
-	              bool bump_in_object_space = false);
-
-	int get_num_closures();
-
-	void dump_graph(const char *filename);
-
-protected:
-	typedef pair<ShaderNode* const, ShaderNode*> NodePair;
-
-	void find_dependencies(ShaderNodeSet& dependencies, ShaderInput *input);
-	void clear_nodes();
-	void copy_nodes(ShaderNodeSet& nodes, ShaderNodeMap& nnodemap);
-
-	void break_cycles(ShaderNode *node, vector<bool>& visited, vector<bool>& on_stack);
-	void bump_from_displacement(bool use_object_space);
-	void refine_bump_nodes();
-	void add_differentials();
-	void default_inputs(bool do_osl);
-	void transform_multi_closure(ShaderNode *node, ShaderOutput *weight_out, bool volume);
-
-	/* Graph simplification routines. */
-	void clean(Scene *scene);
-	void constant_fold(Scene *scene);
-	void simplify_settings(Scene *scene);
-	void deduplicate_nodes();
-	void verify_volume_output();
-=======
  public:
   list<ShaderNode *> nodes;
   size_t num_node_ids;
@@ -398,6 +346,7 @@
   void break_cycles(ShaderNode *node, vector<bool> &visited, vector<bool> &on_stack);
   void bump_from_displacement(bool use_object_space);
   void refine_bump_nodes();
+  void add_differentials();
   void default_inputs(bool do_osl);
   void transform_multi_closure(ShaderNode *node, ShaderOutput *weight_out, bool volume);
 
@@ -407,7 +356,6 @@
   void simplify_settings(Scene *scene);
   void deduplicate_nodes();
   void verify_volume_output();
->>>>>>> 3076d95b
 };
 
 CCL_NAMESPACE_END

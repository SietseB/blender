--- conflicted
+++ resolved
@@ -589,12 +589,8 @@
 		case IMAGE_DATA_TYPE_FLOAT4:
 			return TextureInterpolator<float4>::interp_3d(info, x, y, z, interp);
 		default:
-<<<<<<< HEAD
-			return make_float4(0.0f);
-=======
 			assert(0);
 			return make_float4(TEX_IMAGE_MISSING_R, TEX_IMAGE_MISSING_G, TEX_IMAGE_MISSING_B, TEX_IMAGE_MISSING_A);
->>>>>>> c252a7c3
 	}
 }
 

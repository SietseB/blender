/*
 * Copyright 2011-2013 Blender Foundation
 *
 * Licensed under the Apache License, Version 2.0 (the "License");
 * you may not use this file except in compliance with the License.
 * You may obtain a copy of the License at
 *
 * http://www.apache.org/licenses/LICENSE-2.0
 *
 * Unless required by applicable law or agreed to in writing, software
 * distributed under the License is distributed on an "AS IS" BASIS,
 * WITHOUT WARRANTIES OR CONDITIONS OF ANY KIND, either express or implied.
 * See the License for the specific language governing permissions and
 * limitations under the License.
 */

#pragma once

// clang-format off
#include "kernel/closure/bsdf_ashikhmin_velvet.h"
#include "kernel/closure/bsdf_diffuse.h"
#include "kernel/closure/bsdf_oren_nayar.h"
#include "kernel/closure/bsdf_phong_ramp.h"
#include "kernel/closure/bsdf_diffuse_ramp.h"
#include "kernel/closure/bsdf_microfacet.h"
#include "kernel/closure/bsdf_microfacet_multi.h"
#include "kernel/closure/bsdf_reflection.h"
#include "kernel/closure/bsdf_refraction.h"
#include "kernel/closure/bsdf_transparent.h"
#include "kernel/closure/bsdf_ashikhmin_shirley.h"
#include "kernel/closure/bsdf_toon.h"
#include "kernel/closure/bsdf_hair.h"
#include "kernel/closure/bsdf_hair_principled.h"
#include "kernel/closure/bsdf_principled_diffuse.h"
#include "kernel/closure/bsdf_principled_sheen.h"
#include "kernel/closure/bssrdf.h"
#include "kernel/closure/volume.h"
// clang-format on

CCL_NAMESPACE_BEGIN

/* Returns the square of the roughness of the closure if it has roughness,
 * 0 for singular closures and 1 otherwise. */
ccl_device_inline float bsdf_get_specular_roughness_squared(const ShaderClosure *sc)
{
  if (CLOSURE_IS_BSDF_SINGULAR(sc->type)) {
    return 0.0f;
  }

  if (CLOSURE_IS_BSDF_MICROFACET(sc->type)) {
    MicrofacetBsdf *bsdf = (MicrofacetBsdf *)sc;
    return bsdf->alpha_x * bsdf->alpha_y;
  }

  return 1.0f;
}

ccl_device_inline float bsdf_get_roughness_squared(const ShaderClosure *sc)
{
  /* This version includes diffuse, mainly for baking Principled BSDF
   * where specular and metallic zero otherwise does not bake the
   * specified roughness parameter. */
  if (sc->type == CLOSURE_BSDF_OREN_NAYAR_ID) {
    OrenNayarBsdf *bsdf = (OrenNayarBsdf *)sc;
    return sqr(sqr(bsdf->roughness));
  }

  if (sc->type == CLOSURE_BSDF_PRINCIPLED_DIFFUSE_ID) {
    PrincipledDiffuseBsdf *bsdf = (PrincipledDiffuseBsdf *)sc;
    return sqr(sqr(bsdf->roughness));
  }

  if (CLOSURE_IS_BSDF_DIFFUSE(sc->type)) {
    return 0.0f;
  }

  return bsdf_get_specular_roughness_squared(sc);
}

/* An additional term to smooth illumination on grazing angles when using bump mapping.
 * Based on "Taming the Shadow Terminator" by Matt Jen-Yuan Chiang,
 * Yining Karl Li and Brent Burley. */
ccl_device_inline float bump_shadowing_term(float3 Ng, float3 N, float3 I)
{
  float g = safe_divide(dot(Ng, I), dot(N, I) * dot(Ng, N));

  /* If the incoming light is on the unshadowed side, return full brightness. */
  if (g >= 1.0f) {
    return 1.0f;
  }

  /* If the incoming light points away from the surface, return black. */
  if (g < 0.0f) {
    return 0.0f;
  }

  /* Return smoothed value to avoid discontinuity at perpendicular angle. */
  float g2 = sqr(g);
  return -g2 * g + g2 + g;
}

/* Shadow terminator workaround, taken from Appleseed.
 * Original code is under the MIT License
 * Copyright (c) 2019 Francois Beaune, The appleseedhq Organization */
ccl_device_inline float shift_cos_in(float cos_in, const float frequency_multiplier)
{
  cos_in = min(cos_in, 1.0f);

  const float angle = fast_acosf(cos_in);
  const float val = max(cosf(angle * frequency_multiplier), 0.0f) / cos_in;
  return val;
}

ccl_device_inline int bsdf_sample(const KernelGlobals *kg,
                                  ShaderData *sd,
                                  const ShaderClosure *sc,
                                  float randu,
                                  float randv,
                                  float3 *eval,
                                  float3 *omega_in,
                                  differential3 *domega_in,
                                  float *pdf)
{
  /* For curves use the smooth normal, particularly for ribbons the geometric
   * normal gives too much darkening otherwise. */
  int label;
  const float3 Ng = (sd->type & PRIMITIVE_ALL_CURVE) ? sc->N : sd->Ng;

  switch (sc->type) {
    case CLOSURE_BSDF_DIFFUSE_ID:
    case CLOSURE_BSDF_BSSRDF_ID:
      label = bsdf_diffuse_sample(sc,
                                  Ng,
                                  sd->I,
                                  sd->dI.dx,
                                  sd->dI.dy,
                                  randu,
                                  randv,
                                  eval,
                                  omega_in,
                                  &domega_in->dx,
                                  &domega_in->dy,
                                  pdf);
      break;
#ifdef __SVM__
    case CLOSURE_BSDF_OREN_NAYAR_ID:
      label = bsdf_oren_nayar_sample(sc,
                                     Ng,
                                     sd->I,
                                     sd->dI.dx,
                                     sd->dI.dy,
                                     randu,
                                     randv,
                                     eval,
                                     omega_in,
                                     &domega_in->dx,
                                     &domega_in->dy,
                                     pdf);
      break;
#  ifdef __OSL__
    case CLOSURE_BSDF_PHONG_RAMP_ID:
      label = bsdf_phong_ramp_sample(sc,
                                     Ng,
                                     sd->I,
                                     sd->dI.dx,
                                     sd->dI.dy,
                                     randu,
                                     randv,
                                     eval,
                                     omega_in,
                                     &domega_in->dx,
                                     &domega_in->dy,
                                     pdf);
      break;
    case CLOSURE_BSDF_DIFFUSE_RAMP_ID:
      label = bsdf_diffuse_ramp_sample(sc,
                                       Ng,
                                       sd->I,
                                       sd->dI.dx,
                                       sd->dI.dy,
                                       randu,
                                       randv,
                                       eval,
                                       omega_in,
                                       &domega_in->dx,
                                       &domega_in->dy,
                                       pdf);
      break;
#  endif
    case CLOSURE_BSDF_TRANSLUCENT_ID:
      label = bsdf_translucent_sample(sc,
                                      Ng,
                                      sd->I,
                                      sd->dI.dx,
                                      sd->dI.dy,
                                      randu,
                                      randv,
                                      eval,
                                      omega_in,
                                      &domega_in->dx,
                                      &domega_in->dy,
                                      pdf);
      break;
    case CLOSURE_BSDF_REFLECTION_ID:
      label = bsdf_reflection_sample(sc,
                                     Ng,
                                     sd->I,
                                     sd->dI.dx,
                                     sd->dI.dy,
                                     randu,
                                     randv,
                                     eval,
                                     omega_in,
                                     &domega_in->dx,
                                     &domega_in->dy,
                                     pdf);
      break;
    case CLOSURE_BSDF_REFRACTION_ID:
      label = bsdf_refraction_sample(sc,
                                     Ng,
                                     sd->I,
                                     sd->dI.dx,
                                     sd->dI.dy,
                                     randu,
                                     randv,
                                     eval,
                                     omega_in,
                                     &domega_in->dx,
                                     &domega_in->dy,
                                     pdf);
      break;
    case CLOSURE_BSDF_TRANSPARENT_ID:
      label = bsdf_transparent_sample(sc,
                                      Ng,
                                      sd->I,
                                      sd->dI.dx,
                                      sd->dI.dy,
                                      randu,
                                      randv,
                                      eval,
                                      omega_in,
                                      &domega_in->dx,
                                      &domega_in->dy,
                                      pdf);
      break;
    case CLOSURE_BSDF_MICROFACET_GGX_ID:
    case CLOSURE_BSDF_MICROFACET_GGX_FRESNEL_ID:
    case CLOSURE_BSDF_MICROFACET_GGX_CLEARCOAT_ID:
    case CLOSURE_BSDF_MICROFACET_GGX_REFRACTION_ID:
      label = bsdf_microfacet_ggx_sample(kg,
                                         sc,
                                         Ng,
                                         sd->I,
                                         sd->dI.dx,
                                         sd->dI.dy,
                                         randu,
                                         randv,
                                         eval,
                                         omega_in,
                                         &domega_in->dx,
                                         &domega_in->dy,
                                         pdf);
      break;
    case CLOSURE_BSDF_MICROFACET_MULTI_GGX_ID:
    case CLOSURE_BSDF_MICROFACET_MULTI_GGX_FRESNEL_ID:
      label = bsdf_microfacet_multi_ggx_sample(kg,
                                               sc,
                                               Ng,
                                               sd->I,
                                               sd->dI.dx,
                                               sd->dI.dy,
                                               randu,
                                               randv,
                                               eval,
                                               omega_in,
                                               &domega_in->dx,
                                               &domega_in->dy,
                                               pdf,
                                               &sd->lcg_state);
      break;
    case CLOSURE_BSDF_MICROFACET_MULTI_GGX_GLASS_ID:
    case CLOSURE_BSDF_MICROFACET_MULTI_GGX_GLASS_FRESNEL_ID:
      label = bsdf_microfacet_multi_ggx_glass_sample(kg,
                                                     sc,
                                                     Ng,
                                                     sd->I,
                                                     sd->dI.dx,
                                                     sd->dI.dy,
                                                     randu,
                                                     randv,
                                                     eval,
                                                     omega_in,
                                                     &domega_in->dx,
                                                     &domega_in->dy,
                                                     pdf,
                                                     &sd->lcg_state);
      break;
    case CLOSURE_BSDF_MICROFACET_BECKMANN_ID:
    case CLOSURE_BSDF_MICROFACET_BECKMANN_REFRACTION_ID:
      label = bsdf_microfacet_beckmann_sample(kg,
                                              sc,
                                              Ng,
                                              sd->I,
                                              sd->dI.dx,
                                              sd->dI.dy,
                                              randu,
                                              randv,
                                              eval,
                                              omega_in,
                                              &domega_in->dx,
                                              &domega_in->dy,
                                              pdf);
      break;
    case CLOSURE_BSDF_ASHIKHMIN_SHIRLEY_ID:
      label = bsdf_ashikhmin_shirley_sample(sc,
                                            Ng,
                                            sd->I,
                                            sd->dI.dx,
                                            sd->dI.dy,
                                            randu,
                                            randv,
                                            eval,
                                            omega_in,
                                            &domega_in->dx,
                                            &domega_in->dy,
                                            pdf);
      break;
    case CLOSURE_BSDF_ASHIKHMIN_VELVET_ID:
      label = bsdf_ashikhmin_velvet_sample(sc,
                                           Ng,
                                           sd->I,
                                           sd->dI.dx,
                                           sd->dI.dy,
                                           randu,
                                           randv,
                                           eval,
                                           omega_in,
                                           &domega_in->dx,
                                           &domega_in->dy,
                                           pdf);
      break;
    case CLOSURE_BSDF_DIFFUSE_TOON_ID:
      label = bsdf_diffuse_toon_sample(sc,
                                       Ng,
                                       sd->I,
                                       sd->dI.dx,
                                       sd->dI.dy,
                                       randu,
                                       randv,
                                       eval,
                                       omega_in,
                                       &domega_in->dx,
                                       &domega_in->dy,
                                       pdf);
      break;
    case CLOSURE_BSDF_GLOSSY_TOON_ID:
      label = bsdf_glossy_toon_sample(sc,
                                      Ng,
                                      sd->I,
                                      sd->dI.dx,
                                      sd->dI.dy,
                                      randu,
                                      randv,
                                      eval,
                                      omega_in,
                                      &domega_in->dx,
                                      &domega_in->dy,
                                      pdf);
      break;
    case CLOSURE_BSDF_HAIR_REFLECTION_ID:
      label = bsdf_hair_reflection_sample(sc,
                                          Ng,
                                          sd->I,
                                          sd->dI.dx,
                                          sd->dI.dy,
                                          randu,
                                          randv,
                                          eval,
                                          omega_in,
                                          &domega_in->dx,
                                          &domega_in->dy,
                                          pdf);
      break;
    case CLOSURE_BSDF_HAIR_TRANSMISSION_ID:
      label = bsdf_hair_transmission_sample(sc,
                                            Ng,
                                            sd->I,
                                            sd->dI.dx,
                                            sd->dI.dy,
                                            randu,
                                            randv,
                                            eval,
                                            omega_in,
                                            &domega_in->dx,
                                            &domega_in->dy,
                                            pdf);
      break;
    case CLOSURE_BSDF_HAIR_PRINCIPLED_ID:
      label = bsdf_principled_hair_sample(
          kg, sc, sd, randu, randv, eval, omega_in, &domega_in->dx, &domega_in->dy, pdf);
      break;
#  ifdef __PRINCIPLED__
    case CLOSURE_BSDF_PRINCIPLED_DIFFUSE_ID:
    case CLOSURE_BSDF_BSSRDF_PRINCIPLED_ID:
      label = bsdf_principled_diffuse_sample(sc,
                                             Ng,
                                             sd->I,
                                             sd->dI.dx,
                                             sd->dI.dy,
                                             randu,
                                             randv,
                                             eval,
                                             omega_in,
                                             &domega_in->dx,
                                             &domega_in->dy,
                                             pdf);
      break;
    case CLOSURE_BSDF_PRINCIPLED_SHEEN_ID:
      label = bsdf_principled_sheen_sample(sc,
                                           Ng,
                                           sd->I,
                                           sd->dI.dx,
                                           sd->dI.dy,
                                           randu,
                                           randv,
                                           eval,
                                           omega_in,
                                           &domega_in->dx,
                                           &domega_in->dy,
                                           pdf);
      break;
#  endif /* __PRINCIPLED__ */
#endif
#ifdef __VOLUME__
    case CLOSURE_VOLUME_HENYEY_GREENSTEIN_ID:
      label = volume_henyey_greenstein_sample(sc,
                                              sd->I,
                                              sd->dI.dx,
                                              sd->dI.dy,
                                              randu,
                                              randv,
                                              eval,
                                              omega_in,
                                              &domega_in->dx,
                                              &domega_in->dy,
                                              pdf);
      break;
#endif
    default:
      label = LABEL_NONE;
      break;
  }

  /* Test if BSDF sample should be treated as transparent for background. */
  if (label & LABEL_TRANSMIT) {
    float threshold_squared = kernel_data.background.transparent_roughness_squared_threshold;

    if (threshold_squared >= 0.0f) {
      if (bsdf_get_specular_roughness_squared(sc) <= threshold_squared) {
        label |= LABEL_TRANSMIT_TRANSPARENT;
      }
    }
  }
  else {
    /* Shadow terminator offset. */
    const float frequency_multiplier =
        kernel_tex_fetch(__objects, sd->object).shadow_terminator_shading_offset;
    if (frequency_multiplier > 1.0f) {
      *eval *= shift_cos_in(dot(*omega_in, sc->N), frequency_multiplier);
    }
    if (label & LABEL_DIFFUSE) {
      if (!isequal_float3(sc->N, sd->N)) {
        *eval *= bump_shadowing_term((label & LABEL_TRANSMIT) ? -sd->N : sd->N, sc->N, *omega_in);
      }
    }
  }

  return label;
}

#ifndef __KERNEL_CUDA__
ccl_device
#else
ccl_device_inline
#endif
    float3
    bsdf_eval(const KernelGlobals *kg,
              ShaderData *sd,
              const ShaderClosure *sc,
              const float3 omega_in,
              const bool is_transmission,
              float *pdf)
{
<<<<<<< HEAD
  float3 eval = zero_float3();

  if (!is_transmission) {
=======
  float3 eval;

  if (dot(sd->N, omega_in) >= 0.0f) {
>>>>>>> 3382b07a
    switch (sc->type) {
      case CLOSURE_BSDF_DIFFUSE_ID:
      case CLOSURE_BSDF_BSSRDF_ID:
        eval = bsdf_diffuse_eval_reflect(sc, sd->I, omega_in, pdf);
        break;
#ifdef __SVM__
      case CLOSURE_BSDF_OREN_NAYAR_ID:
        eval = bsdf_oren_nayar_eval_reflect(sc, sd->I, omega_in, pdf);
        break;
#  ifdef __OSL__
      case CLOSURE_BSDF_PHONG_RAMP_ID:
        eval = bsdf_phong_ramp_eval_reflect(sc, sd->I, omega_in, pdf);
        break;
      case CLOSURE_BSDF_DIFFUSE_RAMP_ID:
        eval = bsdf_diffuse_ramp_eval_reflect(sc, sd->I, omega_in, pdf);
        break;
#  endif
      case CLOSURE_BSDF_TRANSLUCENT_ID:
        eval = bsdf_translucent_eval_reflect(sc, sd->I, omega_in, pdf);
        break;
      case CLOSURE_BSDF_REFLECTION_ID:
        eval = bsdf_reflection_eval_reflect(sc, sd->I, omega_in, pdf);
        break;
      case CLOSURE_BSDF_REFRACTION_ID:
        eval = bsdf_refraction_eval_reflect(sc, sd->I, omega_in, pdf);
        break;
      case CLOSURE_BSDF_TRANSPARENT_ID:
        eval = bsdf_transparent_eval_reflect(sc, sd->I, omega_in, pdf);
        break;
      case CLOSURE_BSDF_MICROFACET_GGX_ID:
      case CLOSURE_BSDF_MICROFACET_GGX_FRESNEL_ID:
      case CLOSURE_BSDF_MICROFACET_GGX_CLEARCOAT_ID:
      case CLOSURE_BSDF_MICROFACET_GGX_REFRACTION_ID:
        eval = bsdf_microfacet_ggx_eval_reflect(sc, sd->I, omega_in, pdf);
        break;
      case CLOSURE_BSDF_MICROFACET_MULTI_GGX_ID:
      case CLOSURE_BSDF_MICROFACET_MULTI_GGX_FRESNEL_ID:
        eval = bsdf_microfacet_multi_ggx_eval_reflect(sc, sd->I, omega_in, pdf, &sd->lcg_state);
        break;
      case CLOSURE_BSDF_MICROFACET_MULTI_GGX_GLASS_ID:
      case CLOSURE_BSDF_MICROFACET_MULTI_GGX_GLASS_FRESNEL_ID:
        eval = bsdf_microfacet_multi_ggx_glass_eval_reflect(
            sc, sd->I, omega_in, pdf, &sd->lcg_state);
        break;
      case CLOSURE_BSDF_MICROFACET_BECKMANN_ID:
      case CLOSURE_BSDF_MICROFACET_BECKMANN_REFRACTION_ID:
        eval = bsdf_microfacet_beckmann_eval_reflect(sc, sd->I, omega_in, pdf);
        break;
      case CLOSURE_BSDF_ASHIKHMIN_SHIRLEY_ID:
        eval = bsdf_ashikhmin_shirley_eval_reflect(sc, sd->I, omega_in, pdf);
        break;
      case CLOSURE_BSDF_ASHIKHMIN_VELVET_ID:
        eval = bsdf_ashikhmin_velvet_eval_reflect(sc, sd->I, omega_in, pdf);
        break;
      case CLOSURE_BSDF_DIFFUSE_TOON_ID:
        eval = bsdf_diffuse_toon_eval_reflect(sc, sd->I, omega_in, pdf);
        break;
      case CLOSURE_BSDF_GLOSSY_TOON_ID:
        eval = bsdf_glossy_toon_eval_reflect(sc, sd->I, omega_in, pdf);
        break;
      case CLOSURE_BSDF_HAIR_PRINCIPLED_ID:
        eval = bsdf_principled_hair_eval(kg, sd, sc, omega_in, pdf);
        break;
      case CLOSURE_BSDF_HAIR_REFLECTION_ID:
        eval = bsdf_hair_reflection_eval_reflect(sc, sd->I, omega_in, pdf);
        break;
      case CLOSURE_BSDF_HAIR_TRANSMISSION_ID:
        eval = bsdf_hair_transmission_eval_reflect(sc, sd->I, omega_in, pdf);
        break;
#  ifdef __PRINCIPLED__
      case CLOSURE_BSDF_PRINCIPLED_DIFFUSE_ID:
      case CLOSURE_BSDF_BSSRDF_PRINCIPLED_ID:
        eval = bsdf_principled_diffuse_eval_reflect(sc, sd->I, omega_in, pdf);
        break;
      case CLOSURE_BSDF_PRINCIPLED_SHEEN_ID:
        eval = bsdf_principled_sheen_eval_reflect(sc, sd->I, omega_in, pdf);
        break;
#  endif /* __PRINCIPLED__ */
#endif
#ifdef __VOLUME__
      case CLOSURE_VOLUME_HENYEY_GREENSTEIN_ID:
        eval = volume_henyey_greenstein_eval_phase(sc, sd->I, omega_in, pdf);
        break;
#endif
      default:
        break;
    }
    if (CLOSURE_IS_BSDF_DIFFUSE(sc->type)) {
      if (!isequal_float3(sc->N, sd->N)) {
        eval *= bump_shadowing_term(sd->N, sc->N, omega_in);
      }
    }
    /* Shadow terminator offset. */
    const float frequency_multiplier =
        kernel_tex_fetch(__objects, sd->object).shadow_terminator_shading_offset;
    if (frequency_multiplier > 1.0f) {
      eval *= shift_cos_in(dot(omega_in, sc->N), frequency_multiplier);
    }
  }
  else {
    switch (sc->type) {
      case CLOSURE_BSDF_DIFFUSE_ID:
      case CLOSURE_BSDF_BSSRDF_ID:
        eval = bsdf_diffuse_eval_transmit(sc, sd->I, omega_in, pdf);
        break;
#ifdef __SVM__
      case CLOSURE_BSDF_OREN_NAYAR_ID:
        eval = bsdf_oren_nayar_eval_transmit(sc, sd->I, omega_in, pdf);
        break;
      case CLOSURE_BSDF_TRANSLUCENT_ID:
        eval = bsdf_translucent_eval_transmit(sc, sd->I, omega_in, pdf);
        break;
      case CLOSURE_BSDF_REFLECTION_ID:
        eval = bsdf_reflection_eval_transmit(sc, sd->I, omega_in, pdf);
        break;
      case CLOSURE_BSDF_REFRACTION_ID:
        eval = bsdf_refraction_eval_transmit(sc, sd->I, omega_in, pdf);
        break;
      case CLOSURE_BSDF_TRANSPARENT_ID:
        eval = bsdf_transparent_eval_transmit(sc, sd->I, omega_in, pdf);
        break;
      case CLOSURE_BSDF_MICROFACET_GGX_ID:
      case CLOSURE_BSDF_MICROFACET_GGX_FRESNEL_ID:
      case CLOSURE_BSDF_MICROFACET_GGX_CLEARCOAT_ID:
      case CLOSURE_BSDF_MICROFACET_GGX_REFRACTION_ID:
        eval = bsdf_microfacet_ggx_eval_transmit(sc, sd->I, omega_in, pdf);
        break;
      case CLOSURE_BSDF_MICROFACET_MULTI_GGX_ID:
      case CLOSURE_BSDF_MICROFACET_MULTI_GGX_FRESNEL_ID:
        eval = bsdf_microfacet_multi_ggx_eval_transmit(sc, sd->I, omega_in, pdf, &sd->lcg_state);
        break;
      case CLOSURE_BSDF_MICROFACET_MULTI_GGX_GLASS_ID:
      case CLOSURE_BSDF_MICROFACET_MULTI_GGX_GLASS_FRESNEL_ID:
        eval = bsdf_microfacet_multi_ggx_glass_eval_transmit(
            sc, sd->I, omega_in, pdf, &sd->lcg_state);
        break;
      case CLOSURE_BSDF_MICROFACET_BECKMANN_ID:
      case CLOSURE_BSDF_MICROFACET_BECKMANN_REFRACTION_ID:
        eval = bsdf_microfacet_beckmann_eval_transmit(sc, sd->I, omega_in, pdf);
        break;
      case CLOSURE_BSDF_ASHIKHMIN_SHIRLEY_ID:
        eval = bsdf_ashikhmin_shirley_eval_transmit(sc, sd->I, omega_in, pdf);
        break;
      case CLOSURE_BSDF_ASHIKHMIN_VELVET_ID:
        eval = bsdf_ashikhmin_velvet_eval_transmit(sc, sd->I, omega_in, pdf);
        break;
      case CLOSURE_BSDF_DIFFUSE_TOON_ID:
        eval = bsdf_diffuse_toon_eval_transmit(sc, sd->I, omega_in, pdf);
        break;
      case CLOSURE_BSDF_GLOSSY_TOON_ID:
        eval = bsdf_glossy_toon_eval_transmit(sc, sd->I, omega_in, pdf);
        break;
      case CLOSURE_BSDF_HAIR_PRINCIPLED_ID:
        eval = bsdf_principled_hair_eval(kg, sd, sc, omega_in, pdf);
        break;
      case CLOSURE_BSDF_HAIR_REFLECTION_ID:
        eval = bsdf_hair_reflection_eval_transmit(sc, sd->I, omega_in, pdf);
        break;
      case CLOSURE_BSDF_HAIR_TRANSMISSION_ID:
        eval = bsdf_hair_transmission_eval_transmit(sc, sd->I, omega_in, pdf);
        break;
#  ifdef __PRINCIPLED__
      case CLOSURE_BSDF_PRINCIPLED_DIFFUSE_ID:
      case CLOSURE_BSDF_BSSRDF_PRINCIPLED_ID:
        eval = bsdf_principled_diffuse_eval_transmit(sc, sd->I, omega_in, pdf);
        break;
      case CLOSURE_BSDF_PRINCIPLED_SHEEN_ID:
        eval = bsdf_principled_sheen_eval_transmit(sc, sd->I, omega_in, pdf);
        break;
#  endif /* __PRINCIPLED__ */
#endif
#ifdef __VOLUME__
      case CLOSURE_VOLUME_HENYEY_GREENSTEIN_ID:
        eval = volume_henyey_greenstein_eval_phase(sc, sd->I, omega_in, pdf);
        break;
#endif
      default:
        break;
    }
    if (CLOSURE_IS_BSDF_DIFFUSE(sc->type)) {
      if (!isequal_float3(sc->N, sd->N)) {
        eval *= bump_shadowing_term(-sd->N, sc->N, omega_in);
      }
    }
  }

  return eval;
}

ccl_device void bsdf_blur(const KernelGlobals *kg, ShaderClosure *sc, float roughness)
{
  /* ToDo: do we want to blur volume closures? */
#ifdef __SVM__
  switch (sc->type) {
    case CLOSURE_BSDF_MICROFACET_MULTI_GGX_ID:
    case CLOSURE_BSDF_MICROFACET_MULTI_GGX_FRESNEL_ID:
    case CLOSURE_BSDF_MICROFACET_MULTI_GGX_GLASS_ID:
    case CLOSURE_BSDF_MICROFACET_MULTI_GGX_GLASS_FRESNEL_ID:
      bsdf_microfacet_multi_ggx_blur(sc, roughness);
      break;
    case CLOSURE_BSDF_MICROFACET_GGX_ID:
    case CLOSURE_BSDF_MICROFACET_GGX_FRESNEL_ID:
    case CLOSURE_BSDF_MICROFACET_GGX_CLEARCOAT_ID:
    case CLOSURE_BSDF_MICROFACET_GGX_REFRACTION_ID:
      bsdf_microfacet_ggx_blur(sc, roughness);
      break;
    case CLOSURE_BSDF_MICROFACET_BECKMANN_ID:
    case CLOSURE_BSDF_MICROFACET_BECKMANN_REFRACTION_ID:
      bsdf_microfacet_beckmann_blur(sc, roughness);
      break;
    case CLOSURE_BSDF_ASHIKHMIN_SHIRLEY_ID:
      bsdf_ashikhmin_shirley_blur(sc, roughness);
      break;
    case CLOSURE_BSDF_HAIR_PRINCIPLED_ID:
      bsdf_principled_hair_blur(sc, roughness);
      break;
    default:
      break;
  }
#endif
}

ccl_device bool bsdf_merge(ShaderClosure *a, ShaderClosure *b)
{
#ifdef __SVM__
  switch (a->type) {
    case CLOSURE_BSDF_TRANSPARENT_ID:
      return true;
    case CLOSURE_BSDF_DIFFUSE_ID:
    case CLOSURE_BSDF_BSSRDF_ID:
    case CLOSURE_BSDF_TRANSLUCENT_ID:
      return bsdf_diffuse_merge(a, b);
    case CLOSURE_BSDF_OREN_NAYAR_ID:
      return bsdf_oren_nayar_merge(a, b);
    case CLOSURE_BSDF_REFLECTION_ID:
    case CLOSURE_BSDF_REFRACTION_ID:
    case CLOSURE_BSDF_MICROFACET_GGX_ID:
    case CLOSURE_BSDF_MICROFACET_GGX_FRESNEL_ID:
    case CLOSURE_BSDF_MICROFACET_GGX_CLEARCOAT_ID:
    case CLOSURE_BSDF_MICROFACET_GGX_REFRACTION_ID:
    case CLOSURE_BSDF_MICROFACET_MULTI_GGX_ID:
    case CLOSURE_BSDF_MICROFACET_MULTI_GGX_FRESNEL_ID:
    case CLOSURE_BSDF_MICROFACET_MULTI_GGX_GLASS_ID:
    case CLOSURE_BSDF_MICROFACET_MULTI_GGX_GLASS_FRESNEL_ID:
    case CLOSURE_BSDF_MICROFACET_BECKMANN_ID:
    case CLOSURE_BSDF_MICROFACET_BECKMANN_REFRACTION_ID:
    case CLOSURE_BSDF_ASHIKHMIN_SHIRLEY_ID:
      return bsdf_microfacet_merge(a, b);
    case CLOSURE_BSDF_ASHIKHMIN_VELVET_ID:
      return bsdf_ashikhmin_velvet_merge(a, b);
    case CLOSURE_BSDF_DIFFUSE_TOON_ID:
    case CLOSURE_BSDF_GLOSSY_TOON_ID:
      return bsdf_toon_merge(a, b);
    case CLOSURE_BSDF_HAIR_REFLECTION_ID:
    case CLOSURE_BSDF_HAIR_TRANSMISSION_ID:
      return bsdf_hair_merge(a, b);
#  ifdef __PRINCIPLED__
    case CLOSURE_BSDF_PRINCIPLED_DIFFUSE_ID:
    case CLOSURE_BSDF_BSSRDF_PRINCIPLED_ID:
      return bsdf_principled_diffuse_merge(a, b);
#  endif
#  ifdef __VOLUME__
    case CLOSURE_VOLUME_HENYEY_GREENSTEIN_ID:
      return volume_henyey_greenstein_merge(a, b);
#  endif
    default:
      return false;
  }
#else
  return false;
#endif
}

CCL_NAMESPACE_END<|MERGE_RESOLUTION|>--- conflicted
+++ resolved
@@ -491,15 +491,9 @@
               const bool is_transmission,
               float *pdf)
 {
-<<<<<<< HEAD
   float3 eval = zero_float3();
 
   if (!is_transmission) {
-=======
-  float3 eval;
-
-  if (dot(sd->N, omega_in) >= 0.0f) {
->>>>>>> 3382b07a
     switch (sc->type) {
       case CLOSURE_BSDF_DIFFUSE_ID:
       case CLOSURE_BSDF_BSSRDF_ID:

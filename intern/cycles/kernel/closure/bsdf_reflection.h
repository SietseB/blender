--- conflicted
+++ resolved
@@ -59,9 +59,6 @@
   return make_float3(0.0f, 0.0f, 0.0f);
 }
 
-<<<<<<< HEAD
-ccl_device int bsdf_reflection_sample(const ShaderClosure *sc, float3 Ng, float3 I, float3 dIdx, float3 dIdy, float randu, float randv, float3 *eval, float3 *omega_in, float3 *domega_in_dx, float3 *domega_in_dy, float *pdf, const ShaderData *sd)
-=======
 ccl_device int bsdf_reflection_sample(const ShaderClosure *sc,
                                       float3 Ng,
                                       float3 I,
@@ -73,8 +70,8 @@
                                       float3 *omega_in,
                                       float3 *domega_in_dx,
                                       float3 *domega_in_dy,
-                                      float *pdf)
->>>>>>> 3076d95b
+                                      float *pdf,
+                                      const ShaderData *sd)
 {
   const MicrofacetBsdf *bsdf = (const MicrofacetBsdf *)sc;
   float3 N = bsdf->N;
@@ -85,23 +82,18 @@
     *omega_in = (2 * cosNO) * N - I;
     if (dot(Ng, *omega_in) > 0) {
 #ifdef __RAY_DIFFERENTIALS__
-<<<<<<< HEAD
-#ifdef __DNDU__
-			/* as described in pbrt */
-			float3 dwodx = -dIdx;
-			float3 dwody = -dIdy;
-			float dDNdx = dot(dwodx, N) + dot(I, sd->dNdx);
-			float dDNdy = dot(dwody, N) + dot(I, sd->dNdy);
-			*domega_in_dx = dwodx + 2.f * (dot(I, N) * sd->dNdx + dDNdx * N);
-			*domega_in_dy = dwody + 2.f * (dot(I, N) * sd->dNdy + dDNdy * N);
-#else
-			*domega_in_dx = 2.0f * dot(N, dIdx) * N - dIdx;
-			*domega_in_dy = 2.0f * dot(N, dIdy) * N - dIdy;
-#endif
-=======
-      *domega_in_dx = 2 * dot(N, dIdx) * N - dIdx;
-      *domega_in_dy = 2 * dot(N, dIdy) * N - dIdy;
->>>>>>> 3076d95b
+#  ifdef __DNDU__
+      /* as described in pbrt */
+      float3 dwodx = -dIdx;
+      float3 dwody = -dIdy;
+      float dDNdx = dot(dwodx, N) + dot(I, sd->dNdx);
+      float dDNdy = dot(dwody, N) + dot(I, sd->dNdy);
+      *domega_in_dx = dwodx + 2.f * (dot(I, N) * sd->dNdx + dDNdx * N);
+      *domega_in_dy = dwody + 2.f * (dot(I, N) * sd->dNdy + dDNdy * N);
+#  else
+      *domega_in_dx = 2.0f * dot(N, dIdx) * N - dIdx;
+      *domega_in_dy = 2.0f * dot(N, dIdy) * N - dIdy;
+#  endif
 #endif
       /* Some high number for MIS. */
       *pdf = 1e6f;

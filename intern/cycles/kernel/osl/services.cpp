--- conflicted
+++ resolved
@@ -1001,11 +1001,7 @@
   }
   /* point attributes */
   else if (name == u_is_point) {
-<<<<<<< HEAD
-    float f = (sd->type & PRIMITIVE_ALL_POINT) != 0;
-=======
     float f = (sd->type & PRIMITIVE_POINT) != 0;
->>>>>>> dd01ce2c
     return set_attribute_float(f, type, derivatives, val);
   }
   else if (name == u_point_radius) {

--- conflicted
+++ resolved
@@ -95,10 +95,6 @@
 	                       &near_x, &near_y, &near_z,
 	                       &far_x, &far_y, &far_z);
 
-<<<<<<< HEAD
-	IsectPrecalc isect_precalc;
-	triangle_intersect_precalc(dir, &isect_precalc);
-
 #if 1
 	/* try to intersect with VDB volumes */
 	int num_volumes = kernel_data.tables.num_volumes;
@@ -126,8 +122,6 @@
 	}
 #endif
 
-=======
->>>>>>> 49f4ac17
 	/* Traversal loop. */
 	do {
 		do {

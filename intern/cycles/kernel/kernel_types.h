/*
 * Copyright 2011-2013 Blender Foundation
 *
 * Licensed under the Apache License, Version 2.0 (the "License");
 * you may not use this file except in compliance with the License.
 * You may obtain a copy of the License at
 *
 * http://www.apache.org/licenses/LICENSE-2.0
 *
 * Unless required by applicable law or agreed to in writing, software
 * distributed under the License is distributed on an "AS IS" BASIS,
 * WITHOUT WARRANTIES OR CONDITIONS OF ANY KIND, either express or implied.
 * See the License for the specific language governing permissions and
 * limitations under the License.
 */

#ifndef __KERNEL_TYPES_H__
#define __KERNEL_TYPES_H__

#include "kernel_math.h"
#include "svm/svm_types.h"

#ifndef __KERNEL_GPU__
#  define __KERNEL_CPU__
#endif

/* TODO(sergey): This is only to make it possible to include this header
 * from outside of the kernel. but this could be done somewhat cleaner?
 */
#ifndef ccl_addr_space
#  define ccl_addr_space
#endif

CCL_NAMESPACE_BEGIN

/* constants */
#define OBJECT_SIZE 		11
#define OBJECT_VECTOR_SIZE	6
#define LIGHT_SIZE			5
#define FILTER_TABLE_SIZE	1024
#define RAMP_TABLE_SIZE		256
#define SHUTTER_TABLE_SIZE		256
#define PARTICLE_SIZE 		5
#define TIME_INVALID		FLT_MAX

#define BSSRDF_MIN_RADIUS			1e-8f
#define BSSRDF_MAX_HITS				4

#define BECKMANN_TABLE_SIZE		256

#define SHADER_NONE				(~0)
#define OBJECT_NONE				(~0)
#define PRIM_NONE				(~0)
#define LAMP_NONE				(~0)

#define VOLUME_STACK_SIZE		16

/* device capabilities */
#ifdef __KERNEL_CPU__
#  ifdef __KERNEL_SSE2__
#    define __QBVH__
#  endif
#  define __KERNEL_SHADING__
#  define __KERNEL_ADV_SHADING__
#  define __BRANCHED_PATH__
#  ifdef WITH_OSL
#    define __OSL__
#  endif
#  define __SUBSURFACE__
#  define __CMJ__
#  define __VOLUME__
#  define __VOLUME_DECOUPLED__
#  define __VOLUME_SCATTER__
#  define __SHADOW_RECORD_ALL__
#  define __VOLUME_RECORD_ALL__
#endif  /* __KERNEL_CPU__ */

#ifdef __KERNEL_CUDA__
#  define __KERNEL_SHADING__
#  define __KERNEL_ADV_SHADING__
#  define __BRANCHED_PATH__
#  define __VOLUME__
#  define __VOLUME_SCATTER__
#  define __SUBSURFACE__
#  define __CMJ__
#endif  /* __KERNEL_CUDA__ */

#ifdef __KERNEL_OPENCL__

/* keep __KERNEL_ADV_SHADING__ in sync with opencl_kernel_use_advanced_shading! */

#  ifdef __KERNEL_OPENCL_NVIDIA__
#    define __KERNEL_SHADING__
#    define __KERNEL_ADV_SHADING__
#    ifdef __KERNEL_EXPERIMENTAL__
#      define __CMJ__
#    endif
#  endif  /* __KERNEL_OPENCL_NVIDIA__ */

#  ifdef __KERNEL_OPENCL_APPLE__
#    define __KERNEL_SHADING__
#    define __KERNEL_ADV_SHADING__
/* TODO(sergey): Currently experimental section is ignored here,
 * this is because megakernel in device_opencl does not support
 * custom cflags depending on the scene features.
 */
#    ifdef __KERNEL_EXPERIMENTAL__
#      define __CMJ__
#    endif
#  endif  /* __KERNEL_OPENCL_NVIDIA__ */

#  ifdef __KERNEL_OPENCL_AMD__
#    define __CL_USE_NATIVE__
#    define __KERNEL_SHADING__
#    define __MULTI_CLOSURE__
#    define __PASSES__
#    define __BACKGROUND_MIS__
#    define __LAMP_MIS__
#    define __AO__
#    define __CAMERA_MOTION__
#    define __OBJECT_MOTION__
#    define __HAIR__
#    define __BAKING__
#    define __TRANSPARENT_SHADOWS__
#  endif  /* __KERNEL_OPENCL_AMD__ */

#  ifdef __KERNEL_OPENCL_INTEL_CPU__
#    define __CL_USE_NATIVE__
#    define __KERNEL_SHADING__
#    define __KERNEL_ADV_SHADING__
#    ifdef __KERNEL_EXPERIMENTAL__
#      define __CMJ__
#    endif
#  endif  /* __KERNEL_OPENCL_INTEL_CPU__ */

#endif  /* __KERNEL_OPENCL__ */

/* kernel features */
#define __SOBOL__
#define __INSTANCING__
#define __DPDU__
#define __UV__
#define __BACKGROUND__
#define __CAUSTICS_TRICKS__
#define __VISIBILITY_FLAG__
#define __RAY_DIFFERENTIALS__
#define __CAMERA_CLIPPING__
#define __INTERSECTION_REFINE__
#define __CLAMP_SAMPLE__

#ifdef __KERNEL_SHADING__
#  define __SVM__
#  define __EMISSION__
#  define __TEXTURES__
#  define __EXTRA_NODES__
#  define __HOLDOUT__
#endif

#ifdef __KERNEL_ADV_SHADING__
#  define __MULTI_CLOSURE__
#  define __TRANSPARENT_SHADOWS__
#  define __PASSES__
#  define __BACKGROUND_MIS__
#  define __LAMP_MIS__
#  define __AO__
#  define __CAMERA_MOTION__
#  define __OBJECT_MOTION__
#  define __HAIR__
#  define __BAKING__
#endif

#ifdef WITH_CYCLES_DEBUG
#  define __KERNEL_DEBUG__
#endif

/* Scene-based selective features compilation. */
#ifdef __NO_CAMERA_MOTION__
#  undef __CAMERA_MOTION__
#endif
#ifdef __NO_OBJECT_MOTION__
#  undef __OBJECT_MOTION__
#endif
#ifdef __NO_HAIR__
#  undef __HAIR__
#endif
#ifdef __NO_VOLUME__
#  undef __VOLUME__
#  undef __VOLUME_SCATTER__
#endif
#ifdef __NO_SUBSURFACE__
#  undef __SUBSURFACE__
#endif
#ifdef __NO_BAKING__
#  undef __BAKING__
#endif
#ifdef __NO_BRANCHED_PATH__
#  undef __BRANCHED_PATH__
#endif

/* Random Numbers */

typedef uint RNG;

/* Shader Evaluation */

typedef enum ShaderEvalType {
	SHADER_EVAL_DISPLACE,
	SHADER_EVAL_BACKGROUND,
	/* bake types */
	SHADER_EVAL_BAKE, /* no real shade, it's used in the code to
	                   * differentiate the type of shader eval from the above
	                   */
	/* data passes */
	SHADER_EVAL_NORMAL,
	SHADER_EVAL_UV,
	SHADER_EVAL_DIFFUSE_COLOR,
	SHADER_EVAL_GLOSSY_COLOR,
	SHADER_EVAL_TRANSMISSION_COLOR,
	SHADER_EVAL_SUBSURFACE_COLOR,
	SHADER_EVAL_EMISSION,

	/* light passes */
	SHADER_EVAL_AO,
	SHADER_EVAL_COMBINED,
	SHADER_EVAL_SHADOW,
	SHADER_EVAL_DIFFUSE,
	SHADER_EVAL_GLOSSY,
	SHADER_EVAL_TRANSMISSION,
	SHADER_EVAL_SUBSURFACE,

	/* extra */
	SHADER_EVAL_ENVIRONMENT,
} ShaderEvalType;

/* Path Tracing
 * note we need to keep the u/v pairs at even values */

enum PathTraceDimension {
	PRNG_FILTER_U = 0,
	PRNG_FILTER_V = 1,
	PRNG_LENS_U = 2,
	PRNG_LENS_V = 3,
#ifdef __CAMERA_MOTION__
	PRNG_TIME = 4,
	PRNG_UNUSED_0 = 5,
	PRNG_UNUSED_1 = 6,	/* for some reason (6, 7) is a bad sobol pattern */
	PRNG_UNUSED_2 = 7,  /* with a low number of samples (< 64) */
#endif
	PRNG_BASE_NUM = 8,

	PRNG_BSDF_U = 0,
	PRNG_BSDF_V = 1,
	PRNG_BSDF = 2,
	PRNG_LIGHT = 3,
	PRNG_LIGHT_U = 4,
	PRNG_LIGHT_V = 5,
	PRNG_UNUSED_3 = 6,
	PRNG_TERMINATE = 7,

#ifdef __VOLUME__
	PRNG_PHASE_U = 8,
	PRNG_PHASE_V = 9,
	PRNG_PHASE = 10,
	PRNG_SCATTER_DISTANCE = 11,
#endif

	PRNG_BOUNCE_NUM = 12,
};

enum SamplingPattern {
	SAMPLING_PATTERN_SOBOL = 0,
	SAMPLING_PATTERN_CMJ = 1,

	SAMPLING_NUM_PATTERNS,
};

/* these flags values correspond to raytypes in osl.cpp, so keep them in sync! */

enum PathRayFlag {
	PATH_RAY_CAMERA              = (1 << 0),
	PATH_RAY_REFLECT             = (1 << 1),
	PATH_RAY_TRANSMIT            = (1 << 2),
	PATH_RAY_DIFFUSE             = (1 << 3),
	PATH_RAY_GLOSSY              = (1 << 4),
	PATH_RAY_SINGULAR            = (1 << 5),
	PATH_RAY_TRANSPARENT         = (1 << 6),

	PATH_RAY_SHADOW_OPAQUE       = (1 << 7),
	PATH_RAY_SHADOW_TRANSPARENT  = (1 << 8),
	PATH_RAY_SHADOW = (PATH_RAY_SHADOW_OPAQUE|PATH_RAY_SHADOW_TRANSPARENT),

	PATH_RAY_CURVE               = (1 << 9), /* visibility flag to define curve segments */
	PATH_RAY_VOLUME_SCATTER      = (1 << 10), /* volume scattering */

	/* Special flag to tag unaligned BVH nodes. */
	PATH_RAY_NODE_UNALIGNED = (1 << 11),

	PATH_RAY_ALL_VISIBILITY = ((1 << 12)-1),

	PATH_RAY_MIS_SKIP            = (1 << 12),
	PATH_RAY_DIFFUSE_ANCESTOR    = (1 << 13),
	PATH_RAY_SINGLE_PASS_DONE    = (1 << 14),
	PATH_RAY_DENOISING_PASS_DONE = (1 << 15),
};

/* Closure Label */

typedef enum ClosureLabel {
	LABEL_NONE = 0,
	LABEL_TRANSMIT = 1,
	LABEL_REFLECT = 2,
	LABEL_DIFFUSE = 4,
	LABEL_GLOSSY = 8,
	LABEL_SINGULAR = 16,
	LABEL_TRANSPARENT = 32,
	LABEL_VOLUME_SCATTER = 64,
} ClosureLabel;

/* Render Passes */

typedef enum PassType {
	PASS_NONE = 0,
	PASS_COMBINED = (1 << 0),
	PASS_DEPTH = (1 << 1),
	PASS_NORMAL = (1 << 2),
	PASS_UV = (1 << 3),
	PASS_OBJECT_ID = (1 << 4),
	PASS_MATERIAL_ID = (1 << 5),
	PASS_DIFFUSE_COLOR = (1 << 6),
	PASS_GLOSSY_COLOR = (1 << 7),
	PASS_TRANSMISSION_COLOR = (1 << 8),
	PASS_DIFFUSE_INDIRECT = (1 << 9),
	PASS_GLOSSY_INDIRECT = (1 << 10),
	PASS_TRANSMISSION_INDIRECT = (1 << 11),
	PASS_DIFFUSE_DIRECT = (1 << 12),
	PASS_GLOSSY_DIRECT = (1 << 13),
	PASS_TRANSMISSION_DIRECT = (1 << 14),
	PASS_EMISSION = (1 << 15),
	PASS_BACKGROUND = (1 << 16),
	PASS_AO = (1 << 17),
	PASS_SHADOW = (1 << 18),
	PASS_MOTION = (1 << 19),
	PASS_MOTION_WEIGHT = (1 << 20),
	PASS_MIST = (1 << 21),
	PASS_SUBSURFACE_DIRECT = (1 << 22),
	PASS_SUBSURFACE_INDIRECT = (1 << 23),
	PASS_SUBSURFACE_COLOR = (1 << 24),
	PASS_LIGHT = (1 << 25), /* no real pass, used to force use_light_pass */
#ifdef __KERNEL_DEBUG__
	PASS_BVH_TRAVERSAL_STEPS = (1 << 26),
	PASS_BVH_TRAVERSED_INSTANCES = (1 << 27),
	PASS_RAY_BOUNCES = (1 << 28),
#endif
} PassType;

#define PASS_ALL (~0)

typedef enum BakePassFilter {
	BAKE_FILTER_NONE = 0,
	BAKE_FILTER_DIRECT = (1 << 0),
	BAKE_FILTER_INDIRECT = (1 << 1),
	BAKE_FILTER_COLOR = (1 << 2),
	BAKE_FILTER_DIFFUSE = (1 << 3),
	BAKE_FILTER_GLOSSY = (1 << 4),
	BAKE_FILTER_TRANSMISSION = (1 << 5),
	BAKE_FILTER_SUBSURFACE = (1 << 6),
	BAKE_FILTER_EMISSION = (1 << 7),
	BAKE_FILTER_AO = (1 << 8),
} BakePassFilter;

typedef enum BakePassFilterCombos {
	BAKE_FILTER_COMBINED = (
	    BAKE_FILTER_DIRECT |
	    BAKE_FILTER_INDIRECT |
	    BAKE_FILTER_DIFFUSE |
	    BAKE_FILTER_GLOSSY |
	    BAKE_FILTER_TRANSMISSION |
	    BAKE_FILTER_SUBSURFACE |
	    BAKE_FILTER_EMISSION |
	    BAKE_FILTER_AO),
	BAKE_FILTER_DIFFUSE_DIRECT = (BAKE_FILTER_DIRECT | BAKE_FILTER_DIFFUSE),
	BAKE_FILTER_GLOSSY_DIRECT = (BAKE_FILTER_DIRECT | BAKE_FILTER_GLOSSY),
	BAKE_FILTER_TRANSMISSION_DIRECT = (BAKE_FILTER_DIRECT | BAKE_FILTER_TRANSMISSION),
	BAKE_FILTER_SUBSURFACE_DIRECT = (BAKE_FILTER_DIRECT | BAKE_FILTER_SUBSURFACE),
	BAKE_FILTER_DIFFUSE_INDIRECT = (BAKE_FILTER_INDIRECT | BAKE_FILTER_DIFFUSE),
	BAKE_FILTER_GLOSSY_INDIRECT = (BAKE_FILTER_INDIRECT | BAKE_FILTER_GLOSSY),
	BAKE_FILTER_TRANSMISSION_INDIRECT = (BAKE_FILTER_INDIRECT | BAKE_FILTER_TRANSMISSION),
	BAKE_FILTER_SUBSURFACE_INDIRECT = (BAKE_FILTER_INDIRECT | BAKE_FILTER_SUBSURFACE),
} BakePassFilterCombos;

<<<<<<< HEAD
typedef enum DenoiseFlag {
	DENOISE_DIFFUSE_DIR      = (1 << 0),
	DENOISE_DIFFUSE_IND      = (1 << 1),
	DENOISE_GLOSSY_DIR       = (1 << 2),
	DENOISE_GLOSSY_IND       = (1 << 3),
	DENOISE_TRANSMISSION_DIR = (1 << 4),
	DENOISE_TRANSMISSION_IND = (1 << 5),
	DENOISE_SUBSURFACE_DIR   = (1 << 6),
	DENOISE_SUBSURFACE_IND   = (1 << 7),

	DENOISE_ALL = (
	    DENOISE_DIFFUSE_DIR |
	    DENOISE_DIFFUSE_IND |
	    DENOISE_GLOSSY_DIR |
	    DENOISE_GLOSSY_IND |
	    DENOISE_TRANSMISSION_DIR |
	    DENOISE_TRANSMISSION_IND |
	    DENOISE_SUBSURFACE_DIR |
	    DENOISE_SUBSURFACE_IND),
} DenoiseFlag;

#ifdef __PASSES__

=======
>>>>>>> e4efa16b
typedef ccl_addr_space struct PathRadiance {
#ifdef __PASSES__
	int use_light_pass;
#endif

	float3 emission;
#ifdef __PASSES__
	float3 background;
	float3 ao;

	float3 indirect;
	float3 direct_throughput;
	float3 direct_emission;

	float3 color_diffuse;
	float3 color_glossy;
	float3 color_transmission;
	float3 color_subsurface;
	float3 color_scatter;

	float3 direct_diffuse;
	float3 direct_glossy;
	float3 direct_transmission;
	float3 direct_subsurface;
	float3 direct_scatter;

	float3 indirect_diffuse;
	float3 indirect_glossy;
	float3 indirect_transmission;
	float3 indirect_subsurface;
	float3 indirect_scatter;

	float3 path_diffuse;
	float3 path_glossy;
	float3 path_transmission;
	float3 path_subsurface;
	float3 path_scatter;

	float4 shadow;
	float mist;
<<<<<<< HEAD
	float transparent;
=======
#endif
>>>>>>> e4efa16b
} PathRadiance;

typedef struct BsdfEval {
#ifdef __PASSES__
	int use_light_pass;
#endif

	float3 diffuse;
#ifdef __PASSES__
	float3 glossy;
	float3 transmission;
	float3 transparent;
	float3 subsurface;
	float3 scatter;
#endif
} BsdfEval;

/* Shader Flag */

typedef enum ShaderFlag {
	SHADER_SMOOTH_NORMAL = (1 << 31),
	SHADER_CAST_SHADOW = (1 << 30),
	SHADER_AREA_LIGHT = (1 << 29),
	SHADER_USE_MIS = (1 << 28),
	SHADER_EXCLUDE_DIFFUSE = (1 << 27),
	SHADER_EXCLUDE_GLOSSY = (1 << 26),
	SHADER_EXCLUDE_TRANSMIT = (1 << 25),
	SHADER_EXCLUDE_CAMERA = (1 << 24),
	SHADER_EXCLUDE_SCATTER = (1 << 23),
	SHADER_EXCLUDE_ANY = (SHADER_EXCLUDE_DIFFUSE|SHADER_EXCLUDE_GLOSSY|SHADER_EXCLUDE_TRANSMIT|SHADER_EXCLUDE_CAMERA|SHADER_EXCLUDE_SCATTER),

	SHADER_MASK = ~(SHADER_SMOOTH_NORMAL|SHADER_CAST_SHADOW|SHADER_AREA_LIGHT|SHADER_USE_MIS|SHADER_EXCLUDE_ANY)
} ShaderFlag;

/* Light Type */

typedef enum LightType {
	LIGHT_POINT,
	LIGHT_DISTANT,
	LIGHT_BACKGROUND,
	LIGHT_AREA,
	LIGHT_SPOT,
	LIGHT_TRIANGLE
} LightType;

/* Camera Type */

enum CameraType {
	CAMERA_PERSPECTIVE,
	CAMERA_ORTHOGRAPHIC,
	CAMERA_PANORAMA
};

/* Panorama Type */

enum PanoramaType {
	PANORAMA_EQUIRECTANGULAR = 0,
	PANORAMA_FISHEYE_EQUIDISTANT = 1,
	PANORAMA_FISHEYE_EQUISOLID = 2,
	PANORAMA_MIRRORBALL = 3,

	PANORAMA_NUM_TYPES,
};

/* Differential */

typedef struct differential3 {
	float3 dx;
	float3 dy;
} differential3;

typedef struct differential {
	float dx;
	float dy;
} differential;

/* Ray */

typedef struct Ray {
/* TODO(sergey): This is only needed because current AMD
 * compiler has hard time building the kernel with this
 * reshuffle. And at the same time reshuffle will cause
 * less optimal CPU code in certain places.
 *
 * We'll get rid of this nasty exception once AMD compiler
 * is fixed.
 */
#ifndef __KERNEL_OPENCL_AMD__
	float3 P;		/* origin */
	float3 D;		/* direction */

	float t;		/* length of the ray */
	float time;		/* time (for motion blur) */
#else
	float t;		/* length of the ray */
	float time;		/* time (for motion blur) */
	float3 P;		/* origin */
	float3 D;		/* direction */
#endif

#ifdef __RAY_DIFFERENTIALS__
	differential3 dP;
	differential3 dD;
#endif
} Ray;

/* Intersection */

typedef ccl_addr_space struct Intersection {
	float t, u, v;
	int prim;
	int object;
	int type;

#ifdef __KERNEL_DEBUG__
	int num_traversal_steps;
	int num_traversed_instances;
#endif
} Intersection;

/* Primitives */

typedef enum PrimitiveType {
	PRIMITIVE_NONE = 0,
	PRIMITIVE_TRIANGLE = 1,
	PRIMITIVE_MOTION_TRIANGLE = 2,
	PRIMITIVE_CURVE = 4,
	PRIMITIVE_MOTION_CURVE = 8,

	PRIMITIVE_ALL_TRIANGLE = (PRIMITIVE_TRIANGLE|PRIMITIVE_MOTION_TRIANGLE),
	PRIMITIVE_ALL_CURVE = (PRIMITIVE_CURVE|PRIMITIVE_MOTION_CURVE),
	PRIMITIVE_ALL_MOTION = (PRIMITIVE_MOTION_TRIANGLE|PRIMITIVE_MOTION_CURVE),
	PRIMITIVE_ALL = (PRIMITIVE_ALL_TRIANGLE|PRIMITIVE_ALL_CURVE),

	/* Total number of different primitives.
	 * NOTE: This is an actual value, not a bitflag.
	 */
	PRIMITIVE_NUM_TOTAL = 4,
} PrimitiveType;

#define PRIMITIVE_PACK_SEGMENT(type, segment) ((segment << 16) | type)
#define PRIMITIVE_UNPACK_SEGMENT(type) (type >> 16)

/* Attributes */

#define ATTR_PRIM_TYPES		2
#define ATTR_PRIM_CURVE		1

typedef enum AttributeElement {
	ATTR_ELEMENT_NONE,
	ATTR_ELEMENT_OBJECT,
	ATTR_ELEMENT_MESH,
	ATTR_ELEMENT_FACE,
	ATTR_ELEMENT_VERTEX,
	ATTR_ELEMENT_VERTEX_MOTION,
	ATTR_ELEMENT_CORNER,
	ATTR_ELEMENT_CORNER_BYTE,
	ATTR_ELEMENT_CURVE,
	ATTR_ELEMENT_CURVE_KEY,
	ATTR_ELEMENT_CURVE_KEY_MOTION,
	ATTR_ELEMENT_VOXEL
} AttributeElement;

typedef enum AttributeStandard {
	ATTR_STD_NONE = 0,
	ATTR_STD_VERTEX_NORMAL,
	ATTR_STD_FACE_NORMAL,
	ATTR_STD_UV,
	ATTR_STD_UV_TANGENT,
	ATTR_STD_UV_TANGENT_SIGN,
	ATTR_STD_GENERATED,
	ATTR_STD_GENERATED_TRANSFORM,
	ATTR_STD_POSITION_UNDEFORMED,
	ATTR_STD_POSITION_UNDISPLACED,
	ATTR_STD_MOTION_VERTEX_POSITION,
	ATTR_STD_MOTION_VERTEX_NORMAL,
	ATTR_STD_PARTICLE,
	ATTR_STD_CURVE_INTERCEPT,
	ATTR_STD_PTEX_FACE_ID,
	ATTR_STD_PTEX_UV,
	ATTR_STD_VOLUME_DENSITY,
	ATTR_STD_VOLUME_COLOR,
	ATTR_STD_VOLUME_FLAME,
	ATTR_STD_VOLUME_HEAT,
	ATTR_STD_VOLUME_VELOCITY,
	ATTR_STD_POINTINESS,
	ATTR_STD_NUM,

	ATTR_STD_NOT_FOUND = ~0
} AttributeStandard;

/* Closure data */

#ifdef __MULTI_CLOSURE__
#  ifndef __MAX_CLOSURE__
#     define MAX_CLOSURE 64
#  else
#    define MAX_CLOSURE __MAX_CLOSURE__
#  endif
#else
#  define MAX_CLOSURE 1
#endif

/* This struct is to be 16 bytes aligned, we also keep some extra precautions:
 * - All the float3 members are in the beginning of the struct, so compiler
 *   does not put own padding trying to align this members.
 * - We make sure OSL pointer is also 16 bytes aligned.
 */
typedef ccl_addr_space struct ShaderClosure {
	float3 weight;
	float3 N;
	float3 T;

	ClosureType type;
	float sample_weight;
	float data0;
	float data1;
	float data2;

	/* Following fields could be used to store pre-calculated
	 * values by various BSDF closures for more effective sampling
	 * and evaluation.
	 */
	float custom1;
	float custom2;
	float custom3;

	/* Used for the denoising heuristics. */
	float roughness;
	float pad[3]; /* TODO(lukas): How to get rid of these 12 bytes?? */

#ifdef __OSL__
	void *prim, *pad4;
#endif
} ShaderClosure;

/* Shader Context
 *
 * For OSL we recycle a fixed number of contexts for speed */

typedef enum ShaderContext {
	SHADER_CONTEXT_MAIN = 0,
	SHADER_CONTEXT_INDIRECT = 1,
	SHADER_CONTEXT_EMISSION = 2,
	SHADER_CONTEXT_SHADOW = 3,
	SHADER_CONTEXT_SSS = 4,
	SHADER_CONTEXT_VOLUME = 5,
	SHADER_CONTEXT_NUM = 6
} ShaderContext;

/* Shader Data
 *
 * Main shader state at a point on the surface or in a volume. All coordinates
 * are in world space. */

enum ShaderDataFlag {
	/* runtime flags */
	SD_BACKFACING      = (1 << 0),   /* backside of surface? */
	SD_EMISSION        = (1 << 1),   /* have emissive closure? */
	SD_BSDF            = (1 << 2),   /* have bsdf closure? */
	SD_BSDF_HAS_EVAL   = (1 << 3),   /* have non-singular bsdf closure? */
	SD_BSSRDF          = (1 << 4),   /* have bssrdf */
	SD_HOLDOUT         = (1 << 5),   /* have holdout closure? */
	SD_ABSORPTION      = (1 << 6),   /* have volume absorption closure? */
	SD_SCATTER         = (1 << 7),   /* have volume phase closure? */
	SD_AO              = (1 << 8),   /* have ao closure? */
	SD_TRANSPARENT     = (1 << 9),  /* have transparent closure? */
	SD_BSDF_NEEDS_LCG  = (1 << 10),
	SD_BSDF_HAS_CUSTOM = (1 << 11), /* are the custom variables relevant? */

	SD_CLOSURE_FLAGS = (SD_EMISSION|SD_BSDF|SD_BSDF_HAS_EVAL|SD_BSSRDF|
	                    SD_HOLDOUT|SD_ABSORPTION|SD_SCATTER|SD_AO|
	                    SD_BSDF_NEEDS_LCG|SD_BSDF_HAS_CUSTOM),

	/* shader flags */
	SD_USE_MIS                = (1 << 12),  /* direct light sample */
	SD_HAS_TRANSPARENT_SHADOW = (1 << 13),  /* has transparent shadow */
	SD_HAS_VOLUME             = (1 << 14),  /* has volume shader */
	SD_HAS_ONLY_VOLUME        = (1 << 15),  /* has only volume shader, no surface */
	SD_HETEROGENEOUS_VOLUME   = (1 << 16),  /* has heterogeneous volume */
	SD_HAS_BSSRDF_BUMP        = (1 << 17),  /* bssrdf normal uses bump */
	SD_VOLUME_EQUIANGULAR     = (1 << 18),  /* use equiangular sampling */
	SD_VOLUME_MIS             = (1 << 19),  /* use multiple importance sampling */
	SD_VOLUME_CUBIC           = (1 << 20),  /* use cubic interpolation for voxels */
	SD_HAS_BUMP               = (1 << 21),  /* has data connected to the displacement input */

	SD_SHADER_FLAGS = (SD_USE_MIS|SD_HAS_TRANSPARENT_SHADOW|SD_HAS_VOLUME|
	                   SD_HAS_ONLY_VOLUME|SD_HETEROGENEOUS_VOLUME|
	                   SD_HAS_BSSRDF_BUMP|SD_VOLUME_EQUIANGULAR|SD_VOLUME_MIS|
	                   SD_VOLUME_CUBIC|SD_HAS_BUMP),

	/* object flags */
	SD_HOLDOUT_MASK             = (1 << 22),  /* holdout for camera rays */
	SD_OBJECT_MOTION            = (1 << 23),  /* has object motion blur */
	SD_TRANSFORM_APPLIED        = (1 << 24),  /* vertices have transform applied */
	SD_NEGATIVE_SCALE_APPLIED   = (1 << 25),  /* vertices have negative scale applied */
	SD_OBJECT_HAS_VOLUME        = (1 << 26),  /* object has a volume shader */
	SD_OBJECT_INTERSECTS_VOLUME = (1 << 27),  /* object intersects AABB of an object with volume shader */
	SD_OBJECT_HAS_VERTEX_MOTION = (1 << 28),  /* has position for motion vertices */

	SD_OBJECT_FLAGS = (SD_HOLDOUT_MASK|SD_OBJECT_MOTION|SD_TRANSFORM_APPLIED|
	                   SD_NEGATIVE_SCALE_APPLIED|SD_OBJECT_HAS_VOLUME|
	                   SD_OBJECT_INTERSECTS_VOLUME)
};

struct KernelGlobals;

#ifdef __SPLIT_KERNEL__
#  define SD_THREAD (get_global_id(1) * get_global_size(0) + get_global_id(0))
#  if defined(__SPLIT_KERNEL_AOS__)
     /* ShaderData is stored as an Array-of-Structures */
#    define ccl_fetch(s, t) (s[SD_THREAD].t)
#    define ccl_fetch_array(s, t, index) (&s[SD_THREAD].t[index])
#  else
     /* ShaderData is stored as an Structure-of-Arrays */
#    define SD_GLOBAL_SIZE (get_global_size(0) * get_global_size(1))
#    define SD_FIELD_SIZE(t) sizeof(((struct ShaderData*)0)->t)
#    define SD_OFFSETOF(t) ((char*)(&((struct ShaderData*)0)->t) - (char*)0)
#    define ccl_fetch(s, t) (((ShaderData*)((ccl_addr_space char*)s + SD_GLOBAL_SIZE * SD_OFFSETOF(t) +  SD_FIELD_SIZE(t) * SD_THREAD - SD_OFFSETOF(t)))->t)
#    define ccl_fetch_array(s, t, index) (&ccl_fetch(s, t)[index])
#  endif
#else
#  define ccl_fetch(s, t) (s->t)
#  define ccl_fetch_array(s, t, index) (&s->t[index])
#endif

typedef ccl_addr_space struct ShaderData {
	/* position */
	float3 P;
	/* smooth normal for shading */
	float3 N;
	/* true geometric normal */
	float3 Ng;
	/* view/incoming direction */
	float3 I;
	/* shader id */
	int shader;
	/* booleans describing shader, see ShaderDataFlag */
	int flag;

	/* primitive id if there is one, ~0 otherwise */
	int prim;

	/* combined type and curve segment for hair */
	int type;

	/* parametric coordinates
	 * - barycentric weights for triangles */
	float u;
	float v;
	/* object id if there is one, ~0 otherwise */
	int object;

	/* motion blur sample time */
	float time;

	/* length of the ray being shaded */
	float ray_length;

#ifdef __RAY_DIFFERENTIALS__
	/* differential of P. these are orthogonal to Ng, not N */
	differential3 dP;
	/* differential of I */
	differential3 dI;
	/* differential of u, v */
	differential du;
	differential dv;
#endif
#ifdef __DPDU__
	/* differential of P w.r.t. parametric coordinates. note that dPdu is
	 * not readily suitable as a tangent for shading on triangles. */
	float3 dPdu;
	float3 dPdv;
#endif

#ifdef __OBJECT_MOTION__
	/* object <-> world space transformations, cached to avoid
	 * re-interpolating them constantly for shading */
	Transform ob_tfm;
	Transform ob_itfm;
#endif

	/* Closure data, we store a fixed array of closures */
	struct ShaderClosure closure[MAX_CLOSURE];
	int num_closure;
	float randb_closure;

	/* LCG state for closures that require additional random numbers. */
	uint lcg_state;

	/* ray start position, only set for backgrounds */
	float3 ray_P;
	differential3 ray_dP;

#ifdef __OSL__
	struct KernelGlobals * osl_globals;
	struct PathState *osl_path_state;
#endif
} ShaderData;

/* Path State */

#ifdef __VOLUME__
typedef struct VolumeStack {
	int object;
	int shader;
} VolumeStack;
#endif

typedef struct PathState {
	/* see enum PathRayFlag */
	int flag;

	/* random number generator state */
	int rng_offset;    		/* dimension offset */
	int sample;        		/* path sample number */
	int num_samples;		/* total number of times this path will be sampled */

	/* bounce counting */
	int bounce;
	int diffuse_bounce;
	int glossy_bounce;
	int transmission_bounce;
	int transparent_bounce;

	float path_length;

	/* multiple importance sampling */
	float min_ray_pdf; /* smallest bounce pdf over entire path up to now */
	float ray_pdf;     /* last bounce pdf */
#ifdef __LAMP_MIS__
	float ray_t;       /* accumulated distance through transparent surfaces */
#endif

	/* volume rendering */
#ifdef __VOLUME__
	int volume_bounce;
	RNG rng_congruential;
	VolumeStack volume_stack[VOLUME_STACK_SIZE];
#endif
} PathState;

/* Subsurface */

/* Struct to gather multiple SSS hits. */
struct SubsurfaceIntersection
{
	Ray ray;
	float3 weight[BSSRDF_MAX_HITS];

	int num_hits;
	struct Intersection hits[BSSRDF_MAX_HITS];
	float3 Ng[BSSRDF_MAX_HITS];
};

/* Struct to gather SSS indirect rays and delay tracing them. */
struct SubsurfaceIndirectRays
{
	bool need_update_volume_stack;
	bool tracing;
	PathState state[BSSRDF_MAX_HITS];
	struct PathRadiance direct_L;

	int num_rays;
	struct Ray rays[BSSRDF_MAX_HITS];
	float3 throughputs[BSSRDF_MAX_HITS];
	struct PathRadiance L[BSSRDF_MAX_HITS];
};

/* Constant Kernel Data
 *
 * These structs are passed from CPU to various devices, and the struct layout
 * must match exactly. Structs are padded to ensure 16 byte alignment, and we
 * do not use float3 because its size may not be the same on all devices. */

typedef struct KernelCamera {
	/* type */
	int type;

	/* panorama */
	int panorama_type;
	float fisheye_fov;
	float fisheye_lens;
	float4 equirectangular_range;

	/* stereo */
	float interocular_offset;
	float convergence_distance;
	float pole_merge_angle_from;
	float pole_merge_angle_to;

	/* matrices */
	Transform cameratoworld;
	Transform rastertocamera;

	/* differentials */
	float4 dx;
	float4 dy;

	/* depth of field */
	float aperturesize;
	float blades;
	float bladesrotation;
	float focaldistance;

	/* motion blur */
	float shuttertime;
	int have_motion, have_perspective_motion;

	/* clipping */
	float nearclip;
	float cliplength;

	/* sensor size */
	float sensorwidth;
	float sensorheight;

	/* render size */
	float width, height;
	int resolution;

	/* anamorphic lens bokeh */
	float inv_aperture_ratio;

	int is_inside_volume;

	/* more matrices */
	Transform screentoworld;
	Transform rastertoworld;
	/* work around cuda sm 2.0 crash, this seems to
	 * cross some limit in combination with motion 
	 * Transform ndctoworld; */
	Transform worldtoscreen;
	Transform worldtoraster;
	Transform worldtondc;
	Transform worldtocamera;

	MotionTransform motion;

	/* Denotes changes in the projective matrix, namely in rastertocamera.
	 * Used for camera zoom motion blur,
	 */
	PerspectiveMotionTransform perspective_motion;

	int shutter_table_offset;

	/* Rolling shutter */
	int rolling_shutter_type;
	float rolling_shutter_duration;

	int pad;
} KernelCamera;

typedef struct KernelFilm {
	float exposure;
	int pass_flag;
	int pass_stride;
	int use_light_pass;

	int pass_combined;
	int pass_depth;
	int pass_normal;
	int pass_motion;

	int pass_motion_weight;
	int pass_uv;
	int pass_object_id;
	int pass_material_id;

	int pass_diffuse_color;
	int pass_glossy_color;
	int pass_transmission_color;
	int pass_subsurface_color;
	
	int pass_diffuse_indirect;
	int pass_glossy_indirect;
	int pass_transmission_indirect;
	int pass_subsurface_indirect;
	
	int pass_diffuse_direct;
	int pass_glossy_direct;
	int pass_transmission_direct;
	int pass_subsurface_direct;
	
	int pass_emission;
	int pass_background;
	int pass_ao;
	float pass_alpha_threshold;

	int pass_shadow;
	float pass_shadow_scale;
	int filter_table_offset;
	int pass_pad2;

	int pass_mist;
	float mist_start;
	float mist_inv_depth;
	float mist_falloff;

	int pass_denoising;
	int pass_no_denoising;
	int denoise_flag;
	int pass_pad5;

#ifdef __KERNEL_DEBUG__
	int pass_bvh_traversal_steps;
	int pass_bvh_traversed_instances;
	int pass_ray_bounces;
	int pass_pad3;
#endif
} KernelFilm;

typedef struct KernelBackground {
	/* only shader index */
	int surface_shader;
	int volume_shader;
	int transparent;
	int pad;

	/* ambient occlusion */
	float ao_factor;
	float ao_distance;
	float ao_pad1, ao_pad2;
} KernelBackground;

typedef struct KernelIntegrator {
	/* emission */
	int use_direct_light;
	int use_ambient_occlusion;
	int num_distribution;
	int num_all_lights;
	float pdf_triangles;
	float pdf_lights;
	float inv_pdf_lights;
	int pdf_background_res;

	/* light portals */
	float portal_pdf;
	int num_portals;
	int portal_offset;

	/* bounces */
	int min_bounce;
	int max_bounce;

	int max_diffuse_bounce;
	int max_glossy_bounce;
	int max_transmission_bounce;
	int max_volume_bounce;

	/* transparent */
	int transparent_min_bounce;
	int transparent_max_bounce;
	int transparent_shadows;

	/* caustics */
	int caustics_reflective;
	int caustics_refractive;
	float filter_glossy;

	/* seed */
	int seed;

	/* clamp */
	float sample_clamp_direct;
	float sample_clamp_indirect;

	/* branched path */
	int branched;
	int diffuse_samples;
	int glossy_samples;
	int transmission_samples;
	int ao_samples;
	int mesh_light_samples;
	int subsurface_samples;
	int sample_all_lights_direct;
	int sample_all_lights_indirect;

	/* mis */
	int use_lamp_mis;

	/* sampler */
	int sampling_pattern;
	int aa_samples;

	/* volume render */
	int use_volumes;
	int volume_max_steps;
	float volume_step_size;
	int volume_samples;

	/* denoiser */
	int half_window;
} KernelIntegrator;

typedef struct KernelBVH {
	/* root node */
	int root;
	int attributes_map_stride;
	int have_motion;
	int have_curves;
	int have_instancing;
	int use_qbvh;
	int pad1, pad2;
} KernelBVH;

typedef enum CurveFlag {
	/* runtime flags */
	CURVE_KN_BACKFACING = 1,				/* backside of cylinder? */
	CURVE_KN_ENCLOSEFILTER = 2,				/* don't consider strands surrounding start point? */
	CURVE_KN_INTERPOLATE = 4,				/* render as a curve? */
	CURVE_KN_ACCURATE = 8,					/* use accurate intersections test? */
	CURVE_KN_INTERSECTCORRECTION = 16,		/* correct for width after determing closest midpoint? */
	CURVE_KN_TRUETANGENTGNORMAL = 32,		/* use tangent normal for geometry? */
	CURVE_KN_RIBBONS = 64,					/* use flat curve ribbons */
} CurveFlag;

typedef struct KernelCurves {
	int curveflags;
	int subdivisions;

	float minimum_width;
	float maximum_width;
} KernelCurves;

typedef struct KernelTables {
	int beckmann_offset;
	int pad1, pad2, pad3;
} KernelTables;

typedef struct KernelData {
	KernelCamera cam;
	KernelFilm film;
	KernelBackground background;
	KernelIntegrator integrator;
	KernelBVH bvh;
	KernelCurves curve;
	KernelTables tables;
} KernelData;

#ifdef __KERNEL_DEBUG__
typedef ccl_addr_space struct DebugData {
	// Total number of BVH node traversal steps and primitives intersections
	// for the camera rays.
	int num_bvh_traversal_steps;
	int num_bvh_traversed_instances;
	int num_ray_bounces;
} DebugData;
#endif

/* Declarations required for split kernel */

/* Macro for queues */
/* Value marking queue's empty slot */
#define QUEUE_EMPTY_SLOT -1

/*
 * Queue 1 - Active rays
 * Queue 2 - Background queue
 * Queue 3 - Shadow ray cast kernel - AO
 * Queeu 4 - Shadow ray cast kernel - direct lighting
 */
#define NUM_QUEUES 4

/* Queue names */
enum QueueNumber {
	/* All active rays and regenerated rays are enqueued here. */
	QUEUE_ACTIVE_AND_REGENERATED_RAYS = 0,

	/* All
	 * 1. Background-hit rays,
	 * 2. Rays that has exited path-iteration but needs to update output buffer
	 * 3. Rays to be regenerated
	 * are enqueued here.
	 */
	QUEUE_HITBG_BUFF_UPDATE_TOREGEN_RAYS = 1,

	/* All rays for which a shadow ray should be cast to determine radiance
	 * contribution for AO are enqueued here.
	 */
	QUEUE_SHADOW_RAY_CAST_AO_RAYS = 2,

	/* All rays for which a shadow ray should be cast to determine radiance
	 * contributing for direct lighting are enqueued here.
	 */
	QUEUE_SHADOW_RAY_CAST_DL_RAYS = 3,
};

/* We use RAY_STATE_MASK to get ray_state (enums 0 to 5) */
#define RAY_STATE_MASK 0x007
#define RAY_FLAG_MASK 0x0F8
enum RayState {
	/* Denotes ray is actively involved in path-iteration. */
	RAY_ACTIVE = 0,
	/* Denotes ray has completed processing all samples and is inactive. */
	RAY_INACTIVE = 1,
	/* Denoted ray has exited path-iteration and needs to update output buffer. */
	RAY_UPDATE_BUFFER = 2,
	/* Donotes ray has hit background */
	RAY_HIT_BACKGROUND = 3,
	/* Denotes ray has to be regenerated */
	RAY_TO_REGENERATE = 4,
	/* Denotes ray has been regenerated */
	RAY_REGENERATED = 5,
	/* Denotes ray should skip direct lighting */
	RAY_SKIP_DL = 6,
	/* Flag's ray has to execute shadow blocked function in AO part */
	RAY_SHADOW_RAY_CAST_AO = 16,
	/* Flag's ray has to execute shadow blocked function in direct lighting part. */
	RAY_SHADOW_RAY_CAST_DL = 32,
};

#define ASSIGN_RAY_STATE(ray_state, ray_index, state) (ray_state[ray_index] = ((ray_state[ray_index] & RAY_FLAG_MASK) | state))
#define IS_STATE(ray_state, ray_index, state) ((ray_state[ray_index] & RAY_STATE_MASK) == state)
#define ADD_RAY_FLAG(ray_state, ray_index, flag) (ray_state[ray_index] = (ray_state[ray_index] | flag))
#define REMOVE_RAY_FLAG(ray_state, ray_index, flag) (ray_state[ray_index] = (ray_state[ray_index] & (~flag)))
#define IS_FLAG(ray_state, ray_index, flag) (ray_state[ray_index] & flag)

/* Enabling second-order screen features will preserve shadow edges better, but currently may cause artifacts in smooth areas. */
#undef DENOISE_SECOND_ORDER_SCREEN

#ifdef DENOISE_SECOND_ORDER_SCREEN
#define DENOISE_FEATURES 13 /* The amount of denoising features: Normal, Albedo, Depth, Shadow and screen position (x, y, x^2, y^2, x*y) */
#else
#define DENOISE_FEATURES 10 /* The amount of denoising features: Normal, Albedo, Depth, Shadow and screen position (x, y)*/
#endif

typedef struct FilterStorage {
	float transform[DENOISE_FEATURES*DENOISE_FEATURES];
	float bandwidth[DENOISE_FEATURES];
	int rank;
	float global_bandwidth;
#ifdef WITH_CYCLES_DEBUG_FILTER
	float filtered_global_bandwidth;
	float sum_weight;
	float means[DENOISE_FEATURES], scales[DENOISE_FEATURES], singular[DENOISE_FEATURES];
	float singular_threshold, feature_matrix_norm;
	float log_rmse_per_sample;
#endif
} FilterStorage;

CCL_NAMESPACE_END

#endif /*  __KERNEL_TYPES_H__ */
<|MERGE_RESOLUTION|>--- conflicted
+++ resolved
@@ -388,7 +388,6 @@
 	BAKE_FILTER_SUBSURFACE_INDIRECT = (BAKE_FILTER_INDIRECT | BAKE_FILTER_SUBSURFACE),
 } BakePassFilterCombos;
 
-<<<<<<< HEAD
 typedef enum DenoiseFlag {
 	DENOISE_DIFFUSE_DIR      = (1 << 0),
 	DENOISE_DIFFUSE_IND      = (1 << 1),
@@ -410,10 +409,6 @@
 	    DENOISE_SUBSURFACE_IND),
 } DenoiseFlag;
 
-#ifdef __PASSES__
-
-=======
->>>>>>> e4efa16b
 typedef ccl_addr_space struct PathRadiance {
 #ifdef __PASSES__
 	int use_light_pass;
@@ -454,11 +449,8 @@
 
 	float4 shadow;
 	float mist;
-<<<<<<< HEAD
 	float transparent;
-=======
-#endif
->>>>>>> e4efa16b
+#endif
 } PathRadiance;
 
 typedef struct BsdfEval {

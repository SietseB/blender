/*
 * Copyright 2011-2013 Blender Foundation
 *
 * Licensed under the Apache License, Version 2.0 (the "License");
 * you may not use this file except in compliance with the License.
 * You may obtain a copy of the License at
 *
 * http://www.apache.org/licenses/LICENSE-2.0
 *
 * Unless required by applicable law or agreed to in writing, software
 * distributed under the License is distributed on an "AS IS" BASIS,
 * WITHOUT WARRANTIES OR CONDITIONS OF ANY KIND, either express or implied.
 * See the License for the specific language governing permissions and
 * limitations under the License.
 */

#pragma once

#if !defined(__KERNEL_GPU__) && defined(WITH_EMBREE)
#  include <embree3/rtcore.h>
#  include <embree3/rtcore_scene.h>
#  define __EMBREE__
#endif

#include "kernel/kernel_math.h"
#include "kernel/svm/svm_types.h"
#include "util/util_static_assert.h"

#ifndef __KERNEL_GPU__
#  define __KERNEL_CPU__
#endif

/* TODO(sergey): This is only to make it possible to include this header
 * from outside of the kernel. but this could be done somewhat cleaner?
 */
#ifndef ccl_addr_space
#  define ccl_addr_space
#endif

CCL_NAMESPACE_BEGIN

/* Constants */
#define OBJECT_MOTION_PASS_SIZE 2
#define FILTER_TABLE_SIZE 1024
#define RAMP_TABLE_SIZE 256
#define SHUTTER_TABLE_SIZE 256

#define BSSRDF_MIN_RADIUS 1e-8f
#define BSSRDF_MAX_HITS 4
#define BSSRDF_MAX_BOUNCES 256
#define LOCAL_MAX_HITS 4

#define VOLUME_BOUNDS_MAX 1024

#define BECKMANN_TABLE_SIZE 256

#define SHADER_NONE (~0)
#define OBJECT_NONE (~0)
#define PRIM_NONE (~0)
#define LAMP_NONE (~0)
#define ID_NONE (0.0f)
#define PASS_UNUSED (~0)

#define VOLUME_STACK_SIZE 4

/* Kernel features */
#define __SOBOL__
#define __DPDU__
#define __BACKGROUND__
#define __CAUSTICS_TRICKS__
#define __VISIBILITY_FLAG__
#define __RAY_DIFFERENTIALS__
#define __CAMERA_CLIPPING__
#define __INTERSECTION_REFINE__
#define __CLAMP_SAMPLE__
#define __PATCH_EVAL__
#define __SHADOW_CATCHER__
#define __DENOISING_FEATURES__
#define __SHADER_RAYTRACE__
#define __AO__
#define __PASSES__
#define __HAIR__
#define __SVM__
#define __EMISSION__
#define __HOLDOUT__
#define __TRANSPARENT_SHADOWS__
#define __BACKGROUND_MIS__
#define __LAMP_MIS__
#define __CAMERA_MOTION__
#define __OBJECT_MOTION__
#define __BAKING__
#define __PRINCIPLED__
#define __SUBSURFACE__
#define __VOLUME__
#define __CMJ__
#define __SHADOW_RECORD_ALL__
#define __BRANCHED_PATH__

/* Device specific features */
#ifdef __KERNEL_CPU__
#  ifdef WITH_OSL
#    define __OSL__
#  endif
#  define __VOLUME_RECORD_ALL__
#endif /* __KERNEL_CPU__ */

#ifdef __KERNEL_OPTIX__
#  undef __BAKING__
#endif /* __KERNEL_OPTIX__ */

/* Scene-based selective features compilation. */
#ifdef __KERNEL_FEATURES__
#  if !(__KERNEL_FEATURES & KERNEL_FEATURE_CAMERA_MOTION)
#    undef __CAMERA_MOTION__
#  endif
#  if !(__KERNEL_FEATURES & KERNEL_FEATURE_OBJECT_MOTION)
#    undef __OBJECT_MOTION__
#  endif
#  if !(__KERNEL_FEATURES & KERNEL_FEATURE_HAIR)
#    undef __HAIR__
#  endif
#  if !(__KERNEL_FEATURES & KERNEL_FEATURE_VOLUME)
#    undef __VOLUME__
#  endif
#  if !(__KERNEL_FEATURES & KERNEL_FEATURE_SUBSURFACE)
#    undef __SUBSURFACE__
#  endif
#  if !(__KERNEL_FEATURES & KERNEL_FEATURE_BAKING)
#    undef __BAKING__
#  endif
#  if !(__KERNEL_FEATURES & KERNEL_FEATURE_PATCH_EVALUATION)
#    undef __PATCH_EVAL__
#  endif
#  if !(__KERNEL_FEATURES & KERNEL_FEATURE_TRANSPARENT)
#    undef __TRANSPARENT_SHADOWS__
#  endif
#  if !(__KERNEL_FEATURES & KERNEL_FEATURE_SHADOW_CATCHER)
#    undef __SHADOW_CATCHER__
#  endif
#  if !(__KERNEL_FEATURES & KERNEL_FEATURE_PRINCIPLED)
#    undef __PRINCIPLED__
#  endif
#  if !(__KERNEL_FEATURES & KERNEL_FEATURE_DENOISING)
#    undef __DENOISING_FEATURES__
#  endif
#endif

<<<<<<< HEAD
/* Features that enable others */
=======
#ifdef WITH_CYCLES_DEBUG_NAN
#  define __KERNEL_DEBUG_NAN__
#endif
>>>>>>> 073bf8bf

#if defined(__SUBSURFACE__) || defined(__SHADER_RAYTRACE__)
#  define __BVH_LOCAL__
#endif

/* Path Tracing
 * note we need to keep the u/v pairs at even values */

enum PathTraceDimension {
  PRNG_FILTER_U = 0,
  PRNG_FILTER_V = 1,
  PRNG_LENS_U = 2,
  PRNG_LENS_V = 3,
  PRNG_TIME = 4,
  PRNG_UNUSED_0 = 5,
  PRNG_UNUSED_1 = 6, /* for some reason (6, 7) is a bad sobol pattern */
  PRNG_UNUSED_2 = 7, /* with a low number of samples (< 64) */
  PRNG_BASE_NUM = 10,

  PRNG_BSDF_U = 0,
  PRNG_BSDF_V = 1,
  PRNG_LIGHT_U = 2,
  PRNG_LIGHT_V = 3,
  PRNG_LIGHT_TERMINATE = 4,
  PRNG_TERMINATE = 5,
  PRNG_PHASE_CHANNEL = 6,
  PRNG_SCATTER_DISTANCE = 7,
  PRNG_BOUNCE_NUM = 8,

  PRNG_BEVEL_U = 6, /* reuse volume dimension, correlation won't harm */
  PRNG_BEVEL_V = 7,
};

enum SamplingPattern {
  SAMPLING_PATTERN_SOBOL = 0,
  SAMPLING_PATTERN_PMJ = 1,

  SAMPLING_NUM_PATTERNS,
};

/* these flags values correspond to raytypes in osl.cpp, so keep them in sync! */

enum PathRayFlag {
  /* --------------------------------------------------------------------
   * Ray visibility.
   *
   * NOTE: Recalculated after a surface bounce.
   */

  PATH_RAY_CAMERA = (1 << 0),
  PATH_RAY_REFLECT = (1 << 1),
  PATH_RAY_TRANSMIT = (1 << 2),
  PATH_RAY_DIFFUSE = (1 << 3),
  PATH_RAY_GLOSSY = (1 << 4),
  PATH_RAY_SINGULAR = (1 << 5),
  PATH_RAY_TRANSPARENT = (1 << 6),
  PATH_RAY_VOLUME_SCATTER = (1 << 7),

  /* Shadow ray visibility. */
  PATH_RAY_SHADOW_OPAQUE = (1 << 8),
  PATH_RAY_SHADOW_TRANSPARENT = (1 << 9),
  PATH_RAY_SHADOW = (PATH_RAY_SHADOW_OPAQUE | PATH_RAY_SHADOW_TRANSPARENT),

  /* Special flag to tag unaligned BVH nodes.
   * Only set and used in BVH nodes to distinguish how to interpret bounding box information stored
   * in the node (either it should be intersected as AABB or as OBB). */
  PATH_RAY_NODE_UNALIGNED = (1 << 10),

  /* Subset of flags used for ray visibility for intersection.
   *
   * NOTE: SHADOW_CATCHER macros below assume there are no more than
   * 16 visibility bits. */
  PATH_RAY_ALL_VISIBILITY = ((1 << 11) - 1),

  /* --------------------------------------------------------------------
   * Path flags.
   */

  /* Don't apply multiple importance sampling weights to emission from
   * lamp or surface hits, because they were not direct light sampled. */
  PATH_RAY_MIS_SKIP = (1 << 11),

  /* Diffuse bounce earlier in the path, skip SSS to improve performance
   * and avoid branching twice with disk sampling SSS. */
  PATH_RAY_DIFFUSE_ANCESTOR = (1 << 12),

  /* Single pass has been written. */
  PATH_RAY_SINGLE_PASS_DONE = (1 << 13),

  /* Zero background alpha, for camera or transparent glass rays. */
  PATH_RAY_TRANSPARENT_BACKGROUND = (1 << 14),

  /* Terminate ray immediately at next bounce. */
  PATH_RAY_TERMINATE_ON_NEXT_SURFACE = (1 << 15),
  PATH_RAY_TERMINATE_IN_NEXT_VOLUME = (1 << 16),

  /* Ray is to be terminated, but continue with transparent bounces and
   * emission as long as we encounter them. This is required to make the
   * MIS between direct and indirect light rays match, as shadow rays go
   * through transparent surfaces to reach emission too. */
  PATH_RAY_TERMINATE_AFTER_TRANSPARENT = (1 << 17),

  /* Terminate ray immediately after volume shading. */
  PATH_RAY_TERMINATE_AFTER_VOLUME = (1 << 18),

  /* Ray is to be terminated. */
  PATH_RAY_TERMINATE = (PATH_RAY_TERMINATE_ON_NEXT_SURFACE | PATH_RAY_TERMINATE_IN_NEXT_VOLUME |
                        PATH_RAY_TERMINATE_AFTER_TRANSPARENT | PATH_RAY_TERMINATE_AFTER_VOLUME),

  /* Path and shader is being evaluated for direct lighting emission. */
  PATH_RAY_EMISSION = (1 << 19),

  /* Perform subsurface scattering. */
  PATH_RAY_SUBSURFACE = (1 << 20),

  /* Contribute to denoising features. */
  PATH_RAY_DENOISING_FEATURES = (1 << 21),

  /* Render pass categories. */
  PATH_RAY_REFLECT_PASS = (1 << 22),
  PATH_RAY_TRANSMISSION_PASS = (1 << 23),
  PATH_RAY_VOLUME_PASS = (1 << 24),
  PATH_RAY_ANY_PASS = (PATH_RAY_REFLECT_PASS | PATH_RAY_TRANSMISSION_PASS | PATH_RAY_VOLUME_PASS),

  /* Shadow ray is for a light or surface. */
  PATH_RAY_SHADOW_FOR_LIGHT = (1 << 25),

  /* A shadow catcher object was hit and the path was split into two. */
  PATH_RAY_SHADOW_CATCHER_HIT = (1 << 26),

  /* A shadow catcher object was hit and this path traces only shadow catchers, writing them into
   * their dedicated pass for later division.
   *
   * NOTE: Is not covered with `PATH_RAY_ANY_PASS` because shadow catcher does special handling
   * which is separate from the light passes. */
  PATH_RAY_SHADOW_CATCHER_PASS = (1 << 27),

  /* Path is evaluating background for an approximate shadow catcher with non-transparent film. */
  PATH_RAY_SHADOW_CATCHER_BACKGROUND = (1 << 28),
};

/* Configure ray visibility bits for rays and objects respectively,
 * to make shadow catchers work.
 *
 * On shadow catcher paths we want to ignore any intersections with non-catchers,
 * whereas on regular paths we want to intersect all objects. */

#define SHADOW_CATCHER_VISIBILITY_SHIFT(visibility) ((visibility) << 16)

#define SHADOW_CATCHER_PATH_VISIBILITY(path_flag, visibility) \
  (((path_flag)&PATH_RAY_SHADOW_CATCHER_PASS) ? SHADOW_CATCHER_VISIBILITY_SHIFT(visibility) : \
                                                (visibility))

#define SHADOW_CATCHER_OBJECT_VISIBILITY(is_shadow_catcher, visibility) \
  (((is_shadow_catcher) ? SHADOW_CATCHER_VISIBILITY_SHIFT(visibility) : 0) | (visibility))

/* Closure Label */

typedef enum ClosureLabel {
  LABEL_NONE = 0,
  LABEL_TRANSMIT = 1,
  LABEL_REFLECT = 2,
  LABEL_DIFFUSE = 4,
  LABEL_GLOSSY = 8,
  LABEL_SINGULAR = 16,
  LABEL_TRANSPARENT = 32,
  LABEL_VOLUME_SCATTER = 64,
  LABEL_TRANSMIT_TRANSPARENT = 128,
  LABEL_SUBSURFACE_SCATTER = 256,
} ClosureLabel;

/* Render Passes */

#define PASS_NAME_JOIN(a, b) a##_##b
#define PASSMASK(pass) (1 << ((PASS_NAME_JOIN(PASS, pass)) % 32))

// NOTE: Keep in sync with `Pass::get_type_enum()`.
typedef enum PassType {
  PASS_NONE = 0,

  /* Light Passes */
  PASS_COMBINED = 1,
  PASS_EMISSION,
  PASS_BACKGROUND,
  PASS_AO,
  PASS_SHADOW,
  PASS_DIFFUSE_DIRECT,
  PASS_DIFFUSE_INDIRECT,
  PASS_GLOSSY_DIRECT,
  PASS_GLOSSY_INDIRECT,
  PASS_TRANSMISSION_DIRECT,
  PASS_TRANSMISSION_INDIRECT,
  PASS_VOLUME_DIRECT,
  PASS_VOLUME_INDIRECT,
  PASS_CATEGORY_LIGHT_END = 31,

  /* Data passes */
  PASS_DEPTH = 32,
  PASS_NORMAL,
  PASS_ROUGHNESS,
  PASS_UV,
  PASS_OBJECT_ID,
  PASS_MATERIAL_ID,
  PASS_MOTION,
  PASS_MOTION_WEIGHT,
  PASS_RENDER_TIME,
  PASS_CRYPTOMATTE,
  PASS_AOV_COLOR,
  PASS_AOV_VALUE,
  PASS_ADAPTIVE_AUX_BUFFER,
  PASS_SAMPLE_COUNT,
  PASS_DIFFUSE_COLOR,
  PASS_GLOSSY_COLOR,
  PASS_TRANSMISSION_COLOR,
  /* No Scatter color since it's tricky to define what it would even mean. */
  PASS_MIST,
  PASS_DENOISING_NORMAL,
  PASS_DENOISING_ALBEDO,

  /* PASS_SHADOW_CATCHER accumulates contribution of shadow catcher object which is not affected by
   * any other object. The pass accessor will divide the combined pass by the shadow catcher. The
   * result of this division is then to be multiplied with the backdrop. The alpha channel of this
   * pass contains number of samples which contributed to the color components of the pass.
   *
   * PASS_SHADOW_CATCHER_SAMPLE_COUNT contains number of samples for which the path split
   * happenned.
   *
   * PASS_SHADOW_CATCHER_MATTE contains pass which contains non-catcher objects. This pass is to be
   * alpha-overed onto the backdrop (after multiplication). */
  PASS_SHADOW_CATCHER,
  PASS_SHADOW_CATCHER_SAMPLE_COUNT,
  PASS_SHADOW_CATCHER_MATTE,

  PASS_CATEGORY_DATA_END = 63,

  PASS_BAKE_PRIMITIVE,
  PASS_BAKE_DIFFERENTIAL,
  PASS_CATEGORY_BAKE_END = 95,

  PASS_NUM,
} PassType;

#define PASS_ANY (~0)

typedef enum CryptomatteType {
  CRYPT_NONE = 0,
  CRYPT_OBJECT = (1 << 0),
  CRYPT_MATERIAL = (1 << 1),
  CRYPT_ASSET = (1 << 2),
  CRYPT_ACCURATE = (1 << 3),
} CryptomatteType;

<<<<<<< HEAD
=======
typedef enum DenoisingPassOffsets {
  DENOISING_PASS_NORMAL = 0,
  DENOISING_PASS_NORMAL_VAR = 3,
  DENOISING_PASS_ALBEDO = 6,
  DENOISING_PASS_ALBEDO_VAR = 9,
  DENOISING_PASS_DEPTH = 12,
  DENOISING_PASS_DEPTH_VAR = 13,
  DENOISING_PASS_SHADOW_A = 14,
  DENOISING_PASS_SHADOW_B = 17,
  DENOISING_PASS_COLOR = 20,
  DENOISING_PASS_COLOR_VAR = 23,
  DENOISING_PASS_CLEAN = 26,

  DENOISING_PASS_PREFILTERED_DEPTH = 0,
  DENOISING_PASS_PREFILTERED_NORMAL = 1,
  DENOISING_PASS_PREFILTERED_SHADOWING = 4,
  DENOISING_PASS_PREFILTERED_ALBEDO = 5,
  DENOISING_PASS_PREFILTERED_COLOR = 8,
  DENOISING_PASS_PREFILTERED_VARIANCE = 11,
  DENOISING_PASS_PREFILTERED_INTENSITY = 14,

  DENOISING_PASS_SIZE_BASE = 26,
  DENOISING_PASS_SIZE_CLEAN = 3,
  DENOISING_PASS_SIZE_PREFILTERED = 15,
} DenoisingPassOffsets;

typedef enum eBakePassFilter {
  BAKE_FILTER_NONE = 0,
  BAKE_FILTER_DIRECT = (1 << 0),
  BAKE_FILTER_INDIRECT = (1 << 1),
  BAKE_FILTER_COLOR = (1 << 2),
  BAKE_FILTER_DIFFUSE = (1 << 3),
  BAKE_FILTER_GLOSSY = (1 << 4),
  BAKE_FILTER_TRANSMISSION = (1 << 5),
  BAKE_FILTER_EMISSION = (1 << 6),
  BAKE_FILTER_AO = (1 << 7),
} eBakePassFilter;

typedef enum BakePassFilterCombos {
  BAKE_FILTER_COMBINED = (BAKE_FILTER_DIRECT | BAKE_FILTER_INDIRECT | BAKE_FILTER_DIFFUSE |
                          BAKE_FILTER_GLOSSY | BAKE_FILTER_TRANSMISSION | BAKE_FILTER_EMISSION |
                          BAKE_FILTER_AO),
  BAKE_FILTER_DIFFUSE_DIRECT = (BAKE_FILTER_DIRECT | BAKE_FILTER_DIFFUSE),
  BAKE_FILTER_GLOSSY_DIRECT = (BAKE_FILTER_DIRECT | BAKE_FILTER_GLOSSY),
  BAKE_FILTER_TRANSMISSION_DIRECT = (BAKE_FILTER_DIRECT | BAKE_FILTER_TRANSMISSION),
  BAKE_FILTER_DIFFUSE_INDIRECT = (BAKE_FILTER_INDIRECT | BAKE_FILTER_DIFFUSE),
  BAKE_FILTER_GLOSSY_INDIRECT = (BAKE_FILTER_INDIRECT | BAKE_FILTER_GLOSSY),
  BAKE_FILTER_TRANSMISSION_INDIRECT = (BAKE_FILTER_INDIRECT | BAKE_FILTER_TRANSMISSION),
} BakePassFilterCombos;

typedef enum DenoiseFlag {
  DENOISING_CLEAN_DIFFUSE_DIR = (1 << 0),
  DENOISING_CLEAN_DIFFUSE_IND = (1 << 1),
  DENOISING_CLEAN_GLOSSY_DIR = (1 << 2),
  DENOISING_CLEAN_GLOSSY_IND = (1 << 3),
  DENOISING_CLEAN_TRANSMISSION_DIR = (1 << 4),
  DENOISING_CLEAN_TRANSMISSION_IND = (1 << 5),
  DENOISING_CLEAN_ALL_PASSES = (1 << 6) - 1,
} DenoiseFlag;

typedef ccl_addr_space struct PathRadianceState {
#ifdef __PASSES__
  float3 diffuse;
  float3 glossy;
  float3 transmission;
  float3 volume;

  float3 direct;
#endif
} PathRadianceState;

typedef ccl_addr_space struct PathRadiance {
#ifdef __PASSES__
  int use_light_pass;
#endif

  float transparent;
  float3 emission;
#ifdef __PASSES__
  float3 background;
  float3 ao;

  float3 indirect;
  float3 direct_emission;

  float3 color_diffuse;
  float3 color_glossy;
  float3 color_transmission;

  float3 direct_diffuse;
  float3 direct_glossy;
  float3 direct_transmission;
  float3 direct_volume;

  float3 indirect_diffuse;
  float3 indirect_glossy;
  float3 indirect_transmission;
  float3 indirect_volume;

  float3 shadow;
  float mist;
#endif

  struct PathRadianceState state;

#ifdef __SHADOW_TRICKS__
  /* Total light reachable across the path, ignoring shadow blocked queries. */
  float3 path_total;
  /* Total light reachable across the path with shadow blocked queries
   * applied here.
   *
   * Dividing this figure by path_total will give estimate of shadow pass.
   */
  float3 path_total_shaded;

  /* Color of the background on which shadow is alpha-overed. */
  float3 shadow_background_color;

  /* Path radiance sum and throughput at the moment when ray hits shadow
   * catcher object.
   */
  float shadow_throughput;

  /* Accumulated transparency along the path after shadow catcher bounce. */
  float shadow_transparency;

  /* Indicate if any shadow catcher data is set. */
  int has_shadow_catcher;
#endif

#ifdef __DENOISING_FEATURES__
  float3 denoising_normal;
  float3 denoising_albedo;
  float denoising_depth;
#endif /* __DENOISING_FEATURES__ */
} PathRadiance;

>>>>>>> 073bf8bf
typedef struct BsdfEval {
  float3 diffuse;
  float3 glossy;
} BsdfEval;

/* Shader Flag */

typedef enum ShaderFlag {
  SHADER_SMOOTH_NORMAL = (1 << 31),
  SHADER_CAST_SHADOW = (1 << 30),
  SHADER_AREA_LIGHT = (1 << 29),
  SHADER_USE_MIS = (1 << 28),
  SHADER_EXCLUDE_DIFFUSE = (1 << 27),
  SHADER_EXCLUDE_GLOSSY = (1 << 26),
  SHADER_EXCLUDE_TRANSMIT = (1 << 25),
  SHADER_EXCLUDE_CAMERA = (1 << 24),
  SHADER_EXCLUDE_SCATTER = (1 << 23),
  SHADER_EXCLUDE_ANY = (SHADER_EXCLUDE_DIFFUSE | SHADER_EXCLUDE_GLOSSY | SHADER_EXCLUDE_TRANSMIT |
                        SHADER_EXCLUDE_CAMERA | SHADER_EXCLUDE_SCATTER),

  SHADER_MASK = ~(SHADER_SMOOTH_NORMAL | SHADER_CAST_SHADOW | SHADER_AREA_LIGHT | SHADER_USE_MIS |
                  SHADER_EXCLUDE_ANY)
} ShaderFlag;

/* Light Type */

typedef enum LightType {
  LIGHT_POINT,
  LIGHT_DISTANT,
  LIGHT_BACKGROUND,
  LIGHT_AREA,
  LIGHT_SPOT,
  LIGHT_TRIANGLE
} LightType;

/* Camera Type */

enum CameraType { CAMERA_PERSPECTIVE, CAMERA_ORTHOGRAPHIC, CAMERA_PANORAMA };

/* Panorama Type */

enum PanoramaType {
  PANORAMA_EQUIRECTANGULAR = 0,
  PANORAMA_FISHEYE_EQUIDISTANT = 1,
  PANORAMA_FISHEYE_EQUISOLID = 2,
  PANORAMA_MIRRORBALL = 3,

  PANORAMA_NUM_TYPES,
};

/* Differential */

typedef struct differential3 {
  float3 dx;
  float3 dy;
} differential3;

typedef struct differential {
  float dx;
  float dy;
} differential;

/* Ray */

typedef struct Ray {
  float3 P;   /* origin */
  float3 D;   /* direction */
  float t;    /* length of the ray */
  float time; /* time (for motion blur) */

#ifdef __RAY_DIFFERENTIALS__
  float dP;
  float dD;
#endif
} Ray;

/* Intersection */

typedef struct Intersection {
#ifdef __EMBREE__
  float3 Ng;
#endif
  float t, u, v;
  int prim;
  int object;
  int type;
} Intersection;

/* Primitives */

typedef enum PrimitiveType {
  PRIMITIVE_NONE = 0,
  PRIMITIVE_TRIANGLE = (1 << 0),
  PRIMITIVE_MOTION_TRIANGLE = (1 << 1),
  PRIMITIVE_CURVE_THICK = (1 << 2),
  PRIMITIVE_MOTION_CURVE_THICK = (1 << 3),
  PRIMITIVE_CURVE_RIBBON = (1 << 4),
  PRIMITIVE_MOTION_CURVE_RIBBON = (1 << 5),
  PRIMITIVE_VOLUME = (1 << 6),
  PRIMITIVE_LAMP = (1 << 7),

  PRIMITIVE_ALL_TRIANGLE = (PRIMITIVE_TRIANGLE | PRIMITIVE_MOTION_TRIANGLE),
  PRIMITIVE_ALL_CURVE = (PRIMITIVE_CURVE_THICK | PRIMITIVE_MOTION_CURVE_THICK |
                         PRIMITIVE_CURVE_RIBBON | PRIMITIVE_MOTION_CURVE_RIBBON),
  PRIMITIVE_ALL_VOLUME = (PRIMITIVE_VOLUME),
  PRIMITIVE_ALL_MOTION = (PRIMITIVE_MOTION_TRIANGLE | PRIMITIVE_MOTION_CURVE_THICK |
                          PRIMITIVE_MOTION_CURVE_RIBBON),
  PRIMITIVE_ALL = (PRIMITIVE_ALL_TRIANGLE | PRIMITIVE_ALL_CURVE | PRIMITIVE_ALL_VOLUME |
                   PRIMITIVE_LAMP),

  PRIMITIVE_NUM = 8,
} PrimitiveType;

#define PRIMITIVE_PACK_SEGMENT(type, segment) ((segment << PRIMITIVE_NUM) | (type))
#define PRIMITIVE_UNPACK_SEGMENT(type) (type >> PRIMITIVE_NUM)

typedef enum CurveShapeType {
  CURVE_RIBBON = 0,
  CURVE_THICK = 1,

  CURVE_NUM_SHAPE_TYPES,
} CurveShapeType;

/* Attributes */

typedef enum AttributePrimitive {
  ATTR_PRIM_GEOMETRY = 0,
  ATTR_PRIM_SUBD,

  ATTR_PRIM_TYPES
} AttributePrimitive;

typedef enum AttributeElement {
  ATTR_ELEMENT_NONE = 0,
  ATTR_ELEMENT_OBJECT = (1 << 0),
  ATTR_ELEMENT_MESH = (1 << 1),
  ATTR_ELEMENT_FACE = (1 << 2),
  ATTR_ELEMENT_VERTEX = (1 << 3),
  ATTR_ELEMENT_VERTEX_MOTION = (1 << 4),
  ATTR_ELEMENT_CORNER = (1 << 5),
  ATTR_ELEMENT_CORNER_BYTE = (1 << 6),
  ATTR_ELEMENT_CURVE = (1 << 7),
  ATTR_ELEMENT_CURVE_KEY = (1 << 8),
  ATTR_ELEMENT_CURVE_KEY_MOTION = (1 << 9),
  ATTR_ELEMENT_VOXEL = (1 << 10)
} AttributeElement;

typedef enum AttributeStandard {
  ATTR_STD_NONE = 0,
  ATTR_STD_VERTEX_NORMAL,
  ATTR_STD_FACE_NORMAL,
  ATTR_STD_UV,
  ATTR_STD_UV_TANGENT,
  ATTR_STD_UV_TANGENT_SIGN,
  ATTR_STD_VERTEX_COLOR,
  ATTR_STD_GENERATED,
  ATTR_STD_GENERATED_TRANSFORM,
  ATTR_STD_POSITION_UNDEFORMED,
  ATTR_STD_POSITION_UNDISPLACED,
  ATTR_STD_MOTION_VERTEX_POSITION,
  ATTR_STD_MOTION_VERTEX_NORMAL,
  ATTR_STD_PARTICLE,
  ATTR_STD_CURVE_INTERCEPT,
  ATTR_STD_CURVE_RANDOM,
  ATTR_STD_PTEX_FACE_ID,
  ATTR_STD_PTEX_UV,
  ATTR_STD_VOLUME_DENSITY,
  ATTR_STD_VOLUME_COLOR,
  ATTR_STD_VOLUME_FLAME,
  ATTR_STD_VOLUME_HEAT,
  ATTR_STD_VOLUME_TEMPERATURE,
  ATTR_STD_VOLUME_VELOCITY,
  ATTR_STD_POINTINESS,
  ATTR_STD_RANDOM_PER_ISLAND,
  ATTR_STD_NUM,

  ATTR_STD_NOT_FOUND = ~0
} AttributeStandard;

typedef enum AttributeFlag {
  ATTR_FINAL_SIZE = (1 << 0),
  ATTR_SUBDIVIDED = (1 << 1),
} AttributeFlag;

typedef struct AttributeDescriptor {
  AttributeElement element;
  NodeAttributeType type;
  uint flags; /* see enum AttributeFlag */
  int offset;
} AttributeDescriptor;

/* Closure data */

#ifndef __MAX_CLOSURE__
#  define MAX_CLOSURE 64
#else
#  define MAX_CLOSURE __MAX_CLOSURE__
#endif

#define MAX_VOLUME_CLOSURE 8

/* This struct is the base class for all closures. The common members are
 * duplicated in all derived classes since we don't have C++ in the kernel
 * yet, and because it lets us lay out the members to minimize padding. The
 * weight member is located at the beginning of the struct for this reason.
 *
 * ShaderClosure has a fixed size, and any extra space must be allocated
 * with closure_alloc_extra().
 *
 * We pad the struct to align to 16 bytes. All shader closures are assumed
 * to fit in this struct size. CPU sizes are a bit larger because float3 is
 * padded to be 16 bytes, while it's only 12 bytes on the GPU. */

#define SHADER_CLOSURE_BASE \
  float3 weight; \
  ClosureType type; \
  float sample_weight; \
  float3 N

typedef ccl_addr_space struct ccl_align(16) ShaderClosure
{
  SHADER_CLOSURE_BASE;

#ifdef __KERNEL_CPU__
  float pad[2];
#endif
  float data[10];
}
ShaderClosure;

/* Shader Data
 *
 * Main shader state at a point on the surface or in a volume. All coordinates
 * are in world space.
 */

enum ShaderDataFlag {
  /* Runtime flags. */

  /* Set when ray hits backside of surface. */
  SD_BACKFACING = (1 << 0),
  /* Shader has non-zero emission. */
  SD_EMISSION = (1 << 1),
  /* Shader has BSDF closure. */
  SD_BSDF = (1 << 2),
  /* Shader has non-singular BSDF closure. */
  SD_BSDF_HAS_EVAL = (1 << 3),
  /* Shader has BSSRDF closure. */
  SD_BSSRDF = (1 << 4),
  /* Shader has holdout closure. */
  SD_HOLDOUT = (1 << 5),
  /* Shader has non-zero volume extinction. */
  SD_EXTINCTION = (1 << 6),
  /* Shader has have volume phase (scatter) closure. */
  SD_SCATTER = (1 << 7),
  /* Shader has transparent closure. */
  SD_TRANSPARENT = (1 << 9),
  /* BSDF requires LCG for evaluation. */
  SD_BSDF_NEEDS_LCG = (1 << 10),

  SD_CLOSURE_FLAGS = (SD_EMISSION | SD_BSDF | SD_BSDF_HAS_EVAL | SD_BSSRDF | SD_HOLDOUT |
                      SD_EXTINCTION | SD_SCATTER | SD_BSDF_NEEDS_LCG),

  /* Shader flags. */

  /* direct light sample */
  SD_USE_MIS = (1 << 16),
  /* Has transparent shadow. */
  SD_HAS_TRANSPARENT_SHADOW = (1 << 17),
  /* Has volume shader. */
  SD_HAS_VOLUME = (1 << 18),
  /* Has only volume shader, no surface. */
  SD_HAS_ONLY_VOLUME = (1 << 19),
  /* Has heterogeneous volume. */
  SD_HETEROGENEOUS_VOLUME = (1 << 20),
  /* BSSRDF normal uses bump. */
  SD_HAS_BSSRDF_BUMP = (1 << 21),
  /* Use equiangular volume sampling */
  SD_VOLUME_EQUIANGULAR = (1 << 22),
  /* Use multiple importance volume sampling. */
  SD_VOLUME_MIS = (1 << 23),
  /* Use cubic interpolation for voxels. */
  SD_VOLUME_CUBIC = (1 << 24),
  /* Has data connected to the displacement input or uses bump map. */
  SD_HAS_BUMP = (1 << 25),
  /* Has true displacement. */
  SD_HAS_DISPLACEMENT = (1 << 26),
  /* Has constant emission (value stored in __shaders) */
  SD_HAS_CONSTANT_EMISSION = (1 << 27),
  /* Needs to access attributes for volume rendering */
  SD_NEED_VOLUME_ATTRIBUTES = (1 << 28),
  /* Shader has emission */
  SD_HAS_EMISSION = (1 << 29),
  /* Shader has raytracing */
  SD_HAS_RAYTRACE = (1 << 30),

  SD_SHADER_FLAGS = (SD_USE_MIS | SD_HAS_TRANSPARENT_SHADOW | SD_HAS_VOLUME | SD_HAS_ONLY_VOLUME |
                     SD_HETEROGENEOUS_VOLUME | SD_HAS_BSSRDF_BUMP | SD_VOLUME_EQUIANGULAR |
                     SD_VOLUME_MIS | SD_VOLUME_CUBIC | SD_HAS_BUMP | SD_HAS_DISPLACEMENT |
                     SD_HAS_CONSTANT_EMISSION | SD_NEED_VOLUME_ATTRIBUTES | SD_HAS_EMISSION |
                     SD_HAS_RAYTRACE)
};

/* Object flags. */
enum ShaderDataObjectFlag {
  /* Holdout for camera rays. */
  SD_OBJECT_HOLDOUT_MASK = (1 << 0),
  /* Has object motion blur. */
  SD_OBJECT_MOTION = (1 << 1),
  /* Vertices have transform applied. */
  SD_OBJECT_TRANSFORM_APPLIED = (1 << 2),
  /* Vertices have negative scale applied. */
  SD_OBJECT_NEGATIVE_SCALE_APPLIED = (1 << 3),
  /* Object has a volume shader. */
  SD_OBJECT_HAS_VOLUME = (1 << 4),
  /* Object intersects AABB of an object with volume shader. */
  SD_OBJECT_INTERSECTS_VOLUME = (1 << 5),
  /* Has position for motion vertices. */
  SD_OBJECT_HAS_VERTEX_MOTION = (1 << 6),
  /* object is used to catch shadows */
  SD_OBJECT_SHADOW_CATCHER = (1 << 7),
  /* object has volume attributes */
  SD_OBJECT_HAS_VOLUME_ATTRIBUTES = (1 << 8),

  SD_OBJECT_FLAGS = (SD_OBJECT_HOLDOUT_MASK | SD_OBJECT_MOTION | SD_OBJECT_TRANSFORM_APPLIED |
                     SD_OBJECT_NEGATIVE_SCALE_APPLIED | SD_OBJECT_HAS_VOLUME |
                     SD_OBJECT_INTERSECTS_VOLUME | SD_OBJECT_SHADOW_CATCHER |
                     SD_OBJECT_HAS_VOLUME_ATTRIBUTES)
};

typedef ccl_addr_space struct ccl_align(16) ShaderData
{
  /* position */
  float3 P;
  /* smooth normal for shading */
  float3 N;
  /* true geometric normal */
  float3 Ng;
  /* view/incoming direction */
  float3 I;
  /* shader id */
  int shader;
  /* booleans describing shader, see ShaderDataFlag */
  int flag;
  /* booleans describing object of the shader, see ShaderDataObjectFlag */
  int object_flag;

  /* primitive id if there is one, ~0 otherwise */
  int prim;

  /* combined type and curve segment for hair */
  int type;

  /* parametric coordinates
   * - barycentric weights for triangles */
  float u;
  float v;
  /* object id if there is one, ~0 otherwise */
  int object;
  /* lamp id if there is one, ~0 otherwise */
  int lamp;

  /* motion blur sample time */
  float time;

  /* length of the ray being shaded */
  float ray_length;

#ifdef __RAY_DIFFERENTIALS__
  /* differential of P. these are orthogonal to Ng, not N */
  differential3 dP;
  /* differential of I */
  differential3 dI;
  /* differential of u, v */
  differential du;
  differential dv;
#endif
#ifdef __DPDU__
  /* differential of P w.r.t. parametric coordinates. note that dPdu is
   * not readily suitable as a tangent for shading on triangles. */
  float3 dPdu;
  float3 dPdv;
#endif

#ifdef __OBJECT_MOTION__
  /* Object <-> world space transformations for motion blur, cached to avoid
   * re-interpolating them constantly for shading. */
  Transform ob_tfm_motion;
  Transform ob_itfm_motion;
#endif

  /* ray start position, only set for backgrounds */
  float3 ray_P;
  float ray_dP;

#ifdef __OSL__
  const struct KernelGlobals *osl_globals;
#endif

  /* LCG state for closures that require additional random numbers. */
  uint lcg_state;

  /* Closure data, we store a fixed array of closures */
  int num_closure;
  int num_closure_left;
  float3 svm_closure_weight;

  /* Closure weights summed directly, so we can evaluate
   * emission and shadow transparency with MAX_CLOSURE 0. */
  float3 closure_emission_background;
  float3 closure_transparent_extinction;

  /* At the end so we can adjust size in ShaderDataTinyStorage. */
  struct ShaderClosure closure[MAX_CLOSURE];
}
ShaderData;

/* ShaderDataTinyStorage needs the same alignment as ShaderData, or else
 * the pointer cast in AS_SHADER_DATA invokes undefined behavior. */
typedef ccl_addr_space struct ccl_align(16) ShaderDataTinyStorage
{
  char pad[sizeof(ShaderData) - sizeof(ShaderClosure) * MAX_CLOSURE];
}
ShaderDataTinyStorage;
#define AS_SHADER_DATA(shader_data_tiny_storage) ((ShaderData *)shader_data_tiny_storage)

/* Compact volume closures storage.
 *
 * Used for decoupled direct/indirect light closure storage. */

ccl_addr_space struct ShaderVolumeClosure {
  float3 weight;
  float sample_weight;
  float g;
};

ccl_addr_space struct ShaderVolumePhases {
  ShaderVolumeClosure closure[MAX_VOLUME_CLOSURE];
  int num_closure;
};

/* Volume Stack */

#ifdef __VOLUME__
typedef struct VolumeStack {
  int object;
  int shader;
} VolumeStack;
#endif

/* Struct to gather multiple nearby intersections. */
typedef struct LocalIntersection {
  Ray ray;
  float3 weight[LOCAL_MAX_HITS];

  int num_hits;
  struct Intersection hits[LOCAL_MAX_HITS];
  float3 Ng[LOCAL_MAX_HITS];
} LocalIntersection;

/* Constant Kernel Data
 *
 * These structs are passed from CPU to various devices, and the struct layout
 * must match exactly. Structs are padded to ensure 16 byte alignment, and we
 * do not use float3 because its size may not be the same on all devices. */

typedef struct KernelCamera {
  /* type */
  int type;

  /* panorama */
  int panorama_type;
  float fisheye_fov;
  float fisheye_lens;
  float4 equirectangular_range;

  /* stereo */
  float interocular_offset;
  float convergence_distance;
  float pole_merge_angle_from;
  float pole_merge_angle_to;

  /* matrices */
  Transform cameratoworld;
  ProjectionTransform rastertocamera;

  /* differentials */
  float4 dx;
  float4 dy;

  /* depth of field */
  float aperturesize;
  float blades;
  float bladesrotation;
  float focaldistance;

  /* motion blur */
  float shuttertime;
  int num_motion_steps, have_perspective_motion;

  /* clipping */
  float nearclip;
  float cliplength;

  /* sensor size */
  float sensorwidth;
  float sensorheight;

  /* render size */
  float width, height;
  int pad1;

  /* anamorphic lens bokeh */
  float inv_aperture_ratio;

  int is_inside_volume;

  /* more matrices */
  ProjectionTransform screentoworld;
  ProjectionTransform rastertoworld;
  ProjectionTransform ndctoworld;
  ProjectionTransform worldtoscreen;
  ProjectionTransform worldtoraster;
  ProjectionTransform worldtondc;
  Transform worldtocamera;

  /* Stores changes in the projection matrix. Use for camera zoom motion
   * blur and motion pass output for perspective camera. */
  ProjectionTransform perspective_pre;
  ProjectionTransform perspective_post;

  /* Transforms for motion pass. */
  Transform motion_pass_pre;
  Transform motion_pass_post;

  int shutter_table_offset;

  /* Rolling shutter */
  int rolling_shutter_type;
  float rolling_shutter_duration;

  int pad;
} KernelCamera;
static_assert_align(KernelCamera, 16);

typedef struct KernelFilm {
  float exposure;
  int pass_flag;

  int light_pass_flag;
  int pass_stride;
  int use_light_pass;

  int pass_combined;
  int pass_depth;
  int pass_normal;
  int pass_roughness;
  int pass_motion;

  int pass_motion_weight;
  int pass_uv;
  int pass_object_id;
  int pass_material_id;

  int pass_diffuse_color;
  int pass_glossy_color;
  int pass_transmission_color;

  int pass_diffuse_indirect;
  int pass_glossy_indirect;
  int pass_transmission_indirect;
  int pass_volume_indirect;

  int pass_diffuse_direct;
  int pass_glossy_direct;
  int pass_transmission_direct;
  int pass_volume_direct;

  int pass_emission;
  int pass_background;
  int pass_ao;
  float pass_alpha_threshold;

  int pass_shadow;
  float pass_shadow_scale;

  int pass_shadow_catcher;
  int pass_shadow_catcher_sample_count;
  int pass_shadow_catcher_matte;

  int filter_table_offset;

  int cryptomatte_passes;
  int cryptomatte_depth;
  int pass_cryptomatte;

  int pass_adaptive_aux_buffer;
  int pass_sample_count;

  int pass_mist;
  float mist_start;
  float mist_inv_depth;
  float mist_falloff;

  int pass_denoising_normal;
  int pass_denoising_albedo;

  int pass_aov_color;
  int pass_aov_value;

  /* XYZ to rendering color space transform. float4 instead of float3 to
   * ensure consistent padding/alignment across devices. */
  float4 xyz_to_r;
  float4 xyz_to_g;
  float4 xyz_to_b;
  float4 rgb_to_y;

  int pass_bake_primitive;
  int pass_bake_differential;
<<<<<<< HEAD
=======
  int pad;
>>>>>>> 073bf8bf

  /* viewport rendering options */
  int display_pass_type;
  int display_pass_offset;
  int display_pass_denoised_offset;
  int show_active_pixels;
  int use_approximate_shadow_catcher;
} KernelFilm;
static_assert_align(KernelFilm, 16);

typedef struct KernelFilmConvert {
  int pass_offset;
  int pass_stride;

  int pass_use_exposure;
  int pass_use_filter;

  int pass_divide;

  int pass_combined;
  int pass_sample_count;
  int pass_adaptive_aux_buffer;
  int pass_motion_weight;
  int pass_shadow_catcher;
  int pass_shadow_catcher_sample_count;
  int pass_shadow_catcher_matte;
  int pass_background;

  float scale;
  float exposure;
  float scale_exposure;

  int use_approximate_shadow_catcher;
  int use_approximate_shadow_catcher_background;
  int show_active_pixels;

  /* Number of components to write to. */
  int num_components;

  /* Number of floats per pixel. When zero is the same as `num_components`.
   * NOTE: Is ignored for half4 destination. */
  int pixel_stride;

  int is_denoised;

  /* Padding. */
  int pad1, pad2;
} KernelFilmConvert;
static_assert_align(KernelFilmConvert, 16);

typedef struct KernelBackground {
  /* only shader index */
  int surface_shader;
  int volume_shader;
  float volume_step_size;
  int transparent;
  float transparent_roughness_squared_threshold;

  /* portal sampling */
  float portal_weight;
  int num_portals;
  int portal_offset;

  /* sun sampling */
  float sun_weight;
  /* xyz store direction, w the angle. float4 instead of float3 is used
   * to ensure consistent padding/alignment across devices. */
  float4 sun;

  /* map sampling */
  float map_weight;
  int map_res_x;
  int map_res_y;

  int use_mis;

  /* Padding */
  int pad1, pad2, pad3;
} KernelBackground;
static_assert_align(KernelBackground, 16);

typedef struct KernelIntegrator {
  /* emission */
  int use_direct_light;
  int num_distribution;
  int num_all_lights;
  float pdf_triangles;
  float pdf_lights;
  float light_inv_rr_threshold;

  /* bounces */
  int min_bounce;
  int max_bounce;

  int max_diffuse_bounce;
  int max_glossy_bounce;
  int max_transmission_bounce;
  int max_volume_bounce;

  /* AO bounces */
  int ao_bounces;
  float ao_bounces_distance;
  float ao_bounces_factor;

  /* transparent */
  int transparent_min_bounce;
  int transparent_max_bounce;
  int transparent_shadows;

  /* caustics */
  int caustics_reflective;
  int caustics_refractive;
  float filter_glossy;

  /* seed */
  int seed;

  /* clamp */
  float sample_clamp_direct;
  float sample_clamp_indirect;

  /* mis */
  int use_lamp_mis;

  /* sampler */
  int sampling_pattern;

  /* volume render */
  int use_volumes;
  int volume_max_steps;
  float volume_step_rate;

  int has_shadow_catcher;

  /* padding */
  int pad1, pad2;
} KernelIntegrator;
static_assert_align(KernelIntegrator, 16);

typedef enum KernelBVHLayout {
  BVH_LAYOUT_NONE = 0,

  BVH_LAYOUT_BVH2 = (1 << 0),
  BVH_LAYOUT_EMBREE = (1 << 1),
  BVH_LAYOUT_OPTIX = (1 << 2),
  BVH_LAYOUT_MULTI_OPTIX = (1 << 3),
  BVH_LAYOUT_MULTI_OPTIX_EMBREE = (1 << 4),

  /* Default BVH layout to use for CPU. */
  BVH_LAYOUT_AUTO = BVH_LAYOUT_EMBREE,
  BVH_LAYOUT_ALL = BVH_LAYOUT_BVH2 | BVH_LAYOUT_EMBREE | BVH_LAYOUT_OPTIX,
} KernelBVHLayout;

typedef struct KernelBVH {
  /* Own BVH */
  int root;
  int have_motion;
  int have_curves;
  int bvh_layout;
  int use_bvh_steps;
  int curve_subdivisions;

  /* Custom BVH */
#ifdef __KERNEL_OPTIX__
  OptixTraversableHandle scene;
#else
#  ifdef __EMBREE__
  RTCScene scene;
#    ifndef __KERNEL_64_BIT__
  int pad2;
#    endif
#  else
  int scene, pad2;
#  endif
#endif
} KernelBVH;
static_assert_align(KernelBVH, 16);

typedef struct KernelTables {
  int beckmann_offset;
  int pad1, pad2, pad3;
} KernelTables;
static_assert_align(KernelTables, 16);

typedef struct KernelBake {
  int use;
  int object_index;
  int tri_offset;
  int pad1;
} KernelBake;
static_assert_align(KernelBake, 16);

typedef struct KernelData {
  uint kernel_features;
  uint max_closures;
  uint max_shaders;
  uint pad;

  KernelCamera cam;
  KernelFilm film;
  KernelBackground background;
  KernelIntegrator integrator;
  KernelBVH bvh;
  KernelTables tables;
  KernelBake bake;
} KernelData;
static_assert_align(KernelData, 16);

/* Kernel data structures. */

typedef struct KernelObject {
  Transform tfm;
  Transform itfm;

  float volume_density;
  float pass_id;
  float random_number;
  float color[3];
  int particle_index;

  float dupli_generated[3];
  float dupli_uv[2];

  int numkeys;
  int numsteps;
  int numverts;

  uint patch_map_offset;
  uint attribute_map_offset;
  uint motion_offset;

  float cryptomatte_object;
  float cryptomatte_asset;

  float shadow_terminator_shading_offset;
  float shadow_terminator_geometry_offset;
  float pad1, pad2, pad3;
} KernelObject;
static_assert_align(KernelObject, 16);

typedef struct KernelSpotLight {
  float radius;
  float invarea;
  float spot_angle;
  float spot_smooth;
  float dir[3];
  float pad;
} KernelSpotLight;

/* PointLight is SpotLight with only radius and invarea being used. */

typedef struct KernelAreaLight {
  float axisu[3];
  float invarea;
  float axisv[3];
  float tan_spread;
  float dir[3];
  float normalize_spread;
} KernelAreaLight;

typedef struct KernelDistantLight {
  float radius;
  float cosangle;
  float invarea;
  float pad;
} KernelDistantLight;

typedef struct KernelLight {
  int type;
  float co[3];
  int shader_id;
  float max_bounces;
  float random;
  float strength[3];
  float pad1, pad2;
  Transform tfm;
  Transform itfm;
  union {
    KernelSpotLight spot;
    KernelAreaLight area;
    KernelDistantLight distant;
  };
} KernelLight;
static_assert_align(KernelLight, 16);

typedef struct KernelLightDistribution {
  float totarea;
  int prim;
  union {
    struct {
      int shader_flag;
      int object_id;
    } mesh_light;
    struct {
      float pad;
      float size;
    } lamp;
  };
} KernelLightDistribution;
static_assert_align(KernelLightDistribution, 16);

typedef struct KernelParticle {
  int index;
  float age;
  float lifetime;
  float size;
  float4 rotation;
  /* Only xyz are used of the following. float4 instead of float3 are used
   * to ensure consistent padding/alignment across devices. */
  float4 location;
  float4 velocity;
  float4 angular_velocity;
} KernelParticle;
static_assert_align(KernelParticle, 16);

typedef struct KernelShader {
  float constant_emission[3];
  float cryptomatte_id;
  int flags;
  int pass_id;
  int pad2, pad3;
} KernelShader;
static_assert_align(KernelShader, 16);

/* Patches */

#define PATCH_MAX_CONTROL_VERTS 16

/* Patch map node flags */

#define PATCH_MAP_NODE_IS_SET (1 << 30)
#define PATCH_MAP_NODE_IS_LEAF (1u << 31)
#define PATCH_MAP_NODE_INDEX_MASK (~(PATCH_MAP_NODE_IS_SET | PATCH_MAP_NODE_IS_LEAF))

/* Work Tiles */

typedef struct KernelWorkTile {
  uint x, y, w, h;

  uint start_sample;
  uint num_samples;

  int offset;
  uint stride;

  /* Precalculated parameters used by init_from_camera kernel on GPU. */
  int path_index_offset;
  int work_size;
} KernelWorkTile;

/* Shader Evaluation.
 *
 * Position on a primitive on an object at which we want to evaluate the
 * shader for e.g. mesh displacement or light importance map. */

typedef struct KernelShaderEvalInput {
  int object;
  int prim;
  float u, v;
} KernelShaderEvalInput;
static_assert_align(KernelShaderEvalInput, 16);

/* Pre-computed sample table sizes for PMJ02 sampler. */
#define NUM_PMJ_SAMPLES (64 * 64)
#define NUM_PMJ_PATTERNS 48

/* Device kernels.
 *
 * Identifier for kernels that can be executed in device queues.
 *
 * Some implementation details.
 *
 * If the kernel uses shared CUDA memory, `CUDADeviceQueue::enqueue` is to be modified.
 * The path iteration kernels are handled in `PathTraceWorkGPU::enqueue_path_iteration`. */

typedef enum DeviceKernel {
  DEVICE_KERNEL_INTEGRATOR_INIT_FROM_CAMERA = 0,
  DEVICE_KERNEL_INTEGRATOR_INIT_FROM_BAKE,
  DEVICE_KERNEL_INTEGRATOR_INTERSECT_CLOSEST,
  DEVICE_KERNEL_INTEGRATOR_INTERSECT_SHADOW,
  DEVICE_KERNEL_INTEGRATOR_INTERSECT_SUBSURFACE,
  DEVICE_KERNEL_INTEGRATOR_INTERSECT_VOLUME_STACK,
  DEVICE_KERNEL_INTEGRATOR_SHADE_BACKGROUND,
  DEVICE_KERNEL_INTEGRATOR_SHADE_LIGHT,
  DEVICE_KERNEL_INTEGRATOR_SHADE_SURFACE,
  DEVICE_KERNEL_INTEGRATOR_SHADE_SURFACE_RAYTRACE,
  DEVICE_KERNEL_INTEGRATOR_SHADE_VOLUME,
  DEVICE_KERNEL_INTEGRATOR_SHADE_SHADOW,
  DEVICE_KERNEL_INTEGRATOR_MEGAKERNEL,

  DEVICE_KERNEL_INTEGRATOR_QUEUED_PATHS_ARRAY,
  DEVICE_KERNEL_INTEGRATOR_QUEUED_SHADOW_PATHS_ARRAY,
  DEVICE_KERNEL_INTEGRATOR_ACTIVE_PATHS_ARRAY,
  DEVICE_KERNEL_INTEGRATOR_TERMINATED_PATHS_ARRAY,
  DEVICE_KERNEL_INTEGRATOR_SORTED_PATHS_ARRAY,
  DEVICE_KERNEL_INTEGRATOR_COMPACT_PATHS_ARRAY,
  DEVICE_KERNEL_INTEGRATOR_COMPACT_STATES,
  DEVICE_KERNEL_INTEGRATOR_RESET,
  DEVICE_KERNEL_INTEGRATOR_SHADOW_CATCHER_COUNT_POSSIBLE_SPLITS,

  DEVICE_KERNEL_SHADER_EVAL_DISPLACE,
  DEVICE_KERNEL_SHADER_EVAL_BACKGROUND,

#define DECLARE_FILM_CONVERT_KERNEL(variant) \
  DEVICE_KERNEL_FILM_CONVERT_##variant, DEVICE_KERNEL_FILM_CONVERT_##variant##_HALF_RGBA

  DECLARE_FILM_CONVERT_KERNEL(DEPTH),
  DECLARE_FILM_CONVERT_KERNEL(MIST),
  DECLARE_FILM_CONVERT_KERNEL(SAMPLE_COUNT),
  DECLARE_FILM_CONVERT_KERNEL(FLOAT),
  DECLARE_FILM_CONVERT_KERNEL(DIVIDE_EVEN_COLOR),
  DECLARE_FILM_CONVERT_KERNEL(FLOAT3),
  DECLARE_FILM_CONVERT_KERNEL(MOTION),
  DECLARE_FILM_CONVERT_KERNEL(CRYPTOMATTE),
  DECLARE_FILM_CONVERT_KERNEL(SHADOW_CATCHER),
  DECLARE_FILM_CONVERT_KERNEL(SHADOW_CATCHER_MATTE_WITH_SHADOW),
  DECLARE_FILM_CONVERT_KERNEL(COMBINED),
  DECLARE_FILM_CONVERT_KERNEL(FLOAT4),

#undef DECLARE_FILM_CONVERT_KERNEL

  DEVICE_KERNEL_ADAPTIVE_SAMPLING_CONVERGENCE_CHECK,
  DEVICE_KERNEL_ADAPTIVE_SAMPLING_CONVERGENCE_FILTER_X,
  DEVICE_KERNEL_ADAPTIVE_SAMPLING_CONVERGENCE_FILTER_Y,

  DEVICE_KERNEL_FILTER_GUIDING_PREPROCESS,
  DEVICE_KERNEL_FILTER_GUIDING_SET_FAKE_ALBEDO,
  DEVICE_KERNEL_FILTER_COLOR_PREPROCESS,
  DEVICE_KERNEL_FILTER_COLOR_POSTPROCESS,

  DEVICE_KERNEL_CRYPTOMATTE_POSTPROCESS,

  DEVICE_KERNEL_PREFIX_SUM,

  DEVICE_KERNEL_NUM,
} DeviceKernel;

enum {
  DEVICE_KERNEL_INTEGRATOR_NUM = DEVICE_KERNEL_INTEGRATOR_MEGAKERNEL + 1,
};

/* Kernel Features */

enum KernelFeatureFlag : unsigned int {
  /* Shader nodes. */
  KERNEL_FEATURE_NODE_BSDF = (1U << 0U),
  KERNEL_FEATURE_NODE_EMISSION = (1U << 1U),
  KERNEL_FEATURE_NODE_VOLUME = (1U << 2U),
  KERNEL_FEATURE_NODE_HAIR = (1U << 3U),
  KERNEL_FEATURE_NODE_BUMP = (1U << 4U),
  KERNEL_FEATURE_NODE_BUMP_STATE = (1U << 5U),
  KERNEL_FEATURE_NODE_VORONOI_EXTRA = (1U << 6U),
  KERNEL_FEATURE_NODE_RAYTRACE = (1U << 7U),

  /* Use denoising kernels and output denoising passes. */
  KERNEL_FEATURE_DENOISING = (1U << 8U),

  /* Use path tracing kernels. */
  KERNEL_FEATURE_PATH_TRACING = (1U << 9U),

  /* BVH/sampling kernel features. */
  KERNEL_FEATURE_HAIR = (1U << 10U),
  KERNEL_FEATURE_HAIR_THICK = (1U << 11U),
  KERNEL_FEATURE_OBJECT_MOTION = (1U << 12U),
  KERNEL_FEATURE_CAMERA_MOTION = (1U << 13U),

  /* Denotes whether baking functionality is needed. */
  KERNEL_FEATURE_BAKING = (1U << 14U),

  /* Use subsurface scattering materials. */
  KERNEL_FEATURE_SUBSURFACE = (1U << 15U),

  /* Use volume materials. */
  KERNEL_FEATURE_VOLUME = (1U << 16U),

  /* Use OpenSubdiv patch evaluation */
  KERNEL_FEATURE_PATCH_EVALUATION = (1U << 17U),

  /* Use Transparent shadows */
  KERNEL_FEATURE_TRANSPARENT = (1U << 18U),

  /* Use shadow catcher. */
  KERNEL_FEATURE_SHADOW_CATCHER = (1U << 19U),

  /* Per-uber shader usage flags. */
  KERNEL_FEATURE_PRINCIPLED = (1U << 20U),

  /* Light render passes. */
  KERNEL_FEATURE_LIGHT_PASSES = (1U << 21U),

  /* Shadow render pass. */
  KERNEL_FEATURE_SHADOW_PASS = (1U << 22U),
};

/* Shader node feature mask, to specialize shader evaluation for kernels. */

#define KERNEL_FEATURE_NODE_MASK_SURFACE_LIGHT \
  (KERNEL_FEATURE_NODE_EMISSION | KERNEL_FEATURE_NODE_VORONOI_EXTRA)
#define KERNEL_FEATURE_NODE_MASK_SURFACE_SHADOW \
  (KERNEL_FEATURE_NODE_BSDF | KERNEL_FEATURE_NODE_EMISSION | KERNEL_FEATURE_NODE_VOLUME | \
   KERNEL_FEATURE_NODE_HAIR | KERNEL_FEATURE_NODE_BUMP | KERNEL_FEATURE_NODE_BUMP_STATE | \
   KERNEL_FEATURE_NODE_VORONOI_EXTRA)
#define KERNEL_FEATURE_NODE_MASK_SURFACE \
  (KERNEL_FEATURE_NODE_MASK_SURFACE_SHADOW | KERNEL_FEATURE_NODE_RAYTRACE)
#define KERNEL_FEATURE_NODE_MASK_VOLUME \
  (KERNEL_FEATURE_NODE_EMISSION | KERNEL_FEATURE_NODE_VOLUME | KERNEL_FEATURE_NODE_VORONOI_EXTRA)
#define KERNEL_FEATURE_NODE_MASK_DISPLACEMENT \
  (KERNEL_FEATURE_NODE_VORONOI_EXTRA | KERNEL_FEATURE_NODE_BUMP | KERNEL_FEATURE_NODE_BUMP_STATE)
#define KERNEL_FEATURE_NODE_MASK_BUMP KERNEL_FEATURE_NODE_MASK_DISPLACEMENT

#define KERNEL_NODES_FEATURE(feature) ((node_feature_mask & (KERNEL_FEATURE_NODE_##feature)) != 0U)

CCL_NAMESPACE_END<|MERGE_RESOLUTION|>--- conflicted
+++ resolved
@@ -145,13 +145,11 @@
 #  endif
 #endif
 
-<<<<<<< HEAD
-/* Features that enable others */
-=======
 #ifdef WITH_CYCLES_DEBUG_NAN
 #  define __KERNEL_DEBUG_NAN__
 #endif
->>>>>>> 073bf8bf
+
+/* Features that enable others */
 
 #if defined(__SUBSURFACE__) || defined(__SHADER_RAYTRACE__)
 #  define __BVH_LOCAL__
@@ -404,146 +402,6 @@
   CRYPT_ACCURATE = (1 << 3),
 } CryptomatteType;
 
-<<<<<<< HEAD
-=======
-typedef enum DenoisingPassOffsets {
-  DENOISING_PASS_NORMAL = 0,
-  DENOISING_PASS_NORMAL_VAR = 3,
-  DENOISING_PASS_ALBEDO = 6,
-  DENOISING_PASS_ALBEDO_VAR = 9,
-  DENOISING_PASS_DEPTH = 12,
-  DENOISING_PASS_DEPTH_VAR = 13,
-  DENOISING_PASS_SHADOW_A = 14,
-  DENOISING_PASS_SHADOW_B = 17,
-  DENOISING_PASS_COLOR = 20,
-  DENOISING_PASS_COLOR_VAR = 23,
-  DENOISING_PASS_CLEAN = 26,
-
-  DENOISING_PASS_PREFILTERED_DEPTH = 0,
-  DENOISING_PASS_PREFILTERED_NORMAL = 1,
-  DENOISING_PASS_PREFILTERED_SHADOWING = 4,
-  DENOISING_PASS_PREFILTERED_ALBEDO = 5,
-  DENOISING_PASS_PREFILTERED_COLOR = 8,
-  DENOISING_PASS_PREFILTERED_VARIANCE = 11,
-  DENOISING_PASS_PREFILTERED_INTENSITY = 14,
-
-  DENOISING_PASS_SIZE_BASE = 26,
-  DENOISING_PASS_SIZE_CLEAN = 3,
-  DENOISING_PASS_SIZE_PREFILTERED = 15,
-} DenoisingPassOffsets;
-
-typedef enum eBakePassFilter {
-  BAKE_FILTER_NONE = 0,
-  BAKE_FILTER_DIRECT = (1 << 0),
-  BAKE_FILTER_INDIRECT = (1 << 1),
-  BAKE_FILTER_COLOR = (1 << 2),
-  BAKE_FILTER_DIFFUSE = (1 << 3),
-  BAKE_FILTER_GLOSSY = (1 << 4),
-  BAKE_FILTER_TRANSMISSION = (1 << 5),
-  BAKE_FILTER_EMISSION = (1 << 6),
-  BAKE_FILTER_AO = (1 << 7),
-} eBakePassFilter;
-
-typedef enum BakePassFilterCombos {
-  BAKE_FILTER_COMBINED = (BAKE_FILTER_DIRECT | BAKE_FILTER_INDIRECT | BAKE_FILTER_DIFFUSE |
-                          BAKE_FILTER_GLOSSY | BAKE_FILTER_TRANSMISSION | BAKE_FILTER_EMISSION |
-                          BAKE_FILTER_AO),
-  BAKE_FILTER_DIFFUSE_DIRECT = (BAKE_FILTER_DIRECT | BAKE_FILTER_DIFFUSE),
-  BAKE_FILTER_GLOSSY_DIRECT = (BAKE_FILTER_DIRECT | BAKE_FILTER_GLOSSY),
-  BAKE_FILTER_TRANSMISSION_DIRECT = (BAKE_FILTER_DIRECT | BAKE_FILTER_TRANSMISSION),
-  BAKE_FILTER_DIFFUSE_INDIRECT = (BAKE_FILTER_INDIRECT | BAKE_FILTER_DIFFUSE),
-  BAKE_FILTER_GLOSSY_INDIRECT = (BAKE_FILTER_INDIRECT | BAKE_FILTER_GLOSSY),
-  BAKE_FILTER_TRANSMISSION_INDIRECT = (BAKE_FILTER_INDIRECT | BAKE_FILTER_TRANSMISSION),
-} BakePassFilterCombos;
-
-typedef enum DenoiseFlag {
-  DENOISING_CLEAN_DIFFUSE_DIR = (1 << 0),
-  DENOISING_CLEAN_DIFFUSE_IND = (1 << 1),
-  DENOISING_CLEAN_GLOSSY_DIR = (1 << 2),
-  DENOISING_CLEAN_GLOSSY_IND = (1 << 3),
-  DENOISING_CLEAN_TRANSMISSION_DIR = (1 << 4),
-  DENOISING_CLEAN_TRANSMISSION_IND = (1 << 5),
-  DENOISING_CLEAN_ALL_PASSES = (1 << 6) - 1,
-} DenoiseFlag;
-
-typedef ccl_addr_space struct PathRadianceState {
-#ifdef __PASSES__
-  float3 diffuse;
-  float3 glossy;
-  float3 transmission;
-  float3 volume;
-
-  float3 direct;
-#endif
-} PathRadianceState;
-
-typedef ccl_addr_space struct PathRadiance {
-#ifdef __PASSES__
-  int use_light_pass;
-#endif
-
-  float transparent;
-  float3 emission;
-#ifdef __PASSES__
-  float3 background;
-  float3 ao;
-
-  float3 indirect;
-  float3 direct_emission;
-
-  float3 color_diffuse;
-  float3 color_glossy;
-  float3 color_transmission;
-
-  float3 direct_diffuse;
-  float3 direct_glossy;
-  float3 direct_transmission;
-  float3 direct_volume;
-
-  float3 indirect_diffuse;
-  float3 indirect_glossy;
-  float3 indirect_transmission;
-  float3 indirect_volume;
-
-  float3 shadow;
-  float mist;
-#endif
-
-  struct PathRadianceState state;
-
-#ifdef __SHADOW_TRICKS__
-  /* Total light reachable across the path, ignoring shadow blocked queries. */
-  float3 path_total;
-  /* Total light reachable across the path with shadow blocked queries
-   * applied here.
-   *
-   * Dividing this figure by path_total will give estimate of shadow pass.
-   */
-  float3 path_total_shaded;
-
-  /* Color of the background on which shadow is alpha-overed. */
-  float3 shadow_background_color;
-
-  /* Path radiance sum and throughput at the moment when ray hits shadow
-   * catcher object.
-   */
-  float shadow_throughput;
-
-  /* Accumulated transparency along the path after shadow catcher bounce. */
-  float shadow_transparency;
-
-  /* Indicate if any shadow catcher data is set. */
-  int has_shadow_catcher;
-#endif
-
-#ifdef __DENOISING_FEATURES__
-  float3 denoising_normal;
-  float3 denoising_albedo;
-  float denoising_depth;
-#endif /* __DENOISING_FEATURES__ */
-} PathRadiance;
-
->>>>>>> 073bf8bf
 typedef struct BsdfEval {
   float3 diffuse;
   float3 glossy;
@@ -1163,10 +1021,6 @@
 
   int pass_bake_primitive;
   int pass_bake_differential;
-<<<<<<< HEAD
-=======
-  int pad;
->>>>>>> 073bf8bf
 
   /* viewport rendering options */
   int display_pass_type;

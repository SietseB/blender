# Standalone or with Blender
if(NOT WITH_BLENDER AND WITH_CYCLES_STANDALONE)
	set(CYCLES_INSTALL_PATH "")
else()
	set(WITH_CYCLES_BLENDER ON)
	set(CYCLES_INSTALL_PATH "scripts/addons/cycles")
endif()

# External Libraries

include(cmake/external_libs.cmake)

# Build Flags
# todo: this code could be refactored a bit to avoid duplication
# note: CXX_HAS_SSE is needed in case passing SSE flags fails altogether (gcc-arm)

if(WITH_CYCLES_NATIVE_ONLY)
	set(CXX_HAS_SSE FALSE)
	set(CXX_HAS_AVX FALSE)
	set(CXX_HAS_AVX2 FALSE)
	add_definitions(
		-DWITH_KERNEL_NATIVE
	)
	set(CMAKE_CXX_FLAGS "${CMAKE_CXX_FLAGS} -march=native")
	set(CYCLES_KERNEL_FLAGS "-march=native")
elseif(NOT WITH_CPU_SSE)
	set(CXX_HAS_SSE FALSE)
	set(CXX_HAS_AVX FALSE)
	set(CXX_HAS_AVX2 FALSE)
elseif(WIN32 AND MSVC)
	set(CXX_HAS_SSE TRUE)
	set(CXX_HAS_AVX TRUE)
	set(CXX_HAS_AVX2 TRUE)

	# /arch:AVX for VC2012 and above
	if(NOT MSVC_VERSION LESS 1700)
		set(CYCLES_AVX_ARCH_FLAGS "/arch:AVX")
		set(CYCLES_AVX2_ARCH_FLAGS "/arch:AVX /arch:AVX2")
	elseif(NOT CMAKE_CL_64)
		set(CYCLES_AVX_ARCH_FLAGS "/arch:SSE2")
		set(CYCLES_AVX2_ARCH_FLAGS "/arch:SSE2")
	endif()

	# there is no /arch:SSE3, but intrinsics are available anyway
	if(CMAKE_CL_64)
		set(CYCLES_SSE2_KERNEL_FLAGS "/fp:fast -D_CRT_SECURE_NO_WARNINGS /GS-")
		set(CYCLES_SSE3_KERNEL_FLAGS "/fp:fast -D_CRT_SECURE_NO_WARNINGS /GS-")
		set(CYCLES_SSE41_KERNEL_FLAGS "/fp:fast -D_CRT_SECURE_NO_WARNINGS /GS-")
		set(CYCLES_AVX_KERNEL_FLAGS "${CYCLES_AVX_ARCH_FLAGS} /fp:fast -D_CRT_SECURE_NO_WARNINGS /GS-")
		set(CYCLES_AVX2_KERNEL_FLAGS "${CYCLES_AVX2_ARCH_FLAGS} /fp:fast -D_CRT_SECURE_NO_WARNINGS /GS-")
	else()
		set(CYCLES_SSE2_KERNEL_FLAGS "/arch:SSE2 /fp:fast -D_CRT_SECURE_NO_WARNINGS /GS-")
		set(CYCLES_SSE3_KERNEL_FLAGS "/arch:SSE2 /fp:fast -D_CRT_SECURE_NO_WARNINGS /GS-")
		set(CYCLES_SSE41_KERNEL_FLAGS "/arch:SSE2 /fp:fast -D_CRT_SECURE_NO_WARNINGS /GS-")
		set(CYCLES_AVX_KERNEL_FLAGS "${CYCLES_AVX_ARCH_FLAGS} /fp:fast -D_CRT_SECURE_NO_WARNINGS /GS-")
		set(CYCLES_AVX2_KERNEL_FLAGS "${CYCLES_AVX2_ARCH_FLAGS} /fp:fast -D_CRT_SECURE_NO_WARNINGS /GS-")
	endif()

	set(CMAKE_CXX_FLAGS "${CMAKE_CXX_FLAGS} /fp:fast -D_CRT_SECURE_NO_WARNINGS /GS-")
	set(CMAKE_CXX_FLAGS_RELEASE "${CMAKE_CXX_FLAGS_RELEASE} /Ox")
	set(CMAKE_CXX_FLAGS_RELWITHDEBINFO "${CMAKE_CXX_FLAGS_RELWITHDEBINFO} /Ox")
	set(CMAKE_CXX_FLAGS_MINSIZEREL "${CMAKE_CXX_FLAGS_MINSIZEREL} /Ox")

	set(CYCLES_KERNEL_FLAGS "/fp:fast -D_CRT_SECURE_NO_WARNINGS /GS-")
elseif(CMAKE_COMPILER_IS_GNUCC)
	check_cxx_compiler_flag(-msse CXX_HAS_SSE)
	check_cxx_compiler_flag(-mavx CXX_HAS_AVX)
	check_cxx_compiler_flag(-mavx2 CXX_HAS_AVX2)
	set(CYCLES_KERNEL_FLAGS "-ffast-math")
	if(CXX_HAS_SSE)
		set(CYCLES_SSE2_KERNEL_FLAGS "-ffast-math -msse -msse2 -mfpmath=sse")
		set(CYCLES_SSE3_KERNEL_FLAGS "-ffast-math -msse -msse2 -msse3 -mssse3 -mfpmath=sse")
		set(CYCLES_SSE41_KERNEL_FLAGS "-ffast-math -msse -msse2 -msse3 -mssse3 -msse4.1 -mfpmath=sse")
	endif()
	if(CXX_HAS_AVX)
		set(CYCLES_AVX_KERNEL_FLAGS "-ffast-math -msse -msse2 -msse3 -mssse3 -msse4.1 -mavx -mfpmath=sse")
	endif()
	if(CXX_HAS_AVX2)
		set(CYCLES_AVX2_KERNEL_FLAGS "-ffast-math -msse -msse2 -msse3 -mssse3 -msse4.1 -mavx -mavx2 -mfma -mlzcnt -mbmi -mbmi2 -mf16c -mfpmath=sse")
	endif()
<<<<<<< HEAD
=======
	set(CMAKE_CXX_FLAGS "${CMAKE_CXX_FLAGS} -ffast-math -fno-finite-math-only")
>>>>>>> 5e9132b3
elseif(CMAKE_CXX_COMPILER_ID MATCHES "Clang")
	check_cxx_compiler_flag(-msse CXX_HAS_SSE)
	check_cxx_compiler_flag(-mavx CXX_HAS_AVX)
	check_cxx_compiler_flag(-mavx2 CXX_HAS_AVX2)
	set(CYCLES_KERNEL_FLAGS "-ffast-math")
	if(CXX_HAS_SSE)
		set(CYCLES_SSE2_KERNEL_FLAGS "-ffast-math -msse -msse2")
		set(CYCLES_SSE3_KERNEL_FLAGS "-ffast-math -msse -msse2 -msse3 -mssse3")
		set(CYCLES_SSE41_KERNEL_FLAGS "-ffast-math -msse -msse2 -msse3 -mssse3 -msse4.1")
	endif()
	if(CXX_HAS_AVX)
		set(CYCLES_AVX_KERNEL_FLAGS "-ffast-math -msse -msse2 -msse3 -mssse3 -msse4.1 -mavx")
	endif()
	if(CXX_HAS_AVX2)
		set(CYCLES_AVX2_KERNEL_FLAGS "-ffast-math -msse -msse2 -msse3 -mssse3 -msse4.1 -mavx -mavx2 -mfma -mlzcnt -mbmi -mbmi2 -mf16c")
	endif()
<<<<<<< HEAD
=======
	set(CMAKE_CXX_FLAGS "${CMAKE_CXX_FLAGS} -ffast-math -fno-finite-math-only")
>>>>>>> 5e9132b3
endif()

if(CXX_HAS_SSE)
	add_definitions(
		-DWITH_KERNEL_SSE2
		-DWITH_KERNEL_SSE3
		-DWITH_KERNEL_SSE41
	)
endif()

if(CXX_HAS_AVX)
	add_definitions(-DWITH_KERNEL_AVX)
endif()

if(CXX_HAS_AVX2)
	add_definitions(-DWITH_KERNEL_AVX2)
endif()

if(WITH_CYCLES_OSL)
	if(WIN32 AND MSVC)
		set(RTTI_DISABLE_FLAGS "/GR- -DBOOST_NO_RTTI -DBOOST_NO_TYPEID")
	elseif(CMAKE_COMPILER_IS_GNUCC OR (CMAKE_C_COMPILER_ID MATCHES "Clang"))
		set(RTTI_DISABLE_FLAGS "-fno-rtti -DBOOST_NO_RTTI -DBOOST_NO_TYPEID")
	endif()
endif()

# Definitions and Includes

add_definitions(
	${BOOST_DEFINITIONS}
	${OPENIMAGEIO_DEFINITIONS}
)

add_definitions(
	-DCCL_NAMESPACE_BEGIN=namespace\ ccl\ {
	-DCCL_NAMESPACE_END=}
)

if(WITH_CYCLES_STANDALONE_GUI)
	add_definitions(-DWITH_CYCLES_STANDALONE_GUI)
endif()

if(WITH_CYCLES_PTEX)
	add_definitions(-DWITH_PTEX)
endif()

if(WITH_CYCLES_OSL)
	add_definitions(-DWITH_OSL)
	add_definitions(-DOSL_STATIC_LIBRARY)
	include_directories(
		SYSTEM
		${OSL_INCLUDE_DIR}
	)
endif()

if(WITH_CYCLES_OPENSUBDIV)
	add_definitions(-DWITH_OPENSUBDIV)
	include_directories(
		SYSTEM
		${OPENSUBDIV_INCLUDE_DIR}
	)
endif()

set(WITH_CYCLES_DEVICE_OPENCL TRUE)
set(WITH_CYCLES_DEVICE_CUDA TRUE)
set(WITH_CYCLES_DEVICE_MULTI TRUE)

if(CYCLES_STANDALONE_REPOSITORY)
	TEST_UNORDERED_MAP_SUPPORT()
endif()
if(WITH_CXX11)
	add_definitions(-DCYCLES_STD_UNORDERED_MAP)
elseif(HAVE_STD_UNORDERED_MAP_HEADER)
	if(HAVE_UNORDERED_MAP_IN_STD_NAMESPACE)
		add_definitions(-DCYCLES_STD_UNORDERED_MAP)
	else()
		if(HAVE_UNORDERED_MAP_IN_TR1_NAMESPACE)
			add_definitions(-DCYCLES_STD_UNORDERED_MAP_IN_TR1_NAMESPACE)
		else()
			add_definitions(-DCYCLES_NO_UNORDERED_MAP)
			message(STATUS "Replacing unordered_map/set with map/set (warning: slower!)")
		endif()
	endif()
else()
	if(HAVE_UNORDERED_MAP_IN_TR1_NAMESPACE)
		add_definitions(-DCYCLES_TR1_UNORDERED_MAP)
	else()
		add_definitions(-DCYCLES_NO_UNORDERED_MAP)
		message(STATUS "Replacing unordered_map/set with map/set (warning: slower!)")
	endif()
endif()

# Logging capabilities using GLog library.
if(WITH_CYCLES_LOGGING)
	add_definitions(-DWITH_CYCLES_LOGGING)
	add_definitions(${GLOG_DEFINES})
	add_definitions(-DCYCLES_GFLAGS_NAMESPACE=${GFLAGS_NAMESPACE})
	include_directories(
		SYSTEM
		${GLOG_INCLUDE_DIRS}
		${GFLAGS_INCLUDE_DIRS}
	)
endif()

# Debugging capabilities (debug passes etc).
if(WITH_CYCLES_DEBUG)
	add_definitions(-DWITH_CYCLES_DEBUG)
endif()

include_directories(
	SYSTEM
	${BOOST_INCLUDE_DIR}
	${OPENIMAGEIO_INCLUDE_DIRS}
	${OPENIMAGEIO_INCLUDE_DIRS}/OpenImageIO
	${OPENEXR_INCLUDE_DIR}
	${OPENEXR_INCLUDE_DIRS}
	${PUGIXML_INCLUDE_DIR}
)

if(CYCLES_STANDALONE_REPOSITORY)
	include_directories(../third_party/atomic)
else()
	include_directories(../atomic)
endif()

# Warnings
if(CMAKE_COMPILER_IS_GNUCXX)
	ADD_CHECK_CXX_COMPILER_FLAG(CMAKE_CXX_FLAGS _has_cxxflag_float_conversion "-Werror=float-conversion")
	ADD_CHECK_CXX_COMPILER_FLAG(CMAKE_CXX_FLAGS _has_cxxflag_double_promotion "-Werror=double-promotion")
	ADD_CHECK_CXX_COMPILER_FLAG(CMAKE_CXX_FLAGS _has_no_error_unused_macros "-Wno-error=unused-macros")
	unset(_has_cxxflag_float_conversion)
	unset(_has_cxxflag_double_promotion)
	unset(_has_no_error_unused_macros)
endif()


# Subdirectories

if(WITH_CYCLES_BLENDER)
	add_definitions(-DWITH_BLENDER_GUARDEDALLOC)
	add_subdirectory(blender)
endif()

if(WITH_CYCLES_NETWORK)
	add_definitions(-DWITH_NETWORK)
endif()

if(WITH_CYCLES_STANDALONE OR WITH_CYCLES_NETWORK)
	add_subdirectory(app)
endif()

add_subdirectory(bvh)
add_subdirectory(device)
add_subdirectory(doc)
add_subdirectory(graph)
add_subdirectory(kernel)
add_subdirectory(render)
add_subdirectory(subd)
add_subdirectory(util)

# TODO(sergey): Make this to work with standalone repository.
if(WITH_GTESTS)
	add_subdirectory(test)
endif()

if(NOT WITH_BLENDER AND WITH_CYCLES_STANDALONE)
	delayed_do_install(${CMAKE_BINARY_DIR}/bin)
endif()
<|MERGE_RESOLUTION|>--- conflicted
+++ resolved
@@ -78,10 +78,7 @@
 	if(CXX_HAS_AVX2)
 		set(CYCLES_AVX2_KERNEL_FLAGS "-ffast-math -msse -msse2 -msse3 -mssse3 -msse4.1 -mavx -mavx2 -mfma -mlzcnt -mbmi -mbmi2 -mf16c -mfpmath=sse")
 	endif()
-<<<<<<< HEAD
-=======
 	set(CMAKE_CXX_FLAGS "${CMAKE_CXX_FLAGS} -ffast-math -fno-finite-math-only")
->>>>>>> 5e9132b3
 elseif(CMAKE_CXX_COMPILER_ID MATCHES "Clang")
 	check_cxx_compiler_flag(-msse CXX_HAS_SSE)
 	check_cxx_compiler_flag(-mavx CXX_HAS_AVX)
@@ -98,10 +95,7 @@
 	if(CXX_HAS_AVX2)
 		set(CYCLES_AVX2_KERNEL_FLAGS "-ffast-math -msse -msse2 -msse3 -mssse3 -msse4.1 -mavx -mavx2 -mfma -mlzcnt -mbmi -mbmi2 -mf16c")
 	endif()
-<<<<<<< HEAD
-=======
 	set(CMAKE_CXX_FLAGS "${CMAKE_CXX_FLAGS} -ffast-math -fno-finite-math-only")
->>>>>>> 5e9132b3
 endif()
 
 if(CXX_HAS_SSE)

# ***** BEGIN GPL LICENSE BLOCK *****
#
# This program is free software; you can redistribute it and/or
# modify it under the terms of the GNU General Public License
# as published by the Free Software Foundation; either version 2
# of the License, or (at your option) any later version.
#
# This program is distributed in the hope that it will be useful,
# but WITHOUT ANY WARRANTY; without even the implied warranty of
# MERCHANTABILITY or FITNESS FOR A PARTICULAR PURPOSE.  See the
# GNU General Public License for more details.
#
# You should have received a copy of the GNU General Public License
# along with this program; if not, write to the Free Software Foundation,
# Inc., 51 Franklin Street, Fifth Floor, Boston, MA 02110-1301, USA.
#
# The Original Code is Copyright (C) 2006, Blender Foundation
# All rights reserved.
#
# The Original Code is: all of this file.
#
# Contributor(s): Jacques Beaurain.
#
# ***** END GPL LICENSE BLOCK *****

#-----------------------------------------------------------------------------
# We don't allow in-source builds. This causes no end of troubles because
# all out-of-source builds will use the CMakeCache.txt file there and even
# build the libs and objects in it.

if(${CMAKE_SOURCE_DIR} STREQUAL ${CMAKE_BINARY_DIR})
	if(NOT DEFINED WITH_IN_SOURCE_BUILD)
		message(FATAL_ERROR
			"CMake generation for blender is not allowed within the source directory!"
			"\n Remove the CMakeCache.txt file and try again from another folder, e.g.:"
			"\n "
			"\n rm CMakeCache.txt"
			"\n cd .."
			"\n mkdir cmake-make"
			"\n cd cmake-make"
			"\n cmake ../blender"
			"\n "
			"\n Alternately define WITH_IN_SOURCE_BUILD to force this option (not recommended!)"
		)
	endif()
endif()

cmake_minimum_required(VERSION 2.8)

if(NOT EXECUTABLE_OUTPUT_PATH)
	set(FIRST_RUN TRUE)
else()
	set(FIRST_RUN FALSE)
endif()

# this starts out unset
list(APPEND CMAKE_MODULE_PATH "${CMAKE_SOURCE_DIR}/build_files/cmake/Modules")
list(APPEND CMAKE_MODULE_PATH "${CMAKE_SOURCE_DIR}/build_files/cmake/platform")

# avoid having empty buildtype
set(CMAKE_BUILD_TYPE_INIT "Release")

# quiet output for Makefiles, 'make -s' helps too
# set_property(GLOBAL PROPERTY RULE_MESSAGES OFF)

# global compile definitions since add_definitions() adds for all.

if(NOT (${CMAKE_VERSION} VERSION_LESS 3.0))
	set_property(DIRECTORY APPEND PROPERTY COMPILE_DEFINITIONS
		$<$<CONFIG:Debug>:DEBUG;_DEBUG>
		$<$<CONFIG:Release>:NDEBUG>
		$<$<CONFIG:MinSizeRel>:NDEBUG>
		$<$<CONFIG:RelWithDebInfo>:NDEBUG>
	)
else()
	# keep until CMake-3.0 is min requirement
	set_property(DIRECTORY APPEND PROPERTY COMPILE_DEFINITIONS_DEBUG           DEBUG _DEBUG)
	set_property(DIRECTORY APPEND PROPERTY COMPILE_DEFINITIONS_RELEASE         NDEBUG)
	set_property(DIRECTORY APPEND PROPERTY COMPILE_DEFINITIONS_MINSIZEREL      NDEBUG)
	set_property(DIRECTORY APPEND PROPERTY COMPILE_DEFINITIONS_RELWITHDEBINFO  NDEBUG)
endif()

#-----------------------------------------------------------------------------
# Set policy

# see "cmake --help-policy CMP0003"
# So library linking is more sane
cmake_policy(SET CMP0003 NEW)

# So BUILDINFO and BLENDERPATH strings are automatically quoted
cmake_policy(SET CMP0005 NEW)

# So syntax problems are errors
cmake_policy(SET CMP0010 NEW)

# Input directories must have CMakeLists.txt
cmake_policy(SET CMP0014 NEW)

#-----------------------------------------------------------------------------
# Load some macros.
include(build_files/cmake/macros.cmake)


#-----------------------------------------------------------------------------
# Initialize project.

blender_project_hack_pre()

project(Blender)

blender_project_hack_post()

enable_testing()

#-----------------------------------------------------------------------------
# Redirect output files

set(EXECUTABLE_OUTPUT_PATH ${CMAKE_BINARY_DIR}/bin CACHE INTERNAL "" FORCE)
set(LIBRARY_OUTPUT_PATH ${CMAKE_BINARY_DIR}/lib CACHE INTERNAL "" FORCE)
set(TESTS_OUTPUT_DIR ${EXECUTABLE_OUTPUT_PATH}/tests CACHE INTERNAL "" FORCE)

#-----------------------------------------------------------------------------
# Set default config options

get_blender_version()


#-----------------------------------------------------------------------------
# Platform Specific Defaults

# list of var-names
set(_init_vars)

# initialize to ON
macro(option_defaults_init)
	foreach(_var ${ARGV})
		set(${_var} ON)
		list(APPEND _init_vars "${_var}")
	endforeach()
	unset(_var)
endmacro()

# remove from namespace
macro(option_defaults_clear)
	foreach(_var ${_init_vars})
		unset(${_var})
	endforeach()
	unset(_var)
	unset(_init_vars)
endmacro()


# values to initialize WITH_****
option_defaults_init(
	_init_BUILDINFO
	_init_CODEC_FFMPEG
	_init_CYCLES_OSL
	_init_CYCLES_OPENSUBDIV
	_init_IMAGE_OPENEXR
	_init_INPUT_NDOF
	_init_JACK
	_init_OPENCOLLADA
	_init_OPENCOLORIO
	_init_SDL
	_init_FFTW3
	_init_GAMEENGINE
	_init_OPENSUBDIV
)

# customize...
if(UNIX AND NOT APPLE)
	# some of these libraries are problematic on Linux
	# disable less important dependencies by default
	set(_init_CODEC_FFMPEG                   OFF)
	set(_init_CYCLES_OSL                     OFF)
	set(_init_CYCLES_OPENSUBDIV              OFF)
	set(_init_IMAGE_OPENEXR                  OFF)
	set(_init_JACK                           OFF)
	set(_init_OPENCOLLADA                    OFF)
	set(_init_OPENCOLORIO                    OFF)
	set(_init_SDL                            OFF)
	set(_init_FFTW3                          OFF)
	set(_init_OPENSUBDIV                     OFF)
elseif(WIN32)
	set(_init_JACK                           OFF)
elseif(APPLE)
	set(_init_JACK                           OFF)
	set(_init_OPENSUBDIV                     OFF)
endif()


#-----------------------------------------------------------------------------
# Options

# First platform spesific non-cached vars
if(UNIX AND NOT APPLE)
	set(WITH_X11 ON)
endif()

# Blender internal features
option(WITH_BLENDER "Build blender (disable to build only the blender player)" ON)
mark_as_advanced(WITH_BLENDER)

option(WITH_INTERNATIONAL "Enable I18N (International fonts and text)" ON)

option(WITH_PYTHON        "Enable Embedded Python API  (only disable for development)" ON)
option(WITH_PYTHON_SECURITY "Disables execution of scripts within blend files by default" ON) 
mark_as_advanced(WITH_PYTHON)  # dont want people disabling this unless they really know what they are doing.
mark_as_advanced(WITH_PYTHON_SECURITY)  # some distributions see this as a security issue, rather than have them patch it, make a build option.

option(WITH_PYTHON_SAFETY "Enable internal API error checking to track invalid data to prevent crash on access (at the expense of some effeciency, only enable for development)." OFF)
mark_as_advanced(WITH_PYTHON_SAFETY)
option(WITH_PYTHON_MODULE "Enable building as a python module which runs without a user interface, like running regular blender in background mode (experimental, only enable for development), installs to PYTHON_SITE_PACKAGES (or CMAKE_INSTALL_PREFIX if WITH_INSTALL_PORTABLE is enabled)." OFF)
if(APPLE)
	option(WITH_PYTHON_FRAMEWORK "Enable building using the Python available in the framework (OSX only)" OFF)
endif()

option(WITH_BUILDINFO     "Include extra build details (only disable for development & faster builds)" ${_init_BUILDINFO})
if(${CMAKE_VERSION} VERSION_LESS 2.8.8)
	# add_library OBJECT arg unsupported
	set(WITH_BUILDINFO OFF)
endif()
set(BUILDINFO_OVERRIDE_DATE "" CACHE STRING "Use instead of the current date for reproducable builds (empty string disables this option)")
set(BUILDINFO_OVERRIDE_TIME "" CACHE STRING "Use instead of the current time for reproducable builds (empty string disables this option)")
set(CPACK_OVERRIDE_PACKAGENAME "" CACHE STRING "Use instead of the standard packagename (empty string disables this option)")
mark_as_advanced(CPACK_OVERRIDE_PACKAGENAME)
mark_as_advanced(BUILDINFO_OVERRIDE_DATE)
mark_as_advanced(BUILDINFO_OVERRIDE_TIME)

option(WITH_IK_ITASC      "Enable ITASC IK solver (only disable for development & for incompatible C++ compilers)" ON)
option(WITH_IK_SOLVER     "Enable Legacy IK solver (only disable for development)" ON)
option(WITH_FFTW3         "Enable FFTW3 support (Used for smoke and audio effects)" ${_init_FFTW3})
option(WITH_BULLET        "Enable Bullet (Physics Engine)" ON)
option(WITH_SYSTEM_BULLET "Use the systems bullet library (currently unsupported due to missing features in upstream!)" )
mark_as_advanced(WITH_SYSTEM_BULLET)
option(WITH_GAMEENGINE    "Enable Game Engine" ${_init_GAMEENGINE})
if(APPLE)
	set(WITH_GAMEENGINE_DECKLINK OFF)
else()
	option(WITH_GAMEENGINE_DECKLINK "Support BlackMagicDesign DeckLink cards in the Game Engine" ON)
endif()
option(WITH_PLAYER        "Build Player" OFF)
option(WITH_OPENCOLORIO   "Enable OpenColorIO color management" ${_init_OPENCOLORIO})

# Compositor
option(WITH_COMPOSITOR         "Enable the tile based nodal compositor" ON)

option(WITH_OPENSUBDIV    "Enable OpenSubdiv for surface subdivision" _init_OPENSUBDIV)

option(WITH_OPENVDB       "Enable features relying on OpenVDB" OFF)
option(WITH_OPENVDB_BLOSC "Enable blosc compression for OpenVDB, only enable if OpenVDB was built with blosc support" OFF)

# GHOST Windowing Library Options
option(WITH_GHOST_DEBUG   "Enable debugging output for the GHOST library" OFF)
mark_as_advanced(WITH_GHOST_DEBUG)

option(WITH_GHOST_SDL    "Enable building Blender against SDL for windowing rather than the native APIs" OFF)
mark_as_advanced(WITH_GHOST_SDL)

if(WITH_X11)
	option(WITH_GHOST_XDND    "Enable drag'n'drop support on X11 using XDND protocol" ON)
endif()

# Misc...
option(WITH_HEADLESS      "Build without graphical support (renderfarm, server mode only)" OFF)
mark_as_advanced(WITH_HEADLESS)

option(WITH_AUDASPACE    "Build with blenders audio library (only disable if you know what you're doing!)" ON)
option(WITH_SYSTEM_AUDASPACE "Build with external audaspace library installed on the system (only enable if you know what you're doing!)" OFF)
mark_as_advanced(WITH_AUDASPACE)
mark_as_advanced(WITH_SYSTEM_AUDASPACE)

if(NOT WITH_AUDASPACE)
	set(WITH_SYSTEM_AUDASPACE OFF)
endif()

option(WITH_OPENMP        "Enable OpenMP (has to be supported by the compiler)" ON)
if(UNIX AND NOT APPLE)
	option(WITH_OPENMP_STATIC "Link OpenMP statically (only used by the release environment)" OFF)
	mark_as_advanced(WITH_OPENMP_STATIC)
endif()

if(WITH_X11)
	option(WITH_X11_XINPUT    "Enable X11 Xinput (tablet support and unicode input)"  ON)
	option(WITH_X11_XF86VMODE "Enable X11 video mode switching"                       ON)
	option(WITH_X11_ALPHA     "Enable X11 transparent background"                     ON)
endif()

if(UNIX AND NOT APPLE)
	option(WITH_SYSTEM_GLEW "Use GLEW OpenGL wrapper library provided by the operating system" ON)
	option(WITH_SYSTEM_GLES "Use OpenGL ES library provided by the operating system"           ON)
else()
	# not an option for other OS's
	set(WITH_SYSTEM_GLEW OFF)
	set(WITH_SYSTEM_GLES OFF)
endif()


# (unix defaults to System OpenJPEG On)
option(WITH_SYSTEM_OPENJPEG "Use the operating systems OpenJPEG library" OFF)

if(UNIX AND NOT APPLE)
	option(WITH_SYSTEM_EIGEN3 "Use the systems Eigen3 library" OFF)
endif()


# Modifiers
option(WITH_MOD_FLUID           "Enable Elbeem Modifier (Fluid Simulation)" ON)
option(WITH_MOD_SMOKE           "Enable Smoke Modifier (Smoke Simulation)" ON)
option(WITH_MOD_BOOLEAN         "Enable Boolean Modifier" ON)
option(WITH_MOD_REMESH          "Enable Remesh Modifier" ON)
# option(WITH_MOD_CLOTH_ELTOPO    "Enable Experimental cloth solver" OFF)  # this is now only available in a branch
# mark_as_advanced(WITH_MOD_CLOTH_ELTOPO)
option(WITH_MOD_OCEANSIM        "Enable Ocean Modifier" OFF)

# Image format support
option(WITH_OPENIMAGEIO         "Enable OpenImageIO Support (http://www.openimageio.org)" ON)
option(WITH_IMAGE_OPENEXR       "Enable OpenEXR Support (http://www.openexr.com)" ${_init_IMAGE_OPENEXR})
option(WITH_IMAGE_OPENJPEG      "Enable OpenJpeg Support (http://www.openjpeg.org)" ON)
option(WITH_IMAGE_TIFF          "Enable LibTIFF Support" ON)
option(WITH_IMAGE_DDS           "Enable DDS Image Support" ON)
option(WITH_IMAGE_CINEON        "Enable CINEON and DPX Image Support" ON)
option(WITH_IMAGE_HDR           "Enable HDR Image Support" ON)
option(WITH_IMAGE_FRAMESERVER   "Enable image FrameServer Support for rendering" ON)

# Audio/Video format support
option(WITH_CODEC_AVI           "Enable Blenders own AVI file support (raw/jpeg)" ON)
option(WITH_CODEC_FFMPEG        "Enable FFMPeg Support (http://ffmpeg.org)" ${_init_CODEC_FFMPEG})
option(WITH_CODEC_SNDFILE       "Enable libsndfile Support (http://www.mega-nerd.com/libsndfile)" OFF)

# Alembic support
option(WITH_ALEMBIC             "Enable Alembic Support" OFF)
option(WITH_ALEMBIC_HDF5        "Enable Legacy Alembic Support (not officially supported)" OFF)

if(APPLE)
	option(WITH_CODEC_QUICKTIME     "Enable Quicktime Support" OFF)
endif()

# 3D format support
# Disable opencollada when we don't have precompiled libs
option(WITH_OPENCOLLADA   "Enable OpenCollada Support (http://www.opencollada.org)" ${_init_OPENCOLLADA})

# Sound output
option(WITH_SDL           "Enable SDL for sound and joystick support" ${_init_SDL})
option(WITH_OPENAL        "Enable OpenAL Support (http://www.openal.org)" ON)
option(WITH_JACK          "Enable JACK Support (http://www.jackaudio.org)" ${_init_JACK})
if(UNIX AND NOT APPLE)
	option(WITH_JACK_DYNLOAD  "Enable runtime dynamic JACK libraries loading" OFF)
endif()
if(UNIX AND NOT APPLE)
	option(WITH_SDL_DYNLOAD  "Enable runtime dynamic SDL libraries loading" OFF)
endif()

# Compression
option(WITH_LZO           "Enable fast LZO compression (used for pointcache)" ON)
option(WITH_LZMA          "Enable best LZMA compression, (used for pointcache)" ON)
if(UNIX AND NOT APPLE)
	option(WITH_SYSTEM_LZO    "Use the system LZO library" OFF)
endif()

# Camera/motion tracking
option(WITH_LIBMV         "Enable Libmv structure from motion library" ON)
option(WITH_LIBMV_SCHUR_SPECIALIZATIONS "Enable fixed-size schur specializations." OFF)
mark_as_advanced(WITH_LIBMV_SCHUR_SPECIALIZATIONS)

# Freestyle
option(WITH_FREESTYLE     "Enable Freestyle (advanced edges rendering)" ON)

# Misc
if(WIN32)
	option(WITH_INPUT_IME "Enable Input Method Editor (IME) for complex Asian character input" ON)
endif()
option(WITH_INPUT_NDOF "Enable NDOF input devices (SpaceNavigator and friends)" ${_init_INPUT_NDOF})
option(WITH_RAYOPTIMIZATION	"Enable use of SIMD (SSE) optimizations for the raytracer" ON)
if(UNIX AND NOT APPLE)
	option(WITH_INSTALL_PORTABLE "Install redistributeable runtime, otherwise install into CMAKE_INSTALL_PREFIX" ON)
	option(WITH_STATIC_LIBS "Try to link with static libraries, as much as possible, to make blender more portable across distributions" OFF)
	if(WITH_STATIC_LIBS)
		option(WITH_BOOST_ICU "Boost uses ICU library (required for linking with static Boost built with libicu)." OFF)
		mark_as_advanced(WITH_BOOST_ICU)
	endif()
endif()

option(WITH_PYTHON_INSTALL       "Copy system python into the blender install folder" ON)
if(WITH_PYTHON_INSTALL)
	option(WITH_PYTHON_INSTALL_NUMPY "Copy system numpy into the blender install folder"  ON)
	set(PYTHON_NUMPY_PATH            "" CACHE PATH "Path to python site-packages or dist-packages containing 'numpy' module")
	mark_as_advanced(PYTHON_NUMPY_PATH)

	if(UNIX AND NOT APPLE)
		option(WITH_PYTHON_INSTALL_REQUESTS "Copy system requests into the blender install folder" ON)
		set(PYTHON_REQUESTS_PATH "" CACHE PATH "Path to python site-packages or dist-packages containing 'requests' module")
		mark_as_advanced(PYTHON_REQUESTS_PATH)
	endif()
endif()

option(WITH_CPU_SSE              "Enable SIMD instruction if they're detected on the host machine" ON)
mark_as_advanced(WITH_CPU_SSE)

# Cycles
option(WITH_CYCLES					"Enable Cycles Render Engine" ON)
option(WITH_CYCLES_STANDALONE		"Build Cycles standalone application" OFF)
option(WITH_CYCLES_STANDALONE_GUI	"Build Cycles standalone with GUI" OFF)
option(WITH_CYCLES_OSL				"Build Cycles with OSL support" ${_init_CYCLES_OSL})
option(WITH_CYCLES_OPENSUBDIV		"Build Cycles with OpenSubdiv support" ${_init_CYCLES_OPENSUBDIV})
option(WITH_CYCLES_CUDA_BINARIES	"Build Cycles CUDA binaries" OFF)
set(CYCLES_CUDA_BINARIES_ARCH sm_20 sm_21 sm_30 sm_35 sm_37 sm_50 sm_52 sm_60 sm_61 CACHE STRING "CUDA architectures to build binaries for")
mark_as_advanced(CYCLES_CUDA_BINARIES_ARCH)
unset(PLATFORM_DEFAULT)
option(WITH_CYCLES_LOGGING	"Build Cycles with logging support" ON)
option(WITH_CYCLES_DEBUG	"Build Cycles with extra debug capabilities" OFF)
option(WITH_CYCLES_NATIVE_ONLY	"Build Cycles with native kernel only (which fits current CPU, use for development only)" OFF)
mark_as_advanced(WITH_CYCLES_LOGGING)
mark_as_advanced(WITH_CYCLES_DEBUG)
mark_as_advanced(WITH_CYCLES_NATIVE_ONLY)

option(WITH_CUDA_DYNLOAD "Dynamically load CUDA libraries at runtime" ON)
mark_as_advanced(WITH_CUDA_DYNLOAD)

# LLVM
option(WITH_LLVM					"Use LLVM" OFF)
if(APPLE)
	option(LLVM_STATIC					"Link with LLVM static libraries" ON) # we prefer static llvm build on Apple, dyn build possible though
else()
	option(LLVM_STATIC					"Link with LLVM static libraries" OFF)
endif()
mark_as_advanced(LLVM_STATIC)

# disable for now, but plan to support on all platforms eventually
option(WITH_MEM_JEMALLOC   "Enable malloc replacement (http://www.canonware.com/jemalloc)" ON)
mark_as_advanced(WITH_MEM_JEMALLOC)

# currently only used for BLI_mempool
option(WITH_MEM_VALGRIND "Enable extended valgrind support for better reporting" OFF)
mark_as_advanced(WITH_MEM_VALGRIND)

# Debug
option(WITH_CXX_GUARDEDALLOC "Enable GuardedAlloc for C++ memory allocation tracking (only enable for development)" OFF)
mark_as_advanced(WITH_CXX_GUARDEDALLOC)

option(WITH_ASSERT_ABORT "Call abort() when raising an assertion through BLI_assert()" OFF)
mark_as_advanced(WITH_ASSERT_ABORT)

option(WITH_BOOST					"Enable features depending on boost" ON)

# Unit testsing
option(WITH_GTESTS "Enable GTest unit testing" OFF)


# Documentation
if(UNIX AND NOT APPLE)
	option(WITH_DOC_MANPAGE "Create a manual page (Unix manpage)" OFF)
endif()


# OpenGL

option(WITH_GLEW_MX             "Support multiple GLEW contexts (experimental)"                                                                     OFF )
option(WITH_GLEW_ES             "Switches to experimental copy of GLEW that has support for OpenGL ES. (temporary option for development purposes)" OFF)
option(WITH_GL_EGL              "Use the EGL OpenGL system library instead of the platform specific OpenGL system library (CGL, glX, or WGL)"       OFF)
option(WITH_GL_PROFILE_COMPAT   "Support using the OpenGL 'compatibility' profile. (deprecated)"                                                    ON )
option(WITH_GL_PROFILE_CORE     "Support using the OpenGL 3.2+ 'core' profile."                                                                     OFF)
option(WITH_GL_PROFILE_ES20     "Support using OpenGL ES 2.0. (thru either EGL or the AGL/WGL/XGL 'es20' profile)"                                  OFF)

mark_as_advanced(
	WITH_GLEW_MX
	WITH_GLEW_ES
	WITH_GL_EGL
	WITH_GL_PROFILE_COMPAT
	WITH_GL_PROFILE_CORE
	WITH_GL_PROFILE_ES20
)

if(WITH_GL_PROFILE_COMPAT)
	set(WITH_GLU ON)
else()
	set(WITH_GLU OFF)
endif()

if(WIN32)
	option(WITH_GL_ANGLE "Link with the ANGLE library, an OpenGL ES 2.0 implementation based on Direct3D, instead of the system OpenGL library." OFF)
	mark_as_advanced(WITH_GL_ANGLE)
endif()

if(WITH_GLEW_ES AND WITH_SYSTEM_GLEW)
	message(WARNING Ignoring WITH_SYSTEM_GLEW and using WITH_GLEW_ES)
	set(WITH_SYSTEM_GLEW OFF)
endif()

if(WIN32)
	getDefaultWindowsPrefixBase(CMAKE_GENERIC_PROGRAM_FILES)
	set(CPACK_INSTALL_PREFIX ${CMAKE_GENERIC_PROGRAM_FILES}/${})
endif()

# Experimental support of C11 and C++11
#
# We default options to whatever default standard in the current compiler.
if(CMAKE_COMPILER_IS_GNUCC AND (NOT "${CMAKE_C_COMPILER_VERSION}" VERSION_LESS "6.0") AND (NOT WITH_CXX11))
	set(_c11_init ON)
else()
	set(_c11_init OFF)
endif()
set(_cxx11_init ON)

option(WITH_C11 "Build with C11 standard enabled, for development use only!" ${_c11_init})
mark_as_advanced(WITH_C11)
option(WITH_CXX11 "Build with C++11 standard enabled, for development use only!" ${_cxx11_init})
mark_as_advanced(WITH_CXX11)

# Compiler toolchain
if(CMAKE_COMPILER_IS_GNUCC)
	option(WITH_LINKER_GOLD "Use ld.gold linker which is usually faster than ld.bfd" ON)
	mark_as_advanced(WITH_LINKER_GOLD)
endif()

# Dependency graph
option(WITH_LEGACY_DEPSGRAPH "Build Blender with legacy dependency graph" ON)
mark_as_advanced(WITH_LEGACY_DEPSGRAPH)

# Use hardcoded paths or find_package to find externals
option(WITH_WINDOWS_FIND_MODULES "Use find_package to locate libraries" OFF)
mark_as_advanced(WITH_WINDOWS_FIND_MODULES)

option(WITH_WINDOWS_CODESIGN "Use signtool to sign the final binary." OFF)
mark_as_advanced(WITH_WINDOWS_CODESIGN)

set(WINDOWS_CODESIGN_PFX CACHE FILEPATH  "Path to pfx file to use for codesigning.")
mark_as_advanced(WINDOWS_CODESIGN_PFX)

set(WINDOWS_CODESIGN_PFX_PASSWORD CACHE STRING  "password for pfx file used for codesigning.")
mark_as_advanced(WINDOWS_CODESIGN_PFX_PASSWORD)

# avoid using again
option_defaults_clear()

# end option(...)



# By default we want to install to the directory we are compiling our executables
# unless specified otherwise, which we currently do not allow
if(CMAKE_INSTALL_PREFIX_INITIALIZED_TO_DEFAULT)
	if(WIN32)
		set(CMAKE_INSTALL_PREFIX ${EXECUTABLE_OUTPUT_PATH}/\${BUILD_TYPE} CACHE PATH "default install path" FORCE)
	elseif(APPLE)
		set(CMAKE_INSTALL_PREFIX ${EXECUTABLE_OUTPUT_PATH}/\${BUILD_TYPE} CACHE PATH "default install path" FORCE)
	else()
		if(WITH_INSTALL_PORTABLE)
			set(CMAKE_INSTALL_PREFIX ${EXECUTABLE_OUTPUT_PATH} CACHE PATH "default install path" FORCE)
		endif()
	endif()
endif()



# Apple

if(APPLE)
	# require newer cmake on osx because of version handling,
	# older cmake cannot handle 2 digit subversion!
	cmake_minimum_required(VERSION 3.0.0)

	if(NOT CMAKE_OSX_ARCHITECTURES)
		set(CMAKE_OSX_ARCHITECTURES x86_64 CACHE STRING
			"Choose the architecture you want to build Blender for: i386, x86_64 or ppc"
			FORCE)
	endif()

	if(NOT DEFINED OSX_SYSTEM)
		execute_process(
		        COMMAND xcodebuild -version -sdk macosx SDKVersion
		        OUTPUT_VARIABLE OSX_SYSTEM
		        OUTPUT_STRIP_TRAILING_WHITESPACE)
	endif()

	# workaround for incorrect cmake xcode lookup for developer previews - XCODE_VERSION does not
	# take xcode-select path into account but would always look  into /Applications/Xcode.app
	# while dev versions are named Xcode<version>-DP<preview_number>
	execute_process(
	        COMMAND xcode-select --print-path
	        OUTPUT_VARIABLE XCODE_CHECK OUTPUT_STRIP_TRAILING_WHITESPACE)
	string(REPLACE "/Contents/Developer" "" XCODE_BUNDLE ${XCODE_CHECK}) # truncate to bundlepath in any case
	
	if(${CMAKE_GENERATOR} MATCHES "Xcode")
	
		# earlier xcode has no bundled developer dir, no sense in getting xcode path from
		if(${XCODE_VERSION} VERSION_GREATER 4.2) 
			# reduce to XCode name without dp extension
			string(SUBSTRING "${XCODE_CHECK}" 14 6 DP_NAME) 
			if(${DP_NAME} MATCHES Xcode5)
				set(XCODE_VERSION 5)
			endif()
		endif()

		##### cmake incompatibility with xcode  4.3 and higher #####
		if(${XCODE_VERSION} MATCHES '') # cmake fails due looking for xcode in the wrong path, thus will be empty var
			message(FATAL_ERROR "Xcode 4.3 and higher must be used with cmake 2.8-8 or higher")
		endif()
		### end cmake incompatibility with xcode 4.3 and higher ###
		
		if(${XCODE_VERSION} VERSION_EQUAL 4 OR ${XCODE_VERSION} VERSION_GREATER 4 AND ${XCODE_VERSION} VERSION_LESS 4.3)
			# Xcode 4 defaults to the Apple LLVM Compiler.
			# Override the default compiler selection because Blender only compiles with gcc up to xcode 4.2
			set(CMAKE_XCODE_ATTRIBUTE_GCC_VERSION "com.apple.compilers.llvmgcc42")
			message(STATUS "Setting compiler to: " ${CMAKE_XCODE_ATTRIBUTE_GCC_VERSION})
		endif()
	else() # unix makefile generator does not fill XCODE_VERSION var, so we get it with a command
		execute_process(COMMAND xcodebuild -version OUTPUT_VARIABLE XCODE_VERS_BUILD_NR)
		string(SUBSTRING "${XCODE_VERS_BUILD_NR}" 6 3 XCODE_VERSION) # truncate away build-nr
		unset(XCODE_VERS_BUILD_NR)
	endif()

	message(STATUS "Detected OS X ${OSX_SYSTEM} and Xcode ${XCODE_VERSION} at ${XCODE_BUNDLE}")

	if(${XCODE_VERSION} VERSION_LESS 4.3)
		# use guaranteed existing sdk
		set(CMAKE_OSX_SYSROOT /Developer/SDKs/MacOSX${OSX_SYSTEM}.sdk CACHE PATH "" FORCE)
	else()
		# note: xcode-select path could be ambigous,
		# cause /Applications/Xcode.app/Contents/Developer or /Applications/Xcode.app would be allowed
		# so i use a selfcomposed bundlepath here  
		set(OSX_SYSROOT_PREFIX ${XCODE_BUNDLE}/Contents/Developer/Platforms/MacOSX.platform)
		message(STATUS "OSX_SYSROOT_PREFIX: " ${OSX_SYSROOT_PREFIX})
		set(OSX_DEVELOPER_PREFIX /Developer/SDKs/MacOSX${OSX_SYSTEM}.sdk) # use guaranteed existing sdk
		set(CMAKE_OSX_SYSROOT ${OSX_SYSROOT_PREFIX}/${OSX_DEVELOPER_PREFIX} CACHE PATH "" FORCE)
		if(${CMAKE_GENERATOR} MATCHES "Xcode")
			# to silence sdk not found warning, just overrides CMAKE_OSX_SYSROOT
			set(CMAKE_XCODE_ATTRIBUTE_SDKROOT macosx${OSX_SYSTEM})
		endif()

		# QuickTime framework is no longer available in SDK 10.12+
		if(WITH_CODEC_QUICKTIME AND ${OSX_SYSTEM} VERSION_GREATER 10.11)
			set(WITH_CODEC_QUICKTIME OFF)
			message(STATUS "QuickTime not supported by SDK ${OSX_SYSTEM}, disabling WITH_CODEC_QUICKTIME")
		endif()
	endif()

	if(OSX_SYSTEM MATCHES 10.9)
		# make sure syslibs and headers are looked up in sdk ( expecially for 10.9 openGL atm. )
		set(CMAKE_FIND_ROOT_PATH ${CMAKE_OSX_SYSROOT})
	endif()

	if(WITH_CXX11)
		# 10.9 is our min. target, if you use higher sdk, weak linking happens
		if(CMAKE_OSX_DEPLOYMENT_TARGET)
			if(${CMAKE_OSX_DEPLOYMENT_TARGET} VERSION_LESS 10.9)
				message(STATUS "Setting deployment target to 10.9, lower versions are incompatible with WITH_CXX11")
				set(CMAKE_OSX_DEPLOYMENT_TARGET "10.9" CACHE STRING "" FORCE)
			endif()
		else()
			set(CMAKE_OSX_DEPLOYMENT_TARGET "10.9" CACHE STRING "" FORCE)
		endif()
	else()
		if(NOT CMAKE_OSX_DEPLOYMENT_TARGET)
			# 10.6 is our min. target, if you use higher sdk, weak linking happens
			set(CMAKE_OSX_DEPLOYMENT_TARGET "10.6" CACHE STRING "" FORCE)
		endif()
	endif()
	
	if(NOT ${CMAKE_GENERATOR} MATCHES "Xcode")
		# force CMAKE_OSX_DEPLOYMENT_TARGET for makefiles, will not work else ( cmake bug ? )
		set(CMAKE_C_FLAGS "${CMAKE_C_FLAGS} -mmacosx-version-min=${CMAKE_OSX_DEPLOYMENT_TARGET}")
		set(CMAKE_CXX_FLAGS "${CMAKE_CXX_FLAGS} -mmacosx-version-min=${CMAKE_OSX_DEPLOYMENT_TARGET}")
		add_definitions("-DMACOSX_DEPLOYMENT_TARGET=${CMAKE_OSX_DEPLOYMENT_TARGET}")
	endif()
endif()


#-----------------------------------------------------------------------------
# Check for conflicting/unsupported configurations

if(NOT WITH_BLENDER AND NOT WITH_PLAYER AND NOT WITH_CYCLES_STANDALONE)
	message(FATAL_ERROR
		"At least one of WITH_BLENDER or WITH_PLAYER or "
		"WITH_CYCLES_STANDALONE must be enabled, nothing to do!"
	)
endif()

if(NOT WITH_GAMEENGINE AND WITH_PLAYER)
	message(FATAL_ERROR "WITH_PLAYER requires WITH_GAMEENGINE")
endif()

if(NOT WITH_AUDASPACE)
	if(WITH_OPENAL)
		message(FATAL_ERROR "WITH_OPENAL requires WITH_AUDASPACE")
	endif()
	if(WITH_JACK)
		message(FATAL_ERROR "WITH_JACK requires WITH_AUDASPACE")
	endif()
	if(WITH_GAMEENGINE)
		message(FATAL_ERROR "WITH_GAMEENGINE requires WITH_AUDASPACE")
	endif()
endif()

if(NOT WITH_SDL AND WITH_GHOST_SDL)
	message(FATAL_ERROR "WITH_GHOST_SDL requires WITH_SDL")
endif()

# python module, needs some different options
if(WITH_PYTHON_MODULE AND WITH_PLAYER)
	message(FATAL_ERROR "WITH_PYTHON_MODULE requires WITH_PLAYER to be OFF")
endif()

if(WITH_PYTHON_MODULE AND WITH_PYTHON_INSTALL)
	message(FATAL_ERROR "WITH_PYTHON_MODULE requires WITH_PYTHON_INSTALL to be OFF")
endif()


# may as well build python module without a UI
if(WITH_PYTHON_MODULE)
	set(WITH_HEADLESS ON)
endif()

if(NOT WITH_PYTHON)
	set(WITH_CYCLES OFF)
endif()

# enable boost for cycles, audaspace or i18n
# otherwise if the user disabled
if(NOT WITH_BOOST)
	# Explicitly disabled. so disable all deps.
	macro(set_and_warn
		_setting _val)
		if(${${_setting}})
			message(STATUS "'WITH_BOOST' is disabled: forceing 'set(${_setting} ${_val})'")
		endif()
		set(${_setting} ${_val})
	endmacro()

	set_and_warn(WITH_CYCLES         OFF)
	set_and_warn(WITH_AUDASPACE      OFF)
	set_and_warn(WITH_INTERNATIONAL  OFF)
	set_and_warn(WITH_OPENVDB        OFF)
	set_and_warn(WITH_OPENCOLORIO    OFF)
	set_and_warn(WITH_MOD_BOOLEAN    OFF)

	set_and_warn(WITH_OPENAL         OFF)  # depends on AUDASPACE
	set_and_warn(WITH_GAMEENGINE     OFF)  # depends on AUDASPACE
	set_and_warn(WITH_PLAYER         OFF)  # depends on GAMEENGINE
elseif(WITH_CYCLES OR WITH_OPENIMAGEIO OR WITH_AUDASPACE OR WITH_INTERNATIONAL OR
       WITH_OPENVDB OR WITH_OPENCOLORIO OR WITH_MOD_BOOLEAN)
	# Keep enabled
else()
	# New dependency graph needs either Boost or C++11 for function bindings.
	if(NOT WITH_CXX11)
		# Enabled but we don't need it
		set(WITH_BOOST OFF)
	endif()
endif()

# auto enable openimageio for cycles
if(WITH_CYCLES)
	set(WITH_OPENIMAGEIO ON)

	# auto enable llvm for cycles_osl
	if(WITH_CYCLES_OSL)
		set(WITH_LLVM ON CACHE BOOL "" FORCE)
	endif()
else()
	set(WITH_CYCLES_OSL OFF)
endif()

# auto enable openimageio linking dependencies
if(WITH_OPENIMAGEIO)
	set(WITH_IMAGE_OPENEXR ON)
	set(WITH_IMAGE_TIFF ON)
endif()

# auto enable alembic linking dependencies
if(WITH_ALEMBIC)
	set(WITH_IMAGE_OPENEXR ON)
endif()

# don't store paths to libs for portable distribution
if(WITH_INSTALL_PORTABLE)
	set(CMAKE_SKIP_BUILD_RPATH TRUE)
endif()

if(WITH_GHOST_SDL OR WITH_HEADLESS)
	set(WITH_X11           OFF)
	set(WITH_X11_XINPUT    OFF)
	set(WITH_X11_XF86VMODE OFF)
	set(WITH_X11_ALPHA     OFF)
	set(WITH_GHOST_XDND    OFF)
	set(WITH_INPUT_IME     OFF)
endif()

if(WITH_CPU_SSE)
	TEST_SSE_SUPPORT(COMPILER_SSE_FLAG COMPILER_SSE2_FLAG)
else()
	message(STATUS "SSE and SSE2 optimizations are DISABLED!")
	set(COMPILER_SSE_FLAG)
	set(COMPILER_SSE2_FLAG)
endif()

if(WITH_BUILDINFO)
	find_package(Git)
	if(NOT GIT_FOUND)
		message(WARNING "Git was not found, disabling WITH_BUILDINFO")
		set(WITH_BUILDINFO OFF)
	endif()
endif()

TEST_SHARED_PTR_SUPPORT()
TEST_UNORDERED_MAP_SUPPORT()

if(WITH_AUDASPACE)
	if(WITH_SYSTEM_AUDASPACE)
		set(AUDASPACE_DEFINITIONS
			-DWITH_AUDASPACE
			-DWITH_SYSTEM_AUDASPACE
			"-DAUD_DEVICE_H=<AUD_Device.h>"
			"-DAUD_SPECIAL_H=<AUD_Special.h>"
			"-DAUD_SOUND_H=<AUD_Sound.h>"
			"-DAUD_HANDLE_H=<AUD_Handle.h>"
			"-DAUD_SEQUENCE_H=<AUD_Sequence.h>"
			"-DAUD_TYPES_H=<AUD_Types.h>"
			"-DAUD_PYTHON_H=<python/PyAPI.h>"
		)
	else()
		set(AUDASPACE_C_INCLUDE_DIRS "${CMAKE_SOURCE_DIR}/intern/audaspace/intern")
		set(AUDASPACE_PY_INCLUDE_DIRS "${CMAKE_SOURCE_DIR}/intern/audaspace/intern")
		set(AUDASPACE_DEFINITIONS
			-DWITH_AUDASPACE
			"-DAUD_DEVICE_H=<AUD_C-API.h>"
			"-DAUD_SPECIAL_H=<AUD_C-API.h>"
			"-DAUD_SOUND_H=<AUD_C-API.h>"
			"-DAUD_HANDLE_H=<AUD_C-API.h>"
			"-DAUD_SEQUENCE_H=<AUD_C-API.h>"
			"-DAUD_TYPES_H=<AUD_Space.h>"
		)
	endif()
endif()

#-----------------------------------------------------------------------------
# Check for valid directories
# ... a partial checkout may cause this.
#
# note: we need to check for a known subdir in both cases.
#       since uninitialized git submodules will give blank dirs

if(WITH_INTERNATIONAL)
	if(NOT EXISTS "${CMAKE_SOURCE_DIR}/release/datafiles/locale/languages")
		message(WARNING
			"Translation path '${CMAKE_SOURCE_DIR}/release/datafiles/locale' is missing, "
			"This is a 'git submodule', which are known not to work with bridges to other version "
			"control systems, disabling 'WITH_INTERNATIONAL'."
		)
		set(WITH_INTERNATIONAL OFF)
	endif()
endif()

if(WITH_PYTHON)
	if(NOT EXISTS "${CMAKE_SOURCE_DIR}/release/scripts/addons/modules")
		message(WARNING
			"Addons path '${CMAKE_SOURCE_DIR}/release/scripts/addons' is missing, "
			"This is a 'git submodule', which are known not to work with bridges to other version "
			"control systems: * CONTINUING WITHOUT ADDONS *"
		)
	endif()
endif()

#-----------------------------------------------------------------------------
# Initialize un-cached vars, avoid unused warning

# linux only, not cached
set(WITH_BINRELOC OFF)

# MACOSX only, set to avoid uninitialized
set(EXETYPE "")

# C/C++ flags
set(PLATFORM_CFLAGS)

# these are added to later on.
set(C_WARNINGS)
set(CXX_WARNINGS)

# for gcc -Wno-blah-blah
set(CC_REMOVE_STRICT_FLAGS)

# libraries to link the binary with passed to target_link_libraries()
# known as LLIBS to scons
set(PLATFORM_LINKLIBS "")

# Added to linker flags in setup_liblinks
# - CMAKE_EXE_LINKER_FLAGS
# - CMAKE_EXE_LINKER_FLAGS_DEBUG
set(PLATFORM_LINKFLAGS "")
set(PLATFORM_LINKFLAGS_DEBUG "")


#-----------------------------------------------------------------------------
#Platform specifics

if(WITH_X11)
	find_package(X11 REQUIRED)

	find_path(X11_XF86keysym_INCLUDE_PATH X11/XF86keysym.h ${X11_INC_SEARCH_PATH})
	mark_as_advanced(X11_XF86keysym_INCLUDE_PATH)

	list(APPEND PLATFORM_LINKLIBS ${X11_X11_LIB})

	if(WITH_X11_XINPUT)
		if(X11_Xinput_LIB)
			list(APPEND PLATFORM_LINKLIBS ${X11_Xinput_LIB})
		else()
			set(WITH_X11_XINPUT OFF)
		endif()
	endif()

	if(WITH_X11_XF86VMODE)
		# XXX, why dont cmake make this available?
		find_library(X11_Xxf86vmode_LIB Xxf86vm   ${X11_LIB_SEARCH_PATH})
		mark_as_advanced(X11_Xxf86vmode_LIB)
		if(X11_Xxf86vmode_LIB)
			list(APPEND PLATFORM_LINKLIBS ${X11_Xxf86vmode_LIB})
		else()
			set(WITH_X11_XF86VMODE OFF)
		endif()
	endif()

	if(WITH_X11_ALPHA)
		find_library(X11_Xrender_LIB Xrender  ${X11_LIB_SEARCH_PATH})
		mark_as_advanced(X11_Xrender_LIB)
		if (X11_Xrender_LIB)
			list(APPEND PLATFORM_LINKLIBS ${X11_Xrender_LIB})
		else()
			set(WITH_X11_ALPHA OFF)
		endif()
	endif()

endif()


# ----------------------------------------------------------------------------
# Main Platform Checks
#
# - UNIX
# - WIN32
# - APPLE

if(UNIX AND NOT APPLE)
	include(platform_unix)
elseif(WIN32)
	include(platform_win32)
elseif(APPLE)
	include(platform_apple)
endif()

#-----------------------------------------------------------------------------
# Common.

if(NOT WITH_FFTW3 AND WITH_MOD_OCEANSIM)
	message(FATAL_ERROR "WITH_MOD_OCEANSIM requires WITH_FFTW3 to be ON")
endif()

if(WITH_CYCLES)
	if(NOT WITH_OPENIMAGEIO)
		message(FATAL_ERROR
			"Cycles requires WITH_OPENIMAGEIO, the library may not have been found. "
			"Configure OIIO or disable WITH_CYCLES"
		)
	endif()
	if(NOT WITH_BOOST)
		message(FATAL_ERROR
			"Cycles requires WITH_BOOST, the library may not have been found. "
			"Configure BOOST or disable WITH_CYCLES"
		)
	endif()

	if(WITH_CYCLES_OSL)
		if(NOT WITH_LLVM)
			message(FATAL_ERROR
				"Cycles OSL requires WITH_LLVM, the library may not have been found. "
				"Configure LLVM or disable WITH_CYCLES_OSL"
			)
		endif()
	endif()
endif()

if(WITH_INTERNATIONAL)
	if(NOT WITH_BOOST)
		message(FATAL_ERROR
			"Internationalization requires WITH_BOOST, the library may not have been found. "
			"Configure BOOST or disable WITH_INTERNATIONAL"
		)
	endif()
endif()

# See TEST_SSE_SUPPORT() for how this is defined.

# Do it globally, SSE2 is required for quite some time now.
# Doing it now allows to use SSE/SSE2 in inline headers.
if(SUPPORT_SSE_BUILD)
	set(PLATFORM_CFLAGS " ${COMPILER_SSE_FLAG} ${PLATFORM_CFLAGS}")
	add_definitions(-D__SSE__ -D__MMX__)
endif()
if(SUPPORT_SSE2_BUILD)
	set(PLATFORM_CFLAGS " ${PLATFORM_CFLAGS} ${COMPILER_SSE2_FLAG}")
	add_definitions(-D__SSE2__)
	if(NOT SUPPORT_SSE_BUILD) # dont double up
		add_definitions(-D__MMX__)
	endif()
endif()


# set the endian define
if(MSVC)
	# for some reason this fails on msvc
	add_definitions(-D__LITTLE_ENDIAN__)
	
# OSX-Note: as we do crosscompiling with specific set architecture,
# endianess-detection and autosetting is counterproductive
# so we just set endianess according CMAKE_OSX_ARCHITECTURES

elseif(CMAKE_OSX_ARCHITECTURES MATCHES i386 OR CMAKE_OSX_ARCHITECTURES MATCHES x86_64)
	add_definitions(-D__LITTLE_ENDIAN__)
elseif(CMAKE_OSX_ARCHITECTURES MATCHES ppc OR CMAKE_OSX_ARCHITECTURES MATCHES ppc64)		
	add_definitions(-D__BIG_ENDIAN__)
	
else()
	include(TestBigEndian)
	test_big_endian(_SYSTEM_BIG_ENDIAN)
	if(_SYSTEM_BIG_ENDIAN)
		add_definitions(-D__BIG_ENDIAN__)
	else()
		add_definitions(-D__LITTLE_ENDIAN__)
	endif()
	unset(_SYSTEM_BIG_ENDIAN)
endif()
if(WITH_IMAGE_OPENJPEG)
	if(WITH_SYSTEM_OPENJPEG)
		# dealt with above
		set(OPENJPEG_DEFINES "")
	else()
		set(OPENJPEG_INCLUDE_DIRS "${CMAKE_SOURCE_DIR}/extern/libopenjpeg")
		set(OPENJPEG_DEFINES "-DOPJ_STATIC")
	endif()
	# Special handling of Windows platform where openjpeg is always static.
	if(WIN32)
		set(OPENJPEG_DEFINES "-DOPJ_STATIC")
	endif()
endif()

if(NOT WITH_SYSTEM_EIGEN3)
	set(EIGEN3_INCLUDE_DIRS ${CMAKE_SOURCE_DIR}/extern/Eigen3)
endif()

#-----------------------------------------------------------------------------
# Configure OpenGL.

find_package(OpenGL)
blender_include_dirs_sys("${OPENGL_INCLUDE_DIR}")

if(WITH_GLU)
	list(APPEND BLENDER_GL_LIBRARIES "${OPENGL_glu_LIBRARY}")
	list(APPEND GL_DEFINITIONS -DWITH_GLU)
endif()

if(WITH_SYSTEM_GLES)
	find_package_wrapper(OpenGLES)
endif()

if(WITH_GL_PROFILE_COMPAT OR WITH_GL_PROFILE_CORE)
	list(APPEND BLENDER_GL_LIBRARIES "${OPENGL_gl_LIBRARY}")

elseif(WITH_GL_PROFILE_ES20)
	if(WITH_SYSTEM_GLES)
		if(NOT OPENGLES_LIBRARY)
			message(FATAL_ERROR
				"Unable to find OpenGL ES libraries. "
				"Install them or disable WITH_SYSTEM_GLES."
			)
		endif()

		list(APPEND BLENDER_GL_LIBRARIES OPENGLES_LIBRARY)

	else()
		set(OPENGLES_LIBRARY "" CACHE FILEPATH "OpenGL ES 2.0 library file")
		mark_as_advanced(OPENGLES_LIBRARY)

		list(APPEND BLENDER_GL_LIBRARIES "${OPENGLES_LIBRARY}")

		if(NOT OPENGLES_LIBRARY)
			message(FATAL_ERROR
				"To compile WITH_GL_EGL you need to set OPENGLES_LIBRARY "
				"to the file path of an OpenGL ES 2.0 library."
			)
		endif()

	endif()

	if(WIN32)
		# Setup paths to files needed to install and redistribute Windows Blender with OpenGL ES

		set(OPENGLES_DLL "" CACHE FILEPATH "OpenGL ES 2.0 redistributable DLL file")
		mark_as_advanced(OPENGLES_DLL)

		if(NOT OPENGLES_DLL)
			message(FATAL_ERROR
				"To compile WITH_GL_PROFILE_ES20 you need to set OPENGLES_DLL to the file "
				"path of an OpenGL ES 2.0 runtime dynamic link library (DLL)."
			)
		endif()

		if(WITH_GL_ANGLE)
			list(APPEND GL_DEFINITIONS -DWITH_ANGLE)

			set(D3DCOMPILER_DLL "" CACHE FILEPATH "Direct3D Compiler redistributable DLL file (needed by ANGLE)")

			get_filename_component(D3DCOMPILER_FILENAME "${D3DCOMPILER_DLL}" NAME)
			list(APPEND GL_DEFINITIONS "-DD3DCOMPILER=\"\\\"${D3DCOMPILER_FILENAME}\\\"\"")

			mark_as_advanced(D3DCOMPILER_DLL)

			if(D3DCOMPILER_DLL STREQUAL "")
				message(FATAL_ERROR
					"To compile WITH_GL_ANGLE you need to set D3DCOMPILER_DLL to the file "
					"path of a copy of the DirectX redistributable DLL file: D3DCompiler_46.dll"
				)
			endif()

		endif()

	endif()

endif()

if(WITH_GL_EGL)
	list(APPEND GL_DEFINITIONS -DWITH_GL_EGL)

	if(WITH_SYSTEM_GLES)
		if(NOT OPENGLES_EGL_LIBRARY)
			message(FATAL_ERROR
				"Unable to find OpenGL ES libraries. "
				"Install them or disable WITH_SYSTEM_GLES."
			)
		endif()

		list(APPEND BLENDER_GL_LIBRARIES OPENGLES_EGL_LIBRARY)

	else()
		set(OPENGLES_EGL_LIBRARY "" CACHE FILEPATH "EGL library file")
		mark_as_advanced(OPENGLES_EGL_LIBRARY)

		list(APPEND BLENDER_GL_LIBRARIES "${OPENGLES_LIBRARY}" "${OPENGLES_EGL_LIBRARY}")

		if(NOT OPENGLES_EGL_LIBRARY)
			message(FATAL_ERROR
				"To compile WITH_GL_EGL you need to set OPENGLES_EGL_LIBRARY "
				"to the file path of an EGL library."
			)
		endif()

	endif()

	if(WIN32)
		# Setup paths to files needed to install and redistribute Windows Blender with OpenGL ES

		set(OPENGLES_EGL_DLL "" CACHE FILEPATH "EGL redistributable DLL file")
		mark_as_advanced(OPENGLES_EGL_DLL)

		if(NOT OPENGLES_EGL_DLL)
			message(FATAL_ERROR
				"To compile WITH_GL_EGL you need to set OPENGLES_EGL_DLL "
				"to the file path of an EGL runtime dynamic link library (DLL)."
			)
		endif()

	endif()

endif()

if(WITH_GL_PROFILE_COMPAT)
	list(APPEND GL_DEFINITIONS -DWITH_GL_PROFILE_COMPAT)
endif()

if(WITH_GL_PROFILE_CORE)
	list(APPEND GL_DEFINITIONS -DWITH_GL_PROFILE_CORE)
endif()

if(WITH_GL_PROFILE_ES20)
	list(APPEND GL_DEFINITIONS -DWITH_GL_PROFILE_ES20)
endif()

if(WITH_GL_EGL)
	list(APPEND GL_DEFINITIONS -DWITH_EGL)
endif()

#-----------------------------------------------------------------------------
# Configure OpenMP.
if(WITH_OPENMP)
	find_package(OpenMP)
	if(OPENMP_FOUND)
		if(NOT WITH_OPENMP_STATIC)
			set(CMAKE_C_FLAGS "${CMAKE_C_FLAGS} ${OpenMP_C_FLAGS}")
			set(CMAKE_CXX_FLAGS "${CMAKE_CXX_FLAGS} ${OpenMP_CXX_FLAGS}")
		else()
			# Typically avoid adding flags as defines but we can't
			# pass OpenMP flags to the linker for static builds, meaning
			# we can't add any OpenMP related flags to CFLAGS variables
			# since they're passed to the linker as well.
			add_definitions("${OpenMP_C_FLAGS}")

			find_library_static(OpenMP_LIBRARIES gomp ${CMAKE_CXX_IMPLICIT_LINK_DIRECTORIES})
		endif()
	else()
		set(WITH_OPENMP OFF)
	endif()

	mark_as_advanced(
		OpenMP_C_FLAGS
		OpenMP_CXX_FLAGS
	)
endif()

#-----------------------------------------------------------------------------
# Configure GLEW

if(WITH_GLEW_MX)
	list(APPEND GL_DEFINITIONS -DWITH_GLEW_MX)
endif()

if(WITH_SYSTEM_GLEW)
	find_package(GLEW)

	# Note: There is an assumption here that the system GLEW is not a static library.

	if(NOT GLEW_FOUND)
		message(FATAL_ERROR "GLEW is required to build Blender. Install it or disable WITH_SYSTEM_GLEW.")
	endif()

	if(WITH_GLEW_MX)
		set(BLENDER_GLEW_LIBRARIES ${GLEW_MX_LIBRARY})
	else()
		set(BLENDER_GLEW_LIBRARIES ${GLEW_LIBRARY})
	endif()
else()
	if(WITH_GLEW_ES)
		set(GLEW_INCLUDE_PATH "${CMAKE_SOURCE_DIR}/extern/glew-es/include")

		list(APPEND GL_DEFINITIONS -DGLEW_STATIC -DWITH_GLEW_ES)

		# These definitions remove APIs from glew.h, making GLEW smaller, and catching unguarded API usage
		if(NOT WITH_GL_PROFILE_ES20)
			# No ES functions are needed
			list(APPEND GL_DEFINITIONS -DGLEW_NO_ES)
		elseif(NOT (WITH_GL_PROFILE_CORE OR WITH_GL_PROFILE_COMPAT))
			# ES is enabled, but the other functions are all disabled
			list(APPEND GL_DEFINITIONS -DGLEW_ES_ONLY)
		endif()

		if(WITH_GL_PROFILE_ES20)
			if(WITH_GL_EGL)
				list(APPEND GL_DEFINITIONS -DGLEW_USE_LIB_ES20)
			endif()

			# ToDo: This is an experiment to eliminate ES 1 symbols,
			# GLEW doesn't really properly provide this level of control
			# (for example, without modification it eliminates too many symbols)
			# so there are lots of modifications to GLEW to make this work,
			# and no attempt to make it work beyond Blender at this point.
			list(APPEND GL_DEFINITIONS -DGL_ES_VERSION_1_0=0 -DGL_ES_VERSION_CL_1_1=0 -DGL_ES_VERSION_CM_1_1=0)
		endif()

		if(WITH_GL_EGL)
			list(APPEND GL_DEFINITIONS -DGLEW_INC_EGL)
		endif()

		set(BLENDER_GLEW_LIBRARIES extern_glew_es bf_intern_glew_mx)

	else()
		set(GLEW_INCLUDE_PATH "${CMAKE_SOURCE_DIR}/extern/glew/include")

		list(APPEND GL_DEFINITIONS -DGLEW_STATIC)

		# This won't affect the non-experimental glew library, 
		# but is used for conditional compilation elsewhere.
		list(APPEND GL_DEFINITIONS -DGLEW_NO_ES)

		set(BLENDER_GLEW_LIBRARIES extern_glew)

	endif()

endif()

if(NOT WITH_GLU)
	list(APPEND GL_DEFINITIONS -DGLEW_NO_GLU)
endif()

#-----------------------------------------------------------------------------
# Configure Bullet

if(WITH_BULLET AND WITH_SYSTEM_BULLET)
	find_package(Bullet)
	if(NOT BULLET_FOUND)
		set(WITH_BULLET OFF)
	endif()
else()
	set(BULLET_INCLUDE_DIRS "${CMAKE_SOURCE_DIR}/extern/bullet2/src")
	# set(BULLET_LIBRARIES "")
endif()

#-----------------------------------------------------------------------------
# Configure Python.

if(WITH_PYTHON_MODULE)
	add_definitions(-DPy_ENABLE_SHARED)
endif()

#-----------------------------------------------------------------------------
# Configure GLog/GFlags

if(WITH_LIBMV OR WITH_GTESTS OR (WITH_CYCLES AND WITH_CYCLES_LOGGING))
	set(GLOG_DEFINES
		-DGOOGLE_GLOG_DLL_DECL=
	)

	set(GFLAGS_DEFINES
		-DGFLAGS_DLL_DEFINE_FLAG=
		-DGFLAGS_DLL_DECLARE_FLAG=
		-DGFLAGS_DLL_DECL=
	)
endif()

#-----------------------------------------------------------------------------
# Configure Ceres

if(WITH_LIBMV)
	set(CERES_DEFINES)

	if(WITH_CXX11)
		# nothing to be done
	elseif(SHARED_PTR_FOUND)
		if(SHARED_PTR_TR1_MEMORY_HEADER)
			list(APPEND CERES_DEFINES -DCERES_TR1_MEMORY_HEADER)
		endif()
		if(SHARED_PTR_TR1_NAMESPACE)
			list(APPEND CERES_DEFINES -DCERES_TR1_SHARED_PTR)
		endif()
	else()
		message(FATAL_ERROR "Ceres: Unable to find shared_ptr.")
	endif()

	if(WITH_CXX11)
		list(APPEND CERES_DEFINES -DCERES_STD_UNORDERED_MAP)
	elseif(HAVE_STD_UNORDERED_MAP_HEADER)
		if(HAVE_UNORDERED_MAP_IN_STD_NAMESPACE)
			list(APPEND CERES_DEFINES -DCERES_STD_UNORDERED_MAP)
		else()
			if(HAVE_UNORDERED_MAP_IN_TR1_NAMESPACE)
				list(APPEND CERES_DEFINES -DCERES_STD_UNORDERED_MAP_IN_TR1_NAMESPACE)
			else()
				list(APPEND CERES_DEFINES -DCERES_NO_UNORDERED_MAP)
				message(STATUS "Ceres: Replacing unordered_map/set with map/set (warning: slower!)")
			endif()
		endif()
	else()
		if(HAVE_UNORDERED_MAP_IN_TR1_NAMESPACE)
			list(APPEND CERES_DEFINES -DCERES_TR1_UNORDERED_MAP)
		else()
			list(APPEND CERES_DEFINES -DCERES_NO_UNORDERED_MAP)
			message(STATUS "Ceres: Replacing unordered_map/set with map/set (warning: slower!)")
		endif()
	endif()
endif()

#-----------------------------------------------------------------------------
# Extra compile flags

if(CMAKE_COMPILER_IS_GNUCC)

	ADD_CHECK_C_COMPILER_FLAG(C_WARNINGS C_WARN_ALL -Wall)
	ADD_CHECK_C_COMPILER_FLAG(C_WARNINGS C_WARN_CAST_ALIGN -Wcast-align)
	ADD_CHECK_C_COMPILER_FLAG(C_WARNINGS C_WARN_ERROR_IMPLICIT_FUNCTION_DECLARATION -Werror=implicit-function-declaration)
	ADD_CHECK_C_COMPILER_FLAG(C_WARNINGS C_WARN_ERROR_RETURN_TYPE  -Werror=return-type)
	ADD_CHECK_C_COMPILER_FLAG(C_WARNINGS C_WARN_ERROR_VLA -Werror=vla)
	# system headers sometimes do this, disable for now, was: -Werror=strict-prototypes
	ADD_CHECK_C_COMPILER_FLAG(C_WARNINGS C_WARN_STRICT_PROTOTYPES  -Wstrict-prototypes)
	ADD_CHECK_C_COMPILER_FLAG(C_WARNINGS C_WARN_MISSING_PROTOTYPES -Wmissing-prototypes)
	ADD_CHECK_C_COMPILER_FLAG(C_WARNINGS C_WARN_NO_CHAR_SUBSCRIPTS -Wno-char-subscripts)
	ADD_CHECK_C_COMPILER_FLAG(C_WARNINGS C_WARN_NO_UNKNOWN_PRAGMAS -Wno-unknown-pragmas)
	ADD_CHECK_C_COMPILER_FLAG(C_WARNINGS C_WARN_POINTER_ARITH -Wpointer-arith)
	ADD_CHECK_C_COMPILER_FLAG(C_WARNINGS C_WARN_UNUSED_PARAMETER -Wunused-parameter)
	ADD_CHECK_C_COMPILER_FLAG(C_WARNINGS C_WARN_WRITE_STRINGS -Wwrite-strings)
	ADD_CHECK_C_COMPILER_FLAG(C_WARNINGS C_WARN_LOGICAL_OP -Wlogical-op)
	ADD_CHECK_C_COMPILER_FLAG(C_WARNINGS C_WARN_UNDEF -Wundef)
	ADD_CHECK_C_COMPILER_FLAG(C_WARNINGS C_WARN_INIT_SELF -Winit-self)  # needs -Wuninitialized
	ADD_CHECK_C_COMPILER_FLAG(C_WARNINGS C_WARN_NO_NULL -Wnonnull)  # C only
	ADD_CHECK_C_COMPILER_FLAG(C_WARNINGS C_WARN_MISSING_INCLUDE_DIRS -Wmissing-include-dirs)
	ADD_CHECK_C_COMPILER_FLAG(C_WARNINGS C_WARN_NO_DIV_BY_ZERO -Wno-div-by-zero)
	ADD_CHECK_C_COMPILER_FLAG(C_WARNINGS C_WARN_TYPE_LIMITS -Wtype-limits)
	ADD_CHECK_C_COMPILER_FLAG(C_WARNINGS C_WARN_FORMAT_SIGN -Wformat-signedness)

	# gcc 4.2 gives annoying warnings on every file with this
	if(NOT "${CMAKE_C_COMPILER_VERSION}" VERSION_LESS "4.3")
		ADD_CHECK_C_COMPILER_FLAG(C_WARNINGS C_WARN_UNINITIALIZED -Wuninitialized)
	endif()

	# versions before gcc4.6 give many BLI_math warnings
	if(NOT "${CMAKE_C_COMPILER_VERSION}" VERSION_LESS "4.6")
		ADD_CHECK_C_COMPILER_FLAG(C_WARNINGS C_WARN_REDUNDANT_DECLS       -Wredundant-decls)
		ADD_CHECK_CXX_COMPILER_FLAG(CXX_WARNINGS CXX_WARN_REDUNDANT_DECLS -Wredundant-decls)
	endif()

	# versions before gcc4.8 include global name-space.
	if(NOT "${CMAKE_C_COMPILER_VERSION}" VERSION_LESS "4.8")
		ADD_CHECK_C_COMPILER_FLAG(C_WARNINGS C_WARN_SHADOW -Wshadow)
	endif()

	# disable because it gives warnings for printf() & friends.
	# ADD_CHECK_C_COMPILER_FLAG(C_WARNINGS C_WARN_DOUBLE_PROMOTION -Wdouble-promotion -Wno-error=double-promotion)

	if(NOT APPLE)
		ADD_CHECK_C_COMPILER_FLAG(C_WARNINGS C_WARN_NO_ERROR_UNUSED_BUT_SET_VARIABLE -Wno-error=unused-but-set-variable)
	endif()

	ADD_CHECK_CXX_COMPILER_FLAG(CXX_WARNINGS CXX_WARN_ALL -Wall)
	ADD_CHECK_CXX_COMPILER_FLAG(CXX_WARNINGS CXX_WARN_NO_INVALID_OFFSETOF -Wno-invalid-offsetof)
	ADD_CHECK_CXX_COMPILER_FLAG(CXX_WARNINGS CXX_WARN_NO_SIGN_COMPARE -Wno-sign-compare)
	ADD_CHECK_CXX_COMPILER_FLAG(CXX_WARNINGS CXX_WARN_LOGICAL_OP -Wlogical-op)
	ADD_CHECK_CXX_COMPILER_FLAG(CXX_WARNINGS CXX_WARN_INIT_SELF -Winit-self)  # needs -Wuninitialized
	ADD_CHECK_CXX_COMPILER_FLAG(CXX_WARNINGS CXX_WARN_MISSING_INCLUDE_DIRS -Wmissing-include-dirs)
	ADD_CHECK_CXX_COMPILER_FLAG(CXX_WARNINGS CXX_WARN_NO_DIV_BY_ZERO -Wno-div-by-zero)
	ADD_CHECK_CXX_COMPILER_FLAG(CXX_WARNINGS CXX_WARN_TYPE_LIMITS -Wtype-limits)
	ADD_CHECK_CXX_COMPILER_FLAG(CXX_WARNINGS CXX_WARN_ERROR_RETURN_TYPE  -Werror=return-type)
	ADD_CHECK_CXX_COMPILER_FLAG(CXX_WARNINGS CXX_WARN_ERROR_IMPLICIT_FUNCTION_DECLARATION -Werror=implicit-function-declaration)
	ADD_CHECK_CXX_COMPILER_FLAG(CXX_WARNINGS CXX_WARN_NO_CHAR_SUBSCRIPTS -Wno-char-subscripts)
	ADD_CHECK_CXX_COMPILER_FLAG(CXX_WARNINGS CXX_WARN_NO_UNKNOWN_PRAGMAS -Wno-unknown-pragmas)
	ADD_CHECK_CXX_COMPILER_FLAG(CXX_WARNINGS CXX_WARN_POINTER_ARITH -Wpointer-arith)
	ADD_CHECK_CXX_COMPILER_FLAG(CXX_WARNINGS CXX_WARN_UNUSED_PARAMETER -Wunused-parameter)
	ADD_CHECK_CXX_COMPILER_FLAG(CXX_WARNINGS CXX_WARN_WRITE_STRINGS -Wwrite-strings)
	ADD_CHECK_CXX_COMPILER_FLAG(CXX_WARNINGS CXX_WARN_UNDEF -Wundef)
	ADD_CHECK_CXX_COMPILER_FLAG(CXX_WARNINGS CXX_WARN_FORMAT_SIGN -Wformat-signedness)

	# gcc 4.2 gives annoying warnings on every file with this
	if(NOT "${CMAKE_C_COMPILER_VERSION}" VERSION_LESS "4.3")
		ADD_CHECK_CXX_COMPILER_FLAG(CXX_WARNINGS CXX_WARN_UNINITIALIZED -Wuninitialized)
	endif()

	# causes too many warnings
	if(NOT APPLE)
		ADD_CHECK_CXX_COMPILER_FLAG(CXX_WARNINGS CXX_WARN_UNDEF -Wundef)
		ADD_CHECK_CXX_COMPILER_FLAG(CXX_WARNINGS CXX_WARN_MISSING_DECLARATIONS -Wmissing-declarations)
	endif()

	# flags to undo strict flags
	ADD_CHECK_C_COMPILER_FLAG(CC_REMOVE_STRICT_FLAGS C_WARN_NO_DEPRECATED_DECLARATIONS -Wno-deprecated-declarations)
	ADD_CHECK_C_COMPILER_FLAG(CC_REMOVE_STRICT_FLAGS C_WARN_NO_UNUSED_PARAMETER        -Wno-unused-parameter)

	if(NOT APPLE)
		ADD_CHECK_C_COMPILER_FLAG(CC_REMOVE_STRICT_FLAGS C_WARN_NO_ERROR_UNUSED_BUT_SET_VARIABLE -Wno-error=unused-but-set-variable)
	endif()

elseif(CMAKE_C_COMPILER_ID MATCHES "Clang")

	if(APPLE AND WITH_OPENMP) # we need the Intel omp lib linked here to not fail all tests due presence of -fopenmp !
		set(CMAKE_REQUIRED_FLAGS "-L${LIBDIR}/openmp/lib -liomp5") # these are only used for the checks
	endif()

	# strange, clang complains these are not supported, but then yses them.
	ADD_CHECK_C_COMPILER_FLAG(C_WARNINGS C_WARN_ALL -Wall)
	ADD_CHECK_C_COMPILER_FLAG(C_WARNINGS C_WARN_ERROR_IMPLICIT_FUNCTION_DECLARATION -Werror=implicit-function-declaration)
	ADD_CHECK_C_COMPILER_FLAG(C_WARNINGS C_WARN_ERROR_RETURN_TYPE  -Werror=return-type)
	ADD_CHECK_C_COMPILER_FLAG(C_WARNINGS C_WARN_NO_AUTOLOGICAL_COMPARE -Wno-tautological-compare)
	ADD_CHECK_C_COMPILER_FLAG(C_WARNINGS C_WARN_NO_UNKNOWN_PRAGMAS -Wno-unknown-pragmas)
	ADD_CHECK_C_COMPILER_FLAG(C_WARNINGS C_WARN_NO_CHAR_SUBSCRIPTS -Wno-char-subscripts)
	ADD_CHECK_C_COMPILER_FLAG(C_WARNINGS C_WARN_STRICT_PROTOTYPES  -Wstrict-prototypes)
	ADD_CHECK_C_COMPILER_FLAG(C_WARNINGS C_WARN_MISSING_PROTOTYPES -Wmissing-prototypes)
	ADD_CHECK_C_COMPILER_FLAG(C_WARNINGS C_WARN_UNUSED_PARAMETER -Wunused-parameter)

	ADD_CHECK_CXX_COMPILER_FLAG(CXX_WARNINGS CXX_WARN_ALL -Wall)
	ADD_CHECK_CXX_COMPILER_FLAG(CXX_WARNINGS CXX_WARN_NO_AUTOLOGICAL_COMPARE -Wno-tautological-compare)
	ADD_CHECK_CXX_COMPILER_FLAG(CXX_WARNINGS CXX_WARN_NO_UNKNOWN_PRAGMAS     -Wno-unknown-pragmas)
	ADD_CHECK_CXX_COMPILER_FLAG(CXX_WARNINGS CXX_WARN_NO_CHAR_SUBSCRIPTS     -Wno-char-subscripts)
	ADD_CHECK_CXX_COMPILER_FLAG(CXX_WARNINGS CXX_WARN_NO_OVERLOADED_VIRTUAL  -Wno-overloaded-virtual)  # we get a lot of these, if its a problem a dev needs to look into it.
	ADD_CHECK_CXX_COMPILER_FLAG(CXX_WARNINGS CXX_WARN_NO_SIGN_COMPARE        -Wno-sign-compare)
	ADD_CHECK_CXX_COMPILER_FLAG(CXX_WARNINGS CXX_WARN_NO_INVALID_OFFSETOF    -Wno-invalid-offsetof)

	# gives too many unfixable warnings
	# ADD_CHECK_C_COMPILER_FLAG(C_WARNINGS C_WARN_UNUSED_MACROS      -Wunused-macros)
	# ADD_CHECK_CXX_COMPILER_FLAG(CXX_WARNINGS CXX_WARN_UNUSED_MACROS          -Wunused-macros)

	# flags to undo strict flags
	ADD_CHECK_C_COMPILER_FLAG(CC_REMOVE_STRICT_FLAGS C_WARN_NO_UNUSED_PARAMETER -Wno-unused-parameter)
	ADD_CHECK_C_COMPILER_FLAG(CC_REMOVE_STRICT_FLAGS C_WARN_NO_UNUSED_MACROS    -Wno-unused-macros)

	ADD_CHECK_C_COMPILER_FLAG(CC_REMOVE_STRICT_FLAGS C_WARN_NO_MISSING_VARIABLE_DECLARATIONS -Wno-missing-variable-declarations)
	ADD_CHECK_C_COMPILER_FLAG(CC_REMOVE_STRICT_FLAGS C_WARN_NO_INCOMPAT_PTR_DISCARD_QUAL -Wno-incompatible-pointer-types-discards-qualifiers)
	ADD_CHECK_C_COMPILER_FLAG(CC_REMOVE_STRICT_FLAGS C_WARN_NO_UNUSED_FUNCTION -Wno-unused-function)
	ADD_CHECK_C_COMPILER_FLAG(CC_REMOVE_STRICT_FLAGS C_WARN_NO_INT_TO_VOID_POINTER_CAST -Wno-int-to-void-pointer-cast)
	ADD_CHECK_C_COMPILER_FLAG(CC_REMOVE_STRICT_FLAGS C_WARN_NO_MISSING_PROTOTYPES -Wno-missing-prototypes)
	ADD_CHECK_C_COMPILER_FLAG(CC_REMOVE_STRICT_FLAGS C_WARN_NO_DUPLICATE_ENUM -Wno-duplicate-enum)
	ADD_CHECK_C_COMPILER_FLAG(CC_REMOVE_STRICT_FLAGS C_WARN_NO_UNDEF -Wno-undef)
	ADD_CHECK_C_COMPILER_FLAG(CC_REMOVE_STRICT_FLAGS C_WARN_NO_MISSING_NORETURN -Wno-missing-noreturn)

	ADD_CHECK_CXX_COMPILER_FLAG(CC_REMOVE_STRICT_FLAGS CXX_WARN_NO_UNUSED_PRIVATE_FIELD -Wno-unused-private-field)
	ADD_CHECK_CXX_COMPILER_FLAG(CC_REMOVE_STRICT_FLAGS CXX_WARN_NO_CXX11_NARROWING -Wno-c++11-narrowing)
	ADD_CHECK_CXX_COMPILER_FLAG(CC_REMOVE_STRICT_FLAGS CXX_WARN_NO_NON_VIRTUAL_DTOR -Wno-non-virtual-dtor)
	ADD_CHECK_CXX_COMPILER_FLAG(CC_REMOVE_STRICT_FLAGS CXX_WARN_NO_UNUSED_MACROS -Wno-unused-macros)
	ADD_CHECK_CXX_COMPILER_FLAG(CC_REMOVE_STRICT_FLAGS CXX_WARN_NO_REORDER -Wno-reorder)

elseif(CMAKE_C_COMPILER_ID MATCHES "Intel")

	ADD_CHECK_C_COMPILER_FLAG(C_WARNINGS C_WARN_ALL -Wall)
	ADD_CHECK_C_COMPILER_FLAG(C_WARNINGS C_WARN_POINTER_ARITH -Wpointer-arith)
	ADD_CHECK_C_COMPILER_FLAG(C_WARNINGS C_WARN_NO_UNKNOWN_PRAGMAS -Wno-unknown-pragmas)

	ADD_CHECK_CXX_COMPILER_FLAG(CXX_WARNINGS CXX_WARN_ALL -Wall)
	ADD_CHECK_CXX_COMPILER_FLAG(CXX_WARNINGS CXX_WARN_NO_INVALID_OFFSETOF -Wno-invalid-offsetof)
	ADD_CHECK_CXX_COMPILER_FLAG(CXX_WARNINGS CXX_WARN_NO_SIGN_COMPARE -Wno-sign-compare)

	# disable numbered, false positives
	set(C_WARNINGS "${C_WARNINGS} -wd188,186,144,913,556")
	set(CXX_WARNINGS "${CXX_WARNINGS} -wd188,186,144,913,556")
elseif(CMAKE_C_COMPILER_ID MATCHES "MSVC")
	# most msvc warnings are C & C++
	set(_WARNINGS
		# warning level:
		"/W3"
		"/w34062"  # switch statement contains 'default' but no 'case' labels
		# disable:
		"/wd4018"  # signed/unsigned mismatch
		"/wd4146"  # unary minus operator applied to unsigned type, result still unsigned
		"/wd4065"  # switch statement contains 'default' but no 'case' labels
		"/wd4127"  # conditional expression is constant
		"/wd4181"  # qualifier applied to reference type; ignored
		"/wd4200"  # zero-sized array in struct/union
		"/wd4244"  # conversion from 'type1' to 'type2', possible loss of data
		"/wd4267"  # conversion from 'size_t' to 'type', possible loss of data
		"/wd4305"  # truncation from 'type1' to 'type2'
		"/wd4800"  # forcing value to bool 'true' or 'false'
		# errors:
		"/we4013"  # 'function' undefined; assuming extern returning int
		"/we4431"  # missing type specifier - int assumed
	)

	string(REPLACE ";" " " _WARNINGS "${_WARNINGS}")
	set(C_WARNINGS "${_WARNINGS}")
	set(CXX_WARNINGS "${_WARNINGS}")
	unset(_WARNINGS)
endif()

# ensure python header is found since detection can fail, this could happen
# with _any_ library but since we used a fixed python version this tends to
# be most problematic.
if(WITH_PYTHON)
	if(NOT EXISTS "${PYTHON_INCLUDE_DIR}/Python.h")
		message(FATAL_ERROR
			"Missing: \"${PYTHON_INCLUDE_DIR}/Python.h\",\n"
			"Set the cache entry 'PYTHON_INCLUDE_DIR' to point "
			"to a valid python include path. Containing "
			"Python.h for python version \"${PYTHON_VERSION}\""
		)
	endif()

	if(WIN32 OR APPLE)
		# pass, we have this in an archive to extract
	elseif(WITH_PYTHON_INSTALL AND WITH_PYTHON_INSTALL_NUMPY)
		find_python_package(numpy)
	endif()

	if(WIN32 OR APPLE)
		# pass, we have this in lib/python/site-packages
	elseif(WITH_PYTHON_INSTALL_REQUESTS)
		find_python_package(requests)
	endif()
endif()

if(WITH_CXX11)
	if(CMAKE_COMPILER_IS_GNUCC OR CMAKE_C_COMPILER_ID MATCHES "Clang")
		# TODO(sergey): Do we want c++11 or gnu-c++11 here?
		set(CMAKE_CXX_FLAGS "${CMAKE_CXX_FLAGS} -std=c++11")
<<<<<<< HEAD
	elseif(MSVC14 OR MSVC12)
=======
	elseif(MSVC)
>>>>>>> bf7d7bc3
		# Nothing special is needed, C++11 features are available by default.
	else()
		message(FATAL_ERROR "Compiler ${CMAKE_C_COMPILER_ID} is not supported for C++11 build yet")
	endif()
else()
	# GCC-6 switched to C++11 by default, which would break linking with existing libraries
	# by default. So we explicitly disable C++11 for a new GCC so no linking issues happens.
	if(CMAKE_COMPILER_IS_GNUCC AND (NOT "${CMAKE_C_COMPILER_VERSION}" VERSION_LESS "6.0"))
		set(CMAKE_CXX_FLAGS "${CMAKE_CXX_FLAGS} -std=gnu++98")
		# We also disable any of C++11 ABI from usage, so we wouldn't even try to
		# link to stuff from std::__cxx11 namespace.
		add_definitions("-D_GLIBCXX_USE_CXX11_ABI=0")
	endif()
endif()

# Visual Studio has all standards it supports available by default
if(CMAKE_COMPILER_IS_GNUCC OR CMAKE_C_COMPILER_ID MATCHES "Clang" OR CMAKE_C_COMPILER_ID MATCHES "Intel")
	# Use C99 + GNU extensions, works with GCC, Clang, ICC
	if(WITH_C11)
		set(CMAKE_C_FLAGS "${CMAKE_C_FLAGS} -std=gnu11")
	else()
		set(CMAKE_C_FLAGS "${CMAKE_C_FLAGS} -std=gnu99")
	endif()
endif()

# Include warnings first, so its possible to disable them with user defined flags
# eg: -Wno-uninitialized
set(CMAKE_C_FLAGS "${C_WARNINGS} ${CMAKE_C_FLAGS} ${PLATFORM_CFLAGS}")
set(CMAKE_CXX_FLAGS "${CXX_WARNINGS} ${CMAKE_CXX_FLAGS} ${PLATFORM_CFLAGS}")

# defined above, platform spesific but shared names
mark_as_advanced(
	CYCLES_OSL
	OSL_LIB_EXEC
	OSL_COMPILER
	OSL_LIB_COMP
	OSL_LIB_QUERY
	OSL_INCLUDE_DIR
)

mark_as_advanced(
	LLVM_CONFIG
	LLVM_ROOT_DIR
	LLVM_LIBRARY
	LLVM_VERSION
)

#-------------------------------------------------------------------------------
# Global Defines

# better not set includes here but this debugging option is off by default.
if(WITH_CXX_GUARDEDALLOC)
	include_directories(${CMAKE_SOURCE_DIR}/intern/guardedalloc)
	add_definitions(-DWITH_CXX_GUARDEDALLOC)
endif()

if(WITH_ASSERT_ABORT)
	add_definitions(-DWITH_ASSERT_ABORT)
endif()

# message(STATUS "Using CFLAGS: ${CMAKE_C_FLAGS}")
# message(STATUS "Using CXXFLAGS: ${CMAKE_CXX_FLAGS}")

#-----------------------------------------------------------------------------
# Libraries

if(WITH_GTESTS)
	include(GTestTesting)
endif()

if(WITH_BLENDER OR WITH_PLAYER)
	add_subdirectory(intern)
	add_subdirectory(extern)

	# source after intern and extern to gather all
	# internal and external library information first, for test linking
	add_subdirectory(source)
elseif(WITH_CYCLES_STANDALONE)
	add_subdirectory(intern/cycles)
	add_subdirectory(extern/clew)
	if(WITH_CUDA_DYNLOAD)
		add_subdirectory(extern/cuew)
	endif()
	if(NOT WITH_SYSTEM_GLEW)
		add_subdirectory(extern/glew)
	endif()
endif()

#-----------------------------------------------------------------------------
# Blender Application
if(WITH_BLENDER)
	add_subdirectory(source/creator)
endif()


#-----------------------------------------------------------------------------
# Blender Player
if(WITH_PLAYER)
	add_subdirectory(source/blenderplayer)
endif()


#-----------------------------------------------------------------------------
# Testing
add_subdirectory(tests)


#-----------------------------------------------------------------------------
# CPack for generating packages
include(build_files/cmake/packaging.cmake)

#-----------------------------------------------------------------------------
# Use dynamic loading for OpenMP
if(WITH_BLENDER)
	openmp_delayload(blender)
endif(WITH_BLENDER)
if(WITH_PLAYER)
	openmp_delayload(blenderplayer)
endif(WITH_PLAYER)

#-----------------------------------------------------------------------------
# Print Final Configuration

if(FIRST_RUN)

	set(_config_msg "\nBlender Configuration\n=====================")

	function(info_cfg_option
		_setting
		)

		set(_msg "  - ${_setting}")
		string(LENGTH "${_msg}" _len)
		while("32" GREATER "${_len}")
			set(_msg "${_msg} ")
			math(EXPR _len "${_len} + 1")
		endwhile()

		set(_config_msg "${_config_msg}\n${_msg}${${_setting}}" PARENT_SCOPE)
	endfunction()

	function(info_cfg_text
		_text
		)

		set(_config_msg "${_config_msg}\n\n  ${_text}" PARENT_SCOPE)
	endfunction()

	message(STATUS "C Compiler:   \"${CMAKE_C_COMPILER_ID}\"")
	message(STATUS "C++ Compiler: \"${CMAKE_CXX_COMPILER_ID}\"")

	info_cfg_text("Build Options:")
	info_cfg_option(WITH_GAMEENGINE)
	info_cfg_option(WITH_PLAYER)
	info_cfg_option(WITH_BULLET)
	info_cfg_option(WITH_IK_SOLVER)
	info_cfg_option(WITH_IK_ITASC)
	info_cfg_option(WITH_OPENCOLLADA)
	info_cfg_option(WITH_FFTW3)
	info_cfg_option(WITH_INTERNATIONAL)
	info_cfg_option(WITH_INPUT_NDOF)
	info_cfg_option(WITH_CYCLES)
	info_cfg_option(WITH_FREESTYLE)
	info_cfg_option(WITH_OPENCOLORIO)
	info_cfg_option(WITH_OPENVDB)
	info_cfg_option(WITH_ALEMBIC)

	info_cfg_text("Compiler Options:")
	info_cfg_option(WITH_BUILDINFO)
	info_cfg_option(WITH_OPENMP)
	info_cfg_option(WITH_RAYOPTIMIZATION)

	info_cfg_text("System Options:")
	info_cfg_option(WITH_INSTALL_PORTABLE)
	info_cfg_option(WITH_X11_ALPHA)
	info_cfg_option(WITH_X11_XF86VMODE)
	info_cfg_option(WITH_X11_XINPUT)
	info_cfg_option(WITH_MEM_JEMALLOC)
	info_cfg_option(WITH_MEM_VALGRIND)
	info_cfg_option(WITH_SYSTEM_GLEW)
	info_cfg_option(WITH_SYSTEM_OPENJPEG)

	info_cfg_text("Image Formats:")
	info_cfg_option(WITH_OPENIMAGEIO)
	info_cfg_option(WITH_IMAGE_CINEON)
	info_cfg_option(WITH_IMAGE_DDS)
	info_cfg_option(WITH_IMAGE_HDR)
	info_cfg_option(WITH_IMAGE_OPENEXR)
	info_cfg_option(WITH_IMAGE_OPENJPEG)
	info_cfg_option(WITH_IMAGE_TIFF)

	info_cfg_text("Audio:")
	info_cfg_option(WITH_OPENAL)
	info_cfg_option(WITH_SDL)
	info_cfg_option(WITH_SDL_DYNLOAD)
	info_cfg_option(WITH_JACK)
	info_cfg_option(WITH_JACK_DYNLOAD)
	info_cfg_option(WITH_CODEC_AVI)
	info_cfg_option(WITH_CODEC_FFMPEG)
	info_cfg_option(WITH_CODEC_SNDFILE)

	info_cfg_text("Compression:")
	info_cfg_option(WITH_LZMA)
	info_cfg_option(WITH_LZO)

	info_cfg_text("Python:")
	info_cfg_option(WITH_PYTHON_INSTALL)
	info_cfg_option(WITH_PYTHON_INSTALL_NUMPY)
	info_cfg_option(WITH_PYTHON_MODULE)
	info_cfg_option(WITH_PYTHON_SAFETY)
	if(APPLE)
		info_cfg_option(WITH_PYTHON_FRAMEWORK)
	endif()

	info_cfg_text("Modifiers:")
	info_cfg_option(WITH_MOD_BOOLEAN)
	info_cfg_option(WITH_MOD_REMESH)
	info_cfg_option(WITH_MOD_FLUID)
	info_cfg_option(WITH_MOD_OCEANSIM)

	info_cfg_text("OpenGL:")
	info_cfg_option(WITH_GLEW_ES)
	info_cfg_option(WITH_GLU)
	info_cfg_option(WITH_GL_EGL)
	info_cfg_option(WITH_GL_PROFILE_COMPAT)
	info_cfg_option(WITH_GL_PROFILE_CORE)
	info_cfg_option(WITH_GL_PROFILE_ES20)
	if(WIN32)
		info_cfg_option(WITH_GL_ANGLE)
	endif()

	info_cfg_text("")

	message("${_config_msg}")
endif()

if(0)
	print_all_vars()
endif()
<|MERGE_RESOLUTION|>--- conflicted
+++ resolved
@@ -1572,11 +1572,7 @@
 	if(CMAKE_COMPILER_IS_GNUCC OR CMAKE_C_COMPILER_ID MATCHES "Clang")
 		# TODO(sergey): Do we want c++11 or gnu-c++11 here?
 		set(CMAKE_CXX_FLAGS "${CMAKE_CXX_FLAGS} -std=c++11")
-<<<<<<< HEAD
-	elseif(MSVC14 OR MSVC12)
-=======
 	elseif(MSVC)
->>>>>>> bf7d7bc3
 		# Nothing special is needed, C++11 features are available by default.
 	else()
 		message(FATAL_ERROR "Compiler ${CMAKE_C_COMPILER_ID} is not supported for C++11 build yet")

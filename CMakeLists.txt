--- conflicted
+++ resolved
@@ -1,10 +1,6 @@
-<<<<<<< HEAD
-=======
 # SPDX-FileCopyrightText: 2006 Blender Authors
 #
->>>>>>> e955c94e
 # SPDX-License-Identifier: GPL-2.0-or-later
-# Copyright 2006 Blender Foundation
 
 # -----------------------------------------------------------------------------
 # Early Initialization
@@ -123,11 +119,15 @@
 
 if(CMAKE_COMPILER_IS_GNUCC)
   if("${CMAKE_C_COMPILER_VERSION}" VERSION_LESS "11.0.0")
-    message(FATAL_ERROR "The minimum supported version of GCC is 11.0.0, found ${CMAKE_C_COMPILER_VERSION}")
+    message(FATAL_ERROR "\
+The minimum supported version of GCC is 11.0.0, found ${CMAKE_C_COMPILER_VERSION}"
+    )
   endif()
 elseif(CMAKE_C_COMPILER_ID MATCHES "Clang")
   if(CMAKE_COMPILER_IS_GNUCC AND ("${CMAKE_C_COMPILER_VERSION}" VERSION_LESS "8.0"))
-    message(FATAL_ERROR "The minimum supported version of CLANG is 8.0, found ${CMAKE_C_COMPILER_VERSION}")
+    message(FATAL_ERROR "\
+The minimum supported version of CLANG is 8.0, found ${CMAKE_C_COMPILER_VERSION}"
+    )
   endif()
 elseif(CMAKE_CXX_COMPILER_ID MATCHES MSVC)
   if(MSVC_VERSION VERSION_LESS "1928")
@@ -174,6 +174,13 @@
   )
 endif()
 
+
+if(${CMAKE_VERSION} VERSION_GREATER_EQUAL "3.19")
+  # This changes the default value from Off to On, but will still allow people to manually change
+  # this setting through their CMakeCache.txt if they desire to do so.
+  set(CMAKE_OPTIMIZE_DEPENDENCIES ON CACHE INTERNAL "")
+endif()
+
 # -----------------------------------------------------------------------------
 # Declare Options
 
@@ -205,7 +212,7 @@
 
 option(WITH_INTERNATIONAL "Enable I18N (International fonts and text)" ON)
 
-option(WITH_PYTHON        "Enable Embedded Python API  (only disable for development)" ON)
+option(WITH_PYTHON "Enable Embedded Python API (only disable for development)" ON)
 option(WITH_PYTHON_SECURITY "Disables execution of scripts within blend files by default" ON)
 # Don't want people disabling this unless they really know what they are doing.
 mark_as_advanced(WITH_PYTHON)
@@ -213,33 +220,65 @@
 # make a build option.
 mark_as_advanced(WITH_PYTHON_SECURITY)
 
-option(WITH_PYTHON_SAFETY "Enable internal API error checking to track invalid data to prevent crash on access (at the expense of some efficiency, only enable for development)." OFF)
+option(WITH_PYTHON_SAFETY "\
+Enable internal API error checking to track invalid data to prevent crash on access \
+(at the expense of some efficiency, only enable for development)."
+  OFF
+)
 mark_as_advanced(WITH_PYTHON_SAFETY)
-option(WITH_PYTHON_MODULE "Enable building as a python module which runs without a user interface, like running regular blender in background mode (experimental, only enable for development), installs to PYTHON_SITE_PACKAGES (or CMAKE_INSTALL_PREFIX if WITH_INSTALL_PORTABLE is enabled)." OFF)
-
-option(WITH_BUILDINFO     "Include extra build details (only disable for development & faster builds)" ON)
-set(BUILDINFO_OVERRIDE_DATE "" CACHE STRING "Use instead of the current date for reproducible builds (empty string disables this option)")
-set(BUILDINFO_OVERRIDE_TIME "" CACHE STRING "Use instead of the current time for reproducible builds (empty string disables this option)")
-set(CPACK_OVERRIDE_PACKAGENAME "" CACHE STRING "Use instead of the standard packagename (empty string disables this option)")
+option(WITH_PYTHON_MODULE "\
+Enable building as a python module which runs without a user interface, \
+like running regular blender in background mode (only enable for development), \
+installs to PYTHON_SITE_PACKAGES (or CMAKE_INSTALL_PREFIX if WITH_INSTALL_PORTABLE is enabled)."
+  OFF
+)
+
+option(WITH_BUILDINFO "\
+Include extra build details (only disable for development & faster builds)"
+  ON
+)
+set(BUILDINFO_OVERRIDE_DATE "" CACHE STRING "\
+Use instead of the current date for reproducible builds (empty string disables this option)"
+)
+set(BUILDINFO_OVERRIDE_TIME "" CACHE STRING "\
+Use instead of the current time for reproducible builds (empty string disables this option)"
+)
+set(CPACK_OVERRIDE_PACKAGENAME "" CACHE STRING "\
+Use instead of the standard packagename (empty string disables this option)"
+)
 mark_as_advanced(CPACK_OVERRIDE_PACKAGENAME)
 mark_as_advanced(BUILDINFO_OVERRIDE_DATE)
 mark_as_advanced(BUILDINFO_OVERRIDE_TIME)
 
 if(${CMAKE_VERSION} VERSION_GREATER_EQUAL "3.16")
-  option(WITH_UNITY_BUILD   "Enable unity build for modules that support it to improve compile times" ON)
+  option(WITH_UNITY_BUILD "\
+Enable unity build for modules that support it to improve compile times.\n\
+WARNING: this option allows files to be built without all necessary headers!\n
+This option should be disabled before manipulating or removing headers."
+    ON
+  )
   mark_as_advanced(WITH_UNITY_BUILD)
 else()
   set(WITH_UNITY_BUILD OFF)
 endif()
 
-option(WITH_IK_ITASC      "Enable ITASC IK solver (only disable for development & for incompatible C++ compilers)" ON)
-option(WITH_IK_SOLVER     "Enable Legacy IK solver (only disable for development)" ON)
-option(WITH_FFTW3         "Enable FFTW3 support (Used for smoke, ocean sim, and audio effects)" ON)
-option(WITH_PUGIXML       "Enable PugiXML support (Used for OpenImageIO, Grease Pencil SVG export)" ON)
-option(WITH_BULLET        "Enable Bullet (Physics Engine)" ON)
-option(WITH_SYSTEM_BULLET "Use the systems bullet library (currently unsupported due to missing features in upstream!)" )
+option(WITH_IK_ITASC "\
+Enable ITASC IK solver (only disable for development & for incompatible C++ compilers)"
+  ON
+)
+option(WITH_IK_SOLVER "\
+Enable Legacy IK solver (only disable for development)"
+  ON
+)
+option(WITH_FFTW3 "Enable FFTW3 support (Used for smoke, ocean sim, and audio effects)" ON)
+option(WITH_PUGIXML "Enable PugiXML support (Used for OpenImageIO, Grease Pencil SVG export)" ON)
+option(WITH_BULLET "Enable Bullet (Physics Engine)" ON)
+option(WITH_SYSTEM_BULLET "\
+Use the systems bullet library (currently unsupported due to missing features in upstream!)"
+  OFF
+)
 mark_as_advanced(WITH_SYSTEM_BULLET)
-option(WITH_OPENCOLORIO   "Enable OpenColorIO color management" ON)
+option(WITH_OPENCOLORIO "Enable OpenColorIO color management" ON)
 
 set(_option_default ON)
 if(APPLE)
@@ -256,24 +295,33 @@
 option(WITH_GMP "Enable features depending on GMP (Exact Boolean)" ON)
 
 # Compositor
-option(WITH_COMPOSITOR_CPU     "Enable the tile based CPU nodal compositor" ON)
-option(WITH_OPENIMAGEDENOISE   "Enable the OpenImageDenoise compositing node" ON)
-
-option(WITH_OPENSUBDIV    "Enable OpenSubdiv for surface subdivision" ON)
-
-option(WITH_POTRACE       "Enable features relying on potrace" ON)
-option(WITH_OPENVDB       "Enable features relying on OpenVDB" ON)
-option(WITH_OPENVDB_BLOSC "Enable blosc compression for OpenVDB, only enable if OpenVDB was built with blosc support" ON)
-option(WITH_OPENVDB_3_ABI_COMPATIBLE "Assume OpenVDB library has been compiled with version 3 ABI compatibility" OFF)
+option(WITH_COMPOSITOR_CPU "Enable the tile based CPU nodal compositor" ON)
+option(WITH_OPENIMAGEDENOISE "Enable the OpenImageDenoise compositing node" ON)
+
+option(WITH_OPENSUBDIV "Enable OpenSubdiv for surface subdivision" ON)
+
+option(WITH_POTRACE "Enable features relying on potrace" ON)
+option(WITH_OPENVDB "Enable features relying on OpenVDB" ON)
+option(WITH_OPENVDB_BLOSC "\
+Enable blosc compression for OpenVDB, only enable if OpenVDB was built with blosc support"
+  ON
+)
+option(WITH_OPENVDB_3_ABI_COMPATIBLE "\
+Assume OpenVDB library has been compiled with version 3 ABI compatibility"
+  OFF
+)
 mark_as_advanced(WITH_OPENVDB_3_ABI_COMPATIBLE)
-option(WITH_NANOVDB       "Enable usage of NanoVDB data structure for rendering on the GPU" ON)
-option(WITH_HARU          "Enable features relying on Libharu (Grease pencil PDF export)" ON)
+option(WITH_NANOVDB "Enable usage of NanoVDB data structure for rendering on the GPU" ON)
+option(WITH_HARU "Enable features relying on Libharu (Grease pencil PDF export)" ON)
 
 # GHOST Windowing Library Options
-option(WITH_GHOST_DEBUG   "Enable debugging output for the GHOST library" OFF)
+option(WITH_GHOST_DEBUG "Enable debugging output for the GHOST library" OFF)
 mark_as_advanced(WITH_GHOST_DEBUG)
 
-option(WITH_GHOST_SDL    "Enable building Blender against SDL for windowing rather than the native APIs" OFF)
+option(WITH_GHOST_SDL "\
+Enable building Blender against SDL for windowing rather than the native APIs"
+  OFF
+)
 mark_as_advanced(WITH_GHOST_SDL)
 
 if(UNIX AND NOT (APPLE OR HAIKU))
@@ -287,10 +335,14 @@
     option(WITH_GHOST_WAYLAND_LIBDECOR "Optionally build with LibDecor window decorations" ON)
     mark_as_advanced(WITH_GHOST_WAYLAND_LIBDECOR)
 
-    option(WITH_GHOST_WAYLAND_DBUS "Optionally build with DBUS support (used for Cursor themes). May hang on startup systems where DBUS is not used." OFF)
+    option(WITH_GHOST_WAYLAND_DBUS "\
+Optionally build with DBUS support (used for Cursor themes). \
+May hang on startup systems where DBUS is not used."
+      OFF
+    )
     mark_as_advanced(WITH_GHOST_WAYLAND_DBUS)
 
-    option(WITH_GHOST_WAYLAND_DYNLOAD  "Enable runtime dynamic WAYLAND libraries loading" ON)
+    option(WITH_GHOST_WAYLAND_DYNLOAD "Enable runtime dynamic WAYLAND libraries loading" ON)
     mark_as_advanced(WITH_GHOST_WAYLAND_DYNLOAD)
 
     set(WITH_GHOST_WAYLAND_APP_ID "" CACHE STRING "\
@@ -302,32 +354,39 @@
 endif()
 
 if(WITH_GHOST_X11)
-  option(WITH_GHOST_XDND    "Enable drag'n'drop support on X11 using XDND protocol" ON)
+  option(WITH_GHOST_XDND "Enable drag'n'drop support on X11 using XDND protocol" ON)
 endif()
 
 # Misc...
-option(WITH_HEADLESS      "Build without graphical support (renderfarm, server mode only)" OFF)
+option(WITH_HEADLESS "Build without graphical support (renderfarm, server mode only)" OFF)
 mark_as_advanced(WITH_HEADLESS)
 
-option(WITH_QUADRIFLOW    "Build with quadriflow remesher support" ON)
-
-option(WITH_AUDASPACE    "Build with blenders audio library (only disable if you know what you're doing!)" ON)
-option(WITH_SYSTEM_AUDASPACE "Build with external audaspace library installed on the system (only enable if you know what you're doing!)" OFF)
+option(WITH_QUADRIFLOW "Build with quadriflow remesher support" ON)
+
+option(WITH_AUDASPACE "\
+Build with blenders audio library (only disable if you know what you're doing!)"
+  ON
+)
+option(WITH_SYSTEM_AUDASPACE "\
+Build with external audaspace library installed on the system \
+(only enable if you know what you're doing!)"
+  OFF
+)
 mark_as_advanced(WITH_AUDASPACE)
 mark_as_advanced(WITH_SYSTEM_AUDASPACE)
 
 set_and_warn_dependency(WITH_AUDASPACE WITH_SYSTEM_AUDASPACE OFF)
 
-option(WITH_OPENMP        "Enable OpenMP (has to be supported by the compiler)" ON)
+option(WITH_OPENMP "Enable OpenMP (has to be supported by the compiler)" ON)
 if(UNIX AND NOT APPLE)
   option(WITH_OPENMP_STATIC "Link OpenMP statically (only used by the release environment)" OFF)
   mark_as_advanced(WITH_OPENMP_STATIC)
 endif()
 
 if(WITH_GHOST_X11)
-  option(WITH_X11_XINPUT    "Enable X11 Xinput (tablet support and unicode input)"  ON)
-  option(WITH_X11_XF86VMODE "Enable X11 video mode switching"                       ON)
-  option(WITH_X11_XFIXES    "Enable X11 XWayland cursor warping workaround"         ON)
+  option(WITH_X11_XINPUT "Enable X11 Xinput (tablet support and unicode input)" ON)
+  option(WITH_X11_XF86VMODE "Enable X11 video mode switching" ON)
+  option(WITH_X11_XFIXES "Enable X11 XWayland cursor warping workaround" ON)
 endif()
 
 if(UNIX AND NOT APPLE)
@@ -340,43 +399,46 @@
 
 
 # Modifiers
-option(WITH_MOD_FLUID           "Enable Mantaflow Fluid Simulation Framework" ON)
-option(WITH_MOD_REMESH          "Enable Remesh Modifier" ON)
-option(WITH_MOD_OCEANSIM        "Enable Ocean Modifier" ON)
+option(WITH_MOD_FLUID "Enable Mantaflow Fluid Simulation Framework" ON)
+option(WITH_MOD_REMESH "Enable Remesh Modifier" ON)
+option(WITH_MOD_OCEANSIM "Enable Ocean Modifier" ON)
 
 # Image format support
-option(WITH_IMAGE_OPENEXR       "Enable OpenEXR Support (http://www.openexr.com)" ON)
-option(WITH_IMAGE_OPENJPEG      "Enable OpenJpeg Support (http://www.openjpeg.org)" ON)
-option(WITH_IMAGE_CINEON        "Enable CINEON and DPX Image Support" ON)
-option(WITH_IMAGE_WEBP          "Enable WebP Image Support" ON)
+option(WITH_IMAGE_OPENEXR "Enable OpenEXR Support (http://www.openexr.com)" ON)
+option(WITH_IMAGE_OPENJPEG "Enable OpenJpeg Support (http://www.openjpeg.org)" ON)
+option(WITH_IMAGE_CINEON "Enable CINEON and DPX Image Support" ON)
+option(WITH_IMAGE_WEBP "Enable WebP Image Support" ON)
 
 # Audio/Video format support
-option(WITH_CODEC_AVI           "Enable Blenders own AVI file support (raw/jpeg)" ON)
-option(WITH_CODEC_FFMPEG        "Enable FFMPeg Support (http://ffmpeg.org)" ON)
-option(WITH_CODEC_SNDFILE       "Enable libsndfile Support (http://www.mega-nerd.com/libsndfile)" ON)
+option(WITH_CODEC_AVI "Enable Blenders own AVI file support (raw/jpeg)" ON)
+option(WITH_CODEC_FFMPEG "Enable FFMPeg Support (http://ffmpeg.org)" ON)
+option(WITH_CODEC_SNDFILE "Enable libsndfile Support (http://www.mega-nerd.com/libsndfile)" ON)
 
 # Alembic support
-option(WITH_ALEMBIC             "Enable Alembic Support" ON)
+option(WITH_ALEMBIC "Enable Alembic Support" ON)
 
 # Universal Scene Description support
-option(WITH_USD                 "Enable Universal Scene Description (USD) Support" ON)
+option(WITH_USD "Enable Universal Scene Description (USD) Support" ON)
 
 # MaterialX
-option(WITH_MATERIALX           "Enable MaterialX Support" OFF)
+option(WITH_MATERIALX "Enable MaterialX Support" ON)
+
+# Hydra render engine
+option(WITH_HYDRA "Enable Hydra render engine" ON)
 
 # 3D format support
 # Disable opencollada when we don't have precompiled libs
-option(WITH_OPENCOLLADA   "Enable OpenCollada Support (http://www.opencollada.org)" ON)
-option(WITH_IO_WAVEFRONT_OBJ  "Enable Wavefront-OBJ 3D file format support (*.obj)" ON)
-option(WITH_IO_PLY            "Enable PLY 3D file format support (*.ply)" ON)
-option(WITH_IO_STL            "Enable STL 3D file format support (*.stl)" ON)
-option(WITH_IO_GPENCIL        "Enable grease-pencil file format IO (*.svg, *.pdf)" ON)
+option(WITH_OPENCOLLADA "Enable OpenCollada Support (http://www.opencollada.org)" ON)
+option(WITH_IO_WAVEFRONT_OBJ "Enable Wavefront-OBJ 3D file format support (*.obj)" ON)
+option(WITH_IO_PLY "Enable PLY 3D file format support (*.ply)" ON)
+option(WITH_IO_STL "Enable STL 3D file format support (*.stl)" ON)
+option(WITH_IO_GPENCIL "Enable grease-pencil file format IO (*.svg, *.pdf)" ON)
 
 # Sound output
-option(WITH_SDL           "Enable SDL for sound" ON)
-option(WITH_OPENAL        "Enable OpenAL Support (http://www.openal.org)" ON)
+option(WITH_SDL "Enable SDL for sound" ON)
+option(WITH_OPENAL "Enable OpenAL Support (http://www.openal.org)" ON)
 if(APPLE)
-  option(WITH_COREAUDIO    "Enable CoreAudio for audio support on macOS" ON)
+  option(WITH_COREAUDIO "Enable CoreAudio for audio support on macOS" ON)
 else()
   set(WITH_COREAUDIO OFF)
 endif()
@@ -392,41 +454,41 @@
   set(WITH_JACK OFF)
 endif()
 if(UNIX AND NOT APPLE)
-  option(WITH_SDL_DYNLOAD  "Enable runtime dynamic SDL libraries loading" OFF)
+  option(WITH_SDL_DYNLOAD "Enable runtime dynamic SDL libraries loading" OFF)
 endif()
 if(UNIX AND NOT APPLE)
-  option(WITH_PULSEAUDIO   "Enable PulseAudio for audio support on Linux" ON)
-  option(WITH_PULSEAUDIO_DYNLOAD  "Enable runtime dynamic PulseAudio libraries loading" OFF)
+  option(WITH_PULSEAUDIO "Enable PulseAudio for audio support on Linux" ON)
+  option(WITH_PULSEAUDIO_DYNLOAD "Enable runtime dynamic PulseAudio libraries loading" OFF)
 else()
   set(WITH_PULSEAUDIO OFF)
 endif()
 if(WIN32)
-  option(WITH_WASAPI      "Enable Windows Audio Sessions API for audio support on Windows" ON)
+  option(WITH_WASAPI "Enable Windows Audio Sessions API for audio support on Windows" ON)
 else()
   set(WITH_WASAPI OFF)
 endif()
 
 # Compression
-option(WITH_LZO           "Enable fast LZO compression (used for pointcache)" ON)
-option(WITH_LZMA          "Enable best LZMA compression, (used for pointcache)" ON)
+option(WITH_LZO "Enable fast LZO compression (used for pointcache)" ON)
+option(WITH_LZMA "Enable best LZMA compression, (used for pointcache)" ON)
 if(UNIX AND NOT APPLE)
-  option(WITH_SYSTEM_LZO    "Use the system LZO library" OFF)
-endif()
-option(WITH_DRACO         "Enable Draco mesh compression Python module (used for glTF)" ON)
+  option(WITH_SYSTEM_LZO "Use the system LZO library" OFF)
+endif()
+option(WITH_DRACO "Enable Draco mesh compression Python module (used for glTF)" ON)
 
 # Camera/motion tracking
-option(WITH_LIBMV         "Enable Libmv structure from motion library" ON)
+option(WITH_LIBMV "Enable Libmv structure from motion library" ON)
 option(WITH_LIBMV_SCHUR_SPECIALIZATIONS "Enable fixed-size schur specializations." ON)
 mark_as_advanced(WITH_LIBMV_SCHUR_SPECIALIZATIONS)
 
 # Logging/unbit test libraries.
-option(WITH_SYSTEM_GFLAGS   "Use system-wide Gflags instead of a bundled one" OFF)
-option(WITH_SYSTEM_GLOG     "Use system-wide Glog instead of a bundled one" OFF)
+option(WITH_SYSTEM_GFLAGS "Use system-wide Gflags instead of a bundled one" OFF)
+option(WITH_SYSTEM_GLOG "Use system-wide Glog instead of a bundled one" OFF)
 mark_as_advanced(WITH_SYSTEM_GFLAGS)
 mark_as_advanced(WITH_SYSTEM_GLOG)
 
 # Freestyle
-option(WITH_FREESTYLE     "Enable Freestyle (advanced edges rendering)" ON)
+option(WITH_FREESTYLE "Enable Freestyle (advanced edges rendering)" ON)
 
 # Libraries.
 if(UNIX AND NOT APPLE)
@@ -441,9 +503,16 @@
   )
   mark_as_advanced(WITH_LIBS_PRECOMPILED)
 
-  option(WITH_STATIC_LIBS "Try to link with static libraries, as much as possible, to make blender more portable across distributions" OFF)
+  option(WITH_STATIC_LIBS "\
+Try to link with static libraries, as much as possible, \
+to make blender more portable across distributions"
+    OFF
+  )
   if(WITH_STATIC_LIBS)
-    option(WITH_BOOST_ICU "Boost uses ICU library (required for linking with static Boost built with libicu)." OFF)
+    option(WITH_BOOST_ICU "\
+Boost uses ICU library (required for linking with static Boost built with libicu)."
+      OFF
+    )
     mark_as_advanced(WITH_BOOST_ICU)
   endif()
 endif()
@@ -454,87 +523,118 @@
 endif()
 option(WITH_INPUT_NDOF "Enable NDOF input devices (SpaceNavigator and friends)" ON)
 if(UNIX AND NOT APPLE)
-  option(WITH_INSTALL_PORTABLE "Install redistributable runtime, otherwise install into CMAKE_INSTALL_PREFIX" ON)
-endif()
-
-option(WITH_PYTHON_INSTALL       "Copy system python into the blender install folder" ON)
-
-<<<<<<< HEAD
-option(WITH_INSTALL_COPYRIGHT    "Copy the official Blender Foundation's copyright.txt into the Blender install folder" OFF)
-=======
+  option(WITH_INSTALL_PORTABLE "\
+Install redistributable runtime, otherwise install into CMAKE_INSTALL_PREFIX"
+    ON
+  )
+endif()
+
+option(WITH_PYTHON_INSTALL "Copy system python into the blender install folder" ON)
+
 option(WITH_INSTALL_COPYRIGHT "\
 Copy the official Blender Authors's copyright.txt into the Blender install folder"
   OFF
 )
->>>>>>> e955c94e
 mark_as_advanced(WITH_INSTALL_COPYRIGHT)
 
 if((WITH_AUDASPACE AND NOT WITH_SYSTEM_AUDASPACE) OR WITH_MOD_FLUID)
-  option(WITH_PYTHON_NUMPY "Include NumPy in Blender (used by Audaspace and Mantaflow)"  ON)
+  option(WITH_PYTHON_NUMPY "Include NumPy in Blender (used by Audaspace and Mantaflow)" ON)
 endif()
 
 if(WIN32 OR APPLE)
   # Windows and macOS have this bundled with Python libraries.
 elseif(WITH_PYTHON_INSTALL OR WITH_PYTHON_NUMPY)
-  set(PYTHON_NUMPY_PATH            "" CACHE PATH "Path to python site-packages or dist-packages containing 'numpy' module")
+  set(PYTHON_NUMPY_PATH "" CACHE PATH "\
+Path to python site-packages or dist-packages containing 'numpy' module"
+  )
   mark_as_advanced(PYTHON_NUMPY_PATH)
-  set(PYTHON_NUMPY_INCLUDE_DIRS    "" CACHE PATH "Path to the include directory of the NumPy module")
+  set(PYTHON_NUMPY_INCLUDE_DIRS "" CACHE PATH "Path to the include directory of the NumPy module")
   mark_as_advanced(PYTHON_NUMPY_INCLUDE_DIRS)
 endif()
 if(WITH_PYTHON_INSTALL)
-  option(WITH_PYTHON_INSTALL_NUMPY "Copy system NumPy into the blender install folder"  ON)
+  option(WITH_PYTHON_INSTALL_NUMPY "Copy system NumPy into the blender install folder" ON)
 
   if(UNIX AND NOT APPLE)
     option(WITH_PYTHON_INSTALL_REQUESTS "Copy system requests into the blender install folder" ON)
-    set(PYTHON_REQUESTS_PATH "" CACHE PATH "Path to python site-packages or dist-packages containing 'requests' module")
+    set(PYTHON_REQUESTS_PATH "" CACHE PATH "\
+Path to python site-packages or dist-packages containing 'requests' module"
+    )
     mark_as_advanced(PYTHON_REQUESTS_PATH)
   endif()
 
   option(WITH_PYTHON_INSTALL_ZSTANDARD "Copy zstandard into the blender install folder" ON)
-  set(PYTHON_ZSTANDARD_PATH "" CACHE PATH "Path to python site-packages or dist-packages containing 'zstandard' module")
+  set(PYTHON_ZSTANDARD_PATH "" CACHE PATH "\
+Path to python site-packages or dist-packages containing 'zstandard' module"
+  )
   mark_as_advanced(PYTHON_ZSTANDARD_PATH)
 endif()
 
-option(WITH_CPU_SIMD              "Enable SIMD instruction if they're detected on the host machine" ON)
+option(WITH_CPU_SIMD "Enable SIMD instruction if they're detected on the host machine" ON)
 mark_as_advanced(WITH_CPU_SIMD)
 
 # Cycles
-option(WITH_CYCLES                   "Enable Cycles Render Engine" ON)
-option(WITH_CYCLES_OSL               "Build Cycles with OpenShadingLanguage support" OFF)
-option(WITH_CYCLES_PATH_GUIDING      "Build Cycles with path guiding support" OFF)
-option(WITH_CYCLES_EMBREE            "Build Cycles with Embree support" OFF)
-option(WITH_CYCLES_LOGGING           "Build Cycles with logging support" OFF)
-option(WITH_CYCLES_DEBUG             "Build Cycles with options useful for debugging (e.g., MIS)" OFF)
-
-option(WITH_CYCLES_STANDALONE        "Build Cycles standalone application" OFF)
-option(WITH_CYCLES_STANDALONE_GUI    "Build Cycles standalone with GUI" OFF)
-option(WITH_CYCLES_PRECOMPUTE        "Build Cycles data precomputation tool" OFF)
+option(WITH_CYCLES "Enable Cycles Render Engine" ON)
+option(WITH_CYCLES_OSL "Build Cycles with OpenShadingLanguage support" ON)
+option(WITH_CYCLES_PATH_GUIDING "Build Cycles with path guiding support" ON)
+option(WITH_CYCLES_EMBREE "Build Cycles with Embree support" ON)
+option(WITH_CYCLES_LOGGING "Build Cycles with logging support" ON)
+option(WITH_CYCLES_DEBUG "Build Cycles with options useful for debugging (e.g., MIS)" OFF)
+
+option(WITH_CYCLES_STANDALONE "Build Cycles standalone application" OFF)
+option(WITH_CYCLES_STANDALONE_GUI "Build Cycles standalone with GUI" OFF)
+option(WITH_CYCLES_PRECOMPUTE "Build Cycles data precomputation tool" OFF)
 
 option(WITH_CYCLES_HYDRA_RENDER_DELEGATE "Build Cycles Hydra render delegate" OFF)
 
-option(WITH_CYCLES_DEBUG_NAN         "Build Cycles with additional asserts for detecting NaNs and invalid values" OFF)
-option(WITH_CYCLES_NATIVE_ONLY       "Build Cycles with native kernel only (which fits current CPU, use for development only)" OFF)
-option(WITH_CYCLES_KERNEL_ASAN       "Build Cycles kernels with address sanitizer when WITH_COMPILER_ASAN is on, even if it's very slow" OFF)
-set(CYCLES_TEST_DEVICES CPU CACHE STRING "Run regression tests on the specified device types (CPU CUDA OPTIX HIP)" )
+option(WITH_CYCLES_DEBUG_NAN "\
+Build Cycles with additional asserts for detecting NaNs and invalid values"
+  OFF
+)
+option(WITH_CYCLES_NATIVE_ONLY "\
+Build Cycles with native kernel only (which fits current CPU, use for development only)"
+  OFF
+)
+option(WITH_CYCLES_KERNEL_ASAN "\
+Build Cycles kernels with address sanitizer when WITH_COMPILER_ASAN is on, even if it's very slow"
+  OFF
+)
+set(CYCLES_TEST_DEVICES CPU CACHE STRING "\
+Run regression tests on the specified device types (CPU CUDA OPTIX HIP)"
+)
 mark_as_advanced(WITH_CYCLES_KERNEL_ASAN)
 mark_as_advanced(WITH_CYCLES_LOGGING)
 mark_as_advanced(WITH_CYCLES_DEBUG_NAN)
 mark_as_advanced(WITH_CYCLES_NATIVE_ONLY)
 mark_as_advanced(WITH_CYCLES_PRECOMPUTE)
+mark_as_advanced(CYCLES_TEST_DEVICES)
 
 # NVIDIA CUDA & OptiX
 if(NOT APPLE)
-  option(WITH_CYCLES_DEVICE_CUDA       "Enable Cycles NVIDIA CUDA compute support" ON)
-  option(WITH_CYCLES_DEVICE_OPTIX      "Enable Cycles NVIDIA OptiX support" OFF)
+  option(WITH_CYCLES_DEVICE_CUDA "Enable Cycles NVIDIA CUDA compute support" ON)
+  option(WITH_CYCLES_DEVICE_OPTIX "Enable Cycles NVIDIA OptiX support" ON)
   mark_as_advanced(WITH_CYCLES_DEVICE_CUDA)
 
-  option(WITH_CYCLES_CUDA_BINARIES     "Build Cycles NVIDIA CUDA binaries" ON)
-  set(CYCLES_CUDA_BINARIES_ARCH sm_30 sm_35 sm_37 sm_50 sm_52 sm_60 sm_61 sm_70 sm_75 sm_86 sm_89 compute_75 CACHE STRING "CUDA architectures to build binaries for")
-  option(WITH_CYCLES_CUDA_BUILD_SERIAL "Build cubins one after another (useful on machines with limited RAM)" OFF)
-  option(WITH_CUDA_DYNLOAD             "Dynamically load CUDA libraries at runtime (for developers, makes cuda-gdb work)" OFF)
-
-  set(OPTIX_ROOT_DIR                   "" CACHE PATH "Path to the OptiX SDK root directory, for building Cycles OptiX kernels.")
-  set(CYCLES_RUNTIME_OPTIX_ROOT_DIR    "" CACHE PATH "Path to the OptiX SDK root directory. When set, this path will be used at runtime to compile OptiX kernels.")
+  option(WITH_CYCLES_CUDA_BINARIES "Build Cycles NVIDIA CUDA binaries" OFF)
+  set(CYCLES_CUDA_BINARIES_ARCH
+    sm_30 sm_35 sm_37 sm_50 sm_52 sm_60 sm_61 sm_70 sm_75 sm_86 sm_89 compute_75
+    CACHE STRING "CUDA architectures to build binaries for"
+  )
+  option(WITH_CYCLES_CUDA_BUILD_SERIAL "\
+Build cubins one after another (useful on machines with limited RAM)"
+    OFF
+  )
+  option(WITH_CUDA_DYNLOAD "\
+Dynamically load CUDA libraries at runtime (for developers, makes cuda-gdb work)"
+    ON
+  )
+
+  set(OPTIX_ROOT_DIR "" CACHE PATH "\
+Path to the OptiX SDK root directory, for building Cycles OptiX kernels."
+  )
+  set(CYCLES_RUNTIME_OPTIX_ROOT_DIR "" CACHE PATH "\
+Path to the OptiX SDK root directory. \
+When set, this path will be used at runtime to compile OptiX kernels."
+  )
 
   mark_as_advanced(CYCLES_CUDA_BINARIES_ARCH)
   mark_as_advanced(WITH_CYCLES_CUDA_BUILD_SERIAL)
@@ -545,35 +645,51 @@
 
 # AMD HIP
 if(NOT APPLE)
-  option(WITH_CYCLES_DEVICE_HIP        "Enable Cycles AMD HIP support" ON)
-  option(WITH_CYCLES_HIP_BINARIES      "Build Cycles AMD HIP binaries" OFF)
+  option(WITH_CYCLES_DEVICE_HIP "Enable Cycles AMD HIP support" ON)
+  option(WITH_CYCLES_HIP_BINARIES "Build Cycles AMD HIP binaries" OFF)
   # Radeon VII (gfx906) not currently working with HIP SDK, so left out of the list.
-  set(CYCLES_HIP_BINARIES_ARCH gfx900 gfx90c gfx902 gfx1010 gfx1011 gfx1012 gfx1030 gfx1031 gfx1032 gfx1034 gfx1035 gfx1100 gfx1101 gfx1102 CACHE STRING "AMD HIP architectures to build binaries for")
+  set(CYCLES_HIP_BINARIES_ARCH
+    gfx900 gfx90c gfx902
+    gfx1010 gfx1011 gfx1012 gfx1030 gfx1031 gfx1032 gfx1034 gfx1035
+    gfx1100 gfx1101 gfx1102
+    CACHE STRING "AMD HIP architectures to build binaries for"
+  )
   mark_as_advanced(WITH_CYCLES_DEVICE_HIP)
   mark_as_advanced(CYCLES_HIP_BINARIES_ARCH)
 
   # HIPRT is only available on Windows for now.
   if(WIN32)
-    option(WITH_CYCLES_DEVICE_HIPRT      "Enable Cycles AMD HIPRT support" OFF)
+    option(WITH_CYCLES_DEVICE_HIPRT "Enable Cycles AMD HIPRT support" OFF)
     mark_as_advanced(WITH_CYCLES_DEVICE_HIPRT)
   endif()
 endif()
 
 # Apple Metal
 if(APPLE)
-  option(WITH_CYCLES_DEVICE_METAL       "Enable Cycles Apple Metal compute support" ON)
+  option(WITH_CYCLES_DEVICE_METAL "Enable Cycles Apple Metal compute support" ON)
 endif()
 
 # oneAPI
 if(NOT APPLE)
   option(WITH_CYCLES_DEVICE_ONEAPI "Enable Cycles oneAPI compute support" OFF)
-  option(WITH_CYCLES_ONEAPI_BINARIES "Enable Ahead-Of-Time compilation for Cycles oneAPI device" OFF)
-  option(WITH_CYCLES_ONEAPI_HOST_TASK_EXECUTION "Switch target of oneAPI implementation from SYCL devices to Host Task (single thread on CPU). This option is only for debugging purposes." OFF)
+  option(WITH_CYCLES_ONEAPI_BINARIES "\
+Enable Ahead-Of-Time compilation for Cycles oneAPI device"
+    OFF
+  )
+  option(WITH_CYCLES_ONEAPI_HOST_TASK_EXECUTION "\
+Switch target of oneAPI implementation from SYCL devices to Host Task (single thread on CPU). \
+This option is only for debugging purposes."
+    OFF
+  )
 
   # https://www.intel.com/content/www/us/en/develop/documentation/oneapi-dpcpp-cpp-compiler-dev-guide-and-reference/top/compilation/ahead-of-time-compilation.html
   # acm-g10 is the target for the first Intel Arc Alchemist GPUs.
-  set(CYCLES_ONEAPI_SPIR64_GEN_DEVICES "acm-g10" CACHE STRING "oneAPI Intel GPU architectures to build binaries for")
-  set(CYCLES_ONEAPI_SYCL_TARGETS spir64 spir64_gen CACHE STRING "oneAPI targets to build AOT binaries for")
+  set(CYCLES_ONEAPI_SPIR64_GEN_DEVICES "acm-g10" CACHE STRING "\
+oneAPI Intel GPU architectures to build binaries for"
+  )
+  set(CYCLES_ONEAPI_SYCL_TARGETS spir64 spir64_gen CACHE STRING "\
+oneAPI targets to build AOT binaries for"
+  )
 
   mark_as_advanced(WITH_CYCLES_ONEAPI_HOST_TASK_EXECUTION)
   mark_as_advanced(CYCLES_ONEAPI_SPIR64_GEN_DEVICES)
@@ -585,17 +701,18 @@
 mark_as_advanced(WITH_DRAW_DEBUG)
 
 # LLVM
-option(WITH_LLVM                    "Use LLVM" OFF)
+option(WITH_LLVM "Use LLVM" OFF)
 if(APPLE)
-  option(LLVM_STATIC                  "Link with LLVM static libraries" ON) # we prefer static llvm build on Apple, dyn build possible though
+  # We prefer static llvm build on Apple, dyn build possible though.
+  option(LLVM_STATIC "Link with LLVM static libraries" ON)
 else()
-  option(LLVM_STATIC                  "Link with LLVM static libraries" OFF)
+  option(LLVM_STATIC "Link with LLVM static libraries" OFF)
 endif()
 mark_as_advanced(LLVM_STATIC)
-option(WITH_CLANG                   "Use Clang" OFF)
+option(WITH_CLANG "Use Clang" OFF)
 
 # disable for now, but plan to support on all platforms eventually
-option(WITH_MEM_JEMALLOC   "Enable malloc replacement (http://www.canonware.com/jemalloc)" ON)
+option(WITH_MEM_JEMALLOC "Enable malloc replacement (http://www.canonware.com/jemalloc)" ON)
 mark_as_advanced(WITH_MEM_JEMALLOC)
 
 # currently only used for BLI_mempool
@@ -603,19 +720,29 @@
 mark_as_advanced(WITH_MEM_VALGRIND)
 
 # Debug
-option(WITH_CXX_GUARDEDALLOC "Enable GuardedAlloc for C++ memory allocation tracking (only enable for development)" OFF)
+option(WITH_CXX_GUARDEDALLOC "\
+Enable GuardedAlloc for C++ memory allocation tracking (only enable for development)"
+  OFF
+)
 mark_as_advanced(WITH_CXX_GUARDEDALLOC)
 
 option(WITH_ASSERT_ABORT "Call abort() when raising an assertion through BLI_assert()" ON)
 mark_as_advanced(WITH_ASSERT_ABORT)
 
 if((UNIX AND NOT APPLE) OR (CMAKE_GENERATOR MATCHES "^Visual Studio.+"))
-  option(WITH_CLANG_TIDY "Use Clang Tidy to analyze the source code (only enable for development on Linux using Clang, or Windows using the Visual Studio IDE)" OFF)
+  option(WITH_CLANG_TIDY "\
+Use Clang Tidy to analyze the source code \
+(only enable for development on Linux using Clang, or Windows using the Visual Studio IDE)"
+    OFF
+  )
   mark_as_advanced(WITH_CLANG_TIDY)
 endif()
 
 option(WITH_BOOST "Enable features depending on boost" ON)
-option(WITH_TBB   "Enable multithreading. TBB is also required for features such as Cycles, OpenVDB and USD" ON)
+option(WITH_TBB "\
+Enable multi-threading. TBB is also required for features such as Cycles, OpenVDB and USD"
+  ON
+)
 
 # TBB malloc is only supported on for windows currently
 if(WIN32)
@@ -643,30 +770,43 @@
 endif()
 
 
-# OpenGL
-
-option(WITH_OPENGL "When off limits visibility of the opengl headers to just bf_gpu and gawain (temporary option for development purposes)" ON)
-option(WITH_GPU_BUILDTIME_SHADER_BUILDER "Shader builder is a developer option enabling linting on GLSL during compilation" OFF)
+# GPU Module
+option(WITH_GPU_BUILDTIME_SHADER_BUILDER "\
+Shader builder is a developer option enabling linting on GLSL during compilation"
+  OFF
+)
 option(WITH_RENDERDOC "Use Renderdoc API to capture frames" OFF)
 
 mark_as_advanced(
-  WITH_OPENGL
   WITH_GPU_BUILDTIME_SHADER_BUILDER
   WITH_RENDERDOC
 )
 
+# OpenGL
+if(NOT APPLE)
+  option(WITH_OPENGL_BACKEND "Enable OpenGL support as graphic backend" ON)
+  mark_as_advanced(WITH_OPENGL_BACKEND)
+else()
+  set(WITH_OPENGL_BACKEND OFF)
+endif()
+
 # Vulkan
 option(WITH_VULKAN_BACKEND "Enable Vulkan as graphics backend (only for development)" OFF)
-option(WITH_VULKAN_GUARDEDALLOC "Use guardedalloc for host allocations done inside Vulkan (development option)" OFF)
+option(WITH_VULKAN_GUARDEDALLOC "\
+Use guardedalloc for host allocations done inside Vulkan (development option)"
+  OFF
+)
 mark_as_advanced(
   WITH_VULKAN_BACKEND
   WITH_VULKAN_GUARDEDALLOC
 )
 
 # Metal
-
 if(APPLE)
-  option(WITH_METAL_BACKEND "Use Metal for graphics instead of (or as well as) OpenGL on macOS." ON)
+  option(WITH_METAL_BACKEND "\
+Use Metal for graphics instead of (or as well as) OpenGL on macOS."
+    ON
+  )
   mark_as_advanced(WITH_METAL_BACKEND)
 else()
   set(WITH_METAL_BACKEND OFF)
@@ -692,12 +832,15 @@
   if(CMAKE_COMPILER_IS_GNUCC OR CMAKE_C_COMPILER_ID MATCHES "Clang")
     option(WITH_LINKER_LLD "Use ld.lld linker which is usually faster than ld.gold" OFF)
     mark_as_advanced(WITH_LINKER_LLD)
-    option(WITH_LINKER_MOLD "Use ld.mold linker which is usually faster than ld.gold & ld.lld. Needs \"sold\" subscription on macOS." OFF)
+    option(WITH_LINKER_MOLD "Use ld.mold linker which is usually faster than ld.gold & ld.lld" OFF)
     mark_as_advanced(WITH_LINKER_MOLD)
   endif()
 endif()
 
-option(WITH_COMPILER_ASAN "Build and link against address sanitizer (only for Debug & RelWithDebInfo targets)." OFF)
+option(WITH_COMPILER_ASAN "\
+Build and link against address sanitizer (only for Debug & RelWithDebInfo targets)."
+  OFF
+)
 mark_as_advanced(WITH_COMPILER_ASAN)
 
 if(CMAKE_COMPILER_IS_GNUCC OR CMAKE_C_COMPILER_ID MATCHES "Clang")
@@ -776,7 +919,10 @@
 endif()
 
 if(CMAKE_COMPILER_IS_GNUCC OR CMAKE_C_COMPILER_ID MATCHES "Clang")
-  option(WITH_COMPILER_SHORT_FILE_MACRO "Make paths in macros like __FILE__ relative to top level source and build directories." ON)
+  option(WITH_COMPILER_SHORT_FILE_MACRO "\
+Make paths in macros like __FILE__ relative to top level source and build directories."
+    ON
+  )
   mark_as_advanced(WITH_COMPILER_SHORT_FILE_MACRO)
 endif()
 
@@ -785,7 +931,10 @@
   option(WITH_WINDOWS_FIND_MODULES "Use find_package to locate libraries" OFF)
   mark_as_advanced(WITH_WINDOWS_FIND_MODULES)
 
-  option(WINDOWS_PYTHON_DEBUG "Include the files needed for debugging python scripts with visual studio 2017+." OFF)
+  option(WINDOWS_PYTHON_DEBUG "\
+Include the files needed for debugging python scripts with visual studio 2017+."
+    OFF
+  )
   mark_as_advanced(WINDOWS_PYTHON_DEBUG)
 
   option(WITH_WINDOWS_BUNDLE_CRT "Bundle the C runtime for install free distribution." ON)
@@ -803,10 +952,16 @@
 endif()
 
 if(WIN32 OR XCODE)
-  option(IDE_GROUP_SOURCES_IN_FOLDERS "Organize the source files in filters matching the source folders." ON)
+  option(IDE_GROUP_SOURCES_IN_FOLDERS "\
+Organize the source files in filters matching the source folders."
+    ON
+  )
   mark_as_advanced(IDE_GROUP_SOURCES_IN_FOLDERS)
 
-  option(IDE_GROUP_PROJECTS_IN_FOLDERS "Organize the projects according to source folder structure." ON)
+  option(IDE_GROUP_PROJECTS_IN_FOLDERS "\
+Organize the projects according to source folder structure."
+    ON
+  )
   mark_as_advanced(IDE_GROUP_PROJECTS_IN_FOLDERS)
 
   if(IDE_GROUP_PROJECTS_IN_FOLDERS)
@@ -816,15 +971,20 @@
 
 if(UNIX)
   # See WITH_WINDOWS_SCCACHE for Windows.
-  option(WITH_COMPILER_CCACHE "Use ccache to improve rebuild times (Works with Ninja, Makefiles and Xcode)" OFF)
+  option(WITH_COMPILER_CCACHE "\
+Use ccache to improve rebuild times (Works with Ninja, Makefiles and Xcode)"
+    OFF
+  )
   mark_as_advanced(WITH_COMPILER_CCACHE)
 endif()
 
 # The following only works with the Ninja generator in CMake >= 3.0.
 if("${CMAKE_GENERATOR}" MATCHES "Ninja")
-  option(WITH_NINJA_POOL_JOBS
-         "Enable Ninja pools of jobs, to try to ease building on machines with 16GB of RAM or less (if not yet defined, will try to set best values based on detected machine specifications)."
-         OFF)
+  option(WITH_NINJA_POOL_JOBS "\
+Enable Ninja pools of jobs, to try to ease building on machines with 16GB of RAM or less \
+(if not yet defined, will try to set best values based on detected machine specifications)."
+    OFF
+  )
   mark_as_advanced(WITH_NINJA_POOL_JOBS)
 endif()
 
@@ -832,7 +992,9 @@
 set(POSTINSTALL_SCRIPT "" CACHE FILEPATH "Run given CMake script after installation process")
 mark_as_advanced(POSTINSTALL_SCRIPT)
 
-set(POSTCONFIGURE_SCRIPT "" CACHE FILEPATH "Run given CMake script as the last step of CMake configuration")
+set(POSTCONFIGURE_SCRIPT "" CACHE FILEPATH "\
+Run given CMake script as the last step of CMake configuration"
+)
 mark_as_advanced(POSTCONFIGURE_SCRIPT)
 
 # end option(...)
@@ -843,9 +1005,15 @@
 # unless specified otherwise, which we currently do not allow
 if(CMAKE_INSTALL_PREFIX_INITIALIZED_TO_DEFAULT)
   if(WIN32)
-    set(CMAKE_INSTALL_PREFIX ${EXECUTABLE_OUTPUT_PATH}/\${BUILD_TYPE} CACHE PATH "default install path" FORCE)
+    set(CMAKE_INSTALL_PREFIX ${EXECUTABLE_OUTPUT_PATH}/\${BUILD_TYPE} CACHE PATH "\
+default install path"
+      FORCE
+    )
   elseif(APPLE)
-    set(CMAKE_INSTALL_PREFIX ${EXECUTABLE_OUTPUT_PATH}/\${BUILD_TYPE} CACHE PATH "default install path" FORCE)
+    set(CMAKE_INSTALL_PREFIX ${EXECUTABLE_OUTPUT_PATH}/\${BUILD_TYPE} CACHE PATH "\
+default install path"
+      FORCE
+    )
   else()
     if(WITH_INSTALL_PORTABLE)
       set(CMAKE_INSTALL_PREFIX ${EXECUTABLE_OUTPUT_PATH} CACHE PATH "default install path" FORCE)
@@ -856,9 +1024,15 @@
 # Effective install path including config folder, as a generator expression.
 get_property(GENERATOR_IS_MULTI_CONFIG GLOBAL PROPERTY GENERATOR_IS_MULTI_CONFIG)
 if(GENERATOR_IS_MULTI_CONFIG)
-  string(REPLACE "\${BUILD_TYPE}" "$<CONFIG>" CMAKE_INSTALL_PREFIX_WITH_CONFIG ${CMAKE_INSTALL_PREFIX})
+  string(
+    REPLACE "\${BUILD_TYPE}" "$<CONFIG>"
+    CMAKE_INSTALL_PREFIX_WITH_CONFIG ${CMAKE_INSTALL_PREFIX}
+  )
 else()
-  string(REPLACE "\${BUILD_TYPE}" "" CMAKE_INSTALL_PREFIX_WITH_CONFIG ${CMAKE_INSTALL_PREFIX})
+  string(
+    REPLACE "\${BUILD_TYPE}" ""
+    CMAKE_INSTALL_PREFIX_WITH_CONFIG ${CMAKE_INSTALL_PREFIX}
+  )
 endif()
 
 
@@ -872,7 +1046,10 @@
 # -----------------------------------------------------------------------------
 # Check for Conflicting/Unsupported Configurations
 
-option(WITH_STRICT_BUILD_OPTIONS "When requirements for a build option are not met, error instead of disabling the option" OFF)
+option(WITH_STRICT_BUILD_OPTIONS "\
+When requirements for a build option are not met, error instead of disabling the option."
+  OFF
+)
 
 if(NOT WITH_BLENDER AND NOT WITH_CYCLES_STANDALONE AND NOT WITH_CYCLES_HYDRA_RENDER_DELEGATE)
   message(FATAL_ERROR
@@ -930,6 +1107,9 @@
 set_and_warn_dependency(WITH_IMAGE_OPENEXR WITH_OPENVDB OFF)
 set_and_warn_dependency(WITH_IMAGE_OPENEXR WITH_ALEMBIC OFF)
 set_and_warn_dependency(WITH_IMAGE_OPENEXR WITH_CYCLES_OSL OFF)
+
+# Hydra requires USD.
+set_and_warn_dependency(WITH_USD WITH_HYDRA OFF)
 
 # auto enable openimageio for cycles
 if(WITH_CYCLES)
@@ -966,8 +1146,13 @@
 
 if(WITH_AUDASPACE)
   if(NOT WITH_SYSTEM_AUDASPACE)
-    set(AUDASPACE_C_INCLUDE_DIRS "${CMAKE_SOURCE_DIR}/extern/audaspace/bindings/C" "${CMAKE_BINARY_DIR}/extern/audaspace")
-    set(AUDASPACE_PY_INCLUDE_DIRS "${CMAKE_SOURCE_DIR}/extern/audaspace/bindings")
+    set(AUDASPACE_C_INCLUDE_DIRS
+      "${CMAKE_SOURCE_DIR}/extern/audaspace/bindings/C"
+      "${CMAKE_BINARY_DIR}/extern/audaspace"
+    )
+    set(AUDASPACE_PY_INCLUDE_DIRS
+      "${CMAKE_SOURCE_DIR}/extern/audaspace/bindings"
+    )
   endif()
 endif()
 
@@ -1198,7 +1383,9 @@
   # endianness-detection and auto-setting is counterproductive
   # so we just set endianness according CMAKE_OSX_ARCHITECTURES
 
-elseif(CMAKE_OSX_ARCHITECTURES MATCHES i386 OR CMAKE_OSX_ARCHITECTURES MATCHES x86_64 OR CMAKE_OSX_ARCHITECTURES MATCHES arm64)
+elseif(CMAKE_OSX_ARCHITECTURES MATCHES i386 OR
+       CMAKE_OSX_ARCHITECTURES MATCHES x86_64 OR
+       CMAKE_OSX_ARCHITECTURES MATCHES arm64)
   add_definitions(-D__LITTLE_ENDIAN__)
 elseif(CMAKE_OSX_ARCHITECTURES MATCHES ppc OR CMAKE_OSX_ARCHITECTURES MATCHES ppc64)
   add_definitions(-D__BIG_ENDIAN__)
@@ -1250,14 +1437,6 @@
   endif()
 
   list(APPEND OPENVDB_LIBRARIES ${BOOST_LIBRARIES} ${TBB_LIBRARIES})
-endif()
-
-
-# -----------------------------------------------------------------------------
-# Configure OpenGL
-
-if(WITH_OPENGL)
-  add_definitions(-DWITH_OPENGL)
 endif()
 
 # -----------------------------------------------------------------------------
@@ -1296,6 +1475,9 @@
       add_definitions("${OpenMP_C_FLAGS}")
 
       find_library_static(OpenMP_LIBRARIES gomp ${CMAKE_CXX_IMPLICIT_LINK_DIRECTORIES})
+      mark_as_advanced(
+        OpenMP_LIBRARIES
+      )
     endif()
   endif()
 
@@ -1408,8 +1590,11 @@
       set(_compile_heavy_jobs "")
     endif()
 
-    set(NINJA_MAX_NUM_PARALLEL_COMPILE_HEAVY_JOBS "${_compile_heavy_jobs}" CACHE STRING
-        "Define the maximum number of concurrent heavy compilation jobs, for ninja build system (used for some targets which cpp files can take several GB each during compilation)." FORCE)
+    set(NINJA_MAX_NUM_PARALLEL_COMPILE_HEAVY_JOBS "${_compile_heavy_jobs}" CACHE STRING "\
+Define the maximum number of concurrent heavy compilation jobs, for ninja build system \
+(used for some targets which cpp files can take several GB each during compilation)."
+      FORCE
+    )
     mark_as_advanced(NINJA_MAX_NUM_PARALLEL_COMPILE_HEAVY_JOBS)
     set(_compile_heavy_jobs)
 
@@ -1436,16 +1621,25 @@
   endif()
 
   if(NINJA_MAX_NUM_PARALLEL_COMPILE_JOBS)
-    set_property(GLOBAL APPEND PROPERTY JOB_POOLS compile_job_pool=${NINJA_MAX_NUM_PARALLEL_COMPILE_JOBS})
+    set_property(
+      GLOBAL APPEND PROPERTY
+      JOB_POOLS compile_job_pool=${NINJA_MAX_NUM_PARALLEL_COMPILE_JOBS}
+    )
     set(CMAKE_JOB_POOL_COMPILE compile_job_pool)
   endif()
 
   if(NINJA_MAX_NUM_PARALLEL_COMPILE_HEAVY_JOBS)
-    set_property(GLOBAL APPEND PROPERTY JOB_POOLS compile_heavy_job_pool=${NINJA_MAX_NUM_PARALLEL_COMPILE_HEAVY_JOBS})
+    set_property(
+      GLOBAL APPEND PROPERTY
+      JOB_POOLS compile_heavy_job_pool=${NINJA_MAX_NUM_PARALLEL_COMPILE_HEAVY_JOBS}
+    )
   endif()
 
   if(NINJA_MAX_NUM_PARALLEL_LINK_JOBS)
-    set_property(GLOBAL APPEND PROPERTY JOB_POOLS link_job_pool=${NINJA_MAX_NUM_PARALLEL_LINK_JOBS})
+    set_property(
+      GLOBAL APPEND PROPERTY
+      JOB_POOLS link_job_pool=${NINJA_MAX_NUM_PARALLEL_LINK_JOBS}
+    )
     set(CMAKE_JOB_POOL_LINK link_job_pool)
   endif()
 endif()
@@ -1456,81 +1650,107 @@
 
 if(CMAKE_COMPILER_IS_GNUCC)
 
-  add_check_c_compiler_flag(C_WARNINGS C_WARN_ALL -Wall)
-  add_check_c_compiler_flag(C_WARNINGS C_WARN_ERROR_IMPLICIT_FUNCTION_DECLARATION -Werror=implicit-function-declaration)
-  add_check_c_compiler_flag(C_WARNINGS C_WARN_ERROR_RETURN_TYPE  -Werror=return-type)
-  add_check_c_compiler_flag(C_WARNINGS C_WARN_ERROR_VLA -Werror=vla)
-  # system headers sometimes do this, disable for now, was: -Werror=strict-prototypes
-  add_check_c_compiler_flag(C_WARNINGS C_WARN_STRICT_PROTOTYPES  -Wstrict-prototypes)
-  add_check_c_compiler_flag(C_WARNINGS C_WARN_MISSING_PROTOTYPES -Wmissing-prototypes)
-  add_check_c_compiler_flag(C_WARNINGS C_WARN_NO_CHAR_SUBSCRIPTS -Wno-char-subscripts)
-  add_check_c_compiler_flag(C_WARNINGS C_WARN_NO_UNKNOWN_PRAGMAS -Wno-unknown-pragmas)
-  add_check_c_compiler_flag(C_WARNINGS C_WARN_POINTER_ARITH -Wpointer-arith)
-  add_check_c_compiler_flag(C_WARNINGS C_WARN_UNUSED_PARAMETER -Wunused-parameter)
-  add_check_c_compiler_flag(C_WARNINGS C_WARN_WRITE_STRINGS -Wwrite-strings)
-  add_check_c_compiler_flag(C_WARNINGS C_WARN_LOGICAL_OP -Wlogical-op)
-  add_check_c_compiler_flag(C_WARNINGS C_WARN_UNDEF -Wundef)
-  add_check_c_compiler_flag(C_WARNINGS C_WARN_INIT_SELF -Winit-self)  # needs -Wuninitialized
-  add_check_c_compiler_flag(C_WARNINGS C_WARN_MISSING_INCLUDE_DIRS -Wmissing-include-dirs)
-  add_check_c_compiler_flag(C_WARNINGS C_WARN_NO_DIV_BY_ZERO -Wno-div-by-zero)
-  add_check_c_compiler_flag(C_WARNINGS C_WARN_TYPE_LIMITS -Wtype-limits)
-  add_check_c_compiler_flag(C_WARNINGS C_WARN_FORMAT_SIGN -Wformat-signedness)
-  add_check_c_compiler_flag(C_WARNINGS C_WARN_RESTRICT -Wrestrict)
-  # Useful but too many false positives and inconvenient to suppress each occurrence.
-  add_check_c_compiler_flag(C_WARNINGS C_WARN_NO_STRINGOP_OVERREAD -Wno-stringop-overread)
-  add_check_c_compiler_flag(C_WARNINGS C_WARN_NO_STRINGOP_OVERFLOW -Wno-stringop-overflow)
-
-  # C-only.
-  add_check_c_compiler_flag(C_WARNINGS C_WARN_NO_NULL -Wnonnull)
-  add_check_c_compiler_flag(C_WARNINGS C_WARN_ABSOLUTE_VALUE -Wabsolute-value)
-
-  add_check_c_compiler_flag(C_WARNINGS C_WARN_UNINITIALIZED -Wuninitialized)
-  add_check_cxx_compiler_flag(CXX_WARNINGS CXX_WARN_UNINITIALIZED -Wuninitialized)
-
-  add_check_c_compiler_flag(C_WARNINGS C_WARN_REDUNDANT_DECLS       -Wredundant-decls)
-  add_check_cxx_compiler_flag(CXX_WARNINGS CXX_WARN_REDUNDANT_DECLS -Wredundant-decls)
-
-  add_check_c_compiler_flag(C_WARNINGS C_WARN_SHADOW -Wshadow)
-
-  # disable because it gives warnings for printf() & friends.
-  # add_check_c_compiler_flag(C_WARNINGS C_WARN_DOUBLE_PROMOTION -Wdouble-promotion -Wno-error=double-promotion)
+  add_check_c_compiler_flags(
+    C_WARNINGS
+
+    C_WARN_ALL -Wall
+    C_WARN_ERROR_IMPLICIT_FUNCTION_DECLARATION -Werror=implicit-function-declaration
+
+    # System headers sometimes do this, disable for now, was: `-Werror=strict-prototypes`.
+    C_WARN_STRICT_PROTOTYPES -Wstrict-prototypes
+
+    C_WARN_ERROR_RETURN_TYPE -Werror=return-type
+    C_WARN_ERROR_VLA -Werror=vla
+    C_WARN_MISSING_PROTOTYPES -Wmissing-prototypes
+    C_WARN_NO_CHAR_SUBSCRIPTS -Wno-char-subscripts
+    C_WARN_NO_UNKNOWN_PRAGMAS -Wno-unknown-pragmas
+    C_WARN_POINTER_ARITH -Wpointer-arith
+    C_WARN_UNUSED_PARAMETER -Wunused-parameter
+    C_WARN_WRITE_STRINGS -Wwrite-strings
+    C_WARN_LOGICAL_OP -Wlogical-op
+    C_WARN_UNDEF -Wundef
+
+    # Needs: `-Wuninitialized`.
+    C_WARN_INIT_SELF -Winit-self
+
+    C_WARN_MISSING_INCLUDE_DIRS -Wmissing-include-dirs
+    C_WARN_NO_DIV_BY_ZERO -Wno-div-by-zero
+    C_WARN_TYPE_LIMITS -Wtype-limits
+    C_WARN_FORMAT_SIGN -Wformat-signedness
+    C_WARN_RESTRICT -Wrestrict
+
+    # Useful but too many false positives and inconvenient to suppress each occurrence.
+    C_WARN_NO_STRINGOP_OVERREAD -Wno-stringop-overread
+    C_WARN_NO_STRINGOP_OVERFLOW -Wno-stringop-overflow
+
+    # C-only.
+    C_WARN_NO_NULL -Wnonnull
+    C_WARN_ABSOLUTE_VALUE -Wabsolute-value
+
+    C_WARN_UNINITIALIZED -Wuninitialized
+    C_WARN_REDUNDANT_DECLS -Wredundant-decls
+    C_WARN_SHADOW -Wshadow
+
+    # Disable because it gives warnings for printf() & friends.
+    # C_WARN_DOUBLE_PROMOTION "-Wdouble-promotion -Wno-error=double-promotion"
+
+    # Use `ATTR_FALLTHROUGH` macro to suppress.
+    C_WARN_IMPLICIT_FALLTHROUGH -Wimplicit-fallthrough=5
+  )
 
   if(NOT APPLE)
-    add_check_c_compiler_flag(C_WARNINGS C_WARN_NO_ERROR_UNUSED_BUT_SET_VARIABLE -Wno-error=unused-but-set-variable)
-  endif()
-
-  add_check_cxx_compiler_flag(CXX_WARNINGS CXX_WARN_ALL -Wall)
-  add_check_cxx_compiler_flag(CXX_WARNINGS CXX_WARN_NO_INVALID_OFFSETOF -Wno-invalid-offsetof)
-  add_check_cxx_compiler_flag(CXX_WARNINGS CXX_WARN_NO_SIGN_COMPARE -Wno-sign-compare)
-  add_check_cxx_compiler_flag(CXX_WARNINGS CXX_WARN_LOGICAL_OP -Wlogical-op)
-  add_check_cxx_compiler_flag(CXX_WARNINGS CXX_WARN_INIT_SELF -Winit-self)  # needs -Wuninitialized
-  add_check_cxx_compiler_flag(CXX_WARNINGS CXX_WARN_MISSING_INCLUDE_DIRS -Wmissing-include-dirs)
-  add_check_cxx_compiler_flag(CXX_WARNINGS CXX_WARN_NO_DIV_BY_ZERO -Wno-div-by-zero)
-  add_check_cxx_compiler_flag(CXX_WARNINGS CXX_WARN_TYPE_LIMITS -Wtype-limits)
-  add_check_cxx_compiler_flag(CXX_WARNINGS CXX_WARN_ERROR_RETURN_TYPE  -Werror=return-type)
-  add_check_cxx_compiler_flag(CXX_WARNINGS CXX_WARN_NO_CHAR_SUBSCRIPTS -Wno-char-subscripts)
-  add_check_cxx_compiler_flag(CXX_WARNINGS CXX_WARN_NO_UNKNOWN_PRAGMAS -Wno-unknown-pragmas)
-  add_check_cxx_compiler_flag(CXX_WARNINGS CXX_WARN_POINTER_ARITH -Wpointer-arith)
-  add_check_cxx_compiler_flag(CXX_WARNINGS CXX_WARN_UNUSED_PARAMETER -Wunused-parameter)
-  add_check_cxx_compiler_flag(CXX_WARNINGS CXX_WARN_WRITE_STRINGS -Wwrite-strings)
-  add_check_cxx_compiler_flag(CXX_WARNINGS CXX_WARN_UNDEF -Wundef)
-  add_check_cxx_compiler_flag(CXX_WARNINGS CXX_WARN_FORMAT_SIGN -Wformat-signedness)
-  add_check_cxx_compiler_flag(CXX_WARNINGS CXX_WARN_RESTRICT -Wrestrict)
-  add_check_cxx_compiler_flag(CXX_WARNINGS CXX_WARN_NO_SUGGEST_OVERRIDE  -Wno-suggest-override)
-  add_check_cxx_compiler_flag(CXX_WARNINGS CXX_WARN_UNINITIALIZED -Wuninitialized)
-  # Useful but too many false positives and inconvenient to suppress each occurrence.
-  add_check_cxx_compiler_flag(CXX_WARNINGS CXX_WARN_NO_STRINGOP_OVERREAD -Wno-stringop-overread)
-  add_check_cxx_compiler_flag(CXX_WARNINGS CXX_WARN_NO_STRINGOP_OVERFLOW -Wno-stringop-overflow)
+    add_check_c_compiler_flags(
+      C_WARNINGS
+      C_WARN_NO_ERROR_UNUSED_BUT_SET_VARIABLE -Wno-error=unused-but-set-variable
+    )
+  endif()
+
+  add_check_cxx_compiler_flags(
+    CXX_WARNINGS
+
+    CXX_WARN_UNINITIALIZED -Wuninitialized
+    CXX_WARN_REDUNDANT_DECLS -Wredundant-decls
+
+    CXX_WARN_ALL -Wall
+    CXX_WARN_NO_INVALID_OFFSETOF -Wno-invalid-offsetof
+    CXX_WARN_NO_SIGN_COMPARE -Wno-sign-compare
+    CXX_WARN_LOGICAL_OP -Wlogical-op
+
+    # Needs: `-Wuninitialized`.
+    CXX_WARN_INIT_SELF -Winit-self
+
+    CXX_WARN_MISSING_INCLUDE_DIRS -Wmissing-include-dirs
+    CXX_WARN_NO_DIV_BY_ZERO -Wno-div-by-zero
+    CXX_WARN_TYPE_LIMITS -Wtype-limits
+    CXX_WARN_ERROR_RETURN_TYPE -Werror=return-type
+    CXX_WARN_NO_CHAR_SUBSCRIPTS -Wno-char-subscripts
+    CXX_WARN_NO_UNKNOWN_PRAGMAS -Wno-unknown-pragmas
+    CXX_WARN_POINTER_ARITH -Wpointer-arith
+    CXX_WARN_UNUSED_PARAMETER -Wunused-parameter
+    CXX_WARN_WRITE_STRINGS -Wwrite-strings
+    CXX_WARN_UNDEF -Wundef
+    CXX_WARN_FORMAT_SIGN -Wformat-signedness
+    CXX_WARN_RESTRICT -Wrestrict
+    CXX_WARN_NO_SUGGEST_OVERRIDE -Wno-suggest-override
+    CXX_WARN_UNINITIALIZED -Wuninitialized
+
+    # Useful but too many false positives and inconvenient to suppress each occurrence.
+    CXX_WARN_NO_STRINGOP_OVERREAD -Wno-stringop-overread
+    CXX_WARN_NO_STRINGOP_OVERFLOW -Wno-stringop-overflow
+
+    # Use `[[fallthrough]]` or `ATTR_FALLTHROUGH` macro to suppress.
+    CXX_WARN_IMPLICIT_FALLTHROUGH -Wimplicit-fallthrough=5
+
+  )
 
   # causes too many warnings
   if(NOT APPLE)
-    add_check_cxx_compiler_flag(CXX_WARNINGS CXX_WARN_UNDEF -Wundef)
-    add_check_cxx_compiler_flag(CXX_WARNINGS CXX_WARN_MISSING_DECLARATIONS -Wmissing-declarations)
-  endif()
-
-  # Use 'ATTR_FALLTHROUGH' macro to suppress.
-  add_check_c_compiler_flag(C_WARNINGS C_WARN_IMPLICIT_FALLTHROUGH -Wimplicit-fallthrough=5)
-  add_check_cxx_compiler_flag(CXX_WARNINGS CXX_WARN_IMPLICIT_FALLTHROUGH -Wimplicit-fallthrough=5)
+    add_check_cxx_compiler_flags(
+      CXX_WARNINGS
+      CXX_WARN_UNDEF -Wundef
+      CXX_WARN_MISSING_DECLARATIONS -Wmissing-declarations
+    )
+  endif()
 
   # ---------------------
   # Suppress Strict Flags
@@ -1544,110 +1764,163 @@
   # If code in `./extern/` needs to suppress these flags that can be done on a case-by-case basis.
 
   # flags to undo strict flags
-  add_check_c_compiler_flag(C_REMOVE_STRICT_FLAGS C_WARN_NO_DEPRECATED_DECLARATIONS -Wno-deprecated-declarations)
-  add_check_c_compiler_flag(C_REMOVE_STRICT_FLAGS C_WARN_NO_UNUSED_PARAMETER        -Wno-unused-parameter)
-  add_check_c_compiler_flag(C_REMOVE_STRICT_FLAGS C_WARN_NO_UNUSED_FUNCTION         -Wno-unused-function)
-  add_check_c_compiler_flag(C_REMOVE_STRICT_FLAGS C_WARN_NO_TYPE_LIMITS             -Wno-type-limits)
-  add_check_c_compiler_flag(C_REMOVE_STRICT_FLAGS C_WARN_NO_INT_IN_BOOL_CONTEXT     -Wno-int-in-bool-context)
-  add_check_c_compiler_flag(C_REMOVE_STRICT_FLAGS C_WARN_NO_FORMAT                  -Wno-format)
-  add_check_c_compiler_flag(C_REMOVE_STRICT_FLAGS C_WARN_NO_SWITCH                  -Wno-switch)
-  add_check_c_compiler_flag(C_REMOVE_STRICT_FLAGS C_WARN_NO_UNUSED_VARIABLE         -Wno-unused-variable)
-  add_check_c_compiler_flag(C_REMOVE_STRICT_FLAGS C_WARN_NO_UNUSED_VARIABLE         -Wno-uninitialized)
-
-  add_check_cxx_compiler_flag(CXX_REMOVE_STRICT_FLAGS CXX_WARN_NO_CLASS_MEMACCESS     -Wno-class-memaccess)
-  add_check_cxx_compiler_flag(CXX_REMOVE_STRICT_FLAGS CXX_WARN_NO_COMMENT             -Wno-comment)
-  add_check_cxx_compiler_flag(CXX_REMOVE_STRICT_FLAGS CXX_WARN_NO_UNUSED_TYPEDEFS     -Wno-unused-local-typedefs)
-  add_check_cxx_compiler_flag(CXX_REMOVE_STRICT_FLAGS CXX_WARN_NO_UNUSED_VARIABLE     -Wno-unused-variable)
-  add_check_cxx_compiler_flag(CXX_REMOVE_STRICT_FLAGS CXX_WARN_NO_UNUSED_VARIABLE     -Wno-uninitialized)
-
-  add_check_c_compiler_flag(C_REMOVE_STRICT_FLAGS C_WARN_NO_IMPLICIT_FALLTHROUGH    -Wno-implicit-fallthrough)
+  add_check_c_compiler_flags(
+    C_REMOVE_STRICT_FLAGS
+
+    C_WARN_NO_DEPRECATED_DECLARATIONS -Wno-deprecated-declarations
+    C_WARN_NO_UNUSED_PARAMETER -Wno-unused-parameter
+    C_WARN_NO_UNUSED_FUNCTION -Wno-unused-function
+    C_WARN_NO_TYPE_LIMITS -Wno-type-limits
+    C_WARN_NO_INT_IN_BOOL_CONTEXT -Wno-int-in-bool-context
+    C_WARN_NO_FORMAT -Wno-format
+    C_WARN_NO_SWITCH -Wno-switch
+    C_WARN_NO_UNUSED_VARIABLE -Wno-unused-variable
+    C_WARN_NO_UNUSED_VARIABLE -Wno-uninitialized
+    C_WARN_NO_IMPLICIT_FALLTHROUGH -Wno-implicit-fallthrough
+  )
+
+
+  add_check_cxx_compiler_flags(
+    CXX_REMOVE_STRICT_FLAGS
+
+    CXX_WARN_NO_CLASS_MEMACCESS -Wno-class-memaccess
+    CXX_WARN_NO_COMMENT -Wno-comment
+    CXX_WARN_NO_UNUSED_TYPEDEFS -Wno-unused-local-typedefs
+    CXX_WARN_NO_UNUSED_VARIABLE -Wno-unused-variable
+    CXX_WARN_NO_UNUSED_VARIABLE -Wno-uninitialized
+  )
+
 
   if(NOT APPLE)
-    add_check_c_compiler_flag(C_REMOVE_STRICT_FLAGS C_WARN_NO_ERROR_UNUSED_BUT_SET_VARIABLE -Wno-error=unused-but-set-variable)
+    add_check_c_compiler_flags(
+      C_REMOVE_STRICT_FLAGS
+      C_WARN_NO_ERROR_UNUSED_BUT_SET_VARIABLE -Wno-error=unused-but-set-variable
+    )
   endif()
 
 elseif(CMAKE_C_COMPILER_ID MATCHES "Clang")
 
-  # strange, clang complains these are not supported, but then uses them.
-  add_check_c_compiler_flag(C_WARNINGS C_WARN_ALL -Wall)
-  add_check_c_compiler_flag(C_WARNINGS C_WARN_ERROR_IMPLICIT_FUNCTION_DECLARATION -Werror=implicit-function-declaration)
-  add_check_c_compiler_flag(C_WARNINGS C_WARN_ERROR_RETURN_TYPE  -Werror=return-type)
-  add_check_c_compiler_flag(C_WARNINGS C_WARN_NO_AUTOLOGICAL_COMPARE -Wno-tautological-compare)
-  add_check_c_compiler_flag(C_WARNINGS C_WARN_NO_UNKNOWN_PRAGMAS -Wno-unknown-pragmas)
-  add_check_c_compiler_flag(C_WARNINGS C_WARN_NO_CHAR_SUBSCRIPTS -Wno-char-subscripts)
-  add_check_c_compiler_flag(C_WARNINGS C_WARN_STRICT_PROTOTYPES  -Wstrict-prototypes)
-  add_check_c_compiler_flag(C_WARNINGS C_WARN_MISSING_PROTOTYPES -Wmissing-prototypes)
-  add_check_c_compiler_flag(C_WARNINGS C_WARN_UNUSED_PARAMETER -Wunused-parameter)
-
-  add_check_cxx_compiler_flag(CXX_WARNINGS CXX_WARN_ALL -Wall)
-  # Using C++20 features while having C++17 as the project language isn't allowed by MSVC.
-  add_check_cxx_compiler_flag(CXX_WARNINGS CXX_CXX20_DESIGNATOR -Wc++20-designator)
-
-  add_check_cxx_compiler_flag(CXX_WARNINGS CXX_WARN_NO_AUTOLOGICAL_COMPARE -Wno-tautological-compare)
-  add_check_cxx_compiler_flag(CXX_WARNINGS CXX_WARN_NO_UNKNOWN_PRAGMAS     -Wno-unknown-pragmas)
-  add_check_cxx_compiler_flag(CXX_WARNINGS CXX_WARN_NO_CHAR_SUBSCRIPTS     -Wno-char-subscripts)
-  add_check_cxx_compiler_flag(CXX_WARNINGS CXX_WARN_NO_OVERLOADED_VIRTUAL  -Wno-overloaded-virtual)  # we get a lot of these, if its a problem a dev needs to look into it.
-  add_check_cxx_compiler_flag(CXX_WARNINGS CXX_WARN_NO_SIGN_COMPARE        -Wno-sign-compare)
-  add_check_cxx_compiler_flag(CXX_WARNINGS CXX_WARN_NO_INVALID_OFFSETOF    -Wno-invalid-offsetof)
-  # Apple Clang (tested on version 12) doesn't support this flag while LLVM Clang 11 does.
-  add_check_cxx_compiler_flag(CXX_WARNINGS CXX_WARN_NO_SUGGEST_OVERRIDE    -Wno-suggest-override)
-
-  # gives too many unfixable warnings
-  # add_check_c_compiler_flag(C_WARNINGS C_WARN_UNUSED_MACROS      -Wunused-macros)
-  # add_check_cxx_compiler_flag(CXX_WARNINGS CXX_WARN_UNUSED_MACROS          -Wunused-macros)
-
-  add_check_c_compiler_flag(C_WARNINGS C_WARN_ERROR_UNGUARDED_AVAILABILITY_NEW -Werror=unguarded-availability-new)
-  add_check_c_compiler_flag(CXX_WARNINGS CXX_WARN_ERROR_UNGUARDED_AVAILABILITY_NEW -Werror=unguarded-availability-new)
+  add_check_c_compiler_flags(
+    C_WARNINGS
+
+    # Strange, clang complains these are not supported, but then uses them.
+    C_WARN_ALL -Wall
+    C_WARN_ERROR_IMPLICIT_FUNCTION_DECLARATION -Werror=implicit-function-declaration
+    C_WARN_ERROR_RETURN_TYPE -Werror=return-type
+    C_WARN_NO_AUTOLOGICAL_COMPARE -Wno-tautological-compare
+    C_WARN_NO_UNKNOWN_PRAGMAS -Wno-unknown-pragmas
+    C_WARN_NO_CHAR_SUBSCRIPTS -Wno-char-subscripts
+    C_WARN_STRICT_PROTOTYPES -Wstrict-prototypes
+    C_WARN_MISSING_PROTOTYPES -Wmissing-prototypes
+    C_WARN_UNUSED_PARAMETER -Wunused-parameter
+    C_WARN_UNDEF -Wundef
+    C_WARN_UNDEF_PREFIX -Wundef-prefix
+
+    C_WARN_ERROR_UNGUARDED_AVAILABILITY_NEW -Werror=unguarded-availability-new
+  )
+
+  add_check_cxx_compiler_flags(
+    CXX_WARNINGS
+
+    CXX_WARN_ALL -Wall
+    # Using C++20 features while having C++17 as the project language isn't allowed by MSVC.
+    CXX_CXX20_DESIGNATOR -Wc++20-designator
+
+    CXX_WARN_NO_AUTOLOGICAL_COMPARE -Wno-tautological-compare
+    CXX_WARN_NO_UNKNOWN_PRAGMAS -Wno-unknown-pragmas
+    CXX_WARN_NO_CHAR_SUBSCRIPTS -Wno-char-subscripts
+
+    # We get a lot of these, if its a problem a dev needs to look into it.
+    CXX_WARN_NO_OVERLOADED_VIRTUAL -Wno-overloaded-virtual
+
+    CXX_WARN_NO_SIGN_COMPARE -Wno-sign-compare
+    CXX_WARN_NO_INVALID_OFFSETOF -Wno-invalid-offsetof
+
+    # Apple Clang (tested on version 12) doesn't support this flag while LLVM Clang 11 does.
+    CXX_WARN_NO_SUGGEST_OVERRIDE -Wno-suggest-override
+
+    CXX_WARN_UNDEF -Wundef
+    CXX_WARN_UNDEF_PREFIX -Wundef-prefix
+    CXX_WARN_UNUSED_PARAMETER -Wunused-parameter
+
+    # Gives too many unfixable warnings.
+    # `C_WARN_UNUSED_MACROS -Wunused-macros`
+    # `CXX_WARN_UNUSED_MACROS -Wunused-macros`
+
+    CXX_WARN_ERROR_UNGUARDED_AVAILABILITY_NEW -Werror=unguarded-availability-new
+  )
+
+
+
 
   # ---------------------
   # Suppress Strict Flags
 
   # flags to undo strict flags
-  add_check_c_compiler_flag(C_REMOVE_STRICT_FLAGS C_WARN_NO_UNUSED_PARAMETER -Wno-unused-parameter)
-  add_check_c_compiler_flag(C_REMOVE_STRICT_FLAGS C_WARN_NO_UNUSED_VARIABLE  -Wno-unused-variable)
-  add_check_c_compiler_flag(C_REMOVE_STRICT_FLAGS C_WARN_NO_UNUSED_MACROS    -Wno-unused-macros)
-  add_check_c_compiler_flag(C_REMOVE_STRICT_FLAGS C_WARN_NO_MISLEADING_INDENTATION    -Wno-misleading-indentation)
-
-  add_check_c_compiler_flag(C_REMOVE_STRICT_FLAGS C_WARN_NO_MISSING_VARIABLE_DECLARATIONS -Wno-missing-variable-declarations)
-  add_check_c_compiler_flag(C_REMOVE_STRICT_FLAGS C_WARN_NO_INCOMPAT_PTR_DISCARD_QUAL -Wno-incompatible-pointer-types-discards-qualifiers)
-  add_check_c_compiler_flag(C_REMOVE_STRICT_FLAGS C_WARN_NO_UNUSED_FUNCTION -Wno-unused-function)
-  add_check_c_compiler_flag(C_REMOVE_STRICT_FLAGS C_WARN_NO_INT_TO_VOID_POINTER_CAST -Wno-int-to-void-pointer-cast)
-  add_check_c_compiler_flag(C_REMOVE_STRICT_FLAGS C_WARN_NO_MISSING_PROTOTYPES -Wno-missing-prototypes)
-  add_check_c_compiler_flag(C_REMOVE_STRICT_FLAGS C_WARN_NO_DUPLICATE_ENUM -Wno-duplicate-enum)
-  add_check_c_compiler_flag(C_REMOVE_STRICT_FLAGS C_WARN_NO_UNDEF -Wno-undef)
-  add_check_c_compiler_flag(C_REMOVE_STRICT_FLAGS C_WARN_NO_MISSING_NORETURN -Wno-missing-noreturn)
-  add_check_c_compiler_flag(C_REMOVE_STRICT_FLAGS C_WARN_NO_UNUSED_BUT_SET_VARIABLE -Wno-unused-but-set-variable)
-  add_check_c_compiler_flag(C_REMOVE_STRICT_FLAGS C_WARN_NO_DEPRECATED_DECLARATIONS -Wno-deprecated-declarations)
-  add_check_c_compiler_flag(C_REMOVE_STRICT_FLAGS C_WARN_NO_STRICT_PROTOTYPES -Wno-strict-prototypes)
-  add_check_c_compiler_flag(C_REMOVE_STRICT_FLAGS C_WARN_NO_BITWISE_INSTEAD_OF_LOGICAL -Wno-bitwise-instead-of-logical)
-  add_check_c_compiler_flag(C_REMOVE_STRICT_FLAGS C_WARN_NO_IMPLICIT_CONST_INT_FLOAT_CONVERSION -Wno-implicit-const-int-float-conversion)
-
-  add_check_cxx_compiler_flag(CXX_REMOVE_STRICT_FLAGS CXX_WARN_NO_UNUSED_PARAMETER -Wno-unused-parameter)
-  add_check_cxx_compiler_flag(CXX_REMOVE_STRICT_FLAGS CXX_WARN_NO_UNUSED_PRIVATE_FIELD -Wno-unused-private-field)
-  add_check_cxx_compiler_flag(CXX_REMOVE_STRICT_FLAGS CXX_WARN_NO_CXX11_NARROWING -Wno-c++11-narrowing)
-  add_check_cxx_compiler_flag(CXX_REMOVE_STRICT_FLAGS CXX_WARN_NO_NON_VIRTUAL_DTOR -Wno-non-virtual-dtor)
-  add_check_cxx_compiler_flag(CXX_REMOVE_STRICT_FLAGS CXX_WARN_NO_UNUSED_MACROS -Wno-unused-macros)
-  add_check_cxx_compiler_flag(CXX_REMOVE_STRICT_FLAGS CXX_WARN_NO_UNUSED_VARIABLE  -Wno-unused-variable)
-  add_check_cxx_compiler_flag(CXX_REMOVE_STRICT_FLAGS CXX_WARN_NO_REORDER -Wno-reorder)
-  add_check_cxx_compiler_flag(CXX_REMOVE_STRICT_FLAGS CXX_WARN_NO_COMMENT -Wno-comment)
-  add_check_cxx_compiler_flag(CXX_REMOVE_STRICT_FLAGS CXX_WARN_NO_UNUSED_TYPEDEFS -Wno-unused-local-typedefs)
-  add_check_cxx_compiler_flag(CXX_REMOVE_STRICT_FLAGS CXX_WARN_NO_UNDEFINED_VAR_TEMPLATE -Wno-undefined-var-template)
-  add_check_cxx_compiler_flag(CXX_REMOVE_STRICT_FLAGS CXX_WARN_NO_INSTANTIATION_AFTER_SPECIALIZATION -Wno-instantiation-after-specialization)
-  add_check_cxx_compiler_flag(CXX_REMOVE_STRICT_FLAGS CXX_WARN_NO_MISLEADING_INDENTATION    -Wno-misleading-indentation)
-  add_check_cxx_compiler_flag(CXX_REMOVE_STRICT_FLAGS CXX_WARN_NO_BITWISE_INSTEAD_OF_LOGICAL -Wno-bitwise-instead-of-logical)
-  add_check_cxx_compiler_flag(CXX_REMOVE_STRICT_FLAGS CXX_WARN_NO_IMPLICIT_CONST_INT_FLOAT_CONVERSION -Wno-implicit-const-int-float-conversion)
+
+  add_check_c_compiler_flags(
+    C_REMOVE_STRICT_FLAGS
+
+    C_WARN_NO_UNUSED_PARAMETER -Wno-unused-parameter
+    C_WARN_NO_UNUSED_VARIABLE -Wno-unused-variable
+    C_WARN_NO_UNUSED_MACROS -Wno-unused-macros
+    C_WARN_NO_MISLEADING_INDENTATION -Wno-misleading-indentation
+
+    C_WARN_NO_MISSING_VARIABLE_DECLARATIONS -Wno-missing-variable-declarations
+    C_WARN_NO_INCOMPAT_PTR_DISCARD_QUAL -Wno-incompatible-pointer-types-discards-qualifiers
+    C_WARN_NO_UNUSED_FUNCTION -Wno-unused-function
+    C_WARN_NO_INT_TO_VOID_POINTER_CAST -Wno-int-to-void-pointer-cast
+    C_WARN_NO_MISSING_PROTOTYPES -Wno-missing-prototypes
+    C_WARN_NO_DUPLICATE_ENUM -Wno-duplicate-enum
+    C_WARN_NO_UNDEF -Wno-undef
+    C_WARN_NO_MISSING_NORETURN -Wno-missing-noreturn
+    C_WARN_NO_UNUSED_BUT_SET_VARIABLE -Wno-unused-but-set-variable
+    C_WARN_NO_DEPRECATED_DECLARATIONS -Wno-deprecated-declarations
+    C_WARN_NO_STRICT_PROTOTYPES -Wno-strict-prototypes
+    C_WARN_NO_BITWISE_INSTEAD_OF_LOGICAL -Wno-bitwise-instead-of-logical
+    C_WARN_NO_IMPLICIT_CONST_INT_FLOAT_CONVERSION -Wno-implicit-const-int-float-conversion
+  )
+
+  add_check_cxx_compiler_flags(
+    CXX_REMOVE_STRICT_FLAGS
+
+    CXX_WARN_NO_UNUSED_PARAMETER -Wno-unused-parameter
+    CXX_WARN_NO_UNUSED_PRIVATE_FIELD -Wno-unused-private-field
+    CXX_WARN_NO_CXX11_NARROWING -Wno-c++11-narrowing
+    CXX_WARN_NO_NON_VIRTUAL_DTOR -Wno-non-virtual-dtor
+    CXX_WARN_NO_UNUSED_MACROS -Wno-unused-macros
+    CXX_WARN_NO_UNUSED_VARIABLE -Wno-unused-variable
+    CXX_WARN_NO_REORDER -Wno-reorder
+    CXX_WARN_NO_COMMENT -Wno-comment
+    CXX_WARN_NO_UNUSED_TYPEDEFS -Wno-unused-local-typedefs
+    CXX_WARN_NO_UNDEFINED_VAR_TEMPLATE -Wno-undefined-var-template
+    CXX_WARN_NO_INSTANTIATION_AFTER_SPECIALIZATION -Wno-instantiation-after-specialization
+    CXX_WARN_NO_MISLEADING_INDENTATION -Wno-misleading-indentation
+    CXX_WARN_NO_BITWISE_INSTEAD_OF_LOGICAL -Wno-bitwise-instead-of-logical
+    CXX_WARN_NO_IMPLICIT_CONST_INT_FLOAT_CONVERSION -Wno-implicit-const-int-float-conversion
+    CXX_WARN_NO_UNDEF -Wno-undef
+    CXX_WARN_NO_UNDEF_PREFIX -Wno-undef-prefix
+  )
 
 elseif(CMAKE_C_COMPILER_ID MATCHES "Intel")
 
-  add_check_c_compiler_flag(C_WARNINGS C_WARN_ALL -Wall)
-  add_check_c_compiler_flag(C_WARNINGS C_WARN_POINTER_ARITH -Wpointer-arith)
-  add_check_c_compiler_flag(C_WARNINGS C_WARN_NO_UNKNOWN_PRAGMAS -Wno-unknown-pragmas)
-
-  add_check_cxx_compiler_flag(CXX_WARNINGS CXX_WARN_ALL -Wall)
-  add_check_cxx_compiler_flag(CXX_WARNINGS CXX_WARN_NO_INVALID_OFFSETOF -Wno-invalid-offsetof)
-  add_check_cxx_compiler_flag(CXX_WARNINGS CXX_WARN_NO_SIGN_COMPARE -Wno-sign-compare)
-
-  # disable numbered, false positives
+  add_check_c_compiler_flags(
+    C_WARNINGS
+
+    C_WARN_ALL -Wall
+    C_WARN_POINTER_ARITH -Wpointer-arith
+    C_WARN_NO_UNKNOWN_PRAGMAS -Wno-unknown-pragmas
+  )
+
+  add_check_cxx_compiler_flags(
+    CXX_WARNINGS
+
+    CXX_WARN_ALL -Wall
+    CXX_WARN_NO_INVALID_OFFSETOF -Wno-invalid-offsetof
+    CXX_WARN_NO_SIGN_COMPARE -Wno-sign-compare
+  )
+
+  # Disable numbered, false positives.
   string(APPEND C_WARNINGS " -wd188,186,144,913,556,858,597,177,1292,167,279,592,94,2722,3199")
   string(APPEND CXX_WARNINGS " -wd188,186,144,913,556,858,597,177,1292,167,279,592,94,2722,3199")
 elseif(CMAKE_C_COMPILER_ID MATCHES "MSVC")
@@ -1751,8 +2024,16 @@
 
 if(WITH_COMPILER_SHORT_FILE_MACRO)
   # Use '-fmacro-prefix-map' for Clang and GCC (MSVC doesn't support this).
-  add_check_c_compiler_flag(C_PREFIX_MAP_FLAGS C_MACRO_PREFIX_MAP -fmacro-prefix-map=foo=bar)
-  add_check_cxx_compiler_flag(CXX_PREFIX_MAP_FLAGS CXX_MACRO_PREFIX_MAP -fmacro-prefix-map=foo=bar)
+  set(C_PREFIX_MAP_FLAGS "")
+  set(CXX_PREFIX_MAP_FLAGS "")
+  add_check_c_compiler_flags(
+    C_PREFIX_MAP_FLAGS
+    C_MACRO_PREFIX_MAP -fmacro-prefix-map=foo=bar
+  )
+  add_check_cxx_compiler_flags(
+    CXX_PREFIX_MAP_FLAGS
+    CXX_MACRO_PREFIX_MAP -fmacro-prefix-map=foo=bar
+  )
   if(C_MACRO_PREFIX_MAP AND CXX_MACRO_PREFIX_MAP)
     if(APPLE)
       if(XCODE AND ${XCODE_VERSION} VERSION_LESS 12.0)
@@ -1785,6 +2066,8 @@
     )
     set(WITH_COMPILER_SHORT_FILE_MACRO OFF)
   endif()
+  unset(C_PREFIX_MAP_FLAGS)
+  unset(CXX_PREFIX_MAP_FLAGS)
 endif()
 
 # Include warnings first, so its possible to disable them with user defined flags
@@ -1999,20 +2282,25 @@
   info_cfg_option(WITH_LZMA)
   info_cfg_option(WITH_LZO)
 
-  info_cfg_text("Python:")
-  info_cfg_option(WITH_PYTHON_INSTALL)
-  info_cfg_option(WITH_PYTHON_INSTALL_NUMPY)
-  info_cfg_option(WITH_PYTHON_INSTALL_ZSTANDARD)
-  info_cfg_option(WITH_PYTHON_MODULE)
-  info_cfg_option(WITH_PYTHON_SAFETY)
+  if(WITH_PYTHON)
+    info_cfg_text("Python:")
+    info_cfg_option(WITH_PYTHON_INSTALL)
+    info_cfg_option(WITH_PYTHON_INSTALL_NUMPY)
+    info_cfg_option(WITH_PYTHON_INSTALL_ZSTANDARD)
+    info_cfg_option(WITH_PYTHON_MODULE)
+    info_cfg_option(WITH_PYTHON_SAFETY)
+  endif()
 
   info_cfg_text("Modifiers:")
   info_cfg_option(WITH_MOD_FLUID)
   info_cfg_option(WITH_MOD_OCEANSIM)
   info_cfg_option(WITH_MOD_REMESH)
 
+  info_cfg_text("Rendering:")
+  info_cfg_option(WITH_HYDRA)
+
   if(WITH_CYCLES)
-    info_cfg_text("Cycles:")
+    info_cfg_text("Rendering (Cycles):")
     info_cfg_option(WITH_CYCLES_OSL)
     info_cfg_option(WITH_CYCLES_EMBREE)
     info_cfg_option(WITH_CYCLES_PATH_GUIDING)

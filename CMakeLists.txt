--- conflicted
+++ resolved
@@ -624,11 +624,7 @@
 
 	set_and_warn(WITH_OPENAL         OFF)  # depends on AUDASPACE
 	set_and_warn(WITH_GAMEENGINE     OFF)  # depends on AUDASPACE
-<<<<<<< HEAD
-elseif(WITH_CYCLES OR WITH_OPENIMAGEIO OR WITH_MOD_BOOLEAN OR WITH_AUDASPACE OR WITH_ALEMBIC OR WITH_INTERNATIONAL)
-=======
-elseif(WITH_CYCLES OR WITH_OPENIMAGEIO OR WITH_AUDASPACE OR WITH_INTERNATIONAL)
->>>>>>> 80d1d624
+elseif(WITH_CYCLES OR WITH_OPENIMAGEIO OR WITH_AUDASPACE OR WITH_ALEMBIC OR WITH_INTERNATIONAL)
 	# Keep enabled
 else()
 	# Enabled but we don't need it

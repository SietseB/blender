--- conflicted
+++ resolved
@@ -52,45 +52,25 @@
         ['EDGE', {2, 5}, "test 14",  'Pyr4_test', 'Pyr4_result_2', 'bevel', {'offset': 0.2}],
         ['EDGE', {2, 3, 5}, "test 15",  'Pyr4_test', 'Pyr4_result_3', 'bevel', {'offset': 0.2}],
         # 15
-<<<<<<< HEAD
         ['EDGE', {1, 2, 3, 5}, "test 16",  'Pyr4_test', 'Pyr4_result_4', 'bevel', {'offset': 0.2}],
         ['EDGE', {1, 2, 3, 5}, "test 17",  'Pyr4_test', 'Pyr4_result_5', 'bevel', {'offset': 0.2, 'segments': 3}],
         ['EDGE', {2, 3}, "test 18",  'Pyr4_test', 'Pyr4_result_6', 'bevel', {'offset': 0.2, 'segments': 2}],
         ['EDGE', {1, 2, 3, 5}, "test 19",  'Pyr4_test', 'Pyr4_result_7', 'bevel', {'offset': 0.2, 'segments': 4, 'profile': 0.15}],
-        ['VERT', {1}, "test 20",  'Pyr4_test', 'Pyr4_result_8', 'bevel', {'offset': 0.75, 'segments': 4, 'vertex_only': True}],
+        ['VERT', {1}, "test 20",  'Pyr4_test', 'Pyr4_result_8', 'bevel', {'offset': 0.75, 'segments': 4, 'affect': 'VERTICES'}],
         # 20
         ['VERT', {1}, "test 21",  'Pyr4_test', 'Pyr4_result_9', 'bevel',
-         {'offset': 0.75, 'segments': 3, 'vertex_only': True, 'profile': 0.25}],
+         {'offset': 0.75, 'segments': 3, 'affect': 'VERTICES', 'profile': 0.25}],
         ['EDGE', {2, 3}, "test 22",  'Pyr6_test', 'Pyr6_result_1', 'bevel', {'offset': 0.2}],
         ['EDGE', {8, 2, 3}, "test 23",  'Pyr6_test', 'Pyr6_result_2', 'bevel', {'offset': 0.2, 'segments': 2}],
         ['EDGE', {0, 2, 3, 4, 6, 7, 9, 10, 11}, "test 24",  'Pyr6_test', 'Pyr6_result_3', 'bevel',
-=======
-        ['EDGE', {1, 2, 3, 5}, 'Pyr4_test', 'Pyr4_result_4', 'bevel', {'offset': 0.2}],
-        ['EDGE', {1, 2, 3, 5}, 'Pyr4_test', 'Pyr4_result_5', 'bevel', {'offset': 0.2, 'segments': 3}],
-        ['EDGE', {2, 3}, 'Pyr4_test', 'Pyr4_result_6', 'bevel', {'offset': 0.2, 'segments': 2}],
-        ['EDGE', {1, 2, 3, 5}, 'Pyr4_test', 'Pyr4_result_7', 'bevel', {'offset': 0.2, 'segments': 4, 'profile': 0.15}],
-        ['VERT', {1}, 'Pyr4_test', 'Pyr4_result_8', 'bevel', {'offset': 0.75, 'segments': 4, 'affect': 'VERTICES'}],
-        # 20
-        ['VERT', {1}, 'Pyr4_test', 'Pyr4_result_9', 'bevel',
-         {'offset': 0.75, 'segments': 3, 'affect': 'VERTICES', 'profile': 0.25}],
-        ['EDGE', {2, 3}, 'Pyr6_test', 'Pyr6_result_1', 'bevel', {'offset': 0.2}],
-        ['EDGE', {8, 2, 3}, 'Pyr6_test', 'Pyr6_result_2', 'bevel', {'offset': 0.2, 'segments': 2}],
-        ['EDGE', {0, 2, 3, 4, 6, 7, 9, 10, 11}, 'Pyr6_test', 'Pyr6_result_3', 'bevel',
->>>>>>> a0b0a47d
          {'offset': 0.2, 'segments': 4, 'profile': 0.8}],
         ['EDGE', {8, 9, 3, 11}, "test 25",  'Sept_test', 'Sept_result_1', 'bevel', {'offset': 0.1}],
         # 25
-<<<<<<< HEAD
         ['EDGE', {8, 9, 11}, "test 26",  'Sept_test', 'Sept_result_2', 'bevel', {'offset': 0.1, 'offset_type': 'WIDTH'}],
         ['EDGE', {2, 8, 9, 12, 13, 14}, "test 27",  'Saddle_test', 'Saddle_result_1', 'bevel', {'offset': 0.3, 'segments': 5}],
-        ['VERT', {4}, "test 28",  'Saddle_test', 'Saddle_result_2', 'bevel', {'offset': 0.6, 'segments': 6, 'vertex_only': True}],
+        ['VERT', {4}, "test 28",  'Saddle_test', 'Saddle_result_2', 'bevel', {'offset': 0.6, 'segments': 6, 'affect': 'VERTICES'}],
         ['EDGE', {2, 5, 8, 11, 14, 18, 21, 24, 27, 30, 34, 37, 40, 43, 46, 50, 53, 56, 59, 62, 112, 113, 114, 115}, "test 29",
-=======
-        ['EDGE', {8, 9, 11}, 'Sept_test', 'Sept_result_2', 'bevel', {'offset': 0.1, 'offset_type': 'WIDTH'}],
-        ['EDGE', {2, 8, 9, 12, 13, 14}, 'Saddle_test', 'Saddle_result_1', 'bevel', {'offset': 0.3, 'segments': 5}],
-        ['VERT', {4}, 'Saddle_test', 'Saddle_result_2', 'bevel', {'offset': 0.6, 'segments': 6, 'affect': 'VERTICES'}],
-        ['EDGE', {2, 5, 8, 11, 14, 18, 21, 24, 27, 30, 34, 37, 40, 43, 46, 50, 53, 56, 59, 62, 112, 113, 114, 115},
->>>>>>> a0b0a47d
+
          'Bent_test', 'Bent_result_1', 'bevel', {'offset': 0.2, 'segments': 3}],
         ['EDGE', {1, 8, 9, 10, 11}, "test 31",  'Bentlines_test', 'Bentlines_result_1', 'bevel', {'offset': 0.2, 'segments': 3}],
         # 30
@@ -102,33 +82,18 @@
         ['EDGE', {4, 8, 10, 18, 24}, "test 35",  'BentL_test', 'BentL_result_1', 'bevel', {'offset': 0.2}],
         ['EDGE', {0, 1, 2, 10}, "test 36",  'Wires_test', 'Wires_test_result_1', 'bevel', {'offset': 0.3}],
         # 35
-<<<<<<< HEAD
         ['VERT', {0, 1, 2, 3, 4, 5, 6, 7, 8, 9}, "test 37",  'Wires_test', 'Wires_test_result_2', 'bevel',
-         {'offset': 0.3, 'vertex_only': True}],
+         {'offset': 0.3, 'affect': 'VERTICES'}],
         ['EDGE', {3, 4, 5}, "test 38",  'tri', 'tri_result_1', 'bevel', {'offset': 0.2}],
         ['EDGE', {3, 4, 5}, "test 39",  'tri', 'tri_result_2', 'bevel', {'offset': 0.2, 'segments': 2}],
         ['EDGE', {3, 4, 5}, "test 40",  'tri', 'tri_result_3', 'bevel', {'offset': 0.2, 'segments': 3}],
         ['EDGE', {3, 4}, "test 41",  'tri', 'tri_result_4', 'bevel', {'offset': 0.2}],
         # 40
         ['EDGE', {3, 4}, "test 42",  'tri', 'tri_result_5', 'bevel', {'offset': 0.2, 'segments': 2}],
-        ['VERT', {3}, "test 43",  'tri', 'tri_result_6', 'bevel', {'offset': 0.2, 'vertex_only': True}],
-        ['VERT', {3}, "test 44",  'tri', 'tri_result_7', 'bevel', {'offset': 0.2, 'segments': 2, 'vertex_only': True}],
-        ['VERT', {3}, "test 45",  'tri', 'tri_result_8', 'bevel', {'offset': 0.2, 'segments': 3, 'vertex_only': True}],
-        ['VERT', {1}, "test 46",  'tri', 'tri_result_9', 'bevel', {'offset': 0.2, 'vertex_only': True}],
-=======
-        ['VERT', {0, 1, 2, 3, 4, 5, 6, 7, 8, 9}, 'Wires_test', 'Wires_test_result_2', 'bevel',
-         {'offset': 0.3, 'affect': 'VERTICES'}],
-        ['EDGE', {3, 4, 5}, 'tri', 'tri_result_1', 'bevel', {'offset': 0.2}],
-        ['EDGE', {3, 4, 5}, 'tri', 'tri_result_2', 'bevel', {'offset': 0.2, 'segments': 2}],
-        ['EDGE', {3, 4, 5}, 'tri', 'tri_result_3', 'bevel', {'offset': 0.2, 'segments': 3}],
-        ['EDGE', {3, 4}, 'tri', 'tri_result_4', 'bevel', {'offset': 0.2}],
-        # 40
-        ['EDGE', {3, 4}, 'tri', 'tri_result_5', 'bevel', {'offset': 0.2, 'segments': 2}],
-        ['VERT', {3}, 'tri', 'tri_result_6', 'bevel', {'offset': 0.2, 'affect': 'VERTICES'}],
-        ['VERT', {3}, 'tri', 'tri_result_7', 'bevel', {'offset': 0.2, 'segments': 2, 'affect': 'VERTICES'}],
-        ['VERT', {3}, 'tri', 'tri_result_8', 'bevel', {'offset': 0.2, 'segments': 3, 'affect': 'VERTICES'}],
-        ['VERT', {1}, 'tri', 'tri_result_9', 'bevel', {'offset': 0.2, 'affect': 'VERTICES'}],
->>>>>>> a0b0a47d
+        ['VERT', {3}, "test 43",  'tri', 'tri_result_6', 'bevel', {'offset': 0.2, 'affect': 'VERTICES'}],
+        ['VERT', {3}, "test 44",  'tri', 'tri_result_7', 'bevel', {'offset': 0.2, 'segments': 2, 'affect': 'VERTICES'}],
+        ['VERT', {3}, "test 45",  'tri', 'tri_result_8', 'bevel', {'offset': 0.2, 'segments': 3, 'affect': 'VERTICES'}],
+        ['VERT', {1}, "test 46",  'tri', 'tri_result_9', 'bevel', {'offset': 0.2, 'affect': 'VERTICES'}],
         # 45
         ['EDGE', {3, 4, 5}, "test 47",  'tri1gap', 'tri1gap_result_1', 'bevel', {'offset': 0.2}],
         ['EDGE', {3, 4, 5}, "test 48",  'tri1gap', 'tri1gap_result_2', 'bevel', {'offset': 0.2, 'segments': 2}],
@@ -136,19 +101,11 @@
         ['EDGE', {3, 4}, "test 50",  'tri1gap', 'tri1gap_result_4', 'bevel', {'offset': 0.2}],
         ['EDGE', {3, 4}, "test 51",  'tri1gap', 'tri1gap_result_5', 'bevel', {'offset': 0.2, 'segments': 2}],
         # 50
-<<<<<<< HEAD
         ['EDGE', {3, 4}, "test 52",  'tri1gap', 'tri1gap_result_6', 'bevel', {'offset': 0.2, 'segments': 3}],
         ['EDGE', {3, 5}, "test 53",  'tri1gap', 'tri1gap_result_7', 'bevel', {'offset': 0.2}],
         ['EDGE', {3, 5}, "test 54",  'tri1gap', 'tri1gap_result_8', 'bevel', {'offset': 0.2, 'segments': 2}],
         ['EDGE', {3, 5}, "test 55",  'tri1gap', 'tri1gap_result_9', 'bevel', {'offset': 0.2, 'segments': 3}],
-        ['VERT', {3}, "test 56",  'tri1gap', 'tri1gap_result_10', 'bevel', {'offset': 0.2, 'vertex_only': True}],
-=======
-        ['EDGE', {3, 4}, 'tri1gap', 'tri1gap_result_6', 'bevel', {'offset': 0.2, 'segments': 3}],
-        ['EDGE', {3, 5}, 'tri1gap', 'tri1gap_result_7', 'bevel', {'offset': 0.2}],
-        ['EDGE', {3, 5}, 'tri1gap', 'tri1gap_result_8', 'bevel', {'offset': 0.2, 'segments': 2}],
-        ['EDGE', {3, 5}, 'tri1gap', 'tri1gap_result_9', 'bevel', {'offset': 0.2, 'segments': 3}],
-        ['VERT', {3}, 'tri1gap', 'tri1gap_result_10', 'bevel', {'offset': 0.2, 'affect': 'VERTICES'}],
->>>>>>> a0b0a47d
+        ['VERT', {3}, "test 56",  'tri1gap', 'tri1gap_result_10', 'bevel', {'offset': 0.2, 'affect': 'VERTICES'}],
         # 55
         ['EDGE', {3, 4, 5}, "test 57",  'tri2gaps', 'tri2gaps_result_1', 'bevel', {'offset': 0.2}],
         ['EDGE', {3, 4, 5}, "test 58",  'tri2gaps', 'tri2gaps_result_2', 'bevel', {'offset': 0.2, 'segments': 2}],

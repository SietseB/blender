--- conflicted
+++ resolved
@@ -50,14 +50,10 @@
     :type start: string
     """
     if path.startswith("//"):
-<<<<<<< HEAD
-        return _os.path.join(_os.path.dirname(_bpy.data.filepath if start is None else start), path[2:])
-=======
         return _os.path.join(_os.path.dirname(_bpy.data.filepath)
                              if start is None else start,
                              path[2:],
                              )
->>>>>>> 22694c99
 
     return path
 

--- conflicted
+++ resolved
@@ -413,12 +413,8 @@
 
             if EXPORT_UV:
                 faceuv = len(me.uv_textures) > 0
-<<<<<<< HEAD
-                uv_layer = me.active_uv_texture.data[:]
-=======
                 if faceuv:
                     uv_layer = me.uv_textures.active.data[:]
->>>>>>> d59304e8
             else:
                 faceuv = False
 
@@ -542,11 +538,7 @@
                 uv_face_mapping = [[0,0,0,0] for i in range(len(face_index_pairs))] # a bit of a waste for tri's :/
 
                 uv_dict = {} # could use a set() here
-<<<<<<< HEAD
-                uv_layer = me.active_uv_texture.data
-=======
                 uv_layer = me.uv_textures.active.data
->>>>>>> d59304e8
                 for f, f_index in face_index_pairs:
                     for uv_index, uv in enumerate(uv_layer[f_index].uv):
                         uvkey = veckey2d(uv)

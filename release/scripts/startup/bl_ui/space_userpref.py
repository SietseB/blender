--- conflicted
+++ resolved
@@ -2298,15 +2298,9 @@
     def draw(self, context):
         self._draw_items(
             context, (
-<<<<<<< HEAD
-                ({"property": "use_new_hair_type"}, "T68981", None),
-                ({"property": "use_new_point_cloud_type"}, "T75717", None),
-                ({"property": "use_full_frame_compositor"}, "T88150", None),
-=======
                 ({"property": "use_new_curves_type"}, "T68981"),
                 ({"property": "use_new_point_cloud_type"}, "T75717"),
                 ({"property": "use_full_frame_compositor"}, "T88150"),
->>>>>>> ad77b52a
             ),
         )
 

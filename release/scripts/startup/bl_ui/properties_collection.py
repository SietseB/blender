--- conflicted
+++ resolved
@@ -88,11 +88,7 @@
 
         layout.prop(collection, "lineart_use_intersection_mask")
 
-<<<<<<< HEAD
-        row = layout.row(align=True)
-=======
         row = layout.row(align=True, heading="Masks")
->>>>>>> 2d35eed3
         row.active = collection.lineart_use_intersection_mask
         for i in range(0,8):
             row.prop(collection, "lineart_intersection_mask", index=i, text=str(i), toggle=True)

# ##### BEGIN GPL LICENSE BLOCK #####
#
#  This program is free software; you can redistribute it and/or
#  modify it under the terms of the GNU General Public License
#  as published by the Free Software Foundation; either version 2
#  of the License, or (at your option) any later version.
#
#  This program is distributed in the hope that it will be useful,
#  but WITHOUT ANY WARRANTY; without even the implied warranty of
#  MERCHANTABILITY or FITNESS FOR A PARTICULAR PURPOSE.  See the
#  GNU General Public License for more details.
#
#  You should have received a copy of the GNU General Public License
#  along with this program; if not, write to the Free Software Foundation,
#  Inc., 51 Franklin Street, Fifth Floor, Boston, MA 02110-1301, USA.
#
# ##### END GPL LICENSE BLOCK #####

# <pep8 compliant>
import bpy
from bpy.types import Panel


class PHYSICS_PT_rigidbody_panel:
    bl_space_type = 'PROPERTIES'
    bl_region_type = 'WINDOW'
    bl_context = "physics"


class PHYSICS_PT_rigid_body(PHYSICS_PT_rigidbody_panel, Panel):
    bl_label = "Rigid Body"
    COMPAT_ENGINES = {'BLENDER_RENDER', 'BLENDER_EEVEE', 'BLENDER_OPENGL'}

    @classmethod
    def poll(cls, context):
        obj = context.object
        return (obj and obj.rigid_body and
                (context.engine in cls.COMPAT_ENGINES))

    def draw(self, context):
        layout = self.layout
        layout.use_property_split = True

        ob = context.object
        rbo = ob.rigid_body

        if rbo is not None:
            layout.prop(rbo, "type", text="Type")
<<<<<<< HEAD
=======
            row = layout.row()
            if rbo.type == 'ACTIVE':
                row.prop(rbo, "enabled", text="Dynamic")
            row.prop(rbo, "kinematic", text="Animated")
            if rbo.type == 'ACTIVE':
                row = layout.row()
                row.prop(rbo, "use_kinematic_deactivation", text="Triggered")
                row.prop(rbo, "is_trigger")
>>>>>>> 16b07fb0

            if rbo.type == 'ACTIVE':
                layout.prop(rbo, "mass")

<<<<<<< HEAD
            col = layout.column()
            if rbo.type == 'ACTIVE':
                col.prop(rbo, "enabled", text="Dynamic")
            col.prop(rbo, "kinematic", text="Animated")

=======
class PHYSICS_PT_rigid_body_trigger_advanced(PHYSICS_PT_rigidbody_panel, Panel):
    bl_label = "Rigid Body Trigger Advanced"
    COMPAT_ENGINES = {'BLENDER_RENDER'}

    @classmethod
    def poll(cls, context):
        obj = context.object
        return (obj and obj.rigid_body and
        (context.scene.render.engine in cls.COMPAT_ENGINES))

    def draw(self, context):
        layout = self.layout

        ob = context.object
        rbo = ob.rigid_body

        row = layout.row()
        row.prop(rbo, "is_ghost")
        row.prop(rbo, "propagate_trigger")
        row = layout.row()
        row.prop(rbo, "constraint_dissolve")
        row.prop(rbo, "dynamic_trigger")
        row = layout.row()
        row.prop(rbo, "plastic_dissolve")
        row.prop(rbo, "stop_trigger")
>>>>>>> 16b07fb0

class PHYSICS_PT_rigid_body_collisions(PHYSICS_PT_rigidbody_panel, Panel):
    bl_label = "Collisions"
    bl_parent_id = 'PHYSICS_PT_rigid_body'
    COMPAT_ENGINES = {'BLENDER_RENDER', 'BLENDER_EEVEE', 'BLENDER_OPENGL'}

    @classmethod
    def poll(cls, context):
        obj = context.object
        return (obj and obj.rigid_body and
                (context.engine in cls.COMPAT_ENGINES))

    def draw(self, context):
        layout = self.layout

        ob = context.object
        rbo = ob.rigid_body
        layout.use_property_split = True

        layout.prop(rbo, "collision_shape", text="Shape")

        if rbo.collision_shape in {'MESH', 'CONVEX_HULL'}:
            layout.prop(rbo, "mesh_source", text="Source")

        if rbo.collision_shape == 'MESH' and rbo.mesh_source in {'DEFORM', 'FINAL', 'FINAL_SOLID'}:
            layout.prop(rbo, "use_deform", text="Deforming")


class PHYSICS_PT_rigid_body_collisions_surface(PHYSICS_PT_rigidbody_panel, Panel):
    bl_label = "Surface Response"
    bl_parent_id = 'PHYSICS_PT_rigid_body_collisions'
    bl_options = {'DEFAULT_CLOSED'}
    COMPAT_ENGINES = {'BLENDER_RENDER', 'BLENDER_EEVEE', 'BLENDER_OPENGL'}

    @classmethod
    def poll(cls, context):
        obj = context.object
        return (obj and obj.rigid_body and
                (context.engine in cls.COMPAT_ENGINES))

    def draw(self, context):
        layout = self.layout

        ob = context.object
        rbo = ob.rigid_body
        layout.use_property_split = True

        col = layout.column()
        col.prop(rbo, "friction")
        col.prop(rbo, "restitution", text="Bounciness")


class PHYSICS_PT_rigid_body_collisions_sensitivity(PHYSICS_PT_rigidbody_panel, Panel):
    bl_label = "Sensitivity"
    bl_parent_id = 'PHYSICS_PT_rigid_body_collisions'
    bl_options = {'DEFAULT_CLOSED'}
    COMPAT_ENGINES = {'BLENDER_RENDER', 'BLENDER_EEVEE', 'BLENDER_OPENGL'}

    @classmethod
    def poll(cls, context):
        obj = context.object
        return (obj and obj.rigid_body and
                (context.engine in cls.COMPAT_ENGINES))

    def draw(self, context):
        layout = self.layout

        ob = context.object
        rbo = ob.rigid_body
        layout.use_property_split = True

        col = layout.column()

        if rbo.collision_shape in {'MESH', 'CONE'}:
            col.prop(rbo, "collision_margin", text="Margin")
            col.prop(rbo, "use_random_margin", text="Randomize")
        else:
            col.prop(rbo, "use_margin")
            sub = col.column()
            sub.active = rbo.use_margin
            sub.prop(rbo, "collision_margin", text="Margin")
            sub.prop(rbo, "use_random_margin", text="Randomize")


class PHYSICS_PT_rigid_body_collisions_collections(PHYSICS_PT_rigidbody_panel, Panel):
    bl_label = "Collision Collections"
    bl_parent_id = 'PHYSICS_PT_rigid_body_collisions'
    bl_options = {'DEFAULT_CLOSED'}
    COMPAT_ENGINES = {'BLENDER_RENDER', 'BLENDER_EEVEE', 'BLENDER_OPENGL'}

    @classmethod
    def poll(cls, context):
        obj = context.object
        return (obj and obj.rigid_body and
                (context.engine in cls.COMPAT_ENGINES))

    def draw(self, context):
        layout = self.layout

        ob = context.object
        rbo = ob.rigid_body

        layout.prop(rbo, "collision_groups", text="")


class PHYSICS_PT_rigid_body_dynamics(PHYSICS_PT_rigidbody_panel, Panel):
    bl_label = "Dynamics"
    bl_parent_id = 'PHYSICS_PT_rigid_body'
    bl_options = {'DEFAULT_CLOSED'}
    COMPAT_ENGINES = {'BLENDER_RENDER', 'BLENDER_EEVEE', 'BLENDER_OPENGL'}

    @classmethod
    def poll(cls, context):
        obj = context.object
        return (obj and obj.rigid_body and
                obj.rigid_body.type == 'ACTIVE' and
                (context.engine in cls.COMPAT_ENGINES))

    def draw(self, context):
        layout = self.layout
        layout.use_property_split = True

        ob = context.object
        rbo = ob.rigid_body

        #col = layout.column(align=1)
        # col.label(text="Activation:")
        # XXX: settings such as activate on collison/etc.

        col = layout.column()
        col.prop(rbo, "linear_damping", text="Translation Damping")
        col.prop(rbo, "angular_damping", text="Rotation Damping")

<<<<<<< HEAD
=======
        col = split.column()
        col.label(text="Deactivation:")
        col.prop(rbo, "use_deactivation")
        sub = col.column()
        sub.active = rbo.use_deactivation
        sub.prop(rbo, "use_start_deactivated")
        sub.prop(rbo, "deactivate_linear_velocity", text="Linear Vel")
        sub.prop(rbo, "deactivate_angular_velocity", text="Angular Vel")
        # TODO: other params such as time?
        col.label(text="Activation:")
        col.prop(rbo, "force_threshold", text="Force Thresh")
>>>>>>> 16b07fb0

class PHYSICS_PT_rigid_body_dynamics_deactivation(PHYSICS_PT_rigidbody_panel, Panel):
    bl_label = "Deactivation"
    bl_parent_id = 'PHYSICS_PT_rigid_body_dynamics'
    bl_options = {'DEFAULT_CLOSED'}
    COMPAT_ENGINES = {'BLENDER_RENDER', 'BLENDER_EEVEE', 'BLENDER_OPENGL'}

    @classmethod
    def poll(cls, context):
        obj = context.object
        return (obj and obj.rigid_body and
                obj.rigid_body.type == 'ACTIVE' and
                (context.engine in cls.COMPAT_ENGINES))

    def draw_header(self, context):
        ob = context.object
        rbo = ob.rigid_body
        self.layout.prop(rbo, "use_deactivation", text="")

    def draw(self, context):
        layout = self.layout
        layout.use_property_split = True

        ob = context.object
        rbo = ob.rigid_body

        layout.active = rbo.use_deactivation

        col = layout.column()
        col.prop(rbo, "use_start_deactivated")
        col.prop(rbo, "deactivate_linear_velocity", text="Linear Velocity")
        col.prop(rbo, "deactivate_angular_velocity", text="Angular Velocity")
        # TODO: other params such as time?


classes = (
    PHYSICS_PT_rigid_body,
    PHYSICS_PT_rigid_body_trigger_advanced,
    PHYSICS_PT_rigid_body_collisions,
    PHYSICS_PT_rigid_body_collisions_surface,
    PHYSICS_PT_rigid_body_collisions_sensitivity,
    PHYSICS_PT_rigid_body_collisions_collections,
    PHYSICS_PT_rigid_body_dynamics,
    PHYSICS_PT_rigid_body_dynamics_deactivation,
)

if __name__ == "__main__":  # only for live edit.
    from bpy.utils import register_class
    for cls in classes:
        register_class(cls)<|MERGE_RESOLUTION|>--- conflicted
+++ resolved
@@ -46,54 +46,15 @@
 
         if rbo is not None:
             layout.prop(rbo, "type", text="Type")
-<<<<<<< HEAD
-=======
-            row = layout.row()
-            if rbo.type == 'ACTIVE':
-                row.prop(rbo, "enabled", text="Dynamic")
-            row.prop(rbo, "kinematic", text="Animated")
-            if rbo.type == 'ACTIVE':
-                row = layout.row()
-                row.prop(rbo, "use_kinematic_deactivation", text="Triggered")
-                row.prop(rbo, "is_trigger")
->>>>>>> 16b07fb0
 
             if rbo.type == 'ACTIVE':
                 layout.prop(rbo, "mass")
 
-<<<<<<< HEAD
             col = layout.column()
             if rbo.type == 'ACTIVE':
                 col.prop(rbo, "enabled", text="Dynamic")
             col.prop(rbo, "kinematic", text="Animated")
 
-=======
-class PHYSICS_PT_rigid_body_trigger_advanced(PHYSICS_PT_rigidbody_panel, Panel):
-    bl_label = "Rigid Body Trigger Advanced"
-    COMPAT_ENGINES = {'BLENDER_RENDER'}
-
-    @classmethod
-    def poll(cls, context):
-        obj = context.object
-        return (obj and obj.rigid_body and
-        (context.scene.render.engine in cls.COMPAT_ENGINES))
-
-    def draw(self, context):
-        layout = self.layout
-
-        ob = context.object
-        rbo = ob.rigid_body
-
-        row = layout.row()
-        row.prop(rbo, "is_ghost")
-        row.prop(rbo, "propagate_trigger")
-        row = layout.row()
-        row.prop(rbo, "constraint_dissolve")
-        row.prop(rbo, "dynamic_trigger")
-        row = layout.row()
-        row.prop(rbo, "plastic_dissolve")
-        row.prop(rbo, "stop_trigger")
->>>>>>> 16b07fb0
 
 class PHYSICS_PT_rigid_body_collisions(PHYSICS_PT_rigidbody_panel, Panel):
     bl_label = "Collisions"
@@ -227,20 +188,6 @@
         col.prop(rbo, "linear_damping", text="Translation Damping")
         col.prop(rbo, "angular_damping", text="Rotation Damping")
 
-<<<<<<< HEAD
-=======
-        col = split.column()
-        col.label(text="Deactivation:")
-        col.prop(rbo, "use_deactivation")
-        sub = col.column()
-        sub.active = rbo.use_deactivation
-        sub.prop(rbo, "use_start_deactivated")
-        sub.prop(rbo, "deactivate_linear_velocity", text="Linear Vel")
-        sub.prop(rbo, "deactivate_angular_velocity", text="Angular Vel")
-        # TODO: other params such as time?
-        col.label(text="Activation:")
-        col.prop(rbo, "force_threshold", text="Force Thresh")
->>>>>>> 16b07fb0
 
 class PHYSICS_PT_rigid_body_dynamics_deactivation(PHYSICS_PT_rigidbody_panel, Panel):
     bl_label = "Deactivation"

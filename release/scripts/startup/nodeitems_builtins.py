--- conflicted
+++ resolved
@@ -554,15 +554,12 @@
         NodeItem("GeometryNodeEdgeSplit"),
         NodeItem("GeometryNodeSubdivisionSurface"),
         NodeItem("GeometryNodeMeshSubdivide"),
-<<<<<<< HEAD
+        NodeItem("GeometryNodeRemeshBlocks"),
         NodeItem("GeometryNodeMeshExtrude"),
         NodeItem("GeometryNodeMeshInset"),
         NodeItem("GeometryNodeCollapse"),
         NodeItem("GeometryNodeUnsubdivide"),
         NodeItem("GeometryNodeDissolve"),
-=======
-        NodeItem("GeometryNodeRemeshBlocks"),
->>>>>>> ce4420e8
     ]),
     GeometryNodeCategory("GEO_PRIMITIVES_MESH", "Mesh Primitives", items=[
         NodeItem("GeometryNodeMeshCircle"),

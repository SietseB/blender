# ##### BEGIN GPL LICENSE BLOCK #####
#
#  This program is free software; you can redistribute it and/or
#  modify it under the terms of the GNU General Public License
#  as published by the Free Software Foundation; either version 2
#  of the License, or (at your option) any later version.
#
#  This program is distributed in the hope that it will be useful,
#  but WITHOUT ANY WARRANTY; without even the implied warranty of
#  MERCHANTABILITY or FITNESS FOR A PARTICULAR PURPOSE.  See the
#  GNU General Public License for more details.
#
#  You should have received a copy of the GNU General Public License
#  along with this program; if not, write to the Free Software Foundation,
#  Inc., 51 Franklin Street, Fifth Floor, Boston, MA 02110-1301, USA.
#
# ##### END GPL LICENSE BLOCK #####

# <pep8 compliant>
import bpy
import nodeitems_utils
from nodeitems_utils import (
    NodeCategory,
    NodeItem,
    NodeItemCustom,
)


# Subclasses for standard node types

class SortedNodeCategory(NodeCategory):
    def __init__(self, identifier, name, description="", items=None):
        # for builtin nodes the convention is to sort by name
        if isinstance(items, list):
            items = sorted(items, key=lambda item: item.label.lower())

        super().__init__(identifier, name, description=description, items=items)


class CompositorNodeCategory(SortedNodeCategory):
    @classmethod
    def poll(cls, context):
        return (context.space_data.type == 'NODE_EDITOR' and
                context.space_data.tree_type == 'CompositorNodeTree')


class ShaderNodeCategory(SortedNodeCategory):
    @classmethod
    def poll(cls, context):
        return (context.space_data.type == 'NODE_EDITOR' and
                context.space_data.tree_type == 'ShaderNodeTree')


class TextureNodeCategory(SortedNodeCategory):
    @classmethod
    def poll(cls, context):
        return (context.space_data.type == 'NODE_EDITOR' and
                context.space_data.tree_type == 'TextureNodeTree')


class GeometryNodeCategory(SortedNodeCategory):
    @classmethod
    def poll(cls, context):
        return (context.space_data.type == 'NODE_EDITOR' and
                context.space_data.tree_type == 'GeometryNodeTree')


# menu entry for node group tools
def group_tools_draw(self, layout, _context):
    layout.operator("node.group_make")
    layout.operator("node.group_ungroup")
    layout.separator()


# maps node tree type to group node type
node_tree_group_type = {
    'CompositorNodeTree': 'CompositorNodeGroup',
    'ShaderNodeTree': 'ShaderNodeGroup',
    'TextureNodeTree': 'TextureNodeGroup',
    'GeometryNodeTree': 'GeometryNodeGroup',
}


# generic node group items generator for shader, compositor, geometry and texture node groups
def node_group_items(context):
    if context is None:
        return
    space = context.space_data
    if not space:
        return
    ntree = space.edit_tree
    if not ntree:
        return

    yield NodeItemCustom(draw=group_tools_draw)

    yield NodeItem("NodeGroupInput", poll=group_input_output_item_poll)
    yield NodeItem("NodeGroupOutput", poll=group_input_output_item_poll)

    yield NodeItemCustom(draw=lambda self, layout, context: layout.separator())

    def contains_group(nodetree, group):
        if nodetree == group:
            return True
        else:
            for node in nodetree.nodes:
                if node.bl_idname in node_tree_group_type.values() and node.node_tree is not None:
                    if contains_group(node.node_tree, group):
                        return True
        return False

    for group in context.blend_data.node_groups:
        if group.bl_idname != ntree.bl_idname:
            continue
        # filter out recursive groups
        if contains_group(group, ntree):
            continue
        # filter out hidden nodetrees
        if group.name.startswith('.'):
            continue
        yield NodeItem(node_tree_group_type[group.bl_idname],
                       label=group.name,
                       settings={"node_tree": "bpy.data.node_groups[%r]" % group.name})


# only show input/output nodes inside node groups
def group_input_output_item_poll(context):
    space = context.space_data
    if space.edit_tree in bpy.data.node_groups.values():
        return True
    return False


# only show input/output nodes when editing line style node trees
def line_style_shader_nodes_poll(context):
    snode = context.space_data
    return (snode.tree_type == 'ShaderNodeTree' and
            snode.shader_type == 'LINESTYLE')


# only show nodes working in world node trees
def world_shader_nodes_poll(context):
    snode = context.space_data
    return (snode.tree_type == 'ShaderNodeTree' and
            snode.shader_type == 'WORLD')


# only show nodes working in object node trees
def object_shader_nodes_poll(context):
    snode = context.space_data
    return (snode.tree_type == 'ShaderNodeTree' and
            snode.shader_type == 'OBJECT')


def cycles_shader_nodes_poll(context):
    return context.engine == 'CYCLES'


def eevee_shader_nodes_poll(context):
    return context.engine == 'BLENDER_EEVEE'


def eevee_cycles_shader_nodes_poll(context):
    return (cycles_shader_nodes_poll(context) or
            eevee_shader_nodes_poll(context))


def object_cycles_shader_nodes_poll(context):
    return (object_shader_nodes_poll(context) and
            cycles_shader_nodes_poll(context))


def object_eevee_shader_nodes_poll(context):
    return (object_shader_nodes_poll(context) and
            eevee_shader_nodes_poll(context))


def object_eevee_cycles_shader_nodes_poll(context):
    return (object_shader_nodes_poll(context) and
            eevee_cycles_shader_nodes_poll(context))


# All standard node categories currently used in nodes.

shader_node_categories = [
    # Shader Nodes (Cycles and Eevee)
    ShaderNodeCategory("SH_NEW_INPUT", "Input", items=[
        NodeItem("ShaderNodeTexCoord"),
        NodeItem("ShaderNodeAttribute"),
        NodeItem("ShaderNodeLightPath"),
        NodeItem("ShaderNodeFresnel"),
        NodeItem("ShaderNodeLayerWeight"),
        NodeItem("ShaderNodeRGB"),
        NodeItem("ShaderNodeValue"),
        NodeItem("ShaderNodeTangent"),
        NodeItem("ShaderNodeNewGeometry"),
        NodeItem("ShaderNodeWireframe"),
        NodeItem("ShaderNodeBevel"),
        NodeItem("ShaderNodeAmbientOcclusion"),
        NodeItem("ShaderNodeObjectInfo"),
        NodeItem("ShaderNodeHairInfo"),
        NodeItem("ShaderNodeVolumeInfo"),
        NodeItem("ShaderNodeParticleInfo"),
        NodeItem("ShaderNodeCameraData"),
        NodeItem("ShaderNodeUVMap"),
        NodeItem("ShaderNodeVertexColor"),
        NodeItem("ShaderNodeUVAlongStroke", poll=line_style_shader_nodes_poll),
    ]),
    ShaderNodeCategory("SH_NEW_OUTPUT", "Output", items=[
        NodeItem("ShaderNodeOutputMaterial", poll=object_eevee_cycles_shader_nodes_poll),
        NodeItem("ShaderNodeOutputLight", poll=object_cycles_shader_nodes_poll),
        NodeItem("ShaderNodeOutputAOV"),
        NodeItem("ShaderNodeOutputWorld", poll=world_shader_nodes_poll),
        NodeItem("ShaderNodeOutputLineStyle", poll=line_style_shader_nodes_poll),
    ]),
    ShaderNodeCategory("SH_NEW_SHADER", "Shader", items=[
        NodeItem("ShaderNodeMixShader", poll=eevee_cycles_shader_nodes_poll),
        NodeItem("ShaderNodeAddShader", poll=eevee_cycles_shader_nodes_poll),
        NodeItem("ShaderNodeBsdfDiffuse", poll=object_eevee_cycles_shader_nodes_poll),
        NodeItem("ShaderNodeBsdfPrincipled", poll=object_eevee_cycles_shader_nodes_poll),
        NodeItem("ShaderNodeBsdfGlossy", poll=object_eevee_cycles_shader_nodes_poll),
        NodeItem("ShaderNodeBsdfTransparent", poll=object_eevee_cycles_shader_nodes_poll),
        NodeItem("ShaderNodeBsdfRefraction", poll=object_eevee_cycles_shader_nodes_poll),
        NodeItem("ShaderNodeBsdfGlass", poll=object_eevee_cycles_shader_nodes_poll),
        NodeItem("ShaderNodeBsdfTranslucent", poll=object_eevee_cycles_shader_nodes_poll),
        NodeItem("ShaderNodeBsdfAnisotropic", poll=object_cycles_shader_nodes_poll),
        NodeItem("ShaderNodeBsdfVelvet", poll=object_cycles_shader_nodes_poll),
        NodeItem("ShaderNodeBsdfToon", poll=object_cycles_shader_nodes_poll),
        NodeItem("ShaderNodeSubsurfaceScattering", poll=object_eevee_cycles_shader_nodes_poll),
        NodeItem("ShaderNodeEmission", poll=eevee_cycles_shader_nodes_poll),
        NodeItem("ShaderNodeBsdfHair", poll=object_cycles_shader_nodes_poll),
        NodeItem("ShaderNodeBackground", poll=world_shader_nodes_poll),
        NodeItem("ShaderNodeHoldout", poll=object_eevee_cycles_shader_nodes_poll),
        NodeItem("ShaderNodeVolumeAbsorption", poll=eevee_cycles_shader_nodes_poll),
        NodeItem("ShaderNodeVolumeScatter", poll=eevee_cycles_shader_nodes_poll),
        NodeItem("ShaderNodeVolumePrincipled"),
        NodeItem("ShaderNodeEeveeSpecular", poll=object_eevee_shader_nodes_poll),
        NodeItem("ShaderNodeBsdfHairPrincipled", poll=object_cycles_shader_nodes_poll)
    ]),
    ShaderNodeCategory("SH_NEW_TEXTURE", "Texture", items=[
        NodeItem("ShaderNodeTexImage"),
        NodeItem("ShaderNodeTexEnvironment"),
        NodeItem("ShaderNodeTexSky"),
        NodeItem("ShaderNodeTexNoise"),
        NodeItem("ShaderNodeTexWave"),
        NodeItem("ShaderNodeTexVoronoi"),
        NodeItem("ShaderNodeTexMusgrave"),
        NodeItem("ShaderNodeTexGradient"),
        NodeItem("ShaderNodeTexMagic"),
        NodeItem("ShaderNodeTexChecker"),
        NodeItem("ShaderNodeTexBrick"),
        NodeItem("ShaderNodeTexPointDensity"),
        NodeItem("ShaderNodeTexIES"),
        NodeItem("ShaderNodeTexWhiteNoise"),
    ]),
    ShaderNodeCategory("SH_NEW_OP_COLOR", "Color", items=[
        NodeItem("ShaderNodeMixRGB"),
        NodeItem("ShaderNodeRGBCurve"),
        NodeItem("ShaderNodeInvert"),
        NodeItem("ShaderNodeLightFalloff"),
        NodeItem("ShaderNodeHueSaturation"),
        NodeItem("ShaderNodeGamma"),
        NodeItem("ShaderNodeBrightContrast"),
    ]),
    ShaderNodeCategory("SH_NEW_OP_VECTOR", "Vector", items=[
        NodeItem("ShaderNodeMapping"),
        NodeItem("ShaderNodeBump"),
        NodeItem("ShaderNodeDisplacement"),
        NodeItem("ShaderNodeVectorDisplacement"),
        NodeItem("ShaderNodeNormalMap"),
        NodeItem("ShaderNodeNormal"),
        NodeItem("ShaderNodeVectorCurve"),
        NodeItem("ShaderNodeVectorRotate"),
        NodeItem("ShaderNodeVectorTransform"),
    ]),
    ShaderNodeCategory("SH_NEW_CONVERTOR", "Converter", items=[
        NodeItem("ShaderNodeMapRange"),
        NodeItem("ShaderNodeClamp"),
        NodeItem("ShaderNodeMath"),
        NodeItem("ShaderNodeValToRGB"),
        NodeItem("ShaderNodeRGBToBW"),
        NodeItem("ShaderNodeShaderToRGB", poll=object_eevee_shader_nodes_poll),
        NodeItem("ShaderNodeVectorMath"),
        NodeItem("ShaderNodeSeparateRGB"),
        NodeItem("ShaderNodeCombineRGB"),
        NodeItem("ShaderNodeSeparateXYZ"),
        NodeItem("ShaderNodeCombineXYZ"),
        NodeItem("ShaderNodeSeparateHSV"),
        NodeItem("ShaderNodeCombineHSV"),
        NodeItem("ShaderNodeWavelength"),
        NodeItem("ShaderNodeBlackbody"),
    ]),
    ShaderNodeCategory("SH_NEW_SCRIPT", "Script", items=[
        NodeItem("ShaderNodeScript"),
    ]),
    ShaderNodeCategory("SH_NEW_GROUP", "Group", items=node_group_items),
    ShaderNodeCategory("SH_NEW_LAYOUT", "Layout", items=[
        NodeItem("NodeFrame"),
        NodeItem("NodeReroute"),
    ]),
]

compositor_node_categories = [
    # Compositor Nodes
    CompositorNodeCategory("CMP_INPUT", "Input", items=[
        NodeItem("CompositorNodeRLayers"),
        NodeItem("CompositorNodeImage"),
        NodeItem("CompositorNodeMovieClip"),
        NodeItem("CompositorNodeMask"),
        NodeItem("CompositorNodeRGB"),
        NodeItem("CompositorNodeValue"),
        NodeItem("CompositorNodeTexture"),
        NodeItem("CompositorNodeBokehImage"),
        NodeItem("CompositorNodeTime"),
        NodeItem("CompositorNodeTrackPos"),
    ]),
    CompositorNodeCategory("CMP_OUTPUT", "Output", items=[
        NodeItem("CompositorNodeComposite"),
        NodeItem("CompositorNodeViewer"),
        NodeItem("CompositorNodeSplitViewer"),
        NodeItem("CompositorNodeOutputFile"),
        NodeItem("CompositorNodeLevels"),
    ]),
    CompositorNodeCategory("CMP_OP_COLOR", "Color", items=[
        NodeItem("CompositorNodeMixRGB"),
        NodeItem("CompositorNodeAlphaOver"),
        NodeItem("CompositorNodeInvert"),
        NodeItem("CompositorNodeCurveRGB"),
        NodeItem("CompositorNodeHueSat"),
        NodeItem("CompositorNodeColorBalance"),
        NodeItem("CompositorNodeHueCorrect"),
        NodeItem("CompositorNodeBrightContrast"),
        NodeItem("CompositorNodeGamma"),
        NodeItem("CompositorNodeExposure"),
        NodeItem("CompositorNodeColorCorrection"),
        NodeItem("CompositorNodeTonemap"),
        NodeItem("CompositorNodeZcombine"),
    ]),
    CompositorNodeCategory("CMP_CONVERTOR", "Converter", items=[
        NodeItem("CompositorNodeMath"),
        NodeItem("CompositorNodeValToRGB"),
        NodeItem("CompositorNodeSetAlpha"),
        NodeItem("CompositorNodePremulKey"),
        NodeItem("CompositorNodeIDMask"),
        NodeItem("CompositorNodeRGBToBW"),
        NodeItem("CompositorNodeSepRGBA"),
        NodeItem("CompositorNodeCombRGBA"),
        NodeItem("CompositorNodeSepHSVA"),
        NodeItem("CompositorNodeCombHSVA"),
        NodeItem("CompositorNodeSepYUVA"),
        NodeItem("CompositorNodeCombYUVA"),
        NodeItem("CompositorNodeSepYCCA"),
        NodeItem("CompositorNodeCombYCCA"),
        NodeItem("CompositorNodeSwitchView"),
    ]),
    CompositorNodeCategory("CMP_OP_FILTER", "Filter", items=[
        NodeItem("CompositorNodeBlur"),
        NodeItem("CompositorNodeBilateralblur"),
        NodeItem("CompositorNodeDilateErode"),
        NodeItem("CompositorNodeDespeckle"),
        NodeItem("CompositorNodeFilter"),
        NodeItem("CompositorNodeBokehBlur"),
        NodeItem("CompositorNodeVecBlur"),
        NodeItem("CompositorNodeDefocus"),
        NodeItem("CompositorNodeGlare"),
        NodeItem("CompositorNodeInpaint"),
        NodeItem("CompositorNodeDBlur"),
        NodeItem("CompositorNodePixelate"),
        NodeItem("CompositorNodeSunBeams"),
        NodeItem("CompositorNodeDenoise"),
        NodeItem("CompositorNodeAntiAliasing"),
    ]),
    CompositorNodeCategory("CMP_OP_VECTOR", "Vector", items=[
        NodeItem("CompositorNodeNormal"),
        NodeItem("CompositorNodeMapValue"),
        NodeItem("CompositorNodeMapRange"),
        NodeItem("CompositorNodeNormalize"),
        NodeItem("CompositorNodeCurveVec"),
    ]),
    CompositorNodeCategory("CMP_MATTE", "Matte", items=[
        NodeItem("CompositorNodeKeying"),
        NodeItem("CompositorNodeKeyingScreen"),
        NodeItem("CompositorNodeChannelMatte"),
        NodeItem("CompositorNodeColorSpill"),
        NodeItem("CompositorNodeBoxMask"),
        NodeItem("CompositorNodeEllipseMask"),
        NodeItem("CompositorNodeLumaMatte"),
        NodeItem("CompositorNodeDiffMatte"),
        NodeItem("CompositorNodeDistanceMatte"),
        NodeItem("CompositorNodeChromaMatte"),
        NodeItem("CompositorNodeColorMatte"),
        NodeItem("CompositorNodeDoubleEdgeMask"),
        NodeItem("CompositorNodeCryptomatte"),
        NodeItem("CompositorNodeCryptomatteV2"),
    ]),
    CompositorNodeCategory("CMP_DISTORT", "Distort", items=[
        NodeItem("CompositorNodeScale"),
        NodeItem("CompositorNodeLensdist"),
        NodeItem("CompositorNodeMovieDistortion"),
        NodeItem("CompositorNodeTranslate"),
        NodeItem("CompositorNodeRotate"),
        NodeItem("CompositorNodeFlip"),
        NodeItem("CompositorNodeCrop"),
        NodeItem("CompositorNodeDisplace"),
        NodeItem("CompositorNodeMapUV"),
        NodeItem("CompositorNodeTransform"),
        NodeItem("CompositorNodeStabilize"),
        NodeItem("CompositorNodePlaneTrackDeform"),
        NodeItem("CompositorNodeCornerPin"),
    ]),
    CompositorNodeCategory("CMP_GROUP", "Group", items=node_group_items),
    CompositorNodeCategory("CMP_LAYOUT", "Layout", items=[
        NodeItem("NodeFrame"),
        NodeItem("NodeReroute"),
        NodeItem("CompositorNodeSwitch"),
    ]),
]

texture_node_categories = [
    # Texture Nodes
    TextureNodeCategory("TEX_INPUT", "Input", items=[
        NodeItem("TextureNodeCurveTime"),
        NodeItem("TextureNodeCoordinates"),
        NodeItem("TextureNodeTexture"),
        NodeItem("TextureNodeImage"),
    ]),
    TextureNodeCategory("TEX_OUTPUT", "Output", items=[
        NodeItem("TextureNodeOutput"),
        NodeItem("TextureNodeViewer"),
    ]),
    TextureNodeCategory("TEX_OP_COLOR", "Color", items=[
        NodeItem("TextureNodeMixRGB"),
        NodeItem("TextureNodeCurveRGB"),
        NodeItem("TextureNodeInvert"),
        NodeItem("TextureNodeHueSaturation"),
        NodeItem("TextureNodeCompose"),
        NodeItem("TextureNodeDecompose"),
    ]),
    TextureNodeCategory("TEX_PATTERN", "Pattern", items=[
        NodeItem("TextureNodeChecker"),
        NodeItem("TextureNodeBricks"),
    ]),
    TextureNodeCategory("TEX_TEXTURE", "Textures", items=[
        NodeItem("TextureNodeTexNoise"),
        NodeItem("TextureNodeTexDistNoise"),
        NodeItem("TextureNodeTexClouds"),
        NodeItem("TextureNodeTexBlend"),
        NodeItem("TextureNodeTexVoronoi"),
        NodeItem("TextureNodeTexMagic"),
        NodeItem("TextureNodeTexMarble"),
        NodeItem("TextureNodeTexWood"),
        NodeItem("TextureNodeTexMusgrave"),
        NodeItem("TextureNodeTexStucci"),
    ]),
    TextureNodeCategory("TEX_CONVERTOR", "Converter", items=[
        NodeItem("TextureNodeMath"),
        NodeItem("TextureNodeValToRGB"),
        NodeItem("TextureNodeRGBToBW"),
        NodeItem("TextureNodeValToNor"),
        NodeItem("TextureNodeDistance"),
    ]),
    TextureNodeCategory("TEX_DISTORT", "Distort", items=[
        NodeItem("TextureNodeScale"),
        NodeItem("TextureNodeTranslate"),
        NodeItem("TextureNodeRotate"),
        NodeItem("TextureNodeAt"),
    ]),
    TextureNodeCategory("TEX_GROUP", "Group", items=node_group_items),
    TextureNodeCategory("TEX_LAYOUT", "Layout", items=[
        NodeItem("NodeFrame"),
        NodeItem("NodeReroute"),
    ]),
]

geometry_node_categories = [
    # Geometry Nodes
    GeometryNodeCategory("GEO_ATTRIBUTE", "Attribute", items=[
        NodeItem("GeometryNodeAttributeRandomize"),
        NodeItem("GeometryNodeAttributeMath"),
        NodeItem("GeometryNodeAttributeClamp"),
        NodeItem("GeometryNodeAttributeCompare"),
        NodeItem("GeometryNodeAttributeConvert"),
        NodeItem("GeometryNodeAttributeCurveMap"),
        NodeItem("GeometryNodeAttributeFill"),
        NodeItem("GeometryNodeAttributeMix"),
        NodeItem("GeometryNodeAttributeProximity"),
        NodeItem("GeometryNodeAttributeColorRamp"),
        NodeItem("GeometryNodeAttributeVectorMath"),
        NodeItem("GeometryNodeAttributeVectorRotate"),
        NodeItem("GeometryNodeAttributeSampleTexture"),
        NodeItem("GeometryNodeAttributeCombineXYZ"),
        NodeItem("GeometryNodeAttributeSeparateXYZ"),
        NodeItem("GeometryNodeAttributeRemove"),
        NodeItem("GeometryNodeAttributeMapRange"),
        NodeItem("GeometryNodeAttributeTransfer"),
    ]),
    GeometryNodeCategory("GEO_COLOR", "Color", items=[
        NodeItem("ShaderNodeRGBCurve"),
        NodeItem("ShaderNodeValToRGB"),
        NodeItem("ShaderNodeSeparateRGB"),
        NodeItem("ShaderNodeCombineRGB"),
    ]),
    GeometryNodeCategory("GEO_CURVE", "Curve", items=[
        NodeItem("GeometryNodeCurveSubdivide"),
        NodeItem("GeometryNodeCurveToMesh"),
        NodeItem("GeometryNodeCurveResample"),
        NodeItem("GeometryNodeMeshToCurve"),
        NodeItem("GeometryNodeCurveToPoints"),
        NodeItem("GeometryNodeCurveEndpoints"),
        NodeItem("GeometryNodeCurveTrim"),
        NodeItem("GeometryNodeCurveLength"),
        NodeItem("GeometryNodeCurveReverse"),
        NodeItem("GeometryNodeCurveSplineType"),
        NodeItem("GeometryNodeCurveSetHandles"),
        NodeItem("GeometryNodeCurveSelectHandles"),
    ]),
    GeometryNodeCategory("GEO_PRIMITIVES_CURVE", "Curve Primitives", items=[
        NodeItem("GeometryNodeCurvePrimitiveLine"),
        NodeItem("GeometryNodeCurvePrimitiveCircle"),
        NodeItem("GeometryNodeCurveStar"),
        NodeItem("GeometryNodeCurveSpiral"),
        NodeItem("GeometryNodeCurveQuadraticBezier"),
        NodeItem("GeometryNodeCurvePrimitiveQuadrilateral"),
        NodeItem("GeometryNodeCurvePrimitiveBezierSegment"),
    ]),
    GeometryNodeCategory("GEO_GEOMETRY", "Geometry", items=[
        NodeItem("GeometryNodeBoundBox"),
        NodeItem("GeometryNodeConvexHull"),
        NodeItem("GeometryNodeDeleteGeometry"),
        NodeItem("GeometryNodeTransform"),
        NodeItem("GeometryNodeJoinGeometry"),
        NodeItem("GeometryNodeSeparateComponents"),
        NodeItem("GeometryNodeRaycast"),
        NodeItem("GeometryNodeMergeByDistance"),
    ]),
    GeometryNodeCategory("GEO_INPUT", "Input", items=[
        NodeItem("GeometryNodeObjectInfo"),
        NodeItem("GeometryNodeCollectionInfo"),
        NodeItem("FunctionNodeRandomFloat"),
        NodeItem("ShaderNodeValue"),
        NodeItem("FunctionNodeInputString"),
        NodeItem("FunctionNodeInputVector"),
        NodeItem("GeometryNodeInputMaterial"),
        NodeItem("GeometryNodeIsViewport"),
    ]),
    GeometryNodeCategory("GEO_MATERIAL", "Material", items=[
        NodeItem("GeometryNodeMaterialAssign"),
        NodeItem("GeometryNodeSelectByMaterial"),
        NodeItem("GeometryNodeMaterialReplace"),
    ]),
    GeometryNodeCategory("GEO_MESH", "Mesh", items=[
        NodeItem("GeometryNodeBoolean"),
        NodeItem("GeometryNodeTriangulate"),
        NodeItem("GeometryNodeEdgeSplit"),
        NodeItem("GeometryNodeSubdivisionSurface"),
        NodeItem("GeometryNodeMeshSubdivide"),
<<<<<<< HEAD
        NodeItem("GeometryNodeRemeshVoxel"),
        NodeItem("GeometryNodeRemeshBlocks"),
        NodeItem("GeometryNodeMeshExtrude"),
        NodeItem("GeometryNodeMeshInset"),
        NodeItem("GeometryNodeCollapse"),
        NodeItem("GeometryNodeUnsubdivide"),
        NodeItem("GeometryNodeDissolve"),
=======
        NodeItem("GeometryNodeSolidify"),
>>>>>>> bcb7f4c1
    ]),
    GeometryNodeCategory("GEO_PRIMITIVES_MESH", "Mesh Primitives", items=[
        NodeItem("GeometryNodeMeshCircle"),
        NodeItem("GeometryNodeMeshCone"),
        NodeItem("GeometryNodeMeshCube"),
        NodeItem("GeometryNodeMeshCylinder"),
        NodeItem("GeometryNodeMeshGrid"),
        NodeItem("GeometryNodeMeshIcoSphere"),
        NodeItem("GeometryNodeMeshLine"),
        NodeItem("GeometryNodeMeshUVSphere"),
    ]),

    GeometryNodeCategory("GEO_POINT", "Point", items=[
        NodeItem("GeometryNodePointDistribute"),
        NodeItem("GeometryNodePointInstance"),
        NodeItem("GeometryNodePointSeparate"),
        NodeItem("GeometryNodePointScale"),
        NodeItem("GeometryNodePointTranslate"),
        NodeItem("GeometryNodeRotatePoints"),
        NodeItem("GeometryNodeAlignRotationToVector"),
    ]),
    GeometryNodeCategory("GEO_UTILITIES", "Utilities", items=[
        NodeItem("ShaderNodeMapRange"),
        NodeItem("ShaderNodeClamp"),
        NodeItem("ShaderNodeMath"),
        NodeItem("FunctionNodeBooleanMath"),
        NodeItem("FunctionNodeFloatCompare"),
        NodeItem("FunctionNodeFloatToInt"),
        NodeItem("GeometryNodeSwitch"),
    ]),
    GeometryNodeCategory("GEO_VECTOR", "Vector", items=[
        NodeItem("ShaderNodeVectorCurve"),
        NodeItem("ShaderNodeSeparateXYZ"),
        NodeItem("ShaderNodeCombineXYZ"),
        NodeItem("ShaderNodeVectorMath"),
        NodeItem("ShaderNodeVectorRotate"),
    ]),
    GeometryNodeCategory("GEO_OUTPUT", "Output", items=[
        NodeItem("GeometryNodeViewer"),
    ]),
    GeometryNodeCategory("GEO_VOLUME", "Volume", items=[
        NodeItem("GeometryNodePointsToVolume"),
        NodeItem("GeometryNodeVolumeToMesh"),
    ]),
    GeometryNodeCategory("GEO_GROUP", "Group", items=node_group_items),
    GeometryNodeCategory("GEO_LAYOUT", "Layout", items=[
        NodeItem("NodeFrame"),
        NodeItem("NodeReroute"),
    ]),
]


def register():
    nodeitems_utils.register_node_categories('SHADER', shader_node_categories)
    nodeitems_utils.register_node_categories('COMPOSITING', compositor_node_categories)
    nodeitems_utils.register_node_categories('TEXTURE', texture_node_categories)
    nodeitems_utils.register_node_categories('GEOMETRY', geometry_node_categories)


def unregister():
    nodeitems_utils.unregister_node_categories('SHADER')
    nodeitems_utils.unregister_node_categories('COMPOSITING')
    nodeitems_utils.unregister_node_categories('TEXTURE')
    nodeitems_utils.unregister_node_categories('GEOMETRY')


if __name__ == "__main__":
    register()<|MERGE_RESOLUTION|>--- conflicted
+++ resolved
@@ -554,7 +554,7 @@
         NodeItem("GeometryNodeEdgeSplit"),
         NodeItem("GeometryNodeSubdivisionSurface"),
         NodeItem("GeometryNodeMeshSubdivide"),
-<<<<<<< HEAD
+        NodeItem("GeometryNodeSolidify"),
         NodeItem("GeometryNodeRemeshVoxel"),
         NodeItem("GeometryNodeRemeshBlocks"),
         NodeItem("GeometryNodeMeshExtrude"),
@@ -562,9 +562,6 @@
         NodeItem("GeometryNodeCollapse"),
         NodeItem("GeometryNodeUnsubdivide"),
         NodeItem("GeometryNodeDissolve"),
-=======
-        NodeItem("GeometryNodeSolidify"),
->>>>>>> bcb7f4c1
     ]),
     GeometryNodeCategory("GEO_PRIMITIVES_MESH", "Mesh Primitives", items=[
         NodeItem("GeometryNodeMeshCircle"),

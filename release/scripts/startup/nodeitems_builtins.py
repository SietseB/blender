# ##### BEGIN GPL LICENSE BLOCK #####
#
#  This program is free software; you can redistribute it and/or
#  modify it under the terms of the GNU General Public License
#  as published by the Free Software Foundation; either version 2
#  of the License, or (at your option) any later version.
#
#  This program is distributed in the hope that it will be useful,
#  but WITHOUT ANY WARRANTY; without even the implied warranty of
#  MERCHANTABILITY or FITNESS FOR A PARTICULAR PURPOSE.  See the
#  GNU General Public License for more details.
#
#  You should have received a copy of the GNU General Public License
#  along with this program; if not, write to the Free Software Foundation,
#  Inc., 51 Franklin Street, Fifth Floor, Boston, MA 02110-1301, USA.
#
# ##### END GPL LICENSE BLOCK #####

# <pep8 compliant>
import bpy
import nodeitems_utils
from nodeitems_utils import (
    NodeCategory,
    NodeItem,
    NodeItemCustom,
)


# Subclasses for standard node types

class SortedNodeCategory(NodeCategory):
    def __init__(self, identifier, name, description="", items=None):
        # for builtin nodes the convention is to sort by name
        if isinstance(items, list):
            items = sorted(items, key=lambda item: item.label.lower())

        super().__init__(identifier, name, description=description, items=items)


class CompositorNodeCategory(SortedNodeCategory):
    @classmethod
    def poll(cls, context):
        return (context.space_data.type == 'NODE_EDITOR' and
                context.space_data.tree_type == 'CompositorNodeTree')


class ShaderNodeCategory(SortedNodeCategory):
    @classmethod
    def poll(cls, context):
        return (context.space_data.type == 'NODE_EDITOR' and
                context.space_data.tree_type == 'ShaderNodeTree')


class TextureNodeCategory(SortedNodeCategory):
    @classmethod
    def poll(cls, context):
        return (context.space_data.type == 'NODE_EDITOR' and
                context.space_data.tree_type == 'TextureNodeTree')


class GeometryNodeCategory(SortedNodeCategory):
    @classmethod
    def poll(cls, context):
        return (context.space_data.type == 'NODE_EDITOR' and
                context.space_data.tree_type == 'GeometryNodeTree')


# menu entry for node group tools
def group_tools_draw(_self, layout, _context):
    layout.operator("node.group_make")
    layout.operator("node.group_ungroup")
    layout.separator()


# maps node tree type to group node type
node_tree_group_type = {
    'CompositorNodeTree': 'CompositorNodeGroup',
    'ShaderNodeTree': 'ShaderNodeGroup',
    'TextureNodeTree': 'TextureNodeGroup',
    'GeometryNodeTree': 'GeometryNodeGroup',
}

# Custom Menu for Geometry Node Curves
def curve_node_items(context):
    if context is None:
        return
    space = context.space_data
    if not space:
        return

    if geometry_nodes_legacy_poll(context):
        yield NodeItem("GeometryNodeLegacyCurveEndpoints")
        yield NodeItem("GeometryNodeLegacyCurveReverse")
        yield NodeItem("GeometryNodeLegacyCurveSubdivide")
        yield NodeItem("GeometryNodeLegacyCurveToPoints")
        yield NodeItem("GeometryNodeLegacyMeshToCurve")
        yield NodeItem("GeometryNodeLegacyCurveSelectHandles")
        yield NodeItem("GeometryNodeLegacyCurveSetHandles")
        yield NodeItem("GeometryNodeLegacyCurveSplineType")
        yield NodeItemCustom(draw=lambda self, layout, context: layout.separator())

    yield NodeItem("GeometryNodeCurveLength")
    yield NodeItem("GeometryNodeCurveToMesh")
    yield NodeItem("GeometryNodeCurveToPoints")
    yield NodeItem("GeometryNodeFillCurve")
    yield NodeItem("GeometryNodeFilletCurve")
    yield NodeItem("GeometryNodeResampleCurve")
    yield NodeItem("GeometryNodeReverseCurve")
    yield NodeItem("GeometryNodeSampleCurve")
    yield NodeItem("GeometryNodeSubdivideCurve")
    yield NodeItem("GeometryNodeTrimCurve")
    yield NodeItemCustom(draw=lambda self, layout, context: layout.separator())
    yield NodeItem("GeometryNodeInputCurveHandlePositions")
    yield NodeItem("GeometryNodeInputTangent")
    yield NodeItem("GeometryNodeInputCurveTilt")
    yield NodeItem("GeometryNodeCurveEndpointSelection")
    yield NodeItem("GeometryNodeCurveHandleTypeSelection")
    yield NodeItem("GeometryNodeInputSplineCyclic")
    yield NodeItem("GeometryNodeSplineLength")
    yield NodeItem("GeometryNodeSplineParameter")
    yield NodeItem("GeometryNodeInputSplineResolution")
    yield NodeItemCustom(draw=lambda self, layout, context: layout.separator())
    yield NodeItem("GeometryNodeSetCurveRadius")
    yield NodeItem("GeometryNodeSetCurveTilt")
    yield NodeItem("GeometryNodeSetCurveHandlePositions")
    yield NodeItem("GeometryNodeCurveSetHandles")
    yield NodeItem("GeometryNodeSetSplineCyclic")
    yield NodeItem("GeometryNodeSetSplineResolution")
    yield NodeItem("GeometryNodeCurveSplineType")

# Custom Menu for Geometry Node Mesh
def mesh_node_items(context):
    if context is None:
        return
    space = context.space_data
    if not space:
        return

    if geometry_nodes_legacy_poll(context):
        yield NodeItem("GeometryNodeLegacyEdgeSplit", poll=geometry_nodes_legacy_poll)
        yield NodeItem("GeometryNodeLegacySubdivisionSurface", poll=geometry_nodes_legacy_poll)
        yield NodeItemCustom(draw=lambda self, layout, context: layout.separator())

    yield NodeItem("GeometryNodeDualMesh")
    yield NodeItem("GeometryNodeExtrudeMesh")
    yield NodeItem("GeometryNodeFlipFaces")
    yield NodeItem("GeometryNodeMeshBoolean")
    yield NodeItem("GeometryNodeMeshToCurve")
    yield NodeItem("GeometryNodeMeshToPoints")
    yield NodeItem("GeometryNodeSplitEdges")
    yield NodeItem("GeometryNodeSubdivideMesh")
    yield NodeItem("GeometryNodeSubdivisionSurface")
<<<<<<< HEAD
    yield NodeItem("GeometryNodeTriangulate"),
    yield NodeItem("GeometryNodeCollapse"),
    yield NodeItem("GeometryNodeUnsubdivide"),
    yield NodeItem("GeometryNodeDissolve"),
=======
    yield NodeItem("GeometryNodeTriangulate")
    yield NodeItem("GeometryNodeScaleElements")
>>>>>>> ec2e9a43
    yield NodeItemCustom(draw=lambda self, layout, context: layout.separator())
    yield NodeItem("GeometryNodeInputMeshEdgeAngle")
    yield NodeItem("GeometryNodeInputMeshEdgeNeighbors")
    yield NodeItem("GeometryNodeInputMeshEdgeVertices")
    yield NodeItem("GeometryNodeInputMeshFaceArea")
    yield NodeItem("GeometryNodeInputMeshFaceNeighbors")
    yield NodeItem("GeometryNodeInputMeshIsland")
    yield NodeItem("GeometryNodeInputShadeSmooth")
    yield NodeItem("GeometryNodeInputMeshVertexNeighbors")
    yield NodeItemCustom(draw=lambda self, layout, context: layout.separator())
    yield NodeItem("GeometryNodeSetShadeSmooth")

# Custom Menu for Geometry Nodes "Geometry" category
def geometry_node_items(context):
    if context is None:
        return
    space = context.space_data
    if not space:
        return

    if geometry_nodes_legacy_poll(context):
        yield NodeItem("GeometryNodeLegacyDeleteGeometry", poll=geometry_nodes_legacy_poll)
        yield NodeItem("GeometryNodeLegacyRaycast", poll=geometry_nodes_legacy_poll)
        yield NodeItemCustom(draw=lambda self, layout, context: layout.separator())

    yield NodeItem("GeometryNodeBoundBox")
    yield NodeItem("GeometryNodeConvexHull")
    yield NodeItem("GeometryNodeDeleteGeometry")
    yield NodeItem("GeometryNodeGeometryToInstance")
    yield NodeItem("GeometryNodeMergeByDistance")
    yield NodeItem("GeometryNodeProximity")
    yield NodeItem("GeometryNodeJoinGeometry")
    yield NodeItem("GeometryNodeRaycast")
    yield NodeItem("GeometryNodeSeparateComponents")
    yield NodeItem("GeometryNodeSeparateGeometry")
    yield NodeItem("GeometryNodeTransform")
    yield NodeItemCustom(draw=lambda self, layout, context: layout.separator())
    yield NodeItem("GeometryNodeSetID")
    yield NodeItem("GeometryNodeSetPosition")

# Custom Menu for Geometry Node Input Nodes
def geometry_input_node_items(context):
    if context is None:
        return
    space = context.space_data
    if not space:
        return

    if geometry_nodes_legacy_poll(context):
        yield NodeItem("FunctionNodeLegacyRandomFloat")
        yield NodeItemCustom(draw=lambda self, layout, context: layout.separator())

    yield NodeItem("FunctionNodeInputBool")
    yield NodeItem("GeometryNodeCollectionInfo")
    yield NodeItem("FunctionNodeInputColor")
    yield NodeItem("FunctionNodeInputInt")
    yield NodeItem("GeometryNodeIsViewport")
    yield NodeItem("GeometryNodeInputMaterial")
    yield NodeItem("GeometryNodeObjectInfo")
    yield NodeItem("FunctionNodeInputString")
    yield NodeItem("ShaderNodeValue")
    yield NodeItem("FunctionNodeInputVector")
    yield NodeItemCustom(draw=lambda self, layout, context: layout.separator())
    yield NodeItem("GeometryNodeInputID")
    yield NodeItem("GeometryNodeInputIndex")
    yield NodeItem("GeometryNodeInputNormal")
    yield NodeItem("GeometryNodeInputPosition")
    yield NodeItem("GeometryNodeInputRadius")
    yield NodeItem("GeometryNodeInputSceneTime")

# Custom Menu for Material Nodes
def geometry_material_node_items(context):
    if context is None:
        return
    space = context.space_data
    if not space:
        return

    if geometry_nodes_legacy_poll(context):
        yield NodeItem("GeometryNodeLegacyMaterialAssign")
        yield NodeItem("GeometryNodeLegacySelectByMaterial")
        yield NodeItemCustom(draw=lambda self, layout, context: layout.separator())

    yield NodeItem("GeometryNodeReplaceMaterial")
    yield NodeItemCustom(draw=lambda self, layout, context: layout.separator())
    yield NodeItem("GeometryNodeInputMaterialIndex")
    yield NodeItem("GeometryNodeMaterialSelection")
    yield NodeItemCustom(draw=lambda self, layout, context: layout.separator())
    yield NodeItem("GeometryNodeSetMaterial")
    yield NodeItem("GeometryNodeSetMaterialIndex")

# Custom Menu for Geometry Node Points
def point_node_items(context):
    if context is None:
        return
    space = context.space_data
    if not space:
        return

    if geometry_nodes_legacy_poll(context):
        yield NodeItem("GeometryNodeLegacyAlignRotationToVector", poll=geometry_nodes_legacy_poll)
        yield NodeItem("GeometryNodeLegacyPointDistribute", poll=geometry_nodes_legacy_poll)
        yield NodeItem("GeometryNodeLegacyPointInstance", poll=geometry_nodes_legacy_poll)
        yield NodeItem("GeometryNodeLegacyPointScale", poll=geometry_nodes_legacy_poll)
        yield NodeItem("GeometryNodeLegacyPointSeparate", poll=geometry_nodes_legacy_poll)
        yield NodeItem("GeometryNodeLegacyPointTranslate", poll=geometry_nodes_legacy_poll)
        yield NodeItem("GeometryNodeLegacyRotatePoints", poll=geometry_nodes_legacy_poll)
        yield NodeItemCustom(draw=lambda self, layout, context: layout.separator())

    yield NodeItem("GeometryNodeDistributePointsOnFaces")
    yield NodeItem("GeometryNodePointsToVertices")
    yield NodeItem("GeometryNodePointsToVolume")
    yield NodeItemCustom(draw=lambda self, layout, context: layout.separator())
    yield NodeItemCustom(draw=lambda self, layout, context: layout.separator())
    yield NodeItem("GeometryNodeSetPointRadius")

# generic node group items generator for shader, compositor, geometry and texture node groups
def node_group_items(context):
    if context is None:
        return
    space = context.space_data
    if not space:
        return

    yield NodeItemCustom(draw=group_tools_draw)

    yield NodeItem("NodeGroupInput", poll=group_input_output_item_poll)
    yield NodeItem("NodeGroupOutput", poll=group_input_output_item_poll)

    ntree = space.edit_tree
    if not ntree:
        return

    yield NodeItemCustom(draw=lambda self, layout, context: layout.separator())

    def contains_group(nodetree, group):
        if nodetree == group:
            return True
        else:
            for node in nodetree.nodes:
                if node.bl_idname in node_tree_group_type.values() and node.node_tree is not None:
                    if contains_group(node.node_tree, group):
                        return True
        return False

    for group in context.blend_data.node_groups:
        if group.bl_idname != ntree.bl_idname:
            continue
        # filter out recursive groups
        if contains_group(group, ntree):
            continue
        # filter out hidden nodetrees
        if group.name.startswith('.'):
            continue
        yield NodeItem(node_tree_group_type[group.bl_idname],
                       label=group.name,
                       settings={"node_tree": "bpy.data.node_groups[%r]" % group.name})


# only show input/output nodes inside node groups
def group_input_output_item_poll(context):
    space = context.space_data
    if space.edit_tree in bpy.data.node_groups.values():
        return True
    return False


# only show input/output nodes when editing line style node trees
def line_style_shader_nodes_poll(context):
    snode = context.space_data
    return (snode.tree_type == 'ShaderNodeTree' and
            snode.shader_type == 'LINESTYLE')


# only show nodes working in world node trees
def world_shader_nodes_poll(context):
    snode = context.space_data
    return (snode.tree_type == 'ShaderNodeTree' and
            snode.shader_type == 'WORLD')


# only show nodes working in object node trees
def object_shader_nodes_poll(context):
    snode = context.space_data
    return (snode.tree_type == 'ShaderNodeTree' and
            snode.shader_type == 'OBJECT')


def cycles_shader_nodes_poll(context):
    return context.engine == 'CYCLES'


def eevee_shader_nodes_poll(context):
    return context.engine == 'BLENDER_EEVEE'


def eevee_cycles_shader_nodes_poll(context):
    return (cycles_shader_nodes_poll(context) or
            eevee_shader_nodes_poll(context))


def object_cycles_shader_nodes_poll(context):
    return (object_shader_nodes_poll(context) and
            cycles_shader_nodes_poll(context))


def object_eevee_shader_nodes_poll(context):
    return (object_shader_nodes_poll(context) and
            eevee_shader_nodes_poll(context))


def object_eevee_cycles_shader_nodes_poll(context):
    return (object_shader_nodes_poll(context) and
            eevee_cycles_shader_nodes_poll(context))


def geometry_nodes_legacy_poll(context):
    return context.preferences.experimental.use_geometry_nodes_legacy


# All standard node categories currently used in nodes.

shader_node_categories = [
    # Shader Nodes (Cycles and Eevee)
    ShaderNodeCategory("SH_NEW_INPUT", "Input", items=[
        NodeItem("ShaderNodeTexCoord"),
        NodeItem("ShaderNodeAttribute"),
        NodeItem("ShaderNodeLightPath"),
        NodeItem("ShaderNodeFresnel"),
        NodeItem("ShaderNodeLayerWeight"),
        NodeItem("ShaderNodeRGB"),
        NodeItem("ShaderNodeValue"),
        NodeItem("ShaderNodeTangent"),
        NodeItem("ShaderNodeNewGeometry"),
        NodeItem("ShaderNodeWireframe"),
        NodeItem("ShaderNodeBevel"),
        NodeItem("ShaderNodeAmbientOcclusion"),
        NodeItem("ShaderNodeObjectInfo"),
        NodeItem("ShaderNodeHairInfo"),
        NodeItem("ShaderNodePointInfo"),
        NodeItem("ShaderNodeVolumeInfo"),
        NodeItem("ShaderNodeParticleInfo"),
        NodeItem("ShaderNodeCameraData"),
        NodeItem("ShaderNodeUVMap"),
        NodeItem("ShaderNodeVertexColor"),
        NodeItem("ShaderNodeUVAlongStroke", poll=line_style_shader_nodes_poll),
    ]),
    ShaderNodeCategory("SH_NEW_OUTPUT", "Output", items=[
        NodeItem("ShaderNodeOutputMaterial", poll=object_eevee_cycles_shader_nodes_poll),
        NodeItem("ShaderNodeOutputLight", poll=object_cycles_shader_nodes_poll),
        NodeItem("ShaderNodeOutputAOV"),
        NodeItem("ShaderNodeOutputWorld", poll=world_shader_nodes_poll),
        NodeItem("ShaderNodeOutputLineStyle", poll=line_style_shader_nodes_poll),
    ]),
    ShaderNodeCategory("SH_NEW_SHADER", "Shader", items=[
        NodeItem("ShaderNodeMixShader", poll=eevee_cycles_shader_nodes_poll),
        NodeItem("ShaderNodeAddShader", poll=eevee_cycles_shader_nodes_poll),
        NodeItem("ShaderNodeBsdfDiffuse", poll=object_eevee_cycles_shader_nodes_poll),
        NodeItem("ShaderNodeBsdfPrincipled", poll=object_eevee_cycles_shader_nodes_poll),
        NodeItem("ShaderNodeBsdfGlossy", poll=object_eevee_cycles_shader_nodes_poll),
        NodeItem("ShaderNodeBsdfTransparent", poll=object_eevee_cycles_shader_nodes_poll),
        NodeItem("ShaderNodeBsdfRefraction", poll=object_eevee_cycles_shader_nodes_poll),
        NodeItem("ShaderNodeBsdfGlass", poll=object_eevee_cycles_shader_nodes_poll),
        NodeItem("ShaderNodeBsdfTranslucent", poll=object_eevee_cycles_shader_nodes_poll),
        NodeItem("ShaderNodeBsdfAnisotropic", poll=object_cycles_shader_nodes_poll),
        NodeItem("ShaderNodeBsdfVelvet", poll=object_cycles_shader_nodes_poll),
        NodeItem("ShaderNodeBsdfToon", poll=object_cycles_shader_nodes_poll),
        NodeItem("ShaderNodeSubsurfaceScattering", poll=object_eevee_cycles_shader_nodes_poll),
        NodeItem("ShaderNodeEmission", poll=eevee_cycles_shader_nodes_poll),
        NodeItem("ShaderNodeBsdfHair", poll=object_cycles_shader_nodes_poll),
        NodeItem("ShaderNodeBackground", poll=world_shader_nodes_poll),
        NodeItem("ShaderNodeHoldout", poll=object_eevee_cycles_shader_nodes_poll),
        NodeItem("ShaderNodeVolumeAbsorption", poll=eevee_cycles_shader_nodes_poll),
        NodeItem("ShaderNodeVolumeScatter", poll=eevee_cycles_shader_nodes_poll),
        NodeItem("ShaderNodeVolumePrincipled"),
        NodeItem("ShaderNodeEeveeSpecular", poll=object_eevee_shader_nodes_poll),
        NodeItem("ShaderNodeBsdfHairPrincipled", poll=object_cycles_shader_nodes_poll)
    ]),
    ShaderNodeCategory("SH_NEW_TEXTURE", "Texture", items=[
        NodeItem("ShaderNodeTexImage"),
        NodeItem("ShaderNodeTexEnvironment"),
        NodeItem("ShaderNodeTexSky"),
        NodeItem("ShaderNodeTexNoise"),
        NodeItem("ShaderNodeTexWave"),
        NodeItem("ShaderNodeTexVoronoi"),
        NodeItem("ShaderNodeTexMusgrave"),
        NodeItem("ShaderNodeTexGradient"),
        NodeItem("ShaderNodeTexMagic"),
        NodeItem("ShaderNodeTexChecker"),
        NodeItem("ShaderNodeTexBrick"),
        NodeItem("ShaderNodeTexPointDensity"),
        NodeItem("ShaderNodeTexIES"),
        NodeItem("ShaderNodeTexWhiteNoise"),
    ]),
    ShaderNodeCategory("SH_NEW_OP_COLOR", "Color", items=[
        NodeItem("ShaderNodeMixRGB"),
        NodeItem("ShaderNodeRGBCurve"),
        NodeItem("ShaderNodeInvert"),
        NodeItem("ShaderNodeLightFalloff"),
        NodeItem("ShaderNodeHueSaturation"),
        NodeItem("ShaderNodeGamma"),
        NodeItem("ShaderNodeBrightContrast"),
    ]),
    ShaderNodeCategory("SH_NEW_OP_VECTOR", "Vector", items=[
        NodeItem("ShaderNodeMapping"),
        NodeItem("ShaderNodeBump"),
        NodeItem("ShaderNodeDisplacement"),
        NodeItem("ShaderNodeVectorDisplacement"),
        NodeItem("ShaderNodeNormalMap"),
        NodeItem("ShaderNodeNormal"),
        NodeItem("ShaderNodeVectorCurve"),
        NodeItem("ShaderNodeVectorRotate"),
        NodeItem("ShaderNodeVectorTransform"),
    ]),
    ShaderNodeCategory("SH_NEW_CONVERTOR", "Converter", items=[
        NodeItem("ShaderNodeMapRange"),
        NodeItem("ShaderNodeFloatCurve"),
        NodeItem("ShaderNodeClamp"),
        NodeItem("ShaderNodeMath"),
        NodeItem("ShaderNodeValToRGB"),
        NodeItem("ShaderNodeRGBToBW"),
        NodeItem("ShaderNodeShaderToRGB", poll=object_eevee_shader_nodes_poll),
        NodeItem("ShaderNodeVectorMath"),
        NodeItem("ShaderNodeSeparateRGB"),
        NodeItem("ShaderNodeCombineRGB"),
        NodeItem("ShaderNodeSeparateXYZ"),
        NodeItem("ShaderNodeCombineXYZ"),
        NodeItem("ShaderNodeSeparateHSV"),
        NodeItem("ShaderNodeCombineHSV"),
        NodeItem("ShaderNodeWavelength"),
        NodeItem("ShaderNodeBlackbody"),
    ]),
    ShaderNodeCategory("SH_NEW_SCRIPT", "Script", items=[
        NodeItem("ShaderNodeScript"),
    ]),
    ShaderNodeCategory("SH_NEW_GROUP", "Group", items=node_group_items),
    ShaderNodeCategory("SH_NEW_LAYOUT", "Layout", items=[
        NodeItem("NodeFrame"),
        NodeItem("NodeReroute"),
    ]),
]

compositor_node_categories = [
    # Compositor Nodes
    CompositorNodeCategory("CMP_INPUT", "Input", items=[
        NodeItem("CompositorNodeRLayers"),
        NodeItem("CompositorNodeImage"),
        NodeItem("CompositorNodeMovieClip"),
        NodeItem("CompositorNodeMask"),
        NodeItem("CompositorNodeRGB"),
        NodeItem("CompositorNodeValue"),
        NodeItem("CompositorNodeTexture"),
        NodeItem("CompositorNodeBokehImage"),
        NodeItem("CompositorNodeTime"),
        NodeItem("CompositorNodeSceneTime"),
        NodeItem("CompositorNodeTrackPos"),
    ]),
    CompositorNodeCategory("CMP_OUTPUT", "Output", items=[
        NodeItem("CompositorNodeComposite"),
        NodeItem("CompositorNodeViewer"),
        NodeItem("CompositorNodeSplitViewer"),
        NodeItem("CompositorNodeOutputFile"),
        NodeItem("CompositorNodeLevels"),
    ]),
    CompositorNodeCategory("CMP_OP_COLOR", "Color", items=[
        NodeItem("CompositorNodeMixRGB"),
        NodeItem("CompositorNodeAlphaOver"),
        NodeItem("CompositorNodeInvert"),
        NodeItem("CompositorNodeCurveRGB"),
        NodeItem("CompositorNodeHueSat"),
        NodeItem("CompositorNodeColorBalance"),
        NodeItem("CompositorNodeHueCorrect"),
        NodeItem("CompositorNodeBrightContrast"),
        NodeItem("CompositorNodeGamma"),
        NodeItem("CompositorNodeExposure"),
        NodeItem("CompositorNodeColorCorrection"),
        NodeItem("CompositorNodePosterize"),
        NodeItem("CompositorNodeTonemap"),
        NodeItem("CompositorNodeZcombine"),
    ]),
    CompositorNodeCategory("CMP_CONVERTOR", "Converter", items=[
        NodeItem("CompositorNodeMath"),
        NodeItem("CompositorNodeValToRGB"),
        NodeItem("CompositorNodeSetAlpha"),
        NodeItem("CompositorNodePremulKey"),
        NodeItem("CompositorNodeIDMask"),
        NodeItem("CompositorNodeRGBToBW"),
        NodeItem("CompositorNodeSepRGBA"),
        NodeItem("CompositorNodeCombRGBA"),
        NodeItem("CompositorNodeSepHSVA"),
        NodeItem("CompositorNodeCombHSVA"),
        NodeItem("CompositorNodeSepYUVA"),
        NodeItem("CompositorNodeCombYUVA"),
        NodeItem("CompositorNodeSepYCCA"),
        NodeItem("CompositorNodeCombYCCA"),
        NodeItem("CompositorNodeSwitchView"),
        NodeItem("CompositorNodeConvertColorSpace"),
    ]),
    CompositorNodeCategory("CMP_OP_FILTER", "Filter", items=[
        NodeItem("CompositorNodeBlur"),
        NodeItem("CompositorNodeBilateralblur"),
        NodeItem("CompositorNodeDilateErode"),
        NodeItem("CompositorNodeDespeckle"),
        NodeItem("CompositorNodeFilter"),
        NodeItem("CompositorNodeBokehBlur"),
        NodeItem("CompositorNodeVecBlur"),
        NodeItem("CompositorNodeDefocus"),
        NodeItem("CompositorNodeGlare"),
        NodeItem("CompositorNodeInpaint"),
        NodeItem("CompositorNodeDBlur"),
        NodeItem("CompositorNodePixelate"),
        NodeItem("CompositorNodeSunBeams"),
        NodeItem("CompositorNodeDenoise"),
        NodeItem("CompositorNodeAntiAliasing"),
    ]),
    CompositorNodeCategory("CMP_OP_VECTOR", "Vector", items=[
        NodeItem("CompositorNodeNormal"),
        NodeItem("CompositorNodeMapValue"),
        NodeItem("CompositorNodeMapRange"),
        NodeItem("CompositorNodeNormalize"),
        NodeItem("CompositorNodeCurveVec"),
    ]),
    CompositorNodeCategory("CMP_MATTE", "Matte", items=[
        NodeItem("CompositorNodeKeying"),
        NodeItem("CompositorNodeKeyingScreen"),
        NodeItem("CompositorNodeChannelMatte"),
        NodeItem("CompositorNodeColorSpill"),
        NodeItem("CompositorNodeBoxMask"),
        NodeItem("CompositorNodeEllipseMask"),
        NodeItem("CompositorNodeLumaMatte"),
        NodeItem("CompositorNodeDiffMatte"),
        NodeItem("CompositorNodeDistanceMatte"),
        NodeItem("CompositorNodeChromaMatte"),
        NodeItem("CompositorNodeColorMatte"),
        NodeItem("CompositorNodeDoubleEdgeMask"),
        NodeItem("CompositorNodeCryptomatte"),
        NodeItem("CompositorNodeCryptomatteV2"),
    ]),
    CompositorNodeCategory("CMP_DISTORT", "Distort", items=[
        NodeItem("CompositorNodeScale"),
        NodeItem("CompositorNodeLensdist"),
        NodeItem("CompositorNodeMovieDistortion"),
        NodeItem("CompositorNodeTranslate"),
        NodeItem("CompositorNodeRotate"),
        NodeItem("CompositorNodeFlip"),
        NodeItem("CompositorNodeCrop"),
        NodeItem("CompositorNodeDisplace"),
        NodeItem("CompositorNodeMapUV"),
        NodeItem("CompositorNodeTransform"),
        NodeItem("CompositorNodeStabilize"),
        NodeItem("CompositorNodePlaneTrackDeform"),
        NodeItem("CompositorNodeCornerPin"),
    ]),
    CompositorNodeCategory("CMP_GROUP", "Group", items=node_group_items),
    CompositorNodeCategory("CMP_LAYOUT", "Layout", items=[
        NodeItem("NodeFrame"),
        NodeItem("NodeReroute"),
        NodeItem("CompositorNodeSwitch"),
    ]),
]

texture_node_categories = [
    # Texture Nodes
    TextureNodeCategory("TEX_INPUT", "Input", items=[
        NodeItem("TextureNodeCurveTime"),
        NodeItem("TextureNodeCoordinates"),
        NodeItem("TextureNodeTexture"),
        NodeItem("TextureNodeImage"),
    ]),
    TextureNodeCategory("TEX_OUTPUT", "Output", items=[
        NodeItem("TextureNodeOutput"),
        NodeItem("TextureNodeViewer"),
    ]),
    TextureNodeCategory("TEX_OP_COLOR", "Color", items=[
        NodeItem("TextureNodeMixRGB"),
        NodeItem("TextureNodeCurveRGB"),
        NodeItem("TextureNodeInvert"),
        NodeItem("TextureNodeHueSaturation"),
        NodeItem("TextureNodeCompose"),
        NodeItem("TextureNodeDecompose"),
    ]),
    TextureNodeCategory("TEX_PATTERN", "Pattern", items=[
        NodeItem("TextureNodeChecker"),
        NodeItem("TextureNodeBricks"),
    ]),
    TextureNodeCategory("TEX_TEXTURE", "Textures", items=[
        NodeItem("TextureNodeTexNoise"),
        NodeItem("TextureNodeTexDistNoise"),
        NodeItem("TextureNodeTexClouds"),
        NodeItem("TextureNodeTexBlend"),
        NodeItem("TextureNodeTexVoronoi"),
        NodeItem("TextureNodeTexMagic"),
        NodeItem("TextureNodeTexMarble"),
        NodeItem("TextureNodeTexWood"),
        NodeItem("TextureNodeTexMusgrave"),
        NodeItem("TextureNodeTexStucci"),
    ]),
    TextureNodeCategory("TEX_CONVERTOR", "Converter", items=[
        NodeItem("TextureNodeMath"),
        NodeItem("TextureNodeValToRGB"),
        NodeItem("TextureNodeRGBToBW"),
        NodeItem("TextureNodeValToNor"),
        NodeItem("TextureNodeDistance"),
    ]),
    TextureNodeCategory("TEX_DISTORT", "Distort", items=[
        NodeItem("TextureNodeScale"),
        NodeItem("TextureNodeTranslate"),
        NodeItem("TextureNodeRotate"),
        NodeItem("TextureNodeAt"),
    ]),
    TextureNodeCategory("TEX_GROUP", "Group", items=node_group_items),
    TextureNodeCategory("TEX_LAYOUT", "Layout", items=[
        NodeItem("NodeFrame"),
        NodeItem("NodeReroute"),
    ]),
]

geometry_node_categories = [
    # Geometry Nodes
    GeometryNodeCategory("GEO_ATTRIBUTE", "Attribute", items=[
        NodeItem("GeometryNodeLegacyAttributeRandomize", poll=geometry_nodes_legacy_poll),
        NodeItem("GeometryNodeLegacyAttributeMath", poll=geometry_nodes_legacy_poll),
        NodeItem("GeometryNodeLegacyAttributeClamp", poll=geometry_nodes_legacy_poll),
        NodeItem("GeometryNodeLegacyAttributeCompare", poll=geometry_nodes_legacy_poll),
        NodeItem("GeometryNodeLegacyAttributeConvert", poll=geometry_nodes_legacy_poll),
        NodeItem("GeometryNodeLegacyAttributeCurveMap", poll=geometry_nodes_legacy_poll),
        NodeItem("GeometryNodeLegacyAttributeFill", poll=geometry_nodes_legacy_poll),
        NodeItem("GeometryNodeLegacyAttributeMix", poll=geometry_nodes_legacy_poll),
        NodeItem("GeometryNodeLegacyAttributeProximity", poll=geometry_nodes_legacy_poll),
        NodeItem("GeometryNodeLegacyAttributeColorRamp", poll=geometry_nodes_legacy_poll),
        NodeItem("GeometryNodeLegacyAttributeVectorMath", poll=geometry_nodes_legacy_poll),
        NodeItem("GeometryNodeLegacyAttributeVectorRotate", poll=geometry_nodes_legacy_poll),
        NodeItem("GeometryNodeLegacyAttributeSampleTexture", poll=geometry_nodes_legacy_poll),
        NodeItem("GeometryNodeLegacyAttributeCombineXYZ", poll=geometry_nodes_legacy_poll),
        NodeItem("GeometryNodeLegacyAttributeSeparateXYZ", poll=geometry_nodes_legacy_poll),
        NodeItem("GeometryNodeLegacyAttributeMapRange", poll=geometry_nodes_legacy_poll),
        NodeItem("GeometryNodeLegacyAttributeTransfer", poll=geometry_nodes_legacy_poll),
        NodeItem("GeometryNodeAttributeRemove", poll=geometry_nodes_legacy_poll),

        NodeItem("GeometryNodeCaptureAttribute"),
        NodeItem("GeometryNodeAttributeDomainSize"),
        NodeItem("GeometryNodeAttributeStatistic"),
        NodeItem("GeometryNodeAttributeTransfer"),
    ]),
    GeometryNodeCategory("GEO_COLOR", "Color", items=[
        NodeItem("ShaderNodeMixRGB"),
        NodeItem("ShaderNodeRGBCurve"),
        NodeItem("ShaderNodeValToRGB"),
        NodeItem("ShaderNodeSeparateRGB"),
        NodeItem("ShaderNodeCombineRGB"),
    ]),
    GeometryNodeCategory("GEO_CURVE", "Curve", items=curve_node_items),
    GeometryNodeCategory("GEO_PRIMITIVES_CURVE", "Curve Primitives", items=[
        NodeItem("GeometryNodeCurvePrimitiveLine"),
        NodeItem("GeometryNodeCurvePrimitiveCircle"),
        NodeItem("GeometryNodeCurveStar"),
        NodeItem("GeometryNodeCurveSpiral"),
        NodeItem("GeometryNodeCurveArc"),
        NodeItem("GeometryNodeCurveQuadraticBezier"),
        NodeItem("GeometryNodeCurvePrimitiveQuadrilateral"),
        NodeItem("GeometryNodeCurvePrimitiveBezierSegment"),
    ]),
    GeometryNodeCategory("GEO_GEOMETRY", "Geometry", items=geometry_node_items),
    GeometryNodeCategory("GEO_INPUT", "Input", items=geometry_input_node_items),
    GeometryNodeCategory("GEO_INSTANCE", "Instances", items=[
        NodeItem("GeometryNodeInstanceOnPoints"),
        NodeItem("GeometryNodeInstancesToPoints"),
        NodeItem("GeometryNodeRealizeInstances"),
        NodeItem("GeometryNodeRotateInstances"),
        NodeItem("GeometryNodeScaleInstances"),
        NodeItem("GeometryNodeTranslateInstances"),
    ]),
    GeometryNodeCategory("GEO_MATERIAL", "Material", items=geometry_material_node_items),
    GeometryNodeCategory("GEO_MESH", "Mesh", items=mesh_node_items),
    GeometryNodeCategory("GEO_PRIMITIVES_MESH", "Mesh Primitives", items=[
        NodeItem("GeometryNodeMeshCircle"),
        NodeItem("GeometryNodeMeshCone"),
        NodeItem("GeometryNodeMeshCube"),
        NodeItem("GeometryNodeMeshCylinder"),
        NodeItem("GeometryNodeMeshGrid"),
        NodeItem("GeometryNodeMeshIcoSphere"),
        NodeItem("GeometryNodeMeshLine"),
        NodeItem("GeometryNodeMeshUVSphere"),
    ]),
    GeometryNodeCategory("GEO_OUTPUT", "Output", items=[
        NodeItem("GeometryNodeViewer"),
    ]),
    GeometryNodeCategory("GEO_POINT", "Point", items=point_node_items),
    GeometryNodeCategory("GEO_TEXT", "Text", items=[
        NodeItem("FunctionNodeStringLength"),
        NodeItem("FunctionNodeSliceString"),
        NodeItem("FunctionNodeValueToString"),
        NodeItem("GeometryNodeStringJoin"),
        NodeItem("FunctionNodeInputSpecialCharacters"),
        NodeItem("GeometryNodeStringToCurves"),
        NodeItem("FunctionNodeReplaceString"),
    ]),
    GeometryNodeCategory("GEO_TEXTURE", "Texture", items=[
        NodeItem("ShaderNodeTexBrick"),
        NodeItem("ShaderNodeTexChecker"),
        NodeItem("ShaderNodeTexGradient"),
        NodeItem("ShaderNodeTexMagic"),
        NodeItem("ShaderNodeTexMusgrave"),
        NodeItem("ShaderNodeTexNoise"),
        NodeItem("ShaderNodeTexVoronoi"),
        NodeItem("ShaderNodeTexWave"),
        NodeItem("ShaderNodeTexWhiteNoise"),
        NodeItem("GeometryNodeImageTexture"),
    ]),
    GeometryNodeCategory("GEO_UTILITIES", "Utilities", items=[
        NodeItem("GeometryNodeAccumulateField"),
        NodeItem("GeometryNodeFieldAtIndex"),
        NodeItem("ShaderNodeMapRange"),
        NodeItem("ShaderNodeFloatCurve"),
        NodeItem("ShaderNodeClamp"),
        NodeItem("ShaderNodeMath"),
        NodeItem("FunctionNodeBooleanMath"),
        NodeItem("FunctionNodeRotateEuler"),
        NodeItem("FunctionNodeCompare"),
        NodeItem("FunctionNodeFloatToInt"),
        NodeItem("GeometryNodeSwitch"),
        NodeItem("FunctionNodeRandomValue"),
        NodeItem("FunctionNodeAlignEulerToVector"),
    ]),
    GeometryNodeCategory("GEO_VECTOR", "Vector", items=[
        NodeItem("ShaderNodeVectorCurve"),
        NodeItem("ShaderNodeSeparateXYZ"),
        NodeItem("ShaderNodeCombineXYZ"),
        NodeItem("ShaderNodeVectorMath"),
        NodeItem("ShaderNodeVectorRotate"),
    ]),
    GeometryNodeCategory("GEO_VOLUME", "Volume", items=[
        NodeItem("GeometryNodeLegacyPointsToVolume", poll=geometry_nodes_legacy_poll),
        NodeItem("GeometryNodeLegacyVolumeToMesh", poll=geometry_nodes_legacy_poll),

        NodeItem("GeometryNodeVolumeToMesh"),
    ]),
    GeometryNodeCategory("GEO_GROUP", "Group", items=node_group_items),
    GeometryNodeCategory("GEO_LAYOUT", "Layout", items=[
        NodeItem("NodeFrame"),
        NodeItem("NodeReroute"),
    ]),
]


def register():
    nodeitems_utils.register_node_categories('SHADER', shader_node_categories)
    nodeitems_utils.register_node_categories('COMPOSITING', compositor_node_categories)
    nodeitems_utils.register_node_categories('TEXTURE', texture_node_categories)
    nodeitems_utils.register_node_categories('GEOMETRY', geometry_node_categories)


def unregister():
    nodeitems_utils.unregister_node_categories('SHADER')
    nodeitems_utils.unregister_node_categories('COMPOSITING')
    nodeitems_utils.unregister_node_categories('TEXTURE')
    nodeitems_utils.unregister_node_categories('GEOMETRY')


if __name__ == "__main__":
    register()<|MERGE_RESOLUTION|>--- conflicted
+++ resolved
@@ -150,15 +150,11 @@
     yield NodeItem("GeometryNodeSplitEdges")
     yield NodeItem("GeometryNodeSubdivideMesh")
     yield NodeItem("GeometryNodeSubdivisionSurface")
-<<<<<<< HEAD
-    yield NodeItem("GeometryNodeTriangulate"),
-    yield NodeItem("GeometryNodeCollapse"),
-    yield NodeItem("GeometryNodeUnsubdivide"),
-    yield NodeItem("GeometryNodeDissolve"),
-=======
     yield NodeItem("GeometryNodeTriangulate")
     yield NodeItem("GeometryNodeScaleElements")
->>>>>>> ec2e9a43
+    yield NodeItem("GeometryNodeCollapse")
+    yield NodeItem("GeometryNodeUnsubdivide")
+    yield NodeItem("GeometryNodeDissolve")
     yield NodeItemCustom(draw=lambda self, layout, context: layout.separator())
     yield NodeItem("GeometryNodeInputMeshEdgeAngle")
     yield NodeItem("GeometryNodeInputMeshEdgeNeighbors")

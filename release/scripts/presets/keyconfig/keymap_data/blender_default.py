--- conflicted
+++ resolved
@@ -5709,9 +5709,9 @@
         ]},
     )
 
-def km_3d_view_tool_gpencil_paint_curve(params):
-    return (
-        "3D View Tool: Gpencil Paint, Curve",
+def km_3d_view_tool_paint_gpencil_curve(params):
+    return (
+        "3D View Tool: Paint Gpencil, Curve",
         {"space_type": 'VIEW_3D', "region_type": 'WINDOW'},
         {"items": [
             ("gpencil.primitive", {"type": params.tool_tweak, "value": 'ANY'},
@@ -6024,24 +6024,11 @@
         km_3d_view_tool_paint_weight_sample_weight(params),
         km_3d_view_tool_paint_weight_sample_vertex_group(params),
         km_3d_view_tool_paint_weight_gradient(params),
-<<<<<<< HEAD
-        km_3d_view_tool_gpencil_paint_line(params),
-        km_3d_view_tool_gpencil_paint_box(params),
-        km_3d_view_tool_gpencil_paint_circle(params),
-        km_3d_view_tool_gpencil_paint_arc(params),
-        km_3d_view_tool_gpencil_paint_curve(params),
-        km_3d_view_tool_gpencil_edit_select(params),
-        km_3d_view_tool_gpencil_edit_select_box(params),
-        km_3d_view_tool_gpencil_edit_select_circle(params),
-        km_3d_view_tool_gpencil_edit_select_lasso(params),
-        km_3d_view_tool_gpencil_edit_bend(params),
-        km_3d_view_tool_gpencil_edit_shear(params),
-        km_3d_view_tool_gpencil_edit_to_sphere(params),
-=======
         km_3d_view_tool_paint_gpencil_line(params),
         km_3d_view_tool_paint_gpencil_box(params),
         km_3d_view_tool_paint_gpencil_circle(params),
         km_3d_view_tool_paint_gpencil_arc(params),
+        km_3d_view_tool_paint_gpencil_curve(params),
         km_3d_view_tool_edit_gpencil_select(params),
         km_3d_view_tool_edit_gpencil_select_box(params),
         km_3d_view_tool_edit_gpencil_select_circle(params),
@@ -6053,7 +6040,6 @@
         km_3d_view_tool_sculpt_gpencil_select_box(params),
         km_3d_view_tool_sculpt_gpencil_select_circle(params),
         km_3d_view_tool_sculpt_gpencil_select_lasso(params),
->>>>>>> f6f46acc
     ]
 
 # ------------------------------------------------------------------------------

--- conflicted
+++ resolved
@@ -5038,13 +5038,8 @@
         ("AUTOIK_CHAIN_LEN_UP", {"type": 'WHEELDOWNMOUSE', "value": 'PRESS', "shift": True}, None),
         ("AUTOIK_CHAIN_LEN_DOWN", {"type": 'WHEELUPMOUSE', "value": 'PRESS', "shift": True}, None),
         ("INSERTOFS_TOGGLE_DIR", {"type": 'T', "value": 'PRESS'}, None),
-<<<<<<< HEAD
-        ("AUTOCONSTRAIN", {"type": 'MIDDLEMOUSE', "value": 'PRESS'}, None),
-        ("AUTOCONSTRAINPLANE", {"type": 'MIDDLEMOUSE', "value": 'PRESS', "shift": True}, None),
-=======
         ("AUTOCONSTRAIN", {"type": 'MIDDLEMOUSE', "value": 'ANY'}, None),
         ("AUTOCONSTRAINPLANE", {"type": 'MIDDLEMOUSE', "value": 'ANY', "shift": True}, None),
->>>>>>> 29fb12da
     ])
 
     return keymap

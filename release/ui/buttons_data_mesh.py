
import bpy

class DataButtonsPanel(bpy.types.Panel):
	__space_type__ = "BUTTONS_WINDOW"
	__region_type__ = "WINDOW"
	__context__ = "data"
	
	def poll(self, context):
		return (context.mesh != None)

class DATA_PT_mesh(DataButtonsPanel):
	__idname__ = "DATA_PT_mesh"
	__label__ = "Mesh"
	
	def poll(self, context):
		return (context.object and context.object.type == 'MESH')

	def draw(self, context):
		layout = self.layout
		
		ob = context.object
		mesh = context.mesh
		space = context.space_data

		split = layout.split(percentage=0.65)

		if ob:
			split.template_ID(ob, "data")
			split.itemS()
		elif mesh:
			split.template_ID(space, "pin_id")
			split.itemS()

		if mesh:
			layout.itemS()

			split = layout.split()
		
			col = split.column()
			col.itemR(mesh, "autosmooth")
			colsub = col.column()
			colsub.active = mesh.autosmooth
			colsub.itemR(mesh, "autosmooth_angle", text="Angle")
			sub = split.column()
			sub.itemR(mesh, "vertex_normal_flip")
			sub.itemR(mesh, "double_sided")
			
			layout.itemR(mesh, "texco_mesh")


class DATA_PT_materials(DataButtonsPanel):
	__idname__ = "DATA_PT_materials"
	__label__ = "Materials"
	
	def poll(self, context):
		return (context.object and context.object.type in ('MESH', 'CURVE', 'FONT', 'SURFACE'))

	def draw(self, context):
		layout = self.layout
		ob = context.object

		row = layout.row()

		row.template_list(ob, "materials", ob, "active_material_index")

		col = row.column(align=True)
		col.itemO("OBJECT_OT_material_slot_add", icon="ICON_ZOOMIN", text="")
		col.itemO("OBJECT_OT_material_slot_remove", icon="ICON_ZOOMOUT", text="")

		if context.edit_object:
			row = layout.row(align=True)

			row.itemO("OBJECT_OT_material_slot_assign", text="Assign")
			row.itemO("OBJECT_OT_material_slot_select", text="Select")
			row.itemO("OBJECT_OT_material_slot_deselect", text="Deselect")

		"""
		layout.itemS()

		box= layout.box()

		row = box.row()
		row.template_list(ob, "materials", ob, "active_material_index", compact=True)

		subrow = row.row(align=True)
		subrow.itemO("OBJECT_OT_material_slot_add", icon="ICON_ZOOMIN", text="")
		subrow.itemO("OBJECT_OT_material_slot_remove", icon="ICON_ZOOMOUT", text="")
		"""

class DATA_PT_vertex_groups(DataButtonsPanel):
	__idname__ = "DATA_PT_vertex_groups"
	__label__ = "Vertex Groups"
	
	def poll(self, context):
		return (context.object and context.object.type in ('MESH', 'LATTICE'))

	def draw(self, context):
		layout = self.layout
		ob = context.object

		row = layout.row()

		row.template_list(ob, "vertex_groups", ob, "active_vertex_group_index")

		col = row.column(align=True)
		col.itemO("OBJECT_OT_vertex_group_add", icon="ICON_ZOOMIN", text="")
		col.itemO("OBJECT_OT_vertex_group_remove", icon="ICON_ZOOMOUT", text="")

		col.itemO("OBJECT_OT_vertex_group_copy", icon="ICON_BLANK1", text="")
		if ob.data.users > 1:
			col.itemO("OBJECT_OT_vertex_group_copy_to_linked", icon="ICON_BLANK1", text="")

		if context.edit_object:
			row = layout.row(align=True)

			row.itemO("OBJECT_OT_vertex_group_assign", text="Assign")
			row.itemO("OBJECT_OT_vertex_group_remove_from", text="Remove")
			row.itemO("OBJECT_OT_vertex_group_select", text="Select")
			row.itemO("OBJECT_OT_vertex_group_deselect", text="Deselect")

			layout.itemR(context.tool_settings, "vertex_group_weight", text="Weight")

class DATA_PT_shape_keys(DataButtonsPanel):
	__idname__ = "DATA_PT_shape_keys"
	__label__ = "Shape Keys"
	
	def poll(self, context):
		return (context.object and context.object.type in ('MESH', 'LATTICE'))

	def draw(self, context):
		layout = self.layout
		ob = context.object
<<<<<<< HEAD

		row = layout.row()

		key = ob.data.shape_keys

		row.template_list(key, "keys", ob, "active_shape_key_index")

		col = row.column(align=True)
		col.itemO("OBJECT_OT_shape_key_add", icon="ICON_ZOOMIN", text="")
		col.itemO("OBJECT_OT_shape_key_remove", icon="ICON_ZOOMOUT", text="")
=======
		key = ob.data.shape_keys
		kb = ob.active_shape_key

		row = layout.row()
		row.template_list(key, "keys", ob, "active_shape_key_index")

		col = row.column()

		subcol = col.column(align=True)
		subcol.itemO("OBJECT_OT_shape_key_add", icon="ICON_ZOOMIN", text="")
		subcol.itemO("OBJECT_OT_shape_key_remove", icon="ICON_ZOOMOUT", text="")

		if kb:
			col.itemS()

			subcol = col.column(align=True)
			subcol.itemR(ob, "shape_key_lock", icon="ICON_PINNED", text="")
			subcol.itemR(kb, "mute", icon="ICON_MUTE_IPO_ON", text="")

			if key.relative:
				row = layout.row()
				row.itemR(key, "relative")
				row.itemL()

				if ob.active_shape_key_index != 0:
					if not ob.shape_key_lock:
						row = layout.row(align=True)
						row.itemR(kb, "value", text="")
						row.itemR(kb, "slider_min", text="Min")
						row.itemR(kb, "slider_max", text="Max")

					row = layout.row()
					row.item_pointerR(kb, "vertex_group", ob, "vertex_groups", text="")
					row.item_pointerR(kb, "relative_key", key, "keys", text="")
			else:
				row = layout.row()
				row.itemR(key, "relative")
				row.itemR(key, "slurph")
>>>>>>> 46f6cdcd

		if context.edit_object:
			layout.enabled = False

class DATA_PT_uv_texture(DataButtonsPanel):
	__idname__ = "DATA_PT_uv_texture"
	__label__ = "UV Texture"
	
	def draw(self, context):
		layout = self.layout
		me = context.mesh

		row = layout.row()

		row.template_list(me, "uv_textures", me, "active_uv_texture_index")

		col = row.column(align=True)
		col.itemO("MESH_OT_uv_texture_add", icon="ICON_ZOOMIN", text="")
		col.itemO("MESH_OT_uv_texture_remove", icon="ICON_ZOOMOUT", text="")

class DATA_PT_vertex_colors(DataButtonsPanel):
	__idname__ = "DATA_PT_vertex_colors"
	__label__ = "Vertex Colors"
	
	def draw(self, context):
		layout = self.layout
		me = context.mesh

		row = layout.row()

		row.template_list(me, "vertex_colors", me, "active_vertex_color_index")

		col = row.column(align=True)
		col.itemO("MESH_OT_vertex_color_add", icon="ICON_ZOOMIN", text="")
		col.itemO("MESH_OT_vertex_color_remove", icon="ICON_ZOOMOUT", text="")

bpy.types.register(DATA_PT_mesh)
bpy.types.register(DATA_PT_materials)
bpy.types.register(DATA_PT_vertex_groups)
bpy.types.register(DATA_PT_shape_keys)
bpy.types.register(DATA_PT_uv_texture)
bpy.types.register(DATA_PT_vertex_colors)
<|MERGE_RESOLUTION|>--- conflicted
+++ resolved
@@ -131,18 +131,6 @@
 	def draw(self, context):
 		layout = self.layout
 		ob = context.object
-<<<<<<< HEAD
-
-		row = layout.row()
-
-		key = ob.data.shape_keys
-
-		row.template_list(key, "keys", ob, "active_shape_key_index")
-
-		col = row.column(align=True)
-		col.itemO("OBJECT_OT_shape_key_add", icon="ICON_ZOOMIN", text="")
-		col.itemO("OBJECT_OT_shape_key_remove", icon="ICON_ZOOMOUT", text="")
-=======
 		key = ob.data.shape_keys
 		kb = ob.active_shape_key
 
@@ -181,7 +169,6 @@
 				row = layout.row()
 				row.itemR(key, "relative")
 				row.itemR(key, "slurph")
->>>>>>> 46f6cdcd
 
 		if context.edit_object:
 			layout.enabled = False

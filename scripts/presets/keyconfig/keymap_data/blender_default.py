--- conflicted
+++ resolved
@@ -1768,11 +1768,11 @@
             ("wm.context_set_enum", {"type": 'PERIOD', "value": 'PRESS', "alt": True},
              {"properties": [("data_path", 'tool_settings.transform_pivot_point'), ("value", 'ACTIVE_ELEMENT')]}),
             # Old shading.
-            # ("wm.context_toggle_enum", {"type": 'Z', "value": 'PRESS'},
-            # {"properties": [
-            #     ("data_path", 'space_data.shading.type'), ("value_1", 'WIREFRAME'), ("value_2", 'SOLID'),
-            # ]}),
-            ("wm.context_toggle_enum", {"type": 'Z', "value": 'PRESS', "shift": True, "alt": True},
+            ("wm.context_toggle_enum", {"type": 'Z', "value": 'PRESS'},
+             {"properties": [
+                 ("data_path", 'space_data.shading.type'), ("value_1", 'WIREFRAME'), ("value_2", 'SOLID'),
+             ]}),
+            ("wm.context_toggle_enum", {"type": 'Z', "value": 'PRESS', "shift": True},
              {"properties": [
                  ("data_path", 'space_data.shading.type'), ("value_1", 'RENDERED'), ("value_2", 'SOLID'),
              ]}),
@@ -9384,13 +9384,7 @@
         km_3d_view_tool_sculpt_gpencil_select_box(params),
         km_3d_view_tool_sculpt_gpencil_select_circle(params),
         km_3d_view_tool_sculpt_gpencil_select_lasso(params),
-<<<<<<< HEAD
         km_3d_view_tool_paint_gpencil_weight_gradient(params),
-        *(km_sequencer_editor_tool_generic_select_timeline(params, fallback=fallback) for fallback in (False, True)),
-        *(km_sequencer_editor_tool_generic_select_box_timeline(params, fallback=fallback) for fallback in (False, True)),
-        *(km_sequencer_editor_tool_generic_select_preview(params, fallback=fallback) for fallback in (False, True)),
-        *(km_sequencer_editor_tool_generic_select_box_preview(params, fallback=fallback) for fallback in (False, True)),
-=======
         *(km_sequencer_editor_tool_generic_select_timeline(params, fallback=fallback)
           for fallback in (False, True)),
         *(km_sequencer_editor_tool_generic_select_box_timeline(params, fallback=fallback)
@@ -9399,7 +9393,6 @@
           for fallback in (False, True)),
         *(km_sequencer_editor_tool_generic_select_box_preview(params, fallback=fallback)
           for fallback in (False, True)),
->>>>>>> f08ade05
         km_3d_view_tool_paint_grease_pencil_cutter(params),
         km_sequencer_editor_tool_generic_cursor(params),
         km_sequencer_editor_tool_blade(params),

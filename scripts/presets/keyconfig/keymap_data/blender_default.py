--- conflicted
+++ resolved
@@ -9232,17 +9232,12 @@
         km_3d_view_tool_sculpt_gpencil_select_box(params),
         km_3d_view_tool_sculpt_gpencil_select_circle(params),
         km_3d_view_tool_sculpt_gpencil_select_lasso(params),
+        km_3d_view_tool_paint_gpencil_weight_gradient(params),
         *(km_sequencer_editor_tool_generic_select_timeline(params, fallback=fallback) for fallback in (False, True)),
         *(km_sequencer_editor_tool_generic_select_box_timeline(params, fallback=fallback) for fallback in (False, True)),
         *(km_sequencer_editor_tool_generic_select_preview(params, fallback=fallback) for fallback in (False, True)),
         *(km_sequencer_editor_tool_generic_select_box_preview(params, fallback=fallback) for fallback in (False, True)),
         km_3d_view_tool_paint_grease_pencil_cutter(params),
-<<<<<<< HEAD
-        km_3d_view_tool_paint_gpencil_weight_gradient(params),
-        *(km_sequencer_editor_tool_generic_select(params, fallback=fallback) for fallback in (False, True)),
-        *(km_sequencer_editor_tool_generic_select_box(params, fallback=fallback) for fallback in (False, True)),
-=======
->>>>>>> 4708e9ec
         km_sequencer_editor_tool_generic_cursor(params),
         km_sequencer_editor_tool_blade(params),
         km_sequencer_editor_tool_sample(params),

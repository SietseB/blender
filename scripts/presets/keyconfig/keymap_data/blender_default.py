--- conflicted
+++ resolved
@@ -4553,73 +4553,8 @@
     return keymap
 
 
-<<<<<<< HEAD
-def km_pose(params):
-    items = []
-    keymap = (
-        "Pose",
-        {"space_type": 'EMPTY', "region_type": 'WINDOW'},
-        {"items": items},
-    )
-
-    items.extend([
-        ("object.parent_set", {"type": 'P', "value": 'PRESS', "ctrl": True}, None),
-        *_template_items_hide_reveal_actions("pose.hide", "pose.reveal"),
-        op_menu("VIEW3D_MT_pose_apply", {"type": 'A', "value": 'PRESS', "ctrl": True}),
-        ("pose.rot_clear", {"type": 'R', "value": 'PRESS', "alt": True}, None),
-        ("pose.loc_clear", {"type": 'G', "value": 'PRESS', "alt": True}, None),
-        ("pose.scale_clear", {"type": 'S', "value": 'PRESS', "alt": True}, None),
-        ("pose.quaternions_flip", {"type": 'F', "value": 'PRESS', "alt": True}, None),
-        ("pose.rotation_mode_set", {"type": 'R', "value": 'PRESS', "ctrl": True}, None),
-        ("pose.copy", {"type": 'C', "value": 'PRESS', "ctrl": True}, None),
-        ("pose.paste", {"type": 'V', "value": 'PRESS', "ctrl": True},
-         {"properties": [("flipped", False)]}),
-        ("pose.paste", {"type": 'V', "value": 'PRESS', "shift": True, "ctrl": True},
-         {"properties": [("flipped", True)]}),
-        *_template_items_select_actions(params, "pose.select_all"),
-        ("pose.select_parent", {"type": 'P', "value": 'PRESS', "shift": True}, None),
-        ("pose.select_hierarchy", {"type": 'LEFT_BRACKET', "value": 'PRESS', "repeat": True},
-         {"properties": [("direction", 'PARENT'), ("extend", False)]}),
-        ("pose.select_hierarchy", {"type": 'LEFT_BRACKET', "value": 'PRESS', "shift": True, "repeat": True},
-         {"properties": [("direction", 'PARENT'), ("extend", True)]}),
-        ("pose.select_hierarchy", {"type": 'RIGHT_BRACKET', "value": 'PRESS', "repeat": True},
-         {"properties": [("direction", 'CHILD'), ("extend", False)]}),
-        ("pose.select_hierarchy", {"type": 'RIGHT_BRACKET', "value": 'PRESS', "shift": True, "repeat": True},
-         {"properties": [("direction", 'CHILD'), ("extend", True)]}),
-        ("pose.select_linked", {"type": 'L', "value": 'PRESS', "ctrl": True}, None),
-        ("pose.select_linked_pick", {"type": 'L', "value": 'PRESS'}, None),
-        ("pose.select_grouped", {"type": 'G', "value": 'PRESS', "shift": True}, None),
-        ("pose.select_mirror", {"type": 'M', "value": 'PRESS', "shift": True, "ctrl": True}, None),
-        ("pose.constraint_add_with_targets", {"type": 'C', "value": 'PRESS', "shift": True, "ctrl": True}, None),
-        ("pose.constraints_clear", {"type": 'C', "value": 'PRESS', "ctrl": True, "alt": True}, None),
-        ("pose.ik_add", {"type": 'I', "value": 'PRESS', "shift": True}, None),
-        ("pose.ik_clear", {"type": 'I', "value": 'PRESS', "ctrl": True, "alt": True}, None),
-        op_menu("VIEW3D_MT_pose_group", {"type": 'G', "value": 'PRESS', "ctrl": True}),
-        op_menu("VIEW3D_MT_bone_options_toggle", {"type": 'W', "value": 'PRESS', "shift": True}),
-        op_menu("VIEW3D_MT_bone_options_enable", {"type": 'W', "value": 'PRESS', "shift": True, "ctrl": True}),
-        op_menu("VIEW3D_MT_bone_options_disable", {"type": 'W', "value": 'PRESS', "alt": True}),
-        ("armature.layers_show_all", {"type": 'ACCENT_GRAVE', "value": 'PRESS', "ctrl": True}, None),
-        ("armature.armature_layers", {"type": 'M', "value": 'PRESS', "shift": True}, None),
-        ("pose.bone_layers", {"type": 'M', "value": 'PRESS'}, None),
-        ("transform.bbone_resize", {"type": 'S', "value": 'PRESS', "shift": True, "ctrl": True, "alt": True}, None),
-        ("anim.keyframe_insert_menu", {"type": 'I', "value": 'PRESS'}, None),
-        ("anim.keyframe_delete_v3d", {"type": 'I', "value": 'PRESS', "alt": True}, None),
-        ("anim.keying_set_active_set", {"type": 'I', "value": 'PRESS', "shift": True, "ctrl": True, "alt": True}, None),
-        ("pose.push", {"type": 'E', "value": 'PRESS', "ctrl": True}, None),
-        ("pose.relax", {"type": 'E', "value": 'PRESS', "alt": True}, None),
-        ("pose.breakdown", {"type": 'E', "value": 'PRESS', "shift": True}, None),
-        ("pose.blend_to_neighbor", {"type": 'E', "value": 'PRESS', "shift": True, "alt": True}, None),
-        op_menu("VIEW3D_MT_pose_propagate", {"type": 'P', "value": 'PRESS', "alt": True}),
-        *_template_object_hide_collection_from_number_keys(),
-        *_template_items_context_menu("VIEW3D_MT_pose_context_menu", params.context_menu_event),
-    ])
-
-    return keymap
-
-=======
 # ------------------------------------------------------------------------------
 # Object/Pose Modes
->>>>>>> 4b98c0aa
 
 def km_object_mode(params):
     items = []
@@ -4822,6 +4757,7 @@
         ("pose.breakdown", {"type": 'E', "value": 'PRESS', "shift": True}, None),
         ("pose.blend_to_neighbor", {"type": 'E', "value": 'PRESS', "shift": True, "alt": True}, None),
         op_menu("VIEW3D_MT_pose_propagate", {"type": 'P', "value": 'PRESS', "alt": True}),
+        *_template_object_hide_collection_from_number_keys(),
         *_template_items_context_menu("VIEW3D_MT_pose_context_menu", params.context_menu_event),
     ])
 

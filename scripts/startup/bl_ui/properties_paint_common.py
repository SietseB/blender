--- conflicted
+++ resolved
@@ -2,12 +2,8 @@
 #
 # SPDX-License-Identifier: GPL-2.0-or-later
 
-<<<<<<< HEAD
+import bpy
 from bpy.types import Menu, WindowManager
-=======
-import bpy
-from bpy.types import Menu
->>>>>>> a3f0d81a
 
 
 class BrushAssetShelf:
@@ -1538,8 +1534,6 @@
 
 
 def brush_basic_grease_pencil_paint_settings(layout, context, brush, *, compact=False):
-    tool_settings = context.tool_settings
-    settings = tool_settings.gpencil_paint
     gp_settings = brush.gpencil_settings
     tool = context.workspace.tools.from_space_view3d_mode(context.mode, create=False)
     if gp_settings is None:

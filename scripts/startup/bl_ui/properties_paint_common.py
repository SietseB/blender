# SPDX-FileCopyrightText: 2012-2023 Blender Authors
#
# SPDX-License-Identifier: GPL-2.0-or-later

from bpy.types import Menu


class UnifiedPaintPanel:
    # subclass must set
    # bl_space_type = 'IMAGE_EDITOR'
    # bl_region_type = 'UI'

    @staticmethod
    def get_brush_mode(context):
        """ Get the correct mode for this context. For any context where this returns None,
            no brush options should be displayed."""
        mode = context.mode

        if mode == 'PARTICLE':
            # Particle brush settings currently completely do their own thing.
            return None

        from bl_ui.space_toolsystem_common import ToolSelectPanelHelper
        tool = ToolSelectPanelHelper.tool_active_from_context(context)

        if not tool:
            # If there is no active tool, then there can't be an active brush.
            return None

        if not tool.has_datablock:
            # tool.has_datablock is always true for tools that use brushes.
            return None

        space_data = context.space_data
        tool_settings = context.tool_settings

        if space_data:
            space_type = space_data.type
            if space_type == 'IMAGE_EDITOR':
                if space_data.show_uvedit:
                    return 'UV_SCULPT'
                return 'PAINT_2D'
            elif space_type in {'VIEW_3D', 'PROPERTIES'}:
                if mode == 'PAINT_TEXTURE':
                    if tool_settings.image_paint:
                        return mode
                    else:
                        return None
                return mode
        return None

    @staticmethod
    def paint_settings(context):
        tool_settings = context.tool_settings

        mode = UnifiedPaintPanel.get_brush_mode(context)

        # 3D paint settings
        if mode == 'SCULPT':
            return tool_settings.sculpt
        elif mode == 'PAINT_VERTEX':
            return tool_settings.vertex_paint
        elif mode == 'PAINT_WEIGHT':
            return tool_settings.weight_paint
        elif mode == 'PAINT_TEXTURE':
            return tool_settings.image_paint
        elif mode == 'PARTICLE':
            return tool_settings.particle_edit
        # 2D paint settings
        elif mode == 'PAINT_2D':
            return tool_settings.image_paint
        elif mode == 'UV_SCULPT':
            return tool_settings.uv_sculpt
        # Grease Pencil settings
        elif mode == 'PAINT_GPENCIL':
            return tool_settings.gpencil_paint
        elif mode == 'SCULPT_GPENCIL':
            return tool_settings.gpencil_sculpt_paint
        elif mode == 'WEIGHT_GPENCIL':
            return tool_settings.gpencil_weight_paint
        elif mode == 'VERTEX_GPENCIL':
            return tool_settings.gpencil_vertex_paint
        elif mode == 'SCULPT_CURVES':
            return tool_settings.curves_sculpt
        elif mode == 'PAINT_GREASE_PENCIL':
            return tool_settings.gpencil_paint
        return None

    @staticmethod
    def prop_unified(
            layout,
            context,
            brush,
            prop_name,
            unified_name=None,
            pressure_name=None,
            icon='NONE',
            text=None,
            slider=False,
            header=False,
    ):
        """ Generalized way of adding brush options to the UI,
            along with their pen pressure setting and global toggle, if they exist. """
        row = layout.row(align=True)
        ups = context.tool_settings.unified_paint_settings
        prop_owner = brush
        if unified_name and getattr(ups, unified_name):
            prop_owner = ups

        row.prop(prop_owner, prop_name, icon=icon, text=text, slider=slider)

        if pressure_name:
            row.prop(brush, pressure_name, text="")

        if unified_name and not header:
            # NOTE: We don't draw UnifiedPaintSettings in the header to reduce clutter. D5928#136281
            row.prop(ups, unified_name, text="", icon='BRUSHES_ALL')

        return row

    @staticmethod
    def prop_unified_color(parent, context, brush, prop_name, *, text=None):
        ups = context.tool_settings.unified_paint_settings
        prop_owner = ups if ups.use_unified_color else brush
        parent.prop(prop_owner, prop_name, text=text)

    @staticmethod
    def prop_unified_color_picker(parent, context, brush, prop_name, value_slider=True):
        ups = context.tool_settings.unified_paint_settings
        prop_owner = ups if ups.use_unified_color else brush
        parent.template_color_picker(prop_owner, prop_name, value_slider=value_slider)


### Classes to let various paint modes' panels share code, by sub-classing these classes. ###
class BrushPanel(UnifiedPaintPanel):
    @classmethod
    def poll(cls, context):
        return cls.get_brush_mode(context) is not None


class BrushSelectPanel(BrushPanel):
    bl_label = "Brushes"

    def draw(self, context):
        layout = self.layout
        settings = self.paint_settings(context)
        brush = settings.brush

        row = layout.row()
        large_preview = True
        if large_preview:
            row.column().template_ID_preview(settings, "brush", new="brush.add", rows=3, cols=8, hide_buttons=False)
        else:
            row.column().template_ID(settings, "brush", new="brush.add")
        col = row.column()
        col.menu("VIEW3D_MT_brush_context_menu", icon='DOWNARROW_HLT', text="")

        if brush is not None:
            col.prop(brush, "use_custom_icon", toggle=True, icon='FILE_IMAGE', text="")

            if brush.use_custom_icon:
                layout.prop(brush, "icon_filepath", text="")


class ColorPalettePanel(BrushPanel):
    bl_label = "Color Palette"
    bl_options = {'DEFAULT_CLOSED'}

    @classmethod
    def poll(cls, context):
        if not super().poll(context):
            return False

        settings = cls.paint_settings(context)
        brush = settings.brush

        if context.space_data.type == 'IMAGE_EDITOR' or context.image_paint_object:
            capabilities = brush.image_paint_capabilities
            return capabilities.has_color

        elif context.vertex_paint_object:
            capabilities = brush.vertex_paint_capabilities
            return capabilities.has_color

        elif context.sculpt_object:
            capabilities = brush.sculpt_capabilities
            return capabilities.has_color
        return False

    def draw(self, context):
        layout = self.layout
        settings = self.paint_settings(context)

        layout.template_ID(settings, "palette", new="palette.new")
        if settings.palette:
            layout.template_palette(settings, "palette", color=True)


class ClonePanel(BrushPanel):
    bl_label = "Clone"
    bl_options = {'DEFAULT_CLOSED'}

    @classmethod
    def poll(cls, context):
        if not super().poll(context):
            return False

        settings = cls.paint_settings(context)

        mode = cls.get_brush_mode(context)
        if mode == 'PAINT_TEXTURE':
            brush = settings.brush
            return brush.image_tool == 'CLONE'
        return False

    def draw_header(self, context):
        settings = self.paint_settings(context)
        self.layout.prop(settings, "use_clone_layer", text="")

    def draw(self, context):
        layout = self.layout
        settings = self.paint_settings(context)

        layout.active = settings.use_clone_layer

        ob = context.active_object
        col = layout.column()

        if settings.mode == 'MATERIAL':
            if len(ob.material_slots) > 1:
                col.label(text="Materials")
                col.template_list(
                    "MATERIAL_UL_matslots", "",
                    ob, "material_slots",
                    ob, "active_material_index",
                    rows=2,
                )

            mat = ob.active_material
            if mat:
                col.label(text="Source Clone Slot")
                col.template_list(
                    "TEXTURE_UL_texpaintslots", "",
                    mat, "texture_paint_slots",
                    mat, "paint_clone_slot",
                    rows=2,
                )

        elif settings.mode == 'IMAGE':
            mesh = ob.data

            clone_text = mesh.uv_layer_clone.name if mesh.uv_layer_clone else ""
            col.label(text="Source Clone Image")
            col.template_ID(settings, "clone_image")
            col.label(text="Source Clone UV Map")
            col.menu("VIEW3D_MT_tools_projectpaint_clone", text=clone_text, translate=False)


class TextureMaskPanel(BrushPanel):
    bl_label = "Texture Mask"
    bl_options = {'DEFAULT_CLOSED'}

    def draw(self, context):
        layout = self.layout
        layout.use_property_split = True
        layout.use_property_decorate = False

        brush = context.tool_settings.image_paint.brush
        mask_tex_slot = brush.mask_texture_slot

        col = layout.column()
        col.template_ID_preview(mask_tex_slot, "texture", new="texture.new", rows=3, cols=8)

        # map_mode
        layout.row().prop(mask_tex_slot, "mask_map_mode", text="Mask Mapping")

        if mask_tex_slot.map_mode == 'STENCIL':
            if brush.mask_texture and brush.mask_texture.type == 'IMAGE':
                layout.operator("brush.stencil_fit_image_aspect").mask = True
            layout.operator("brush.stencil_reset_transform").mask = True

        col = layout.column()
        col.prop(brush, "use_pressure_masking", text="Pressure Masking")
        # angle and texture_angle_source
        if mask_tex_slot.has_texture_angle:
            col = layout.column()
            col.prop(mask_tex_slot, "angle", text="Angle")
            if mask_tex_slot.has_texture_angle_source:
                col.prop(mask_tex_slot, "use_rake", text="Rake")

                if brush.brush_capabilities.has_random_texture_angle and mask_tex_slot.has_random_texture_angle:
                    col.prop(mask_tex_slot, "use_random", text="Random")
                    if mask_tex_slot.use_random:
                        col.prop(mask_tex_slot, "random_angle", text="Random Angle")

        # scale and offset
        col.prop(mask_tex_slot, "offset")
        col.prop(mask_tex_slot, "scale")


class StrokePanel(BrushPanel):
    bl_label = "Stroke"
    bl_options = {'DEFAULT_CLOSED'}
    bl_ui_units_x = 13

    def draw(self, context):
        layout = self.layout
        layout.use_property_split = True
        layout.use_property_decorate = False

        mode = self.get_brush_mode(context)
        settings = self.paint_settings(context)
        brush = settings.brush

        col = layout.column()

        col.prop(brush, "stroke_method")
        col.separator()

        if brush.use_anchor:
            col.prop(brush, "use_edge_to_edge", text="Edge to Edge")

        if brush.use_airbrush:
            col.prop(brush, "rate", text="Rate", slider=True)

        if brush.use_space:
            row = col.row(align=True)
            row.prop(brush, "spacing", text="Spacing")
            row.prop(brush, "use_pressure_spacing", toggle=True, text="")

        if brush.use_line or brush.use_curve:
            row = col.row(align=True)
            row.prop(brush, "spacing", text="Spacing")

        if mode == 'SCULPT':
            col.row().prop(brush, "use_scene_spacing", text="Spacing Distance", expand=True)

        if mode in {'PAINT_TEXTURE', 'PAINT_2D', 'SCULPT'}:
            if brush.image_paint_capabilities.has_space_attenuation or brush.sculpt_capabilities.has_space_attenuation:
                col.prop(brush, "use_space_attenuation")

        if brush.use_curve:
            col.separator()
            col.template_ID(brush, "paint_curve", new="paintcurve.new")
            col.operator("paintcurve.draw")
            col.separator()

        if brush.use_space or brush.use_line or brush.use_curve:
            col.separator()
            row = col.row(align=True)
            col.prop(brush, "dash_ratio", text="Dash Ratio")
            col.prop(brush, "dash_samples", text="Dash Length")

        if (mode == 'SCULPT' and brush.sculpt_capabilities.has_jitter) or mode != 'SCULPT':
            col.separator()
            row = col.row(align=True)
            if brush.jitter_unit == 'BRUSH':
                row.prop(brush, "jitter", slider=True)
            else:
                row.prop(brush, "jitter_absolute")
            row.prop(brush, "use_pressure_jitter", toggle=True, text="")
            col.row().prop(brush, "jitter_unit", expand=True)

        col.separator()
        UnifiedPaintPanel.prop_unified(
            layout,
            context,
            brush,
            "input_samples",
            unified_name="use_unified_input_samples",
            slider=True,
        )


class SmoothStrokePanel(BrushPanel):
    bl_label = "Stabilize Stroke"
    bl_options = {'DEFAULT_CLOSED'}

    @classmethod
    def poll(cls, context):
        if not super().poll(context):
            return False
        settings = cls.paint_settings(context)
        brush = settings.brush
        if brush.brush_capabilities.has_smooth_stroke:
            return True
        return False

    def draw_header(self, context):
        settings = self.paint_settings(context)
        brush = settings.brush

        self.layout.use_property_split = False
        self.layout.prop(brush, "use_smooth_stroke", text=self.bl_label if self.is_popover else "")

    def draw(self, context):
        layout = self.layout
        layout.use_property_split = True
        layout.use_property_decorate = False

        settings = self.paint_settings(context)
        brush = settings.brush

        col = layout.column()
        col.active = brush.use_smooth_stroke
        col.prop(brush, "smooth_stroke_radius", text="Radius", slider=True)
        col.prop(brush, "smooth_stroke_factor", text="Factor", slider=True)


class FalloffPanel(BrushPanel):
    bl_label = "Falloff"
    bl_options = {'DEFAULT_CLOSED'}

    @classmethod
    def poll(cls, context):
        if not super().poll(context):
            return False
        settings = cls.paint_settings(context)
        if not (settings and settings.brush and settings.brush.curve):
            return False
        if cls.get_brush_mode(context) == 'SCULPT_CURVES':
            brush = settings.brush
            if brush.curves_sculpt_tool in {'ADD', 'DELETE'}:
                return False
        return True

    def draw(self, context):
        layout = self.layout
        settings = self.paint_settings(context)
        mode = self.get_brush_mode(context)
        brush = settings.brush

        if brush is None:
            return

        col = layout.column(align=True)
        row = col.row(align=True)
        row.prop(brush, "curve_preset", text="")

        if brush.curve_preset == 'CUSTOM':
            layout.template_curve_mapping(brush, "curve", brush=True)

            col = layout.column(align=True)
            row = col.row(align=True)
            row.operator("brush.curve_preset", icon='SMOOTHCURVE', text="").shape = 'SMOOTH'
            row.operator("brush.curve_preset", icon='SPHERECURVE', text="").shape = 'ROUND'
            row.operator("brush.curve_preset", icon='ROOTCURVE', text="").shape = 'ROOT'
            row.operator("brush.curve_preset", icon='SHARPCURVE', text="").shape = 'SHARP'
            row.operator("brush.curve_preset", icon='LINCURVE', text="").shape = 'LINE'
            row.operator("brush.curve_preset", icon='NOCURVE', text="").shape = 'MAX'

        show_fallof_shape = False
        if mode in {'SCULPT', 'PAINT_VERTEX', 'PAINT_WEIGHT'} and brush.sculpt_tool != 'POSE':
            show_fallof_shape = True
        if not show_fallof_shape and mode == 'SCULPT_CURVES' and context.space_data.type == 'PROPERTIES':
            show_fallof_shape = True

        if show_fallof_shape:
            col.separator()
            row = col.row(align=True)
            row.use_property_split = True
            row.use_property_decorate = False
            row.prop(brush, "falloff_shape", expand=True)


class DisplayPanel(BrushPanel):
    bl_label = "Brush Cursor"
    bl_options = {'DEFAULT_CLOSED'}

    def draw_header(self, context):
        settings = self.paint_settings(context)
        if settings and not self.is_popover:
            self.layout.prop(settings, "show_brush", text="")

    def draw(self, context):
        layout = self.layout
        layout.use_property_split = True
        layout.use_property_decorate = False

        mode = self.get_brush_mode(context)
        settings = self.paint_settings(context)
        brush = settings.brush
        tex_slot = brush.texture_slot
        tex_slot_mask = brush.mask_texture_slot

        if self.is_popover:
            row = layout.row(align=True)
            row.use_property_split = False
            row.prop(settings, "show_brush", text="Display Cursor")

        col = layout.column()
        col.active = brush.brush_capabilities.has_overlay and settings.show_brush

        col.prop(brush, "cursor_color_add", text="Cursor Color")
        if mode == 'SCULPT' and brush.sculpt_capabilities.has_secondary_color:
            col.prop(brush, "cursor_color_subtract", text="Inverse Color")

        col.separator()

        row = col.row(align=True)
        row.prop(brush, "cursor_overlay_alpha", text="Falloff Opacity")
        row.prop(brush, "use_cursor_overlay_override", toggle=True, text="", icon='BRUSH_DATA')
        row.prop(
            brush, "use_cursor_overlay", text="", toggle=True,
            icon='HIDE_OFF' if brush.use_cursor_overlay else 'HIDE_ON',
        )

        if mode in {'PAINT_2D', 'PAINT_TEXTURE', 'PAINT_VERTEX', 'SCULPT'}:
            row = col.row(align=True)
            row.prop(brush, "texture_overlay_alpha", text="Texture Opacity")
            row.prop(brush, "use_primary_overlay_override", toggle=True, text="", icon='BRUSH_DATA')
            if tex_slot.map_mode != 'STENCIL':
                row.prop(
                    brush, "use_primary_overlay", text="", toggle=True,
                    icon='HIDE_OFF' if brush.use_primary_overlay else 'HIDE_ON',
                )

        if mode in {'PAINT_TEXTURE', 'PAINT_2D'}:
            row = col.row(align=True)
            row.prop(brush, "mask_overlay_alpha", text="Mask Texture Opacity")
            row.prop(brush, "use_secondary_overlay_override", toggle=True, text="", icon='BRUSH_DATA')
            if tex_slot_mask.map_mode != 'STENCIL':
                row.prop(
                    brush, "use_secondary_overlay", text="", toggle=True,
                    icon='HIDE_OFF' if brush.use_secondary_overlay else 'HIDE_ON',
                )


class VIEW3D_MT_tools_projectpaint_clone(Menu):
    bl_label = "Clone Layer"

    def draw(self, context):
        layout = self.layout

        for i, uv_layer in enumerate(context.active_object.data.uv_layers):
            props = layout.operator("wm.context_set_int", text=uv_layer.name, translate=False)
            props.data_path = "active_object.data.uv_layer_clone_index"
            props.value = i


def brush_settings(layout, context, brush, popover=False):
    """ Draw simple brush settings for Sculpt,
        Texture/Vertex/Weight Paint modes, or skip certain settings for the popover """

    mode = UnifiedPaintPanel.get_brush_mode(context)

    ### Draw simple settings unique to each paint mode. ###
    brush_shared_settings(layout, context, brush, popover)

    # Sculpt Mode #
    if mode == 'SCULPT':
        capabilities = brush.sculpt_capabilities
        sculpt_tool = brush.sculpt_tool

        # normal_radius_factor
        layout.prop(brush, "normal_radius_factor", slider=True)

        if context.preferences.experimental.use_sculpt_tools_tilt and capabilities.has_tilt:
            layout.prop(brush, "tilt_strength_factor", slider=True)

        row = layout.row(align=True)
        row.prop(brush, "hardness", slider=True)
        row.prop(brush, "invert_hardness_pressure", text="")
        row.prop(brush, "use_hardness_pressure", text="")

        # auto_smooth_factor and use_inverse_smooth_pressure
        if capabilities.has_auto_smooth:
            UnifiedPaintPanel.prop_unified(
                layout,
                context,
                brush,
                "auto_smooth_factor",
                pressure_name="use_inverse_smooth_pressure",
                slider=True,
            )

        # topology_rake_factor
        if (
                capabilities.has_topology_rake and
                context.sculpt_object.use_dynamic_topology_sculpting
        ):
            layout.prop(brush, "topology_rake_factor", slider=True)

        # normal_weight
        if capabilities.has_normal_weight:
            layout.prop(brush, "normal_weight", slider=True)

        # crease_pinch_factor
        if capabilities.has_pinch_factor:
            text = "Pinch"
            if sculpt_tool in {'BLOB', 'SNAKE_HOOK'}:
                text = "Magnify"
            layout.prop(brush, "crease_pinch_factor", slider=True, text=text)

        # rake_factor
        if capabilities.has_rake_factor:
            layout.prop(brush, "rake_factor", slider=True)

        # plane_offset, use_offset_pressure, use_plane_trim, plane_trim
        if capabilities.has_plane_offset:
            layout.separator()
            UnifiedPaintPanel.prop_unified(
                layout,
                context,
                brush,
                "plane_offset",
                pressure_name="use_offset_pressure",
                slider=True,
            )

            row = layout.row(heading="Plane Trim")
            row.prop(brush, "use_plane_trim", text="")
            sub = row.row()
            sub.active = brush.use_plane_trim
            sub.prop(brush, "plane_trim", slider=True, text="")

            layout.separator()

        # height
        if capabilities.has_height:
            layout.prop(brush, "height", slider=True, text="Height")

        # use_persistent, set_persistent_base
        if capabilities.has_persistence:
            layout.separator()
            layout.prop(brush, "use_persistent")
            layout.operator("sculpt.set_persistent_base")
            layout.separator()

        if capabilities.has_color:
            ups = context.scene.tool_settings.unified_paint_settings
            row = layout.row(align=True)
            UnifiedPaintPanel.prop_unified_color(row, context, brush, "color", text="")
            UnifiedPaintPanel.prop_unified_color(row, context, brush, "secondary_color", text="")
            row.separator()
            row.operator("paint.brush_colors_flip", icon='FILE_REFRESH', text="", emboss=False)
            row.prop(ups, "use_unified_color", text="", icon='BRUSHES_ALL')
            layout.prop(brush, "blend", text="Blend Mode")

        # Per sculpt tool options.

        if sculpt_tool == 'CLAY_STRIPS':
            row = layout.row()
            row.prop(brush, "tip_roundness")

            row = layout.row()
            row.prop(brush, "tip_scale_x")

        elif sculpt_tool == 'ELASTIC_DEFORM':
            layout.separator()
            layout.prop(brush, "elastic_deform_type")
            layout.prop(brush, "elastic_deform_volume_preservation", slider=True)
            layout.separator()

        elif sculpt_tool == 'SNAKE_HOOK':
            layout.separator()
            layout.prop(brush, "snake_hook_deform_type")
            layout.separator()

        elif sculpt_tool == 'POSE':
            layout.separator()
            layout.prop(brush, "deform_target")
            layout.separator()
            layout.prop(brush, "pose_deform_type")
            layout.prop(brush, "pose_origin_type")
            layout.prop(brush, "pose_offset")
            layout.prop(brush, "pose_smooth_iterations")
            if brush.pose_deform_type == 'ROTATE_TWIST' and brush.pose_origin_type in {'TOPOLOGY', 'FACE_SETS'}:
                layout.prop(brush, "pose_ik_segments")
            if brush.pose_deform_type == 'SCALE_TRANSLATE':
                layout.prop(brush, "use_pose_lock_rotation")
            layout.prop(brush, "use_pose_ik_anchored")
            layout.prop(brush, "use_connected_only")
            layout.prop(brush, "disconnected_distance_max")

            layout.separator()

        elif sculpt_tool == 'CLOTH':
            layout.separator()
            layout.prop(brush, "cloth_simulation_area_type")
            if brush.cloth_simulation_area_type != 'GLOBAL':
                layout.prop(brush, "cloth_sim_limit")
                layout.prop(brush, "cloth_sim_falloff")

            if brush.cloth_simulation_area_type == 'LOCAL':
                layout.prop(brush, "use_cloth_pin_simulation_boundary")

            layout.separator()
            layout.prop(brush, "cloth_deform_type")
            layout.prop(brush, "cloth_force_falloff_type")
            layout.separator()
            layout.prop(brush, "cloth_mass")
            layout.prop(brush, "cloth_damping")
            layout.prop(brush, "cloth_constraint_softbody_strength")
            layout.separator()
            layout.prop(brush, "use_cloth_collision")
            layout.separator()

        elif sculpt_tool == 'SCRAPE':
            row = layout.row(align=True)
            row.prop(brush, "area_radius_factor")
            row.prop(brush, "use_pressure_area_radius", text="")
            row = layout.row()
            row.prop(brush, "invert_to_scrape_fill", text="Invert to Fill")

        elif sculpt_tool == 'FILL':
            row = layout.row(align=True)
            row.prop(brush, "area_radius_factor")
            row.prop(brush, "use_pressure_area_radius", text="")
            row = layout.row()
            row.prop(brush, "invert_to_scrape_fill", text="Invert to Scrape")

        elif sculpt_tool == 'GRAB':
            layout.prop(brush, "use_grab_active_vertex")
            layout.prop(brush, "use_grab_silhouette")

        elif sculpt_tool == 'PAINT':
            row = layout.row(align=True)
            row.prop(brush, "flow")
            row.prop(brush, "invert_flow_pressure", text="")
            row.prop(brush, "use_flow_pressure", text="")

            row = layout.row(align=True)
            row.prop(brush, "wet_mix")
            row.prop(brush, "invert_wet_mix_pressure", text="")
            row.prop(brush, "use_wet_mix_pressure", text="")

            row = layout.row(align=True)
            row.prop(brush, "wet_persistence")
            row.prop(brush, "invert_wet_persistence_pressure", text="")
            row.prop(brush, "use_wet_persistence_pressure", text="")

            row = layout.row(align=True)
            row.prop(brush, "wet_paint_radius_factor")

            row = layout.row(align=True)
            row.prop(brush, "density")
            row.prop(brush, "invert_density_pressure", text="")
            row.prop(brush, "use_density_pressure", text="")

            row = layout.row()
            row.prop(brush, "tip_roundness")

            row = layout.row()
            row.prop(brush, "tip_scale_x")

        elif sculpt_tool == 'SMEAR':
            col = layout.column()
            col.prop(brush, "smear_deform_type")

        elif sculpt_tool == 'BOUNDARY':
            layout.prop(brush, "deform_target")
            layout.separator()
            col = layout.column()
            col.prop(brush, "boundary_deform_type")
            col.prop(brush, "boundary_falloff_type")
            col.prop(brush, "boundary_offset")

        elif sculpt_tool == 'TOPOLOGY':
            col = layout.column()
            col.prop(brush, "slide_deform_type")

        elif sculpt_tool == 'MULTIPLANE_SCRAPE':
            col = layout.column()
            col.prop(brush, "multiplane_scrape_angle")
            col.prop(brush, "use_multiplane_scrape_dynamic")
            col.prop(brush, "show_multiplane_scrape_planes_preview")

        elif sculpt_tool == 'SMOOTH':
            col = layout.column()
            col.prop(brush, "smooth_deform_type")
            if brush.smooth_deform_type == 'SURFACE':
                col.prop(brush, "surface_smooth_shape_preservation")
                col.prop(brush, "surface_smooth_current_vertex")
                col.prop(brush, "surface_smooth_iterations")

        elif sculpt_tool == 'DISPLACEMENT_SMEAR':
            col = layout.column()
            col.prop(brush, "smear_deform_type")

        elif sculpt_tool == 'MASK':
            layout.row().prop(brush, "mask_tool", expand=True)

        # End sculpt_tool interface.

    # 3D and 2D Texture Paint Mode.
    elif mode in {'PAINT_TEXTURE', 'PAINT_2D'}:
        capabilities = brush.image_paint_capabilities

        if brush.image_tool == 'FILL':
            # For some reason fill threshold only appears to be implemented in 2D paint.
            if brush.color_type == 'COLOR':
                if mode == 'PAINT_2D':
                    layout.prop(brush, "fill_threshold", text="Fill Threshold", slider=True)
            elif brush.color_type == 'GRADIENT':
                layout.row().prop(brush, "gradient_fill_mode", expand=True)

    elif mode == 'SCULPT_CURVES':
        if brush.curves_sculpt_tool == 'ADD':
            layout.prop(brush.curves_sculpt_settings, "add_amount")
            col = layout.column(heading="Interpolate", align=True)
            col.prop(brush.curves_sculpt_settings, "use_length_interpolate", text="Length")
            col.prop(brush.curves_sculpt_settings, "use_radius_interpolate", text="Radius")
            col.prop(brush.curves_sculpt_settings, "use_shape_interpolate", text="Shape")
            col.prop(brush.curves_sculpt_settings, "use_point_count_interpolate", text="Point Count")

            col = layout.column()
            col.active = not brush.curves_sculpt_settings.use_length_interpolate
            col.prop(brush.curves_sculpt_settings, "curve_length", text="Length")

            col = layout.column()
            col.active = not brush.curves_sculpt_settings.use_radius_interpolate
            col.prop(brush.curves_sculpt_settings, "curve_radius", text="Radius")

            col = layout.column()
            col.active = not brush.curves_sculpt_settings.use_point_count_interpolate
            col.prop(brush.curves_sculpt_settings, "points_per_curve", text="Points")

        if brush.curves_sculpt_tool == 'DENSITY':
            col = layout.column()
            col.prop(brush.curves_sculpt_settings, "density_add_attempts", text="Count Max")
            col = layout.column(heading="Interpolate", align=True)
            col.prop(brush.curves_sculpt_settings, "use_length_interpolate", text="Length")
            col.prop(brush.curves_sculpt_settings, "use_radius_interpolate", text="Radius")
            col.prop(brush.curves_sculpt_settings, "use_shape_interpolate", text="Shape")
            col.prop(brush.curves_sculpt_settings, "use_point_count_interpolate", text="Point Count")

            col = layout.column()
            col.active = not brush.curves_sculpt_settings.use_length_interpolate
            col.prop(brush.curves_sculpt_settings, "curve_length", text="Length")

            col = layout.column()
            col.active = not brush.curves_sculpt_settings.use_radius_interpolate
            col.prop(brush.curves_sculpt_settings, "curve_radius", text="Radius")

            col = layout.column()
            col.active = not brush.curves_sculpt_settings.use_point_count_interpolate
            col.prop(brush.curves_sculpt_settings, "points_per_curve", text="Points")

        elif brush.curves_sculpt_tool == 'GROW_SHRINK':
            layout.prop(brush.curves_sculpt_settings, "use_uniform_scale")
            layout.prop(brush.curves_sculpt_settings, "minimum_length")


def brush_shared_settings(layout, context, brush, popover=False):
    """ Draw simple brush settings that are shared between different paint modes. """

    mode = UnifiedPaintPanel.get_brush_mode(context)

    ### Determine which settings to draw. ###
    blend_mode = False
    size = False
    size_mode = False
    strength = False
    strength_pressure = False
    weight = False
    direction = False

    # 3D and 2D Texture Paint #
    if mode in {'PAINT_TEXTURE', 'PAINT_2D'}:
        if not popover:
            blend_mode = brush.image_paint_capabilities.has_color
            size = brush.image_paint_capabilities.has_radius
            strength = strength_pressure = True

    # Sculpt #
    if mode == 'SCULPT':
        size_mode = True
        if not popover:
            size = True
            strength = True
            strength_pressure = brush.sculpt_capabilities.has_strength_pressure
            direction = not brush.sculpt_capabilities.has_direction

    # Vertex Paint #
    if mode == 'PAINT_VERTEX':
        if not popover:
            blend_mode = True
            size = True
            strength = True
            strength_pressure = True

    # Weight Paint #
    if mode == 'PAINT_WEIGHT':
        if not popover:
            size = True
            weight = brush.weight_paint_capabilities.has_weight
            strength = strength_pressure = True
        # Only draw blend mode for the Draw tool, because for other tools it is pointless. D5928#137944
        if brush.weight_tool == 'DRAW':
            blend_mode = True

    # UV Sculpt #
    if mode == 'UV_SCULPT':
        size = True
        strength = True

    # Sculpt Curves #
    if mode == 'SCULPT_CURVES':
        size = True
        strength = True
        direction = brush.curves_sculpt_tool in {'GROW_SHRINK', 'SELECTION_PAINT'}

    # Grease Pencil #
    if mode == 'PAINT_GREASE_PENCIL':
        size = True
        strength = True

    ### Draw settings. ###
    ups = context.scene.tool_settings.unified_paint_settings

    if blend_mode:
        layout.prop(brush, "blend", text="Blend")
        layout.separator()

    if weight:
        UnifiedPaintPanel.prop_unified(
            layout,
            context,
            brush,
            "weight",
            unified_name="use_unified_weight",
            slider=True,
        )

    size_owner = ups if ups.use_unified_size else brush
    size_prop = "size"
    if size_mode and (size_owner.use_locked_size == 'SCENE'):
        size_prop = "unprojected_radius"
    if size or size_mode:
        if size:
            UnifiedPaintPanel.prop_unified(
                layout,
                context,
                brush,
                size_prop,
                unified_name="use_unified_size",
                pressure_name="use_pressure_size",
                text="Radius",
                slider=True,
            )
        if size_mode:
            layout.row().prop(size_owner, "use_locked_size", expand=True)
            layout.separator()

    if strength:
        pressure_name = "use_pressure_strength" if strength_pressure else None
        UnifiedPaintPanel.prop_unified(
            layout,
            context,
            brush,
            "strength",
            unified_name="use_unified_strength",
            pressure_name=pressure_name,
            slider=True,
        )
        layout.separator()

    if direction:
        layout.row().prop(brush, "direction", expand=True)


def brush_settings_advanced(layout, context, brush, popover=False):
    """Draw advanced brush settings for Sculpt, Texture/Vertex/Weight Paint modes."""

    mode = UnifiedPaintPanel.get_brush_mode(context)

    # In the popover we want to combine advanced brush settings with non-advanced brush settings.
    if popover:
        brush_settings(layout, context, brush, popover=True)
        layout.separator()
        layout.label(text="Advanced")

    # These options are shared across many modes.
    use_accumulate = False
    use_frontface = False

    if mode == 'SCULPT':
        capabilities = brush.sculpt_capabilities
        use_accumulate = capabilities.has_accumulate
        use_frontface = True

        col = layout.column(heading="Auto-Masking", align=True)

        col.prop(brush, "use_automasking_topology", text="Topology")
        col.prop(brush, "use_automasking_face_sets", text="Face Sets")

        layout.separator()

        col = layout.column(align=True)
        col.prop(brush, "use_automasking_boundary_edges", text="Mesh Boundary")
        col.prop(brush, "use_automasking_boundary_face_sets", text="Face Sets Boundary")

        if brush.use_automasking_boundary_edges or brush.use_automasking_boundary_face_sets:
            col = layout.column()
            col.use_property_split = False
            split = col.split(factor=0.4)
            col = split.column()
            split.prop(brush, "automasking_boundary_edges_propagation_steps")

        layout.separator()

        col = layout.column(align=True)
        row = col.row()
        row.prop(brush, "use_automasking_cavity", text="Cavity")

        is_cavity_active = brush.use_automasking_cavity or brush.use_automasking_cavity_inverted

        if is_cavity_active:
            props = row.operator("sculpt.mask_from_cavity", text="Create Mask")
            props.settings_source = 'BRUSH'

        col.prop(brush, "use_automasking_cavity_inverted", text="Cavity (inverted)")

        if is_cavity_active:
            col = layout.column(align=True)
            col.prop(brush, "automasking_cavity_factor", text="Factor")
            col.prop(brush, "automasking_cavity_blur_steps", text="Blur")

            col = layout.column()
            col.prop(brush, "use_automasking_custom_cavity_curve", text="Custom Curve")

            if brush.use_automasking_custom_cavity_curve:
                col.template_curve_mapping(brush, "automasking_cavity_curve")

        layout.separator()

        col = layout.column(align=True)
        col.prop(brush, "use_automasking_view_normal", text="View Normal")

        if brush.use_automasking_view_normal:
            col.prop(brush, "use_automasking_view_occlusion", text="Occlusion")
            subcol = col.column(align=True)
            subcol.active = not brush.use_automasking_view_occlusion
            subcol.prop(brush, "automasking_view_normal_limit", text="Limit")
            subcol.prop(brush, "automasking_view_normal_falloff", text="Falloff")

        col = layout.column()
        col.prop(brush, "use_automasking_start_normal", text="Area Normal")

        if brush.use_automasking_start_normal:
            col = layout.column(align=True)
            col.prop(brush, "automasking_start_normal_limit", text="Limit")
            col.prop(brush, "automasking_start_normal_falloff", text="Falloff")

        layout.separator()

        # sculpt plane settings
        if capabilities.has_sculpt_plane:
            layout.prop(brush, "sculpt_plane")
            col = layout.column(heading="Original", align=True)
            col.prop(brush, "use_original_normal", text="Normal")
            col.prop(brush, "use_original_plane", text="Plane")
            layout.separator()

    # 3D and 2D Texture Paint.
    elif mode in {'PAINT_TEXTURE', 'PAINT_2D'}:
        capabilities = brush.image_paint_capabilities
        use_accumulate = capabilities.has_accumulate

        if mode == 'PAINT_2D':
            layout.prop(brush, "use_paint_antialiasing")
        else:
            layout.prop(brush, "use_alpha")

        # Tool specific settings
        if brush.image_tool == 'SOFTEN':
            layout.separator()
            layout.row().prop(brush, "direction", expand=True)
            layout.prop(brush, "sharp_threshold")
            if mode == 'PAINT_2D':
                layout.prop(brush, "blur_kernel_radius")
            layout.prop(brush, "blur_mode")

        elif brush.image_tool == 'MASK':
            layout.prop(brush, "weight", text="Mask Value", slider=True)

        elif brush.image_tool == 'CLONE':
            if mode == 'PAINT_2D':
                layout.prop(brush, "clone_image", text="Image")
                layout.prop(brush, "clone_alpha", text="Alpha")

    # Vertex Paint #
    elif mode == 'PAINT_VERTEX':
        layout.prop(brush, "use_alpha")
        if brush.vertex_tool != 'SMEAR':
            use_accumulate = True
        use_frontface = True

    # Weight Paint
    elif mode == 'PAINT_WEIGHT':
        if brush.weight_tool != 'SMEAR':
            use_accumulate = True
        use_frontface = True

    # Draw shared settings.
    if use_accumulate:
        layout.prop(brush, "use_accumulate")

    if use_frontface:
        layout.prop(brush, "use_frontface", text="Front Faces Only")


def draw_color_settings(context, layout, brush, color_type=False):
    """Draw color wheel and gradient settings."""
    ups = context.scene.tool_settings.unified_paint_settings

    if color_type:
        row = layout.row()
        row.use_property_split = False
        row.prop(brush, "color_type", expand=True)

    # Color wheel
    if brush.color_type == 'COLOR':
        UnifiedPaintPanel.prop_unified_color_picker(layout, context, brush, "color", value_slider=True)

        row = layout.row(align=True)
        UnifiedPaintPanel.prop_unified_color(row, context, brush, "color", text="")
        UnifiedPaintPanel.prop_unified_color(row, context, brush, "secondary_color", text="")
        row.separator()
        row.operator("paint.brush_colors_flip", icon='FILE_REFRESH', text="", emboss=False)
        row.prop(ups, "use_unified_color", text="", icon='BRUSHES_ALL')
    # Gradient
    elif brush.color_type == 'GRADIENT':
        layout.template_color_ramp(brush, "gradient", expand=True)

        layout.use_property_split = True

        col = layout.column()

        if brush.image_tool == 'DRAW':
            UnifiedPaintPanel.prop_unified(
                col,
                context,
                brush,
                "secondary_color",
                unified_name="use_unified_color",
                text="Background Color",
                header=True,
            )

            col.prop(brush, "gradient_stroke_mode", text="Gradient Mapping")
            if brush.gradient_stroke_mode in {'SPACING_REPEAT', 'SPACING_CLAMP'}:
                col.prop(brush, "grad_spacing")


# Used in both the View3D toolbar and texture properties
def brush_texture_settings(layout, brush, sculpt):
    tex_slot = brush.texture_slot

    layout.use_property_split = True
    layout.use_property_decorate = False

    # map_mode
    layout.prop(tex_slot, "map_mode", text="Mapping")

    layout.separator()

    if tex_slot.map_mode == 'STENCIL':
        if brush.texture and brush.texture.type == 'IMAGE':
            layout.operator("brush.stencil_fit_image_aspect")
        layout.operator("brush.stencil_reset_transform")

    # angle and texture_angle_source
    if tex_slot.has_texture_angle:
        col = layout.column()
        col.prop(tex_slot, "angle", text="Angle")
        if tex_slot.has_texture_angle_source:
            col.prop(tex_slot, "use_rake", text="Rake")

            if brush.brush_capabilities.has_random_texture_angle and tex_slot.has_random_texture_angle:
                if sculpt:
                    if brush.sculpt_capabilities.has_random_texture_angle:
                        col.prop(tex_slot, "use_random", text="Random")
                        if tex_slot.use_random:
                            col.prop(tex_slot, "random_angle", text="Random Angle")
                else:
                    col.prop(tex_slot, "use_random", text="Random")
                    if tex_slot.use_random:
                        col.prop(tex_slot, "random_angle", text="Random Angle")

    # scale and offset
    layout.prop(tex_slot, "offset")
    layout.prop(tex_slot, "scale")

    if sculpt:
        # texture_sample_bias
        layout.prop(brush, "texture_sample_bias", slider=True, text="Sample Bias")

        if brush.sculpt_tool == 'DRAW':
            col = layout.column()
            col.active = tex_slot.map_mode == 'AREA_PLANE'
            col.prop(brush, "use_color_as_displacement", text="Vector Displacement")


def brush_mask_texture_settings(layout, brush):
    mask_tex_slot = brush.mask_texture_slot

    layout.use_property_split = True
    layout.use_property_decorate = False

    # map_mode
    layout.row().prop(mask_tex_slot, "mask_map_mode", text="Mask Mapping")

    if mask_tex_slot.map_mode == 'STENCIL':
        if brush.mask_texture and brush.mask_texture.type == 'IMAGE':
            layout.operator("brush.stencil_fit_image_aspect").mask = True
        layout.operator("brush.stencil_reset_transform").mask = True

    col = layout.column()
    col.prop(brush, "use_pressure_masking", text="Pressure Masking")
    # angle and texture_angle_source
    if mask_tex_slot.has_texture_angle:
        col = layout.column()
        col.prop(mask_tex_slot, "angle", text="Angle")
        if mask_tex_slot.has_texture_angle_source:
            col.prop(mask_tex_slot, "use_rake", text="Rake")

            if brush.brush_capabilities.has_random_texture_angle and mask_tex_slot.has_random_texture_angle:
                col.prop(mask_tex_slot, "use_random", text="Random")
                if mask_tex_slot.use_random:
                    col.prop(mask_tex_slot, "random_angle", text="Random Angle")

    # scale and offset
    col.prop(mask_tex_slot, "offset")
    col.prop(mask_tex_slot, "scale")


def brush_basic_texpaint_settings(layout, context, brush, *, compact=False):
    """Draw Tool Settings header for Vertex Paint and 2D and 3D Texture Paint modes."""
    capabilities = brush.image_paint_capabilities

    if capabilities.has_color:
        row = layout.row(align=True)
        row.ui_units_x = 4
        UnifiedPaintPanel.prop_unified_color(row, context, brush, "color", text="")
        UnifiedPaintPanel.prop_unified_color(row, context, brush, "secondary_color", text="")
        row.separator()
        layout.prop(brush, "blend", text="" if compact else "Blend")

    UnifiedPaintPanel.prop_unified(
        layout,
        context,
        brush,
        "size",
        pressure_name="use_pressure_size",
        unified_name="use_unified_size",
        slider=True,
        text="Radius",
        header=True,
    )
    UnifiedPaintPanel.prop_unified(
        layout,
        context,
        brush,
        "strength",
        pressure_name="use_pressure_strength",
        unified_name="use_unified_strength",
        header=True,
    )


def brush_basic__draw_color_selector(context, layout, brush, gp_settings, props):
    tool_settings = context.scene.tool_settings
    settings = tool_settings.gpencil_paint
    ma = gp_settings.material

    row = layout.row(align=True)
    if not gp_settings.use_material_pin:
        ma = context.object.active_material
    icon_id = 0
    txt_ma = ""
    if ma:
        ma.id_data.preview_ensure()
        if ma.id_data.preview:
            icon_id = ma.id_data.preview.icon_id
            txt_ma = ma.name
            maxw = 25
            if len(txt_ma) > maxw:
                txt_ma = txt_ma[:maxw - 5] + '..' + txt_ma[-3:]

    sub = row.row(align=True)
    sub.enabled = not gp_settings.use_material_pin
    sub.ui_units_x = 8
    sub.popover(
        panel="TOPBAR_PT_gpencil_materials",
        text=txt_ma,
        icon_value=icon_id,
    )

    row.prop(gp_settings, "use_material_pin", text="")

    if brush.gpencil_tool in {'DRAW', 'FILL'}:
        row.separator(factor=1.0)
        sub_row = row.row(align=True)
        sub_row.enabled = not gp_settings.pin_draw_mode
        if gp_settings.pin_draw_mode:
            sub_row.prop_enum(gp_settings, "brush_draw_mode", 'MATERIAL', text="", icon='MATERIAL')
            sub_row.prop_enum(gp_settings, "brush_draw_mode", 'VERTEXCOLOR', text="", icon='VPAINT_HLT')
        else:
            sub_row.prop_enum(settings, "color_mode", 'MATERIAL', text="", icon='MATERIAL')
            sub_row.prop_enum(settings, "color_mode", 'VERTEXCOLOR', text="", icon='VPAINT_HLT')

        sub_row = row.row(align=True)
        sub_row.enabled = settings.color_mode == 'VERTEXCOLOR' or gp_settings.brush_draw_mode == 'VERTEXCOLOR'
        sub_row.prop_with_popover(brush, "color", text="", panel="TOPBAR_PT_gpencil_vertexcolor")
        row.prop(gp_settings, "pin_draw_mode", text="")

    if props:
        row = layout.row(align=True)
        row.prop(props, "subdivision")


def brush_basic_gpencil_paint_settings(layout, context, brush, *, compact=False):
    tool_settings = context.tool_settings
    settings = tool_settings.gpencil_paint
    gp_settings = brush.gpencil_settings
    tool = context.workspace.tools.from_space_view3d_mode(context.mode, create=False)
    if gp_settings is None:
        return

    # Brush details
    if brush.gpencil_tool == 'ERASE':
        row = layout.row(align=True)
        row.prop(brush, "size", text="Radius")
        row.prop(gp_settings, "use_pressure", text="", icon='STYLUS_PRESSURE')
        row.prop(gp_settings, "use_occlude_eraser", text="", icon='XRAY')
        row.prop(gp_settings, "use_default_eraser", text="")

        row = layout.row(align=True)
        row.prop(gp_settings, "eraser_mode", expand=True)
        if gp_settings.eraser_mode == 'SOFT':
            row = layout.row(align=True)
            row.prop(gp_settings, "pen_strength", slider=True)
            row.prop(gp_settings, "use_strength_pressure", text="", icon='STYLUS_PRESSURE')
            row = layout.row(align=True)
            row.prop(gp_settings, "eraser_strength_factor")
            row = layout.row(align=True)
            row.prop(gp_settings, "eraser_thickness_factor")

    # FIXME: tools must use their own UI drawing!
    elif brush.gpencil_tool == 'FILL':
        use_property_split_prev = layout.use_property_split
        if compact:
            row = layout.row(align=True)
            row.prop(gp_settings, "fill_direction", text="", expand=True)
        else:
            layout.use_property_split = False
            row = layout.row(align=True)
            row.prop(gp_settings, "fill_direction", expand=True)

        row = layout.row(align=True)
        row.prop(gp_settings, "fill_factor")
        row = layout.row(align=True)
        row.prop(gp_settings, "dilate")
        row = layout.row(align=True)
        row.prop(brush, "size", text="Thickness")
        layout.use_property_split = use_property_split_prev

    else:  # brush.gpencil_tool == 'DRAW/TINT':
        row = layout.row(align=True)
        row.prop(brush, "size", text="Radius")
        row.prop(gp_settings, "use_pressure", text="", icon='STYLUS_PRESSURE')

        if gp_settings.use_pressure and not compact:
            col = layout.column()
            col.template_curve_mapping(gp_settings, "curve_sensitivity", brush=True, use_negative_slope=True)

        row = layout.row(align=True)
        row.prop(gp_settings, "pen_strength", slider=True)
        row.prop(gp_settings, "use_strength_pressure", text="", icon='STYLUS_PRESSURE')

        if gp_settings.use_strength_pressure and not compact:
            col = layout.column()
            col.template_curve_mapping(gp_settings, "curve_strength", brush=True, use_negative_slope=True)

        if brush.gpencil_tool == 'TINT':
            row = layout.row(align=True)
            row.prop(gp_settings, "scope_mode", expand=True)
            row = layout.row(align=True)
            row.prop(gp_settings, "vertex_mode", text="Mode")
        else:
            row = layout.row(align=True)
            if context.region.type == 'TOOL_HEADER':
                row.prop(gp_settings, "caps_type", text="", expand=True)
            else:
                row.prop(gp_settings, "caps_type", text="Caps Type")

    # FIXME: tools must use their own UI drawing!
    if tool.idname in {
            "builtin.arc",
            "builtin.curve",
            "builtin.line",
            "builtin.box",
            "builtin.circle",
            "builtin.polyline",
    }:
        settings = context.tool_settings.gpencil_sculpt
        if compact:
            row = layout.row(align=True)
            row.prop(settings, "use_thickness_curve", text="", icon='SPHERECURVE')
            sub = row.row(align=True)
            sub.active = settings.use_thickness_curve
            sub.popover(
                panel="TOPBAR_PT_gpencil_primitive",
                text="Thickness Profile",
            )
        else:
            row = layout.row(align=True)
            row.prop(settings, "use_thickness_curve", text="Use Thickness Profile")
            sub = row.row(align=True)
            if settings.use_thickness_curve:
                # Curve
                layout.template_curve_mapping(settings, "thickness_primitive_curve", brush=True)


def brush_basic_grease_pencil_paint_settings(layout, context, brush, *, compact=False):
    gp_settings = brush.gpencil_settings
    if gp_settings is None:
        return

    grease_pencil_tool = brush.gpencil_tool

    UnifiedPaintPanel.prop_unified(
        layout,
        context,
        brush,
        "size",
        unified_name="use_unified_size",
        pressure_name="use_pressure_size",
        text="Radius",
        slider=True,
        header=compact,
    )

    if brush.use_pressure_size and not compact:
        col = layout.column()
        col.template_curve_mapping(gp_settings, "curve_sensitivity", brush=True, use_negative_slope=True)

    UnifiedPaintPanel.prop_unified(
        layout,
        context,
        brush,
        "strength",
        unified_name="use_unified_strength",
        pressure_name="use_pressure_strength",
        slider=True,
        header=compact,
    )

    if brush.use_pressure_strength and not compact:
        col = layout.column()
        col.template_curve_mapping(gp_settings, "curve_strength", brush=True, use_negative_slope=True)

    if grease_pencil_tool == 'DRAW':
        layout.prop(gp_settings, "active_smooth_factor")
        row = layout.row(align=True)
        if compact:
            row.prop(gp_settings, "caps_type", text="", expand=True)
        else:
            row.prop(gp_settings, "caps_type", text="Caps Type")
    elif grease_pencil_tool == 'ERASE':
        layout.prop(gp_settings, "eraser_mode", expand=True)
        if gp_settings.eraser_mode == "HARD":
            layout.prop(gp_settings, "use_keep_caps_eraser")
        layout.prop(gp_settings, "use_active_layer_only")
    elif grease_pencil_tool == 'TINT':
        layout.prop(gp_settings, "vertex_mode", text="Mode")
        layout.popover("VIEW3D_PT_tools_brush_settings_advanced", text="Brush")
        layout.popover("VIEW3D_PT_tools_brush_falloff")


def brush_basic_gpencil_sculpt_settings(layout, _context, brush, *, compact=False):
    if brush is None:
        return
    gp_settings = brush.gpencil_settings
    if gp_settings is None:
        return
    tool = brush.gpencil_sculpt_tool

    row = layout.row(align=True)
    row.prop(brush, "size", slider=True)
    sub = row.row(align=True)
    sub.enabled = tool not in {'GRAB', 'CLONE'}
    sub.prop(gp_settings, "use_pressure", text="")

    row = layout.row(align=True)
    row.prop(brush, "strength", slider=True)
    row.prop(brush, "use_pressure_strength", text="")

    if compact:
        if tool in {'THICKNESS', 'STRENGTH', 'PINCH', 'TWIST'}:
            row.separator()
<<<<<<< HEAD
            row.prop(gp_settings, "direction", expand=True, text="")
        if tool in {'THICKNESS', 'STRENGTH'}:
            row.separator()
            row.prop(gp_settings, "scope_mode", expand=True)
    else:
        use_property_split_prev = layout.use_property_split
        layout.use_property_split = False
        if tool in {'THICKNESS', 'STRENGTH'}:
            layout.row().prop(gp_settings, "direction", expand=True)
            row = layout.row(align=True)
            row.separator()
            row.prop(gp_settings, "scope_mode", expand=True)
        elif tool == 'PINCH':
            row = layout.row(align=True)
            row.prop_enum(gp_settings, "direction", value='ADD', text="Pinch")
            row.prop_enum(gp_settings, "direction", value='SUBTRACT', text="Inflate")
        elif tool == 'TWIST':
            row = layout.row(align=True)
            row.prop_enum(gp_settings, "direction", value='ADD', text="CCW")
            row.prop_enum(gp_settings, "direction", value='SUBTRACT', text="CW")
=======
            row.prop(brush, "direction", expand=True, text="")
    else:
        use_property_split_prev = layout.use_property_split
        layout.use_property_split = False
        if tool in {'THICKNESS', 'STRENGTH', 'PINCH', 'TWIST'}:
            layout.row().prop(brush, "direction", expand=True)
>>>>>>> 68d948ef
        layout.use_property_split = use_property_split_prev


def brush_basic_gpencil_weight_settings(layout, _context, brush, *, compact=False, gradient_tool=False):
    if not gradient_tool:
        layout.prop(brush, "size", slider=True)

    row = layout.row(align=True)
    row.prop(brush, "strength", slider=True)
    if not gradient_tool:
        row.prop(brush, "use_pressure_strength", text="")

    if brush.gpencil_weight_tool in {'WEIGHT'} or gradient_tool:
        layout.prop(brush, "weight", slider=True)

        layout.prop(brush, "direction", expand=True, text="" if compact else "Direction")


def brush_basic_gpencil_vertex_settings(layout, _context, brush, *, compact=False):
    gp_settings = brush.gpencil_settings

    # Brush details
    row = layout.row(align=True)
    row.prop(brush, "size", text="Radius")
    row.prop(gp_settings, "use_pressure", text="", icon='STYLUS_PRESSURE')

    if brush.gpencil_vertex_tool in {'DRAW', 'BLUR', 'SMEAR'}:
        row = layout.row(align=True)
        row.prop(gp_settings, "pen_strength", slider=True)
        row.prop(gp_settings, "use_strength_pressure", text="", icon='STYLUS_PRESSURE')

    if brush.gpencil_vertex_tool in {'DRAW', 'REPLACE'}:
        row = layout.row(align=True)
        row.prop(gp_settings, "scope_mode", expand=True)
        row = layout.row(align=True)
        row.prop(gp_settings, "vertex_mode", text="Mode")


classes = (
    VIEW3D_MT_tools_projectpaint_clone,
)

if __name__ == "__main__":  # only for live edit.
    from bpy.utils import register_class
    for cls in classes:
        register_class(cls)<|MERGE_RESOLUTION|>--- conflicted
+++ resolved
@@ -1415,7 +1415,10 @@
 
 
 def brush_basic_grease_pencil_paint_settings(layout, context, brush, *, compact=False):
+    tool_settings = context.tool_settings
+    settings = tool_settings.gpencil_paint
     gp_settings = brush.gpencil_settings
+    tool = context.workspace.tools.from_space_view3d_mode(context.mode, create=False)
     if gp_settings is None:
         return
 
@@ -1491,7 +1494,6 @@
     if compact:
         if tool in {'THICKNESS', 'STRENGTH', 'PINCH', 'TWIST'}:
             row.separator()
-<<<<<<< HEAD
             row.prop(gp_settings, "direction", expand=True, text="")
         if tool in {'THICKNESS', 'STRENGTH'}:
             row.separator()
@@ -1499,27 +1501,11 @@
     else:
         use_property_split_prev = layout.use_property_split
         layout.use_property_split = False
+        if tool in {'THICKNESS', 'STRENGTH', 'PINCH', 'TWIST'}:
+            layout.row().prop(brush, "direction", expand=True)
         if tool in {'THICKNESS', 'STRENGTH'}:
-            layout.row().prop(gp_settings, "direction", expand=True)
-            row = layout.row(align=True)
             row.separator()
             row.prop(gp_settings, "scope_mode", expand=True)
-        elif tool == 'PINCH':
-            row = layout.row(align=True)
-            row.prop_enum(gp_settings, "direction", value='ADD', text="Pinch")
-            row.prop_enum(gp_settings, "direction", value='SUBTRACT', text="Inflate")
-        elif tool == 'TWIST':
-            row = layout.row(align=True)
-            row.prop_enum(gp_settings, "direction", value='ADD', text="CCW")
-            row.prop_enum(gp_settings, "direction", value='SUBTRACT', text="CW")
-=======
-            row.prop(brush, "direction", expand=True, text="")
-    else:
-        use_property_split_prev = layout.use_property_split
-        layout.use_property_split = False
-        if tool in {'THICKNESS', 'STRENGTH', 'PINCH', 'TWIST'}:
-            layout.row().prop(brush, "direction", expand=True)
->>>>>>> 68d948ef
         layout.use_property_split = use_property_split_prev
 
 

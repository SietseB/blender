--- conflicted
+++ resolved
@@ -3,16 +3,12 @@
 # SPDX-License-Identifier: GPL-2.0-or-later
 
 import bpy
-<<<<<<< HEAD
 from bpy.types import Menu, Panel, WindowManager
-=======
-from bpy.types import Menu, Panel
 from bpy.app.translations import (
     contexts as i18n_contexts,
     pgettext_iface as iface_,
     pgettext_n as n_,
 )
->>>>>>> 693f8f37
 
 
 class BrushAssetShelf:

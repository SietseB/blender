--- conflicted
+++ resolved
@@ -2088,40 +2088,12 @@
             return False
         return True
 
-
-<<<<<<< HEAD
-class VIEW3D_PT_tools_grease_pencil_weight_paint_select(View3DPanel, Panel, GreasePencilWeightPanel):
-    bl_label = "Brushes"
-
-    @classmethod
-    def poll(cls, context):
-        return cls.is_tool_with_brush(context)
-
-    def draw(self, context):
-        layout = self.layout
-        layout.use_property_split = True
-        layout.use_property_decorate = False
-
-        tool_settings = context.scene.tool_settings
-        gpencil_paint = tool_settings.gpencil_weight_paint
-
-        row = layout.row()
-        row.column().template_ID_preview(gpencil_paint, "brush", new="brush.add_gpencil", rows=3, cols=8)
-
-        col = row.column()
-        col.menu("VIEW3D_MT_brush_gpencil_context_menu", icon='DOWNARROW_HLT', text="")
-
-        if context.mode in {'WEIGHT_GPENCIL', 'WEIGHT_GREASE_PENCIL'}:
-            brush = tool_settings.gpencil_weight_paint.brush
-            if brush is not None:
-                col.prop(brush, "use_custom_icon", toggle=True, icon='FILE_IMAGE', text="")
-
-                if (brush.use_custom_icon):
-                    layout.row().prop(brush, "icon_filepath", text="")
-=======
 class VIEW3D_PT_tools_grease_pencil_weight_paint_select(View3DPanel, Panel, GreasePencilWeightPanel, BrushSelectPanel):
     bl_label = "Brush Asset"
->>>>>>> a3f0d81a
+
+    @classmethod
+    def poll(cls, context):
+        return cls.is_tool_with_brush(context)
 
 
 class VIEW3D_PT_tools_grease_pencil_weight_paint_settings(Panel, View3DPanel, GreasePencilWeightPanel):

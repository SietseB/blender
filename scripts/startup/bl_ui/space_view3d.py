# SPDX-FileCopyrightText: 2009-2023 Blender Authors
#
# SPDX-License-Identifier: GPL-2.0-or-later

import bpy
from bpy.types import (
    Header,
    Menu,
    Panel,
)
from bl_ui.properties_paint_common import (
    UnifiedPaintPanel,
    brush_basic_texpaint_settings,
    brush_basic_gpencil_weight_settings,
    brush_basic_grease_pencil_weight_settings,
    brush_basic_grease_pencil_vertex_settings,
    BrushAssetShelf,
)
from bl_ui.properties_grease_pencil_common import (
    AnnotationDataPanel,
    AnnotationOnionSkin,
    GreasePencilMaterialsPanel,
    GreasePencilVertexcolorPanel,
)
from bl_ui.space_toolsystem_common import (
    ToolActivePanelHelper,
)
from bpy.app.translations import (
    pgettext_iface as iface_,
    pgettext_rpt as rpt_,
    contexts as i18n_contexts,
)


class VIEW3D_HT_tool_header(Header):
    bl_space_type = 'VIEW_3D'
    bl_region_type = 'TOOL_HEADER'

    def draw(self, context):
        layout = self.layout

        self.draw_tool_settings(context)

        layout.separator_spacer()

        self.draw_mode_settings(context)

    def draw_tool_settings(self, context):
        layout = self.layout
        tool_mode = context.mode

        # Active Tool
        # -----------
        from bl_ui.space_toolsystem_common import ToolSelectPanelHelper
        tool = ToolSelectPanelHelper.draw_active_tool_header(
            context, layout,
            tool_key=('VIEW_3D', tool_mode),
        )
        # Object Mode Options
        # -------------------

        # Example of how tool_settings can be accessed as pop-overs.

        # TODO(campbell): editing options should be after active tool options
        # (obviously separated for from the users POV)
        draw_fn = getattr(_draw_tool_settings_context_mode, tool_mode, None)
        if draw_fn is not None:
            is_valid_context = draw_fn(context, layout, tool)

        def draw_3d_brush_settings(layout, tool_mode):
            layout.popover("VIEW3D_PT_tools_brush_settings_advanced", text="Brush")
            if tool_mode != 'PAINT_WEIGHT':
                layout.popover("VIEW3D_PT_tools_brush_texture")
            if tool_mode == 'PAINT_TEXTURE':
                layout.popover("VIEW3D_PT_tools_mask_texture")
            layout.popover("VIEW3D_PT_tools_brush_stroke")
            layout.popover("VIEW3D_PT_tools_brush_falloff")
            layout.popover("VIEW3D_PT_tools_brush_display")

        # NOTE: general mode options should be added to `draw_mode_settings`.
        if tool_mode == 'SCULPT':
            if is_valid_context:
                draw_3d_brush_settings(layout, tool_mode)
        elif tool_mode == 'PAINT_VERTEX':
            if is_valid_context:
                draw_3d_brush_settings(layout, tool_mode)
        elif tool_mode == 'PAINT_WEIGHT':
            if is_valid_context:
                draw_3d_brush_settings(layout, tool_mode)
        elif tool_mode == 'PAINT_TEXTURE':
            if is_valid_context:
                draw_3d_brush_settings(layout, tool_mode)
        elif tool_mode == 'EDIT_ARMATURE':
            pass
        elif tool_mode == 'EDIT_CURVE':
            pass
        elif tool_mode == 'EDIT_MESH':
            pass
        elif tool_mode == 'POSE':
            pass
        elif tool_mode == 'PARTICLE':
            # Disable, only shows "Brush" panel, which is already in the top-bar.
            # if tool.use_brushes:
            #     layout.popover_group(context=".paint_common", **popover_kw)
            pass
        elif tool_mode == 'PAINT_GREASE_PENCIL':
            if is_valid_context:
                brush = context.tool_settings.gpencil_paint.brush
                if brush:
                    if brush.gpencil_tool != 'ERASE':
                        if brush.gpencil_tool != 'TINT':
                            layout.popover("VIEW3D_PT_tools_grease_pencil_v3_brush_advanced")

                        if brush.gpencil_tool not in {'FILL', 'TINT'}:
                            layout.popover("VIEW3D_PT_tools_grease_pencil_v3_brush_stroke")
                    layout.popover("VIEW3D_PT_tools_grease_pencil_paint_appearance")
        elif tool_mode == 'SCULPT_GREASE_PENCIL':
            if is_valid_context:
                brush = context.tool_settings.gpencil_sculpt_paint.brush
                if brush:
                    tool = brush.gpencil_sculpt_tool
                    if tool in {'SMOOTH', 'RANDOMIZE'}:
                        layout.popover("VIEW3D_PT_tools_grease_pencil_sculpt_brush_popover")
                    layout.popover("VIEW3D_PT_tools_grease_pencil_sculpt_appearance")
        elif tool_mode == 'WEIGHT_GPENCIL' or tool_mode == 'WEIGHT_GREASE_PENCIL':
            if is_valid_context:
                layout.popover("VIEW3D_PT_tools_grease_pencil_weight_appearance")
        elif tool_mode == 'VERTEX_GPENCIL' or tool_mode == 'VERTEX_GREASE_PENCIL':
            if is_valid_context:
                layout.popover("VIEW3D_PT_tools_grease_pencil_vertex_appearance")

    def draw_mode_settings(self, context):
        layout = self.layout
        mode_string = context.mode
        tool_settings = context.tool_settings

        def row_for_mirror():
            row = layout.row(align=True)
            row.label(icon='MOD_MIRROR')
            sub = row.row(align=True)
            sub.scale_x = 0.6
            return row, sub

        if mode_string == 'EDIT_ARMATURE':
            ob = context.object
            _row, sub = row_for_mirror()
            sub.prop(ob.data, "use_mirror_x", text="X", toggle=True)
        elif mode_string == 'POSE':
            ob = context.object
            _row, sub = row_for_mirror()
            sub.prop(ob.pose, "use_mirror_x", text="X", toggle=True)
        elif mode_string in {'EDIT_MESH', 'PAINT_WEIGHT', 'SCULPT', 'PAINT_VERTEX', 'PAINT_TEXTURE'}:
            # Mesh Modes, Use Mesh Symmetry
            ob = context.object
            row, sub = row_for_mirror()
            sub.prop(ob, "use_mesh_mirror_x", text="X", toggle=True)
            sub.prop(ob, "use_mesh_mirror_y", text="Y", toggle=True)
            sub.prop(ob, "use_mesh_mirror_z", text="Z", toggle=True)
            if mode_string == 'EDIT_MESH':
                layout.prop(tool_settings, "use_mesh_automerge", text="")
            elif mode_string == 'PAINT_WEIGHT':
                row.popover(panel="VIEW3D_PT_tools_weightpaint_symmetry_for_topbar", text="")
            elif mode_string == 'SCULPT':
                row.popover(panel="VIEW3D_PT_sculpt_symmetry_for_topbar", text="")
            elif mode_string == 'PAINT_VERTEX':
                row.popover(panel="VIEW3D_PT_tools_vertexpaint_symmetry_for_topbar", text="")
        elif mode_string == 'SCULPT_CURVES':
            ob = context.object
            _row, sub = row_for_mirror()
            sub.prop(ob.data, "use_mirror_x", text="X", toggle=True)
            sub.prop(ob.data, "use_mirror_y", text="Y", toggle=True)
            sub.prop(ob.data, "use_mirror_z", text="Z", toggle=True)

            layout.prop(ob.data, "use_sculpt_collision", icon='MOD_PHYSICS', icon_only=True, toggle=True)

        # Expand panels from the side-bar as popovers.
        popover_kw = {"space_type": 'VIEW_3D', "region_type": 'UI', "category": "Tool"}

        if mode_string == 'SCULPT':
            layout.popover_group(context=".sculpt_mode", **popover_kw)
        elif mode_string == 'PAINT_VERTEX':
            layout.popover_group(context=".vertexpaint", **popover_kw)
        elif mode_string == 'PAINT_WEIGHT':
            layout.popover_group(context=".weightpaint", **popover_kw)
        elif mode_string == 'PAINT_TEXTURE':
            layout.popover_group(context=".imagepaint", **popover_kw)
        elif mode_string == 'EDIT_TEXT':
            layout.popover_group(context=".text_edit", **popover_kw)
        elif mode_string == 'EDIT_ARMATURE':
            layout.popover_group(context=".armature_edit", **popover_kw)
        elif mode_string == 'EDIT_METABALL':
            layout.popover_group(context=".mball_edit", **popover_kw)
        elif mode_string == 'EDIT_LATTICE':
            layout.popover_group(context=".lattice_edit", **popover_kw)
        elif mode_string == 'EDIT_CURVE':
            layout.popover_group(context=".curve_edit", **popover_kw)
        elif mode_string == 'EDIT_MESH':
            layout.popover_group(context=".mesh_edit", **popover_kw)
        elif mode_string == 'POSE':
            layout.popover_group(context=".posemode", **popover_kw)
        elif mode_string == 'PARTICLE':
            layout.popover_group(context=".particlemode", **popover_kw)
        elif mode_string == 'OBJECT':
            layout.popover_group(context=".objectmode", **popover_kw)

        if mode_string in {
            'EDIT_GREASE_PENCIL',
            'PAINT_GREASE_PENCIL',
            'SCULPT_GREASE_PENCIL',
            'WEIGHT_GREASE_PENCIL',
            'VERTEX_GREASE_PENCIL',
        }:
            row = layout.row(align=True)
            row.prop(tool_settings, "use_grease_pencil_multi_frame_editing", text="")

            if mode_string in {
                'EDIT_GREASE_PENCIL',
                'SCULPT_GREASE_PENCIL',
                'WEIGHT_GREASE_PENCIL',
                'VERTEX_GREASE_PENCIL',
            }:
                sub = row.row(align=True)
                sub.active = tool_settings.use_grease_pencil_multi_frame_editing
                sub.popover(
                    panel="VIEW3D_PT_grease_pencil_multi_frame",
                    text="Multiframe",
                )

        if mode_string == 'PAINT_GREASE_PENCIL':
            layout.prop(tool_settings, "use_gpencil_draw_additive", text="", icon='FREEZE')
            layout.prop(tool_settings, "use_gpencil_automerge_strokes", text="")
            layout.prop(tool_settings, "use_gpencil_weight_data_add", text="", icon='WPAINT_HLT')
            layout.prop(tool_settings, "use_gpencil_draw_onback", text="", icon='MOD_OPACITY')


class _draw_tool_settings_context_mode:
    @staticmethod
    def SCULPT(context, layout, tool):
        if (tool is None) or (not tool.use_brushes):
            return False

        paint = context.tool_settings.sculpt
        brush = paint.brush

        BrushAssetShelf.draw_popup_selector(layout, context, brush)

        if brush is None:
            return False

        tool_settings = context.tool_settings
        capabilities = brush.sculpt_capabilities

        ups = tool_settings.unified_paint_settings

        if capabilities.has_color:
            row = layout.row(align=True)
            row.ui_units_x = 4
            UnifiedPaintPanel.prop_unified_color(row, context, brush, "color", text="")
            UnifiedPaintPanel.prop_unified_color(row, context, brush, "secondary_color", text="")
            row.separator()
            layout.prop(brush, "blend", text="", expand=False)

        size = "size"
        size_owner = ups if ups.use_unified_size else brush
        if size_owner.use_locked_size == 'SCENE':
            size = "unprojected_radius"

        UnifiedPaintPanel.prop_unified(
            layout,
            context,
            brush,
            size,
            pressure_name="use_pressure_size",
            unified_name="use_unified_size",
            text="Radius",
            slider=True,
            header=True,
        )

        # strength, use_strength_pressure
        pressure_name = "use_pressure_strength" if capabilities.has_strength_pressure else None
        UnifiedPaintPanel.prop_unified(
            layout,
            context,
            brush,
            "strength",
            pressure_name=pressure_name,
            unified_name="use_unified_strength",
            text="Strength",
            header=True,
        )

        # direction
        if not capabilities.has_direction:
            layout.row().prop(brush, "direction", expand=True, text="")

        return True

    @staticmethod
    def PAINT_TEXTURE(context, layout, tool):
        if (tool is None) or (not tool.use_brushes):
            return False

        paint = context.tool_settings.image_paint
        brush = paint.brush

        BrushAssetShelf.draw_popup_selector(layout, context, brush)

        if brush is None:
            return False

        brush_basic_texpaint_settings(layout, context, brush, compact=True)

        return True

    @staticmethod
    def PAINT_VERTEX(context, layout, tool):
        if (tool is None) or (not tool.use_brushes):
            return False

        paint = context.tool_settings.vertex_paint
        brush = paint.brush

        BrushAssetShelf.draw_popup_selector(layout, context, brush)

        if brush is None:
            return False

        brush_basic_texpaint_settings(layout, context, brush, compact=True)

        return True

    @staticmethod
    def PAINT_WEIGHT(context, layout, tool):
        if (tool is None) or (not tool.use_brushes):
            return False

        paint = context.tool_settings.weight_paint
        brush = paint.brush

        BrushAssetShelf.draw_popup_selector(layout, context, brush)

        if brush is None:
            return False

        capabilities = brush.weight_paint_capabilities
        if capabilities.has_weight:
            UnifiedPaintPanel.prop_unified(
                layout,
                context,
                brush,
                "weight",
                unified_name="use_unified_weight",
                slider=True,
                header=True,
            )

        UnifiedPaintPanel.prop_unified(
            layout,
            context,
            brush,
            "size",
            pressure_name="use_pressure_size",
            unified_name="use_unified_size",
            slider=True,
            text="Radius",
            header=True,
        )
        UnifiedPaintPanel.prop_unified(
            layout,
            context,
            brush,
            "strength",
            pressure_name="use_pressure_strength",
            unified_name="use_unified_strength",
            header=True,
        )

        return True

    @staticmethod
    def SCULPT_GREASE_PENCIL(context, layout, tool):
        if (tool is None) or (not tool.use_brushes):
            return False

        paint = context.tool_settings.gpencil_sculpt_paint
        brush = paint.brush
        if brush is None:
            return False

        BrushAssetShelf.draw_popup_selector(layout, context, brush)

        tool_settings = context.tool_settings
        capabilities = brush.sculpt_capabilities

        ups = tool_settings.unified_paint_settings

        size = "size"
        size_owner = ups if ups.use_unified_size else brush
        if size_owner.use_locked_size == 'SCENE':
            size = "unprojected_radius"

        UnifiedPaintPanel.prop_unified(
            layout,
            context,
            brush,
            size,
            pressure_name="use_pressure_size",
            unified_name="use_unified_size",
            text="Radius",
            slider=True,
            header=True,
        )

        # strength, use_strength_pressure
        pressure_name = "use_pressure_strength" if capabilities.has_strength_pressure else None
        UnifiedPaintPanel.prop_unified(
            layout,
            context,
            brush,
            "strength",
            pressure_name=pressure_name,
            unified_name="use_unified_strength",
            text="Strength",
            header=True,
        )

        # direction
        if brush.gpencil_sculpt_tool in {'THICKNESS', 'STRENGTH', 'PINCH', 'TWIST'}:
            layout.row().prop(brush, "direction", expand=True, text="")

        # Brush falloff
        layout.popover("VIEW3D_PT_tools_brush_falloff")

        # Active layer only switch
        layout.prop(brush.gpencil_settings, "use_active_layer_only")
        return True

    @staticmethod
    def WEIGHT_GPENCIL(context, layout, tool):
        if (tool is None) or (not tool.use_brushes):
            return False

        tool_settings = context.tool_settings
        paint = tool_settings.gpencil_weight_paint
        brush = paint.brush

        BrushAssetShelf.draw_popup_selector(layout, context, brush)

        brush_basic_gpencil_weight_settings(layout, context, brush, compact=True)

        layout.popover("VIEW3D_PT_tools_grease_pencil_weight_options", text="Options")
        layout.popover("VIEW3D_PT_tools_grease_pencil_brush_weight_falloff", text="Falloff")

        return True

    @staticmethod
    def WEIGHT_GREASE_PENCIL(context, layout, tool):
        if (tool is None) or (not tool.use_brushes):
            return False

        paint = context.tool_settings.gpencil_weight_paint
        brush = paint.brush
        if brush is None:
            return False

        BrushAssetShelf.draw_popup_selector(layout, context, brush)

        brush_basic_grease_pencil_weight_settings(layout, context, brush, compact=True)

        layout.popover("VIEW3D_PT_tools_grease_pencil_weight_options", text="Options")
        layout.popover("VIEW3D_PT_tools_grease_pencil_brush_weight_falloff", text="Falloff")

        return True

    @staticmethod
    def VERTEX_GREASE_PENCIL(context, layout, tool):
        if (tool is None) or (not tool.use_brushes):
            return False

        tool_settings = context.tool_settings
        paint = tool_settings.gpencil_vertex_paint
        brush = paint.brush

        BrushAssetShelf.draw_popup_selector(layout, context, brush)

        if brush.gpencil_vertex_tool not in {'BLUR', 'AVERAGE', 'SMEAR'}:
            layout.separator(factor=0.4)
            ups = context.tool_settings.unified_paint_settings
            prop_owner = ups if ups.use_unified_color else brush
            layout.prop_with_popover(prop_owner, "color", text="", panel="TOPBAR_PT_grease_pencil_vertex_color")

        brush_basic_grease_pencil_vertex_settings(layout, context, brush, compact=True)

        return True

    @staticmethod
    def PARTICLE(context, layout, tool):
        if (tool is None) or (not tool.use_brushes):
            return False

        # See: `VIEW3D_PT_tools_brush`, basically a duplicate
        tool_settings = context.tool_settings
        settings = tool_settings.particle_edit
        brush = settings.brush
        tool = settings.tool
        if tool == 'NONE':
            return False

        layout.prop(brush, "size", slider=True)
        if tool == 'ADD':
            layout.prop(brush, "count")

            layout.prop(settings, "use_default_interpolate")
            layout.prop(brush, "steps", slider=True)
            layout.prop(settings, "default_key_count", slider=True)
        else:
            layout.prop(brush, "strength", slider=True)

            if tool == 'LENGTH':
                layout.row().prop(brush, "length_mode", expand=True)
            elif tool == 'PUFF':
                layout.row().prop(brush, "puff_mode", expand=True)
                layout.prop(brush, "use_puff_volume")
            elif tool == 'COMB':
                row = layout.row()
                row.active = settings.is_editable
                row.prop(settings, "use_emitter_deflect", text="Deflect Emitter")
                sub = row.row(align=True)
                sub.active = settings.use_emitter_deflect
                sub.prop(settings, "emitter_distance", text="Distance")

        return True

    @staticmethod
    def SCULPT_CURVES(context, layout, tool):
        if (tool is None) or (not tool.use_brushes):
            return False

        tool_settings = context.tool_settings
        paint = tool_settings.curves_sculpt

        brush = paint.brush
        if brush is None:
            return False

        UnifiedPaintPanel.prop_unified(
            layout,
            context,
            brush,
            "size",
            unified_name="use_unified_size",
            pressure_name="use_pressure_size",
            text="Radius",
            slider=True,
            header=True,
        )

        if brush.curves_sculpt_tool not in {'ADD', 'DELETE'}:
            UnifiedPaintPanel.prop_unified(
                layout,
                context,
                brush,
                "strength",
                unified_name="use_unified_strength",
                pressure_name="use_pressure_strength",
                header=True,
            )

        curves_tool = brush.curves_sculpt_tool

        if curves_tool == 'COMB':
            layout.prop(brush, "falloff_shape", expand=True)
            layout.popover("VIEW3D_PT_tools_brush_falloff", text="Brush Falloff")
            layout.popover("VIEW3D_PT_curves_sculpt_parameter_falloff", text="Curve Falloff")
        elif curves_tool == 'ADD':
            layout.prop(brush, "falloff_shape", expand=True)
            layout.prop(brush.curves_sculpt_settings, "add_amount")
            layout.popover("VIEW3D_PT_curves_sculpt_add_shape", text="Curve Shape")
            layout.prop(brush, "use_frontface", text="Front Faces Only")
        elif curves_tool == 'GROW_SHRINK':
            layout.prop(brush, "direction", expand=True, text="")
            layout.prop(brush, "falloff_shape", expand=True)
            layout.popover("VIEW3D_PT_curves_sculpt_grow_shrink_scaling", text="Scaling")
            layout.popover("VIEW3D_PT_tools_brush_falloff")
        elif curves_tool == 'SNAKE_HOOK':
            layout.prop(brush, "falloff_shape", expand=True)
            layout.popover("VIEW3D_PT_tools_brush_falloff")
        elif curves_tool == 'DELETE':
            layout.prop(brush, "falloff_shape", expand=True)
        elif curves_tool == 'SELECTION_PAINT':
            layout.prop(brush, "direction", expand=True, text="")
            layout.prop(brush, "falloff_shape", expand=True)
            layout.popover("VIEW3D_PT_tools_brush_falloff")
        elif curves_tool == 'PINCH':
            layout.prop(brush, "direction", expand=True, text="")
            layout.prop(brush, "falloff_shape", expand=True)
            layout.popover("VIEW3D_PT_tools_brush_falloff")
        elif curves_tool == 'SMOOTH':
            layout.prop(brush, "falloff_shape", expand=True)
            layout.popover("VIEW3D_PT_tools_brush_falloff")
        elif curves_tool == 'PUFF':
            layout.prop(brush, "falloff_shape", expand=True)
            layout.popover("VIEW3D_PT_tools_brush_falloff")
        elif curves_tool == 'DENSITY':
            layout.prop(brush, "falloff_shape", expand=True)
            row = layout.row(align=True)
            row.prop(brush.curves_sculpt_settings, "density_mode", text="", expand=True)
            row = layout.row(align=True)
            row.prop(brush.curves_sculpt_settings, "minimum_distance", text="Distance Min")
            row.operator_context = 'INVOKE_REGION_WIN'
            row.operator("sculpt_curves.min_distance_edit", text="", icon='DRIVER_DISTANCE')
            row = layout.row(align=True)
            row.enabled = brush.curves_sculpt_settings.density_mode != 'REMOVE'
            row.prop(brush.curves_sculpt_settings, "density_add_attempts", text="Count Max")
            layout.popover("VIEW3D_PT_tools_brush_falloff")
            layout.popover("VIEW3D_PT_curves_sculpt_add_shape", text="Curve Shape")
        elif curves_tool == 'SLIDE':
            layout.popover("VIEW3D_PT_tools_brush_falloff")

        return True

    @staticmethod
    def PAINT_GREASE_PENCIL(context, layout, tool):
        if (tool is None) or (not tool.use_brushes):
            return False

        # These draw their own properties.
        if tool.idname in {
                "builtin.arc",
                "builtin.curve",
                "builtin.line",
                "builtin.box",
                "builtin.circle",
                "builtin.polyline",
        }:
            return False

        tool_settings = context.tool_settings
        paint = tool_settings.gpencil_paint

        brush = paint.brush
        if brush is None:
            return False

        row = layout.row(align=True)

        BrushAssetShelf.draw_popup_selector(row, context, brush)

        grease_pencil_tool = brush.gpencil_tool

        if grease_pencil_tool in {'DRAW', 'FILL'}:
            from bl_ui.properties_paint_common import (
                brush_basic__draw_color_selector,
            )
            brush_basic__draw_color_selector(context, layout, brush, brush.gpencil_settings)

        if grease_pencil_tool == 'TINT':
            row.separator(factor=0.4)
            ups = context.tool_settings.unified_paint_settings
            prop_owner = ups if ups.use_unified_color else brush
            row.prop_with_popover(prop_owner, "color", text="", panel="TOPBAR_PT_grease_pencil_vertex_color")

        from bl_ui.properties_paint_common import (
            brush_basic_grease_pencil_paint_settings,
        )

        brush_basic_grease_pencil_paint_settings(layout, context, brush, None, compact=True)

        return True


def draw_topbar_grease_pencil_layer_panel(context, layout):
    grease_pencil = context.object.data
    layer = grease_pencil.layers.active
    group = grease_pencil.layer_groups.active

    icon = 'OUTLINER_DATA_GP_LAYER'
    node_name = None
    if layer or group:
        icon = 'OUTLINER_DATA_GP_LAYER' if layer else 'GREASEPENCIL_LAYER_GROUP'
        node_name = layer.name if layer else group.name

        # Clamp long names otherwise the selector can get too wide.
        max_width = 25
        if len(node_name) > max_width:
            node_name = node_name[:max_width - 5] + '..' + node_name[-3:]

    sub = layout.row()
    sub.popover(
        panel="TOPBAR_PT_grease_pencil_layers",
        text=node_name,
        icon=icon,
    )


class VIEW3D_HT_header(Header):
    bl_space_type = 'VIEW_3D'

    @staticmethod
    def draw_xform_template(layout, context):
        obj = context.active_object
        object_mode = 'OBJECT' if obj is None else obj.mode
        has_pose_mode = (
            (object_mode == 'POSE') or
            (object_mode == 'WEIGHT_PAINT' and context.pose_object is not None)
        )

        tool_settings = context.tool_settings

        # Mode & Transform Settings
        scene = context.scene

        # Orientation
        if has_pose_mode or object_mode in {'OBJECT', 'EDIT', 'EDIT_GPENCIL'}:
            orient_slot = scene.transform_orientation_slots[0]
            row = layout.row(align=True)

            sub = row.row()
            sub.prop_with_popover(
                orient_slot,
                "type",
                text="",
                panel="VIEW3D_PT_transform_orientations",
            )

        # Pivot
        if has_pose_mode or object_mode in {'OBJECT', 'EDIT', 'EDIT_GPENCIL', 'SCULPT_GREASE_PENCIL'}:
            layout.prop(tool_settings, "transform_pivot_point", text="", icon_only=True)

        # Snap
        show_snap = False
        if obj is None:
            show_snap = True
        else:
            if has_pose_mode or (object_mode not in {
                    'SCULPT', 'SCULPT_CURVES',
                    'VERTEX_PAINT', 'WEIGHT_PAINT', 'TEXTURE_PAINT',
                    'PAINT_GREASE_PENCIL', 'SCULPT_GREASE_PENCIL', 'WEIGHT_GREASE_PENCIL', 'VERTEX_GREASE_PENCIL',
            }):
                show_snap = True
            else:

                paint_settings = UnifiedPaintPanel.paint_settings(context)

                if paint_settings:
                    brush = paint_settings.brush
                    if brush and hasattr(brush, "stroke_method") and brush.stroke_method == 'CURVE':
                        show_snap = True

        if show_snap:
            snap_items = bpy.types.ToolSettings.bl_rna.properties["snap_elements"].enum_items
            snap_elements = tool_settings.snap_elements
            if len(snap_elements) == 1:
                text = ""
                for elem in snap_elements:
                    icon = snap_items[elem].icon
                    break
            else:
                text = iface_("Mix", i18n_contexts.editor_view3d)
                icon = 'NONE'
            del snap_items, snap_elements

            row = layout.row(align=True)
            row.prop(tool_settings, "use_snap", text="")

            sub = row.row(align=True)
            sub.popover(
                panel="VIEW3D_PT_snapping",
                icon=icon,
                text=text,
                translate=False,
            )

        # Proportional editing
        if object_mode in {
            'EDIT',
            'PARTICLE_EDIT',
            'SCULPT_GREASE_PENCIL',
            'EDIT_GPENCIL',
            'OBJECT',
        } and context.mode != 'EDIT_ARMATURE':
            row = layout.row(align=True)
            kw = {}
            if object_mode == 'OBJECT':
                attr = "use_proportional_edit_objects"
            else:
                attr = "use_proportional_edit"

                if tool_settings.use_proportional_edit:
                    if tool_settings.use_proportional_connected:
                        kw["icon"] = 'PROP_CON'
                    elif tool_settings.use_proportional_projected:
                        kw["icon"] = 'PROP_PROJECTED'
                    else:
                        kw["icon"] = 'PROP_ON'
                else:
                    kw["icon"] = 'PROP_OFF'

            row.prop(tool_settings, attr, icon_only=True, **kw)
            sub = row.row(align=True)
            sub.active = getattr(tool_settings, attr)
            sub.prop_with_popover(
                tool_settings,
                "proportional_edit_falloff",
                text="",
                icon_only=True,
                panel="VIEW3D_PT_proportional_edit",
            )

        if object_mode == 'EDIT' and obj.type == 'GREASEPENCIL':
            draw_topbar_grease_pencil_layer_panel(context, layout)

    def draw(self, context):
        layout = self.layout

        tool_settings = context.tool_settings
        view = context.space_data
        shading = view.shading

        layout.row(align=True).template_header()

        row = layout.row(align=True)
        obj = context.active_object
        mode_string = context.mode
        object_mode = 'OBJECT' if obj is None else obj.mode
        has_pose_mode = (
            (object_mode == 'POSE') or
            (object_mode == 'WEIGHT_PAINT' and context.pose_object is not None)
        )

        # Note: This is actually deadly in case enum_items have to be dynamically generated
        #       (because internal RNA array iterator will free everything immediately...).
        # XXX This is an RNA internal issue, not sure how to fix it.
        # Note: Tried to add an accessor to get translated UI strings instead of manual call
        #       to pgettext_iface below, but this fails because translated enum-items
        #       are always dynamically allocated.
        act_mode_item = bpy.types.Object.bl_rna.properties["mode"].enum_items[object_mode]
        act_mode_i18n_context = bpy.types.Object.bl_rna.properties["mode"].translation_context

        sub = row.row(align=True)
        sub.operator_menu_enum(
            "object.mode_set", "mode",
            text=iface_(act_mode_item.name, act_mode_i18n_context),
            icon=act_mode_item.icon,
        )
        del act_mode_item

        layout.template_header_3D_mode()

        # Contains buttons like Mode, Pivot, Layer, Mesh Select Mode...
        if obj:
            # Particle edit
            if object_mode == 'PARTICLE_EDIT':
                row = layout.row()
                row.prop(tool_settings.particle_edit, "select_mode", text="", expand=True)
            elif object_mode in {'EDIT', 'SCULPT_CURVES'} and obj.type == 'CURVES':
                curves = obj.data

                row = layout.row(align=True)
                domain = curves.selection_domain
                row.operator(
                    "curves.set_selection_domain",
                    text="",
                    icon='CURVE_BEZCIRCLE',
                    depress=(domain == 'POINT'),
                ).domain = 'POINT'
                row.operator(
                    "curves.set_selection_domain",
                    text="",
                    icon='CURVE_PATH',
                    depress=(domain == 'CURVE'),
                ).domain = 'CURVE'

        # Grease Pencil v3
        if obj and obj.type == 'GREASEPENCIL':
            # Select mode for Editing
            if object_mode == 'EDIT':
                row = layout.row(align=True)
                row.operator(
                    "grease_pencil.set_selection_mode",
                    text="",
                    icon='GP_SELECT_POINTS',
                    depress=(tool_settings.gpencil_selectmode_edit == 'POINT'),
                ).mode = 'POINT'
                row.operator(
                    "grease_pencil.set_selection_mode",
                    text="",
                    icon='GP_SELECT_STROKES',
                    depress=(tool_settings.gpencil_selectmode_edit == 'STROKE'),
                ).mode = 'STROKE'
                row.operator(
                    "grease_pencil.set_selection_mode",
                    text="",
                    icon='GP_SELECT_BETWEEN_STROKES',
                    depress=(tool_settings.gpencil_selectmode_edit == 'SEGMENT'),
                ).mode = 'SEGMENT'

            if object_mode == 'SCULPT_GREASE_PENCIL':
                row = layout.row(align=True)
                row.prop(tool_settings, "use_gpencil_select_mask_point", text="")
                row.prop(tool_settings, "use_gpencil_select_mask_stroke", text="")
                row.prop(tool_settings, "use_gpencil_select_mask_segment", text="")

            if object_mode == 'VERTEX_GREASE_PENCIL':
                row = layout.row(align=True)
                row.prop(tool_settings, "use_gpencil_vertex_select_mask_point", text="")
                row.prop(tool_settings, "use_gpencil_vertex_select_mask_stroke", text="")
                row.prop(tool_settings, "use_gpencil_vertex_select_mask_segment", text="")

        overlay = view.overlay

        VIEW3D_MT_editor_menus.draw_collapsible(context, layout)

        layout.separator_spacer()

        if object_mode in {'PAINT_GREASE_PENCIL', 'SCULPT_GREASE_PENCIL'}:
            # Grease pencil
            if object_mode == 'PAINT_GREASE_PENCIL':
                sub = layout.row(align=True)
                sub.prop_with_popover(
                    tool_settings,
                    "gpencil_stroke_placement_view3d",
                    text="",
                    panel="VIEW3D_PT_grease_pencil_origin",
                )

            if object_mode in {'PAINT_GREASE_PENCIL', 'SCULPT_GREASE_PENCIL'}:
                sub = layout.row(align=True)
                sub.active = tool_settings.gpencil_stroke_placement_view3d != 'SURFACE'
                sub.prop_with_popover(
                    tool_settings.gpencil_sculpt,
                    "lock_axis",
                    text="",
                    panel="VIEW3D_PT_grease_pencil_lock",
                )

            draw_topbar_grease_pencil_layer_panel(context, layout)

            if object_mode == 'PAINT_GREASE_PENCIL':
                # FIXME: this is bad practice!
                # Tool options are to be displayed in the top-bar.
                tool = context.workspace.tools.from_space_view3d_mode(object_mode)
                if tool and tool.idname == "builtin_brush.Draw":
                    settings = tool_settings.gpencil_sculpt.guide
                    row = layout.row(align=True)
                    row.prop(settings, "use_guide", text="", icon='GRID')
                    sub = row.row(align=True)
                    sub.active = settings.use_guide
                    sub.popover(
                        panel="VIEW3D_PT_grease_pencil_guide",
                        text="Guides",
                    )
            if object_mode == 'SCULPT_GREASE_PENCIL':
                layout.popover(
                    panel="VIEW3D_PT_grease_pencil_sculpt_automasking",
                    text="",
                    icon=VIEW3D_HT_header._grease_pencil_sculpt_automasking_icon(tool_settings.gpencil_sculpt),
                )

        elif object_mode == 'SCULPT':
            # If the active tool supports it, show the canvas selector popover.
            from bl_ui.space_toolsystem_common import ToolSelectPanelHelper
            tool = ToolSelectPanelHelper.tool_active_from_context(context)
            is_paint_tool = tool and tool.use_paint_canvas

            shading = VIEW3D_PT_shading.get_shading(context)
            color_type = shading.color_type

            row = layout.row()
            row.active = is_paint_tool and color_type == 'VERTEX'

            if context.preferences.experimental.use_sculpt_texture_paint:
                canvas_source = tool_settings.paint_mode.canvas_source
                icon = 'GROUP_VCOL' if canvas_source == 'COLOR_ATTRIBUTE' else canvas_source
                row.popover(panel="VIEW3D_PT_slots_paint_canvas", icon=icon)
            else:
                row.popover(panel="VIEW3D_PT_slots_color_attributes", icon='GROUP_VCOL')

            layout.popover(
                panel="VIEW3D_PT_sculpt_snapping",
                icon='SNAP_INCREMENT',
                text="",
                translate=False,
            )

            layout.popover(
                panel="VIEW3D_PT_sculpt_automasking",
                text="",
                icon=VIEW3D_HT_header._sculpt_automasking_icon(tool_settings.sculpt),
            )

        elif object_mode == 'VERTEX_PAINT':
            row = layout.row()
            row.popover(panel="VIEW3D_PT_slots_color_attributes", icon='GROUP_VCOL')
        elif object_mode == 'VERTEX_GREASE_PENCIL':
            draw_topbar_grease_pencil_layer_panel(context, layout)
        elif object_mode == 'WEIGHT_PAINT':
            row = layout.row()
            row.popover(panel="VIEW3D_PT_slots_vertex_groups", icon='GROUP_VERTEX')

            layout.popover(
                panel="VIEW3D_PT_sculpt_snapping",
                icon='SNAP_INCREMENT',
                text="",
                translate=False,
            )
        elif object_mode == 'WEIGHT_GREASE_PENCIL':
            row = layout.row()
            row.popover(panel="VIEW3D_PT_slots_vertex_groups", icon='GROUP_VERTEX')
            draw_topbar_grease_pencil_layer_panel(context, row)

        elif object_mode == 'TEXTURE_PAINT':
            tool_mode = tool_settings.image_paint.mode
            icon = 'MATERIAL' if tool_mode == 'MATERIAL' else 'IMAGE_DATA'

            row = layout.row()
            row.popover(panel="VIEW3D_PT_slots_projectpaint", icon=icon)
            row.popover(
                panel="VIEW3D_PT_mask",
                icon=VIEW3D_HT_header._texture_mask_icon(tool_settings.image_paint),
                text="")
        else:
            # Transform settings depending on tool header visibility
            VIEW3D_HT_header.draw_xform_template(layout, context)

        layout.separator_spacer()

        # Viewport Settings
        layout.popover(
            panel="VIEW3D_PT_object_type_visibility",
            icon_value=view.icon_from_show_object_viewport,
            text="",
        )

        # Gizmo toggle & popover.
        row = layout.row(align=True)
        # FIXME: place-holder icon.
        row.prop(view, "show_gizmo", text="", toggle=True, icon='GIZMO')
        sub = row.row(align=True)
        sub.active = view.show_gizmo
        sub.popover(
            panel="VIEW3D_PT_gizmo_display",
            text="",
        )

        # Overlay toggle & popover.
        row = layout.row(align=True)
        row.prop(overlay, "show_overlays", icon='OVERLAY', text="")
        sub = row.row(align=True)
        sub.active = overlay.show_overlays
        sub.popover(panel="VIEW3D_PT_overlay", text="")

        if mode_string == 'EDIT_MESH':
            sub.popover(panel="VIEW3D_PT_overlay_edit_mesh", text="", icon='EDITMODE_HLT')
        if mode_string == 'EDIT_CURVE':
            sub.popover(panel="VIEW3D_PT_overlay_edit_curve", text="", icon='EDITMODE_HLT')
        elif mode_string == 'EDIT_CURVES':
            sub.popover(panel="VIEW3D_PT_overlay_edit_curves", text="", icon='EDITMODE_HLT')
        elif mode_string == 'SCULPT':
            sub.popover(panel="VIEW3D_PT_overlay_sculpt", text="", icon='SCULPTMODE_HLT')
        elif mode_string == 'SCULPT_CURVES':
            sub.popover(panel="VIEW3D_PT_overlay_sculpt_curves", text="", icon='SCULPTMODE_HLT')
        elif mode_string == 'PAINT_WEIGHT':
            sub.popover(panel="VIEW3D_PT_overlay_weight_paint", text="", icon='WPAINT_HLT')
        elif mode_string == 'PAINT_TEXTURE':
            sub.popover(panel="VIEW3D_PT_overlay_texture_paint", text="", icon='TPAINT_HLT')
        elif mode_string == 'PAINT_VERTEX':
            sub.popover(panel="VIEW3D_PT_overlay_vertex_paint", text="", icon='VPAINT_HLT')
        elif obj is not None and obj.type == 'GREASEPENCIL':
            sub.popover(panel="VIEW3D_PT_overlay_grease_pencil_options", text="", icon='OUTLINER_DATA_GREASEPENCIL')

        # Separate from `elif` chain because it may coexist with weight-paint.
        if (
            has_pose_mode or
            (object_mode in {'EDIT_ARMATURE', 'OBJECT'} and VIEW3D_PT_overlay_bones.is_using_wireframe(context))
        ):
            sub.popover(panel="VIEW3D_PT_overlay_bones", text="", icon='POSE_HLT')

        row = layout.row()
        row.active = (object_mode == 'EDIT') or (shading.type in {'WIREFRAME', 'SOLID'})

        # While exposing `shading.show_xray(_wireframe)` is correct.
        # this hides the key shortcut from users: #70433.
        if has_pose_mode:
            draw_depressed = overlay.show_xray_bone
        elif shading.type == 'WIREFRAME':
            draw_depressed = shading.show_xray_wireframe
        else:
            draw_depressed = shading.show_xray
        row.operator(
            "view3d.toggle_xray",
            text="",
            icon='XRAY',
            depress=draw_depressed,
        )

        row = layout.row(align=True)
        row.prop(shading, "type", text="", expand=True)
        sub = row.row(align=True)
        # TODO, currently render shading type ignores mesh two-side, until it's supported
        # show the shading popover which shows double-sided option.

        # sub.enabled = shading.type != 'RENDERED'
        sub.popover(panel="VIEW3D_PT_shading", text="")

    @staticmethod
    def _sculpt_automasking_icon(sculpt):
        automask_enabled = (
            sculpt.use_automasking_topology or
            sculpt.use_automasking_face_sets or
            sculpt.use_automasking_boundary_edges or
            sculpt.use_automasking_boundary_face_sets or
            sculpt.use_automasking_cavity or
            sculpt.use_automasking_cavity_inverted or
            sculpt.use_automasking_start_normal or
            sculpt.use_automasking_view_normal
        )

        return 'CLIPUV_DEHLT' if automask_enabled else 'CLIPUV_HLT'

    @staticmethod
    def _grease_pencil_sculpt_automasking_icon(gpencil_sculpt):
        automask_enabled = (
            gpencil_sculpt.use_automasking_stroke or
            gpencil_sculpt.use_automasking_layer_stroke or
            gpencil_sculpt.use_automasking_material_stroke or
            gpencil_sculpt.use_automasking_material_active or
            gpencil_sculpt.use_automasking_layer_active
        )

        return 'CLIPUV_DEHLT' if automask_enabled else 'CLIPUV_HLT'

    @staticmethod
    def _texture_mask_icon(ipaint):
        mask_enabled = ipaint.use_stencil_layer or ipaint.use_cavity
        return 'CLIPUV_DEHLT' if mask_enabled else 'CLIPUV_HLT'


class VIEW3D_MT_editor_menus(Menu):
    bl_label = ""

    def draw(self, context):
        layout = self.layout
        obj = context.active_object
        mode_string = context.mode
        edit_object = context.edit_object
        tool_settings = context.tool_settings

        layout.menu("VIEW3D_MT_view")

        # Select Menu
        if mode_string in {'PAINT_WEIGHT', 'PAINT_VERTEX', 'PAINT_TEXTURE'}:
            mesh = obj.data
            if mesh.use_paint_mask:
                layout.menu("VIEW3D_MT_select_paint_mask")
            elif mesh.use_paint_mask_vertex and mode_string in {'PAINT_WEIGHT', 'PAINT_VERTEX'}:
                layout.menu("VIEW3D_MT_select_paint_mask_vertex")
        elif mode_string not in {
                'SCULPT', 'SCULPT_CURVES', 'PAINT_GREASE_PENCIL', 'SCULPT_GREASE_PENCIL', 'WEIGHT_GREASE_PENCIL',
                'VERTEX_GREASE_PENCIL',
        }:
            layout.menu("VIEW3D_MT_select_" + mode_string.lower())

        if mode_string == 'OBJECT':
            layout.menu("VIEW3D_MT_add")
        elif mode_string == 'EDIT_MESH':
            layout.menu("VIEW3D_MT_mesh_add", text="Add", text_ctxt=i18n_contexts.operator_default)
        elif mode_string == 'EDIT_CURVE':
            layout.menu("VIEW3D_MT_curve_add", text="Add", text_ctxt=i18n_contexts.operator_default)
        elif mode_string == 'EDIT_CURVES':
            layout.menu("VIEW3D_MT_edit_curves_add", text="Add", text_ctxt=i18n_contexts.operator_default)
        elif mode_string == 'EDIT_SURFACE':
            layout.menu("VIEW3D_MT_surface_add", text="Add", text_ctxt=i18n_contexts.operator_default)
        elif mode_string == 'EDIT_METABALL':
            layout.menu("VIEW3D_MT_metaball_add", text="Add", text_ctxt=i18n_contexts.operator_default)
        elif mode_string == 'EDIT_ARMATURE':
            layout.menu("TOPBAR_MT_edit_armature_add", text="Add", text_ctxt=i18n_contexts.operator_default)

        if edit_object:
            layout.menu("VIEW3D_MT_edit_" + edit_object.type.lower())

            if mode_string == 'EDIT_MESH':
                layout.menu("VIEW3D_MT_edit_mesh_vertices")
                layout.menu("VIEW3D_MT_edit_mesh_edges")
                layout.menu("VIEW3D_MT_edit_mesh_faces")
                layout.menu("VIEW3D_MT_uv_map", text="UV")
                layout.template_node_operator_asset_root_items()
            elif mode_string in {'EDIT_CURVE', 'EDIT_SURFACE'}:
                layout.menu("VIEW3D_MT_edit_curve_ctrlpoints")
                layout.menu("VIEW3D_MT_edit_curve_segments")
            elif mode_string == 'EDIT_POINT_CLOUD':
                layout.template_node_operator_asset_root_items()
            elif mode_string == 'EDIT_CURVES':
                layout.menu("VIEW3D_MT_edit_curves_control_points")
                layout.menu("VIEW3D_MT_edit_curves_segments")
                layout.template_node_operator_asset_root_items()
            elif mode_string == 'EDIT_GREASE_PENCIL':
                layout.menu("VIEW3D_MT_edit_greasepencil_point")
                layout.menu("VIEW3D_MT_edit_greasepencil_stroke")

        elif obj:
            if mode_string not in {'PAINT_TEXTURE', 'SCULPT_CURVES', 'SCULPT_GREASE_PENCIL', 'VERTEX_GREASE_PENCIL'}:
                layout.menu("VIEW3D_MT_" + mode_string.lower())
            if mode_string == 'SCULPT':
                layout.menu("VIEW3D_MT_mask")
                layout.menu("VIEW3D_MT_face_sets")
                layout.template_node_operator_asset_root_items()
            elif mode_string == 'SCULPT_CURVES':
                layout.menu("VIEW3D_MT_select_sculpt_curves")
                layout.menu("VIEW3D_MT_sculpt_curves")
                layout.template_node_operator_asset_root_items()
            elif mode_string == 'VERTEX_GREASE_PENCIL':
                layout.menu("VIEW3D_MT_select_edit_grease_pencil")
                layout.menu("VIEW3D_MT_paint_vertex_grease_pencil")
                layout.template_node_operator_asset_root_items()
            elif mode_string == 'SCULPT_GREASE_PENCIL':
                is_selection_mask = tool_settings.use_gpencil_select_mask_point or tool_settings.use_gpencil_select_mask_stroke or tool_settings.use_gpencil_select_mask_segment
                if is_selection_mask:
                    layout.menu("VIEW3D_MT_select_edit_grease_pencil")
            else:
                layout.template_node_operator_asset_root_items()

        else:
            layout.menu("VIEW3D_MT_object")
            layout.template_node_operator_asset_root_items()


# ********** Menu **********


# ********** Utilities **********


class ShowHideMenu:
    bl_label = "Show/Hide"
    _operator_name = ""

    def draw(self, _context):
        layout = self.layout

        layout.operator("{:s}.reveal".format(self._operator_name))
        layout.operator("{:s}.hide".format(self._operator_name), text="Hide Selected").unselected = False
        layout.operator("{:s}.hide".format(self._operator_name), text="Hide Unselected").unselected = True


# Standard transforms which apply to all cases (mix-in class, not used directly).
class VIEW3D_MT_transform_base:
    bl_label = "Transform"
    bl_category = "View"

    # TODO: get rid of the custom text strings?
    def draw(self, context):
        layout = self.layout

        layout.operator("transform.translate")
        layout.operator("transform.rotate")
        layout.operator("transform.resize", text="Scale")

        layout.separator()

        layout.operator("transform.tosphere", text="To Sphere")
        layout.operator("transform.shear", text="Shear")
        layout.operator("transform.bend", text="Bend")
        layout.operator("transform.push_pull", text="Push/Pull")

        if context.mode in {
                'EDIT_MESH', 'EDIT_ARMATURE', 'EDIT_SURFACE', 'EDIT_CURVE', 'EDIT_LATTICE', 'EDIT_METABALL',
        }:
            layout.operator("transform.vertex_warp", text="Warp")
            layout.operator_context = 'EXEC_REGION_WIN'
            layout.operator("transform.vertex_random", text="Randomize").offset = 0.1
            layout.operator_context = 'INVOKE_REGION_WIN'


# Generic transform menu - geometry types
class VIEW3D_MT_transform(VIEW3D_MT_transform_base, Menu):
    def draw(self, context):
        # base menu
        VIEW3D_MT_transform_base.draw(self, context)

        # generic...
        layout = self.layout
        if context.mode == 'EDIT_MESH':
            layout.operator("transform.shrink_fatten", text="Shrink/Fatten")
            layout.operator("transform.skin_resize")
        elif context.mode in ['EDIT_CURVE', 'EDIT_GREASE_PENCIL', 'EDIT_CURVES']:
            layout.operator("transform.transform", text="Radius").mode = 'CURVE_SHRINKFATTEN'

        if context.mode != 'EDIT_CURVES' and context.mode != 'EDIT_GREASE_PENCIL':
            layout.separator()
            props = layout.operator("transform.translate", text="Move Texture Space")
            props.texture_space = True
            props = layout.operator("transform.resize", text="Scale Texture Space")
            props.texture_space = True


# Object-specific extensions to Transform menu
class VIEW3D_MT_transform_object(VIEW3D_MT_transform_base, Menu):
    def draw(self, context):
        layout = self.layout

        # base menu
        VIEW3D_MT_transform_base.draw(self, context)

        # object-specific option follow...
        layout.separator()

        layout.operator("transform.translate", text="Move Texture Space").texture_space = True
        layout.operator("transform.resize", text="Scale Texture Space").texture_space = True

        layout.separator()

        layout.operator_context = 'EXEC_REGION_WIN'
        # XXX: see `alignmenu()` in `edit.c` of b2.4x to get this working.
        layout.operator("transform.transform", text="Align to Transform Orientation").mode = 'ALIGN'

        layout.separator()

        layout.operator("object.randomize_transform")
        layout.operator("object.align")

        # TODO: there is a strange context bug here.
        """
        layout.operator_context = 'INVOKE_REGION_WIN'
        layout.operator("object.transform_axis_target")
        """


# Armature EditMode extensions to Transform menu
class VIEW3D_MT_transform_armature(VIEW3D_MT_transform_base, Menu):
    def draw(self, context):
        layout = self.layout

        # base menu
        VIEW3D_MT_transform_base.draw(self, context)

        # armature specific extensions follow...
        obj = context.object
        if obj.type == 'ARMATURE' and obj.mode in {'EDIT', 'POSE'}:
            if obj.data.display_type == 'BBONE':
                layout.separator()

                layout.operator("transform.transform", text="Scale BBone").mode = 'BONE_SIZE'
            elif obj.data.display_type == 'ENVELOPE':
                layout.separator()

                layout.operator("transform.transform", text="Scale Envelope Distance").mode = 'BONE_SIZE'
                layout.operator("transform.transform", text="Scale Radius").mode = 'BONE_ENVELOPE'

        if context.edit_object and context.edit_object.type == 'ARMATURE':
            layout.separator()

            layout.operator("armature.align")


class VIEW3D_MT_mirror(Menu):
    bl_label = "Mirror"

    def draw(self, _context):
        layout = self.layout

        layout.operator("transform.mirror", text="Interactive Mirror")

        layout.separator()

        layout.operator_context = 'EXEC_REGION_WIN'

        for (space_name, space_id) in (("Global", 'GLOBAL'), ("Local", 'LOCAL')):
            for axis_index, axis_name in enumerate("XYZ"):
                props = layout.operator(
                    "transform.mirror",
                    text="{:s} {:s}".format(axis_name, iface_(space_name)),
                    translate=False,
                )
                props.constraint_axis[axis_index] = True
                props.orient_type = space_id

            if space_id == 'GLOBAL':
                layout.separator()


class VIEW3D_MT_snap(Menu):
    bl_label = "Snap"

    def draw(self, _context):
        layout = self.layout

        layout.operator("view3d.snap_selected_to_grid", text="Selection to Grid")
        layout.operator("view3d.snap_selected_to_cursor", text="Selection to Cursor").use_offset = False
        layout.operator("view3d.snap_selected_to_cursor", text="Selection to Cursor (Keep Offset)").use_offset = True
        layout.operator("view3d.snap_selected_to_active", text="Selection to Active")

        layout.separator()

        layout.operator("view3d.snap_cursor_to_selected", text="Cursor to Selected")
        layout.operator("view3d.snap_cursor_to_center", text="Cursor to World Origin")
        layout.operator("view3d.snap_cursor_to_grid", text="Cursor to Grid")
        layout.operator("view3d.snap_cursor_to_active", text="Cursor to Active")


class VIEW3D_MT_uv_map(Menu):
    bl_label = "UV Mapping"

    def draw(self, _context):
        layout = self.layout

        layout.menu("IMAGE_MT_uvs_unwrap")

        layout.separator()

        layout.operator_context = 'INVOKE_REGION_WIN'
        layout.operator("uv.project_from_view").scale_to_bounds = False
        layout.operator("uv.project_from_view", text="Project from View (Bounds)").scale_to_bounds = True

        layout.separator()

        layout.operator("mesh.mark_seam").clear = False
        layout.operator("mesh.mark_seam", text="Clear Seam").clear = True

        layout.separator()

        layout.operator("uv.reset")

        layout.template_node_operator_asset_menu_items(catalog_path="UV")


# ********** View menus **********


class VIEW3D_MT_view(Menu):
    bl_label = "View"

    def draw(self, context):
        layout = self.layout
        view = context.space_data

        layout.prop(view, "show_region_toolbar")
        layout.prop(view, "show_region_ui")
        layout.prop(view, "show_region_tool_header")
        layout.prop(view, "show_region_asset_shelf")
        layout.prop(view, "show_region_hud")

        layout.separator()

        layout.operator("view3d.view_selected", text="Frame Selected").use_all_regions = False
        if view.region_quadviews:
            layout.operator("view3d.view_selected", text="Frame Selected (Quad View)").use_all_regions = True

        layout.operator("view3d.view_all").center = False
        layout.operator("view3d.view_persportho", text="Perspective/Orthographic")
        layout.menu("VIEW3D_MT_view_local")
        layout.prop(view, "show_viewer", text="Viewer Node")

        layout.separator()

        layout.menu("VIEW3D_MT_view_cameras", text="Cameras")

        layout.separator()
        layout.menu("VIEW3D_MT_view_viewpoint")
        layout.menu("VIEW3D_MT_view_navigation")
        layout.menu("VIEW3D_MT_view_align")

        layout.separator()

        layout.operator_context = 'INVOKE_REGION_WIN'
        layout.menu("VIEW3D_MT_view_regions", text="View Regions")

        layout.separator()

        layout.operator("screen.animation_play", text="Play Animation")

        layout.separator()

        layout.operator(
            "render.opengl",
            text="Viewport Render Image",
            icon='RENDER_STILL',
        )
        layout.operator(
            "render.opengl",
            text="Viewport Render Animation",
            icon='RENDER_ANIMATION',
        ).animation = True
        props = layout.operator(
            "render.opengl",
            text="Viewport Render Keyframes",
        )
        props.animation = True
        props.render_keyed_only = True

        layout.separator()

        layout.menu("INFO_MT_area")


class VIEW3D_MT_view_local(Menu):
    bl_label = "Local View"

    def draw(self, _context):
        layout = self.layout

        layout.operator("view3d.localview", text="Toggle Local View")
        layout.operator("view3d.localview_remove_from")


class VIEW3D_MT_view_cameras(Menu):
    bl_label = "Cameras"

    def draw(self, _context):
        layout = self.layout

        layout.operator("view3d.object_as_camera")
        layout.operator("view3d.view_camera", text="Active Camera")
        layout.operator("view3d.view_center_camera")


class VIEW3D_MT_view_viewpoint(Menu):
    bl_label = "Viewpoint"

    def draw(self, _context):
        layout = self.layout

        layout.operator("view3d.view_camera", text="Camera", text_ctxt=i18n_contexts.editor_view3d)

        layout.separator()

        layout.operator("view3d.view_axis", text="Top", text_ctxt=i18n_contexts.editor_view3d).type = 'TOP'
        layout.operator("view3d.view_axis", text="Bottom", text_ctxt=i18n_contexts.editor_view3d).type = 'BOTTOM'

        layout.separator()

        layout.operator("view3d.view_axis", text="Front", text_ctxt=i18n_contexts.editor_view3d).type = 'FRONT'
        layout.operator("view3d.view_axis", text="Back", text_ctxt=i18n_contexts.editor_view3d).type = 'BACK'

        layout.separator()

        layout.operator("view3d.view_axis", text="Right", text_ctxt=i18n_contexts.editor_view3d).type = 'RIGHT'
        layout.operator("view3d.view_axis", text="Left", text_ctxt=i18n_contexts.editor_view3d).type = 'LEFT'


class VIEW3D_MT_view_navigation(Menu):
    bl_label = "Navigation"

    def draw(self, _context):
        from math import pi
        layout = self.layout

        layout.operator_enum("view3d.view_orbit", "type")
        props = layout.operator("view3d.view_orbit", text="Orbit Opposite")
        props.type = 'ORBITRIGHT'
        props.angle = pi

        layout.separator()

        layout.operator("view3d.view_roll", text="Roll Left").type = 'LEFT'
        layout.operator("view3d.view_roll", text="Roll Right").type = 'RIGHT'

        layout.separator()

        layout.operator_enum("view3d.view_pan", "type")

        layout.separator()

        layout.operator("view3d.zoom", text="Zoom In").delta = 1
        layout.operator("view3d.zoom", text="Zoom Out").delta = -1
        layout.operator("view3d.zoom_border", text="Zoom Region...")
        layout.operator("view3d.dolly", text="Dolly View...")
        layout.operator("view3d.zoom_camera_1_to_1", text="Zoom Camera 1:1")

        layout.separator()

        layout.operator("view3d.fly")
        layout.operator("view3d.walk")


class VIEW3D_MT_view_align(Menu):
    bl_label = "Align View"

    def draw(self, _context):
        layout = self.layout

        layout.menu("VIEW3D_MT_view_align_selected")

        layout.separator()

        layout.operator("view3d.camera_to_view", text="Align Active Camera to View")
        layout.operator("view3d.camera_to_view_selected", text="Align Active Camera to Selected")

        layout.separator()

        layout.operator("view3d.view_all", text="Center Cursor and Frame All").center = True
        layout.operator("view3d.view_center_cursor")

        layout.separator()

        layout.operator("view3d.view_lock_to_active")
        layout.operator("view3d.view_lock_clear")


class VIEW3D_MT_view_align_selected(Menu):
    bl_label = "Align View to Active"

    def draw(self, _context):
        layout = self.layout

        props = layout.operator("view3d.view_axis", text="Top", text_ctxt=i18n_contexts.editor_view3d)
        props.align_active = True
        props.type = 'TOP'

        props = layout.operator("view3d.view_axis", text="Bottom", text_ctxt=i18n_contexts.editor_view3d)
        props.align_active = True
        props.type = 'BOTTOM'

        layout.separator()

        props = layout.operator("view3d.view_axis", text="Front", text_ctxt=i18n_contexts.editor_view3d)
        props.align_active = True
        props.type = 'FRONT'

        props = layout.operator("view3d.view_axis", text="Back", text_ctxt=i18n_contexts.editor_view3d)
        props.align_active = True
        props.type = 'BACK'

        layout.separator()

        props = layout.operator("view3d.view_axis", text="Right", text_ctxt=i18n_contexts.editor_view3d)
        props.align_active = True
        props.type = 'RIGHT'

        props = layout.operator("view3d.view_axis", text="Left", text_ctxt=i18n_contexts.editor_view3d)
        props.align_active = True
        props.type = 'LEFT'


class VIEW3D_MT_view_regions(Menu):
    bl_label = "View Regions"

    def draw(self, _context):
        layout = self.layout
        layout.operator("view3d.clip_border", text="Clipping Region...")
        layout.operator("view3d.render_border", text="Render Region...")

        layout.separator()

        layout.operator("view3d.clear_render_border")


# ********** Select menus, suffix from context.mode **********

class VIEW3D_MT_select_object_more_less(Menu):
    bl_label = "Select More/Less"

    def draw(self, _context):
        layout = self.layout

        layout.operator("object.select_more", text="More")
        layout.operator("object.select_less", text="Less")

        layout.separator()

        props = layout.operator("object.select_hierarchy", text="Parent", text_ctxt=i18n_contexts.default)
        props.extend = False
        props.direction = 'PARENT'

        props = layout.operator("object.select_hierarchy", text="Child")
        props.extend = False
        props.direction = 'CHILD'

        layout.separator()

        props = layout.operator("object.select_hierarchy", text="Extend Parent")
        props.extend = True
        props.direction = 'PARENT'

        props = layout.operator("object.select_hierarchy", text="Extend Child")
        props.extend = True
        props.direction = 'CHILD'


class VIEW3D_MT_select_object(Menu):
    bl_label = "Select"

    def draw(self, _context):
        layout = self.layout

        layout.operator("object.select_all", text="All").action = 'SELECT'
        layout.operator("object.select_all", text="None").action = 'DESELECT'
        layout.operator("object.select_all", text="Invert").action = 'INVERT'

        layout.separator()

        layout.operator("view3d.select_box")
        layout.operator("view3d.select_circle")
        layout.operator_menu_enum("view3d.select_lasso", "mode")

        layout.separator()

        layout.operator("object.select_camera", text="Select Active Camera")
        layout.operator("object.select_mirror")
        layout.operator("object.select_random", text="Select Random")

        layout.separator()

        layout.menu("VIEW3D_MT_select_object_more_less", text="More/Less")

        layout.separator()

        layout.operator_menu_enum("object.select_by_type", "type", text="Select All by Type")
        layout.operator_menu_enum("object.select_grouped", "type", text="Select Grouped")
        layout.operator_menu_enum("object.select_linked", "type", text="Select Linked")
        layout.operator("object.select_pattern", text="Select Pattern...")


class VIEW3D_MT_select_pose_more_less(Menu):
    bl_label = "Select More/Less"

    def draw(self, _context):
        layout = self.layout

        props = layout.operator("pose.select_hierarchy", text="Parent", text_ctxt=i18n_contexts.default)
        props.extend = False
        props.direction = 'PARENT'

        props = layout.operator("pose.select_hierarchy", text="Child")
        props.extend = False
        props.direction = 'CHILD'

        layout.separator()

        props = layout.operator("pose.select_hierarchy", text="Extend Parent")
        props.extend = True
        props.direction = 'PARENT'

        props = layout.operator("pose.select_hierarchy", text="Extend Child")
        props.extend = True
        props.direction = 'CHILD'


class VIEW3D_MT_select_pose(Menu):
    bl_label = "Select"

    def draw(self, _context):
        layout = self.layout

        layout.operator("pose.select_all", text="All").action = 'SELECT'
        layout.operator("pose.select_all", text="None").action = 'DESELECT'
        layout.operator("pose.select_all", text="Invert").action = 'INVERT'

        layout.separator()

        layout.operator("view3d.select_box")
        layout.operator("view3d.select_circle")
        layout.operator_menu_enum("view3d.select_lasso", "mode")

        layout.separator()

        layout.operator("pose.select_mirror")

        layout.separator()

        layout.menu("VIEW3D_MT_select_pose_more_less", text="More/Less")

        layout.separator()

        layout.operator_menu_enum("pose.select_grouped", "type", text="Select Grouped")
        layout.operator("pose.select_linked", text="Select Linked")
        layout.operator("object.select_pattern", text="Select Pattern...")

        layout.separator()

        layout.menu("POSE_MT_selection_sets_select", text="Bone Selection Set")
        layout.operator("pose.select_constraint_target", text="Constraint Target")


class VIEW3D_MT_select_particle(Menu):
    bl_label = "Select"

    def draw(self, _context):
        layout = self.layout

        layout.operator("particle.select_all", text="All").action = 'SELECT'
        layout.operator("particle.select_all", text="None").action = 'DESELECT'
        layout.operator("particle.select_all", text="Invert").action = 'INVERT'

        layout.separator()

        layout.operator("view3d.select_box")
        layout.operator("view3d.select_circle")
        layout.operator_menu_enum("view3d.select_lasso", "mode")

        layout.separator()

        layout.operator("particle.select_random")

        layout.separator()

        layout.operator("particle.select_more", text="More")
        layout.operator("particle.select_less", text="Less")

        layout.separator()

        layout.operator("particle.select_linked", text="Select Linked")

        layout.separator()

        layout.operator("particle.select_roots", text="Roots")
        layout.operator("particle.select_tips", text="Tips")


class VIEW3D_MT_edit_mesh_select_similar(Menu):
    bl_label = "Select Similar"

    def draw(self, _context):
        layout = self.layout

        layout.operator_enum("mesh.select_similar", "type")

        layout.separator()

        layout.operator("mesh.select_similar_region", text="Face Regions")


class VIEW3D_MT_edit_mesh_select_by_trait(Menu):
    bl_label = "Select All by Trait"

    def draw(self, context):
        layout = self.layout
        _is_vert_mode, _is_edge_mode, is_face_mode = context.tool_settings.mesh_select_mode

        if is_face_mode is False:
            layout.operator("mesh.select_non_manifold", text="Non Manifold")
        layout.operator("mesh.select_loose", text="Loose Geometry")
        layout.operator("mesh.select_interior_faces", text="Interior Faces")
        layout.operator("mesh.select_face_by_sides", text="Faces by Sides")
        layout.operator("mesh.select_by_pole_count", text="Poles by Count")

        layout.separator()

        layout.operator("mesh.select_ungrouped", text="Ungrouped Vertices")


class VIEW3D_MT_edit_mesh_select_more_less(Menu):
    bl_label = "Select More/Less"

    def draw(self, _context):
        layout = self.layout

        layout.operator("mesh.select_more", text="More")
        layout.operator("mesh.select_less", text="Less")

        layout.separator()

        layout.operator("mesh.select_next_item", text="Next Active")
        layout.operator("mesh.select_prev_item", text="Previous Active")


class VIEW3D_MT_edit_mesh_select_linked(Menu):
    bl_label = "Select Linked"

    def draw(self, _context):
        layout = self.layout

        layout.operator("mesh.select_linked", text="Linked")
        layout.operator("mesh.shortest_path_select", text="Shortest Path")
        layout.operator("mesh.faces_select_linked_flat", text="Linked Flat Faces")


class VIEW3D_MT_edit_mesh_select_loops(Menu):
    bl_label = "Select Loops"

    def draw(self, _context):
        layout = self.layout

        layout.operator("mesh.loop_multi_select", text="Edge Loops").ring = False
        layout.operator("mesh.loop_multi_select", text="Edge Rings").ring = True

        layout.separator()

        layout.operator("mesh.loop_to_region")
        layout.operator("mesh.region_to_loop")


class VIEW3D_MT_select_edit_mesh(Menu):
    bl_label = "Select"

    def draw(self, _context):
        layout = self.layout

        # primitive
        layout.operator("mesh.select_all", text="All").action = 'SELECT'
        layout.operator("mesh.select_all", text="None").action = 'DESELECT'
        layout.operator("mesh.select_all", text="Invert").action = 'INVERT'

        # gesture
        layout.separator()
        layout.operator("view3d.select_box")
        layout.operator("view3d.select_circle")
        layout.operator_menu_enum("view3d.select_lasso", "mode")

        # numeric
        layout.separator()
        layout.operator("mesh.select_mirror")
        layout.operator("mesh.select_random", text="Select Random")
        layout.operator("mesh.select_nth")

        # more/less
        layout.separator()
        layout.menu("VIEW3D_MT_edit_mesh_select_more_less", text="More/Less")

        # grouped
        layout.separator()
        layout.menu("VIEW3D_MT_edit_mesh_select_similar")
        layout.menu("VIEW3D_MT_edit_mesh_select_by_trait")
        layout.menu("VIEW3D_MT_edit_mesh_select_linked")
        layout.menu("VIEW3D_MT_edit_mesh_select_loops")

        # geometric
        layout.separator()
        layout.operator("mesh.edges_select_sharp", text="Sharp Edges")
        layout.operator("mesh.select_axis", text="Side of Active")

        # attribute
        layout.separator()
        layout.operator("mesh.select_by_attribute", text="By Attribute")

        layout.template_node_operator_asset_menu_items(catalog_path=self.bl_label)


class VIEW3D_MT_select_edit_curve(Menu):
    bl_label = "Select"

    def draw(self, _context):
        layout = self.layout

        layout.operator("curve.select_all", text="All").action = 'SELECT'
        layout.operator("curve.select_all", text="None").action = 'DESELECT'
        layout.operator("curve.select_all", text="Invert").action = 'INVERT'

        layout.separator()

        layout.operator("view3d.select_box")
        layout.operator("view3d.select_circle")
        layout.operator_menu_enum("view3d.select_lasso", "mode")

        layout.separator()

        layout.operator("curve.select_random")
        layout.operator("curve.select_nth")

        layout.separator()

        layout.operator("curve.select_more", text="More")
        layout.operator("curve.select_less", text="Less")

        layout.separator()

        layout.operator("curve.select_linked", text="Select Linked")
        layout.operator_menu_enum("curve.select_similar", "type")

        layout.separator()

        layout.operator("curve.de_select_first")
        layout.operator("curve.de_select_last")
        layout.operator("curve.select_next")
        layout.operator("curve.select_previous")


class VIEW3D_MT_select_edit_surface(Menu):
    bl_label = "Select"

    def draw(self, _context):
        layout = self.layout

        layout.operator("curve.select_all", text="All").action = 'SELECT'
        layout.operator("curve.select_all", text="None").action = 'DESELECT'
        layout.operator("curve.select_all", text="Invert").action = 'INVERT'

        layout.separator()

        layout.operator("view3d.select_box")
        layout.operator("view3d.select_circle")
        layout.operator_menu_enum("view3d.select_lasso", "mode")

        layout.separator()

        layout.operator("curve.select_random")
        layout.operator("curve.select_nth")

        layout.separator()

        layout.operator("curve.select_more", text="More")
        layout.operator("curve.select_less", text="Less")

        layout.separator()

        layout.operator("curve.select_linked", text="Select Linked")
        layout.operator_menu_enum("curve.select_similar", "type")

        layout.separator()

        layout.operator("curve.select_row", text="Control Point Row")


class VIEW3D_MT_select_edit_text(Menu):
    bl_label = "Select"

    def draw(self, _context):
        layout = self.layout

        layout.operator("font.select_all", text="All")

        layout.separator()

        layout.operator("font.move_select", text="Top").type = 'TEXT_BEGIN'
        layout.operator("font.move_select", text="Bottom").type = 'TEXT_END'

        layout.separator()

        layout.operator("font.move_select", text="Previous Block").type = 'PREVIOUS_PAGE'
        layout.operator("font.move_select", text="Next Block").type = 'NEXT_PAGE'

        layout.separator()

        layout.operator("font.move_select", text="Line Begin").type = 'LINE_BEGIN'
        layout.operator("font.move_select", text="Line End").type = 'LINE_END'

        layout.separator()

        layout.operator("font.move_select", text="Previous Line").type = 'PREVIOUS_LINE'
        layout.operator("font.move_select", text="Next Line").type = 'NEXT_LINE'

        layout.separator()

        layout.operator("font.move_select", text="Previous Word").type = 'PREVIOUS_WORD'
        layout.operator("font.move_select", text="Next Word").type = 'NEXT_WORD'


class VIEW3D_MT_select_edit_metaball(Menu):
    bl_label = "Select"

    def draw(self, _context):
        layout = self.layout

        layout.operator("mball.select_all", text="All").action = 'SELECT'
        layout.operator("mball.select_all", text="None").action = 'DESELECT'
        layout.operator("mball.select_all", text="Invert").action = 'INVERT'

        layout.separator()

        layout.operator("view3d.select_box")
        layout.operator("view3d.select_circle")
        layout.operator_menu_enum("view3d.select_lasso", "mode")

        layout.separator()

        layout.operator("mball.select_random_metaelems")

        layout.separator()

        layout.operator_menu_enum("mball.select_similar", "type")


class VIEW3D_MT_edit_lattice_context_menu(Menu):
    bl_label = "Lattice"

    def draw(self, _context):
        layout = self.layout

        layout.menu("VIEW3D_MT_mirror")
        layout.operator_menu_enum("lattice.flip", "axis")
        layout.menu("VIEW3D_MT_snap")

        layout.separator()

        layout.operator("lattice.make_regular")


class VIEW3D_MT_select_edit_lattice(Menu):
    bl_label = "Select"

    def draw(self, _context):
        layout = self.layout

        layout.operator("lattice.select_all", text="All").action = 'SELECT'
        layout.operator("lattice.select_all", text="None").action = 'DESELECT'
        layout.operator("lattice.select_all", text="Invert").action = 'INVERT'

        layout.separator()

        layout.operator("view3d.select_box")
        layout.operator("view3d.select_circle")
        layout.operator_menu_enum("view3d.select_lasso", "mode")

        layout.separator()

        layout.operator("lattice.select_mirror")
        layout.operator("lattice.select_random")

        layout.separator()

        layout.operator("lattice.select_more", text="More")
        layout.operator("lattice.select_less", text="Less")

        layout.separator()

        layout.operator("lattice.select_ungrouped", text="Ungrouped Vertices")


class VIEW3D_MT_select_edit_armature(Menu):
    bl_label = "Select"

    def draw(self, _context):
        layout = self.layout

        layout.operator("armature.select_all", text="All").action = 'SELECT'
        layout.operator("armature.select_all", text="None").action = 'DESELECT'
        layout.operator("armature.select_all", text="Invert").action = 'INVERT'

        layout.separator()

        layout.operator("view3d.select_box")
        layout.operator("view3d.select_circle")
        layout.operator_menu_enum("view3d.select_lasso", "mode")

        layout.separator()

        layout.operator("armature.select_mirror")

        layout.separator()

        layout.operator("armature.select_more", text="More")
        layout.operator("armature.select_less", text="Less")

        layout.separator()

        layout.operator("armature.select_linked", text="Select Linked")
        layout.operator_menu_enum("armature.select_similar", "type")
        layout.operator("object.select_pattern", text="Select Pattern...")

        layout.separator()

        props = layout.operator("armature.select_hierarchy", text="Parent", text_ctxt=i18n_contexts.default)
        props.extend = False
        props.direction = 'PARENT'

        props = layout.operator("armature.select_hierarchy", text="Child")
        props.extend = False
        props.direction = 'CHILD'

        props = layout.operator("armature.select_hierarchy", text="Extend Parent")
        props.extend = True
        props.direction = 'PARENT'

        props = layout.operator("armature.select_hierarchy", text="Extend Child")
        props.extend = True
        props.direction = 'CHILD'


class VIEW3D_MT_select_edit_grease_pencil(Menu):
    bl_label = "Select"

    def draw(self, context):
        layout = self.layout

        layout.operator("grease_pencil.select_all", text="All").action = 'SELECT'
        layout.operator("grease_pencil.select_all", text="None").action = 'DESELECT'
        layout.operator("grease_pencil.select_all", text="Invert").action = 'INVERT'

        layout.separator()

        layout.operator("view3d.select_box", text="Box Select")
        layout.operator("view3d.select_circle", text="Circle Select")
        layout.operator_menu_enum("view3d.select_lasso", "mode")

        layout.separator()

        layout.operator("grease_pencil.select_random")
        layout.operator("grease_pencil.select_alternate")

        layout.separator()

        layout.operator("grease_pencil.select_more", text="More")
        layout.operator("grease_pencil.select_less", text="Less")

        layout.separator()

        layout.operator_menu_enum("grease_pencil.select_similar", "mode")
        layout.operator("grease_pencil.select_linked")

        layout.separator()

        props = layout.operator("grease_pencil.select_ends", text="First")
        props.amount_start = 1
        props.amount_end = 0
        props = layout.operator("grease_pencil.select_ends", text="Last")
        props.amount_start = 0
        props.amount_end = 1


class VIEW3D_MT_paint_grease_pencil(Menu):
    bl_label = "Draw"

    def draw(self, _context):
        layout = self.layout

        layout.menu("GREASE_PENCIL_MT_layer_active", text="Active Layer")

        layout.separator()

        layout.menu("VIEW3D_MT_edit_greasepencil_animation", text="Animation")
        layout.operator("grease_pencil.interpolate_sequence", text="Interpolate Sequence")

        layout.separator()

        layout.menu("VIEW3D_MT_edit_greasepencil_showhide")
        layout.menu("VIEW3D_MT_edit_greasepencil_cleanup")

        layout.separator()

        layout.operator("paint.sample_color")


class VIEW3D_MT_paint_vertex_grease_pencil(Menu):
    bl_label = "Paint"

    def draw(self, _context):
        layout = self.layout

        layout.operator("grease_pencil.vertex_color_set", text="Set Color Attribute")
        layout.operator("grease_pencil.stroke_reset_vertex_color")
        layout.separator()
        layout.operator("grease_pencil.vertex_color_invert", text="Invert")
        layout.operator("grease_pencil.vertex_color_levels", text="Levels")
        layout.operator("grease_pencil.vertex_color_hsv", text="Hue/Saturation/Value")
        layout.operator("grease_pencil.vertex_color_brightness_contrast", text="Brightness/Contrast")


class VIEW3D_MT_select_paint_mask(Menu):
    bl_label = "Select"

    def draw(self, _context):
        layout = self.layout

        layout.operator("paint.face_select_all", text="All").action = 'SELECT'
        layout.operator("paint.face_select_all", text="None").action = 'DESELECT'
        layout.operator("paint.face_select_all", text="Invert").action = 'INVERT'

        layout.separator()

        layout.operator("view3d.select_box")
        layout.operator("view3d.select_circle")
        layout.operator_menu_enum("view3d.select_lasso", "mode")

        layout.separator()

        layout.operator("paint.face_select_more", text="More")
        layout.operator("paint.face_select_less", text="Less")

        layout.separator()

        layout.operator("paint.face_select_linked")


class VIEW3D_MT_select_paint_mask_vertex(Menu):
    bl_label = "Select"

    def draw(self, _context):
        layout = self.layout

        layout.operator("paint.vert_select_all", text="All").action = 'SELECT'
        layout.operator("paint.vert_select_all", text="None").action = 'DESELECT'
        layout.operator("paint.vert_select_all", text="Invert").action = 'INVERT'

        layout.separator()

        layout.operator("view3d.select_box")
        layout.operator("view3d.select_circle")
        layout.operator_menu_enum("view3d.select_lasso", "mode")

        layout.separator()

        layout.operator("paint.vert_select_more", text="More")
        layout.operator("paint.vert_select_less", text="Less")

        layout.separator()

        layout.operator("paint.vert_select_linked", text="Select Linked")

        layout.separator()

        layout.operator("paint.vert_select_ungrouped", text="Ungrouped Vertices")


class VIEW3D_MT_select_edit_point_cloud(Menu):
    bl_label = "Select"

    def draw(self, _context):
        layout = self.layout
        layout.template_node_operator_asset_menu_items(catalog_path=self.bl_label)


class VIEW3D_MT_edit_curves_select_more_less(Menu):
    bl_label = "Select More/Less"

    def draw(self, _context):
        layout = self.layout

        layout.operator("curves.select_more", text="More")
        layout.operator("curves.select_less", text="Less")


class VIEW3D_MT_select_edit_curves(Menu):
    bl_label = "Select"

    def draw(self, _context):
        layout = self.layout

        layout.operator("curves.select_all", text="All").action = 'SELECT'
        layout.operator("curves.select_all", text="None").action = 'DESELECT'
        layout.operator("curves.select_all", text="Invert").action = 'INVERT'

        layout.separator()

        layout.operator("curves.select_random")

        layout.separator()

        layout.menu("VIEW3D_MT_edit_curves_select_more_less", text="More/Less")

        layout.separator()

        layout.operator("curves.select_linked")

        layout.separator()

        layout.operator("curves.select_ends", text="Endpoints")

        layout.template_node_operator_asset_menu_items(catalog_path=self.bl_label)


class VIEW3D_MT_select_sculpt_curves(Menu):
    bl_label = "Select"

    def draw(self, _context):
        layout = self.layout

        layout.operator("curves.select_all", text="All").action = 'SELECT'
        layout.operator("curves.select_all", text="None").action = 'DESELECT'
        layout.operator("curves.select_all", text="Invert").action = 'INVERT'

        layout.separator()

        layout.operator("sculpt_curves.select_random")

        layout.separator()

        layout.operator("curves.select_ends", text="Endpoints")
        layout.operator("sculpt_curves.select_grow", text="Grow Selection")

        layout.template_node_operator_asset_menu_items(catalog_path="Select")


class VIEW3D_MT_mesh_add(Menu):
    bl_idname = "VIEW3D_MT_mesh_add"
    bl_label = "Mesh"
    bl_options = {'SEARCH_ON_KEY_PRESS'}

    def draw(self, _context):
        layout = self.layout

        layout.operator_context = 'INVOKE_REGION_WIN'

        layout.operator("mesh.primitive_plane_add", text="Plane", icon='MESH_PLANE')
        layout.operator("mesh.primitive_cube_add", text="Cube", icon='MESH_CUBE')
        layout.operator("mesh.primitive_circle_add", text="Circle", icon='MESH_CIRCLE')
        layout.operator("mesh.primitive_uv_sphere_add", text="UV Sphere", icon='MESH_UVSPHERE')
        layout.operator("mesh.primitive_ico_sphere_add", text="Ico Sphere", icon='MESH_ICOSPHERE')
        layout.operator("mesh.primitive_cylinder_add", text="Cylinder", icon='MESH_CYLINDER')
        layout.operator("mesh.primitive_cone_add", text="Cone", icon='MESH_CONE')
        layout.operator("mesh.primitive_torus_add", text="Torus", icon='MESH_TORUS')

        layout.separator()

        layout.operator("mesh.primitive_grid_add", text="Grid", icon='MESH_GRID')
        layout.operator("mesh.primitive_monkey_add", text="Monkey", icon='MESH_MONKEY')

        layout.template_node_operator_asset_menu_items(catalog_path="Add")


class VIEW3D_MT_curve_add(Menu):
    bl_idname = "VIEW3D_MT_curve_add"
    bl_label = "Curve"
    bl_options = {'SEARCH_ON_KEY_PRESS'}

    def draw(self, context):
        layout = self.layout

        layout.operator_context = 'INVOKE_REGION_WIN'

        layout.operator("curve.primitive_bezier_curve_add", text="Bézier", icon='CURVE_BEZCURVE')
        layout.operator("curve.primitive_bezier_circle_add", text="Circle", icon='CURVE_BEZCIRCLE')

        layout.separator()

        layout.operator("curve.primitive_nurbs_curve_add", text="Nurbs Curve", icon='CURVE_NCURVE')
        layout.operator("curve.primitive_nurbs_circle_add", text="Nurbs Circle", icon='CURVE_NCIRCLE')
        layout.operator("curve.primitive_nurbs_path_add", text="Path", icon='CURVE_PATH')

        layout.separator()

        layout.operator("object.curves_empty_hair_add", text="Empty Hair", icon='CURVES_DATA')
        layout.operator("object.quick_fur", text="Fur", icon='CURVES_DATA')

        experimental = context.preferences.experimental
        if experimental.use_new_curves_tools:
            layout.operator("object.curves_random_add", text="Random", icon='CURVES_DATA')


class VIEW3D_MT_surface_add(Menu):
    bl_idname = "VIEW3D_MT_surface_add"
    bl_label = "Surface"
    bl_options = {'SEARCH_ON_KEY_PRESS'}

    def draw(self, _context):
        layout = self.layout

        layout.operator_context = 'INVOKE_REGION_WIN'

        layout.operator("surface.primitive_nurbs_surface_curve_add", text="Nurbs Curve", icon='SURFACE_NCURVE')
        layout.operator("surface.primitive_nurbs_surface_circle_add", text="Nurbs Circle", icon='SURFACE_NCIRCLE')
        layout.operator("surface.primitive_nurbs_surface_surface_add", text="Nurbs Surface", icon='SURFACE_NSURFACE')
        layout.operator(
            "surface.primitive_nurbs_surface_cylinder_add",
            text="Nurbs Cylinder", icon='SURFACE_NCYLINDER',
        )
        layout.operator("surface.primitive_nurbs_surface_sphere_add", text="Nurbs Sphere", icon='SURFACE_NSPHERE')
        layout.operator("surface.primitive_nurbs_surface_torus_add", text="Nurbs Torus", icon='SURFACE_NTORUS')


class VIEW3D_MT_edit_metaball_context_menu(Menu):
    bl_label = "Metaball"

    def draw(self, _context):
        layout = self.layout

        layout.operator_context = 'INVOKE_REGION_WIN'

        # Add
        layout.operator("mball.duplicate_move")

        layout.separator()

        # Modify
        layout.menu("VIEW3D_MT_mirror")
        layout.menu("VIEW3D_MT_snap")

        layout.separator()

        # Remove
        layout.operator_context = 'EXEC_REGION_WIN'
        layout.operator("mball.delete_metaelems", text="Delete")


class VIEW3D_MT_metaball_add(Menu):
    bl_idname = "VIEW3D_MT_metaball_add"
    bl_label = "Metaball"
    bl_options = {'SEARCH_ON_KEY_PRESS'}

    def draw(self, _context):
        layout = self.layout

        layout.operator_context = 'INVOKE_REGION_WIN'
        layout.operator_enum("object.metaball_add", "type")


class TOPBAR_MT_edit_curve_add(Menu):
    bl_idname = "TOPBAR_MT_edit_curve_add"
    bl_label = "Add"
    bl_translation_context = i18n_contexts.operator_default
    bl_options = {'SEARCH_ON_KEY_PRESS'}

    def draw(self, context):
        layout = self.layout

        is_surf = context.active_object.type == 'SURFACE'

        layout.operator_context = 'EXEC_REGION_WIN'

        if is_surf:
            VIEW3D_MT_surface_add.draw(self, context)
        else:
            VIEW3D_MT_curve_add.draw(self, context)


class TOPBAR_MT_edit_armature_add(Menu):
    bl_idname = "TOPBAR_MT_edit_armature_add"
    bl_label = "Armature"
    bl_options = {'SEARCH_ON_KEY_PRESS'}

    def draw(self, _context):
        layout = self.layout

        layout.operator_context = 'EXEC_REGION_WIN'
        layout.operator("armature.bone_primitive_add", text="Single Bone", icon='BONE_DATA')


class VIEW3D_MT_armature_add(Menu):
    bl_idname = "VIEW3D_MT_armature_add"
    bl_label = "Armature"
    bl_options = {'SEARCH_ON_KEY_PRESS'}

    def draw(self, _context):
        layout = self.layout

        layout.operator_context = 'EXEC_REGION_WIN'
        layout.operator("object.armature_add", text="Single Bone", icon='BONE_DATA')


class VIEW3D_MT_light_add(Menu):
    bl_idname = "VIEW3D_MT_light_add"
    bl_context = i18n_contexts.id_light
    bl_label = "Light"
    bl_options = {'SEARCH_ON_KEY_PRESS'}

    def draw(self, _context):
        layout = self.layout

        layout.operator_context = 'INVOKE_REGION_WIN'
        layout.operator_enum("object.light_add", "type")


class VIEW3D_MT_lightprobe_add(Menu):
    bl_idname = "VIEW3D_MT_lightprobe_add"
    bl_label = "Light Probe"
    bl_options = {'SEARCH_ON_KEY_PRESS'}

    def draw(self, _context):
        layout = self.layout

        layout.operator_context = 'INVOKE_REGION_WIN'
        layout.operator_enum("object.lightprobe_add", "type")


class VIEW3D_MT_camera_add(Menu):
    bl_idname = "VIEW3D_MT_camera_add"
    bl_label = "Camera"
    bl_options = {'SEARCH_ON_KEY_PRESS'}

    def draw(self, _context):
        layout = self.layout
        layout.operator_context = 'EXEC_REGION_WIN'
        layout.operator("object.camera_add", text="Camera", icon='OUTLINER_OB_CAMERA')


class VIEW3D_MT_volume_add(Menu):
    bl_idname = "VIEW3D_MT_volume_add"
    bl_label = "Volume"
    bl_translation_context = i18n_contexts.id_id
    bl_options = {'SEARCH_ON_KEY_PRESS'}

    def draw(self, _context):
        layout = self.layout
        layout.operator("object.volume_import", text="Import OpenVDB...", icon='OUTLINER_DATA_VOLUME')
        layout.operator(
            "object.volume_add", text="Empty",
            text_ctxt=i18n_contexts.id_volume,
            icon='OUTLINER_DATA_VOLUME',
        )


class VIEW3D_MT_grease_pencil_add(Menu):
    bl_idname = "VIEW3D_MT_grease_pencil_add"
    bl_label = "Grease Pencil"
    bl_options = {'SEARCH_ON_KEY_PRESS'}

    def draw(self, _context):
        layout = self.layout
        layout.operator("object.grease_pencil_add", text="Empty", icon='EMPTY_AXIS').type = 'EMPTY'
        layout.operator("object.grease_pencil_add", text="Stroke", icon='STROKE').type = 'STROKE'
        layout.operator("object.grease_pencil_add", text="Monkey", icon='MONKEY').type = 'MONKEY'
        layout.separator()
        layout.operator("object.grease_pencil_add", text="Scene Line Art", icon='SCENE_DATA').type = 'LINEART_SCENE'
        layout.operator(
            "object.grease_pencil_add",
            text="Collection Line Art",
            icon='OUTLINER_COLLECTION').type = 'LINEART_COLLECTION'
        layout.operator("object.grease_pencil_add", text="Object Line Art", icon='OBJECT_DATA').type = 'LINEART_OBJECT'


class VIEW3D_MT_add(Menu):
    bl_label = "Add"
    bl_translation_context = i18n_contexts.operator_default
    bl_options = {'SEARCH_ON_KEY_PRESS'}

    def draw(self, context):
        layout = self.layout

        if layout.operator_context == 'EXEC_REGION_WIN':
            layout.operator_context = 'INVOKE_REGION_WIN'
            layout.operator("WM_OT_search_single_menu", text="Search...", icon='VIEWZOOM').menu_idname = "VIEW3D_MT_add"
            layout.separator()

        # NOTE: don't use 'EXEC_SCREEN' or operators won't get the `v3d` context.

        # NOTE: was `EXEC_AREA`, but this context does not have the `rv3d`, which prevents
        #       "align_view" to work on first call (see #32719).
        layout.operator_context = 'EXEC_REGION_WIN'

        # layout.operator_menu_enum("object.mesh_add", "type", text="Mesh", icon='OUTLINER_OB_MESH')
        layout.menu("VIEW3D_MT_mesh_add", icon='OUTLINER_OB_MESH')

        # layout.operator_menu_enum("object.curve_add", "type", text="Curve", icon='OUTLINER_OB_CURVE')
        layout.menu("VIEW3D_MT_curve_add", icon='OUTLINER_OB_CURVE')
        # layout.operator_menu_enum("object.surface_add", "type", text="Surface", icon='OUTLINER_OB_SURFACE')
        layout.menu("VIEW3D_MT_surface_add", icon='OUTLINER_OB_SURFACE')
        layout.menu("VIEW3D_MT_metaball_add", text="Metaball", icon='OUTLINER_OB_META')
        layout.operator("object.text_add", text="Text", icon='OUTLINER_OB_FONT')
        if context.preferences.experimental.use_new_point_cloud_type:
            layout.operator("object.pointcloud_add", text="Point Cloud", icon='OUTLINER_OB_POINTCLOUD')
        layout.menu("VIEW3D_MT_volume_add", text="Volume", text_ctxt=i18n_contexts.id_id, icon='OUTLINER_OB_VOLUME')
        layout.menu("VIEW3D_MT_grease_pencil_add", text="Grease Pencil", icon='OUTLINER_OB_GREASEPENCIL')

        layout.separator()

        if VIEW3D_MT_armature_add.is_extended():
            layout.menu("VIEW3D_MT_armature_add", icon='OUTLINER_OB_ARMATURE')
        else:
            layout.operator("object.armature_add", text="Armature", icon='OUTLINER_OB_ARMATURE')

        layout.operator("object.add", text="Lattice", icon='OUTLINER_OB_LATTICE').type = 'LATTICE'

        layout.separator()

        layout.operator_menu_enum(
            "object.empty_add", "type", text="Empty",
            text_ctxt=i18n_contexts.id_id,
            icon='OUTLINER_OB_EMPTY',
        )
        layout.menu("VIEW3D_MT_image_add", text="Image", icon='OUTLINER_OB_IMAGE')

        layout.separator()

        layout.menu("VIEW3D_MT_light_add", icon='OUTLINER_OB_LIGHT')
        layout.menu("VIEW3D_MT_lightprobe_add", icon='OUTLINER_OB_LIGHTPROBE')

        layout.separator()

        if VIEW3D_MT_camera_add.is_extended():
            layout.menu("VIEW3D_MT_camera_add", icon='OUTLINER_OB_CAMERA')
        else:
            VIEW3D_MT_camera_add.draw(self, context)

        layout.separator()

        layout.operator("object.speaker_add", text="Speaker", icon='OUTLINER_OB_SPEAKER')

        layout.separator()

        layout.operator_menu_enum("object.effector_add", "type", text="Force Field", icon='OUTLINER_OB_FORCE_FIELD')

        layout.separator()

        has_collections = bool(bpy.data.collections)
        col = layout.column()
        col.enabled = has_collections

        if not has_collections or len(bpy.data.collections) > 10:
            col.operator_context = 'INVOKE_REGION_WIN'
            col.operator(
                "object.collection_instance_add",
                text="Collection Instance..." if has_collections else "No Collections to Instance",
                icon='OUTLINER_OB_GROUP_INSTANCE',
            )
        else:
            col.operator_menu_enum(
                "object.collection_instance_add",
                "collection",
                text="Collection Instance",
                icon='OUTLINER_OB_GROUP_INSTANCE',
            )


class VIEW3D_MT_image_add(Menu):
    bl_label = "Add Image"
    bl_options = {'SEARCH_ON_KEY_PRESS'}

    def draw(self, _context):
        layout = self.layout
        # Explicitly set background mode on/off as operator will try to
        # auto detect which mode to use otherwise.
        layout.operator("object.empty_image_add", text="Reference", icon='IMAGE_REFERENCE').background = False
        layout.operator("object.empty_image_add", text="Background", icon='IMAGE_BACKGROUND').background = True
        layout.operator("image.import_as_mesh_planes", text="Mesh Plane", icon='MESH_PLANE')


class VIEW3D_MT_object_relations(Menu):
    bl_label = "Relations"

    def draw(self, _context):
        layout = self.layout

        layout.operator("object.make_dupli_face")

        layout.separator()

        layout.operator_menu_enum("object.make_local", "type", text="Make Local...")
        layout.menu("VIEW3D_MT_make_single_user")


class VIEW3D_MT_object_liboverride(Menu):
    bl_label = "Library Override"

    def draw(self, _context):
        layout = self.layout

        layout.operator("object.make_override_library", text="Make")
        layout.operator("object.reset_override_library", text="Reset")
        layout.operator("object.clear_override_library", text="Clear")


class VIEW3D_MT_object(Menu):
    bl_context = "objectmode"
    bl_label = "Object"

    def draw(self, context):
        layout = self.layout

        ob = context.object

        layout.menu("VIEW3D_MT_transform_object")
        layout.operator_menu_enum("object.origin_set", text="Set Origin", property="type")
        layout.menu("VIEW3D_MT_mirror")
        layout.menu("VIEW3D_MT_object_clear")
        layout.menu("VIEW3D_MT_object_apply")
        layout.menu("VIEW3D_MT_snap")

        layout.separator()

        layout.operator("object.duplicate_move")
        layout.operator("object.duplicate_move_linked")
        layout.operator("object.join")

        layout.separator()

        layout.operator("view3d.copybuffer", text="Copy Objects", icon='COPYDOWN')
        layout.operator("view3d.pastebuffer", text="Paste Objects", icon='PASTEDOWN')

        layout.separator()

        layout.menu("VIEW3D_MT_object_asset", icon='ASSET_MANAGER')
        layout.menu("VIEW3D_MT_object_collection")

        layout.separator()

        layout.menu("VIEW3D_MT_object_liboverride", icon='LIBRARY_DATA_OVERRIDE')
        layout.menu("VIEW3D_MT_object_relations")
        layout.menu("VIEW3D_MT_object_parent")
        layout.menu("VIEW3D_MT_object_modifiers", icon='MODIFIER')
        layout.menu("VIEW3D_MT_object_constraints", icon='CONSTRAINT')
        layout.menu("VIEW3D_MT_object_track")
        layout.menu("VIEW3D_MT_make_links")

        layout.separator()

        layout.operator("object.shade_smooth")
        if ob and ob.type == 'MESH':
            layout.operator("object.shade_auto_smooth")
        layout.operator("object.shade_flat")

        layout.separator()

        layout.menu("VIEW3D_MT_object_animation")
        layout.menu("VIEW3D_MT_object_rigid_body")

        layout.separator()

        layout.menu("VIEW3D_MT_object_quick_effects")

        layout.separator()

        layout.menu("VIEW3D_MT_object_convert")

        layout.separator()

        layout.menu("VIEW3D_MT_object_showhide")
        layout.menu("VIEW3D_MT_object_cleanup")

        layout.separator()

        layout.operator_context = 'EXEC_REGION_WIN'
        layout.operator("object.delete", text="Delete").use_global = False
        layout.operator("object.delete", text="Delete Global").use_global = True

        layout.template_node_operator_asset_menu_items(catalog_path="Object")


class VIEW3D_MT_object_animation(Menu):
    bl_label = "Animation"

    def draw(self, _context):
        layout = self.layout

        layout.operator("anim.keyframe_insert", text="Insert Keyframe")
        layout.operator("anim.keyframe_insert_menu", text="Insert Keyframe with Keying Set").always_prompt = True
        layout.operator("anim.keyframe_delete_v3d", text="Delete Keyframes...")
        layout.operator("anim.keyframe_clear_v3d", text="Clear Keyframes...")
        layout.operator("anim.keying_set_active_set", text="Change Keying Set...")

        layout.separator()

        layout.operator("nla.bake", text="Bake Action...")
        layout.operator("grease_pencil.bake_grease_pencil_animation", text="Bake Object Transform to Grease Pencil...")


class VIEW3D_MT_object_rigid_body(Menu):
    bl_label = "Rigid Body"

    def draw(self, _context):
        layout = self.layout

        layout.operator("rigidbody.objects_add", text="Add Active").type = 'ACTIVE'
        layout.operator("rigidbody.objects_add", text="Add Passive").type = 'PASSIVE'

        layout.separator()

        layout.operator("rigidbody.objects_remove", text="Remove")

        layout.separator()

        layout.operator("rigidbody.shape_change", text="Change Shape")
        layout.operator("rigidbody.mass_calculate", text="Calculate Mass")
        layout.operator("rigidbody.object_settings_copy", text="Copy from Active")
        layout.operator("object.visual_transform_apply", text="Apply Transformation")
        layout.operator("rigidbody.bake_to_keyframes", text="Bake to Keyframes")

        layout.separator()

        layout.operator("rigidbody.connect", text="Connect")


class VIEW3D_MT_object_clear(Menu):
    bl_label = "Clear"

    def draw(self, _context):
        layout = self.layout

        layout.operator("object.location_clear", text="Location", text_ctxt=i18n_contexts.default).clear_delta = False
        layout.operator("object.rotation_clear", text="Rotation", text_ctxt=i18n_contexts.default).clear_delta = False
        layout.operator("object.scale_clear", text="Scale", text_ctxt=i18n_contexts.default).clear_delta = False

        layout.separator()

        layout.operator("object.origin_clear", text="Origin")


class VIEW3D_MT_object_context_menu(Menu):
    bl_label = "Object"

    def draw(self, context):
        layout = self.layout

        view = context.space_data

        obj = context.object

        selected_objects_len = len(context.selected_objects)

        # If nothing is selected
        # (disabled for now until it can be made more useful).
        '''
        if selected_objects_len == 0:

            layout.menu("VIEW3D_MT_add", text="Add", text_ctxt=i18n_contexts.operator_default)
            layout.operator("view3d.pastebuffer", text="Paste Objects", icon='PASTEDOWN')

            return
        '''

        # If something is selected

        # Individual object types.
        if obj is None:
            pass

        elif obj.type == 'CAMERA':
            layout.operator_context = 'INVOKE_REGION_WIN'

            layout.operator("view3d.object_as_camera", text="Set Active Camera")

            if obj.data.type == 'PERSP':
                props = layout.operator("wm.context_modal_mouse", text="Adjust Focal Length")
                props.data_path_iter = "selected_editable_objects"
                props.data_path_item = "data.lens"
                props.input_scale = 0.1
                if obj.data.lens_unit == 'MILLIMETERS':
                    props.header_text = rpt_("Camera Focal Length: %.1fmm")
                else:
                    props.header_text = rpt_("Camera Focal Length: %.1f\u00B0")

            else:
                props = layout.operator("wm.context_modal_mouse", text="Camera Lens Scale")
                props.data_path_iter = "selected_editable_objects"
                props.data_path_item = "data.ortho_scale"
                props.input_scale = 0.01
                props.header_text = rpt_("Camera Lens Scale: %.3f")

            if not obj.data.dof.focus_object:
                if view and view.camera == obj and view.region_3d.view_perspective == 'CAMERA':
                    props = layout.operator("ui.eyedropper_depth", text="DOF Distance (Pick)")
                else:
                    props = layout.operator("wm.context_modal_mouse", text="Adjust Focus Distance")
                    props.data_path_iter = "selected_editable_objects"
                    props.data_path_item = "data.dof.focus_distance"
                    props.input_scale = 0.02
                    props.header_text = rpt_("Focus Distance: %.3f")

            layout.separator()

        elif obj.type in {'CURVE', 'FONT'}:
            layout.operator_context = 'INVOKE_REGION_WIN'

            props = layout.operator("wm.context_modal_mouse", text="Adjust Extrusion")
            props.data_path_iter = "selected_editable_objects"
            props.data_path_item = "data.extrude"
            props.input_scale = 0.01
            props.header_text = rpt_("Extrude: %.3f")

            props = layout.operator("wm.context_modal_mouse", text="Adjust Offset")
            props.data_path_iter = "selected_editable_objects"
            props.data_path_item = "data.offset"
            props.input_scale = 0.01
            props.header_text = rpt_("Offset: %.3f")

            layout.separator()

        elif obj.type == 'EMPTY':
            layout.operator_context = 'INVOKE_REGION_WIN'

            props = layout.operator("wm.context_modal_mouse", text="Adjust Empty Display Size")
            props.data_path_iter = "selected_editable_objects"
            props.data_path_item = "empty_display_size"
            props.input_scale = 0.01
            props.header_text = rpt_("Empty Display Size: %.3f")

            layout.separator()

            if obj.empty_display_type == 'IMAGE':
                layout.operator("image.convert_to_mesh_plane", text="Convert to Mesh Plane")
                layout.operator("grease_pencil.trace_image")

                layout.separator()

        elif obj.type == 'LIGHT':
            light = obj.data

            layout.operator_context = 'INVOKE_REGION_WIN'

            props = layout.operator("wm.context_modal_mouse", text="Adjust Light Power")
            props.data_path_iter = "selected_editable_objects"
            props.data_path_item = "data.energy"
            props.input_scale = 1.0
            props.header_text = rpt_("Light Power: %.3f")

            if light.type == 'AREA':
                if light.shape in {'RECTANGLE', 'ELLIPSE'}:
                    props = layout.operator("wm.context_modal_mouse", text="Adjust Area Light X Size")
                    props.data_path_iter = "selected_editable_objects"
                    props.data_path_item = "data.size"
                    props.header_text = rpt_("Light Size X: %.3f")

                    props = layout.operator("wm.context_modal_mouse", text="Adjust Area Light Y Size")
                    props.data_path_iter = "selected_editable_objects"
                    props.data_path_item = "data.size_y"
                    props.header_text = rpt_("Light Size Y: %.3f")
                else:
                    props = layout.operator("wm.context_modal_mouse", text="Adjust Area Light Size")
                    props.data_path_iter = "selected_editable_objects"
                    props.data_path_item = "data.size"
                    props.header_text = rpt_("Light Size: %.3f")

            elif light.type in {'SPOT', 'POINT'}:
                props = layout.operator("wm.context_modal_mouse", text="Adjust Light Radius")
                props.data_path_iter = "selected_editable_objects"
                props.data_path_item = "data.shadow_soft_size"
                props.header_text = rpt_("Light Radius: %.3f")

            elif light.type == 'SUN':
                props = layout.operator("wm.context_modal_mouse", text="Adjust Sun Light Angle")
                props.data_path_iter = "selected_editable_objects"
                props.data_path_item = "data.angle"
                props.header_text = rpt_("Light Angle: %.3f")

            if light.type == 'SPOT':
                layout.separator()

                props = layout.operator("wm.context_modal_mouse", text="Adjust Spot Light Size")
                props.data_path_iter = "selected_editable_objects"
                props.data_path_item = "data.spot_size"
                props.input_scale = 0.01
                props.header_text = rpt_("Spot Size: %.2f")

                props = layout.operator("wm.context_modal_mouse", text="Adjust Spot Light Blend")
                props.data_path_iter = "selected_editable_objects"
                props.data_path_item = "data.spot_blend"
                props.input_scale = -0.01
                props.header_text = rpt_("Spot Blend: %.2f")

            layout.separator()

        # Shared among some object types.
        if obj is not None:
            if obj.type in {'MESH', 'CURVE', 'SURFACE'}:
                layout.operator("object.shade_smooth")
                if obj.type == 'MESH':
                    layout.operator("object.shade_auto_smooth")
                layout.operator("object.shade_flat")

                layout.separator()

            if obj.type in {'MESH', 'CURVE', 'SURFACE', 'ARMATURE', 'GPENCIL'}:
                if selected_objects_len > 1:
                    layout.operator("object.join")

            if obj.type in {'MESH', 'CURVE', 'CURVES', 'SURFACE', 'POINTCLOUD', 'META', 'FONT'}:
                layout.operator_menu_enum("object.convert", "target")

            if (obj.type in {
                'MESH', 'CURVE', 'CURVES', 'SURFACE', 'GPENCIL', 'LATTICE', 'ARMATURE', 'META', 'FONT', 'POINTCLOUD',
            } or (obj.type == 'EMPTY' and obj.instance_collection is not None)):
                layout.operator_context = 'INVOKE_REGION_WIN'
                layout.operator_menu_enum("object.origin_set", text="Set Origin", property="type")
                layout.operator_context = 'INVOKE_DEFAULT'

                layout.separator()

        # Shared among all object types
        layout.operator("view3d.copybuffer", text="Copy Objects", icon='COPYDOWN')
        layout.operator("view3d.pastebuffer", text="Paste Objects", icon='PASTEDOWN')

        layout.separator()

        layout.operator("object.duplicate_move", icon='DUPLICATE')
        layout.operator("object.duplicate_move_linked")

        layout.separator()

        props = layout.operator("wm.call_panel", text="Rename Active Object...")
        props.name = "TOPBAR_PT_name"
        props.keep_open = False

        layout.separator()

        layout.menu("VIEW3D_MT_mirror")
        layout.menu("VIEW3D_MT_snap")
        layout.menu("VIEW3D_MT_object_parent")
        layout.operator_context = 'INVOKE_REGION_WIN'

        if view and view.local_view:
            layout.operator("view3d.localview_remove_from")
        else:
            layout.operator("object.move_to_collection")

        layout.separator()

        layout.operator("anim.keyframe_insert", text="Insert Keyframe")
        layout.operator("anim.keyframe_insert_menu", text="Insert Keyframe with Keying Set").always_prompt = True

        layout.separator()

        layout.operator_context = 'EXEC_REGION_WIN'
        layout.operator("object.delete", text="Delete").use_global = False

        layout.template_node_operator_asset_menu_items(catalog_path="Object")


class VIEW3D_MT_object_shading(Menu):
    # XXX, this menu is a place to store shading operator in object mode
    bl_label = "Shading"

    def draw(self, _context):
        layout = self.layout
        layout.operator("object.shade_smooth", text="Smooth")
        layout.operator("object.shade_flat", text="Flat")


class VIEW3D_MT_object_apply(Menu):
    bl_label = "Apply"

    def draw(self, _context):
        layout = self.layout

        # Need invoke for the popup confirming the multi-user data operation
        layout.operator_context = 'INVOKE_DEFAULT'

        props = layout.operator("object.transform_apply", text="Location", text_ctxt=i18n_contexts.default)
        props.location, props.rotation, props.scale = True, False, False

        props = layout.operator("object.transform_apply", text="Rotation", text_ctxt=i18n_contexts.default)
        props.location, props.rotation, props.scale = False, True, False

        props = layout.operator("object.transform_apply", text="Scale", text_ctxt=i18n_contexts.default)
        props.location, props.rotation, props.scale = False, False, True

        props = layout.operator("object.transform_apply", text="All Transforms", text_ctxt=i18n_contexts.default)
        props.location, props.rotation, props.scale = True, True, True

        props = layout.operator("object.transform_apply", text="Rotation & Scale", text_ctxt=i18n_contexts.default)
        props.location, props.rotation, props.scale = False, True, True

        layout.separator()

        layout.operator(
            "object.transforms_to_deltas",
            text="Location to Deltas",
            text_ctxt=i18n_contexts.default,
        ).mode = 'LOC'
        layout.operator(
            "object.transforms_to_deltas",
            text="Rotation to Deltas",
            text_ctxt=i18n_contexts.default,
        ).mode = 'ROT'
        layout.operator(
            "object.transforms_to_deltas",
            text="Scale to Deltas",
            text_ctxt=i18n_contexts.default,
        ).mode = 'SCALE'

        layout.operator(
            "object.transforms_to_deltas",
            text="All Transforms to Deltas",
            text_ctxt=i18n_contexts.default,
        ).mode = 'ALL'
        layout.operator("object.anim_transforms_to_deltas")

        layout.separator()

        layout.operator(
            "object.visual_transform_apply",
            text="Visual Transform",
            text_ctxt=i18n_contexts.default,
        )
        layout.operator(
            "object.convert",
            text="Visual Geometry to Mesh",
            text_ctxt=i18n_contexts.default,
        ).target = 'MESH'
        layout.operator("object.duplicates_make_real")
        layout.operator("object.parent_inverse_apply", text="Parent Inverse", text_ctxt=i18n_contexts.default)

        layout.template_node_operator_asset_menu_items(catalog_path="Object/Apply")


class VIEW3D_MT_object_parent(Menu):
    bl_label = "Parent"
    bl_translation_context = i18n_contexts.operator_default

    def draw(self, _context):
        from bl_ui_utils.layout import operator_context

        layout = self.layout

        layout.operator_enum("object.parent_set", "type")

        layout.separator()

        with operator_context(layout, 'EXEC_REGION_WIN'):
            layout.operator("object.parent_no_inverse_set").keep_transform = False
            props = layout.operator("object.parent_no_inverse_set", text="Make Parent without Inverse (Keep Transform)")
            props.keep_transform = True

        layout.separator()

        layout.operator_enum("object.parent_clear", "type")


class VIEW3D_MT_object_track(Menu):
    bl_label = "Track"
    bl_translation_context = i18n_contexts.constraint

    def draw(self, _context):
        layout = self.layout

        layout.operator_enum("object.track_set", "type")

        layout.separator()

        layout.operator_enum("object.track_clear", "type")


class VIEW3D_MT_object_collection(Menu):
    bl_label = "Collection"

    def draw(self, _context):
        layout = self.layout

        layout.operator("object.move_to_collection")
        layout.operator("object.link_to_collection")

        layout.separator()

        layout.operator("collection.create")
        # layout.operator_menu_enum("collection.objects_remove", "collection")  # BUGGY
        layout.operator("collection.objects_remove")
        layout.operator("collection.objects_remove_all")

        layout.separator()

        layout.operator("collection.objects_add_active")
        layout.operator("collection.objects_remove_active")


class VIEW3D_MT_object_constraints(Menu):
    bl_label = "Constraints"

    def draw(self, _context):
        layout = self.layout

        layout.operator("object.constraint_add_with_targets")
        layout.operator("object.constraints_copy")

        layout.separator()

        layout.operator("object.constraints_clear")


class VIEW3D_MT_object_modifiers(Menu):
    bl_label = "Modifiers"

    def draw(self, _context):
        active_object = bpy.context.active_object
        supported_types = {'MESH', 'CURVE', 'CURVES', 'SURFACE', 'FONT', 'VOLUME', 'GREASEPENCIL'}

        layout = self.layout

        if active_object:
            if active_object.type in supported_types:
                layout.menu("OBJECT_MT_modifier_add", text="Add Modifier")
            elif active_object.type == 'GPENCIL':
                layout.operator("object.gpencil_modifier_add", text="Add Modifier")

        layout.operator("object.modifiers_copy_to_selected", text="Copy Modifiers to Selected Objects")

        layout.separator()

        layout.operator("object.modifiers_clear")


class VIEW3D_MT_object_quick_effects(Menu):
    bl_label = "Quick Effects"

    def draw(self, _context):
        layout = self.layout

        layout.operator("object.quick_fur")
        layout.operator("object.quick_explode")
        layout.operator("object.quick_smoke")
        layout.operator("object.quick_liquid")
        layout.template_node_operator_asset_menu_items(catalog_path="Object/Quick Effects")


class VIEW3D_MT_object_showhide(Menu):
    bl_label = "Show/Hide"

    def draw(self, _context):
        layout = self.layout

        layout.operator("object.hide_view_clear")

        layout.separator()

        layout.operator("object.hide_view_set", text="Hide Selected").unselected = False
        layout.operator("object.hide_view_set", text="Hide Unselected").unselected = True


class VIEW3D_MT_object_cleanup(Menu):
    bl_label = "Clean Up"

    def draw(self, _context):
        layout = self.layout

        layout.operator("object.vertex_group_clean", text="Clean Vertex Group Weights").group_select_mode = 'ALL'
        layout.operator("object.vertex_group_limit_total", text="Limit Total Vertex Groups").group_select_mode = 'ALL'

        layout.separator()

        layout.operator("object.material_slot_remove_unused", text="Remove Unused Material Slots")


class VIEW3D_MT_object_asset(Menu):
    bl_label = "Asset"

    def draw(self, _context):
        layout = self.layout

        layout.operator("asset.mark")
        layout.operator("asset.clear", text="Clear Asset").set_fake_user = False
        layout.operator("asset.clear", text="Clear Asset (Set Fake User)").set_fake_user = True


class VIEW3D_MT_make_single_user(Menu):
    bl_label = "Make Single User"

    def draw(self, _context):
        layout = self.layout
        layout.operator_context = 'EXEC_REGION_WIN'

        props = layout.operator("object.make_single_user", text="Object")
        props.object = True
        props.obdata = props.material = props.animation = props.obdata_animation = False

        props = layout.operator("object.make_single_user", text="Object & Data")
        props.object = props.obdata = True
        props.material = props.animation = props.obdata_animation = False

        props = layout.operator("object.make_single_user", text="Object & Data & Materials")
        props.object = props.obdata = props.material = True
        props.animation = props.obdata_animation = False

        props = layout.operator("object.make_single_user", text="Materials")
        props.material = True
        props.object = props.obdata = props.animation = props.obdata_animation = False

        props = layout.operator("object.make_single_user", text="Object Animation")
        props.animation = True
        props.object = props.obdata = props.material = props.obdata_animation = False

        props = layout.operator("object.make_single_user", text="Object Data Animation")
        props.obdata_animation = props.obdata = True
        props.object = props.material = props.animation = False


class VIEW3D_MT_object_convert(Menu):
    bl_label = "Convert"

    def draw(self, context):
        layout = self.layout
        ob = context.active_object

        if ob and ob.type != "EMPTY":
            layout.operator_enum("object.convert", "target")

        else:
            # Potrace lib dependency.
            if bpy.app.build_options.potrace:
                layout.operator("image.convert_to_mesh_plane", text="Convert to Mesh Plane", icon='MESH_PLANE')
                layout.operator("grease_pencil.trace_image", icon='OUTLINER_OB_GREASEPENCIL')

        if ob and ob.type == 'CURVES':
            layout.operator("curves.convert_to_particle_system", text="Particle System")

        layout.template_node_operator_asset_menu_items(catalog_path="Object/Convert")


class VIEW3D_MT_make_links(Menu):
    bl_label = "Link/Transfer Data"

    def draw(self, _context):
        layout = self.layout
        operator_context_default = layout.operator_context

        if len(bpy.data.scenes) > 10:
            layout.operator_context = 'INVOKE_REGION_WIN'
            layout.operator("object.make_links_scene", text="Link Objects to Scene...", icon='OUTLINER_OB_EMPTY')
        else:
            layout.operator_context = 'EXEC_REGION_WIN'
            layout.operator_menu_enum("object.make_links_scene", "scene", text="Link Objects to Scene")

        layout.separator()

        layout.operator_context = operator_context_default

        layout.operator_enum("object.make_links_data", "type")  # inline

        layout.operator("object.join_uvs", text="Copy UV Maps")

        layout.separator()

        layout.operator("object.data_transfer")
        layout.operator("object.datalayout_transfer")

        layout.separator()
        layout.operator_menu_enum("object.light_linking_receivers_link", "link_state")
        layout.operator_menu_enum("object.light_linking_blockers_link", "link_state")


class VIEW3D_MT_paint_vertex(Menu):
    bl_label = "Paint"

    def draw(self, _context):
        layout = self.layout

        layout.operator("paint.vertex_color_smooth")
        layout.operator("paint.vertex_color_dirt")
        layout.operator("paint.vertex_color_from_weight")

        layout.separator()

        layout.operator("paint.vertex_color_invert", text="Invert")
        layout.operator("paint.vertex_color_levels", text="Levels")
        layout.operator("paint.vertex_color_hsv", text="Hue/Saturation/Value")
        layout.operator("paint.vertex_color_brightness_contrast", text="Brightness/Contrast")

        layout.separator()

        layout.operator("paint.vertex_color_set")
        layout.operator("paint.sample_color")


class VIEW3D_MT_hook(Menu):
    bl_label = "Hooks"

    def draw(self, context):
        layout = self.layout
        layout.operator_context = 'EXEC_AREA'
        layout.operator("object.hook_add_newob")
        layout.operator("object.hook_add_selob").use_bone = False
        layout.operator("object.hook_add_selob", text="Hook to Selected Object Bone").use_bone = True

        if any([mod.type == 'HOOK' for mod in context.active_object.modifiers]):
            layout.separator()

            layout.operator_menu_enum("object.hook_assign", "modifier")
            layout.operator_menu_enum("object.hook_remove", "modifier")

            layout.separator()

            layout.operator_menu_enum("object.hook_select", "modifier")
            layout.operator_menu_enum("object.hook_reset", "modifier")
            layout.operator_menu_enum("object.hook_recenter", "modifier")


class VIEW3D_MT_vertex_group(Menu):
    bl_label = "Vertex Groups"

    def draw(self, context):
        layout = self.layout

        layout.operator_context = 'EXEC_AREA'
        layout.operator("object.vertex_group_assign_new")

        ob = context.active_object
        if ob.mode == 'EDIT' or (ob.mode == 'WEIGHT_PAINT' and ob.type == 'MESH' and ob.data.use_paint_mask_vertex):
            if ob.vertex_groups.active:
                layout.separator()

                layout.operator("object.vertex_group_assign", text="Assign to Active Group")
                layout.operator(
                    "object.vertex_group_remove_from",
                    text="Remove from Active Group",
                ).use_all_groups = False
                layout.operator("object.vertex_group_remove_from", text="Remove from All").use_all_groups = True

        if ob.vertex_groups.active:
            layout.separator()

            layout.operator_menu_enum("object.vertex_group_set_active", "group", text="Set Active Group")
            layout.operator("object.vertex_group_remove", text="Remove Active Group").all = False
            layout.operator("object.vertex_group_remove", text="Remove All Groups").all = True


class VIEW3D_MT_greasepencil_vertex_group(Menu):
    bl_label = "Vertex Groups"

    def draw(self, context):
        layout = self.layout

        layout.operator_context = 'EXEC_AREA'

        layout.operator("object.vertex_group_add", text="Add New Group")


class VIEW3D_MT_paint_weight_lock(Menu):
    bl_label = "Vertex Group Locks"

    def draw(self, _context):
        layout = self.layout

        props = layout.operator("object.vertex_group_lock", icon='LOCKED', text="Lock All")
        props.action, props.mask = 'LOCK', 'ALL'

        props = layout.operator("object.vertex_group_lock", text="Lock Selected")
        props.action, props.mask = 'LOCK', 'SELECTED'

        props = layout.operator("object.vertex_group_lock", text="Lock Unselected")
        props.action, props.mask = 'LOCK', 'UNSELECTED'

        props = layout.operator("object.vertex_group_lock", text="Lock Only Selected")
        props.action, props.mask = 'LOCK', 'INVERT_UNSELECTED'

        props = layout.operator("object.vertex_group_lock", text="Lock Only Unselected")
        props.action, props.mask = 'UNLOCK', 'INVERT_UNSELECTED'

        layout.separator()

        props = layout.operator("object.vertex_group_lock", icon='UNLOCKED', text="Unlock All")
        props.action, props.mask = 'UNLOCK', 'ALL'

        props = layout.operator("object.vertex_group_lock", text="Unlock Selected")
        props.action, props.mask = 'UNLOCK', 'SELECTED'

        props = layout.operator("object.vertex_group_lock", text="Unlock Unselected")
        props.action, props.mask = 'UNLOCK', 'UNSELECTED'

        layout.separator()

        props = layout.operator("object.vertex_group_lock", icon='ARROW_LEFTRIGHT', text="Invert Locks")
        props.action, props.mask = 'INVERT', 'ALL'


class VIEW3D_MT_paint_weight(Menu):
    bl_label = "Weights"

    @staticmethod
    def draw_generic(layout, is_editmode=False):

        if not is_editmode:

            layout.operator("paint.weight_from_bones", text="Assign Automatic from Bones").type = 'AUTOMATIC'
            layout.operator("paint.weight_from_bones", text="Assign from Bone Envelopes").type = 'ENVELOPES'

            layout.separator()

        layout.operator("object.vertex_group_normalize_all", text="Normalize All")
        layout.operator("object.vertex_group_normalize", text="Normalize")

        layout.separator()

        layout.operator("object.vertex_group_mirror", text="Mirror")
        layout.operator("object.vertex_group_invert", text="Invert")
        layout.operator("object.vertex_group_clean", text="Clean")

        layout.separator()

        layout.operator("object.vertex_group_quantize", text="Quantize")
        layout.operator("object.vertex_group_levels", text="Levels")
        layout.operator("object.vertex_group_smooth", text="Smooth")

        if not is_editmode:
            props = layout.operator("object.data_transfer", text="Transfer Weights")
            props.use_reverse_transfer = True
            props.data_type = 'VGROUP_WEIGHTS'

        layout.operator("object.vertex_group_limit_total", text="Limit Total")

        if not is_editmode:
            layout.separator()

            # Primarily for shortcut discoverability.
            layout.operator("paint.weight_set")
            layout.operator("paint.weight_sample", text="Sample Weight")
            layout.operator("paint.weight_sample_group", text="Sample Group")

            layout.separator()

            # Primarily for shortcut discoverability.
            layout.operator("paint.weight_gradient", text="Gradient (Linear)").type = 'LINEAR'
            layout.operator("paint.weight_gradient", text="Gradient (Radial)").type = 'RADIAL'

        layout.separator()

        layout.menu("VIEW3D_MT_paint_weight_lock", text="Locks")

    def draw(self, _context):
        self.draw_generic(self.layout, is_editmode=False)


class VIEW3D_MT_sculpt(Menu):
    bl_label = "Sculpt"

    def draw(self, context):
        layout = self.layout

        layout.menu("VIEW3D_MT_sculpt_transform", text="Transform")

        layout.separator()

        props = layout.operator("sculpt.face_set_change_visibility", text="Toggle Visibility")
        props.mode = 'TOGGLE'

        props = layout.operator("sculpt.face_set_change_visibility", text="Hide Active Face Set")
        props.mode = 'HIDE_ACTIVE'

        props = layout.operator("paint.hide_show_all", text="Show All")
        props.action = 'SHOW'

        layout.operator("paint.visibility_invert", text="Invert Visible")

        props = layout.operator("paint.hide_show_masked", text="Hide Masked")
        props.action = 'HIDE'

        props = layout.operator("paint.visibility_filter", text="Grow Visibility")
        props.action = "GROW"

        props = layout.operator("paint.visibility_filter", text="Shrink Visibility")
        props.action = "SHRINK"

        layout.menu("VIEW3D_MT_sculpt_showhide", text="Show/Hide")

        layout.separator()

        # Fair Positions
        props = layout.operator("sculpt.face_set_edit", text="Fair Positions")
        props.mode = 'FAIR_POSITIONS'

        # Fair Tangency
        props = layout.operator("sculpt.face_set_edit", text="Fair Tangency")
        props.mode = 'FAIR_TANGENCY'

        # Project
        layout.operator("sculpt.project_line_gesture", text="Line Project")

        # Trim/Add
        layout.menu("VIEW3D_MT_sculpt_trim", text="Trim/Add")

        layout.separator()

        sculpt_filters_types = [
            ('SMOOTH', iface_("Smooth")),
            ('SURFACE_SMOOTH', iface_("Surface Smooth")),
            ('INFLATE', iface_("Inflate")),
            ('RELAX', iface_("Relax Topology")),
            ('RELAX_FACE_SETS', iface_("Relax Face Sets")),
            ('SHARPEN', iface_("Sharpen")),
            ('ENHANCE_DETAILS', iface_("Enhance Details")),
            ('ERASE_DISPLACEMENT', iface_("Erase Multires Displacement")),
            ('RANDOM', iface_("Randomize")),
        ]

        for filter_type, ui_name in sculpt_filters_types:
            props = layout.operator("sculpt.mesh_filter", text=ui_name, translate=False)
            props.type = filter_type

        layout.separator()

        layout.operator("sculpt.sample_color", text="Sample Color")

        layout.separator()

        layout.menu("VIEW3D_MT_sculpt_set_pivot", text="Set Pivot")

        layout.separator()

        # Rebuild BVH
        layout.operator("sculpt.optimize")

        layout.operator(
            "sculpt.dynamic_topology_toggle", text="Dynamic Topology",
            icon='CHECKBOX_HLT' if context.sculpt_object.use_dynamic_topology_sculpting else 'CHECKBOX_DEHLT',
        )

        layout.separator()

        layout.operator("object.transfer_mode", text="Transfer Sculpt Mode")


class VIEW3D_MT_sculpt_transform(Menu):
    bl_label = "Transform"

    def draw(self, _context):
        layout = self.layout

        layout.operator("transform.translate")
        layout.operator("transform.rotate")
        layout.operator("transform.resize", text="Scale")

        layout.separator()
        props = layout.operator("sculpt.mesh_filter", text="To Sphere")
        props.type = 'SPHERE'


class VIEW3D_MT_sculpt_showhide(Menu):
    bl_label = "Show/Hide"

    def draw(self, _context):
        layout = self.layout

        props = layout.operator("paint.hide_show", text="Box Hide")
        props.action = 'HIDE'

        props = layout.operator("paint.hide_show_lasso_gesture", text="Lasso Hide")
        props.action = 'HIDE'

        props = layout.operator("paint.hide_show_line_gesture", text="Line Hide")
        props.action = 'HIDE'

        props = layout.operator("paint.hide_show_polyline_gesture", text="Polyline Hide")
        props.action = 'HIDE'

        layout.separator()

        props = layout.operator("paint.hide_show", text="Box Show")
        props.action = 'SHOW'

        props = layout.operator("paint.hide_show_lasso_gesture", text="Lasso Show")
        props.action = 'SHOW'

        props = layout.operator("paint.hide_show_line_gesture", text="Line Show")
        props.action = 'SHOW'

        props = layout.operator("paint.hide_show_polyline_gesture", text="Polyline Show")
        props.action = 'SHOW'


class VIEW3D_MT_sculpt_trim(Menu):
    bl_label = "Trim/Add"

    def draw(self, _context):
        layout = self.layout

        props = layout.operator("sculpt.trim_box_gesture", text="Box Trim")
        props.trim_mode = 'DIFFERENCE'

        props = layout.operator("sculpt.trim_lasso_gesture", text="Lasso Trim")
        props.trim_mode = 'DIFFERENCE'

        props = layout.operator("sculpt.trim_line_gesture", text="Line Trim")
        props.trim_mode = 'DIFFERENCE'

        props = layout.operator("sculpt.trim_polyline_gesture", text="Polyline Trim")
        props.trim_mode = 'DIFFERENCE'

        layout.separator()

        props = layout.operator("sculpt.trim_box_gesture", text="Box Add")
        props.trim_mode = 'JOIN'

        props = layout.operator("sculpt.trim_lasso_gesture", text="Lasso Add")
        props.trim_mode = 'JOIN'

        props = layout.operator("sculpt.trim_polyline_gesture", text="Polyline Add")
        props.trim_mode = 'JOIN'


class VIEW3D_MT_sculpt_curves(Menu):
    bl_label = "Curves"

    def draw(self, _context):
        layout = self.layout

        layout.operator("curves.snap_curves_to_surface", text="Snap to Deformed Surface").attach_mode = 'DEFORM'
        layout.operator("curves.snap_curves_to_surface", text="Snap to Nearest Surface").attach_mode = 'NEAREST'
        layout.separator()
        layout.operator("curves.convert_to_particle_system", text="Convert to Particle System")

        layout.template_node_operator_asset_menu_items(catalog_path="Curves")


class VIEW3D_MT_mask(Menu):
    bl_label = "Mask"

    def draw(self, _context):
        layout = self.layout

        props = layout.operator("paint.mask_flood_fill", text="Fill Mask")
        props.mode = 'VALUE'
        props.value = 1

        props = layout.operator("paint.mask_flood_fill", text="Clear Mask")
        props.mode = 'VALUE'
        props.value = 0

        props = layout.operator("paint.mask_flood_fill", text="Invert Mask")
        props.mode = 'INVERT'

        layout.separator()

        props = layout.operator("paint.mask_box_gesture", text="Box Mask")
        props.mode = 'VALUE'
        props.value = 0

        props = layout.operator("paint.mask_lasso_gesture", text="Lasso Mask")
        props = layout.operator("paint.mask_line_gesture", text="Line Mask")
        props = layout.operator("paint.mask_polyline_gesture", text="Polyline Mask")

        layout.separator()

        props = layout.operator("sculpt.mask_filter", text="Smooth Mask")
        props.filter_type = 'SMOOTH'

        props = layout.operator("sculpt.mask_filter", text="Sharpen Mask")
        props.filter_type = 'SHARPEN'

        props = layout.operator("sculpt.mask_filter", text="Grow Mask")
        props.filter_type = 'GROW'

        props = layout.operator("sculpt.mask_filter", text="Shrink Mask")
        props.filter_type = 'SHRINK'

        props = layout.operator("sculpt.mask_filter", text="Increase Contrast")
        props.filter_type = 'CONTRAST_INCREASE'
        props.auto_iteration_count = False

        props = layout.operator("sculpt.mask_filter", text="Decrease Contrast")
        props.filter_type = 'CONTRAST_DECREASE'
        props.auto_iteration_count = False

        layout.separator()

        props = layout.operator("sculpt.expand", text="Expand Mask by Topology")
        props.target = 'MASK'
        props.falloff_type = 'GEODESIC'
        props.invert = False
        props.use_auto_mask = False
        props.use_mask_preserve = True

        props = layout.operator("sculpt.expand", text="Expand Mask by Normals")
        props.target = 'MASK'
        props.falloff_type = 'NORMALS'
        props.invert = False
        props.use_mask_preserve = True

        layout.separator()

        props = layout.operator("mesh.paint_mask_extract", text="Mask Extract")

        layout.separator()

        props = layout.operator("mesh.paint_mask_slice", text="Mask Slice")
        props.fill_holes = False
        props.new_object = False
        props = layout.operator("mesh.paint_mask_slice", text="Mask Slice and Fill Holes")
        props.new_object = False
        props = layout.operator("mesh.paint_mask_slice", text="Mask Slice to New Object")

        layout.separator()

        props = layout.operator("sculpt.mask_from_cavity", text="Mask from Cavity")
        props.settings_source = 'OPERATOR'

        props = layout.operator("sculpt.mask_from_boundary", text="Mask from Mesh Boundary")
        props.settings_source = 'OPERATOR'
        props.boundary_mode = 'MESH'

        props = layout.operator("sculpt.mask_from_boundary", text="Mask from Face Sets Boundary")
        props.settings_source = 'OPERATOR'
        props.boundary_mode = 'FACE_SETS'

        layout.separator()

        layout.menu("VIEW3D_MT_random_mask", text="Random Mask")

        layout.template_node_operator_asset_menu_items(catalog_path=self.bl_label)


class VIEW3D_MT_face_sets(Menu):
    bl_label = "Face Sets"

    def draw(self, _context):
        layout = self.layout

        props = layout.operator("sculpt.face_sets_create", text="Face Set from Masked")
        props.mode = 'MASKED'

        props = layout.operator("sculpt.face_sets_create", text="Face Set from Visible")
        props.mode = 'VISIBLE'

        props = layout.operator("sculpt.face_sets_create", text="Face Set from Edit Mode Selection")
        props.mode = 'SELECTION'

        layout.separator()

        layout.menu("VIEW3D_MT_face_sets_init", text="Initialize Face Sets")

        layout.separator()

        props = layout.operator("sculpt.face_set_edit", text="Grow Face Set")
        props.mode = 'GROW'

        props = layout.operator("sculpt.face_set_edit", text="Shrink Face Set")
        props.mode = 'SHRINK'

        layout.separator()

        props = layout.operator("sculpt.expand", text="Expand Face Set by Topology")
        props.target = 'FACE_SETS'
        props.falloff_type = 'GEODESIC'
        props.invert = False
        props.use_mask_preserve = False
        props.use_modify_active = False

        props = layout.operator("sculpt.expand", text="Expand Active Face Set")
        props.target = 'FACE_SETS'
        props.falloff_type = 'BOUNDARY_FACE_SET'
        props.invert = False
        props.use_mask_preserve = False
        props.use_modify_active = True

        layout.separator()

        props = layout.operator("mesh.face_set_extract", text="Extract Face Set")

        layout.separator()

        props = layout.operator("sculpt.face_sets_randomize_colors", text="Randomize Colors")

        layout.template_node_operator_asset_menu_items(catalog_path=self.bl_label)


class VIEW3D_MT_sculpt_set_pivot(Menu):
    bl_label = "Sculpt Set Pivot"

    def draw(self, _context):
        layout = self.layout

        props = layout.operator("sculpt.set_pivot_position", text="Pivot to Origin")
        props.mode = 'ORIGIN'

        props = layout.operator("sculpt.set_pivot_position", text="Pivot to Unmasked")
        props.mode = 'UNMASKED'

        props = layout.operator("sculpt.set_pivot_position", text="Pivot to Mask Border")
        props.mode = 'BORDER'

        props = layout.operator("sculpt.set_pivot_position", text="Pivot to Active Vertex")
        props.mode = 'ACTIVE'

        props = layout.operator("sculpt.set_pivot_position", text="Pivot to Surface Under Cursor")
        props.mode = 'SURFACE'


class VIEW3D_MT_face_sets_init(Menu):
    bl_label = "Face Sets Init"

    def draw(self, _context):
        layout = self.layout

        props = layout.operator("sculpt.face_sets_init", text="By Loose Parts")
        props.mode = 'LOOSE_PARTS'

        props = layout.operator("sculpt.face_sets_init", text="By Face Set Boundaries")
        props.mode = 'FACE_SET_BOUNDARIES'

        props = layout.operator("sculpt.face_sets_init", text="By Materials")
        props.mode = 'MATERIALS'

        props = layout.operator("sculpt.face_sets_init", text="By Normals")
        props.mode = 'NORMALS'

        props = layout.operator("sculpt.face_sets_init", text="By UV Seams")
        props.mode = 'UV_SEAMS'

        props = layout.operator("sculpt.face_sets_init", text="By Edge Creases")
        props.mode = 'CREASES'

        props = layout.operator("sculpt.face_sets_init", text="By Edge Bevel Weight")
        props.mode = 'BEVEL_WEIGHT'

        props = layout.operator("sculpt.face_sets_init", text="By Sharp Edges")
        props.mode = 'SHARP_EDGES'


class VIEW3D_MT_random_mask(Menu):
    bl_label = "Random Mask"

    def draw(self, _context):
        layout = self.layout

        props = layout.operator("sculpt.mask_init", text="Per Vertex")
        props.mode = 'RANDOM_PER_VERTEX'

        props = layout.operator("sculpt.mask_init", text="Per Face Set")
        props.mode = 'RANDOM_PER_FACE_SET'

        props = layout.operator("sculpt.mask_init", text="Per Loose Part")
        props.mode = 'RANDOM_PER_LOOSE_PART'


class VIEW3D_MT_particle(Menu):
    bl_label = "Particle"

    def draw(self, context):
        layout = self.layout
        tool_settings = context.tool_settings

        particle_edit = tool_settings.particle_edit

        layout.operator("particle.mirror")

        layout.operator("particle.remove_doubles")

        layout.separator()

        if particle_edit.select_mode == 'POINT':
            layout.operator("particle.subdivide")

        layout.operator("particle.unify_length")
        layout.operator("particle.rekey")
        layout.operator("particle.weight_set")

        layout.separator()

        layout.menu("VIEW3D_MT_particle_showhide")

        layout.separator()

        layout.operator("particle.delete")


class VIEW3D_MT_particle_context_menu(Menu):
    bl_label = "Particle"

    def draw(self, context):
        layout = self.layout
        tool_settings = context.tool_settings

        particle_edit = tool_settings.particle_edit

        layout.operator("particle.rekey")

        layout.separator()

        layout.operator("particle.delete")

        layout.separator()

        layout.operator("particle.remove_doubles")
        layout.operator("particle.unify_length")

        if particle_edit.select_mode == 'POINT':
            layout.operator("particle.subdivide")

        layout.operator("particle.weight_set")

        layout.separator()

        layout.operator("particle.mirror")

        if particle_edit.select_mode == 'POINT':
            layout.separator()

            layout.operator("particle.select_all", text="All").action = 'SELECT'
            layout.operator("particle.select_all", text="None").action = 'DESELECT'
            layout.operator("particle.select_all", text="Invert").action = 'INVERT'

            layout.separator()

            layout.operator("particle.select_roots")
            layout.operator("particle.select_tips")

            layout.separator()

            layout.operator("particle.select_random")

            layout.separator()

            layout.operator("particle.select_more")
            layout.operator("particle.select_less")

            layout.separator()

            layout.operator("particle.select_linked", text="Select Linked")


class VIEW3D_MT_particle_showhide(ShowHideMenu, Menu):
    _operator_name = "particle"


class VIEW3D_MT_pose(Menu):
    bl_label = "Pose"

    def draw(self, _context):
        layout = self.layout

        layout.menu("VIEW3D_MT_transform_armature")

        layout.menu("VIEW3D_MT_pose_transform")
        layout.menu("VIEW3D_MT_pose_apply")

        layout.menu("VIEW3D_MT_snap")

        layout.separator()

        layout.menu("VIEW3D_MT_object_animation")

        layout.separator()

        layout.menu("VIEW3D_MT_pose_slide")
        layout.menu("VIEW3D_MT_pose_propagate")

        layout.separator()

        layout.operator("pose.copy", icon='COPYDOWN')
        layout.operator("pose.paste", icon='PASTEDOWN').flipped = False
        layout.operator("pose.paste", icon='PASTEFLIPDOWN', text="Paste Pose Flipped").flipped = True

        layout.separator()

        layout.menu("VIEW3D_MT_pose_motion")
        layout.menu("VIEW3D_MT_bone_collections")

        layout.separator()

        layout.menu("VIEW3D_MT_object_parent")
        layout.menu("VIEW3D_MT_pose_ik")
        layout.menu("VIEW3D_MT_pose_constraints")

        layout.separator()

        layout.menu("VIEW3D_MT_pose_names")
        layout.operator("pose.quaternions_flip")

        layout.separator()

        layout.menu("VIEW3D_MT_pose_showhide")
        layout.menu("VIEW3D_MT_bone_options_toggle", text="Bone Settings")


class VIEW3D_MT_pose_transform(Menu):
    bl_label = "Clear Transform"

    def draw(self, _context):
        layout = self.layout

        layout.operator("pose.transforms_clear", text="All")

        layout.separator()

        layout.operator("pose.loc_clear", text="Location", text_ctxt=i18n_contexts.default)
        layout.operator("pose.rot_clear", text="Rotation", text_ctxt=i18n_contexts.default)
        layout.operator("pose.scale_clear", text="Scale", text_ctxt=i18n_contexts.default)

        layout.separator()

        layout.operator("pose.user_transforms_clear", text="Reset Unkeyed")


class VIEW3D_MT_pose_slide(Menu):
    bl_label = "In-Betweens"

    def draw(self, _context):
        layout = self.layout

        layout.operator("pose.blend_with_rest")
        layout.operator("pose.push")
        layout.operator("pose.relax")
        layout.operator("pose.breakdown")
        layout.operator("pose.blend_to_neighbor")


class VIEW3D_MT_pose_propagate(Menu):
    bl_label = "Propagate"

    def draw(self, _context):
        layout = self.layout

        layout.operator("pose.propagate", text="To Next Keyframe").mode = 'NEXT_KEY'
        layout.operator("pose.propagate", text="To Last Keyframe (Make Cyclic)").mode = 'LAST_KEY'

        layout.separator()

        layout.operator("pose.propagate", text="On Selected Keyframes").mode = 'SELECTED_KEYS'

        layout.separator()

        layout.operator("pose.propagate", text="On Selected Markers").mode = 'SELECTED_MARKERS'


class VIEW3D_MT_pose_motion(Menu):
    bl_label = "Motion Paths"

    def draw(self, _context):
        layout = self.layout

        layout.operator("pose.paths_calculate", text="Calculate")
        layout.operator("pose.paths_clear", text="Clear")


class VIEW3D_MT_bone_collections(Menu):
    bl_label = "Bone Collections"

    @classmethod
    def poll(cls, context):
        ob = context.object
        if not (ob and ob.type == 'ARMATURE'):
            return False
        if not ob.data.is_editable:
            return False
        return True

    def draw(self, context):
        layout = self.layout

        layout.operator("armature.move_to_collection")
        layout.operator("armature.assign_to_collection")

        layout.separator()

        layout.operator("armature.collection_show_all")
        props = layout.operator("armature.collection_create_and_assign", text="Assign to New Collection")
        props.name = "New Collection"


class VIEW3D_MT_pose_ik(Menu):
    bl_label = "Inverse Kinematics"

    def draw(self, _context):
        layout = self.layout

        layout.operator("pose.ik_add")
        layout.operator("pose.ik_clear")


class VIEW3D_MT_pose_constraints(Menu):
    bl_label = "Constraints"

    def draw(self, _context):
        layout = self.layout

        layout.operator("pose.constraint_add_with_targets", text="Add (with Targets)...")
        layout.operator("pose.constraints_copy")
        layout.operator("pose.constraints_clear")


class VIEW3D_MT_pose_names(Menu):
    bl_label = "Names"

    def draw(self, _context):
        layout = self.layout

        layout.operator_context = 'EXEC_REGION_WIN'
        layout.operator("pose.autoside_names", text="Auto-Name Left/Right").axis = 'XAXIS'
        layout.operator("pose.autoside_names", text="Auto-Name Front/Back").axis = 'YAXIS'
        layout.operator("pose.autoside_names", text="Auto-Name Top/Bottom").axis = 'ZAXIS'
        layout.operator("pose.flip_names")


class VIEW3D_MT_pose_showhide(ShowHideMenu, Menu):
    _operator_name = "pose"


class VIEW3D_MT_pose_apply(Menu):
    bl_label = "Apply"

    def draw(self, _context):
        layout = self.layout

        layout.operator("pose.armature_apply").selected = False
        layout.operator("pose.armature_apply", text="Apply Selected as Rest Pose").selected = True
        layout.operator("pose.visual_transform_apply")

        layout.separator()

        props = layout.operator("object.assign_property_defaults")
        props.process_bones = True


class VIEW3D_MT_pose_context_menu(Menu):
    bl_label = "Pose"

    def draw(self, _context):
        layout = self.layout

        layout.operator_context = 'INVOKE_REGION_WIN'

        layout.operator("anim.keyframe_insert", text="Insert Keyframe")
        layout.operator("anim.keyframe_insert_menu", text="Insert Keyframe with Keying Set").always_prompt = True

        layout.separator()

        layout.operator("pose.copy", icon='COPYDOWN')
        layout.operator("pose.paste", icon='PASTEDOWN').flipped = False
        layout.operator("pose.paste", icon='PASTEFLIPDOWN', text="Paste X-Flipped Pose").flipped = True

        layout.separator()

        props = layout.operator("wm.call_panel", text="Rename Active Bone...")
        props.name = "TOPBAR_PT_name"
        props.keep_open = False

        layout.separator()

        layout.operator("pose.push")
        layout.operator("pose.relax")
        layout.operator("pose.breakdown")
        layout.operator("pose.blend_to_neighbor")

        layout.separator()

        layout.operator("pose.paths_calculate", text="Calculate Motion Paths")
        layout.operator("pose.paths_clear", text="Clear Motion Paths")
        layout.operator("pose.paths_update", text="Update Armature Motion Paths")
        layout.operator("object.paths_update_visible", text="Update All Motion Paths")

        layout.separator()

        layout.operator("pose.hide").unselected = False
        layout.operator("pose.reveal")

        layout.separator()

        layout.operator("pose.user_transforms_clear")


class BoneOptions:
    def draw(self, context):
        layout = self.layout

        options = [
            "show_wire",
            "use_deform",
            "use_envelope_multiply",
            "use_inherit_rotation",
        ]

        if context.mode == 'EDIT_ARMATURE':
            bone_props = bpy.types.EditBone.bl_rna.properties
            data_path_iter = "selected_bones"
            opt_suffix = ""
            options.append("lock")
        else:  # pose-mode
            bone_props = bpy.types.Bone.bl_rna.properties
            data_path_iter = "selected_pose_bones"
            opt_suffix = "bone."

        for opt in options:
            props = layout.operator("wm.context_collection_boolean_set", text=bone_props[opt].name,
                                    text_ctxt=i18n_contexts.default)
            props.data_path_iter = data_path_iter
            props.data_path_item = opt_suffix + opt
            props.type = self.type


class VIEW3D_MT_bone_options_toggle(Menu, BoneOptions):
    bl_label = "Toggle Bone Options"
    type = 'TOGGLE'


class VIEW3D_MT_bone_options_enable(Menu, BoneOptions):
    bl_label = "Enable Bone Options"
    type = 'ENABLE'


class VIEW3D_MT_bone_options_disable(Menu, BoneOptions):
    bl_label = "Disable Bone Options"
    type = 'DISABLE'


# ********** Edit Menus, suffix from ob.type **********


class VIEW3D_MT_edit_mesh(Menu):
    bl_label = "Mesh"

    def draw(self, _context):
        layout = self.layout

        with_bullet = bpy.app.build_options.bullet

        layout.menu("VIEW3D_MT_transform")
        layout.menu("VIEW3D_MT_mirror")
        layout.menu("VIEW3D_MT_snap")

        layout.separator()

        layout.operator("mesh.duplicate_move", text="Duplicate")
        layout.menu("VIEW3D_MT_edit_mesh_extrude")

        layout.separator()

        layout.menu("VIEW3D_MT_edit_mesh_merge", text="Merge")
        layout.menu("VIEW3D_MT_edit_mesh_split", text="Split")
        layout.operator_menu_enum("mesh.separate", "type")

        layout.separator()

        layout.operator("mesh.bisect")
        layout.operator("mesh.knife_project")
        layout.operator("mesh.knife_tool")

        if with_bullet:
            layout.operator("mesh.convex_hull")

        layout.separator()

        layout.operator("mesh.symmetrize")
        layout.operator("mesh.symmetry_snap")

        layout.separator()

        layout.menu("VIEW3D_MT_edit_mesh_normals")
        layout.menu("VIEW3D_MT_edit_mesh_shading")
        layout.menu("VIEW3D_MT_edit_mesh_weights")
        layout.operator("mesh.attribute_set")
        layout.operator_menu_enum("mesh.sort_elements", "type", text="Sort Elements...")

        layout.separator()

        layout.menu("VIEW3D_MT_edit_mesh_showhide")
        layout.menu("VIEW3D_MT_edit_mesh_clean")

        layout.separator()

        layout.menu("VIEW3D_MT_edit_mesh_delete")

        layout.template_node_operator_asset_menu_items(catalog_path=self.bl_label)


class VIEW3D_MT_edit_mesh_context_menu(Menu):
    bl_label = ""

    def draw(self, context):

        def count_selected_items_for_objects_in_mode():
            selected_verts_len = 0
            selected_edges_len = 0
            selected_faces_len = 0
            for ob in context.objects_in_mode_unique_data:
                v, e, f = ob.data.count_selected_items()
                selected_verts_len += v
                selected_edges_len += e
                selected_faces_len += f
            return (selected_verts_len, selected_edges_len, selected_faces_len)

        is_vert_mode, is_edge_mode, is_face_mode = context.tool_settings.mesh_select_mode
        selected_verts_len, selected_edges_len, selected_faces_len = count_selected_items_for_objects_in_mode()

        del count_selected_items_for_objects_in_mode

        layout = self.layout

        with_freestyle = bpy.app.build_options.freestyle

        layout.operator_context = 'INVOKE_REGION_WIN'

        # If nothing is selected
        # (disabled for now until it can be made more useful).
        '''
        # If nothing is selected
        if not (selected_verts_len or selected_edges_len or selected_faces_len):
            layout.menu("VIEW3D_MT_mesh_add", text="Add", text_ctxt=i18n_contexts.operator_default)

            return
        '''

        # Else something is selected

        row = layout.row()

        if is_vert_mode:
            col = row.column(align=True)

            col.label(text="Vertex", icon='VERTEXSEL')
            col.separator()

            # Additive Operators
            col.operator("mesh.subdivide", text="Subdivide")

            col.separator()

            col.operator("mesh.extrude_vertices_move", text="Extrude Vertices")
            col.operator("mesh.bevel", text="Bevel Vertices").affect = 'VERTICES'

            if selected_verts_len > 1:
                col.separator()
                col.operator("mesh.edge_face_add", text="New Edge/Face from Vertices")
                col.operator("mesh.vert_connect_path", text="Connect Vertex Path")
                col.operator("mesh.vert_connect", text="Connect Vertex Pairs")

            col.separator()

            # Deform Operators
            col.operator("transform.push_pull", text="Push/Pull")
            col.operator("transform.shrink_fatten", text="Shrink/Fatten")
            col.operator("transform.shear", text="Shear")
            col.operator("transform.vert_slide", text="Slide Vertices")
            col.operator_context = 'EXEC_REGION_WIN'
            col.operator("transform.vertex_random", text="Randomize Vertices").offset = 0.1
            col.operator("mesh.vertices_smooth", text="Smooth Vertices").factor = 0.5
            col.operator_context = 'INVOKE_REGION_WIN'
            col.operator("mesh.vertices_smooth_laplacian", text="Smooth Laplacian")

            col.separator()

            col.menu("VIEW3D_MT_mirror", text="Mirror Vertices")
            col.menu("VIEW3D_MT_snap", text="Snap Vertices")

            col.separator()

            col.operator("transform.vert_crease")

            col.separator()

            # Removal Operators
            if selected_verts_len > 1:
                col.menu("VIEW3D_MT_edit_mesh_merge", text="Merge Vertices")
            col.operator("mesh.split")
            col.operator_menu_enum("mesh.separate", "type")
            col.operator("mesh.dissolve_verts")
            col.operator("mesh.delete", text="Delete Vertices").type = 'VERT'

        if is_edge_mode:
            col = row.column(align=True)
            col.label(text="Edge", icon='EDGESEL')
            col.separator()

            # Additive Operators
            col.operator("mesh.subdivide", text="Subdivide")

            col.separator()

            col.operator("mesh.extrude_edges_move", text="Extrude Edges")
            col.operator("mesh.bevel", text="Bevel Edges").affect = 'EDGES'
            if selected_edges_len >= 2:
                col.operator("mesh.bridge_edge_loops")
            if selected_edges_len >= 1:
                col.operator("mesh.edge_face_add", text="New Face from Edges")
            if selected_edges_len >= 2:
                col.operator("mesh.fill")

            col.separator()

            props = col.operator("mesh.loopcut_slide")
            props.TRANSFORM_OT_edge_slide.release_confirm = False
            col.operator("mesh.offset_edge_loops_slide")

            col.separator()

            col.operator("mesh.knife_tool")
            col.operator("mesh.bisect")

            col.separator()

            # Deform Operators
            col.operator("mesh.edge_rotate", text="Rotate Edge CW").use_ccw = False
            col.operator("transform.edge_slide")
            col.operator("mesh.edge_split")

            col.separator()

            # Edge Flags
            col.operator("transform.edge_crease")
            col.operator("transform.edge_bevelweight")

            col.separator()

            col.operator("mesh.mark_seam").clear = False
            col.operator("mesh.mark_seam", text="Clear Seam").clear = True

            col.separator()

            col.operator("mesh.mark_sharp")
            col.operator("mesh.mark_sharp", text="Clear Sharp").clear = True
            col.operator("mesh.set_sharpness_by_angle")

            if with_freestyle:
                col.separator()

                col.operator("mesh.mark_freestyle_edge").clear = False
                col.operator("mesh.mark_freestyle_edge", text="Clear Freestyle Edge").clear = True

            col.separator()

            # Removal Operators
            col.operator("mesh.unsubdivide")
            col.operator("mesh.split")
            col.operator_menu_enum("mesh.separate", "type")
            col.operator("mesh.dissolve_edges")
            col.operator("mesh.delete", text="Delete Edges").type = 'EDGE'

        if is_face_mode:
            col = row.column(align=True)

            col.label(text="Face", icon='FACESEL')
            col.separator()

            # Additive Operators
            col.operator("mesh.subdivide", text="Subdivide")

            col.separator()

            col.operator("view3d.edit_mesh_extrude_move_normal", text="Extrude Faces")
            col.operator("view3d.edit_mesh_extrude_move_shrink_fatten", text="Extrude Faces Along Normals")
            col.operator("mesh.extrude_faces_move", text="Extrude Individual Faces")

            col.operator("mesh.inset")
            col.operator("mesh.poke")

            if selected_faces_len >= 2:
                col.operator("mesh.bridge_edge_loops", text="Bridge Faces")

            col.separator()

            # Modify Operators
            col.menu("VIEW3D_MT_uv_map", text="UV Unwrap Faces")

            col.separator()

            props = col.operator("mesh.quads_convert_to_tris")
            props.quad_method = props.ngon_method = 'BEAUTY'
            col.operator("mesh.tris_convert_to_quads")

            col.separator()

            col.operator("mesh.faces_shade_smooth")
            col.operator("mesh.faces_shade_flat")

            col.separator()

            # Removal Operators
            col.operator("mesh.unsubdivide")
            col.operator("mesh.split")
            col.operator_menu_enum("mesh.separate", "type")
            col.operator("mesh.dissolve_faces")
            col.operator("mesh.delete", text="Delete Faces").type = 'FACE'


class VIEW3D_MT_edit_mesh_select_mode(Menu):
    bl_label = "Mesh Select Mode"

    def draw(self, _context):
        layout = self.layout

        layout.operator_context = 'INVOKE_REGION_WIN'
        layout.operator("mesh.select_mode", text="Vertex", icon='VERTEXSEL').type = 'VERT'
        layout.operator("mesh.select_mode", text="Edge", icon='EDGESEL').type = 'EDGE'
        layout.operator("mesh.select_mode", text="Face", icon='FACESEL').type = 'FACE'


class VIEW3D_MT_edit_mesh_extrude(Menu):
    bl_label = "Extrude"

    def draw(self, context):
        from math import pi

        layout = self.layout
        layout.operator_context = 'INVOKE_REGION_WIN'

        tool_settings = context.tool_settings
        select_mode = tool_settings.mesh_select_mode
        ob = context.object
        mesh = ob.data

        if mesh.total_face_sel:
            layout.operator("view3d.edit_mesh_extrude_move_normal", text="Extrude Faces")
            layout.operator("view3d.edit_mesh_extrude_move_shrink_fatten", text="Extrude Faces Along Normals")
            layout.operator("mesh.extrude_faces_move", text="Extrude Individual Faces")
            layout.operator("view3d.edit_mesh_extrude_manifold_normal", text="Extrude Manifold")

        if mesh.total_edge_sel and (select_mode[0] or select_mode[1]):
            layout.operator("mesh.extrude_edges_move", text="Extrude Edges")

        if mesh.total_vert_sel and select_mode[0]:
            layout.operator("mesh.extrude_vertices_move", text="Extrude Vertices")

        layout.separator()

        layout.operator("mesh.extrude_repeat")
        layout.operator("mesh.spin").angle = pi * 2
        layout.template_node_operator_asset_menu_items(catalog_path="Mesh/Extrude")


class VIEW3D_MT_edit_mesh_vertices(Menu):
    bl_label = "Vertex"

    def draw(self, _context):
        layout = self.layout
        layout.operator_context = 'INVOKE_REGION_WIN'

        layout.operator("mesh.extrude_vertices_move", text="Extrude Vertices")
        layout.operator("mesh.dupli_extrude_cursor").rotate_source = True
        layout.operator("mesh.bevel", text="Bevel Vertices").affect = 'VERTICES'

        layout.separator()

        layout.operator("mesh.edge_face_add", text="New Edge/Face from Vertices")
        layout.operator("mesh.vert_connect_path", text="Connect Vertex Path")
        layout.operator("mesh.vert_connect", text="Connect Vertex Pairs")

        layout.separator()

        props = layout.operator("mesh.rip_move", text="Rip Vertices")
        props.MESH_OT_rip.use_fill = False
        props = layout.operator("mesh.rip_move", text="Rip Vertices and Fill")
        props.MESH_OT_rip.use_fill = True
        layout.operator("mesh.rip_edge_move", text="Rip Vertices and Extend")

        layout.separator()

        layout.operator("transform.vert_slide", text="Slide Vertices")
        layout.operator_context = 'EXEC_REGION_WIN'
        layout.operator("mesh.vertices_smooth", text="Smooth Vertices").factor = 0.5
        layout.operator("mesh.vertices_smooth_laplacian", text="Smooth Vertices (Laplacian)")
        layout.operator_context = 'INVOKE_REGION_WIN'

        layout.separator()

        layout.operator("transform.vert_crease")

        layout.separator()

        layout.operator("mesh.blend_from_shape")
        layout.operator("mesh.shape_propagate_to_all", text="Propagate to Shapes")

        layout.separator()

        layout.menu("VIEW3D_MT_vertex_group")
        layout.menu("VIEW3D_MT_hook")

        layout.separator()

        layout.operator("object.vertex_parent_set")

        layout.template_node_operator_asset_menu_items(catalog_path=self.bl_label)


class VIEW3D_MT_edit_mesh_edges(Menu):
    bl_label = "Edge"

    def draw(self, _context):
        layout = self.layout

        with_freestyle = bpy.app.build_options.freestyle

        layout.operator_context = 'INVOKE_REGION_WIN'

        layout.operator("mesh.extrude_edges_move", text="Extrude Edges")
        layout.operator("mesh.bevel", text="Bevel Edges").affect = 'EDGES'
        layout.operator("mesh.bridge_edge_loops")
        layout.operator("mesh.screw")

        layout.separator()

        layout.operator("mesh.subdivide")
        layout.operator("mesh.subdivide_edgering")
        layout.operator("mesh.unsubdivide")

        layout.separator()

        layout.operator("mesh.edge_rotate", text="Rotate Edge CW").use_ccw = False
        layout.operator("mesh.edge_rotate", text="Rotate Edge CCW").use_ccw = True

        layout.separator()

        layout.operator("transform.edge_slide")
        props = layout.operator("mesh.loopcut_slide")
        props.TRANSFORM_OT_edge_slide.release_confirm = False
        layout.operator("mesh.offset_edge_loops_slide")

        layout.separator()

        layout.operator("transform.edge_crease")
        layout.operator("transform.edge_bevelweight")

        layout.separator()

        layout.operator("mesh.mark_seam").clear = False
        layout.operator("mesh.mark_seam", text="Clear Seam").clear = True

        layout.separator()

        layout.operator("mesh.mark_sharp")
        layout.operator("mesh.mark_sharp", text="Clear Sharp").clear = True

        layout.operator("mesh.mark_sharp", text="Mark Sharp from Vertices").use_verts = True
        props = layout.operator("mesh.mark_sharp", text="Clear Sharp from Vertices")
        props.use_verts = True
        props.clear = True

        layout.operator("mesh.set_sharpness_by_angle")

        if with_freestyle:
            layout.separator()

            layout.operator("mesh.mark_freestyle_edge").clear = False
            layout.operator("mesh.mark_freestyle_edge", text="Clear Freestyle Edge").clear = True

        layout.template_node_operator_asset_menu_items(catalog_path=self.bl_label)


class VIEW3D_MT_edit_mesh_faces_data(Menu):
    bl_label = "Face Data"

    def draw(self, _context):
        layout = self.layout

        with_freestyle = bpy.app.build_options.freestyle

        layout.operator_context = 'INVOKE_REGION_WIN'

        layout.operator("mesh.colors_rotate")
        layout.operator("mesh.colors_reverse")

        layout.separator()

        layout.operator("mesh.uvs_rotate")
        layout.operator("mesh.uvs_reverse")

        layout.separator()

        layout.operator("mesh.flip_quad_tessellation")

        if with_freestyle:
            layout.separator()
            layout.operator("mesh.mark_freestyle_face").clear = False
            layout.operator("mesh.mark_freestyle_face", text="Clear Freestyle Face").clear = True
        layout.template_node_operator_asset_menu_items(catalog_path="Face/Face Data")


class VIEW3D_MT_edit_mesh_faces(Menu):
    bl_label = "Face"
    bl_idname = "VIEW3D_MT_edit_mesh_faces"

    def draw(self, context):
        layout = self.layout

        layout.operator_context = 'INVOKE_REGION_WIN'

        layout.operator("view3d.edit_mesh_extrude_move_normal", text="Extrude Faces")
        layout.operator("view3d.edit_mesh_extrude_move_shrink_fatten", text="Extrude Faces Along Normals")
        layout.operator("mesh.extrude_faces_move", text="Extrude Individual Faces")

        layout.separator()

        layout.operator("mesh.inset")
        layout.operator("mesh.poke")
        props = layout.operator("mesh.quads_convert_to_tris")
        props.quad_method = props.ngon_method = 'BEAUTY'
        layout.operator("mesh.tris_convert_to_quads")
        layout.operator("mesh.solidify", text="Solidify Faces")
        layout.operator("mesh.wireframe")

        layout.separator()

        layout.operator("mesh.fill")
        layout.operator("mesh.fill_grid")
        layout.operator("mesh.beautify_fill")

        layout.separator()

        layout.operator("mesh.intersect")
        layout.operator("mesh.intersect_boolean")

        layout.separator()

        layout.operator("mesh.face_split_by_edges")

        layout.separator()

        layout.operator("mesh.faces_shade_smooth")
        layout.operator("mesh.faces_shade_flat")

        layout.separator()

        layout.menu("VIEW3D_MT_edit_mesh_faces_data")

        layout.template_node_operator_asset_menu_items(catalog_path=self.bl_label)


class VIEW3D_MT_edit_mesh_normals_select_strength(Menu):
    bl_label = "Select by Face Strength"

    def draw(self, _context):
        layout = self.layout

        props = layout.operator("mesh.mod_weighted_strength", text="Weak")
        props.set = False
        props.face_strength = 'WEAK'

        props = layout.operator("mesh.mod_weighted_strength", text="Medium")
        props.set = False
        props.face_strength = 'MEDIUM'

        props = layout.operator("mesh.mod_weighted_strength", text="Strong")
        props.set = False
        props.face_strength = 'STRONG'


class VIEW3D_MT_edit_mesh_normals_set_strength(Menu):
    bl_label = "Set Face Strength"

    def draw(self, _context):
        layout = self.layout

        props = layout.operator("mesh.mod_weighted_strength", text="Weak")
        props.set = True
        props.face_strength = 'WEAK'

        props = layout.operator("mesh.mod_weighted_strength", text="Medium")
        props.set = True
        props.face_strength = 'MEDIUM'

        props = layout.operator("mesh.mod_weighted_strength", text="Strong")
        props.set = True
        props.face_strength = 'STRONG'


class VIEW3D_MT_edit_mesh_normals_average(Menu):
    bl_label = "Average"

    def draw(self, _context):
        layout = self.layout

        layout.operator("mesh.average_normals", text="Custom Normal").average_type = 'CUSTOM_NORMAL'
        layout.operator("mesh.average_normals", text="Face Area").average_type = 'FACE_AREA'
        layout.operator("mesh.average_normals", text="Corner Angle").average_type = 'CORNER_ANGLE'


class VIEW3D_MT_edit_mesh_normals(Menu):
    bl_label = "Normals"

    def draw(self, _context):
        layout = self.layout

        layout.operator("mesh.flip_normals", text="Flip")
        layout.operator("mesh.normals_make_consistent", text="Recalculate Outside").inside = False
        layout.operator("mesh.normals_make_consistent", text="Recalculate Inside").inside = True

        layout.separator()

        layout.operator("mesh.set_normals_from_faces", text="Set from Faces")

        layout.operator_context = 'INVOKE_REGION_WIN'
        layout.operator("transform.rotate_normal", text="Rotate...")
        layout.operator("mesh.point_normals", text="Point to Target...")
        layout.operator_context = 'EXEC_REGION_WIN'

        layout.operator("mesh.merge_normals", text="Merge")
        layout.operator("mesh.split_normals", text="Split")
        layout.menu("VIEW3D_MT_edit_mesh_normals_average", text="Average")

        layout.separator()

        layout.operator("mesh.normals_tools", text="Copy Vector").mode = 'COPY'
        layout.operator("mesh.normals_tools", text="Paste Vector").mode = 'PASTE'

        layout.operator("mesh.smooth_normals", text="Smooth Vectors")
        layout.operator("mesh.normals_tools", text="Reset Vectors").mode = 'RESET'

        layout.separator()

        layout.menu("VIEW3D_MT_edit_mesh_normals_select_strength")
        layout.menu("VIEW3D_MT_edit_mesh_normals_set_strength")
        layout.template_node_operator_asset_menu_items(catalog_path="Mesh/Normals")


class VIEW3D_MT_edit_mesh_shading(Menu):
    bl_label = "Shading"

    def draw(self, _context):
        layout = self.layout

        layout.operator("mesh.faces_shade_smooth", text="Smooth Faces")
        layout.operator("mesh.faces_shade_flat", text="Flat Faces")

        layout.separator()

        layout.operator("mesh.mark_sharp", text="Smooth Edges").clear = True
        layout.operator("mesh.mark_sharp", text="Sharp Edges")

        layout.separator()

        props = layout.operator("mesh.mark_sharp", text="Smooth Vertices")
        props.use_verts = True
        props.clear = True

        layout.operator("mesh.mark_sharp", text="Sharp Vertices").use_verts = True
        layout.template_node_operator_asset_menu_items(catalog_path="Mesh/Shading")


class VIEW3D_MT_edit_mesh_weights(Menu):
    bl_label = "Weights"

    def draw(self, _context):
        layout = self.layout
        VIEW3D_MT_paint_weight.draw_generic(layout, is_editmode=True)
        layout.template_node_operator_asset_menu_items(catalog_path="Mesh/Weights")


class VIEW3D_MT_edit_mesh_clean(Menu):
    bl_label = "Clean Up"

    def draw(self, _context):
        layout = self.layout

        layout.operator("mesh.delete_loose")

        layout.separator()

        layout.operator("mesh.decimate")
        layout.operator("mesh.dissolve_degenerate")
        layout.operator("mesh.dissolve_limited")
        layout.operator("mesh.face_make_planar")

        layout.separator()

        layout.operator("mesh.vert_connect_nonplanar")
        layout.operator("mesh.vert_connect_concave")
        layout.operator("mesh.remove_doubles")
        layout.operator("mesh.fill_holes")

        layout.template_node_operator_asset_menu_items(catalog_path="Mesh/Clean Up")


class VIEW3D_MT_edit_mesh_delete(Menu):
    bl_label = "Delete"

    def draw(self, _context):
        layout = self.layout

        layout.operator_enum("mesh.delete", "type")

        layout.separator()

        layout.operator("mesh.dissolve_verts")
        layout.operator("mesh.dissolve_edges")
        layout.operator("mesh.dissolve_faces")

        layout.separator()

        layout.operator("mesh.dissolve_limited")

        layout.separator()

        layout.operator("mesh.edge_collapse")
        layout.operator("mesh.delete_edgeloop", text="Edge Loops")

        layout.template_node_operator_asset_menu_items(catalog_path="Mesh/Delete")


class VIEW3D_MT_edit_mesh_merge(Menu):
    bl_label = "Merge"

    def draw(self, _context):
        layout = self.layout

        layout.operator_enum("mesh.merge", "type")

        layout.separator()

        layout.operator("mesh.remove_doubles", text="By Distance")

        layout.template_node_operator_asset_menu_items(catalog_path="Mesh/Merge")


class VIEW3D_MT_edit_mesh_split(Menu):
    bl_label = "Split"

    def draw(self, _context):
        layout = self.layout

        layout.operator("mesh.split", text="Selection")

        layout.separator()

        layout.operator_enum("mesh.edge_split", "type")

        layout.template_node_operator_asset_menu_items(catalog_path="Mesh/Split")


class VIEW3D_MT_edit_mesh_showhide(ShowHideMenu, Menu):
    _operator_name = "mesh"


class VIEW3D_MT_edit_greasepencil_delete(Menu):
    bl_label = "Delete"

    def draw(self, _context):
        layout = self.layout

        layout.operator("grease_pencil.delete")

        layout.separator()

        layout.operator_enum("grease_pencil.dissolve", "type")

        layout.separator()

        layout.operator(
            "grease_pencil.delete_frame",
            text="Delete Active Keyframe (Active Layer)",
        ).type = 'ACTIVE_FRAME'
        layout.operator(
            "grease_pencil.delete_frame",
            text="Delete Active Keyframes (All Layers)",
        ).type = 'ALL_FRAMES'


# Edit Curve
# draw_curve is used by VIEW3D_MT_edit_curve and VIEW3D_MT_edit_surface


def draw_curve(self, _context):
    layout = self.layout

    layout.menu("VIEW3D_MT_transform")
    layout.menu("VIEW3D_MT_mirror")
    layout.menu("VIEW3D_MT_snap")

    layout.separator()

    layout.operator("curve.spin")
    layout.operator("curve.duplicate_move")

    layout.separator()

    layout.operator("curve.split")
    layout.operator("curve.separate")

    layout.separator()

    layout.operator("curve.cyclic_toggle")
    layout.operator_menu_enum("curve.spline_type_set", "type")

    layout.separator()

    layout.menu("VIEW3D_MT_edit_curve_showhide")
    layout.menu("VIEW3D_MT_edit_curve_clean")
    layout.menu("VIEW3D_MT_edit_curve_delete")


class VIEW3D_MT_edit_curve(Menu):
    bl_label = "Curve"

    draw = draw_curve


class VIEW3D_MT_edit_curve_ctrlpoints(Menu):
    bl_label = "Control Points"

    def draw(self, context):
        layout = self.layout

        edit_object = context.edit_object

        if edit_object.type in {'CURVE', 'SURFACE'}:
            layout.operator("curve.extrude_move")
            layout.operator("curve.vertex_add")

            layout.separator()

            layout.operator("curve.make_segment")

            layout.separator()

            if edit_object.type == 'CURVE':
                layout.operator("transform.tilt")
                layout.operator("curve.tilt_clear")

                layout.separator()

                layout.operator_menu_enum("curve.handle_type_set", "type")
                layout.operator("curve.normals_make_consistent")

                layout.separator()

            layout.operator("curve.smooth")
            if edit_object.type == 'CURVE':
                layout.operator("curve.smooth_tilt")
                layout.operator("curve.smooth_radius")
                layout.operator("curve.smooth_weight")

            layout.separator()

        layout.menu("VIEW3D_MT_hook")

        layout.separator()

        layout.operator("object.vertex_parent_set")


class VIEW3D_MT_edit_curve_segments(Menu):
    bl_label = "Segments"

    def draw(self, _context):
        layout = self.layout

        layout.operator("curve.subdivide")
        layout.operator("curve.switch_direction")


class VIEW3D_MT_edit_curve_clean(Menu):
    bl_label = "Clean Up"

    def draw(self, _context):
        layout = self.layout

        layout.operator("curve.decimate")


class VIEW3D_MT_edit_curve_context_menu(Menu):
    bl_label = "Curve"

    def draw(self, _context):
        # TODO(campbell): match mesh vertex menu.

        layout = self.layout

        layout.operator_context = 'INVOKE_DEFAULT'

        # Add
        layout.operator("curve.subdivide")
        layout.operator("curve.extrude_move")
        layout.operator("curve.make_segment")
        layout.operator("curve.duplicate_move")

        layout.separator()

        # Transform
        layout.operator("transform.transform", text="Radius").mode = 'CURVE_SHRINKFATTEN'
        layout.operator("transform.tilt")
        layout.operator("curve.tilt_clear")
        layout.operator("curve.smooth")
        layout.operator("curve.smooth_tilt")
        layout.operator("curve.smooth_radius")

        layout.separator()

        layout.menu("VIEW3D_MT_mirror")
        layout.menu("VIEW3D_MT_snap")

        layout.separator()

        # Modify
        layout.operator_menu_enum("curve.spline_type_set", "type")
        layout.operator_menu_enum("curve.handle_type_set", "type")
        layout.operator("curve.cyclic_toggle")
        layout.operator("curve.switch_direction")

        layout.separator()

        layout.operator("curve.normals_make_consistent")
        layout.operator("curve.spline_weight_set")
        layout.operator("curve.radius_set")

        layout.separator()

        # Remove
        layout.operator("curve.split")
        layout.operator("curve.decimate")
        layout.operator("curve.separate")
        layout.operator("curve.dissolve_verts")
        layout.operator("curve.delete", text="Delete Segment").type = 'SEGMENT'
        layout.operator("curve.delete", text="Delete Point").type = 'VERT'


class VIEW3D_MT_edit_curve_delete(Menu):
    bl_label = "Delete"

    def draw(self, _context):
        layout = self.layout

        layout.operator_enum("curve.delete", "type")

        layout.separator()

        layout.operator("curve.dissolve_verts")


class VIEW3D_MT_edit_curve_showhide(ShowHideMenu, Menu):
    _operator_name = "curve"


class VIEW3D_MT_edit_surface(Menu):
    bl_label = "Surface"

    draw = draw_curve


class VIEW3D_MT_edit_font_chars(Menu):
    bl_label = "Special Characters"

    def draw(self, _context):
        layout = self.layout

        layout.operator("font.text_insert", text="Copyright \u00A9").text = "\u00A9"
        layout.operator("font.text_insert", text="Registered Trademark \u00AE").text = "\u00AE"

        layout.separator()

        layout.operator("font.text_insert", text="Degree \u00B0").text = "\u00B0"
        layout.operator("font.text_insert", text="Multiplication \u00D7").text = "\u00D7"
        layout.operator("font.text_insert", text="Circle \u2022").text = "\u2022"

        layout.separator()

        layout.operator("font.text_insert", text="Superscript \u00B9").text = "\u00B9"
        layout.operator("font.text_insert", text="Superscript \u00B2").text = "\u00B2"
        layout.operator("font.text_insert", text="Superscript \u00B3").text = "\u00B3"

        layout.separator()

        layout.operator("font.text_insert", text="Guillemet \u00BB").text = "\u00BB"
        layout.operator("font.text_insert", text="Guillemet \u00AB").text = "\u00AB"
        layout.operator("font.text_insert", text="Per Mille \u2030").text = "\u2030"

        layout.separator()

        layout.operator("font.text_insert", text="Euro \u20AC").text = "\u20AC"
        layout.operator("font.text_insert", text="Florin \u0192").text = "\u0192"
        layout.operator("font.text_insert", text="Pound \u00A3").text = "\u00A3"
        layout.operator("font.text_insert", text="Yen \u00A5").text = "\u00A5"

        layout.separator()

        layout.operator("font.text_insert", text="German Eszett \u00DF").text = "\u00DF"
        layout.operator("font.text_insert", text="Inverted Question Mark \u00BF").text = "\u00BF"
        layout.operator("font.text_insert", text="Inverted Exclamation Mark \u00A1").text = "\u00A1"


class VIEW3D_MT_edit_font_kerning(Menu):
    bl_label = "Kerning"

    def draw(self, context):
        layout = self.layout

        ob = context.active_object
        text = ob.data
        kerning = text.edit_format.kerning

        layout.operator("font.change_spacing", text="Decrease Kerning").delta = -1.0
        layout.operator("font.change_spacing", text="Increase Kerning").delta = 1.0
        layout.operator("font.change_spacing", text="Reset Kerning").delta = -kerning


class VIEW3D_MT_edit_font_delete(Menu):
    bl_label = "Delete"

    def draw(self, _context):
        layout = self.layout

        layout.operator("font.delete", text="Previous Character").type = 'PREVIOUS_CHARACTER'
        layout.operator("font.delete", text="Next Character").type = 'NEXT_CHARACTER'
        layout.operator("font.delete", text="Previous Word").type = 'PREVIOUS_WORD'
        layout.operator("font.delete", text="Next Word").type = 'NEXT_WORD'


class VIEW3D_MT_edit_font(Menu):
    bl_label = "Text"

    def draw(self, _context):
        layout = self.layout

        layout.operator("font.text_cut", text="Cut")
        layout.operator("font.text_copy", text="Copy", icon='COPYDOWN')
        layout.operator("font.text_paste", text="Paste", icon='PASTEDOWN')

        layout.separator()

        layout.operator("font.text_paste_from_file")

        layout.separator()

        layout.operator("font.case_set", text="To Uppercase").case = 'UPPER'
        layout.operator("font.case_set", text="To Lowercase").case = 'LOWER'

        layout.separator()

        layout.operator("FONT_OT_text_insert_unicode")
        layout.menu("VIEW3D_MT_edit_font_chars")

        layout.separator()

        layout.operator("font.style_toggle", text="Toggle Bold", icon='BOLD').style = 'BOLD'
        layout.operator("font.style_toggle", text="Toggle Italic", icon='ITALIC').style = 'ITALIC'
        layout.operator("font.style_toggle", text="Toggle Underline", icon='UNDERLINE').style = 'UNDERLINE'
        layout.operator("font.style_toggle", text="Toggle Small Caps", icon='SMALL_CAPS').style = 'SMALL_CAPS'

        layout.menu("VIEW3D_MT_edit_font_kerning")

        layout.separator()

        layout.menu("VIEW3D_MT_edit_font_delete")


class VIEW3D_MT_edit_font_context_menu(Menu):
    bl_label = "Text"

    def draw(self, _context):
        layout = self.layout

        layout.operator_context = 'INVOKE_DEFAULT'

        layout.operator("font.text_cut", text="Cut")
        layout.operator("font.text_copy", text="Copy", icon='COPYDOWN')
        layout.operator("font.text_paste", text="Paste", icon='PASTEDOWN')

        layout.separator()

        layout.operator("font.select_all")

        layout.separator()

        layout.menu("VIEW3D_MT_edit_font")


class VIEW3D_MT_edit_meta(Menu):
    bl_label = "Metaball"

    def draw(self, _context):
        layout = self.layout

        layout.menu("VIEW3D_MT_transform")
        layout.menu("VIEW3D_MT_mirror")
        layout.menu("VIEW3D_MT_snap")

        layout.separator()

        layout.operator("mball.duplicate_metaelems")

        layout.separator()

        layout.menu("VIEW3D_MT_edit_meta_showhide")

        layout.operator_context = 'EXEC_REGION_WIN'
        layout.operator("mball.delete_metaelems", text="Delete")


class VIEW3D_MT_edit_meta_showhide(Menu):
    bl_label = "Show/Hide"

    def draw(self, _context):
        layout = self.layout

        layout.operator("mball.reveal_metaelems")
        layout.operator("mball.hide_metaelems", text="Hide Selected").unselected = False
        layout.operator("mball.hide_metaelems", text="Hide Unselected").unselected = True


class VIEW3D_MT_edit_lattice(Menu):
    bl_label = "Lattice"

    def draw(self, _context):
        layout = self.layout

        layout.separator()

        layout.menu("VIEW3D_MT_transform")
        layout.menu("VIEW3D_MT_mirror")
        layout.menu("VIEW3D_MT_snap")
        layout.operator_menu_enum("lattice.flip", "axis")

        layout.separator()

        layout.operator("lattice.make_regular")

        layout.separator()

        layout.operator("object.vertex_parent_set")


class VIEW3D_MT_edit_armature(Menu):
    bl_label = "Armature"

    def draw(self, context):
        layout = self.layout

        edit_object = context.edit_object
        arm = edit_object.data

        layout.menu("VIEW3D_MT_transform_armature")
        layout.menu("VIEW3D_MT_mirror")
        layout.menu("VIEW3D_MT_snap")
        layout.menu("VIEW3D_MT_edit_armature_roll")

        layout.separator()

        layout.operator("armature.extrude_move")
        layout.operator("armature.click_extrude")

        if arm.use_mirror_x:
            layout.operator("armature.extrude_forked")

        layout.operator("armature.duplicate_move")
        layout.operator("armature.fill")

        layout.separator()

        layout.operator("armature.split")
        layout.operator("armature.separate")

        layout.separator()

        layout.operator("armature.subdivide", text="Subdivide")
        layout.operator("armature.switch_direction", text="Switch Direction")

        layout.separator()

        layout.operator("armature.symmetrize")
        layout.menu("VIEW3D_MT_edit_armature_names")

        layout.separator()

        layout.operator_context = 'INVOKE_DEFAULT'
        layout.operator("armature.move_to_collection", text="Move to Bone Collection")
        layout.menu("VIEW3D_MT_bone_collections")

        layout.separator()

        layout.menu("VIEW3D_MT_edit_armature_parent")

        layout.separator()

        layout.menu("VIEW3D_MT_bone_options_toggle", text="Bone Settings")

        layout.separator()

        layout.menu("VIEW3D_MT_edit_armature_delete")


class VIEW3D_MT_armature_context_menu(Menu):
    bl_label = "Armature"

    def draw(self, context):
        layout = self.layout

        edit_object = context.edit_object
        arm = edit_object.data

        layout.operator_context = 'INVOKE_REGION_WIN'

        # Add
        layout.operator("armature.subdivide", text="Subdivide")
        layout.operator("armature.duplicate_move", text="Duplicate")
        layout.operator("armature.extrude_move")
        if arm.use_mirror_x:
            layout.operator("armature.extrude_forked")

        layout.separator()

        layout.operator("armature.fill")

        layout.separator()

        # Modify
        layout.menu("VIEW3D_MT_mirror")
        layout.menu("VIEW3D_MT_snap")
        layout.operator("armature.symmetrize")
        layout.operator("armature.switch_direction", text="Switch Direction")
        layout.menu("VIEW3D_MT_edit_armature_names")

        layout.separator()

        layout.menu("VIEW3D_MT_edit_armature_parent")

        layout.separator()

        # Remove
        layout.operator("armature.split")
        layout.operator("armature.separate")
        layout.operator("armature.dissolve")
        layout.operator("armature.delete")


class VIEW3D_MT_edit_armature_names(Menu):
    bl_label = "Names"

    def draw(self, _context):
        layout = self.layout

        layout.operator_context = 'EXEC_REGION_WIN'
        layout.operator("armature.autoside_names", text="Auto-Name Left/Right").type = 'XAXIS'
        layout.operator("armature.autoside_names", text="Auto-Name Front/Back").type = 'YAXIS'
        layout.operator("armature.autoside_names", text="Auto-Name Top/Bottom").type = 'ZAXIS'
        layout.operator("armature.flip_names", text="Flip Names")


class VIEW3D_MT_edit_armature_parent(Menu):
    bl_label = "Parent"
    bl_translation_context = i18n_contexts.operator_default

    def draw(self, _context):
        layout = self.layout

        layout.operator("armature.parent_set", text="Make")
        layout.operator("armature.parent_clear", text="Clear")


class VIEW3D_MT_edit_armature_roll(Menu):
    bl_label = "Bone Roll"

    def draw(self, _context):
        layout = self.layout

        layout.operator_menu_enum("armature.calculate_roll", "type")

        layout.separator()

        layout.operator("transform.transform", text="Set Roll").mode = 'BONE_ROLL'
        layout.operator("armature.roll_clear")


class VIEW3D_MT_edit_armature_delete(Menu):
    bl_label = "Delete"

    def draw(self, _context):
        layout = self.layout
        layout.operator_context = 'EXEC_AREA'

        layout.operator("armature.delete", text="Bones")

        layout.separator()

        layout.operator("armature.dissolve", text="Dissolve Bones")


class VIEW3D_MT_weight_grease_pencil(Menu):
    bl_label = "Weights"

    def draw(self, _context):
        layout = self.layout

        layout.operator("grease_pencil.vertex_group_normalize_all", text="Normalize All")
        layout.operator("grease_pencil.vertex_group_normalize", text="Normalize")

        layout.separator()

        layout.operator("grease_pencil.weight_invert", text="Invert")
        layout.operator("grease_pencil.vertex_group_smooth", text="Smooth")

        layout.separator()

        layout.operator("grease_pencil.weight_sample", text="Sample Weight")


class VIEW3D_MT_edit_greasepencil_animation(Menu):
    bl_label = "Animation"

    def draw(self, context):
        layout = self.layout
        layout.operator("grease_pencil.insert_blank_frame", text="Insert Blank Keyframe (Active Layer)")
        layout.operator("grease_pencil.insert_blank_frame", text="Insert Blank Keyframe (All Layers)").all_layers = True

        layout.separator()
        layout.operator("grease_pencil.frame_duplicate", text="Duplicate Active Keyframe (Active Layer)").all = False
        layout.operator("grease_pencil.frame_duplicate", text="Duplicate Active Keyframe (All Layers)").all = True

        layout.separator()
        layout.operator("grease_pencil.active_frame_delete", text="Delete Active Keyframe (Active Layer)").all = False
        layout.operator("grease_pencil.active_frame_delete", text="Delete Active Keyframe (All Layers)").all = True


class VIEW3D_MT_edit_greasepencil_showhide(Menu):
    bl_label = "Show/Hide"

    def draw(self, _context):
        layout = self.layout

        layout.operator("grease_pencil.layer_reveal", text="Show All Layers")

        layout.separator()

        layout.operator("grease_pencil.layer_hide", text="Hide Active Layer").unselected = False
        layout.operator("grease_pencil.layer_hide", text="Hide Inactive Layers").unselected = True


class VIEW3D_MT_edit_greasepencil_cleanup(Menu):
    bl_label = "Clean Up"

    def draw(self, context):
        ob = context.object

        layout = self.layout

        layout.operator("grease_pencil.clean_loose")
        layout.operator("grease_pencil.frame_clean_duplicate")

        if ob.mode != 'PAINT_GREASE_PENCIL':
            layout.operator("grease_pencil.stroke_merge_by_distance", text="Merge by Distance")

        layout.operator("grease_pencil.reproject")


class VIEW3D_MT_edit_greasepencil(Menu):
    bl_label = "Grease Pencil"

    def draw(self, _context):
        layout = self.layout
        layout.menu("VIEW3D_MT_transform")
        layout.menu("VIEW3D_MT_mirror")
        layout.menu("GREASE_PENCIL_MT_snap")

        layout.separator()

        layout.menu("GREASE_PENCIL_MT_layer_active", text="Active Layer")

        layout.separator()

        layout.menu("VIEW3D_MT_edit_greasepencil_animation", text="Animation")
        layout.operator("grease_pencil.interpolate_sequence", text="Interpolate Sequence")

        layout.separator()

        layout.operator("grease_pencil.duplicate_move", text="Duplicate")

        layout.separator()

        layout.operator("grease_pencil.copy", text="Copy", icon='COPYDOWN')
        layout.operator("grease_pencil.paste", text="Paste", icon='PASTEDOWN')

        layout.separator()

        layout.menu("VIEW3D_MT_weight_grease_pencil")

        layout.separator()

        layout.menu("VIEW3D_MT_edit_greasepencil_showhide")
        layout.operator_menu_enum("grease_pencil.separate", "mode", text="Separate")
        layout.menu("VIEW3D_MT_edit_greasepencil_cleanup")

        layout.separator()

        layout.menu("VIEW3D_MT_edit_greasepencil_delete")


class VIEW3D_MT_edit_greasepencil_stroke(Menu):
    bl_label = "Stroke"

    def draw(self, context):
        layout = self.layout

        tool_settings = context.tool_settings
        settings = tool_settings.gpencil_sculpt

        layout.operator("grease_pencil.stroke_subdivide", text="Subdivide")
        layout.operator("grease_pencil.stroke_subdivide_smooth", text="Subdivide and Smooth")
        layout.operator("grease_pencil.stroke_simplify", text="Simplify")
        layout.operator("grease_pencil.stroke_trim", text="Trim")

        layout.separator()

        layout.operator_menu_enum("grease_pencil.join_selection", "type", text="Join")

        layout.separator()

        layout.menu("GREASE_PENCIL_MT_move_to_layer")
        layout.menu("VIEW3D_MT_grease_pencil_assign_material")
        layout.operator("grease_pencil.set_active_material")
        layout.operator_menu_enum("grease_pencil.reorder", text="Arrange", property="direction")

        layout.separator()

        layout.operator("grease_pencil.cyclical_set", text="Close").type = 'CLOSE'
        layout.operator("grease_pencil.cyclical_set", text="Toggle Cyclic").type = 'TOGGLE'
        layout.operator_menu_enum("grease_pencil.caps_set", text="Set Caps", property="type")
        layout.operator("grease_pencil.stroke_switch_direction")

        layout.separator()

        layout.operator("grease_pencil.set_uniform_thickness")
        layout.operator("grease_pencil.set_uniform_opacity")
        layout.prop(settings, "use_scale_thickness", text="Scale Thickness")

        layout.separator()

        layout.operator_menu_enum("grease_pencil.set_curve_type", property="type")
        layout.operator("grease_pencil.set_curve_resolution")

        layout.separator()

        layout.operator("grease_pencil.reset_uvs")


class VIEW3D_MT_edit_greasepencil_point(Menu):
    bl_label = "Point"

    def draw(self, _context):
        layout = self.layout

        layout.operator("grease_pencil.extrude_move", text="Extrude")

        layout.separator()

        layout.operator("grease_pencil.stroke_smooth", text="Smooth")

        layout.separator()

        layout.menu("VIEW3D_MT_greasepencil_vertex_group")

        layout.separator()

        layout.operator_menu_enum("grease_pencil.set_handle_type", property="type")


class VIEW3D_MT_edit_curves_add(Menu):
    bl_label = "Add"
    bl_translation_context = i18n_contexts.operator_default

    def draw(self, _context):
        layout = self.layout

        layout.operator("curves.add_bezier", text="Bezier", icon='CURVE_BEZCURVE')
        layout.operator("curves.add_circle", text="Circle", icon='CURVE_BEZCIRCLE')


class VIEW3D_MT_edit_curves(Menu):
    bl_label = "Curves"

    def draw(self, _context):
        layout = self.layout

        layout.menu("VIEW3D_MT_transform")
        layout.separator()
        layout.operator("curves.duplicate_move")
        layout.separator()
        layout.operator("curves.attribute_set")
        layout.operator("curves.delete")
        layout.operator("curves.cyclic_toggle")
        layout.operator_menu_enum("curves.curve_type_set", "type")
        layout.template_node_operator_asset_menu_items(catalog_path=self.bl_label)


class VIEW3D_MT_edit_curves_control_points(Menu):
    bl_label = "Control Points"

    def draw(self, _context):
        layout = self.layout

        layout.operator("curves.extrude_move")
        layout.operator_menu_enum("curves.handle_type_set", "type")


class VIEW3D_MT_edit_curves_segments(Menu):
    bl_label = "Segments"

    def draw(self, _context):
        layout = self.layout

        layout.operator("curves.subdivide")
        layout.operator("curves.switch_direction")


class VIEW3D_MT_edit_curves_context_menu(Menu):
    bl_label = "Curves"

    def draw(self, _context):
        layout = self.layout

        layout.operator_context = 'INVOKE_DEFAULT'

        layout.operator("curves.subdivide")
        layout.operator("curves.extrude_move")


class VIEW3D_MT_edit_pointcloud(Menu):
    bl_label = "Point Cloud"

    def draw(self, context):
        layout = self.layout
        layout.template_node_operator_asset_menu_items(catalog_path=self.bl_label)


class VIEW3D_MT_object_mode_pie(Menu):
    bl_label = "Mode"

    def draw(self, _context):
        layout = self.layout

        pie = layout.menu_pie()
        pie.operator_enum("object.mode_set", "mode")


class VIEW3D_MT_view_pie(Menu):
    bl_label = "View"
    bl_idname = "VIEW3D_MT_view_pie"

    def draw(self, _context):
        layout = self.layout

        pie = layout.menu_pie()
        pie.operator_enum("view3d.view_axis", "type")
        pie.operator("view3d.view_camera", text="View Camera", icon='CAMERA_DATA')
        pie.operator("view3d.view_selected", text="View Selected", icon='ZOOM_SELECTED')


class VIEW3D_MT_transform_gizmo_pie(Menu):
    bl_label = "View"

    def draw(self, context):
        layout = self.layout

        pie = layout.menu_pie()
        # 1: Left
        pie.operator("view3d.transform_gizmo_set", text="Move").type = {'TRANSLATE'}
        # 2: Right
        pie.operator("view3d.transform_gizmo_set", text="Rotate").type = {'ROTATE'}
        # 3: Down
        pie.operator("view3d.transform_gizmo_set", text="Scale").type = {'SCALE'}
        # 4: Up
        pie.prop(context.space_data, "show_gizmo", text="Show Gizmos", icon='GIZMO')
        # 5: Up/Left
        pie.operator("view3d.transform_gizmo_set", text="All").type = {'TRANSLATE', 'ROTATE', 'SCALE'}


class VIEW3D_MT_shading_pie(Menu):
    bl_label = "Shading"

    def draw(self, context):
        layout = self.layout
        pie = layout.menu_pie()

        view = context.space_data

        pie.prop(view.shading, "type", expand=True)


class VIEW3D_MT_shading_ex_pie(Menu):
    bl_label = "Shading"

    def draw(self, context):
        layout = self.layout
        pie = layout.menu_pie()

        view = context.space_data

        pie.prop_enum(view.shading, "type", value='WIREFRAME')
        pie.prop_enum(view.shading, "type", value='SOLID')

        # Note this duplicates "view3d.toggle_xray" logic, so we can see the active item: #58661.
        if context.pose_object:
            pie.prop(view.overlay, "show_xray_bone", icon='XRAY')
        else:
            xray_active = (
                (context.mode == 'EDIT_MESH') or
                (view.shading.type in {'SOLID', 'WIREFRAME'})
            )
            if xray_active:
                sub = pie
            else:
                sub = pie.row()
                sub.active = False
            sub.prop(
                view.shading,
                "show_xray_wireframe" if (view.shading.type == 'WIREFRAME') else "show_xray",
                text="Toggle X-Ray",
                icon='XRAY',
            )

        pie.prop(view.overlay, "show_overlays", text="Toggle Overlays", icon='OVERLAY')

        pie.prop_enum(view.shading, "type", value='MATERIAL')
        pie.prop_enum(view.shading, "type", value='RENDERED')


class VIEW3D_MT_pivot_pie(Menu):
    bl_label = "Pivot Point"

    def draw(self, context):
        layout = self.layout
        pie = layout.menu_pie()

        tool_settings = context.tool_settings
        obj = context.active_object
        mode = context.mode

        pie.prop_enum(tool_settings, "transform_pivot_point", value='BOUNDING_BOX_CENTER')
        pie.prop_enum(tool_settings, "transform_pivot_point", value='CURSOR')
        pie.prop_enum(tool_settings, "transform_pivot_point", value='INDIVIDUAL_ORIGINS')
        pie.prop_enum(tool_settings, "transform_pivot_point", value='MEDIAN_POINT')
        pie.prop_enum(tool_settings, "transform_pivot_point", value='ACTIVE_ELEMENT')
        if (obj is None) or (mode in {'OBJECT', 'POSE', 'WEIGHT_PAINT'}):
            pie.prop(tool_settings, "use_transform_pivot_point_align")
        if mode in ['EDIT_GPENCIL', 'EDIT_GREASE_PENCIL']:
            pie.prop(tool_settings.gpencil_sculpt, "use_scale_thickness")


class VIEW3D_MT_orientations_pie(Menu):
    bl_label = "Orientation"

    def draw(self, context):
        layout = self.layout
        pie = layout.menu_pie()
        scene = context.scene

        pie.prop(scene.transform_orientation_slots[0], "type", expand=True)


class VIEW3D_MT_snap_pie(Menu):
    bl_label = "Snap"

    def draw(self, _context):
        layout = self.layout
        pie = layout.menu_pie()

        pie.operator("view3d.snap_cursor_to_grid", text="Cursor to Grid", icon='CURSOR')
        pie.operator("view3d.snap_selected_to_grid", text="Selection to Grid", icon='RESTRICT_SELECT_OFF')
        pie.operator("view3d.snap_cursor_to_selected", text="Cursor to Selected", icon='CURSOR')
        pie.operator(
            "view3d.snap_selected_to_cursor",
            text="Selection to Cursor",
            icon='RESTRICT_SELECT_OFF',
        ).use_offset = False
        pie.operator(
            "view3d.snap_selected_to_cursor",
            text="Selection to Cursor (Keep Offset)",
            icon='RESTRICT_SELECT_OFF',
        ).use_offset = True
        pie.operator("view3d.snap_selected_to_active", text="Selection to Active", icon='RESTRICT_SELECT_OFF')
        pie.operator("view3d.snap_cursor_to_center", text="Cursor to World Origin", icon='CURSOR')
        pie.operator("view3d.snap_cursor_to_active", text="Cursor to Active", icon='CURSOR')


class VIEW3D_MT_proportional_editing_falloff_pie(Menu):
    bl_label = "Proportional Editing Falloff"

    def draw(self, context):
        layout = self.layout
        pie = layout.menu_pie()

        tool_settings = context.scene.tool_settings

        pie.prop(tool_settings, "proportional_edit_falloff", expand=True)


class VIEW3D_MT_sculpt_mask_edit_pie(Menu):
    bl_label = "Mask Edit"

    def draw(self, _context):
        layout = self.layout
        pie = layout.menu_pie()

        props = pie.operator("paint.mask_flood_fill", text="Invert Mask")
        props.mode = 'INVERT'
        props = pie.operator("paint.mask_flood_fill", text="Clear Mask")
        props.mode = 'VALUE'
        props.value = 0.0
        props = pie.operator("sculpt.mask_filter", text="Smooth Mask")
        props.filter_type = 'SMOOTH'
        props = pie.operator("sculpt.mask_filter", text="Sharpen Mask")
        props.filter_type = 'SHARPEN'
        props = pie.operator("sculpt.mask_filter", text="Grow Mask")
        props.filter_type = 'GROW'
        props = pie.operator("sculpt.mask_filter", text="Shrink Mask")
        props.filter_type = 'SHRINK'
        props = pie.operator("sculpt.mask_filter", text="Increase Contrast")
        props.filter_type = 'CONTRAST_INCREASE'
        props.auto_iteration_count = False
        props = pie.operator("sculpt.mask_filter", text="Decrease Contrast")
        props.filter_type = 'CONTRAST_DECREASE'
        props.auto_iteration_count = False


class VIEW3D_MT_sculpt_automasking_pie(Menu):
    bl_label = "Automasking"

    def draw(self, context):
        layout = self.layout
        pie = layout.menu_pie()

        tool_settings = context.tool_settings
        sculpt = tool_settings.sculpt

        pie.prop(sculpt, "use_automasking_topology", text="Topology")
        pie.prop(sculpt, "use_automasking_face_sets", text="Face Sets")
        pie.prop(sculpt, "use_automasking_boundary_edges", text="Mesh Boundary")
        pie.prop(sculpt, "use_automasking_boundary_face_sets", text="Face Sets Boundary")
        pie.prop(sculpt, "use_automasking_cavity", text="Cavity")
        pie.prop(sculpt, "use_automasking_cavity_inverted", text="Cavity (Inverted)")
        pie.prop(sculpt, "use_automasking_start_normal", text="Area Normal")
        pie.prop(sculpt, "use_automasking_view_normal", text="View Normal")


class VIEW3D_MT_grease_pencil_sculpt_automasking_pie(Menu):
    bl_label = "Automasking"

    def draw(self, context):
        layout = self.layout
        pie = layout.menu_pie()

        tool_settings = context.tool_settings
        sculpt = tool_settings.gpencil_sculpt

        pie.prop(sculpt, "use_automasking_stroke", text="Stroke")
        pie.prop(sculpt, "use_automasking_layer_stroke", text="Layer")
        pie.prop(sculpt, "use_automasking_material_stroke", text="Material")
        pie.prop(sculpt, "use_automasking_layer_active", text="Active Layer")
        pie.prop(sculpt, "use_automasking_material_active", text="Active Material")


class VIEW3D_MT_sculpt_face_sets_edit_pie(Menu):

    bl_label = "Face Sets Edit"

    def draw(self, _context):
        layout = self.layout
        pie = layout.menu_pie()

        props = pie.operator("sculpt.face_sets_create", text="Face Set from Masked")
        props.mode = 'MASKED'

        props = pie.operator("sculpt.face_sets_create", text="Face Set from Visible")
        props.mode = 'VISIBLE'

        pie.operator("paint.visibility_invert", text="Invert Visible")

        props = pie.operator("paint.hide_show_all", text="Show All")
        props.action = 'SHOW'


class VIEW3D_MT_wpaint_vgroup_lock_pie(Menu):
    bl_label = "Vertex Group Locks"

    def draw(self, _context):
        layout = self.layout
        pie = layout.menu_pie()

        # 1: Left
        props = pie.operator("object.vertex_group_lock", icon='LOCKED', text="Lock All")
        props.action, props.mask = 'LOCK', 'ALL'
        # 2: Right
        props = pie.operator("object.vertex_group_lock", icon='UNLOCKED', text="Unlock All")
        props.action, props.mask = 'UNLOCK', 'ALL'
        # 3: Down
        props = pie.operator("object.vertex_group_lock", icon='UNLOCKED', text="Unlock Selected")
        props.action, props.mask = 'UNLOCK', 'SELECTED'
        # 4: Up
        props = pie.operator("object.vertex_group_lock", icon='LOCKED', text="Lock Selected")
        props.action, props.mask = 'LOCK', 'SELECTED'
        # 5: Up/Left
        props = pie.operator("object.vertex_group_lock", icon='LOCKED', text="Lock Unselected")
        props.action, props.mask = 'LOCK', 'UNSELECTED'
        # 6: Up/Right
        props = pie.operator("object.vertex_group_lock", text="Lock Only Selected")
        props.action, props.mask = 'LOCK', 'INVERT_UNSELECTED'
        # 7: Down/Left
        props = pie.operator("object.vertex_group_lock", text="Lock Only Unselected")
        props.action, props.mask = 'UNLOCK', 'INVERT_UNSELECTED'
        # 8: Down/Right
        props = pie.operator("object.vertex_group_lock", text="Invert Locks")
        props.action, props.mask = 'INVERT', 'ALL'


# ********** Panel **********


class VIEW3D_PT_active_tool(Panel, ToolActivePanelHelper):
    bl_space_type = 'VIEW_3D'
    bl_region_type = 'UI'
    bl_category = "Tool"
    # See comment below.
    # bl_options = {'HIDE_HEADER'}

    # Don't show in properties editor.
    @classmethod
    def poll(cls, context):
        return context.area.type == 'VIEW_3D'


# FIXME(campbell): remove this second panel once 'HIDE_HEADER' works with category tabs,
# Currently pinning allows ordering headerless panels below panels with headers.
class VIEW3D_PT_active_tool_duplicate(Panel, ToolActivePanelHelper):
    bl_space_type = 'VIEW_3D'
    bl_region_type = 'UI'
    bl_category = "Tool"
    bl_options = {'HIDE_HEADER'}

    # Only show in properties editor.
    @classmethod
    def poll(cls, context):
        return context.area.type != 'VIEW_3D'


class VIEW3D_PT_view3d_properties(Panel):
    bl_space_type = 'VIEW_3D'
    bl_region_type = 'UI'
    bl_category = "View"
    bl_label = "View"

    def draw(self, context):
        layout = self.layout

        view = context.space_data

        layout.use_property_split = True
        layout.use_property_decorate = False  # No animation.

        col = layout.column()

        subcol = col.column()
        subcol.active = bool(view.region_3d.view_perspective != 'CAMERA' or view.region_quadviews)
        subcol.prop(view, "lens", text="Focal Length")

        subcol = col.column(align=True)
        subcol.prop(view, "clip_start", text="Clip Start")
        subcol.prop(view, "clip_end", text="End")

        layout.separator()

        col = layout.column(align=False, heading="Local Camera")
        col.use_property_decorate = False
        row = col.row(align=True)
        sub = row.row(align=True)
        sub.prop(view, "use_local_camera", text="")
        sub = sub.row(align=True)
        sub.enabled = view.use_local_camera
        sub.prop(view, "camera", text="")

        sub = col.row()
        sub.active = view.region_3d.view_perspective == 'CAMERA'
        sub.prop(view.overlay, "show_camera_passepartout", text="Passepartout")

        layout.separator()

        col = layout.column(align=True)
        col.prop(view, "use_render_border")
        col.active = view.region_3d.view_perspective != 'CAMERA'


class VIEW3D_PT_view3d_lock(Panel):
    bl_space_type = 'VIEW_3D'
    bl_region_type = 'UI'
    bl_category = "View"
    bl_label = "View Lock"
    bl_parent_id = "VIEW3D_PT_view3d_properties"

    def draw(self, context):
        layout = self.layout

        layout.use_property_split = True
        layout.use_property_decorate = False  # No animation.

        view = context.space_data

        col = layout.column(align=True)
        sub = col.column()
        sub.active = bool(view.region_3d.view_perspective != 'CAMERA' or view.region_quadviews)

        sub.prop(view, "lock_object")
        lock_object = view.lock_object
        if lock_object:
            if lock_object.type == 'ARMATURE':
                sub.prop_search(
                    view, "lock_bone", lock_object.data,
                    "edit_bones" if lock_object.mode == 'EDIT'
                    else "bones",
                    text="Bone",
                )

        col = layout.column(heading="Lock", align=True)
        if not lock_object:
            col.prop(view, "lock_cursor", text="To 3D Cursor")
        col.prop(view, "lock_camera", text="Camera to View")
        col.prop(view.region_3d, "lock_rotation", text="Rotation")


class VIEW3D_PT_view3d_cursor(Panel):
    bl_space_type = 'VIEW_3D'
    bl_region_type = 'UI'
    bl_category = "View"
    bl_label = "3D Cursor"

    def draw(self, context):
        layout = self.layout

        cursor = context.scene.cursor

        layout.column().prop(cursor, "location", text="Location")
        rotation_mode = cursor.rotation_mode
        if rotation_mode == 'QUATERNION':
            layout.column().prop(cursor, "rotation_quaternion", text="Rotation")
        elif rotation_mode == 'AXIS_ANGLE':
            layout.column().prop(cursor, "rotation_axis_angle", text="Rotation")
        else:
            layout.column().prop(cursor, "rotation_euler", text="Rotation")
        layout.prop(cursor, "rotation_mode", text="")


class VIEW3D_PT_collections(Panel):
    bl_space_type = 'VIEW_3D'
    bl_region_type = 'UI'
    bl_category = "View"
    bl_label = "Collections"
    bl_options = {'DEFAULT_CLOSED'}

    def _draw_collection(self, layout, view_layer, use_local_collections, collection, index):
        need_separator = index
        for child in collection.children:
            index += 1

            if child.exclude:
                continue

            if child.collection.hide_viewport:
                continue

            if need_separator:
                layout.separator()
                need_separator = False

            icon = 'BLANK1'
            # has_objects = True
            if child.has_selected_objects(view_layer):
                icon = 'LAYER_ACTIVE'
            elif child.has_objects():
                icon = 'LAYER_USED'
            else:
                # has_objects = False
                pass

            row = layout.row()
            row.use_property_decorate = False
            sub = row.split(factor=0.98)
            subrow = sub.row()
            subrow.alignment = 'LEFT'
            subrow.operator(
                "object.hide_collection", text=child.name, icon=icon, emboss=False,
            ).collection_index = index

            sub = row.split()
            subrow = sub.row(align=True)
            subrow.alignment = 'RIGHT'
            if not use_local_collections:
                subrow.active = collection.is_visible  # Parent collection runtime visibility
                subrow.prop(child, "hide_viewport", text="", emboss=False)
            else:
                subrow.active = collection.visible_get()  # Parent collection runtime visibility
                icon = 'HIDE_OFF' if child.visible_get() else 'HIDE_ON'
                props = subrow.operator("object.hide_collection", text="", icon=icon, emboss=False)
                props.collection_index = index
                props.toggle = True

        for child in collection.children:
            index = self._draw_collection(layout, view_layer, use_local_collections, child, index)

        return index

    def draw(self, context):
        layout = self.layout
        layout.use_property_split = False

        view = context.space_data
        view_layer = context.view_layer

        layout.use_property_split = True
        layout.prop(view, "use_local_collections")
        layout.separator()

        # We pass index 0 here because the index is increased
        # so the first real index is 1
        # And we start with index as 1 because we skip the master collection
        self._draw_collection(layout, view_layer, view.use_local_collections, view_layer.layer_collection, 0)


class VIEW3D_PT_object_type_visibility(Panel):
    bl_space_type = 'VIEW_3D'
    bl_region_type = 'HEADER'
    bl_label = "Selectability & Visibility"
    bl_ui_units_x = 8

    # Allows derived classes to pass view data other than context.space_data.
    # This is used by the official VR add-on, which passes XrSessionSettings
    # since VR has a 3D view that only exists for the duration of the VR session.
    def draw_ex(self, _context, view, show_select):
        layout = self.layout
        layout.use_property_split = True
        layout.use_property_decorate = False

        layout.label(text="Selectability & Visibility")
        layout.separator()
        col = layout.column(align=True)

        attr_object_types = (
            ("mesh", "Mesh", 'OUTLINER_OB_MESH'),
            ("curve", "Curve", 'OUTLINER_OB_CURVE'),
            ("surf", "Surface", 'OUTLINER_OB_SURFACE'),
            ("meta", "Meta", 'OUTLINER_OB_META'),
            ("font", "Text", 'OUTLINER_OB_FONT'),
            ("curves", "Hair Curves", 'OUTLINER_OB_CURVES'),
            ("pointcloud", "Point Cloud", 'OUTLINER_OB_POINTCLOUD'),
            ("volume", "Volume", 'OUTLINER_OB_VOLUME'),
            ("grease_pencil", "Grease Pencil", 'OUTLINER_OB_GREASEPENCIL'),
            ("armature", "Armature", 'OUTLINER_OB_ARMATURE'),
            ("lattice", "Lattice", 'OUTLINER_OB_LATTICE'),
            ("empty", "Empty", 'OUTLINER_OB_EMPTY'),
            ("light", "Light", 'OUTLINER_OB_LIGHT'),
            ("light_probe", "Light Probe", 'OUTLINER_OB_LIGHTPROBE'),
            ("camera", "Camera", 'OUTLINER_OB_CAMERA'),
            ("speaker", "Speaker", 'OUTLINER_OB_SPEAKER'),
        )

        for attr, attr_name, attr_icon in attr_object_types:
            if attr is None:
                col.separator()
                continue

            if attr == "curves" and not hasattr(bpy.data, "hair_curves"):
                continue
            elif attr == "pointcloud" and not hasattr(bpy.data, "pointclouds"):
                continue

            attr_v = "show_object_viewport_" + attr
            icon_v = 'HIDE_OFF' if getattr(view, attr_v) else 'HIDE_ON'

            row = col.row(align=True)
            row.label(text=attr_name, icon=attr_icon)

            if show_select:
                attr_s = "show_object_select_" + attr
                icon_s = 'RESTRICT_SELECT_OFF' if getattr(view, attr_s) else 'RESTRICT_SELECT_ON'

                rowsub = row.row(align=True)
                rowsub.active = getattr(view, attr_v)
                rowsub.prop(view, attr_s, text="", icon=icon_s, emboss=False)

            row.prop(view, attr_v, text="", icon=icon_v, emboss=False)

    def draw(self, context):
        view = context.space_data
        self.draw_ex(context, view, True)


class VIEW3D_PT_shading(Panel):
    bl_space_type = 'VIEW_3D'
    bl_region_type = 'HEADER'
    bl_label = "Shading"
    bl_ui_units_x = 12

    @classmethod
    def get_shading(cls, context):
        # Get settings from 3D viewport or OpenGL render engine
        view = context.space_data
        if view.type == 'VIEW_3D':
            return view.shading
        else:
            return context.scene.display.shading

    def draw(self, _context):
        layout = self.layout
        layout.label(text="Viewport Shading")


class VIEW3D_PT_shading_lighting(Panel):
    bl_space_type = 'VIEW_3D'
    bl_region_type = 'HEADER'
    bl_label = "Lighting"
    bl_parent_id = "VIEW3D_PT_shading"

    @classmethod
    def poll(cls, context):
        shading = VIEW3D_PT_shading.get_shading(context)
        if shading.type in {'SOLID', 'MATERIAL'}:
            return True
        if shading.type == 'RENDERED':
            engine = context.scene.render.engine
            if engine in {'BLENDER_EEVEE', 'BLENDER_EEVEE_NEXT'}:
                return True
        return False

    def draw(self, context):
        layout = self.layout
        shading = VIEW3D_PT_shading.get_shading(context)

        col = layout.column()
        split = col.split(factor=0.9)

        if shading.type == 'SOLID':
            split.row().prop(shading, "light", expand=True)
            col = split.column()

            split = layout.split(factor=0.9)
            col = split.column()
            sub = col.row()

            if shading.light == 'STUDIO':
                prefs = context.preferences
                system = prefs.system

                if not system.use_studio_light_edit:
                    sub.scale_y = 0.6  # Smaller studio-light preview.
                    sub.template_icon_view(shading, "studio_light", scale_popup=3.0)
                else:
                    sub.prop(
                        system,
                        "use_studio_light_edit",
                        text="Disable Studio Light Edit",
                        icon='NONE',
                        toggle=True,
                    )

                col = split.column()
                col.operator("screen.userpref_show", emboss=False, text="", icon='PREFERENCES').section = 'LIGHTS'

                split = layout.split(factor=0.9)
                col = split.column()

                row = col.row()
                row.prop(shading, "use_world_space_lighting", text="", icon='WORLD', toggle=True)
                row = row.row()
                row.active = shading.use_world_space_lighting
                row.prop(shading, "studiolight_rotate_z", text="Rotation")
                col = split.column()  # to align properly with above

            elif shading.light == 'MATCAP':
                sub.scale_y = 0.6  # smaller matcap preview
                sub.template_icon_view(shading, "studio_light", scale_popup=3.0)

                col = split.column()
                col.operator("screen.userpref_show", emboss=False, text="", icon='PREFERENCES').section = 'LIGHTS'
                col.operator("view3d.toggle_matcap_flip", emboss=False, text="", icon='ARROW_LEFTRIGHT')

        elif shading.type == 'MATERIAL':
            col.prop(shading, "use_scene_lights")
            col.prop(shading, "use_scene_world")
            col = layout.column()
            split = col.split(factor=0.9)

            if not shading.use_scene_world:
                col = split.column()
                sub = col.row()
                sub.scale_y = 0.6
                sub.template_icon_view(shading, "studio_light", scale_popup=3)

                col = split.column()
                col.operator("screen.userpref_show", emboss=False, text="", icon='PREFERENCES').section = 'LIGHTS'

                split = layout.split(factor=0.9)
                col = split.column()

                engine = context.scene.render.engine
                row = col.row()
                if engine == 'BLENDER_WORKBENCH':
                    row.prop(shading, "use_studiolight_view_rotation", text="", icon='WORLD', toggle=True)
                    row = row.row()
                row.prop(shading, "studiolight_rotate_z", text="Rotation")

                col.prop(shading, "studiolight_intensity")
                col.prop(shading, "studiolight_background_alpha")
                col.prop(shading, "studiolight_background_blur")
                col = split.column()  # to align properly with above

        elif shading.type == 'RENDERED':
            col.prop(shading, "use_scene_lights_render")
            col.prop(shading, "use_scene_world_render")

            if not shading.use_scene_world_render:
                col = layout.column()
                split = col.split(factor=0.9)

                col = split.column()
                sub = col.row()
                sub.scale_y = 0.6
                sub.template_icon_view(shading, "studio_light", scale_popup=3)

                col = split.column()
                col.operator("screen.userpref_show", emboss=False, text="", icon='PREFERENCES').section = 'LIGHTS'

                split = layout.split(factor=0.9)
                col = split.column()
                col.prop(shading, "studiolight_rotate_z", text="Rotation")
                col.prop(shading, "studiolight_intensity")
                col.prop(shading, "studiolight_background_alpha")
                engine = context.scene.render.engine
                col.prop(shading, "studiolight_background_blur")
                col = split.column()  # to align properly with above


class VIEW3D_PT_shading_color(Panel):
    bl_space_type = 'VIEW_3D'
    bl_region_type = 'HEADER'
    bl_label = "Wire Color"
    bl_parent_id = "VIEW3D_PT_shading"

    def _draw_color_type(self, context):
        layout = self.layout
        shading = VIEW3D_PT_shading.get_shading(context)

        layout.grid_flow(columns=3, align=True).prop(shading, "color_type", expand=True)
        if shading.color_type == 'SINGLE':
            layout.row().prop(shading, "single_color", text="")

    def _draw_background_color(self, context):
        layout = self.layout
        shading = VIEW3D_PT_shading.get_shading(context)

        layout.row().label(text="Background")
        layout.row().prop(shading, "background_type", expand=True)
        if shading.background_type == 'VIEWPORT':
            layout.row().prop(shading, "background_color", text="")

    def draw(self, context):
        layout = self.layout
        shading = VIEW3D_PT_shading.get_shading(context)

        self.layout.row().prop(shading, "wireframe_color_type", expand=True)
        self.layout.separator()

        if shading.type == 'SOLID':
            layout.row().label(text="Color")
            self._draw_color_type(context)
            self.layout.separator()
            self._draw_background_color(context)
        elif shading.type == 'WIREFRAME':
            self._draw_background_color(context)


class VIEW3D_PT_shading_options(Panel):
    bl_space_type = 'VIEW_3D'
    bl_region_type = 'HEADER'
    bl_label = "Options"
    bl_parent_id = "VIEW3D_PT_shading"

    @classmethod
    def poll(cls, context):
        shading = VIEW3D_PT_shading.get_shading(context)
        return shading.type in {'WIREFRAME', 'SOLID'}

    def draw(self, context):
        layout = self.layout

        shading = VIEW3D_PT_shading.get_shading(context)

        col = layout.column()

        if shading.type == 'SOLID':
            col.prop(shading, "show_backface_culling")

        row = col.row(align=True)

        if shading.type == 'WIREFRAME':
            row.prop(shading, "show_xray_wireframe", text="")
            sub = row.row()
            sub.active = shading.show_xray_wireframe
            sub.prop(shading, "xray_alpha_wireframe", text="X-Ray")
        elif shading.type == 'SOLID':
            row.prop(shading, "show_xray", text="")
            sub = row.row()
            sub.active = shading.show_xray
            sub.prop(shading, "xray_alpha", text="X-Ray")
            # X-ray mode is off when alpha is 1.0
            xray_active = shading.show_xray and shading.xray_alpha != 1

            row = col.row(align=True)
            row.prop(shading, "show_shadows", text="")
            row.active = not xray_active
            sub = row.row(align=True)
            sub.active = shading.show_shadows
            sub.prop(shading, "shadow_intensity", text="Shadow")
            sub.popover(
                panel="VIEW3D_PT_shading_options_shadow",
                icon='PREFERENCES',
                text="",
            )

            col = layout.column()

            row = col.row()
            row.active = not xray_active
            row.prop(shading, "show_cavity")

            if shading.show_cavity and not xray_active:
                row.prop(shading, "cavity_type", text="Type")

                if shading.cavity_type in {'WORLD', 'BOTH'}:
                    col.label(text="World Space")
                    sub = col.row(align=True)
                    sub.prop(shading, "cavity_ridge_factor", text="Ridge")
                    sub.prop(shading, "cavity_valley_factor", text="Valley")
                    sub.popover(
                        panel="VIEW3D_PT_shading_options_ssao",
                        icon='PREFERENCES',
                        text="",
                    )

                if shading.cavity_type in {'SCREEN', 'BOTH'}:
                    col.label(text="Screen Space")
                    sub = col.row(align=True)
                    sub.prop(shading, "curvature_ridge_factor", text="Ridge")
                    sub.prop(shading, "curvature_valley_factor", text="Valley")

            row = col.row()
            row.active = not xray_active
            row.prop(shading, "use_dof", text="Depth of Field")

        if shading.type in {'WIREFRAME', 'SOLID'}:
            row = layout.split()
            row.prop(shading, "show_object_outline")
            sub = row.row()
            sub.active = shading.show_object_outline
            sub.prop(shading, "object_outline_color", text="")

        if shading.type == 'SOLID':
            col = layout.column()
            if shading.light in {'STUDIO', 'MATCAP'}:
                col.active = shading.selected_studio_light.has_specular_highlight_pass
                col.prop(shading, "show_specular_highlight", text="Specular Lighting")


class VIEW3D_PT_shading_options_shadow(Panel):
    bl_label = "Shadow Settings"
    bl_space_type = 'VIEW_3D'
    bl_region_type = 'HEADER'

    def draw(self, context):
        layout = self.layout
        layout.use_property_split = True
        scene = context.scene

        col = layout.column()
        col.prop(scene.display, "light_direction")
        col.prop(scene.display, "shadow_shift")
        col.prop(scene.display, "shadow_focus")


class VIEW3D_PT_shading_options_ssao(Panel):
    bl_label = "SSAO Settings"
    bl_space_type = 'VIEW_3D'
    bl_region_type = 'HEADER'

    def draw(self, context):
        layout = self.layout
        layout.use_property_split = True
        scene = context.scene

        col = layout.column(align=True)
        col.prop(scene.display, "matcap_ssao_samples")
        col.prop(scene.display, "matcap_ssao_distance")
        col.prop(scene.display, "matcap_ssao_attenuation")


class VIEW3D_PT_shading_render_pass(Panel):
    bl_space_type = 'VIEW_3D'
    bl_region_type = 'HEADER'
    bl_label = "Render Pass"
    bl_parent_id = "VIEW3D_PT_shading"
    COMPAT_ENGINES = {'BLENDER_EEVEE', 'BLENDER_EEVEE_NEXT'}

    @classmethod
    def poll(cls, context):
        return (
            (context.space_data.shading.type == 'MATERIAL') or
            (context.engine in cls.COMPAT_ENGINES and context.space_data.shading.type == 'RENDERED')
        )

    def draw(self, context):
        shading = context.space_data.shading

        layout = self.layout
        layout.prop(shading, "render_pass", text="")


class VIEW3D_PT_shading_compositor(Panel):
    bl_space_type = 'VIEW_3D'
    bl_region_type = 'HEADER'
    bl_label = "Compositor"
    bl_parent_id = "VIEW3D_PT_shading"
    bl_order = 10

    @classmethod
    def poll(cls, context):
        return context.space_data.shading.type in {'MATERIAL', 'RENDERED'}

    def draw(self, context):
        shading = context.space_data.shading
        row = self.layout.row()
        row.prop(shading, "use_compositor", expand=True)


class VIEW3D_PT_gizmo_display(Panel):
    bl_space_type = 'VIEW_3D'
    bl_region_type = 'HEADER'
    bl_label = "Gizmos"
    bl_ui_units_x = 8

    def draw(self, context):
        layout = self.layout

        scene = context.scene
        view = context.space_data

        col = layout.column()
        col.label(text="Viewport Gizmos")
        col.separator()

        col.active = view.show_gizmo
        colsub = col.column()
        colsub.prop(view, "show_gizmo_navigate", text="Navigate")
        colsub.prop(view, "show_gizmo_tool", text="Active Tools")
        colsub.prop(view, "show_gizmo_modifier", text="Active Modifier")
        colsub.prop(view, "show_gizmo_context", text="Active Object")

        layout.separator()

        col = layout.column()
        col.active = view.show_gizmo and view.show_gizmo_context
        col.label(text="Object Gizmos")
        col.prop(scene.transform_orientation_slots[1], "type", text="")
        col.prop(view, "show_gizmo_object_translate", text="Move", text_ctxt=i18n_contexts.operator_default)
        col.prop(view, "show_gizmo_object_rotate", text="Rotate", text_ctxt=i18n_contexts.operator_default)
        col.prop(view, "show_gizmo_object_scale", text="Scale", text_ctxt=i18n_contexts.operator_default)

        layout.separator()

        # Match order of object type visibility
        col = layout.column()
        col.active = view.show_gizmo
        col.label(text="Empty")
        col.prop(view, "show_gizmo_empty_image", text="Image")
        col.prop(view, "show_gizmo_empty_force_field", text="Force Field")
        col.label(text="Light")
        col.prop(view, "show_gizmo_light_size", text="Size")
        col.prop(view, "show_gizmo_light_look_at", text="Look At")
        col.label(text="Camera")
        col.prop(view, "show_gizmo_camera_lens", text="Lens")
        col.prop(view, "show_gizmo_camera_dof_distance", text="Focus Distance")


class VIEW3D_PT_overlay(Panel):
    bl_space_type = 'VIEW_3D'
    bl_region_type = 'HEADER'
    bl_label = "Overlays"
    bl_ui_units_x = 13

    def draw(self, _context):
        layout = self.layout
        layout.label(text="Viewport Overlays")


class VIEW3D_PT_overlay_guides(Panel):
    bl_space_type = 'VIEW_3D'
    bl_region_type = 'HEADER'
    bl_parent_id = "VIEW3D_PT_overlay"
    bl_label = "Guides"

    def draw(self, context):
        layout = self.layout

        view = context.space_data
        scene = context.scene

        overlay = view.overlay
        shading = view.shading
        display_all = overlay.show_overlays

        col = layout.column()
        col.active = display_all

        split = col.split()
        sub = split.column()

        row = sub.row()
        row_el = row.column()
        row_el.prop(overlay, "show_ortho_grid", text="Grid")
        grid_active = bool(
            view.region_quadviews or
            (view.region_3d.is_orthographic_side_view and not view.region_3d.is_perspective)
        )
        row_el.active = grid_active
        row.prop(overlay, "show_floor", text="Floor", text_ctxt=i18n_contexts.editor_view3d)

        if overlay.show_floor or overlay.show_ortho_grid:
            sub = col.row(align=True)
            sub.active = (
                (overlay.show_floor and not view.region_3d.is_orthographic_side_view) or
                (overlay.show_ortho_grid and grid_active)
            )
            sub.prop(overlay, "grid_scale", text="Scale")
            sub = sub.row(align=True)
            sub.active = scene.unit_settings.system == 'NONE'
            sub.prop(overlay, "grid_subdivisions", text="Subdivisions")

        sub = split.column()
        row = sub.row()
        row.label(text="Axes")

        subrow = row.row(align=True)
        subrow.prop(overlay, "show_axis_x", text="X", toggle=True)
        subrow.prop(overlay, "show_axis_y", text="Y", toggle=True)
        subrow.prop(overlay, "show_axis_z", text="Z", toggle=True)

        split = col.split()
        sub = split.column()
        sub.prop(overlay, "show_text", text="Text Info")
        sub.prop(overlay, "show_stats", text="Statistics")
        if view.region_3d.view_perspective == 'CAMERA':
            sub.prop(overlay, "show_camera_guides", text="Camera Guides")

        sub = split.column()
        sub.prop(overlay, "show_cursor", text="3D Cursor")
        sub.prop(overlay, "show_annotation", text="Annotations")

        if shading.type == 'MATERIAL':
            row = col.row()
            row.active = shading.render_pass == 'COMBINED'
            row.prop(overlay, "show_look_dev")


class VIEW3D_PT_overlay_object(Panel):
    bl_space_type = 'VIEW_3D'
    bl_region_type = 'HEADER'
    bl_parent_id = "VIEW3D_PT_overlay"
    bl_label = "Objects"

    def draw(self, context):
        shading = VIEW3D_PT_shading.get_shading(context)

        layout = self.layout
        view = context.space_data
        overlay = view.overlay
        display_all = overlay.show_overlays

        col = layout.column(align=True)
        col.active = display_all

        split = col.split()

        sub = split.column(align=True)
        sub.prop(overlay, "show_extras", text="Extras")
        subsub = sub.column()
        subsub.active = overlay.show_extras
        subsub.prop(overlay, "show_light_colors")
        sub.prop(overlay, "show_relationship_lines")
        sub.prop(overlay, "show_outline_selected")

        sub = split.column(align=True)
        sub.prop(overlay, "show_bones", text="Bones")
        sub.prop(overlay, "show_motion_paths")
        sub.prop(overlay, "show_object_origins", text="Origins")
        subsub = sub.column()
        subsub.active = overlay.show_object_origins
        subsub.prop(overlay, "show_object_origins_all", text="Origins (All)")

        if shading.type == 'WIREFRAME' or shading.show_xray:
            layout.separator()
            layout.prop(overlay, "bone_wire_alpha")


class VIEW3D_PT_overlay_geometry(Panel):
    bl_space_type = 'VIEW_3D'
    bl_region_type = 'HEADER'
    bl_parent_id = "VIEW3D_PT_overlay"
    bl_label = "Geometry"

    def draw(self, context):
        layout = self.layout
        view = context.space_data
        overlay = view.overlay
        display_all = overlay.show_overlays
        is_wireframes = view.shading.type == 'WIREFRAME'

        col = layout.column()
        col.active = display_all

        row = col.row(align=True)
        if not is_wireframes:
            row.prop(overlay, "show_wireframes", text="")
        sub = row.row()
        sub.active = overlay.show_wireframes or is_wireframes
        sub.prop(overlay, "wireframe_threshold", text="Wireframe")
        sub.prop(overlay, "wireframe_opacity", text="Opacity")

        row = col.row(align=True)

        # These properties should be always available in the UI for all modes
        # other than Object.
        # Even when the Fade Inactive Geometry overlay is not affecting the
        # current active object depending on its mode, it will always affect
        # the rest of the scene.
        if context.mode != 'OBJECT':
            row.prop(overlay, "show_fade_inactive", text="")
            sub = row.row()
            sub.active = overlay.show_fade_inactive
            sub.prop(overlay, "fade_inactive_alpha", text="Fade Inactive Geometry")

        col = layout.column(align=True)
        col.active = display_all

        col.prop(overlay, "show_face_orientation")

        # sub.prop(overlay, "show_onion_skins")


class VIEW3D_PT_overlay_viewer_node(Panel):
    bl_space_type = 'VIEW_3D'
    bl_region_type = 'HEADER'
    bl_parent_id = "VIEW3D_PT_overlay"
    bl_label = "Viewer Node"

    def draw(self, context):
        layout = self.layout
        view = context.space_data
        overlay = view.overlay
        display_all = overlay.show_overlays

        col = layout.column()
        col.active = display_all

        row = col.row(align=True)
        row.active = view.show_viewer
        row.prop(overlay, "show_viewer_attribute", text="")
        subrow = row.row(align=True)
        subrow.active = overlay.show_viewer_attribute
        subrow.prop(overlay, "viewer_attribute_opacity", text="Color Opacity")

        row = col.row(align=True)
        row.active = view.show_viewer
        row.prop(overlay, "show_viewer_text", text="Attribute Text")


class VIEW3D_PT_overlay_motion_tracking(Panel):
    bl_space_type = 'VIEW_3D'
    bl_region_type = 'HEADER'
    bl_parent_id = "VIEW3D_PT_overlay"
    bl_label = "Motion Tracking"

    def draw_header(self, context):
        layout = self.layout
        view = context.space_data
        overlay = view.overlay
        display_all = overlay.show_overlays
        layout.active = display_all
        layout.prop(view, "show_reconstruction", text=self.bl_label)

    def draw(self, context):
        layout = self.layout
        view = context.space_data
        overlay = view.overlay
        display_all = overlay.show_overlays

        col = layout.column()
        col.active = display_all

        if view.show_reconstruction:
            split = col.split()

            sub = split.column(align=True)
            sub.active = view.show_reconstruction
            sub.prop(view, "show_camera_path", text="Camera Path")

            sub = split.column()
            sub.prop(view, "show_bundle_names", text="Marker Names")

            col = layout.column()
            col.active = display_all
            col.label(text="Tracks")
            row = col.row(align=True)
            row.prop(view, "tracks_display_type", text="")
            row.prop(view, "tracks_display_size", text="Size")


class VIEW3D_PT_overlay_edit_mesh(Panel):
    bl_space_type = 'VIEW_3D'
    bl_region_type = 'HEADER'
    bl_label = "Mesh Edit Mode"
    bl_ui_units_x = 12

    @classmethod
    def poll(cls, context):
        return context.mode == 'EDIT_MESH'

    def draw(self, context):
        layout = self.layout
        layout.label(text="Mesh Edit Mode Overlays")

        view = context.space_data
        shading = view.shading
        overlay = view.overlay
        display_all = overlay.show_overlays

        is_any_solid_shading = not (shading.show_xray or (shading.type == 'WIREFRAME'))

        col = layout.column()
        col.active = display_all

        split = col.split()

        sub = split.column()
        sub.prop(overlay, "show_faces", text="Faces")
        sub = split.column()
        sub.active = is_any_solid_shading
        sub.prop(overlay, "show_face_center", text="Center")

        row = col.row(align=True)
        row.prop(overlay, "show_edge_crease", text="Creases", toggle=True)
        row.prop(overlay, "show_edge_sharp", text="Sharp", text_ctxt=i18n_contexts.plural, toggle=True)
        row.prop(overlay, "show_edge_bevel_weight", text="Bevel", toggle=True)
        row.prop(overlay, "show_edge_seams", text="Seams", toggle=True)

        if context.preferences.view.show_developer_ui:
            col.label(text="Developer")
            col.prop(overlay, "show_extra_indices", text="Indices")


class VIEW3D_PT_overlay_edit_mesh_shading(Panel):
    bl_space_type = 'VIEW_3D'
    bl_region_type = 'HEADER'
    bl_parent_id = "VIEW3D_PT_overlay_edit_mesh"
    bl_label = "Shading"

    @classmethod
    def poll(cls, context):
        return context.mode == 'EDIT_MESH'

    def draw(self, context):
        layout = self.layout

        view = context.space_data
        shading = view.shading
        overlay = view.overlay
        tool_settings = context.tool_settings
        display_all = overlay.show_overlays
        statvis = tool_settings.statvis

        col = layout.column()
        col.active = display_all

        row = col.row(align=True)
        row.prop(overlay, "show_retopology", text="")
        sub = row.row()
        sub.active = overlay.show_retopology
        sub.prop(overlay, "retopology_offset", text="Retopology")

        col.prop(overlay, "show_weight", text="Vertex Group Weights")
        if overlay.show_weight:
            row = col.split(factor=0.33)
            row.label(text="Zero Weights")
            sub = row.row()
            sub.prop(tool_settings, "vertex_group_user", expand=True)

        if shading.type == 'WIREFRAME':
            xray = shading.show_xray_wireframe and shading.xray_alpha_wireframe < 1.0
        elif shading.type == 'SOLID':
            xray = shading.show_xray and shading.xray_alpha < 1.0
        else:
            xray = False
        statvis_active = not xray
        row = col.row()
        row.active = statvis_active
        row.prop(overlay, "show_statvis")
        if overlay.show_statvis:
            col = col.column()
            col.active = statvis_active

            sub = col.split()
            sub.label(text="Type")
            sub.prop(statvis, "type", text="")

            statvis_type = statvis.type
            if statvis_type == 'OVERHANG':
                row = col.row(align=True)
                row.prop(statvis, "overhang_min", text="Minimum")
                row.prop(statvis, "overhang_max", text="Maximum")
                col.row().prop(statvis, "overhang_axis", expand=True)
            elif statvis_type == 'THICKNESS':
                row = col.row(align=True)
                row.prop(statvis, "thickness_min", text="Minimum")
                row.prop(statvis, "thickness_max", text="Maximum")
                col.prop(statvis, "thickness_samples")
            elif statvis_type == 'INTERSECT':
                pass
            elif statvis_type == 'DISTORT':
                row = col.row(align=True)
                row.prop(statvis, "distort_min", text="Minimum")
                row.prop(statvis, "distort_max", text="Maximum")
            elif statvis_type == 'SHARP':
                row = col.row(align=True)
                row.prop(statvis, "sharp_min", text="Minimum")
                row.prop(statvis, "sharp_max", text="Maximum")


class VIEW3D_PT_overlay_edit_mesh_measurement(Panel):
    bl_space_type = 'VIEW_3D'
    bl_region_type = 'HEADER'
    bl_parent_id = "VIEW3D_PT_overlay_edit_mesh"
    bl_label = "Measurement"

    @classmethod
    def poll(cls, context):
        return context.mode == 'EDIT_MESH'

    def draw(self, context):
        layout = self.layout

        view = context.space_data
        overlay = view.overlay
        display_all = overlay.show_overlays

        col = layout.column()
        col.active = display_all

        split = col.split()

        sub = split.column()
        sub.prop(overlay, "show_extra_edge_length", text="Edge Length")
        sub.prop(overlay, "show_extra_edge_angle", text="Edge Angle")

        sub = split.column()
        sub.prop(overlay, "show_extra_face_area", text="Face Area")
        sub.prop(overlay, "show_extra_face_angle", text="Face Angle")


class VIEW3D_PT_overlay_edit_mesh_normals(Panel):
    bl_space_type = 'VIEW_3D'
    bl_region_type = 'HEADER'
    bl_parent_id = "VIEW3D_PT_overlay_edit_mesh"
    bl_label = "Normals"

    @classmethod
    def poll(cls, context):
        return context.mode == 'EDIT_MESH'

    def draw(self, context):
        layout = self.layout

        view = context.space_data
        overlay = view.overlay
        display_all = overlay.show_overlays

        col = layout.column()
        col.active = display_all

        row = col.row(align=True)
        row.prop(overlay, "show_vertex_normals", text="", icon='NORMALS_VERTEX')
        row.prop(overlay, "show_split_normals", text="", icon='NORMALS_VERTEX_FACE')
        row.prop(overlay, "show_face_normals", text="", icon='NORMALS_FACE')

        sub = row.row(align=True)
        sub.active = overlay.show_vertex_normals or overlay.show_face_normals or overlay.show_split_normals
        if overlay.use_normals_constant_screen_size:
            sub.prop(overlay, "normals_constant_screen_size", text="Size")
        else:
            sub.prop(overlay, "normals_length", text="Size")

        row.prop(overlay, "use_normals_constant_screen_size", text="", icon='FIXED_SIZE')


class VIEW3D_PT_overlay_edit_mesh_freestyle(Panel):
    bl_space_type = 'VIEW_3D'
    bl_region_type = 'HEADER'
    bl_parent_id = "VIEW3D_PT_overlay_edit_mesh"
    bl_label = "Freestyle"

    @classmethod
    def poll(cls, context):
        return context.mode == 'EDIT_MESH' and bpy.app.build_options.freestyle

    def draw(self, context):
        layout = self.layout

        view = context.space_data
        overlay = view.overlay
        display_all = overlay.show_overlays

        col = layout.column()
        col.active = display_all

        row = col.row()
        row.prop(overlay, "show_freestyle_edge_marks", text="Edge Marks")
        row.prop(overlay, "show_freestyle_face_marks", text="Face Marks")


class VIEW3D_PT_overlay_edit_curve(Panel):
    bl_space_type = 'VIEW_3D'
    bl_region_type = 'HEADER'
    bl_label = "Curve Edit Mode"

    @classmethod
    def poll(cls, context):
        return context.mode == 'EDIT_CURVE'

    def draw(self, context):
        layout = self.layout
        view = context.space_data
        overlay = view.overlay
        display_all = overlay.show_overlays

        layout.label(text="Curve Edit Mode Overlays")

        col = layout.column()
        col.active = display_all

        row = col.row()
        row.prop(overlay, "display_handle", text="Handles")

        row = col.row()
        row.prop(overlay, "show_curve_normals", text="")
        sub = row.row()
        sub.active = overlay.show_curve_normals
        sub.prop(overlay, "normals_length", text="Normals")


class VIEW3D_PT_overlay_edit_curves(Panel):
    bl_space_type = 'VIEW_3D'
    bl_region_type = 'HEADER'
    bl_label = "Curves Edit Mode"

    @classmethod
    def poll(cls, context):
        return context.mode == 'EDIT_CURVES'

    def draw(self, context):
        layout = self.layout
        view = context.space_data
        overlay = view.overlay
        display_all = overlay.show_overlays

        layout.label(text="Curves Edit Mode Overlays")

        col = layout.column()
        col.active = display_all

        row = col.row()
        row.prop(overlay, "display_handle", text="Handles")


class VIEW3D_PT_overlay_sculpt(Panel):
    bl_space_type = 'VIEW_3D'
    bl_context = ".sculpt_mode"
    bl_region_type = 'HEADER'
    bl_label = "Sculpt"

    @classmethod
    def poll(cls, context):
        return context.mode == 'SCULPT'

    def draw(self, context):
        layout = self.layout

        view = context.space_data
        overlay = view.overlay

        layout.label(text="Sculpt Mode Overlays")

        row = layout.row(align=True)
        row.prop(overlay, "show_sculpt_mask", text="")
        sub = row.row()
        sub.active = overlay.show_sculpt_mask
        sub.prop(overlay, "sculpt_mode_mask_opacity", text="Mask")

        row = layout.row(align=True)
        row.prop(overlay, "show_sculpt_face_sets", text="")
        sub = row.row()
        sub.active = overlay.show_sculpt_face_sets
        row.prop(overlay, "sculpt_mode_face_sets_opacity", text="Face Sets")


class VIEW3D_PT_overlay_sculpt_curves(Panel):
    bl_space_type = 'VIEW_3D'
    bl_context = ".curves_sculpt"
    bl_region_type = 'HEADER'
    bl_label = "Sculpt"

    @classmethod
    def poll(cls, context):
        return context.mode == 'SCULPT_CURVES'

    def draw(self, context):
        layout = self.layout

        view = context.space_data
        overlay = view.overlay

        layout.label(text="Curve Sculpt Overlays")

        row = layout.row(align=True)
        row.active = overlay.show_overlays
        row.prop(overlay, "sculpt_mode_mask_opacity", text="Selection Opacity")

        row = layout.row(align=True)
        row.active = overlay.show_overlays
        row.prop(overlay, "show_sculpt_curves_cage", text="")
        subrow = row.row(align=True)
        subrow.active = overlay.show_sculpt_curves_cage
        subrow.prop(overlay, "sculpt_curves_cage_opacity", text="Cage Opacity")


class VIEW3D_PT_overlay_bones(Panel):
    bl_space_type = 'VIEW_3D'
    bl_region_type = 'HEADER'
    bl_label = "Bones"

    @staticmethod
    def is_using_wireframe(context):
        mode = context.mode

        if mode in {'POSE', 'PAINT_WEIGHT'}:
            armature = context.pose_object
        elif mode == 'EDIT_ARMATURE':
            armature = context.edit_object
        else:
            return False

        return armature and armature.display_type == 'WIRE'

    @classmethod
    def poll(cls, context):
        mode = context.mode
        return (
            (mode == 'POSE') or
            (mode == 'PAINT_WEIGHT' and context.pose_object) or
            (mode == 'EDIT_ARMATURE' and
             VIEW3D_PT_overlay_bones.is_using_wireframe(context))
        )

    def draw(self, context):
        layout = self.layout
        view = context.space_data
        mode = context.mode
        overlay = view.overlay
        display_all = overlay.show_overlays

        layout.label(text="Armature Overlays")

        col = layout.column()
        col.active = display_all

        if mode == 'POSE':
            row = col.row()
            row.prop(overlay, "show_xray_bone", text="")
            sub = row.row()
            sub.active = display_all and overlay.show_xray_bone
            sub.prop(overlay, "xray_alpha_bone", text="Fade Geometry")
        elif mode == 'PAINT_WEIGHT':
            row = col.row()
            row.prop(overlay, "show_xray_bone")


class VIEW3D_PT_overlay_texture_paint(Panel):
    bl_space_type = 'VIEW_3D'
    bl_region_type = 'HEADER'
    bl_label = "Texture Paint"

    @classmethod
    def poll(cls, context):
        return context.mode == 'PAINT_TEXTURE'

    def draw(self, context):
        layout = self.layout
        view = context.space_data
        overlay = view.overlay
        display_all = overlay.show_overlays

        layout.label(text="Texture Paint Overlays")

        col = layout.column()
        col.active = display_all
        col.prop(overlay, "texture_paint_mode_opacity")


class VIEW3D_PT_overlay_vertex_paint(Panel):
    bl_space_type = 'VIEW_3D'
    bl_region_type = 'HEADER'
    bl_label = "Vertex Paint"

    @classmethod
    def poll(cls, context):
        return context.mode == 'PAINT_VERTEX'

    def draw(self, context):
        layout = self.layout
        view = context.space_data
        overlay = view.overlay
        display_all = overlay.show_overlays

        layout.label(text="Vertex Paint Overlays")

        col = layout.column()
        col.active = display_all

        col.prop(overlay, "vertex_paint_mode_opacity")
        col.prop(overlay, "show_paint_wire")


class VIEW3D_PT_overlay_weight_paint(Panel):
    bl_space_type = 'VIEW_3D'
    bl_region_type = 'HEADER'
    bl_label = "Weight Paint"
    bl_ui_units_x = 12

    @classmethod
    def poll(cls, context):
        return context.mode == 'PAINT_WEIGHT'

    def draw(self, context):
        layout = self.layout
        view = context.space_data
        overlay = view.overlay
        display_all = overlay.show_overlays
        tool_settings = context.tool_settings

        layout.label(text="Weight Paint Overlays")

        col = layout.column()
        col.active = display_all

        col.prop(overlay, "weight_paint_mode_opacity", text="Opacity")
        row = col.split(factor=0.33)
        row.label(text="Zero Weights")
        sub = row.row()
        sub.prop(tool_settings, "vertex_group_user", expand=True)

        col.prop(overlay, "show_wpaint_contours")
        col.prop(overlay, "show_paint_wire")


class VIEW3D_PT_snapping(Panel):
    bl_space_type = 'VIEW_3D'
    bl_region_type = 'HEADER'
    bl_label = "Snapping"

    def draw(self, context):
        tool_settings = context.tool_settings
        obj = context.active_object
        object_mode = 'OBJECT' if obj is None else obj.mode

        layout = self.layout
        col = layout.column()

        col.label(text="Snap Base")
        row = col.row(align=True)
        row.prop(tool_settings, "snap_target", expand=True)

        col.label(text="Snap Target")
        col.prop(tool_settings, "snap_elements_base", expand=True)

        col.label(text="Snap Target for Individual Elements")
        col.prop(tool_settings, "snap_elements_individual", expand=True)

        col.separator()

        if 'INCREMENT' in tool_settings.snap_elements:
            col.prop(tool_settings, "use_snap_grid_absolute")

        if 'VOLUME' in tool_settings.snap_elements:
            col.prop(tool_settings, "use_snap_peel_object")

        if 'FACE_NEAREST' in tool_settings.snap_elements:
            col.prop(tool_settings, "use_snap_to_same_target")
            if object_mode == 'EDIT':
                col.prop(tool_settings, "snap_face_nearest_steps")

        col.separator()

        col.prop(tool_settings, "use_snap_align_rotation")
        col.prop(tool_settings, "use_snap_backface_culling")

        col.separator()

        if obj:
            col.label(text="Target Selection")
            col_targetsel = col.column(align=True)
            if object_mode == 'EDIT' and obj.type not in {'LATTICE', 'META', 'FONT'}:
                col_targetsel.prop(
                    tool_settings,
                    "use_snap_self",
                    text="Include Active",
                    icon='EDITMODE_HLT',
                )
                col_targetsel.prop(
                    tool_settings,
                    "use_snap_edit",
                    text="Include Edited",
                    icon='OUTLINER_DATA_MESH',
                )
                col_targetsel.prop(
                    tool_settings,
                    "use_snap_nonedit",
                    text="Include Non-Edited",
                    icon='OUTLINER_OB_MESH',
                )
            col_targetsel.prop(
                tool_settings,
                "use_snap_selectable",
                text="Exclude Non-Selectable",
                icon='RESTRICT_SELECT_OFF',
            )

        col.label(text="Affect")
        row = col.row(align=True)
        row.prop(
            tool_settings,
            "use_snap_translate",
            text="Move",
            text_ctxt=i18n_contexts.operator_default,
            toggle=True)
        row.prop(tool_settings, "use_snap_rotate", text="Rotate", text_ctxt=i18n_contexts.operator_default, toggle=True)
        row.prop(tool_settings, "use_snap_scale", text="Scale", text_ctxt=i18n_contexts.operator_default, toggle=True)
        col.label(text="Rotation Increment")
        row = col.row(align=True)
        row.prop(tool_settings, "snap_angle_increment_3d", text="")
        row.prop(tool_settings, "snap_angle_increment_3d_precision", text="")


class VIEW3D_PT_sculpt_snapping(Panel):
    bl_space_type = 'VIEW_3D'
    bl_region_type = 'HEADER'
    bl_label = "Snapping"

    def draw(self, context):
        layout = self.layout
        tool_settings = context.tool_settings
        col = layout.column()

        col.label(text="Rotation Increment")
        row = col.row(align=True)
        row.prop(tool_settings, "snap_angle_increment_3d", text="")


class VIEW3D_PT_proportional_edit(Panel):
    bl_space_type = 'VIEW_3D'
    bl_region_type = 'HEADER'
    bl_label = "Proportional Editing"
    bl_ui_units_x = 8

    def draw(self, context):
        layout = self.layout
        tool_settings = context.tool_settings
        col = layout.column()
        col.active = (tool_settings.use_proportional_edit_objects if context.mode == 'OBJECT'
                      else tool_settings.use_proportional_edit)

        if context.mode != 'OBJECT':
            col.prop(tool_settings, "use_proportional_connected")
            sub = col.column()
            sub.active = not tool_settings.use_proportional_connected
            sub.prop(tool_settings, "use_proportional_projected")
            col.separator()

        col.prop(tool_settings, "proportional_edit_falloff", expand=True)
        col.prop(tool_settings, "proportional_distance")


class VIEW3D_PT_transform_orientations(Panel):
    bl_space_type = 'VIEW_3D'
    bl_region_type = 'HEADER'
    bl_label = "Transform Orientations"
    bl_ui_units_x = 8

    def draw(self, context):
        layout = self.layout
        layout.label(text="Transform Orientations")

        scene = context.scene
        orient_slot = scene.transform_orientation_slots[0]
        orientation = orient_slot.custom_orientation

        row = layout.row()
        col = row.column()
        col.prop(orient_slot, "type", expand=True)
        row.operator("transform.create_orientation", text="", icon='ADD', emboss=False).use = True

        if orientation:
            row = layout.row(align=False)
            row.prop(orientation, "name", text="", icon='OBJECT_ORIGIN')
            row.operator("transform.delete_orientation", text="", icon='X', emboss=False)


class VIEW3D_PT_grease_pencil_origin(Panel):
    bl_space_type = 'VIEW_3D'
    bl_region_type = 'HEADER'
    bl_label = "Stroke Placement"

    def draw(self, context):
        layout = self.layout
        tool_settings = context.tool_settings

        layout.label(text="Stroke Placement")

        row = layout.row()
        col = row.column()
        col.prop(tool_settings, "gpencil_stroke_placement_view3d", expand=True)

        if tool_settings.gpencil_stroke_placement_view3d == 'SURFACE':
            row = layout.row()
            row.label(text="Offset")
            row = layout.row()
            row.prop(tool_settings, "gpencil_surface_offset", text="")
            row = layout.row()
            row.prop(tool_settings, "use_gpencil_project_only_selected")

        if tool_settings.gpencil_stroke_placement_view3d == 'STROKE':
            row = layout.row()
            row.label(text="Target")
            row = layout.row()
            row.prop(tool_settings, "gpencil_stroke_snap_mode", expand=True)


class VIEW3D_PT_grease_pencil_lock(Panel):
    bl_space_type = 'VIEW_3D'
    bl_region_type = 'HEADER'
    bl_label = "Drawing Plane"

    def draw(self, context):
        layout = self.layout
        tool_settings = context.tool_settings

        layout.label(text="Drawing Plane")

        row = layout.row()
        col = row.column()
        col.prop(tool_settings.gpencil_sculpt, "lock_axis", expand=True)


class VIEW3D_PT_grease_pencil_guide(Panel):
    bl_space_type = 'VIEW_3D'
    bl_region_type = 'HEADER'
    bl_label = "Guides"

    def draw(self, context):
        settings = context.tool_settings.gpencil_sculpt.guide

        layout = self.layout
        layout.label(text="Guides")

        col = layout.column()
        col.active = settings.use_guide
        col.prop(settings, "type", expand=True)

        if settings.type in {'ISO', 'PARALLEL', 'RADIAL'}:
            col.prop(settings, "angle")
            row = col.row(align=True)

        col.prop(settings, "use_snapping")
        if settings.use_snapping:

            if settings.type == 'RADIAL':
                col.prop(settings, "angle_snap")
            else:
                col.prop(settings, "spacing")

        if settings.type in {'CIRCULAR', 'RADIAL'} or settings.use_snapping:
            col.label(text="Reference Point")
            row = col.row(align=True)
            row.prop(settings, "reference_point", expand=True)
            if settings.reference_point == 'CUSTOM':
                col.prop(settings, "location", text="Custom Location")
            elif settings.reference_point == 'OBJECT':
                col.prop(settings, "reference_object", text="Object Location")
                if not settings.reference_object:
                    col.label(text="No object selected, using cursor")


class VIEW3D_PT_overlay_grease_pencil_options(Panel):
    bl_space_type = 'VIEW_3D'
    bl_region_type = 'HEADER'
    bl_label = "Grease Pencil Options"
    bl_ui_units_x = 13

    @classmethod
    def poll(cls, context):
        ob = context.object
        return ob and ob.type == 'GREASEPENCIL'

    def draw(self, context):
        layout = self.layout
        view = context.space_data
        overlay = view.overlay

        ob = context.object

        layout.label(text={
            'PAINT_GREASE_PENCIL': iface_("Draw Grease Pencil"),
            'EDIT_GREASE_PENCIL': iface_("Edit Grease Pencil"),
            'WEIGHT_GREASE_PENCIL': iface_("Weight Grease Pencil"),
            'OBJECT': iface_("Grease Pencil"),
            'SCULPT_GREASE_PENCIL': iface_("Sculpt Grease Pencil"),
            'VERTEX_GREASE_PENCIL': iface_("Vertex Grease Pencil"),
        }[context.mode], translate=False)

        layout.prop(overlay, "use_gpencil_onion_skin", text="Onion Skin")

        col = layout.column()
        row = col.row()
        row.prop(overlay, "use_gpencil_fade_layers", text="")
        sub = row.row()
        sub.active = overlay.use_gpencil_fade_layers
        sub.prop(overlay, "gpencil_fade_layer", text="Fade Inactive Layers", slider=True)

        row = col.row()
        row.prop(overlay, "use_gpencil_fade_objects", text="")
        sub = row.row(align=True)
        sub.active = overlay.use_gpencil_fade_objects
        sub.prop(overlay, "gpencil_fade_objects", text="Fade Inactive Objects", slider=True)
        sub.prop(overlay, "use_gpencil_fade_gp_objects", text="", icon='OUTLINER_OB_GREASEPENCIL')

        if ob.mode in {'EDIT', 'SCULPT_GREASE_PENCIL', 'WEIGHT_GREASE_PENCIL', 'VERTEX_GREASE_PENCIL'}:
            split = layout.split()
            col = split.column()
            col.prop(overlay, "use_gpencil_edit_lines", text="Edit Lines")
            col = split.column()
            col.prop(overlay, "use_gpencil_multiedit_line_only", text="Only in Multiframe")

        if ob.mode == 'EDIT':
            split = layout.split()
            col = split.column()
            col.prop(overlay, "use_gpencil_show_directions")
            col = split.column()
            col.prop(overlay, "use_gpencil_show_material_name", text="Material Name")

        if ob.mode in {'PAINT_GREASE_PENCIL', 'VERTEX_GREASE_PENCIL'}:
            layout.label(text="Vertex Paint")
            row = layout.row()
            shading = VIEW3D_PT_shading.get_shading(context)
            row.enabled = shading.type not in {'WIREFRAME', 'RENDERED'}
            row.prop(overlay, "gpencil_vertex_paint_opacity", text="Opacity", slider=True)


class VIEW3D_PT_overlay_grease_pencil_canvas_options(Panel):
    bl_space_type = 'VIEW_3D'
    bl_region_type = 'HEADER'
    bl_parent_id = "VIEW3D_PT_overlay_grease_pencil_options"
    bl_label = "Canvas"
    bl_ui_units_x = 13

    @classmethod
    def poll(cls, context):
        ob = context.object
        return ob and ob.type == 'GREASEPENCIL'

    def draw(self, context):
        layout = self.layout
        view = context.space_data
        overlay = view.overlay

        col = layout.column()
        col.active = overlay.use_gpencil_grid
        row = col.row()
        row.prop(overlay, "use_gpencil_grid", text="")
        sub = row.row(align=True)
        sub.prop(overlay, "gpencil_grid_opacity", text="Canvas", slider=True)
        sub.prop(overlay, "use_gpencil_canvas_xray", text="", icon='XRAY')

        col = col.column(align=True)
        row = col.row(align=True)
        row.prop(overlay, "gpencil_grid_subdivisions")
        row = col.row(align=True)
        row.prop(overlay, "gpencil_grid_color", text="")

        col = col.column(align=True)
        row = col.row()
        row.prop(overlay, "gpencil_grid_scale", text="Scale", expand=True)
        row = col.row()
        row.prop(overlay, "gpencil_grid_offset", text="Offset", expand=True)


class VIEW3D_PT_quad_view(Panel):
    bl_space_type = 'VIEW_3D'
    bl_region_type = 'UI'
    bl_category = "View"
    bl_label = "Quad View"
    bl_options = {'DEFAULT_CLOSED'}

    @classmethod
    def poll(cls, context):
        view = context.space_data
        return view.region_quadviews

    def draw(self, context):
        layout = self.layout

        view = context.space_data

        region = view.region_quadviews[2]
        col = layout.column()
        col.prop(region, "lock_rotation")
        row = col.row()
        row.enabled = region.lock_rotation
        row.prop(region, "show_sync_view")
        row = col.row()
        row.enabled = region.lock_rotation and region.show_sync_view
        row.prop(region, "use_box_clip")


# Annotation properties
class VIEW3D_PT_grease_pencil(AnnotationDataPanel, Panel):
    bl_space_type = 'VIEW_3D'
    bl_region_type = 'UI'
    bl_category = "View"

    # NOTE: this is just a wrapper around the generic GP Panel


class VIEW3D_PT_annotation_onion(AnnotationOnionSkin, Panel):
    bl_space_type = 'VIEW_3D'
    bl_region_type = 'UI'
    bl_category = "View"
    bl_parent_id = "VIEW3D_PT_grease_pencil"

    # NOTE: this is just a wrapper around the generic GP Panel


class TOPBAR_PT_annotation_layers(Panel, AnnotationDataPanel):
    bl_space_type = 'VIEW_3D'
    bl_region_type = 'HEADER'
    bl_label = "Layers"
    bl_ui_units_x = 14


class VIEW3D_PT_view3d_stereo(Panel):
    bl_space_type = 'VIEW_3D'
    bl_region_type = 'UI'
    bl_category = "View"
    bl_label = "Stereoscopy"
    bl_options = {'DEFAULT_CLOSED'}

    @classmethod
    def poll(cls, context):
        scene = context.scene

        multiview = scene.render.use_multiview
        return multiview

    def draw(self, context):
        layout = self.layout
        view = context.space_data

        basic_stereo = context.scene.render.views_format == 'STEREO_3D'

        col = layout.column()
        col.row().prop(view, "stereo_3d_camera", expand=True)

        col.label(text="Display")
        row = col.row()
        row.active = basic_stereo
        row.prop(view, "show_stereo_3d_cameras")
        row = col.row()
        row.active = basic_stereo
        split = row.split()
        split.prop(view, "show_stereo_3d_convergence_plane")
        split = row.split()
        split.prop(view, "stereo_3d_convergence_plane_alpha", text="Alpha")
        split.active = view.show_stereo_3d_convergence_plane
        row = col.row()
        split = row.split()
        split.prop(view, "show_stereo_3d_volume")
        split = row.split()
        split.active = view.show_stereo_3d_volume
        split.prop(view, "stereo_3d_volume_alpha", text="Alpha")


class VIEW3D_PT_context_properties(Panel):
    bl_space_type = 'VIEW_3D'
    bl_region_type = 'UI'
    bl_category = "Item"
    bl_label = "Properties"
    bl_options = {'DEFAULT_CLOSED'}

    @staticmethod
    def _active_context_member(context):
        obj = context.object
        if obj:
            object_mode = obj.mode
            if object_mode == 'POSE':
                return "active_pose_bone"
            elif object_mode == 'EDIT' and obj.type == 'ARMATURE':
                return "active_bone"
            else:
                return "object"

        return ""

    @classmethod
    def poll(cls, context):
        import rna_prop_ui
        member = cls._active_context_member(context)

        if member:
            context_member, member = rna_prop_ui.rna_idprop_context_value(context, member, object)
            return context_member and rna_prop_ui.rna_idprop_has_properties(context_member)

        return False

    def draw(self, context):
        import rna_prop_ui
        member = VIEW3D_PT_context_properties._active_context_member(context)

        if member:
            # Draw with no edit button
            rna_prop_ui.draw(self.layout, context, member, object, use_edit=False)


class VIEW3D_PT_grease_pencil_multi_frame(Panel):
    bl_space_type = 'VIEW_3D'
    bl_region_type = 'HEADER'
    bl_label = "Multi Frame"

    def draw(self, context):
        layout = self.layout
        tool_settings = context.tool_settings

        settings = tool_settings.gpencil_sculpt

        col = layout.column(align=True)
        col.prop(settings, "use_multiframe_falloff")

        # Falloff curve
        if settings.use_multiframe_falloff:
            layout.template_curve_mapping(settings, "multiframe_falloff_curve", brush=True)


class VIEW3D_MT_greasepencil_material_active(Menu):
    bl_label = "Active Material"

    @classmethod
    def poll(cls, context):
        ob = context.active_object
        if ob is None or len(ob.material_slots) == 0:
            return False

        return True

    def draw(self, context):
        layout = self.layout
        layout.operator_context = 'INVOKE_REGION_WIN'
        ob = context.active_object

        for slot in ob.material_slots:
            mat = slot.material
            if not mat:
                continue
            mat.id_data.preview_ensure()
            if mat and mat.id_data and mat.id_data.preview:
                icon = mat.id_data.preview.icon_id
                layout.operator("grease_pencil.set_material", text=mat.name, icon_value=icon).slot = mat.name


class VIEW3D_MT_grease_pencil_assign_material(Menu):
    bl_label = "Assign Material"

    def draw(self, context):
        layout = self.layout
        ob = context.active_object
        mat_active = ob.active_material

        if len(ob.material_slots) == 0:
            row = layout.row()
            row.label(text="No Materials")
            row.enabled = False
            return

        for slot in ob.material_slots:
            mat = slot.material
            if mat:
                layout.operator("grease_pencil.stroke_material_set", text=mat.name,
                                icon='LAYER_ACTIVE' if mat == mat_active else 'BLANK1').material = mat.name


class VIEW3D_MT_greasepencil_edit_context_menu(Menu):
    bl_label = ""

    def draw(self, context):
        layout = self.layout
        tool_settings = context.tool_settings

        is_stroke_mode = tool_settings.gpencil_selectmode_edit == 'STROKE'

        layout.operator_context = 'INVOKE_REGION_WIN'

        row = layout.row()

        if is_stroke_mode:
            col = row.column(align=True)
            col.label(text="Stroke", icon='GP_SELECT_STROKES')

            col.separator()

            # Main Strokes Operators
            col.operator("grease_pencil.stroke_subdivide", text="Subdivide")
            col.operator("grease_pencil.stroke_subdivide_smooth", text="Subdivide and Smooth")
            col.operator("grease_pencil.stroke_simplify", text="Simplify")

            col.separator()

            # Deform Operators
            col.operator("grease_pencil.stroke_smooth", text="Smooth")
            col.operator("transform.transform", text="Shrink/Fatten").mode = 'CURVE_SHRINKFATTEN'

            col.separator()

            col.menu("GREASE_PENCIL_MT_move_to_layer")
            col.menu("VIEW3D_MT_grease_pencil_assign_material")
            col.operator("grease_pencil.set_active_material", text="Set as Active Material")
            col.operator_menu_enum("grease_pencil.reorder", text="Arrange", property="direction")

            col.separator()

            col.menu("VIEW3D_MT_mirror")

            col.separator()

            # Copy/paste
            col.operator("grease_pencil.copy", text="Copy", icon='COPYDOWN')
            col.operator("grease_pencil.paste", text="Paste", icon='PASTEDOWN')
            col.operator("grease_pencil.duplicate_move", text="Duplicate")

            col.separator()

            col.operator("grease_pencil.extrude_move", text="Extrude")

            col.separator()

            col.operator("grease_pencil.separate", text="Separate").mode = 'SELECTED'
        else:
            col = row.column(align=True)
            col.label(text="Point", icon='GP_SELECT_POINTS')

            col.separator()

            # Main Strokes Operators
            col.operator("grease_pencil.stroke_subdivide", text="Subdivide")
            col.operator("grease_pencil.stroke_subdivide_smooth", text="Subdivide and Smooth")
            col.operator("grease_pencil.stroke_simplify", text="Simplify")

            col.separator()

            # Deform Operators
            col.operator("transform.tosphere", text="To Sphere")
            col.operator("transform.shear", text="Shear")
            col.operator("transform.bend", text="Bend")
            col.operator("transform.push_pull", text="Push/Pull")
            col.operator("transform.transform", text="Shrink/Fatten").mode = 'CURVE_SHRINKFATTEN'
            col.operator("grease_pencil.stroke_smooth", text="Smooth Points")

            col.separator()

            col.menu("VIEW3D_MT_mirror", text="Mirror")

            col.separator()

            # Copy/paste
            col.operator("grease_pencil.copy", text="Copy", icon='COPYDOWN')
            col.operator("grease_pencil.paste", text="Paste", icon='PASTEDOWN')
            col.operator("grease_pencil.duplicate_move", text="Duplicate")

            col.separator()

            col.operator("grease_pencil.extrude_move", text="Extrude")

            col.separator()

            col.operator("grease_pencil.separate", text="Separate").mode = 'SELECTED'

            # Removal Operators
            col.separator()

            col.operator_enum("grease_pencil.dissolve", "type")


class GREASE_PENCIL_MT_Layers(Menu):
    bl_label = "Layers"

    def draw(self, context):
        layout = self.layout
        grease_pencil = context.active_object.data

        layout.operator("grease_pencil.layer_add", text="New Layer", icon='ADD')

        if not grease_pencil.layers:
            return

        layout.separator()

        # Display layers in layer stack order. The last layer is the top most layer.
        for i in range(len(grease_pencil.layers) - 1, -1, -1):
            layer = grease_pencil.layers[i]
            if layer == grease_pencil.layers.active:
                icon = 'GREASEPENCIL'
            else:
                icon = 'NONE'
            layout.operator("grease_pencil.layer_active", text=layer.name, icon=icon).layer = i


class VIEW3D_PT_greasepencil_draw_context_menu(Panel):
    bl_space_type = 'VIEW_3D'
    bl_region_type = 'WINDOW'
    bl_label = "Draw"
    bl_ui_units_x = 12

    def draw(self, context):
        layout = self.layout
        tool_settings = context.tool_settings
        settings = tool_settings.gpencil_paint
        brush = settings.brush
        gp_settings = brush.gpencil_settings

        is_pin_vertex = gp_settings.brush_draw_mode == 'VERTEXCOLOR'
        is_vertex = settings.color_mode == 'VERTEXCOLOR' or brush.gpencil_tool == 'TINT' or is_pin_vertex

        if brush.gpencil_tool not in {'ERASE', 'CUTTER', 'EYEDROPPER'} and is_vertex:
            split = layout.split(factor=0.1)
            split.prop(brush, "color", text="")
            split.template_color_picker(brush, "color", value_slider=True)

            col = layout.column()
            col.separator()
            col.prop_menu_enum(gp_settings, "vertex_mode", text="Mode")
            col.separator()

        if brush.gpencil_tool not in {'FILL', 'CUTTER', 'ERASE'}:
            radius = "size" if (brush.use_locked_size == 'VIEW') else "unprojected_radius"
            layout.prop(brush, radius, text="Radius", slider=True)
        if brush.gpencil_tool == 'ERASE':
            layout.prop(brush, "size", slider=True)
        if brush.gpencil_tool not in {'ERASE', 'FILL', 'CUTTER'}:
            layout.prop(gp_settings, "pen_strength")

        layer = context.object.data.layers.active

        if layer:
            layout.label(text="Active Layer")
            row = layout.row(align=True)
            row.operator_context = 'EXEC_REGION_WIN'
            row.menu("GREASE_PENCIL_MT_Layers", text="", icon='GREASEPENCIL')
            row.prop(layer, "name", text="")
            row.operator("grease_pencil.layer_remove", text="", icon='X')

        layout.label(text="Active Material")
        row = layout.row(align=True)
        row.menu("VIEW3D_MT_greasepencil_material_active", text="", icon='MATERIAL')
        ob = context.active_object
        if ob.active_material:
            row.prop(ob.active_material, "name", text="")


class VIEW3D_PT_greasepencil_sculpt_context_menu(Panel):
    bl_space_type = 'VIEW_3D'
    bl_region_type = 'WINDOW'
    bl_label = "Sculpt"
    bl_ui_units_x = 12

    def draw(self, context):
        tool_settings = context.tool_settings
        brush = tool_settings.gpencil_sculpt_paint.brush
        layout = self.layout

        ups = tool_settings.unified_paint_settings
        size_owner = ups if ups.use_unified_size else brush
        strength_owner = ups if ups.use_unified_strength else brush
        layout.prop(size_owner, "size", text="")
        layout.prop(strength_owner, "strength", text="")

        layer = context.object.data.layers.active

        if layer:
            layout.label(text="Active Layer")
            row = layout.row(align=True)
            row.operator_context = 'EXEC_REGION_WIN'
            row.menu("GREASE_PENCIL_MT_Layers", text="", icon='GREASEPENCIL')
            row.prop(layer, "name", text="")
            row.operator("grease_pencil.layer_remove", text="", icon='X')


class VIEW3D_PT_greasepencil_vertex_paint_context_menu(Panel):
    bl_space_type = 'VIEW_3D'
    bl_region_type = 'WINDOW'
    bl_label = "Vertex Paint"
    bl_ui_units_x = 12

    def draw(self, context):
        layout = self.layout
        tool_settings = context.tool_settings
        settings = tool_settings.gpencil_vertex_paint
        brush = settings.brush
        gp_settings = brush.gpencil_settings

        col = layout.column()

        if brush.gpencil_vertex_tool in {'DRAW', 'REPLACE'}:
            split = layout.split(factor=0.1)
            split.prop(brush, "color", text="")
            split.template_color_picker(brush, "color", value_slider=True)

            col = layout.column()
            col.separator()
            col.prop(gp_settings, "vertex_mode", text="")
            col.separator()

        row = col.row(align=True)
        row.prop(tool_settings.unified_paint_settings, "size", text="Radius")
        row.prop(brush, "use_pressure_size", text="", icon='STYLUS_PRESSURE')

        if brush.gpencil_vertex_tool in {'DRAW', 'BLUR', 'SMEAR'}:
            row = layout.row(align=True)
            row.prop(brush, "strength", slider=True)
            row.prop(brush, "use_pressure_strength", text="", icon='STYLUS_PRESSURE')

        layer = context.object.data.layers.active

        if layer:
            layout.label(text="Active Layer")
            row = layout.row(align=True)
            row.operator_context = 'EXEC_REGION_WIN'
            row.menu("GREASE_PENCIL_MT_Layers", text="", icon='GREASEPENCIL')
            row.prop(layer, "name", text="")
            row.operator("grease_pencil.layer_remove", text="", icon='X')


class VIEW3D_PT_greasepencil_weight_context_menu(Panel):
    bl_space_type = 'VIEW_3D'
    bl_region_type = 'WINDOW'
    bl_label = "Weight Paint"
    bl_ui_units_x = 12

    def draw(self, context):
        tool_settings = context.tool_settings
        settings = tool_settings.gpencil_weight_paint
        brush = settings.brush
        layout = self.layout
        gradient_tool = False
        
        # The brush of the gradient tool isn't automatically activated
        # by the window manager, so we select it here manually.
        tool = context.workspace.tools.from_space_view3d_mode(context.mode, create=False)
        if tool.idname == 'builtin.gradient':
            brush = bpy.data.brushes["Weight Gradient"]
            gradient_tool = True
        
        # Weight settings
<<<<<<< HEAD
        if context.mode == 'WEIGHT_GPENCIL':
            brush_basic_gpencil_weight_settings(layout, context, brush, gradient_tool=gradient_tool)
        else:
            # Grease Pencil v3
            brush_basic_grease_pencil_weight_settings(layout, context, brush)

        # Layers
        draw_gpencil_layer_active(context, layout)


class VIEW3D_PT_gpencil_draw_context_menu(Panel):
    bl_space_type = 'VIEW_3D'
    bl_region_type = 'WINDOW'
    bl_label = "Draw"
    bl_ui_units_x = 12

    def draw(self, context):
        layout = self.layout
        tool_settings = context.tool_settings
        settings = tool_settings.gpencil_paint
        brush = settings.brush
        gp_settings = brush.gpencil_settings

        is_pin_vertex = gp_settings.brush_draw_mode == 'VERTEXCOLOR'
        is_vertex = settings.color_mode == 'VERTEXCOLOR' or brush.gpencil_tool == 'TINT' or is_pin_vertex

        if brush.gpencil_tool not in {'ERASE', 'CUTTER', 'EYEDROPPER'} and is_vertex:
            split = layout.split(factor=0.1)
            split.prop(brush, "color", text="")
            split.template_color_picker(brush, "color", value_slider=True)

            col = layout.column()
            col.separator()
            col.prop_menu_enum(gp_settings, "vertex_mode", text="Mode")
            col.separator()

        if brush.gpencil_tool not in {'FILL', 'CUTTER'}:
            layout.prop(brush, "size", slider=True)
        if brush.gpencil_tool not in {'ERASE', 'FILL', 'CUTTER'}:
            layout.prop(gp_settings, "pen_strength")

        # Layers
        draw_gpencil_layer_active(context, layout)
        # Material
        if not is_vertex:
            draw_gpencil_material_active(context, layout)
=======
        brush_basic_grease_pencil_weight_settings(layout, context, brush)
>>>>>>> e9298dce


class VIEW3D_PT_grease_pencil_sculpt_automasking(Panel):
    bl_space_type = 'VIEW_3D'
    bl_region_type = 'HEADER'
    bl_label = "Auto-Masking"
    bl_ui_units_x = 10

    def draw(self, context):
        layout = self.layout
        tool_settings = context.scene.tool_settings

        layout.label(text="Auto-Masking")

        col = layout.column(align=True)
        col.prop(tool_settings.gpencil_sculpt, "use_automasking_stroke", text="Stroke")
        col.prop(tool_settings.gpencil_sculpt, "use_automasking_layer_stroke", text="Layer")
        col.prop(tool_settings.gpencil_sculpt, "use_automasking_material_stroke", text="Material")
        col.separator()
        col.prop(tool_settings.gpencil_sculpt, "use_automasking_layer_active", text="Active Layer")
        col.prop(tool_settings.gpencil_sculpt, "use_automasking_material_active", text="Active Material")


class VIEW3D_PT_paint_vertex_context_menu(Panel):
    # Only for popover, these are dummy values.
    bl_space_type = 'VIEW_3D'
    bl_region_type = 'WINDOW'
    bl_label = "Vertex Paint"

    def draw(self, context):
        layout = self.layout

        brush = context.tool_settings.vertex_paint.brush
        capabilities = brush.vertex_paint_capabilities

        if capabilities.has_color:
            split = layout.split(factor=0.1)
            UnifiedPaintPanel.prop_unified_color(split, context, brush, "color", text="")
            UnifiedPaintPanel.prop_unified_color_picker(split, context, brush, "color", value_slider=True)
            layout.prop(brush, "blend", text="")

        UnifiedPaintPanel.prop_unified(
            layout,
            context,
            brush,
            "size",
            unified_name="use_unified_size",
            pressure_name="use_pressure_size",
            slider=True,
        )
        UnifiedPaintPanel.prop_unified(
            layout,
            context,
            brush,
            "strength",
            unified_name="use_unified_strength",
            pressure_name="use_pressure_strength",
            slider=True,
        )


class VIEW3D_PT_paint_texture_context_menu(Panel):
    # Only for popover, these are dummy values.
    bl_space_type = 'VIEW_3D'
    bl_region_type = 'WINDOW'
    bl_label = "Texture Paint"

    def draw(self, context):
        layout = self.layout

        brush = context.tool_settings.image_paint.brush
        capabilities = brush.image_paint_capabilities

        if capabilities.has_color:
            split = layout.split(factor=0.1)
            UnifiedPaintPanel.prop_unified_color(split, context, brush, "color", text="")
            UnifiedPaintPanel.prop_unified_color_picker(split, context, brush, "color", value_slider=True)
            layout.prop(brush, "blend", text="")

        if capabilities.has_radius:
            UnifiedPaintPanel.prop_unified(
                layout,
                context,
                brush,
                "size",
                unified_name="use_unified_size",
                pressure_name="use_pressure_size",
                slider=True,
            )
            UnifiedPaintPanel.prop_unified(
                layout,
                context,
                brush,
                "strength",
                unified_name="use_unified_strength",
                pressure_name="use_pressure_strength",
                slider=True,
            )


class VIEW3D_PT_paint_weight_context_menu(Panel):
    # Only for popover, these are dummy values.
    bl_space_type = 'VIEW_3D'
    bl_region_type = 'WINDOW'
    bl_label = "Weights"

    def draw(self, context):
        layout = self.layout

        brush = context.tool_settings.weight_paint.brush
        UnifiedPaintPanel.prop_unified(
            layout,
            context,
            brush,
            "weight",
            unified_name="use_unified_weight",
            slider=True,
        )
        UnifiedPaintPanel.prop_unified(
            layout,
            context,
            brush,
            "size",
            unified_name="use_unified_size",
            pressure_name="use_pressure_size",
            slider=True,
        )
        UnifiedPaintPanel.prop_unified(
            layout,
            context,
            brush,
            "strength",
            unified_name="use_unified_strength",
            pressure_name="use_pressure_strength",
            slider=True,
        )


class VIEW3D_PT_sculpt_automasking(Panel):
    bl_space_type = 'VIEW_3D'
    bl_region_type = 'HEADER'
    bl_label = "Auto-Masking"
    bl_ui_units_x = 10

    def draw(self, context):
        layout = self.layout

        tool_settings = context.tool_settings
        sculpt = tool_settings.sculpt
        layout.label(text="Auto-Masking")

        col = layout.column(align=True)
        col.prop(sculpt, "use_automasking_topology", text="Topology")
        col.prop(sculpt, "use_automasking_face_sets", text="Face Sets")

        col.separator()

        col = layout.column(align=True)
        row = col.row()
        row.prop(sculpt, "use_automasking_boundary_edges", text="Mesh Boundary")

        if sculpt.use_automasking_boundary_edges:
            props = row.operator("sculpt.mask_from_boundary", text="Create Mask")
            props.settings_source = 'SCENE'
            props.boundary_mode = 'MESH'

        row = col.row()
        row.prop(sculpt, "use_automasking_boundary_face_sets", text="Face Sets Boundary")

        if sculpt.use_automasking_boundary_face_sets:
            props = row.operator("sculpt.mask_from_boundary", text="Create Mask")
            props.settings_source = 'SCENE'
            props.boundary_mode = 'FACE_SETS'

        if sculpt.use_automasking_boundary_edges or sculpt.use_automasking_boundary_face_sets:
            col.prop(sculpt, "automasking_boundary_edges_propagation_steps")

        col.separator()

        col = layout.column(align=True)
        row = col.row()
        row.prop(sculpt, "use_automasking_cavity", text="Cavity")

        is_cavity_active = sculpt.use_automasking_cavity or sculpt.use_automasking_cavity_inverted

        if is_cavity_active:
            props = row.operator("sculpt.mask_from_cavity", text="Create Mask")
            props.settings_source = 'SCENE'

        col.prop(sculpt, "use_automasking_cavity_inverted", text="Cavity (inverted)")

        if is_cavity_active:
            col = layout.column(align=True)
            col.prop(sculpt, "automasking_cavity_factor", text="Factor")
            col.prop(sculpt, "automasking_cavity_blur_steps", text="Blur")

            col = layout.column()
            col.prop(sculpt, "use_automasking_custom_cavity_curve", text="Custom Curve")

            if sculpt.use_automasking_custom_cavity_curve:
                col.template_curve_mapping(sculpt, "automasking_cavity_curve")

        col.separator()

        col = layout.column(align=True)
        col.prop(sculpt, "use_automasking_view_normal", text="View Normal")

        if sculpt.use_automasking_view_normal:
            col.prop(sculpt, "use_automasking_view_occlusion", text="Occlusion")
            subcol = col.column(align=True)
            subcol.active = not sculpt.use_automasking_view_occlusion
            subcol.prop(sculpt, "automasking_view_normal_limit", text="Limit")
            subcol.prop(sculpt, "automasking_view_normal_falloff", text="Falloff")

        col = layout.column()
        col.prop(sculpt, "use_automasking_start_normal", text="Area Normal")

        if sculpt.use_automasking_start_normal:
            col = layout.column(align=True)
            col.prop(sculpt, "automasking_start_normal_limit", text="Limit")
            col.prop(sculpt, "automasking_start_normal_falloff", text="Falloff")


class VIEW3D_PT_sculpt_context_menu(Panel):
    # Only for popover, these are dummy values.
    bl_space_type = 'VIEW_3D'
    bl_region_type = 'WINDOW'
    bl_label = "Sculpt"

    def draw(self, context):
        layout = self.layout

        brush = context.tool_settings.sculpt.brush
        capabilities = brush.sculpt_capabilities

        if capabilities.has_color:
            split = layout.split(factor=0.1)
            UnifiedPaintPanel.prop_unified_color(split, context, brush, "color", text="")
            UnifiedPaintPanel.prop_unified_color_picker(split, context, brush, "color", value_slider=True)
            layout.prop(brush, "blend", text="")

        ups = context.tool_settings.unified_paint_settings
        size = "size"
        size_owner = ups if ups.use_unified_size else brush
        if size_owner.use_locked_size == 'SCENE':
            size = "unprojected_radius"

        UnifiedPaintPanel.prop_unified(
            layout,
            context,
            brush,
            size,
            unified_name="use_unified_size",
            pressure_name="use_pressure_size",
            text="Radius",
            slider=True,
        )
        UnifiedPaintPanel.prop_unified(
            layout,
            context,
            brush,
            "strength",
            unified_name="use_unified_strength",
            pressure_name="use_pressure_strength",
            slider=True,
        )

        if capabilities.has_auto_smooth:
            layout.prop(brush, "auto_smooth_factor", slider=True)

        if capabilities.has_normal_weight:
            layout.prop(brush, "normal_weight", slider=True)

        if capabilities.has_pinch_factor:
            text = "Pinch"
            if brush.sculpt_tool in {'BLOB', 'SNAKE_HOOK'}:
                text = "Magnify"
            layout.prop(brush, "crease_pinch_factor", slider=True, text=text)

        if capabilities.has_rake_factor:
            layout.prop(brush, "rake_factor", slider=True)

        if capabilities.has_plane_offset:
            layout.prop(brush, "plane_offset", slider=True)
            layout.prop(brush, "plane_trim", slider=True, text="Distance")

        if capabilities.has_height:
            layout.prop(brush, "height", slider=True, text="Height")


class TOPBAR_PT_grease_pencil_materials(GreasePencilMaterialsPanel, Panel):
    bl_space_type = 'VIEW_3D'
    bl_region_type = 'HEADER'
    bl_label = "Materials"
    bl_ui_units_x = 14

    @classmethod
    def poll(cls, context):
        ob = context.object
        return ob and ob.type == 'GREASEPENCIL'


class TOPBAR_PT_grease_pencil_vertex_color(Panel):
    bl_space_type = 'VIEW_3D'
    bl_region_type = 'HEADER'
    bl_label = "Color Attribute"
    bl_ui_units_x = 10

    @classmethod
    def poll(cls, context):
        ob = context.object
        return ob and ob.type == 'GREASEPENCIL'

    def draw(self, context):
        layout = self.layout
        layout.use_property_split = True
        layout.use_property_decorate = False

        ob = context.object
        if ob.mode == 'PAINT_GREASE_PENCIL':
            paint = context.scene.tool_settings.gpencil_paint
        elif ob.mode == 'VERTEX_GREASE_PENCIL':
            paint = context.scene.tool_settings.gpencil_vertex_paint

        ups = context.tool_settings.unified_paint_settings
        brush = paint.brush
        prop_owner = ups if ups.use_unified_color else brush

        col = layout.column()
        col.template_color_picker(prop_owner, "color", value_slider=True)

        sub_row = layout.row(align=True)
        UnifiedPaintPanel.prop_unified_color(sub_row, context, brush, "color", text="")
        UnifiedPaintPanel.prop_unified_color(sub_row, context, brush, "secondary_color", text="")

        sub_row.operator("paint.brush_colors_flip", icon='FILE_REFRESH', text="")

        row = layout.row(align=True)
        row.template_ID(paint, "palette", new="palette.new")
        if paint.palette:
            layout.template_palette(paint, "palette", color=True)

        gp_settings = brush.gpencil_settings
        if brush.gpencil_tool in {'DRAW', 'FILL'}:
            row = layout.row(align=True)
            row.prop(gp_settings, "vertex_mode", text="Mode")
            row = layout.row(align=True)
            row.prop(gp_settings, "vertex_color_factor", slider=True, text="Mix Factor")


class VIEW3D_PT_curves_sculpt_add_shape(Panel):
    # Only for popover, these are dummy values.
    bl_space_type = 'VIEW_3D'
    bl_region_type = 'WINDOW'
    bl_label = "Curves Sculpt Add Curve Options"

    def draw(self, context):
        layout = self.layout

        layout.use_property_split = True
        layout.use_property_decorate = False  # No animation.

        settings = UnifiedPaintPanel.paint_settings(context)
        brush = settings.brush

        col = layout.column(heading="Interpolate", align=True)
        col.prop(brush.curves_sculpt_settings, "use_length_interpolate", text="Length")
        col.prop(brush.curves_sculpt_settings, "use_radius_interpolate", text="Radius")
        col.prop(brush.curves_sculpt_settings, "use_shape_interpolate", text="Shape")
        col.prop(brush.curves_sculpt_settings, "use_point_count_interpolate", text="Point Count")

        col = layout.column()
        col.active = not brush.curves_sculpt_settings.use_length_interpolate
        col.prop(brush.curves_sculpt_settings, "curve_length", text="Length")

        col = layout.column()
        col.active = not brush.curves_sculpt_settings.use_radius_interpolate
        col.prop(brush.curves_sculpt_settings, "curve_radius", text="Radius")

        col = layout.column()
        col.active = not brush.curves_sculpt_settings.use_point_count_interpolate
        col.prop(brush.curves_sculpt_settings, "points_per_curve", text="Points")


class VIEW3D_PT_curves_sculpt_parameter_falloff(Panel):
    # Only for popover, these are dummy values.
    bl_space_type = 'VIEW_3D'
    bl_region_type = 'WINDOW'
    bl_label = "Curves Sculpt Parameter Falloff"

    def draw(self, context):
        layout = self.layout

        settings = UnifiedPaintPanel.paint_settings(context)
        brush = settings.brush

        layout.template_curve_mapping(brush.curves_sculpt_settings, "curve_parameter_falloff")
        row = layout.row(align=True)
        row.operator("brush.sculpt_curves_falloff_preset", icon='SMOOTHCURVE', text="").shape = 'SMOOTH'
        row.operator("brush.sculpt_curves_falloff_preset", icon='SPHERECURVE', text="").shape = 'ROUND'
        row.operator("brush.sculpt_curves_falloff_preset", icon='ROOTCURVE', text="").shape = 'ROOT'
        row.operator("brush.sculpt_curves_falloff_preset", icon='SHARPCURVE', text="").shape = 'SHARP'
        row.operator("brush.sculpt_curves_falloff_preset", icon='LINCURVE', text="").shape = 'LINE'
        row.operator("brush.sculpt_curves_falloff_preset", icon='NOCURVE', text="").shape = 'MAX'


class VIEW3D_PT_curves_sculpt_grow_shrink_scaling(Panel):
    # Only for popover, these are dummy values.
    bl_space_type = 'VIEW_3D'
    bl_region_type = 'WINDOW'
    bl_label = "Curves Grow/Shrink Scaling"
    bl_ui_units_x = 12

    def draw(self, context):
        layout = self.layout

        layout.use_property_split = True
        layout.use_property_decorate = False  # No animation.

        settings = UnifiedPaintPanel.paint_settings(context)
        brush = settings.brush

        layout.prop(brush.curves_sculpt_settings, "use_uniform_scale")
        layout.prop(brush.curves_sculpt_settings, "minimum_length")


class VIEW3D_PT_viewport_debug(Panel):
    bl_space_type = 'VIEW_3D'
    bl_region_type = 'HEADER'
    bl_parent_id = "VIEW3D_PT_overlay"
    bl_label = "Viewport Debug"

    @classmethod
    def poll(cls, context):
        prefs = context.preferences
        return prefs.experimental.use_viewport_debug

    def draw(self, context):
        layout = self.layout
        view = context.space_data
        overlay = view.overlay

        layout.prop(overlay, "use_debug_freeze_view_culling")


class View3DAssetShelf(BrushAssetShelf):
    bl_space_type = "VIEW_3D"


class AssetShelfHiddenByDefault():
    # Take #BrushAssetShelf.bl_options but remove the 'DEFAULT_VISIBLE' flag.
    bl_options = {option for option in BrushAssetShelf.bl_options if option != 'DEFAULT_VISIBLE'}


class VIEW3D_AST_brush_sculpt(View3DAssetShelf, bpy.types.AssetShelf):
    mode = 'SCULPT'
    mode_prop = "use_paint_sculpt"
    brush_type_prop = "sculpt_brush_type"
    tool_prop = "sculpt_tool"


class VIEW3D_AST_brush_sculpt_curves(View3DAssetShelf, bpy.types.AssetShelf):
    mode = 'SCULPT_CURVES'
    mode_prop = "use_paint_sculpt_curves"
    brush_type_prop = "curves_sculpt_brush_type"
    tool_prop = "curves_sculpt_tool"


class VIEW3D_AST_brush_vertex_paint(View3DAssetShelf, bpy.types.AssetShelf):
    mode = 'VERTEX_PAINT'
    mode_prop = "use_paint_vertex"
    brush_type_prop = "vertex_brush_type"
    tool_prop = "vertex_tool"


class VIEW3D_AST_brush_weight_paint(AssetShelfHiddenByDefault, View3DAssetShelf, bpy.types.AssetShelf):
    mode = 'WEIGHT_PAINT'
    mode_prop = "use_paint_weight"
    brush_type_prop = "weight_brush_type"
    tool_prop = "weight_tool"


class VIEW3D_AST_brush_texture_paint(View3DAssetShelf, bpy.types.AssetShelf):
    mode = 'TEXTURE_PAINT'
    mode_prop = "use_paint_image"
    brush_type_prop = "image_brush_type"
    tool_prop = "image_tool"


class VIEW3D_AST_brush_gpencil_paint(View3DAssetShelf, bpy.types.AssetShelf):
    mode = 'PAINT_GREASE_PENCIL'
    mode_prop = "use_paint_grease_pencil"
    brush_type_prop = "gpencil_brush_type"
    tool_prop = "gpencil_tool"


class VIEW3D_AST_brush_gpencil_sculpt(View3DAssetShelf, bpy.types.AssetShelf):
    mode = 'SCULPT_GREASE_PENCIL'
    mode_prop = "use_sculpt_grease_pencil"
    brush_type_prop = "gpencil_sculpt_brush_type"
    tool_prop = "gpencil_sculpt_tool"


class VIEW3D_AST_brush_gpencil_vertex(AssetShelfHiddenByDefault, View3DAssetShelf, bpy.types.AssetShelf):
    mode = 'VERTEX_GREASE_PENCIL'
    mode_prop = "use_vertex_grease_pencil"
    brush_type_prop = "gpencil_vertex_brush_type"
    tool_prop = "gpencil_vertex_tool"


class VIEW3D_AST_brush_gpencil_weight(AssetShelfHiddenByDefault, View3DAssetShelf, bpy.types.AssetShelf):
    mode = 'WEIGHT_GREASE_PENCIL'
    mode_prop = "use_weight_grease_pencil"
    brush_type_prop = "gpencil_weight_brush_type"
    tool_prop = "gpencil_weight_tool"


classes = (
    VIEW3D_HT_header,
    VIEW3D_HT_tool_header,
    VIEW3D_MT_editor_menus,
    VIEW3D_MT_transform,
    VIEW3D_MT_transform_object,
    VIEW3D_MT_transform_armature,
    VIEW3D_MT_mirror,
    VIEW3D_MT_snap,
    VIEW3D_MT_uv_map,
    VIEW3D_MT_view,
    VIEW3D_MT_view_local,
    VIEW3D_MT_view_cameras,
    VIEW3D_MT_view_navigation,
    VIEW3D_MT_view_align,
    VIEW3D_MT_view_align_selected,
    VIEW3D_MT_view_viewpoint,
    VIEW3D_MT_view_regions,
    VIEW3D_MT_select_object,
    VIEW3D_MT_select_object_more_less,
    VIEW3D_MT_select_pose,
    VIEW3D_MT_select_pose_more_less,
    VIEW3D_MT_select_particle,
    VIEW3D_MT_edit_mesh,
    VIEW3D_MT_edit_mesh_select_similar,
    VIEW3D_MT_edit_mesh_select_by_trait,
    VIEW3D_MT_edit_mesh_select_more_less,
    VIEW3D_MT_select_edit_mesh,
    VIEW3D_MT_select_edit_curve,
    VIEW3D_MT_select_edit_surface,
    VIEW3D_MT_select_edit_text,
    VIEW3D_MT_select_edit_metaball,
    VIEW3D_MT_edit_lattice_context_menu,
    VIEW3D_MT_select_edit_lattice,
    VIEW3D_MT_select_edit_armature,
    VIEW3D_MT_select_edit_grease_pencil,
    VIEW3D_MT_select_paint_mask,
    VIEW3D_MT_select_paint_mask_vertex,
    VIEW3D_MT_select_edit_point_cloud,
    VIEW3D_MT_edit_curves_select_more_less,
    VIEW3D_MT_select_edit_curves,
    VIEW3D_MT_select_sculpt_curves,
    VIEW3D_MT_mesh_add,
    VIEW3D_MT_curve_add,
    VIEW3D_MT_surface_add,
    VIEW3D_MT_edit_metaball_context_menu,
    VIEW3D_MT_metaball_add,
    TOPBAR_MT_edit_curve_add,
    TOPBAR_MT_edit_armature_add,
    VIEW3D_MT_armature_add,
    VIEW3D_MT_light_add,
    VIEW3D_MT_lightprobe_add,
    VIEW3D_MT_camera_add,
    VIEW3D_MT_volume_add,
    VIEW3D_MT_grease_pencil_add,
    VIEW3D_MT_add,
    VIEW3D_MT_image_add,
    VIEW3D_MT_object,
    VIEW3D_MT_object_animation,
    VIEW3D_MT_object_asset,
    VIEW3D_MT_object_rigid_body,
    VIEW3D_MT_object_clear,
    VIEW3D_MT_object_context_menu,
    VIEW3D_MT_object_convert,
    VIEW3D_MT_object_shading,
    VIEW3D_MT_object_apply,
    VIEW3D_MT_object_relations,
    VIEW3D_MT_object_liboverride,
    VIEW3D_MT_object_parent,
    VIEW3D_MT_object_track,
    VIEW3D_MT_object_collection,
    VIEW3D_MT_object_constraints,
    VIEW3D_MT_object_modifiers,
    VIEW3D_MT_object_quick_effects,
    VIEW3D_MT_object_showhide,
    VIEW3D_MT_object_cleanup,
    VIEW3D_MT_make_single_user,
    VIEW3D_MT_make_links,
    VIEW3D_MT_paint_vertex,
    VIEW3D_MT_hook,
    VIEW3D_MT_vertex_group,
    VIEW3D_MT_greasepencil_vertex_group,
    VIEW3D_MT_paint_weight,
    VIEW3D_MT_paint_weight_lock,
    VIEW3D_MT_sculpt,
    VIEW3D_MT_sculpt_set_pivot,
    VIEW3D_MT_sculpt_transform,
    VIEW3D_MT_sculpt_showhide,
    VIEW3D_MT_sculpt_trim,
    VIEW3D_MT_mask,
    VIEW3D_MT_face_sets,
    VIEW3D_MT_face_sets_init,
    VIEW3D_MT_random_mask,
    VIEW3D_MT_particle,
    VIEW3D_MT_particle_context_menu,
    VIEW3D_MT_particle_showhide,
    VIEW3D_MT_pose,
    VIEW3D_MT_pose_transform,
    VIEW3D_MT_pose_slide,
    VIEW3D_MT_pose_propagate,
    VIEW3D_MT_pose_motion,
    VIEW3D_MT_bone_collections,
    VIEW3D_MT_pose_ik,
    VIEW3D_MT_pose_constraints,
    VIEW3D_MT_pose_names,
    VIEW3D_MT_pose_showhide,
    VIEW3D_MT_pose_apply,
    VIEW3D_MT_pose_context_menu,
    VIEW3D_MT_bone_options_toggle,
    VIEW3D_MT_bone_options_enable,
    VIEW3D_MT_bone_options_disable,
    VIEW3D_MT_edit_mesh_context_menu,
    VIEW3D_MT_edit_mesh_select_mode,
    VIEW3D_MT_edit_mesh_select_linked,
    VIEW3D_MT_edit_mesh_select_loops,
    VIEW3D_MT_edit_mesh_extrude,
    VIEW3D_MT_edit_mesh_vertices,
    VIEW3D_MT_edit_mesh_edges,
    VIEW3D_MT_edit_mesh_faces,
    VIEW3D_MT_edit_mesh_faces_data,
    VIEW3D_MT_edit_mesh_normals,
    VIEW3D_MT_edit_mesh_normals_select_strength,
    VIEW3D_MT_edit_mesh_normals_set_strength,
    VIEW3D_MT_edit_mesh_normals_average,
    VIEW3D_MT_edit_mesh_shading,
    VIEW3D_MT_edit_mesh_weights,
    VIEW3D_MT_edit_mesh_clean,
    VIEW3D_MT_edit_mesh_delete,
    VIEW3D_MT_edit_mesh_merge,
    VIEW3D_MT_edit_mesh_split,
    VIEW3D_MT_edit_mesh_showhide,
    VIEW3D_MT_greasepencil_material_active,
    VIEW3D_MT_paint_grease_pencil,
    VIEW3D_MT_paint_vertex_grease_pencil,
    VIEW3D_MT_edit_greasepencil_showhide,
    VIEW3D_MT_edit_greasepencil_cleanup,
    VIEW3D_MT_weight_grease_pencil,
    VIEW3D_MT_greasepencil_edit_context_menu,
    VIEW3D_MT_grease_pencil_assign_material,
    VIEW3D_MT_edit_greasepencil,
    VIEW3D_MT_edit_greasepencil_delete,
    VIEW3D_MT_edit_greasepencil_stroke,
    VIEW3D_MT_edit_greasepencil_point,
    VIEW3D_MT_edit_greasepencil_animation,
    VIEW3D_MT_edit_curve,
    VIEW3D_MT_edit_curve_ctrlpoints,
    VIEW3D_MT_edit_curve_segments,
    VIEW3D_MT_edit_curve_clean,
    VIEW3D_MT_edit_curve_context_menu,
    VIEW3D_MT_edit_curve_delete,
    VIEW3D_MT_edit_curve_showhide,
    VIEW3D_MT_edit_surface,
    VIEW3D_MT_edit_font,
    VIEW3D_MT_edit_font_chars,
    VIEW3D_MT_edit_font_kerning,
    VIEW3D_MT_edit_font_delete,
    VIEW3D_MT_edit_font_context_menu,
    VIEW3D_MT_edit_meta,
    VIEW3D_MT_edit_meta_showhide,
    VIEW3D_MT_edit_lattice,
    VIEW3D_MT_edit_armature,
    VIEW3D_MT_armature_context_menu,
    VIEW3D_MT_edit_armature_parent,
    VIEW3D_MT_edit_armature_roll,
    VIEW3D_MT_edit_armature_names,
    VIEW3D_MT_edit_armature_delete,
    VIEW3D_MT_edit_curves,
    VIEW3D_MT_edit_curves_add,
    VIEW3D_MT_edit_curves_segments,
    VIEW3D_MT_edit_curves_control_points,
    VIEW3D_MT_edit_curves_context_menu,
    VIEW3D_MT_edit_pointcloud,
    VIEW3D_MT_object_mode_pie,
    VIEW3D_MT_view_pie,
    VIEW3D_MT_transform_gizmo_pie,
    VIEW3D_MT_shading_pie,
    VIEW3D_MT_shading_ex_pie,
    VIEW3D_MT_pivot_pie,
    VIEW3D_MT_snap_pie,
    VIEW3D_MT_orientations_pie,
    VIEW3D_MT_proportional_editing_falloff_pie,
    VIEW3D_MT_sculpt_mask_edit_pie,
    VIEW3D_MT_sculpt_automasking_pie,
    VIEW3D_MT_grease_pencil_sculpt_automasking_pie,
    VIEW3D_MT_wpaint_vgroup_lock_pie,
    VIEW3D_MT_sculpt_face_sets_edit_pie,
    VIEW3D_MT_sculpt_curves,
    VIEW3D_PT_active_tool,
    VIEW3D_PT_active_tool_duplicate,
    VIEW3D_PT_view3d_properties,
    VIEW3D_PT_view3d_lock,
    VIEW3D_PT_view3d_cursor,
    VIEW3D_PT_collections,
    VIEW3D_PT_object_type_visibility,
    VIEW3D_PT_grease_pencil,
    VIEW3D_PT_annotation_onion,
    VIEW3D_PT_grease_pencil_multi_frame,
    VIEW3D_PT_grease_pencil_sculpt_automasking,
    VIEW3D_PT_quad_view,
    VIEW3D_PT_view3d_stereo,
    VIEW3D_PT_shading,
    VIEW3D_PT_shading_lighting,
    VIEW3D_PT_shading_color,
    VIEW3D_PT_shading_options,
    VIEW3D_PT_shading_options_shadow,
    VIEW3D_PT_shading_options_ssao,
    VIEW3D_PT_shading_render_pass,
    VIEW3D_PT_shading_compositor,
    VIEW3D_PT_gizmo_display,
    VIEW3D_PT_overlay,
    VIEW3D_PT_overlay_guides,
    VIEW3D_PT_overlay_object,
    VIEW3D_PT_overlay_geometry,
    VIEW3D_PT_overlay_viewer_node,
    VIEW3D_PT_overlay_motion_tracking,
    VIEW3D_PT_overlay_edit_mesh,
    VIEW3D_PT_overlay_edit_mesh_shading,
    VIEW3D_PT_overlay_edit_mesh_measurement,
    VIEW3D_PT_overlay_edit_mesh_normals,
    VIEW3D_PT_overlay_edit_mesh_freestyle,
    VIEW3D_PT_overlay_edit_curve,
    VIEW3D_PT_overlay_edit_curves,
    VIEW3D_PT_overlay_texture_paint,
    VIEW3D_PT_overlay_vertex_paint,
    VIEW3D_PT_overlay_weight_paint,
    VIEW3D_PT_overlay_bones,
    VIEW3D_PT_overlay_sculpt,
    VIEW3D_PT_overlay_sculpt_curves,
    VIEW3D_PT_snapping,
    VIEW3D_PT_sculpt_snapping,
    VIEW3D_PT_proportional_edit,
    VIEW3D_PT_grease_pencil_origin,
    VIEW3D_PT_grease_pencil_lock,
    VIEW3D_PT_grease_pencil_guide,
    VIEW3D_PT_transform_orientations,
    VIEW3D_PT_overlay_grease_pencil_options,
    VIEW3D_PT_overlay_grease_pencil_canvas_options,
    VIEW3D_PT_context_properties,
    VIEW3D_PT_paint_vertex_context_menu,
    VIEW3D_PT_paint_texture_context_menu,
    VIEW3D_PT_paint_weight_context_menu,
    VIEW3D_PT_sculpt_automasking,
    VIEW3D_PT_sculpt_context_menu,
    TOPBAR_PT_grease_pencil_materials,
    TOPBAR_PT_grease_pencil_vertex_color,
    TOPBAR_PT_annotation_layers,
    VIEW3D_PT_curves_sculpt_add_shape,
    VIEW3D_PT_curves_sculpt_parameter_falloff,
    VIEW3D_PT_curves_sculpt_grow_shrink_scaling,
    VIEW3D_PT_viewport_debug,
    VIEW3D_AST_brush_sculpt,
    VIEW3D_AST_brush_sculpt_curves,
    VIEW3D_AST_brush_vertex_paint,
    VIEW3D_AST_brush_weight_paint,
    VIEW3D_AST_brush_texture_paint,
    VIEW3D_AST_brush_gpencil_paint,
    VIEW3D_AST_brush_gpencil_sculpt,
    VIEW3D_AST_brush_gpencil_vertex,
    VIEW3D_AST_brush_gpencil_weight,
    GREASE_PENCIL_MT_Layers,
    VIEW3D_PT_greasepencil_draw_context_menu,
    VIEW3D_PT_greasepencil_sculpt_context_menu,
    VIEW3D_PT_greasepencil_vertex_paint_context_menu,
    VIEW3D_PT_greasepencil_weight_context_menu,
)


if __name__ == "__main__":  # only for live edit.
    from bpy.utils import register_class
    for cls in classes:
        register_class(cls)<|MERGE_RESOLUTION|>--- conflicted
+++ resolved
@@ -8285,66 +8285,9 @@
         settings = tool_settings.gpencil_weight_paint
         brush = settings.brush
         layout = self.layout
-        gradient_tool = False
-        
-        # The brush of the gradient tool isn't automatically activated
-        # by the window manager, so we select it here manually.
-        tool = context.workspace.tools.from_space_view3d_mode(context.mode, create=False)
-        if tool.idname == 'builtin.gradient':
-            brush = bpy.data.brushes["Weight Gradient"]
-            gradient_tool = True
-        
+
         # Weight settings
-<<<<<<< HEAD
-        if context.mode == 'WEIGHT_GPENCIL':
-            brush_basic_gpencil_weight_settings(layout, context, brush, gradient_tool=gradient_tool)
-        else:
-            # Grease Pencil v3
-            brush_basic_grease_pencil_weight_settings(layout, context, brush)
-
-        # Layers
-        draw_gpencil_layer_active(context, layout)
-
-
-class VIEW3D_PT_gpencil_draw_context_menu(Panel):
-    bl_space_type = 'VIEW_3D'
-    bl_region_type = 'WINDOW'
-    bl_label = "Draw"
-    bl_ui_units_x = 12
-
-    def draw(self, context):
-        layout = self.layout
-        tool_settings = context.tool_settings
-        settings = tool_settings.gpencil_paint
-        brush = settings.brush
-        gp_settings = brush.gpencil_settings
-
-        is_pin_vertex = gp_settings.brush_draw_mode == 'VERTEXCOLOR'
-        is_vertex = settings.color_mode == 'VERTEXCOLOR' or brush.gpencil_tool == 'TINT' or is_pin_vertex
-
-        if brush.gpencil_tool not in {'ERASE', 'CUTTER', 'EYEDROPPER'} and is_vertex:
-            split = layout.split(factor=0.1)
-            split.prop(brush, "color", text="")
-            split.template_color_picker(brush, "color", value_slider=True)
-
-            col = layout.column()
-            col.separator()
-            col.prop_menu_enum(gp_settings, "vertex_mode", text="Mode")
-            col.separator()
-
-        if brush.gpencil_tool not in {'FILL', 'CUTTER'}:
-            layout.prop(brush, "size", slider=True)
-        if brush.gpencil_tool not in {'ERASE', 'FILL', 'CUTTER'}:
-            layout.prop(gp_settings, "pen_strength")
-
-        # Layers
-        draw_gpencil_layer_active(context, layout)
-        # Material
-        if not is_vertex:
-            draw_gpencil_material_active(context, layout)
-=======
         brush_basic_grease_pencil_weight_settings(layout, context, brush)
->>>>>>> e9298dce
 
 
 class VIEW3D_PT_grease_pencil_sculpt_automasking(Panel):

--- conflicted
+++ resolved
@@ -242,6 +242,71 @@
             else:
                 icon = 'NONE'
             layout.operator("grease_pencil.layer_active", text=layer.name, icon=icon).layer = i
+
+
+class GPENCIL_MT_material_active(Menu):
+    bl_label = "Change Active Material"
+
+    @classmethod
+    def poll(cls, context):
+        ob = context.active_object
+        if ob is None or len(ob.material_slots) == 0:
+            return False
+
+        return True
+
+    def draw(self, context):
+        layout = self.layout
+        layout.operator_context = 'INVOKE_REGION_WIN'
+        ob = context.active_object
+
+        for slot in ob.material_slots:
+            mat = slot.material
+            if not mat:
+                continue
+            mat.id_data.preview_ensure()
+            if mat and mat.id_data and mat.id_data.preview:
+                icon = mat.id_data.preview.icon_id
+                layout.operator("gpencil.material_set", text=mat.name, icon_value=icon).slot = mat.name
+
+
+class GPENCIL_MT_gpencil_draw_delete(Menu):
+    bl_label = "Delete"
+
+    def draw(self, _context):
+        layout = self.layout
+
+        layout.operator_context = 'INVOKE_REGION_WIN'
+
+        layout.operator("gpencil.delete", text="Delete Active Keyframe (Active Layer)").type = 'FRAME'
+        layout.operator("gpencil.active_frames_delete_all", text="Delete Active Keyframes (All Layers)")
+
+
+class GPENCIL_MT_cleanup(Menu):
+    bl_label = "Clean Up"
+
+    def draw(self, context):
+
+        ob = context.active_object
+
+        layout = self.layout
+
+        layout.operator("gpencil.frame_clean_fill", text="Boundary Strokes").mode = 'ACTIVE'
+        layout.operator("gpencil.frame_clean_fill", text="Boundary Strokes all Frames").mode = 'ALL'
+
+        layout.separator()
+
+        layout.operator("gpencil.frame_clean_loose", text="Delete Loose Points")
+
+        if ob.mode != 'PAINT_GPENCIL':
+            layout.operator("gpencil.stroke_merge_by_distance", text="Merge by Distance")
+
+        layout.separator()
+
+        layout.operator("gpencil.frame_clean_duplicate", text="Delete Duplicate Frames")
+        layout.operator("gpencil.recalc_geometry", text="Recalculate Geometry")
+        if ob.mode != 'PAINT_GPENCIL':
+            layout.operator("gpencil.reproject")
 
 
 class GPENCIL_UL_annotation_layer(UIList):
@@ -584,37 +649,6 @@
             )
 
 
-class GPENCIL_UL_morph_target(UIList):
-    def draw_item(self, _context, layout, _data, item, icon, _active_data, _active_propname, _index):
-        if self.layout_type in {'DEFAULT', 'COMPACT'}:
-            gpmt = item
-            split = layout.split(factor=0.66, align=False)
-            split.prop(gpmt, "name", text="", emboss=False, icon_value=icon)
-            row = split.row(align=True)
-            row.prop(gpmt, "value", text="", emboss=False, slider=True)
-            row.prop(gpmt, "mute", text="", emboss=False)
-        elif self.layout_type == 'GRID':
-            layout.alignment = 'CENTER'
-            layout.label(text="", icon_value=icon)
-
-    def filter_items(self, context, data, propname):
-        morph_targets = getattr(data, propname)
-        helper_funcs = bpy.types.UI_UL_list
-
-        # Default return values
-        flt_flags = []
-        flt_order = []
-
-        # Filtering by name
-        if self.filter_name:
-            flt_flags = helper_funcs.filter_items_by_name(
-                self.filter_name, self.bitflag_filter_item, morph_targets, "name")
-        if not flt_flags:
-            flt_flags = [self.bitflag_filter_item] * len(morph_targets)
-
-        return flt_flags, flt_order
-
-
 class GreasePencilSimplifyPanel:
 
     def draw_header(self, context):
@@ -696,77 +730,6 @@
             layout.prop(mask, "name", text="", emboss=False, icon_value=icon)
 
 
-<<<<<<< HEAD
-class GPENCIL_MT_layer_mask_menu(Menu):
-    bl_label = "Layer Specials"
-
-    def draw(self, context):
-        layout = self.layout
-        ob = context.object
-        gpd = ob.data
-        gpl_active = gpd.layers.active
-        done = False
-        for gpl in gpd.layers:
-            if gpl != gpl_active and gpl.info not in gpl_active.mask_layers:
-                done = True
-                layout.operator("gpencil.layer_mask_add", text=gpl.info).name = gpl.info
-
-        if done is False:
-            layout.label(text="No layers to add")
-
-
-class GreasePencilLayerMasksPanel:
-    def draw_header(self, context):
-        ob = context.active_object
-        gpd = ob.data
-        gpl = gpd.layers.active
-
-        self.layout.prop(gpl, "use_mask_layer", text="")
-
-    def draw(self, context):
-        ob = context.active_object
-        gpd = ob.data
-        gpl = gpd.layers.active
-
-        layout = self.layout
-        layout.enabled = gpl.use_mask_layer
-
-        if gpl:
-            rows = 4
-            row = layout.row()
-            col = row.column()
-            col.template_list("GPENCIL_UL_masks", "", gpl, "mask_layers", gpl.mask_layers,
-                              "active_mask_index", rows=rows, sort_lock=True)
-
-            col2 = row.column(align=True)
-            col2.menu("GPENCIL_MT_layer_mask_menu", icon='ADD', text="")
-            col2.operator("gpencil.layer_mask_remove", icon='REMOVE', text="")
-
-            col2.separator()
-
-            sub = col2.column(align=True)
-            sub.operator("gpencil.layer_mask_move", icon='TRIA_UP', text="").type = 'UP'
-            sub.operator("gpencil.layer_mask_move", icon='TRIA_DOWN', text="").type = 'DOWN'
-
-            # Test for layers above current one (not supported in Ondine)
-            if gpd.watercolor:
-                layers = []
-                for layer in gpd.layers:
-                    if layer.info == gpl.info:
-                        break
-                    layers.append(layer.info)
-                warning = False
-                for ml in gpl.mask_layers:
-                    if ml.name not in layers:
-                        warning = True
-                        break
-                if warning:
-                    row = layout.row()
-                    row.label(text="Only underlying layers can be used as mask.", icon='ERROR')
-
-
-=======
->>>>>>> e9298dce
 class GreasePencilLayerRelationsPanel:
 
     def draw(self, context):
@@ -933,7 +896,6 @@
     GPENCIL_UL_annotation_layer,
     GPENCIL_UL_layer,
     GPENCIL_UL_masks,
-    GPENCIL_UL_morph_target,
 
     GREASE_PENCIL_MT_move_to_layer,
     GREASE_PENCIL_MT_layer_active,

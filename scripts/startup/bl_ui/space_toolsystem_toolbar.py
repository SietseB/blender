# SPDX-FileCopyrightText: 2017-2023 Blender Authors
#
# SPDX-License-Identifier: GPL-2.0-or-later

# For documentation on tool definitions: see "bl_ui.space_toolsystem_common.ToolDef"
# where there are comments for each field and their use.

# For now group all tools together
# we may want to move these into per space-type files.
#
# For now keep this in a single file since it's an area that may change,
# so avoid making changes all over the place.

import bpy
from bpy.types import Panel

from bl_ui.space_toolsystem_common import (
    ToolSelectPanelHelper,
    ToolDef,
)
from bl_ui.properties_paint_common import (
    BrushAssetShelf,
)
from bpy.app.translations import pgettext_tip as tip_


def kmi_to_string_or_none(kmi):
    return kmi.to_string() if kmi else "<none>"


def generate_from_enum_ex(
        _context, *,
        idname_prefix,
        icon_prefix,
        type,
        attr,
        cursor='DEFAULT',
        tooldef_keywords=None,
        icon_map=None,
        use_separators=True,
):
    if tooldef_keywords is None:
        tooldef_keywords = {}

    tool_defs = []

    enum_items = getattr(
        type.bl_rna.properties[attr],
        "enum_items_static_ui" if use_separators else
        "enum_items_static",
    )

    for enum in enum_items:
        if use_separators:
            if not (name := enum.name):
                # Empty string for a UI Separator.
                tool_defs.append(None)
                continue
            if not (idname := enum.identifier):
                # This is a heading, there is no purpose in showing headings here.
                continue
        else:
            name = enum.name
            idname = enum.identifier

        icon = icon_prefix + idname.lower()
        if icon_map is not None:
            icon = icon_map.get(icon, icon)

        tool_defs.append(
            ToolDef.from_dict(
                dict(
                    idname=idname_prefix + name,
                    label=name,
                    description=enum.description,
                    icon=icon,
                    cursor=cursor,
                    data_block=idname,
                    **tooldef_keywords,
                ),
            ),
        )
    return tuple(tool_defs)


# Use for shared widget data.
class _template_widget:
    class VIEW3D_GGT_xform_extrude:
        @staticmethod
        def draw_settings(_context, layout, tool):
            props = tool.gizmo_group_properties("VIEW3D_GGT_xform_extrude")
            row = layout.row(align=True)
            row.prop(props, "axis_type", expand=True)

    class VIEW3D_GGT_xform_gizmo:
        @staticmethod
        def draw_settings_with_index(context, layout, index):
            scene = context.scene
            orient_slot = scene.transform_orientation_slots[index]
            layout.prop(orient_slot, "type")


class _defs_view3d_generic:
    @ToolDef.from_fn
    def cursor():
        def draw_settings(_context, layout, tool):
            props = tool.operator_properties("view3d.cursor3d")
            layout.prop(props, "use_depth")
            layout.prop(props, "orientation")
        return dict(
            idname="builtin.cursor",
            label="Cursor",
            description=(
                "Set the cursor location, drag to transform"
            ),
            icon="ops.generic.cursor",
            keymap="3D View Tool: Cursor",
            draw_settings=draw_settings,
        )

    @ToolDef.from_fn
    def cursor_click():
        return dict(
            idname="builtin.none",
            label="None",
            icon="ops.generic.cursor",
            keymap=(),
        )

    @ToolDef.from_fn
    def ruler():
        def description(_context, _item, km):
            if km is not None:
                kmi_add = km.keymap_items.find_from_operator("view3d.ruler_add")
                kmi_remove = km.keymap_items.find_from_operator("view3d.ruler_remove")
            else:
                kmi_add = None
                kmi_remove = None
            return tip_(
                "Measure distance and angles.\n"
                "\u2022 {:s} anywhere for new measurement.\n"
                "\u2022 Drag ruler segment to measure an angle.\n"
                "\u2022 {:s} to remove the active ruler.\n"
                "\u2022 Ctrl while dragging to snap.\n"
                "\u2022 Shift while dragging to measure surface thickness"
            ).format(
                kmi_to_string_or_none(kmi_add),
                kmi_to_string_or_none(kmi_remove),
            )
        return dict(
            idname="builtin.measure",
            label="Measure",
            description=description,
            icon="ops.view3d.ruler",
            widget="VIEW3D_GGT_ruler",
            keymap="3D View Tool: Measure",
        )


class _defs_annotate:

    def draw_settings_common(context, layout, tool):
        gpd = context.annotation_data
        region_type = context.region.type

        if gpd is not None:
            if gpd.layers.active_note is not None:
                text = gpd.layers.active_note
                maxw = 25
                if len(text) > maxw:
                    text = text[:maxw - 5] + '..' + text[-3:]
            else:
                text = ""

            gpl = context.active_annotation_layer
            if gpl is not None:
                if context.space_data.type in {'VIEW_3D', 'SEQUENCE_EDITOR', 'IMAGE_EDITOR', 'NODE_EDITOR'}:
                    layout.label(text="Annotation:")
                    if region_type == 'TOOL_HEADER':
                        sub = layout.split(align=True, factor=0.5)
                        sub.ui_units_x = 6.5
                        sub.prop(gpl, "color", text="")
                    else:
                        sub = layout.row(align=True)
                        sub.prop(gpl, "color", text="")
                    sub.popover(
                        panel="TOPBAR_PT_annotation_layers",
                        text=text,
                    )
                elif context.space_data.type == 'PROPERTIES':
                    row = layout.row(align=True)
                    row.prop(gpl, "color", text="Annotation")
                    row.popover(
                        panel="TOPBAR_PT_annotation_layers",
                        text=text,
                    )
                else:
                    layout.label(text="Annotation:")
                    layout.prop(gpl, "color", text="")

        space_type = tool.space_type
        tool_settings = context.tool_settings

        if space_type == 'VIEW_3D':
            if region_type == 'TOOL_HEADER':
                row = layout.row(align=True)
            else:
                row = layout.row().column(align=True)
            row.prop(tool_settings, "annotation_stroke_placement_view3d", text="Placement")
            if tool_settings.annotation_stroke_placement_view3d in {'SURFACE', 'STROKE'}:
                row.prop(tool_settings, "use_annotation_stroke_endpoints")
                row.prop(tool_settings, "use_annotation_project_only_selected")

        elif space_type in {'IMAGE_EDITOR', 'NODE_EDITOR', 'SEQUENCE_EDITOR', 'CLIP_EDITOR'}:
            row = layout.row(align=True)
            row.prop(tool_settings, "annotation_stroke_placement_view2d", text="Placement")

        if tool.idname == "builtin.annotate_line":
            props = tool.operator_properties("gpencil.annotate")
            if region_type == 'TOOL_HEADER':
                row = layout.row()
                row.ui_units_x = 15
                row.prop(props, "arrowstyle_start", text="Start")
                row.separator()
                row.prop(props, "arrowstyle_end", text="End")
            else:
                col = layout.row().column(align=True)
                col.prop(props, "arrowstyle_start", text="Style Start")
                col.prop(props, "arrowstyle_end", text="End")
        elif tool.idname == "builtin.annotate":
            props = tool.operator_properties("gpencil.annotate")
            if region_type == 'TOOL_HEADER':
                row = layout.row()
                row.prop(props, "use_stabilizer", text="Stabilize Stroke")
                subrow = layout.row(align=False)
                subrow.active = props.use_stabilizer
                subrow.prop(props, "stabilizer_radius", text="Radius", slider=True)
                subrow.prop(props, "stabilizer_factor", text="Factor", slider=True)
            else:
                layout.prop(props, "use_stabilizer", text="Stabilize Stroke")
                col = layout.column(align=False)
                col.active = props.use_stabilizer
                col.prop(props, "stabilizer_radius", text="Radius", slider=True)
                col.prop(props, "stabilizer_factor", text="Factor", slider=True)

    @ToolDef.from_fn.with_args(draw_settings=draw_settings_common)
    def scribble(*, draw_settings):
        return dict(
            idname="builtin.annotate",
            label="Annotate",
            icon="ops.gpencil.draw",
            cursor='PAINT_BRUSH',
            keymap="Generic Tool: Annotate",
            draw_settings=draw_settings,
            options={'KEYMAP_FALLBACK'},
        )

    @ToolDef.from_fn.with_args(draw_settings=draw_settings_common)
    def line(*, draw_settings):
        return dict(
            idname="builtin.annotate_line",
            label="Annotate Line",
            icon="ops.gpencil.draw.line",
            cursor='PAINT_BRUSH',
            keymap="Generic Tool: Annotate Line",
            draw_settings=draw_settings,
            options={'KEYMAP_FALLBACK'},
        )

    @ToolDef.from_fn.with_args(draw_settings=draw_settings_common)
    def poly(*, draw_settings):
        return dict(
            idname="builtin.annotate_polygon",
            label="Annotate Polygon",
            icon="ops.gpencil.draw.poly",
            cursor='PAINT_BRUSH',
            keymap="Generic Tool: Annotate Polygon",
            draw_settings=draw_settings,
            options={'KEYMAP_FALLBACK'},
        )

    @ToolDef.from_fn
    def eraser():
        def draw_settings(context, layout, _tool):
            # TODO: Move this setting to tool_settings
            prefs = context.preferences
            layout.prop(prefs.edit, "grease_pencil_eraser_radius", text="Radius")
        return dict(
            idname="builtin.annotate_eraser",
            label="Annotate Eraser",
            icon="ops.gpencil.draw.eraser",
            cursor='ERASER',
            keymap="Generic Tool: Annotate Eraser",
            draw_settings=draw_settings,
            options={'KEYMAP_FALLBACK'},
        )


class _defs_transform:

    def draw_transform_sculpt_tool_settings(context, layout):
        if context.mode != 'SCULPT':
            return
        layout.prop(context.tool_settings.sculpt, "transform_mode")

    @ToolDef.from_fn
    def translate():
        def draw_settings(context, layout, _tool):
            _defs_transform.draw_transform_sculpt_tool_settings(context, layout)
            _template_widget.VIEW3D_GGT_xform_gizmo.draw_settings_with_index(context, layout, 1)
        return dict(
            idname="builtin.move",
            label="Move",
            # cursor='SCROLL_XY',
            icon="ops.transform.translate",
            widget="VIEW3D_GGT_xform_gizmo",
            operator="transform.translate",
            keymap="3D View Tool: Move",
            draw_settings=draw_settings,
        )

    @ToolDef.from_fn
    def rotate():
        def draw_settings(context, layout, _tool):
            _defs_transform.draw_transform_sculpt_tool_settings(context, layout)
            _template_widget.VIEW3D_GGT_xform_gizmo.draw_settings_with_index(context, layout, 2)
        return dict(
            idname="builtin.rotate",
            label="Rotate",
            # cursor='SCROLL_XY',
            icon="ops.transform.rotate",
            widget="VIEW3D_GGT_xform_gizmo",
            operator="transform.rotate",
            keymap="3D View Tool: Rotate",
            draw_settings=draw_settings,
        )

    @ToolDef.from_fn
    def scale():
        def draw_settings(context, layout, _tool):
            _defs_transform.draw_transform_sculpt_tool_settings(context, layout)
            _template_widget.VIEW3D_GGT_xform_gizmo.draw_settings_with_index(context, layout, 3)
        return dict(
            idname="builtin.scale",
            label="Scale",
            # cursor='SCROLL_XY',
            icon="ops.transform.resize",
            widget="VIEW3D_GGT_xform_gizmo",
            operator="transform.resize",
            keymap="3D View Tool: Scale",
            draw_settings=draw_settings,
        )

    @ToolDef.from_fn
    def scale_cage():
        def draw_settings(context, layout, _tool):
            _template_widget.VIEW3D_GGT_xform_gizmo.draw_settings_with_index(context, layout, 3)
        return dict(
            idname="builtin.scale_cage",
            label="Scale Cage",
            icon="ops.transform.resize.cage",
            widget="VIEW3D_GGT_xform_cage",
            operator="transform.resize",
            keymap="3D View Tool: Scale",
            draw_settings=draw_settings,
        )

    @ToolDef.from_fn
    def shear():
        def draw_settings(context, layout, _tool):
            # props = tool.operator_properties("transform.shear")
            _template_widget.VIEW3D_GGT_xform_gizmo.draw_settings_with_index(context, layout, 2)
        return dict(
            idname="builtin.shear",
            label="Shear",
            icon="ops.transform.shear",
            widget="VIEW3D_GGT_xform_shear",
            keymap="3D View Tool: Shear",
            draw_settings=draw_settings,
        )

    @ToolDef.from_fn
    def bend():
        return dict(
            idname="builtin.bend",
            label="Bend",
            icon="ops.gpencil.edit_bend",
            widget=None,
            keymap="3D View Tool: Bend",
        )

    @ToolDef.from_fn
    def transform():
        def draw_settings(context, layout, tool):
            if layout.use_property_split:
                layout.label(text="Gizmos:")

            show_drag = True
            tool_settings = context.tool_settings
            if tool_settings.workspace_tool_type == 'FALLBACK':
                show_drag = False

            if show_drag:
                props = tool.gizmo_group_properties("VIEW3D_GGT_xform_gizmo")
                layout.prop(props, "drag_action")

            _defs_transform.draw_transform_sculpt_tool_settings(context, layout)
            _template_widget.VIEW3D_GGT_xform_gizmo.draw_settings_with_index(context, layout, 1)

        return dict(
            idname="builtin.transform",
            label="Transform",
            description=(
                "Supports any combination of grab, rotate, and scale at once"
            ),
            icon="ops.transform.transform",
            widget="VIEW3D_GGT_xform_gizmo",
            keymap="3D View Tool: Transform",
            draw_settings=draw_settings,
        )


class _defs_view3d_select:

    @ToolDef.from_fn
    def select():
        return dict(
            idname="builtin.select",
            label="Tweak",
            icon="ops.generic.select",
            widget=None,
            keymap="3D View Tool: Tweak",
        )

    @ToolDef.from_fn
    def box():
        def draw_settings(_context, layout, tool):
            props = tool.operator_properties("view3d.select_box")
            row = layout.row()
            row.use_property_split = False
            row.prop(props, "mode", text="", expand=True, icon_only=True)
        return dict(
            idname="builtin.select_box",
            label="Select Box",
            icon="ops.generic.select_box",
            widget=None,
            keymap="3D View Tool: Select Box",
            draw_settings=draw_settings,
        )

    @ToolDef.from_fn
    def lasso():
        def draw_settings(_context, layout, tool):
            props = tool.operator_properties("view3d.select_lasso")
            row = layout.row()
            row.use_property_split = False
            row.prop(props, "mode", text="", expand=True, icon_only=True)
        return dict(
            idname="builtin.select_lasso",
            label="Select Lasso",
            icon="ops.generic.select_lasso",
            widget=None,
            keymap="3D View Tool: Select Lasso",
            draw_settings=draw_settings,
        )

    @ToolDef.from_fn
    def circle():
        def draw_settings(_context, layout, tool):
            props = tool.operator_properties("view3d.select_circle")
            row = layout.row()
            row.use_property_split = False
            row.prop(props, "mode", text="", expand=True, icon_only=True)
            layout.prop(props, "radius")

        def draw_cursor(_context, tool, xy):
            from gpu_extras.presets import draw_circle_2d
            props = tool.operator_properties("view3d.select_circle")
            radius = props.radius
            draw_circle_2d(xy, (1.0,) * 4, radius, segments=32)

        return dict(
            idname="builtin.select_circle",
            label="Select Circle",
            icon="ops.generic.select_circle",
            widget=None,
            keymap="3D View Tool: Select Circle",
            draw_settings=draw_settings,
            draw_cursor=draw_cursor,
        )


class _defs_view3d_add:

    @staticmethod
    def description_interactive_add(context, _item, _km, *, prefix):
        km = context.window_manager.keyconfigs.user.keymaps["View3D Placement Modal"]

        def keymap_item_from_propvalue(propvalue):
            for item in km.keymap_items:
                if item.propvalue == propvalue:
                    return item
            return None

        if km is not None:
            kmi_snap = keymap_item_from_propvalue('SNAP_ON')
            kmi_center = keymap_item_from_propvalue('PIVOT_CENTER_ON')
            kmi_fixed_aspect = keymap_item_from_propvalue('FIXED_ASPECT_ON')
        else:
            kmi_snap = None
            kmi_center = None
            kmi_fixed_aspect = None
        return tip_(
            "{:s}\n"
            "\u2022 {:s} toggles snap while dragging.\n"
            "\u2022 {:s} toggles dragging from the center.\n"
            "\u2022 {:s} toggles fixed aspect"
        ).format(
            prefix,
            kmi_to_string_or_none(kmi_snap),
            kmi_to_string_or_none(kmi_center),
            kmi_to_string_or_none(kmi_fixed_aspect),
        )

    # Layout tweaks here would be good to avoid,
    # this shows limits in layout engine, as buttons are using a lot of space.
    @staticmethod
    def draw_settings_interactive_add(layout, tool_settings, tool, extra):
        show_extra = False
        if not extra:
            row = layout.row()
            row.prop(tool_settings, "plane_depth", text="Depth")
            row = layout.row()
            row.prop(tool_settings, "plane_orientation", text="Orientation")
            row = layout.row()
            row.prop(tool_settings, "snap_elements_tool")

            region_is_header = bpy.context.region.type == 'TOOL_HEADER'
            if region_is_header:
                # Don't draw the "extra" popover here as we might have other settings & this should be last.
                show_extra = True
            else:
                extra = True

        if extra:
            props = tool.operator_properties("view3d.interactive_add")
            layout.use_property_split = True
            layout.row().prop(tool_settings, "plane_axis", expand=True)
            layout.row().prop(tool_settings, "plane_axis_auto")

            layout.label(text="Base")
            layout.row().prop(props, "plane_origin_base", expand=True)
            layout.row().prop(props, "plane_aspect_base", expand=True)
            layout.label(text="Height")
            layout.row().prop(props, "plane_origin_depth", expand=True)
            layout.row().prop(props, "plane_aspect_depth", expand=True)
        return show_extra

    @ToolDef.from_fn
    def cube_add():
        def draw_settings(context, layout, tool, *, extra=False):
            show_extra = _defs_view3d_add.draw_settings_interactive_add(layout, context.tool_settings, tool, extra)
            if show_extra:
                layout.popover("TOPBAR_PT_tool_settings_extra", text="...")

        return dict(
            idname="builtin.primitive_cube_add",
            label="Add Cube",
            icon="ops.mesh.primitive_cube_add_gizmo",
            description=lambda *args: _defs_view3d_add.description_interactive_add(
                *args, prefix=tip_("Add cube to mesh interactively"),
            ),
            widget="VIEW3D_GGT_placement",
            keymap="3D View Tool: Object, Add Primitive",
            draw_settings=draw_settings,
        )

    @ToolDef.from_fn
    def cone_add():
        def draw_settings(context, layout, tool, *, extra=False):
            show_extra = _defs_view3d_add.draw_settings_interactive_add(layout, context.tool_settings, tool, extra)
            if extra:
                return

            props = tool.operator_properties("mesh.primitive_cone_add")
            layout.prop(props, "vertices")
            layout.prop(props, "end_fill_type")

            if show_extra:
                layout.popover("TOPBAR_PT_tool_settings_extra", text="...")

        return dict(
            idname="builtin.primitive_cone_add",
            label="Add Cone",
            icon="ops.mesh.primitive_cone_add_gizmo",
            description=lambda *args: _defs_view3d_add.description_interactive_add(
                *args, prefix=tip_("Add cone to mesh interactively"),
            ),
            widget="VIEW3D_GGT_placement",
            keymap="3D View Tool: Object, Add Primitive",
            draw_settings=draw_settings,
        )

    @ToolDef.from_fn
    def cylinder_add():
        def draw_settings(context, layout, tool, *, extra=False):
            show_extra = _defs_view3d_add.draw_settings_interactive_add(layout, context.tool_settings, tool, extra)
            if extra:
                return

            props = tool.operator_properties("mesh.primitive_cylinder_add")
            layout.prop(props, "vertices")
            layout.prop(props, "end_fill_type")

            if show_extra:
                layout.popover("TOPBAR_PT_tool_settings_extra", text="...")
        return dict(
            idname="builtin.primitive_cylinder_add",
            label="Add Cylinder",
            icon="ops.mesh.primitive_cylinder_add_gizmo",
            description=lambda *args: _defs_view3d_add.description_interactive_add(
                *args, prefix=tip_("Add cylinder to mesh interactively"),
            ),
            widget="VIEW3D_GGT_placement",
            keymap="3D View Tool: Object, Add Primitive",
            draw_settings=draw_settings,
        )

    @ToolDef.from_fn
    def uv_sphere_add():
        def draw_settings(context, layout, tool, *, extra=False):
            show_extra = _defs_view3d_add.draw_settings_interactive_add(layout, context.tool_settings, tool, extra)
            if extra:
                return

            props = tool.operator_properties("mesh.primitive_uv_sphere_add")
            layout.prop(props, "segments")
            layout.prop(props, "ring_count")

            if show_extra:
                layout.popover("TOPBAR_PT_tool_settings_extra", text="...")
        return dict(
            idname="builtin.primitive_uv_sphere_add",
            label="Add UV Sphere",
            icon="ops.mesh.primitive_sphere_add_gizmo",
            description=lambda *args: _defs_view3d_add.description_interactive_add(
                *args, prefix=tip_("Add sphere to mesh interactively"),
            ),
            widget="VIEW3D_GGT_placement",
            keymap="3D View Tool: Object, Add Primitive",
            draw_settings=draw_settings,
        )

    @ToolDef.from_fn
    def ico_sphere_add():
        def draw_settings(context, layout, tool, *, extra=False):
            show_extra = _defs_view3d_add.draw_settings_interactive_add(layout, context.tool_settings, tool, extra)
            if extra:
                return

            props = tool.operator_properties("mesh.primitive_ico_sphere_add")
            layout.prop(props, "subdivisions")

            if show_extra:
                layout.popover("TOPBAR_PT_tool_settings_extra", text="...")
        return dict(
            idname="builtin.primitive_ico_sphere_add",
            label="Add Ico Sphere",
            icon="ops.mesh.primitive_sphere_add_gizmo",
            description=lambda *args: _defs_view3d_add.description_interactive_add(
                *args, prefix=tip_("Add sphere to mesh interactively"),
            ),
            widget="VIEW3D_GGT_placement",
            keymap="3D View Tool: Object, Add Primitive",
            draw_settings=draw_settings,
        )


# -----------------------------------------------------------------------------
# Object Modes (named based on context.mode)

class _defs_edit_armature:

    @ToolDef.from_fn
    def roll():
        return dict(
            idname="builtin.roll",
            label="Roll",
            icon="ops.armature.bone.roll",
            widget="VIEW3D_GGT_tool_generic_handle_free",
            keymap=(),
        )

    @ToolDef.from_fn
    def bone_envelope():
        return dict(
            idname="builtin.bone_envelope",
            label="Bone Envelope",
            icon="ops.transform.bone_envelope",
            widget="VIEW3D_GGT_tool_generic_handle_free",
            keymap=(),
        )

    @ToolDef.from_fn
    def bone_size():
        return dict(
            idname="builtin.bone_size",
            label="Bone Size",
            icon="ops.transform.bone_size",
            widget="VIEW3D_GGT_tool_generic_handle_free",
            keymap=(),
        )

    @ToolDef.from_fn
    def extrude():
        return dict(
            idname="builtin.extrude",
            label="Extrude",
            icon="ops.armature.extrude_move",
            widget="VIEW3D_GGT_xform_extrude",
            keymap=(),
            draw_settings=_template_widget.VIEW3D_GGT_xform_extrude.draw_settings,
        )

    @ToolDef.from_fn
    def extrude_cursor():
        return dict(
            idname="builtin.extrude_to_cursor",
            label="Extrude to Cursor",
            cursor='CROSSHAIR',
            icon="ops.armature.extrude_cursor",
            widget=None,
            keymap=(),
        )


class _defs_edit_mesh:

    @ToolDef.from_fn
    def rip_region():
        def draw_settings(_context, layout, tool):
            props = tool.operator_properties("mesh.rip_move")
            props_macro = props.MESH_OT_rip
            layout.prop(props_macro, "use_fill")

        return dict(
            idname="builtin.rip_region",
            label="Rip Region",
            icon="ops.mesh.rip",
            widget="VIEW3D_GGT_tool_generic_handle_free",
            keymap=(),
            draw_settings=draw_settings,
        )

    @ToolDef.from_fn
    def rip_edge():
        return dict(
            idname="builtin.rip_edge",
            label="Rip Edge",
            icon="ops.mesh.rip_edge",
            widget="VIEW3D_GGT_tool_generic_handle_free",
            keymap=(),
        )

    @ToolDef.from_fn
    def poly_build():
        def draw_settings(_context, layout, tool):
            props = tool.operator_properties("mesh.polybuild_face_at_cursor_move")
            props_macro = props.MESH_OT_polybuild_face_at_cursor
            layout.prop(props_macro, "create_quads")

        def description(_context, _item, km):
            if km is not None:
                kmi_add = km.keymap_items.find_from_operator("mesh.polybuild_face_at_cursor_move")
                kmi_extrude = km.keymap_items.find_from_operator("mesh.polybuild_extrude_at_cursor_move")
                kmi_delete = km.keymap_items.find_from_operator("mesh.polybuild_delete_at_cursor")
            else:
                kmi_add = None
                kmi_extrude = None
                kmi_delete = None
            return tip_(
                "Use multiple operators in an interactive way to add, delete, or move geometry.\n"
                "\u2022 {:s} - Add geometry by moving the cursor close to an element.\n"
                "\u2022 {:s} - Extrude edges by moving the cursor.\n"
                "\u2022 {:s} - Delete mesh element"
            ).format(
                kmi_to_string_or_none(kmi_add),
                kmi_to_string_or_none(kmi_extrude),
                kmi_to_string_or_none(kmi_delete),
            )
        return dict(
            idname="builtin.poly_build",
            description=description,
            label="Poly Build",
            icon="ops.mesh.polybuild_hover",
            widget="VIEW3D_GGT_mesh_preselect_elem",
            keymap=(),
            draw_settings=draw_settings,
        )

    @ToolDef.from_fn
    def edge_slide():
        def draw_settings(_context, layout, tool):
            props = tool.operator_properties("transform.edge_slide")
            layout.prop(props, "correct_uv")

        return dict(
            idname="builtin.edge_slide",
            label="Edge Slide",
            icon="ops.transform.edge_slide",
            widget="VIEW3D_GGT_tool_generic_handle_normal",
            keymap=(),
            draw_settings=draw_settings,
        )

    @ToolDef.from_fn
    def vert_slide():
        def draw_settings(_context, layout, tool):
            props = tool.operator_properties("transform.vert_slide")
            layout.prop(props, "correct_uv")

        return dict(
            idname="builtin.vertex_slide",
            label="Vertex Slide",
            icon="ops.transform.vert_slide",
            widget="VIEW3D_GGT_tool_generic_handle_free",
            keymap=(),
            draw_settings=draw_settings,
        )

    @ToolDef.from_fn
    def spin():
        def draw_settings(_context, layout, tool):
            props = tool.operator_properties("mesh.spin")
            layout.prop(props, "steps")
            layout.prop(props, "dupli")
            props = tool.gizmo_group_properties("MESH_GGT_spin")
            row = layout.row(align=True)
            row.prop(props, "axis", expand=True)

        return dict(
            idname="builtin.spin",
            label="Spin",
            icon="ops.mesh.spin",
            widget="MESH_GGT_spin",
            keymap=(),
            draw_settings=draw_settings,
        )

    @ToolDef.from_fn
    def inset():
        def draw_settings(_context, layout, tool):
            props = tool.operator_properties("mesh.inset")
            layout.prop(props, "use_outset")
            layout.prop(props, "use_individual")
            layout.prop(props, "use_even_offset")
            layout.prop(props, "use_relative_offset")

        return dict(
            idname="builtin.inset_faces",
            label="Inset Faces",
            icon="ops.mesh.inset",
            widget="VIEW3D_GGT_tool_generic_handle_free",
            widget_properties=[
                ("radius", 75.0),
                ("backdrop_fill_alpha", 0.0),
            ],
            keymap=(),
            draw_settings=draw_settings,
        )

    @ToolDef.from_fn
    def bevel():
        def draw_settings(context, layout, tool, *, extra=False):
            props = tool.operator_properties("mesh.bevel")

            region_is_header = context.region.type == 'TOOL_HEADER'

            edge_bevel = props.affect == 'EDGES'

            if not extra:
                if region_is_header:
                    layout.prop(props, "offset_type", text="")
                else:
                    layout.row().prop(props, "affect", expand=True)
                    layout.separator()
                    layout.prop(props, "offset_type")

                layout.prop(props, "segments")

                if region_is_header:
                    layout.prop(props, "affect", text="")

                layout.prop(props, "profile", text="Shape", slider=True)

                if region_is_header:
                    layout.popover("TOPBAR_PT_tool_settings_extra", text="...")
                else:
                    extra = True

            if extra:
                layout.use_property_split = True
                layout.use_property_decorate = False

                layout.prop(props, "material")

                col = layout.column()
                col.prop(props, "harden_normals")
                col.prop(props, "clamp_overlap")
                col.prop(props, "loop_slide")

                col = layout.column(heading="Mark")
                col.active = edge_bevel
                col.prop(props, "mark_seam", text="Seam")
                col.prop(props, "mark_sharp", text="Sharp")

                col = layout.column()
                col.active = edge_bevel
                col.prop(props, "miter_outer", text="Miter Outer")
                col.prop(props, "miter_inner", text="Inner")
                if props.miter_inner == 'ARC':
                    col.prop(props, "spread")

                layout.separator()

                col = layout.column()
                col.active = edge_bevel
                col.prop(props, "vmesh_method", text="Intersections")

                layout.prop(props, "face_strength_mode", text="Face Strength")

                layout.prop(props, "profile_type")

                if props.profile_type == 'CUSTOM':
                    tool_settings = context.tool_settings
                    layout.template_curveprofile(tool_settings, "custom_bevel_profile_preset")

        return dict(
            idname="builtin.bevel",
            label="Bevel",
            icon="ops.mesh.bevel",
            widget="VIEW3D_GGT_tool_generic_handle_normal",
            keymap=(),
            draw_settings=draw_settings,
        )

    @ToolDef.from_fn
    def extrude():
        return dict(
            idname="builtin.extrude_region",
            label="Extrude Region",
            # The operator description isn't useful in this case, give our own.
            description=(
                "Extrude freely or along an axis"
            ),
            icon="ops.mesh.extrude_region_move",
            widget="VIEW3D_GGT_xform_extrude",
            # Important to use same operator as 'E' key.
            operator="view3d.edit_mesh_extrude_move_normal",
            keymap=(),
            draw_settings=_template_widget.VIEW3D_GGT_xform_extrude.draw_settings,
        )

    @ToolDef.from_fn
    def extrude_manifold():
        return dict(
            idname="builtin.extrude_manifold",
            label="Extrude Manifold",
            description=(
                "Extrude, dissolves edges whose faces form a flat surface and intersect new edges"
            ),
            icon="ops.mesh.extrude_manifold",
            widget="VIEW3D_GGT_tool_generic_handle_normal",
            keymap=(),
        )

    @ToolDef.from_fn
    def extrude_normals():
        def draw_settings(_context, layout, tool):
            props = tool.operator_properties("mesh.extrude_region_shrink_fatten")
            props_macro = props.TRANSFORM_OT_shrink_fatten
            layout.prop(props_macro, "use_even_offset")
        return dict(
            idname="builtin.extrude_along_normals",
            label="Extrude Along Normals",
            icon="ops.mesh.extrude_region_shrink_fatten",
            widget="VIEW3D_GGT_tool_generic_handle_normal",
            operator="mesh.extrude_region_shrink_fatten",
            keymap=(),
            draw_settings=draw_settings,
        )

    @ToolDef.from_fn
    def extrude_individual():
        return dict(
            idname="builtin.extrude_individual",
            label="Extrude Individual",
            icon="ops.mesh.extrude_faces_move",
            widget="VIEW3D_GGT_tool_generic_handle_normal",
            keymap=(),
        )

    @ToolDef.from_fn
    def extrude_cursor():
        def draw_settings(_context, layout, tool):
            props = tool.operator_properties("mesh.dupli_extrude_cursor")
            layout.prop(props, "rotate_source")

        return dict(
            idname="builtin.extrude_to_cursor",
            label="Extrude to Cursor",
            cursor='CROSSHAIR',
            icon="ops.mesh.dupli_extrude_cursor",
            widget=None,
            keymap=(),
            draw_settings=draw_settings,
        )

    @ToolDef.from_fn
    def loopcut_slide():

        def draw_settings(_context, layout, tool):
            props = tool.operator_properties("mesh.loopcut_slide")
            props_macro = props.MESH_OT_loopcut
            layout.prop(props_macro, "number_cuts")
            props_macro = props.TRANSFORM_OT_edge_slide
            layout.prop(props_macro, "correct_uv")

        return dict(
            idname="builtin.loop_cut",
            label="Loop Cut",
            icon="ops.mesh.loopcut_slide",
            widget="VIEW3D_GGT_mesh_preselect_edgering",
            keymap=(),
            draw_settings=draw_settings,
        )

    @ToolDef.from_fn
    def offset_edge_loops_slide():
        return dict(
            idname="builtin.offset_edge_loop_cut",
            label="Offset Edge Loop Cut",
            icon="ops.mesh.offset_edge_loops_slide",
            widget=None,
            keymap=(),
        )

    @ToolDef.from_fn
    def vertex_smooth():
        def draw_settings(_context, layout, tool):
            props = tool.operator_properties("mesh.vertices_smooth")
            layout.prop(props, "repeat")
        return dict(
            idname="builtin.smooth",
            label="Smooth",
            icon="ops.mesh.vertices_smooth",
            widget="VIEW3D_GGT_tool_generic_handle_normal",
            keymap=(),
            draw_settings=draw_settings,
        )

    @ToolDef.from_fn
    def vertex_randomize():
        def draw_settings(_context, layout, tool):
            props = tool.operator_properties("transform.vertex_random")
            layout.prop(props, "uniform")
            layout.prop(props, "normal")
            layout.prop(props, "seed")
        return dict(
            idname="builtin.randomize",
            label="Randomize",
            icon="ops.transform.vertex_random",
            widget="VIEW3D_GGT_tool_generic_handle_normal",
            keymap=(),
            draw_settings=draw_settings,
        )

    @ToolDef.from_fn
    def tosphere():
        return dict(
            idname="builtin.to_sphere",
            label="To Sphere",
            icon="ops.transform.tosphere",
            widget=None,
            keymap=(),
        )

    @ToolDef.from_fn
    def shrink_fatten():
        def draw_settings(_context, layout, tool):
            props = tool.operator_properties("transform.shrink_fatten")
            layout.prop(props, "use_even_offset")

        return dict(
            idname="builtin.shrink_fatten",
            label="Shrink/Fatten",
            icon="ops.transform.shrink_fatten",
            widget="VIEW3D_GGT_tool_generic_handle_normal",
            keymap=(),
            draw_settings=draw_settings,
        )

    @ToolDef.from_fn
    def push_pull():
        return dict(
            idname="builtin.push_pull",
            label="Push/Pull",
            icon="ops.transform.push_pull",
            widget="VIEW3D_GGT_tool_generic_handle_normal",
            keymap=(),
        )

    @ToolDef.from_fn
    def knife():
        def draw_settings(_context, layout, tool, *, extra=False):
            show_extra = False
            props = tool.operator_properties("mesh.knife_tool")
            if not extra:
                layout.prop(props, "use_occlude_geometry")
                layout.prop(props, "only_selected")
                layout.prop(props, "xray")
                region_is_header = bpy.context.region.type == 'TOOL_HEADER'
                if region_is_header:
                    show_extra = True
                else:
                    extra = True
            if extra:
                layout.use_property_decorate = False
                layout.use_property_split = True

                layout.prop(props, "visible_measurements")
                layout.prop(props, "angle_snapping")
                layout.prop(props, "angle_snapping_increment", text="Snap Increment")
            if show_extra:
                layout.popover("TOPBAR_PT_tool_settings_extra", text="...")
        return dict(
            idname="builtin.knife",
            label="Knife",
            cursor='KNIFE',
            icon="ops.mesh.knife_tool",
            widget=None,
            keymap=(),
            draw_settings=draw_settings,
            options={'KEYMAP_FALLBACK'},
        )

    @ToolDef.from_fn
    def bisect():
        def draw_settings(_context, layout, tool):
            props = tool.operator_properties("mesh.bisect")
            layout.prop(props, "use_fill")
            layout.prop(props, "clear_inner")
            layout.prop(props, "clear_outer")
            layout.prop(props, "threshold")
        return dict(
            idname="builtin.bisect",
            label="Bisect",
            icon="ops.mesh.bisect",
            widget=None,
            keymap=(),
            draw_settings=draw_settings,
        )


def curve_draw_settings(context, layout, tool, *, extra=False):
    # Tool settings initialize operator options.
    tool_settings = context.tool_settings
    cps = tool_settings.curve_paint_settings
    region_type = context.region.type

    if region_type == 'TOOL_HEADER':
        if not extra:
            layout.prop(cps, "curve_type", text="")
            layout.prop(cps, "depth_mode", expand=True)
            layout.popover("TOPBAR_PT_tool_settings_extra", text="...")
            return

    layout.use_property_split = True
    layout.use_property_decorate = False

    if region_type != 'TOOL_HEADER':
        layout.prop(cps, "curve_type")
        layout.separator()
    if cps.curve_type == 'BEZIER':
        layout.prop(cps, "fit_method")
        layout.prop(cps, "error_threshold")
        if region_type != 'TOOL_HEADER':
            row = layout.row(heading="Detect Corners", align=True)
        else:
            row = layout.row(heading="Corners", align=True)
        row.prop(cps, "use_corners_detect", text="")
        sub = row.row(align=True)
        sub.active = cps.use_corners_detect
        sub.prop(cps, "corner_angle", text="")
        layout.separator()

    col = layout.column(align=True)
    col.prop(cps, "radius_taper_start", text="Taper Start", slider=True)
    col.prop(cps, "radius_taper_end", text="End", slider=True)
    col = layout.column(align=True)
    col.prop(cps, "radius_min", text="Radius Min")
    col.prop(cps, "radius_max", text="Max")
    col.prop(cps, "use_pressure_radius")

    if region_type != 'TOOL_HEADER' or cps.depth_mode == 'SURFACE':
        layout.separator()

    if region_type != 'TOOL_HEADER':
        row = layout.row()
        row.prop(cps, "depth_mode", expand=True)
    if cps.depth_mode == 'SURFACE':
        col = layout.column()
        col.prop(cps, "use_project_only_selected")
        col.prop(cps, "surface_offset")
        col.prop(cps, "use_offset_absolute")
        col.prop(cps, "use_stroke_endpoints")
        if cps.use_stroke_endpoints:
            colsub = layout.column(align=True)
            colsub.prop(cps, "surface_plane")

    props = tool.operator_properties("curves.draw")
    col = layout.column(align=True)
    col.prop(props, "is_curve_2d", text="Curve 2D")
    col.prop(props, "bezier_as_nurbs", text="As NURBS")


class _defs_edit_curve:

    @ToolDef.from_fn
    def draw():
        return dict(
            idname="builtin.draw",
            label="Draw",
            cursor='PAINT_BRUSH',
            icon="ops.curve.draw",
            widget=None,
            keymap=(),
            draw_settings=curve_draw_settings,
        )

    @ToolDef.from_fn
    def extrude():
        return dict(
            idname="builtin.extrude",
            label="Extrude",
            icon="ops.curve.extrude_move",
            widget="VIEW3D_GGT_xform_extrude",
            keymap=(),
            draw_settings=_template_widget.VIEW3D_GGT_xform_extrude.draw_settings,
        )

    @ToolDef.from_fn
    def extrude_cursor():
        return dict(
            idname="builtin.extrude_cursor",
            label="Extrude to Cursor",
            cursor='CROSSHAIR',
            icon="ops.curve.extrude_cursor",
            widget=None,
            keymap=(),
        )

    @ToolDef.from_fn
    def pen():
        def draw_settings(_context, layout, tool):
            props = tool.operator_properties("curve.pen")
            layout.prop(props, "close_spline")
            layout.prop(props, "extrude_handle")
        return dict(
            idname="builtin.pen",
            label="Curve Pen",
            cursor='CROSSHAIR',
            icon="ops.curve.pen",
            widget=None,
            keymap=(),
            draw_settings=draw_settings,
        )

    @ToolDef.from_fn
    def tilt():
        return dict(
            idname="builtin.tilt",
            label="Tilt",
            icon="ops.transform.tilt",
            widget="VIEW3D_GGT_tool_generic_handle_free",
            keymap=(),
        )

    @ToolDef.from_fn
    def curve_radius():
        return dict(
            idname="builtin.radius",
            label="Radius",
            description=(
                "Expand or contract the radius of the selected curve points"
            ),
            icon="ops.curve.radius",
            widget="VIEW3D_GGT_tool_generic_handle_free",
            keymap=(),
        )

    @ToolDef.from_fn
    def curve_vertex_randomize():
        def draw_settings(_context, layout, tool):
            props = tool.operator_properties("transform.vertex_random")
            layout.prop(props, "uniform")
            layout.prop(props, "normal")
            layout.prop(props, "seed")
        return dict(
            idname="builtin.randomize",
            label="Randomize",
            icon="ops.curve.vertex_random",
            widget="VIEW3D_GGT_tool_generic_handle_normal",
            keymap=(),
            draw_settings=draw_settings,
        )


class _defs_edit_curves:

    @ToolDef.from_fn
    def draw():
        def curve_draw(context, layout, tool, *, extra=False):
            curve_draw_settings(context, layout, tool, extra=extra)

        return dict(
            idname="builtin.draw",
            label="Draw",
            cursor='PAINT_BRUSH',
            icon="ops.curve.draw",
            widget=None,
            keymap=(),
            draw_settings=curve_draw,
        )


class _defs_edit_text:

    @ToolDef.from_fn
    def select_text():
        return dict(
            idname="builtin.select_text",
            label="Select Text",
            cursor='TEXT',
            icon="ops.generic.select_box",
            widget=None,
            keymap=(),
        )


class _defs_pose:

    @ToolDef.from_fn
    def breakdown():
        return dict(
            idname="builtin.breakdowner",
            label="Breakdowner",
            icon="ops.pose.breakdowner",
            widget=None,
            keymap=(),
        )

    @ToolDef.from_fn
    def push():
        return dict(
            idname="builtin.push",
            label="Push",
            icon="ops.pose.push",
            widget=None,
            keymap=(),
        )

    @ToolDef.from_fn
    def relax():
        return dict(
            idname="builtin.relax",
            label="Relax",
            icon="ops.pose.relax",
            widget=None,
            keymap=(),
        )


class _defs_particle:

    @staticmethod
    def generate_from_brushes(context):
        return generate_from_enum_ex(
            context,
            idname_prefix="builtin_brush.",
            icon_prefix="brush.particle.",
            type=bpy.types.ParticleEdit,
            attr="tool",
        )


class _defs_sculpt:

    @staticmethod
    def generate_from_brushes(context):
        # Though `data_block` is conceptually unnecessary with a single brush tool,
        # it's still used because many areas assume that brush tools have it set #bToolRef.
        tool = None
        if context:
            brush = context.tool_settings.sculpt.brush
            if brush:
                tool = brush.sculpt_tool
        return [
            ToolDef.from_dict(
                dict(
                    idname="builtin.brush",
                    label="Brush",
                    icon="brush.sculpt.paint",
                    data_block=tool
                )
            )
        ]

    @staticmethod
    def draw_lasso_stroke_settings(layout, props, draw_inline, draw_popover):
        if draw_inline:
            layout.prop(props, "use_smooth_stroke", text="Stabilize Stroke")

            layout.use_property_split = True
            layout.use_property_decorate = False
            col = layout.column()
            col.active = props.use_smooth_stroke
            col.prop(props, "smooth_stroke_radius", text="Radius", slider=True)
            col.prop(props, "smooth_stroke_factor", text="Factor", slider=True)

        if draw_popover:
            layout.popover("TOPBAR_PT_tool_settings_extra", text="Stroke")

    @ToolDef.from_fn
    def mask_border():
        def draw_settings(_context, layout, tool):
            props = tool.operator_properties("paint.mask_box_gesture")
            layout.prop(props, "use_front_faces_only", expand=False)

        return dict(
            idname="builtin.box_mask",
            label="Box Mask",
            icon="ops.sculpt.border_mask",
            widget=None,
            keymap=(),
            draw_settings=draw_settings,
        )

    @ToolDef.from_fn
    def mask_lasso():
        def draw_settings(_context, layout, tool, *, extra=False):
            draw_popover = False
            props = tool.operator_properties("paint.mask_lasso_gesture")

            if not extra:
                layout.prop(props, "use_front_faces_only", expand=False)
                region_is_header = bpy.context.region.type == 'TOOL_HEADER'
                if region_is_header:
                    draw_popover = True
                else:
                    extra = True

            _defs_sculpt.draw_lasso_stroke_settings(layout, props, extra, draw_popover)

        return dict(
            idname="builtin.lasso_mask",
            label="Lasso Mask",
            icon="ops.sculpt.lasso_mask",
            widget=None,
            keymap=(),
            draw_settings=draw_settings,
        )

    @ToolDef.from_fn
    def mask_line():
        def draw_settings(_context, layout, tool):
            props = tool.operator_properties("paint.mask_line_gesture")
            layout.prop(props, "use_front_faces_only", expand=False)
            layout.prop(props, "use_limit_to_segment", expand=False)

        return dict(
            idname="builtin.line_mask",
            label="Line Mask",
            icon="ops.sculpt.line_mask",
            widget=None,
            keymap=(),
            draw_settings=draw_settings,
        )

    @ToolDef.from_fn
    def mask_polyline():
        def draw_settings(_context, layout, tool):
            props = tool.operator_properties("paint.mask_polyline_gesture")
            layout.prop(props, "use_front_faces_only", expand=False)

        return dict(
            idname="builtin.polyline_mask",
            label="Polyline Mask",
            icon="ops.sculpt.polyline_mask",
            widget=None,
            keymap=(),
            draw_settings=draw_settings,
        )

    @ToolDef.from_fn
    def hide_border():
        def draw_settings(_context, layout, tool):
            props = tool.operator_properties("paint.hide_show")
            layout.prop(props, "area", expand=False)

        return dict(
            idname="builtin.box_hide",
            label="Box Hide",
            icon="ops.sculpt.border_hide",
            widget=None,
            keymap=(),
            draw_settings=draw_settings,
        )

    @ToolDef.from_fn
    def hide_lasso():
        def draw_settings(_context, layout, tool, *, extra=False):
            draw_popover = False
            props = tool.operator_properties("paint.hide_show_lasso_gesture")

            if not extra:
                layout.prop(props, "area", expand=False)
                region_is_header = bpy.context.region.type == 'TOOL_HEADER'
                if region_is_header:
                    draw_popover = True
                else:
                    extra = True

            _defs_sculpt.draw_lasso_stroke_settings(layout, props, extra, draw_popover)

        return dict(
            idname="builtin.lasso_hide",
            label="Lasso Hide",
            icon="ops.sculpt.lasso_hide",
            widget=None,
            keymap=(),
            draw_settings=draw_settings,
        )

    @ToolDef.from_fn
    def hide_line():
        def draw_settings(_context, layout, tool):
            props = tool.operator_properties("paint.hide_show_line_gesture")
            layout.prop(props, "use_limit_to_segment", expand=False)

        return dict(
            idname="builtin.line_hide",
            label="Line Hide",
            icon="ops.sculpt.line_hide",
            widget=None,
            keymap=(),
            draw_settings=draw_settings,
        )

    @ToolDef.from_fn
    def hide_polyline():
        def draw_settings(_context, layout, tool):
            props = tool.operator_properties("paint.hide_show_polyline_gesture")
            layout.prop(props, "area", expand=False)

        return dict(
            idname="builtin.polyline_hide",
            label="Polyline Hide",
            icon="ops.sculpt.polyline_hide",
            widget=None,
            keymap=(),
            draw_settings=draw_settings,
        )

    @ToolDef.from_fn
    def face_set_box():
        def draw_settings(_context, layout, tool):
            props = tool.operator_properties("sculpt.face_set_box_gesture")
            layout.prop(props, "use_front_faces_only", expand=False)

        return dict(
            idname="builtin.box_face_set",
            label="Box Face Set",
            icon="ops.sculpt.border_face_set",
            widget=None,
            keymap=(),
            draw_settings=draw_settings,
        )

    @ToolDef.from_fn
    def face_set_lasso():
        def draw_settings(_context, layout, tool, *, extra=False):
            draw_popover = False
            props = tool.operator_properties("sculpt.face_set_lasso_gesture")

            if not extra:
                layout.prop(props, "use_front_faces_only", expand=False)
                region_is_header = bpy.context.region.type == 'TOOL_HEADER'
                if region_is_header:
                    draw_popover = True
                else:
                    extra = True

            _defs_sculpt.draw_lasso_stroke_settings(layout, props, extra, draw_popover)

        return dict(
            idname="builtin.lasso_face_set",
            label="Lasso Face Set",
            icon="ops.sculpt.lasso_face_set",
            widget=None,
            keymap=(),
            draw_settings=draw_settings,
        )

    @ToolDef.from_fn
    def face_set_line():
        def draw_settings(_context, layout, tool):
            props = tool.operator_properties("sculpt.face_set_line_gesture")
            layout.prop(props, "use_front_faces_only", expand=False)
            layout.prop(props, "use_limit_to_segment", expand=False)

        return dict(
            idname="builtin.line_face_set",
            label="Line Face Set",
            icon="ops.sculpt.line_face_set",
            widget=None,
            keymap=(),
            draw_settings=draw_settings,
        )

    @ToolDef.from_fn
    def face_set_polyline():
        def draw_settings(_context, layout, tool):
            props = tool.operator_properties("sculpt.face_set_polyline_gesture")
            layout.prop(props, "use_front_faces_only", expand=False)

        return dict(
            idname="builtin.polyline_face_set",
            label="Polyline Face Set",
            icon="ops.sculpt.polyline_face_set",
            widget=None,
            keymap=(),
            draw_settings=draw_settings,
        )

    @ToolDef.from_fn
    def trim_box():
        def draw_settings(_context, layout, tool):
            props = tool.operator_properties("sculpt.trim_box_gesture")
            layout.prop(props, "trim_solver", expand=False)
            layout.prop(props, "trim_mode", expand=False)
            layout.prop(props, "trim_orientation", expand=False)
            layout.prop(props, "trim_extrude_mode", expand=False)
            layout.prop(props, "use_cursor_depth", expand=False)
        return dict(
            idname="builtin.box_trim",
            label="Box Trim",
            icon="ops.sculpt.box_trim",
            widget=None,
            keymap=(),
            draw_settings=draw_settings,
        )

    @ToolDef.from_fn
    def trim_lasso():
        def draw_settings(_context, layout, tool, *, extra=False):
            draw_popover = False
            props = tool.operator_properties("sculpt.trim_lasso_gesture")

            if not extra:
                layout.prop(props, "trim_solver", expand=False)
                layout.prop(props, "trim_mode", expand=False)
                layout.prop(props, "trim_orientation", expand=False)
                layout.prop(props, "trim_extrude_mode", expand=False)
                layout.prop(props, "use_cursor_depth", expand=False)
                region_is_header = bpy.context.region.type == 'TOOL_HEADER'
                if region_is_header:
                    draw_popover = True
                else:
                    extra = True

            _defs_sculpt.draw_lasso_stroke_settings(layout, props, extra, draw_popover)

        return dict(
            idname="builtin.lasso_trim",
            label="Lasso Trim",
            icon="ops.sculpt.lasso_trim",
            widget=None,
            keymap=(),
            draw_settings=draw_settings,
        )

    @ToolDef.from_fn
    def trim_line():
        def draw_settings(_context, layout, tool):
            props = tool.operator_properties("sculpt.trim_line_gesture")
            layout.prop(props, "trim_solver", expand=False)
            layout.prop(props, "trim_orientation", expand=False)
            layout.prop(props, "trim_extrude_mode", expand=False)
            layout.prop(props, "use_cursor_depth", expand=False)
            layout.prop(props, "use_limit_to_segment", expand=False)
        return dict(
            idname="builtin.line_trim",
            label="Line Trim",
            icon="ops.sculpt.line_trim",
            widget=None,
            keymap=(),
            draw_settings=draw_settings,
        )

    @ToolDef.from_fn
    def trim_polyline():
        def draw_settings(_context, layout, tool):
            props = tool.operator_properties("sculpt.trim_polyline_gesture")
            layout.prop(props, "trim_solver", expand=False)
            layout.prop(props, "trim_mode", expand=False)
            layout.prop(props, "trim_orientation", expand=False)
            layout.prop(props, "trim_extrude_mode", expand=False)
            layout.prop(props, "use_cursor_depth", expand=False)

        return dict(
            idname="builtin.polyline_trim",
            label="Polyline Trim",
            icon="ops.sculpt.polyline_trim",
            widget=None,
            keymap=(),
            draw_settings=draw_settings,
        )

    @ToolDef.from_fn
    def project_line():
        def draw_settings(_context, layout, tool):
            props = tool.operator_properties("sculpt.project_line_gesture")
            layout.prop(props, "use_limit_to_segment", expand=False)

        return dict(
            idname="builtin.line_project",
            label="Line Project",
            icon="ops.sculpt.line_project",
            widget=None,
            keymap=(),
            draw_settings=draw_settings,
        )

    @ToolDef.from_fn
    def mesh_filter():
        def draw_settings(_context, layout, tool):
            props = tool.operator_properties("sculpt.mesh_filter")
            layout.prop(props, "type", expand=False)
            layout.prop(props, "strength")
            row = layout.row(align=True)
            row.prop(props, "deform_axis")
            layout.prop(props, "orientation", expand=False)
            if props.type == 'SURFACE_SMOOTH':
                layout.prop(props, "surface_smooth_shape_preservation", expand=False)
                layout.prop(props, "surface_smooth_current_vertex", expand=False)
            elif props.type == 'SHARPEN':
                layout.prop(props, "sharpen_smooth_ratio", expand=False)
                layout.prop(props, "sharpen_intensify_detail_strength", expand=False)
                layout.prop(props, "sharpen_curvature_smooth_iterations", expand=False)

        return dict(
            idname="builtin.mesh_filter",
            label="Mesh Filter",
            icon="ops.sculpt.mesh_filter",
            widget=None,
            keymap=(),
            draw_settings=draw_settings,
        )

    @ToolDef.from_fn
    def cloth_filter():
        def draw_settings(_context, layout, tool):
            props = tool.operator_properties("sculpt.cloth_filter")
            layout.prop(props, "type", expand=False)
            layout.prop(props, "strength")
            row = layout.row(align=True)
            row.prop(props, "force_axis")
            layout.prop(props, "orientation", expand=False)
            layout.prop(props, "cloth_mass")
            layout.prop(props, "cloth_damping")
            layout.prop(props, "use_face_sets")
            layout.prop(props, "use_collisions")

        return dict(
            idname="builtin.cloth_filter",
            label="Cloth Filter",
            icon="ops.sculpt.cloth_filter",
            widget=None,
            keymap=(),
            draw_settings=draw_settings,
        )

    @ToolDef.from_fn
    def color_filter():
        def draw_settings(_context, layout, tool):
            props = tool.operator_properties("sculpt.color_filter")
            layout.prop(props, "type", expand=False)
            if props.type == 'FILL':
                layout.prop(props, "fill_color", expand=False)
            layout.prop(props, "strength")

        return dict(
            idname="builtin.color_filter",
            label="Color Filter",
            icon="ops.sculpt.color_filter",
            widget=None,
            keymap=(),
            draw_settings=draw_settings,
        )

    @ToolDef.from_fn
    def mask_by_color():
        def draw_settings(_context, layout, tool):
            props = tool.operator_properties("sculpt.mask_by_color")
            layout.prop(props, "threshold")
            layout.prop(props, "contiguous")
            layout.prop(props, "invert")
            layout.prop(props, "preserve_previous_mask")

        return dict(
            idname="builtin.mask_by_color",
            label="Mask by Color",
            icon="ops.sculpt.mask_by_color",
            widget=None,
            keymap=(),
            draw_settings=draw_settings,
        )

    @ToolDef.from_fn
    def face_set_edit():
        def draw_settings(_context, layout, tool):
            props = tool.operator_properties("sculpt.face_set_edit")
            layout.prop(props, "mode", expand=False)
            layout.prop(props, "modify_hidden")

        return dict(
            idname="builtin.face_set_edit",
            label="Edit Face Set",
            icon="ops.sculpt.face_set_edit",
            widget=None,
            keymap="3D View Tool: Sculpt, Face Set Edit",
            draw_settings=draw_settings,
        )


class _defs_vertex_paint:

    @staticmethod
    def poll_select_mask(context):
        if context is None:
            return True
        ob = context.active_object
        return (ob and ob.type == 'MESH' and
                (ob.data.use_paint_mask or
                 ob.data.use_paint_mask_vertex))

    @staticmethod
    def generate_from_brushes(context):
        # Though `data_block` is conceptually unnecessary with a single brush tool,
        # it's still used because many areas assume that brush tools have it set #bToolRef.
        tool = None
        if context:
            brush = context.tool_settings.vertex_paint.brush
            if brush:
                tool = brush.vertex_tool
        return [
            ToolDef.from_dict(
                dict(
                    idname="builtin.brush",
                    label="Brush",
                    icon="brush.sculpt.paint",
                    data_block=tool
                )
            )
        ]


class _defs_texture_paint:

    @staticmethod
    def poll_select_mask(context):
        if context is None:
            return True
        ob = context.active_object
        return (ob and ob.type == 'MESH' and
                (ob.data.use_paint_mask))

    @staticmethod
    def generate_from_brushes(context):
        # Though `data_block` is conceptually unnecessary with a single brush tool,
        # it's still used because many areas assume that brush tools have it set #bToolRef.
        tool = None
        if context:
            brush = context.tool_settings.image_paint.brush
            if brush:
                tool = brush.image_tool
        return [
            ToolDef.from_dict(
                dict(
                    idname="builtin.brush",
                    label="Brush",
                    icon="brush.sculpt.paint",
                    cursor='PAINT_CROSS',
                    data_block=tool
                )
            )
        ]


class _defs_weight_paint:

    @staticmethod
    def poll_select_tools(context):
        if context is None:
            return VIEW3D_PT_tools_active._tools_select
        ob = context.active_object
        if (ob and ob.type == 'MESH' and
            (ob.data.use_paint_mask or
             ob.data.use_paint_mask_vertex)):
            return VIEW3D_PT_tools_active._tools_select
        elif context.pose_object:
            return VIEW3D_PT_tools_active._tools_select
        return ()

    @staticmethod
    def generate_from_brushes(context):
        # Though `data_block` is conceptually unnecessary with a single brush tool,
        # it's still used because many areas assume that brush tools have it set #bToolRef.
        tool = None
        if context:
            brush = context.tool_settings.weight_paint.brush
            if brush:
                tool = brush.weight_tool
        return [
            ToolDef.from_dict(
                dict(
                    idname="builtin.brush",
                    label="Brush",
                    icon="brush.sculpt.paint",
                    data_block=tool
                )
            )
        ]

    @ToolDef.from_fn
    def sample_weight():
        def draw_settings(context, layout, _tool):
            if context.tool_settings.unified_paint_settings.use_unified_weight:
                weight = context.tool_settings.unified_paint_settings.weight
            elif context.tool_settings.weight_paint.brush:
                weight = context.tool_settings.weight_paint.brush.weight
            else:
                return
            layout.label(text="Weight: {:.3f}".format(weight))
        return dict(
            idname="builtin.sample_weight",
            label="Sample Weight",
            icon="ops.paint.weight_sample",
            cursor='EYEDROPPER',
            widget=None,
            keymap=(),
            draw_settings=draw_settings,
        )

    @ToolDef.from_fn
    def sample_weight_group():
        return dict(
            idname="builtin.sample_vertex_group",
            label="Sample Vertex Group",
            icon="ops.paint.weight_sample_group",
            cursor='EYEDROPPER',
            widget=None,
            keymap=(),
        )

    @ToolDef.from_fn
    def gradient():
        def draw_settings(context, layout, tool):
            brush = context.tool_settings.weight_paint.brush
            if brush is not None:
                from bl_ui.properties_paint_common import UnifiedPaintPanel
                UnifiedPaintPanel.prop_unified(
                    layout,
                    context,
                    brush,
                    "weight",
                    unified_name="use_unified_weight",
                    slider=True,
                    header=True,
                )
                UnifiedPaintPanel.prop_unified(
                    layout,
                    context,
                    brush,
                    "strength",
                    unified_name="use_unified_strength",
                    header=True,
                )

            props = tool.operator_properties("paint.weight_gradient")
            row = layout.row()
            row.prop(props, "type", expand=True)
            row = layout.row()
            row.popover("VIEW3D_PT_tools_weight_gradient")

        return dict(
            idname="builtin.gradient",
            label="Gradient",
            icon="ops.paint.weight_gradient",
            widget=None,
            keymap=(),
            draw_settings=draw_settings,
        )


class _defs_grease_pencil_paint:

    @staticmethod
    def generate_from_brushes(context):
        # Though `data_block` is conceptually unnecessary with a single brush tool,
        # it's still used because many areas assume that brush tools have it set #bToolRef.
        tool = None
        if context:
            brush = context.tool_settings.gpencil_paint.brush
            if brush:
                tool = brush.gpencil_tool
        return [
            ToolDef.from_dict(
                dict(
                    idname="builtin.brush",
                    label="Brush",
                    icon="brush.sculpt.paint",
                    data_block=tool
                )
            )
        ]

    @ToolDef.from_fn
    def cutter():
        def draw_settings(context, layout, _tool):
            brush = context.tool_settings.gpencil_paint.brush
            gp_settings = brush.gpencil_settings
            row = layout.row()
            row.use_property_split = False
            row.prop(gp_settings, "use_keep_caps_eraser")
            row.prop(gp_settings, "use_active_layer_only")

        return dict(
            idname="builtin.cutter",
            label="Cutter",
            icon="ops.gpencil.stroke_cutter",
            cursor='KNIFE',
            keymap=(),
            draw_settings=draw_settings,
        )

    @staticmethod
    def grease_pencil_primitive_toolbar(context, layout, _tool, props):
        paint = context.tool_settings.gpencil_paint
        brush = paint.brush

        if brush is None:
            return False

        gp_settings = brush.gpencil_settings

        row = layout.row(align=True)

        BrushAssetShelf.draw_popup_selector(row, context, brush)

        from bl_ui.properties_paint_common import (
            brush_basic_grease_pencil_paint_settings,
            brush_basic__draw_color_selector,
        )

        brush_basic__draw_color_selector(context, layout, brush, gp_settings, props)
        brush_basic_grease_pencil_paint_settings(layout, context, brush, compact=True)
        return True

    @ToolDef.from_fn
    def line():
        def draw_settings(context, layout, tool):
            props = tool.operator_properties("grease_pencil.primitive_line")
            _defs_grease_pencil_paint.grease_pencil_primitive_toolbar(context, layout, tool, props)

        return dict(
            idname="builtin.line",
            label="Line",
            icon="ops.gpencil.primitive_line",
            cursor='CROSSHAIR',
            widget=None,
            keymap=(),
            draw_settings=draw_settings,
        )

    @ToolDef.from_fn
    def polyline():
        def draw_settings(context, layout, tool):
            props = tool.operator_properties("grease_pencil.primitive_polyline")
            _defs_grease_pencil_paint.grease_pencil_primitive_toolbar(context, layout, tool, props)

        return dict(
            idname="builtin.polyline",
            label="Polyline",
            icon="ops.gpencil.primitive_polyline",
            cursor='CROSSHAIR',
            widget=None,
            keymap=(),
            draw_settings=draw_settings,
        )

    @ToolDef.from_fn
    def arc():
        def draw_settings(context, layout, tool):
            props = tool.operator_properties("grease_pencil.primitive_arc")
            _defs_grease_pencil_paint.grease_pencil_primitive_toolbar(context, layout, tool, props)

        return dict(
            idname="builtin.arc",
            label="Arc",
            icon="ops.gpencil.primitive_arc",
            cursor='CROSSHAIR',
            widget=None,
            keymap=(),
            draw_settings=draw_settings,
        )

    @ToolDef.from_fn
    def curve():
        def draw_settings(context, layout, tool):
            props = tool.operator_properties("grease_pencil.primitive_curve")
            _defs_grease_pencil_paint.grease_pencil_primitive_toolbar(context, layout, tool, props)

        return dict(
            idname="builtin.curve",
            label="Curve",
            icon="ops.gpencil.primitive_curve",
            cursor='CROSSHAIR',
            widget=None,
            keymap=(),
            draw_settings=draw_settings,
        )

    @ToolDef.from_fn
    def box():
        def draw_settings(context, layout, tool):
            props = tool.operator_properties("grease_pencil.primitive_box")
            _defs_grease_pencil_paint.grease_pencil_primitive_toolbar(context, layout, tool, props)

        return dict(
            idname="builtin.box",
            label="Box",
            icon="ops.gpencil.primitive_box",
            cursor='CROSSHAIR',
            widget=None,
            keymap=(),
            draw_settings=draw_settings,
        )

    @ToolDef.from_fn
    def circle():
        def draw_settings(context, layout, tool):
            props = tool.operator_properties("grease_pencil.primitive_circle")
            _defs_grease_pencil_paint.grease_pencil_primitive_toolbar(context, layout, tool, props)

        return dict(
            idname="builtin.circle",
            label="Circle",
            icon="ops.gpencil.primitive_circle",
            cursor='CROSSHAIR',
            widget=None,
            keymap=(),
            draw_settings=draw_settings,
        )


class _defs_image_generic:

    @staticmethod
    def poll_uvedit(context):
        if context is None:
            return True
        ob = context.edit_object
        if ob is not None:
            data = ob.data
            if data is not None:
                return bool(getattr(data, "uv_layers", False))
        return False

    @ToolDef.from_fn
    def cursor():
        return dict(
            idname="builtin.cursor",
            label="Cursor",
            description=(
                "Set the cursor location, drag to transform"
            ),
            icon="ops.generic.cursor",
            keymap=(),
        )

    # Currently a place holder so we can switch away from the annotation tool.
    # Falls back to default image editor action.
    @ToolDef.from_fn
    def sample():
        def draw_settings(_context, layout, tool):
            props = tool.operator_properties("image.sample")
            layout.prop(props, "size")
        return dict(
            idname="builtin.sample",
            label="Sample",
            description=(
                "Sample pixel values under the cursor"
            ),
            icon="ops.paint.weight_sample",  # XXX, needs own icon.
            keymap="Image Editor Tool: Sample",
            draw_settings=draw_settings,
        )


class _defs_image_uv_transform:

    @ToolDef.from_fn
    def translate():
        return dict(
            idname="builtin.move",
            label="Move",
            icon="ops.transform.translate",
            widget="IMAGE_GGT_gizmo2d_translate",
            operator="transform.translate",
            keymap="Image Editor Tool: Uv, Move",
        )

    @ToolDef.from_fn
    def rotate():
        return dict(
            idname="builtin.rotate",
            label="Rotate",
            icon="ops.transform.rotate",
            widget="IMAGE_GGT_gizmo2d_rotate",
            operator="transform.rotate",
            keymap="Image Editor Tool: Uv, Rotate",
        )

    @ToolDef.from_fn
    def scale():
        return dict(
            idname="builtin.scale",
            label="Scale",
            icon="ops.transform.resize",
            widget="IMAGE_GGT_gizmo2d_resize",
            operator="transform.resize",
            keymap="Image Editor Tool: Uv, Scale",
        )

    @ToolDef.from_fn
    def transform():
        return dict(
            idname="builtin.transform",
            label="Transform",
            description=(
                "Supports any combination of grab, rotate, and scale at once"
            ),
            icon="ops.transform.transform",
            widget="IMAGE_GGT_gizmo2d",
            # No keymap default action, only for gizmo!
        )


class _defs_image_uv_select:

    @ToolDef.from_fn
    def select():
        return dict(
            idname="builtin.select",
            label="Tweak",
            icon="ops.generic.select",
            widget=None,
            keymap=(),
        )

    @ToolDef.from_fn
    def box():
        def draw_settings(_context, layout, tool):
            props = tool.operator_properties("uv.select_box")
            row = layout.row()
            row.use_property_split = False
            row.prop(props, "mode", text="", expand=True, icon_only=True)
        return dict(
            idname="builtin.select_box",
            label="Select Box",
            icon="ops.generic.select_box",
            widget=None,
            keymap=(),
            draw_settings=draw_settings,
        )

    @ToolDef.from_fn
    def lasso():
        def draw_settings(_context, layout, tool):
            props = tool.operator_properties("uv.select_lasso")
            row = layout.row()
            row.use_property_split = False
            row.prop(props, "mode", text="", expand=True, icon_only=True)
        return dict(
            idname="builtin.select_lasso",
            label="Select Lasso",
            icon="ops.generic.select_lasso",
            widget=None,
            keymap=(),
            draw_settings=draw_settings,
        )

    @ToolDef.from_fn
    def circle():
        def draw_settings(_context, layout, tool):
            props = tool.operator_properties("uv.select_circle")
            row = layout.row()
            row.use_property_split = False
            row.prop(props, "mode", text="", expand=True, icon_only=True)
            layout.prop(props, "radius")

        def draw_cursor(_context, tool, xy):
            from gpu_extras.presets import draw_circle_2d
            props = tool.operator_properties("uv.select_circle")
            radius = props.radius
            draw_circle_2d(xy, (1.0,) * 4, radius, segments=32)

        return dict(
            idname="builtin.select_circle",
            label="Select Circle",
            icon="ops.generic.select_circle",
            widget=None,
            keymap=(),
            draw_settings=draw_settings,
            draw_cursor=draw_cursor,
        )


class _defs_image_uv_edit:

    @ToolDef.from_fn
    def rip_region():
        return dict(
            idname="builtin.rip_region",
            label="Rip Region",
            icon="ops.mesh.rip",
            # TODO: generic operator (UV version of `VIEW3D_GGT_tool_generic_handle_free`).
            widget=None,
            keymap=(),
            options={'KEYMAP_FALLBACK'},
        )


class _defs_image_uv_sculpt:

    @ToolDef.from_fn
    def grab():
        def draw_settings(context, layout, tool):
            uv_sculpt = context.scene.tool_settings.uv_sculpt
            layout.prop(uv_sculpt, "size")
            layout.prop(uv_sculpt, "strength")
            layout.popover("IMAGE_PT_uv_sculpt_curve")
            layout.popover("IMAGE_PT_uv_sculpt_options")

        def draw_cursor(context, tool, xy):
            from gpu_extras.presets import draw_circle_2d
            uv_sculpt = context.scene.tool_settings.uv_sculpt
            radius = uv_sculpt.size
            draw_circle_2d(xy, (1.0,) * 4, radius)

        return dict(
            idname="sculpt.uv_sculpt_grab",
            label="Grab",
            icon="brush.uv_sculpt.grab",
            keymap=(),
            draw_cursor=draw_cursor,
            draw_settings=draw_settings,
            options={'KEYMAP_FALLBACK'},
        )

    @ToolDef.from_fn
    def relax():
        def draw_settings(context, layout, tool):
            uv_sculpt = context.scene.tool_settings.uv_sculpt
            layout.prop(uv_sculpt, "size")
            layout.prop(uv_sculpt, "strength")
            layout.popover("IMAGE_PT_uv_sculpt_curve")
            layout.popover("IMAGE_PT_uv_sculpt_options")

            props = tool.operator_properties("sculpt.uv_sculpt_relax")
            layout.prop(props, "relax_method", text="Method")

        def draw_cursor(context, tool, xy):
            from gpu_extras.presets import draw_circle_2d
            uv_sculpt = context.scene.tool_settings.uv_sculpt
            radius = uv_sculpt.size
            draw_circle_2d(xy, (1.0,) * 4, radius)

        return dict(
            idname="sculpt.uv_sculpt_relax",
            label="Relax",
            icon="brush.uv_sculpt.relax",
            keymap=(),
            draw_cursor=draw_cursor,
            draw_settings=draw_settings,
            options={'KEYMAP_FALLBACK'},
        )

    @ToolDef.from_fn
    def pinch():
        def draw_settings(context, layout, tool):
            uv_sculpt = context.scene.tool_settings.uv_sculpt
            layout.prop(uv_sculpt, "size")
            layout.prop(uv_sculpt, "strength")
            layout.popover("IMAGE_PT_uv_sculpt_curve")
            layout.popover("IMAGE_PT_uv_sculpt_options")

        def draw_cursor(context, tool, xy):
            from gpu_extras.presets import draw_circle_2d
            uv_sculpt = context.scene.tool_settings.uv_sculpt
            radius = uv_sculpt.size
            draw_circle_2d(xy, (1.0,) * 4, radius)

        return dict(
            idname="sculpt.uv_sculpt_pinch",
            label="Pinch",
            icon="brush.uv_sculpt.pinch",
            keymap=(),
            draw_cursor=draw_cursor,
            draw_settings=draw_settings,
            options={'KEYMAP_FALLBACK'},
        )


class _defs_gpencil_paint:

    @staticmethod
    def gpencil_primitive_toolbar(context, layout, _tool, props):
        paint = context.tool_settings.gpencil_paint
        brush = paint.brush

        if brush is None:
            return False

        gp_settings = brush.gpencil_settings

        row = layout.row(align=True)
        tool_settings = context.scene.tool_settings
        settings = tool_settings.gpencil_paint

        BrushAssetShelf.draw_popup_selector(layout, context, brush)

        from bl_ui.properties_paint_common import (
            brush_basic_gpencil_paint_settings,
            brush_basic__draw_color_selector,
        )

        brush_basic__draw_color_selector(context, layout, brush, gp_settings, props)
        brush_basic_gpencil_paint_settings(layout, context, brush, compact=True)
        return True

    @staticmethod
    def generate_from_brushes(context):
        # Though `data_block` is conceptually unnecessary with a single brush tool,
        # it's still used because many areas assume that brush tools have it set #bToolRef.
        tool = None
        if context:
            brush = context.tool_settings.gpencil_paint.brush
            if brush:
                tool = brush.gpencil_tool
        return [
            ToolDef.from_dict(
                dict(
                    idname="builtin.brush",
                    label="Brush",
                    icon="brush.sculpt.paint",
                    data_block=tool
                )
            )
        ]

    @ToolDef.from_fn
    def cutter():
        def draw_settings(_context, layout, tool):
            props = tool.operator_properties("gpencil.stroke_cutter")
            row = layout.row()
            row.use_property_split = False
            row.prop(props, "flat_caps")
        return dict(
            idname="builtin.cutter",
            label="Cutter",
            icon="ops.gpencil.stroke_cutter",
            cursor='KNIFE',
            widget=None,
            keymap=(),
            draw_settings=draw_settings,
        )

    @ToolDef.from_fn
    def line():
        def draw_settings(context, layout, tool):
            props = tool.operator_properties("gpencil.primitive_line")
            _defs_gpencil_paint.gpencil_primitive_toolbar(context, layout, tool, props)

        return dict(
            idname="builtin.line",
            label="Line",
            icon="ops.gpencil.primitive_line",
            cursor='CROSSHAIR',
            widget=None,
            keymap=(),
            draw_settings=draw_settings,
        )

    @ToolDef.from_fn
    def polyline():
        def draw_settings(context, layout, tool):
            props = tool.operator_properties("gpencil.primitive_polyline")
            _defs_gpencil_paint.gpencil_primitive_toolbar(context, layout, tool, props)

        return dict(
            idname="builtin.polyline",
            label="Polyline",
            icon="ops.gpencil.primitive_polyline",
            cursor='CROSSHAIR',
            widget=None,
            keymap=(),
            draw_settings=draw_settings,
        )

    @ToolDef.from_fn
    def box():
        def draw_settings(context, layout, tool):
            props = tool.operator_properties("gpencil.primitive_box")
            _defs_gpencil_paint.gpencil_primitive_toolbar(context, layout, tool, props)

        return dict(
            idname="builtin.box",
            label="Box",
            icon="ops.gpencil.primitive_box",
            cursor='CROSSHAIR',
            widget=None,
            keymap=(),
            draw_settings=draw_settings,
        )

    @ToolDef.from_fn
    def circle():
        def draw_settings(context, layout, tool):
            props = tool.operator_properties("gpencil.primitive_circle")
            _defs_gpencil_paint.gpencil_primitive_toolbar(context, layout, tool, props)

        return dict(
            idname="builtin.circle",
            label="Circle",
            icon="ops.gpencil.primitive_circle",
            cursor='CROSSHAIR',
            widget=None,
            keymap=(),
            draw_settings=draw_settings,
        )

    @ToolDef.from_fn
    def arc():
        def draw_settings(context, layout, tool):
            props = tool.operator_properties("gpencil.primitive_curve")
            _defs_gpencil_paint.gpencil_primitive_toolbar(context, layout, tool, props)

        return dict(
            idname="builtin.arc",
            label="Arc",
            icon="ops.gpencil.primitive_arc",
            cursor='CROSSHAIR',
            widget=None,
            keymap=(),
            draw_settings=draw_settings,
        )

    @ToolDef.from_fn
    def curve():
        def draw_settings(context, layout, tool):
            props = tool.operator_properties("gpencil.primitive_curve")
            _defs_gpencil_paint.gpencil_primitive_toolbar(context, layout, tool, props)

        return dict(
            idname="builtin.curve",
            label="Curve",
            icon="ops.gpencil.primitive_curve",
            cursor='CROSSHAIR',
            widget=None,
            keymap=(),
            draw_settings=draw_settings,
        )

    @ToolDef.from_fn
    def eyedropper():
        def draw_settings(_context, layout, tool):
            props = tool.operator_properties("ui.eyedropper_gpencil_color")
            row = layout.row()
            row.use_property_split = False
            row.prop(props, "mode", expand=True)
        return dict(
            idname="builtin.eyedropper",
            label="Eyedropper",
            icon="ops.paint.eyedropper_add",
            cursor='EYEDROPPER',
            widget=None,
            keymap=(),
            draw_settings=draw_settings,
        )

    @ToolDef.from_fn
    def interpolate():
        def draw_settings(_context, layout, tool):
            props = tool.operator_properties("gpencil.interpolate")
            layout.prop(props, "layers")
            layout.prop(props, "exclude_breakdowns")
            layout.prop(props, "flip")
            layout.prop(props, "smooth_factor")
            layout.prop(props, "smooth_steps")

        return dict(
            idname="builtin.interpolate",
            label="Interpolate",
            icon="ops.pose.breakdowner",
            cursor='DEFAULT',
            widget=None,
            keymap=(),
            draw_settings=draw_settings,
        )


class _defs_gpencil_edit:
    def is_segment(context):
        tool_settings = context.scene.tool_settings
        if context.mode == 'EDIT_GPENCIL':
            return tool_settings.gpencil_selectmode_edit == 'SEGMENT'
        elif context.mode == 'SCULPT_GPENCIL':
            return tool_settings.use_gpencil_select_mask_segment
        elif context.mode == 'VERTEX_GPENCIL':
            return tool_settings.use_gpencil_vertex_select_mask_segment
        else:
            return False

    @ToolDef.from_fn
    def bend():
        return dict(
            idname="builtin.bend",
            label="Bend",
            icon="ops.gpencil.edit_bend",
            widget=None,
            keymap=(),
        )

    @ToolDef.from_fn
    def select():
        def draw_settings(context, layout, _tool):
            if _defs_gpencil_edit.is_segment(context):
                layout.prop(context.tool_settings.gpencil_sculpt, "intersection_threshold")
        return dict(
            idname="builtin.select",
            label="Tweak",
            icon="ops.generic.select",
            widget=None,
            keymap=(),
            draw_settings=draw_settings,
        )

    @ToolDef.from_fn
    def box_select():
        def draw_settings(context, layout, tool):
            props = tool.operator_properties("gpencil.select_box")
            row = layout.row()
            row.use_property_split = False
            row.prop(props, "mode", text="", expand=True, icon_only=True)
            if _defs_gpencil_edit.is_segment(context):
                layout.prop(context.tool_settings.gpencil_sculpt, "intersection_threshold")
        return dict(
            idname="builtin.select_box",
            label="Select Box",
            icon="ops.generic.select_box",
            widget=None,
            keymap=(),
            draw_settings=draw_settings,
        )

    @ToolDef.from_fn
    def lasso_select():
        def draw_settings(context, layout, tool):
            props = tool.operator_properties("gpencil.select_lasso")
            row = layout.row()
            row.use_property_split = False
            row.prop(props, "mode", text="", expand=True, icon_only=True)
            if _defs_gpencil_edit.is_segment(context):
                layout.prop(context.tool_settings.gpencil_sculpt, "intersection_threshold")
        return dict(
            idname="builtin.select_lasso",
            label="Select Lasso",
            icon="ops.generic.select_lasso",
            widget=None,
            keymap=(),
            draw_settings=draw_settings,
        )

    @ToolDef.from_fn
    def circle_select():
        def draw_settings(context, layout, tool):
            props = tool.operator_properties("gpencil.select_circle")
            row = layout.row()
            row.use_property_split = False
            row.prop(props, "mode", text="", expand=True, icon_only=True)
            layout.prop(props, "radius")
            if _defs_gpencil_edit.is_segment(context):
                layout.prop(context.tool_settings.gpencil_sculpt, "intersection_threshold")

        def draw_cursor(_context, tool, xy):
            from gpu_extras.presets import draw_circle_2d
            props = tool.operator_properties("gpencil.select_circle")
            radius = props.radius
            draw_circle_2d(xy, (1.0,) * 4, radius, segments=32)

        return dict(
            idname="builtin.select_circle",
            label="Select Circle",
            icon="ops.generic.select_circle",
            widget=None,
            keymap=(),
            draw_settings=draw_settings,
            draw_cursor=draw_cursor,
        )

    @ToolDef.from_fn
    def radius():
        return dict(
            idname="builtin.radius",
            label="Radius",
            description=(
                "Expand or contract the radius of the selected points"
            ),
            icon="ops.gpencil.radius",

            widget=None,
            keymap=(),
        )

    @ToolDef.from_fn
    def shear():
        return dict(
            idname="builtin.shear",
            label="Shear",
            icon="ops.gpencil.edit_shear",
            widget=None,
            keymap=(),
        )

    @ToolDef.from_fn
    def tosphere():
        return dict(
            idname="builtin.to_sphere",
            label="To Sphere",
            icon="ops.transform.tosphere",
            widget=None,
            keymap=(),
        )

    @ToolDef.from_fn
    def extrude():
        return dict(
            idname="builtin.extrude",
            label="Extrude",
            icon="ops.gpencil.extrude_move",
            widget="VIEW3D_GGT_xform_extrude",
            keymap=(),
            draw_settings=_template_widget.VIEW3D_GGT_xform_extrude.draw_settings,
        )

    @ToolDef.from_fn
    def transform_fill():
        def draw_settings(_context, layout, tool):
            props = tool.operator_properties("gpencil.transform_fill")
            row = layout.row()
            row.use_property_split = False
            row.prop(props, "mode", expand=True)

        return dict(
            idname="builtin.transform_fill",
            label="Transform Fill",
            icon="ops.gpencil.transform_fill",
            cursor='DEFAULT',
            widget=None,
            keymap=(),
            draw_settings=draw_settings,
        )

    @ToolDef.from_fn
    def interpolate():
        def draw_settings(_context, layout, tool):
            props = tool.operator_properties("gpencil.interpolate")
            layout.prop(props, "layers")
            layout.prop(props, "interpolate_selected_only")
            layout.prop(props, "exclude_breakdowns")
            layout.prop(props, "flip")
            layout.prop(props, "smooth_factor")
            layout.prop(props, "smooth_steps")

        return dict(
            idname="builtin.interpolate",
            label="Interpolate",
            icon="ops.pose.breakdowner",
            cursor='DEFAULT',
            widget=None,
            keymap=(),
            draw_settings=draw_settings,
        )


class _defs_gpencil_sculpt:

    @staticmethod
    def poll_select_mask(context):
        if context is None:
            return True
        ob = context.active_object
        tool_settings = context.scene.tool_settings
        return (
            ob is not None and
            ob.type == 'GPENCIL' and (
                tool_settings.use_gpencil_select_mask_point or
                tool_settings.use_gpencil_select_mask_stroke or
                tool_settings.use_gpencil_select_mask_segment
            )
        )

    @staticmethod
    def generate_from_brushes(context):
        # Though `data_block` is conceptually unnecessary with a single brush tool,
        # it's still used because many areas assume that brush tools have it set #bToolRef.
        tool = None
        if context:
            brush = context.tool_settings.gpencil_sculpt_paint.brush
            if brush:
                tool = brush.gpencil_sculpt_tool
        return [
            ToolDef.from_dict(
                dict(
                    idname="builtin.brush",
                    label="Brush",
                    icon="brush.sculpt.paint",
                    data_block=tool
                )
            )
        ]


class _defs_grease_pencil_sculpt:
    @staticmethod
    def poll_select_mask(context):
        if context is None:
            return True
        ob = context.active_object
        tool_settings = context.scene.tool_settings
        return (
            ob is not None and
            ob.type in {'GPENCIL', 'GREASEPENCIL'} and (
                tool_settings.use_gpencil_select_mask_point or
                tool_settings.use_gpencil_select_mask_stroke or
                tool_settings.use_gpencil_select_mask_segment
            )
        )

    @staticmethod
    def generate_from_brushes(context):
        # Though `data_block` is conceptually unnecessary with a single brush tool,
        # it's still used because many areas assume that brush tools have it set #bToolRef.
        tool = None
        if context:
            brush = context.tool_settings.gpencil_sculpt_paint.brush
            if brush:
                tool = brush.gpencil_sculpt_tool
        return [
            ToolDef.from_dict(
                dict(
                    idname="builtin.brush",
                    label="Brush",
                    icon="brush.sculpt.paint",
                    data_block=tool
                )
            )
        ]


class _defs_gpencil_weight:

    @staticmethod
    def generate_from_brushes(context):
<<<<<<< HEAD
        return generate_from_enum_ex(
            context,
            idname_prefix="builtin_brush.",
            icon_prefix="ops.gpencil.sculpt_",
            type=bpy.types.Brush,
            attr="gpencil_weight_tool",
            tooldef_keywords=dict(
                operator="gpencil.weight_paint",
            ),
        )
    
    @ToolDef.from_fn
    def gradient():
        def draw_settings(context, layout, tool):
            # The brush of the gradient tool isn't automatically activated
            # by the window manager, so we select it here manually.
            brush = bpy.data.brushes["Weight Gradient"]
            props = tool.operator_properties("gpencil.weight_gradient")
            compact = context.region.type == 'TOOL_HEADER'
            
            layout.prop(brush, "strength", expand=True)
            layout.prop(brush, "weight", expand=True)
            layout.prop(props, "type", expand=True)
            layout.prop(brush.gpencil_settings, "direction", expand=True, text="" if compact else "Direction")
            
            if compact:
                layout.popover("VIEW3D_PT_tools_grease_pencil_weight_options", text="Options")
                layout.popover("VIEW3D_PT_tools_grease_pencil_weight_gradient_falloff", text="Falloff")
        
        return dict(
            idname="builtin.gradient",
            label="Gradient",
            icon="ops.gpencil.weight_gradient",
            widget=None,
            keymap=(),
            draw_settings=draw_settings,
        )
=======
        # Though `data_block` is conceptually unnecessary with a single brush tool,
        # it's still used because many areas assume that brush tools have it set #bToolRef.
        tool = None
        if context:
            brush = context.tool_settings.gpencil_weight_paint.brush
            if brush:
                tool = brush.gpencil_weight_tool
        return [
            ToolDef.from_dict(
                dict(
                    idname="builtin.brush",
                    label="Brush",
                    icon="brush.sculpt.paint",
                    data_block=tool
                )
            )
        ]
>>>>>>> a3f0d81a


class _defs_grease_pencil_weight:

    @staticmethod
    def generate_from_brushes(context):
        return generate_from_enum_ex(
            context,
            idname_prefix="builtin_brush.",
            icon_prefix="ops.gpencil.sculpt_",
            type=bpy.types.Brush,
            # Uses GPv2 tool settings
            attr="gpencil_weight_tool",
        )


class _defs_curves_sculpt:

    @staticmethod
    def generate_from_brushes(context):
        # Though `data_block` is conceptually unnecessary with a single brush tool,
        # it's still used because many areas assume that brush tools have it set #bToolRef.
        tool = None
        if context:
            brush = context.tool_settings.curves_sculpt.brush
            if brush:
                tool = brush.curves_sculpt_tool
        return [
            ToolDef.from_dict(
                dict(
                    idname="builtin.brush",
                    label="Brush",
                    icon="brush.sculpt.paint",
                    data_block=tool
                )
            )
        ]


class _defs_gpencil_vertex:

    @staticmethod
    def poll_select_mask(context):
        if context is None:
            return True
        ob = context.active_object
        tool_settings = context.scene.tool_settings
        return (
            ob is not None and
            ob.type == 'GPENCIL' and (
                tool_settings.use_gpencil_vertex_select_mask_point or
                tool_settings.use_gpencil_vertex_select_mask_stroke or
                tool_settings.use_gpencil_vertex_select_mask_segment
            )
        )

    @staticmethod
    def generate_from_brushes(context):
        # Though `data_block` is conceptually unnecessary with a single brush tool,
        # it's still used because many areas assume that brush tools have it set #bToolRef.
        tool = None
        if context:
            brush = context.tool_settings.gpencil_vertex_paint.brush
            if brush:
                tool = brush.gpencil_vertex_tool
        return [
            ToolDef.from_dict(
                dict(
                    idname="builtin.brush",
                    label="Brush",
                    icon="brush.sculpt.paint",
                    data_block=tool
                )
            )
        ]


class _defs_node_select:

    @ToolDef.from_fn
    def select():
        return dict(
            idname="builtin.select",
            label="Tweak",
            icon="ops.generic.select",
            widget=None,
            keymap="Node Tool: Tweak",
        )

    @ToolDef.from_fn
    def box():
        def draw_settings(_context, layout, tool):
            props = tool.operator_properties("node.select_box")
            row = layout.row()
            row.use_property_split = False
            row.prop(props, "mode", text="", expand=True, icon_only=True)
        return dict(
            idname="builtin.select_box",
            label="Select Box",
            icon="ops.generic.select_box",
            widget=None,
            keymap="Node Tool: Select Box",
            draw_settings=draw_settings,
        )

    @ToolDef.from_fn
    def lasso():
        def draw_settings(_context, layout, tool):
            props = tool.operator_properties("node.select_lasso")
            row = layout.row()
            row.use_property_split = False
            row.prop(props, "mode", text="", expand=True, icon_only=True)
        return dict(
            idname="builtin.select_lasso",
            label="Select Lasso",
            icon="ops.generic.select_lasso",
            widget=None,
            keymap="Node Tool: Select Lasso",
            draw_settings=draw_settings,
        )

    @ToolDef.from_fn
    def circle():
        def draw_settings(_context, layout, tool):
            props = tool.operator_properties("node.select_circle")
            row = layout.row()
            row.use_property_split = False
            row.prop(props, "mode", text="", expand=True, icon_only=True)
            layout.prop(props, "radius")

        def draw_cursor(_context, tool, xy):
            from gpu_extras.presets import draw_circle_2d
            props = tool.operator_properties("node.select_circle")
            radius = props.radius
            draw_circle_2d(xy, (1.0,) * 4, radius, segments=32)

        return dict(
            idname="builtin.select_circle",
            label="Select Circle",
            icon="ops.generic.select_circle",
            widget=None,
            keymap="Node Tool: Select Circle",
            draw_settings=draw_settings,
            draw_cursor=draw_cursor,
        )


class _defs_node_edit:

    @ToolDef.from_fn
    def links_cut():
        return dict(
            idname="builtin.links_cut",
            label="Links Cut",
            icon="ops.node.links_cut",
            widget=None,
            keymap="Node Tool: Links Cut",
            options={'KEYMAP_FALLBACK'},
        )


class _defs_sequencer_generic:

    @ToolDef.from_fn
    def cursor():
        return dict(
            idname="builtin.cursor",
            label="Cursor",
            description=(
                "Set the cursor location, drag to transform"
            ),
            icon="ops.generic.cursor",
            keymap="Sequencer Tool: Cursor",
        )

    @ToolDef.from_fn
    def blade():
        def draw_settings(_context, layout, tool):
            props = tool.operator_properties("sequencer.split")
            row = layout.row()
            row.prop(props, "type", expand=True)
        return dict(
            idname="builtin.blade",
            label="Blade",
            icon="ops.sequencer.blade",
            cursor='CROSSHAIR',
            widget=None,
            keymap="Sequencer Tool: Blade",
            draw_settings=draw_settings,
            options={'KEYMAP_FALLBACK'},
        )

    @ToolDef.from_fn
    def sample():
        return dict(
            idname="builtin.sample",
            label="Sample",
            description=(
                "Sample pixel values under the cursor"
            ),
            icon="ops.paint.weight_sample",  # XXX, needs own icon.
            keymap="Sequencer Tool: Sample",
        )

    @ToolDef.from_fn
    def translate():
        return dict(
            idname="builtin.move",
            label="Move",
            icon="ops.transform.translate",
            widget="SEQUENCER_GGT_gizmo2d_translate",
            operator="transform.translate",
            keymap="Sequencer Tool: Move",
        )

    @ToolDef.from_fn
    def rotate():
        return dict(
            idname="builtin.rotate",
            label="Rotate",
            icon="ops.transform.rotate",
            widget="SEQUENCER_GGT_gizmo2d_rotate",
            operator="transform.rotate",
            keymap="Sequencer Tool: Rotate",
        )

    @ToolDef.from_fn
    def scale():
        return dict(
            idname="builtin.scale",
            label="Scale",
            icon="ops.transform.resize",
            widget="SEQUENCER_GGT_gizmo2d_resize",
            operator="transform.resize",
            keymap="Sequencer Tool: Scale",
        )

    @ToolDef.from_fn
    def transform():
        return dict(
            idname="builtin.transform",
            label="Transform",
            description=(
                "Supports any combination of grab, rotate, and scale at once"
            ),
            icon="ops.transform.transform",
            widget="SEQUENCER_GGT_gizmo2d",
            # No keymap default action, only for gizmo!
        )


class _defs_sequencer_select:
    @ToolDef.from_fn
    def select_timeline():
        return dict(
            idname="builtin.select",
            label="Tweak",
            icon="ops.generic.select",
            widget=None,
            keymap="Sequencer Timeline Tool: Tweak",
        )

    @ToolDef.from_fn
    def box_timeline():
        def draw_settings(_context, layout, tool):
            props = tool.operator_properties("sequencer.select_box")
            row = layout.row()
            row.use_property_split = False
            row.prop(props, "mode", text="", expand=True, icon_only=True)
        return dict(
            idname="builtin.select_box",
            label="Select Box",
            icon="ops.generic.select_box",
            widget=None,
            keymap="Sequencer Timeline Tool: Select Box",
            draw_settings=draw_settings,
        )

    @ToolDef.from_fn
    def select_preview():
        return dict(
            idname="builtin.select",
            label="Tweak",
            icon="ops.generic.select",
            widget=None,
            keymap="Sequencer Preview Tool: Tweak",
        )

    @ToolDef.from_fn
    def box_preview():
        def draw_settings(_context, layout, tool):
            props = tool.operator_properties("sequencer.select_box")
            row = layout.row()
            row.use_property_split = False
            row.prop(props, "mode", text="", expand=True, icon_only=True)
        return dict(
            idname="builtin.select_box",
            label="Select Box",
            icon="ops.generic.select_box",
            widget=None,
            keymap="Sequencer Preview Tool: Select Box",
            draw_settings=draw_settings,
        )


class IMAGE_PT_tools_active(ToolSelectPanelHelper, Panel):
    bl_space_type = 'IMAGE_EDITOR'
    bl_region_type = 'TOOLS'
    bl_label = "Tools"  # not visible
    bl_options = {'HIDE_HEADER'}

    # Satisfy the `ToolSelectPanelHelper` API.
    keymap_prefix = "Image Editor Tool:"

    # Default group to use as a fallback.
    tool_fallback_id = "builtin.select"

    @classmethod
    def tools_from_context(cls, context, mode=None):
        if mode is None:
            if context.space_data is None:
                mode = 'VIEW'
            else:
                mode = context.space_data.mode
        for tools in (cls._tools[None], cls._tools.get(mode, ())):
            for item in tools:
                if not (type(item) is ToolDef) and callable(item):
                    yield from item(context)
                else:
                    yield item

    @classmethod
    def tools_all(cls):
        yield from cls._tools.items()

    # Private tool lists for convenient reuse in `_tools`.

    _tools_transform = (
        _defs_image_uv_transform.translate,
        _defs_image_uv_transform.rotate,
        _defs_image_uv_transform.scale,
        _defs_image_uv_transform.transform,
    )

    _tools_select = (
        (
            _defs_image_uv_select.select,
            _defs_image_uv_select.box,
            _defs_image_uv_select.circle,
            _defs_image_uv_select.lasso,
        ),
    )

    _tools_annotate = (
        (
            _defs_annotate.scribble,
            _defs_annotate.line,
            _defs_annotate.poly,
            _defs_annotate.eraser,
        ),
    )

    # Private tools dictionary, store data to implement `tools_all` & `tools_from_context`.
    # The keys match image spaces modes: `context.space_data.mode`.
    # The values represent the tools, see `ToolSelectPanelHelper` for details.
    _tools = {
        None: [
            # for all modes
        ],
        'VIEW': [
            _defs_image_generic.sample,
            *_tools_annotate,
        ],
        'UV': [
            *_tools_select,
            _defs_image_generic.cursor,
            None,
            *_tools_transform,
            None,
            *_tools_annotate,
            None,
            _defs_image_uv_edit.rip_region,
            None,
            _defs_image_uv_sculpt.grab,
            _defs_image_uv_sculpt.relax,
            _defs_image_uv_sculpt.pinch,
        ],
        'MASK': [
            None,
        ],
        'PAINT': [
            _defs_texture_paint.generate_from_brushes,
            None,
            *_tools_annotate,
        ],
    }


class NODE_PT_tools_active(ToolSelectPanelHelper, Panel):
    bl_space_type = 'NODE_EDITOR'
    bl_region_type = 'TOOLS'
    bl_label = "Tools"  # not visible
    bl_options = {'HIDE_HEADER'}

    # Satisfy the `ToolSelectPanelHelper` API.
    keymap_prefix = "Node Editor Tool:"

    # Default group to use as a fallback.
    tool_fallback_id = "builtin.select"

    @classmethod
    def tools_from_context(cls, context, mode=None):
        if mode is None:
            if context.space_data is None:
                mode = None
            else:
                mode = context.space_data.tree_type
        for tools in (cls._tools[None], cls._tools.get(mode, ())):
            for item in tools:
                if not (type(item) is ToolDef) and callable(item):
                    yield from item(context)
                else:
                    yield item

    @classmethod
    def tools_all(cls):
        yield from cls._tools.items()

    # Private tool lists for convenient reuse in `_tools`.

    _tools_select = (
        (
            _defs_node_select.select,
            _defs_node_select.box,
            _defs_node_select.lasso,
            _defs_node_select.circle,
        ),
    )

    _tools_annotate = (
        (
            _defs_annotate.scribble,
            _defs_annotate.line,
            _defs_annotate.poly,
            _defs_annotate.eraser,
        ),
    )

    # Private tools dictionary, store data to implement `tools_all` & `tools_from_context`.
    # The keys is always `None` since nodes don't use use modes to access different tools.
    # The values represent the tools, see `ToolSelectPanelHelper` for details.
    _tools = {
        None: [
            *_tools_select,
            None,
            *_tools_annotate,
            None,
            _defs_node_edit.links_cut,
        ],
    }


class VIEW3D_PT_tools_active(ToolSelectPanelHelper, Panel):
    bl_space_type = 'VIEW_3D'
    bl_region_type = 'TOOLS'
    bl_label = "Tools"  # not visible
    bl_options = {'HIDE_HEADER'}

    # Satisfy the `ToolSelectPanelHelper` API.
    keymap_prefix = "3D View Tool:"

    # Default group to use as a fallback.
    tool_fallback_id = "builtin.select"

    @classmethod
    def tools_from_context(cls, context, mode=None):
        if mode is None:
            mode = context.mode
        for tools in (cls._tools[None], cls._tools.get(mode, ())):
            for item in tools:
                if not (type(item) is ToolDef) and callable(item):
                    yield from item(context)
                else:
                    yield item

    @classmethod
    def tools_all(cls):
        yield from cls._tools.items()

    # Private tool lists for convenient reuse in `_tools`.

    _tools_transform = (
        _defs_transform.translate,
        _defs_transform.rotate,
        (
            _defs_transform.scale,
            _defs_transform.scale_cage,
        ),
        _defs_transform.transform,
    )

    _tools_select = (
        (
            _defs_view3d_select.select,
            _defs_view3d_select.box,
            _defs_view3d_select.circle,
            _defs_view3d_select.lasso,
        ),
    )

    _tools_annotate = (
        (
            _defs_annotate.scribble,
            _defs_annotate.line,
            _defs_annotate.poly,
            _defs_annotate.eraser,
        ),
    )

    _tools_gpencil_select = (
        (
            _defs_gpencil_edit.select,
            _defs_gpencil_edit.box_select,
            _defs_gpencil_edit.circle_select,
            _defs_gpencil_edit.lasso_select,
        ),
    )

    _tools_view3d_add = (
        _defs_view3d_add.cube_add,
        _defs_view3d_add.cone_add,
        _defs_view3d_add.cylinder_add,
        _defs_view3d_add.uv_sphere_add,
        _defs_view3d_add.ico_sphere_add,
    )

    _tools_default = (
        *_tools_select,
        _defs_view3d_generic.cursor,
        None,
        *_tools_transform,
        None,
        *_tools_annotate,
        _defs_view3d_generic.ruler,
    )

    # Private tools dictionary, store data to implement `tools_all` & `tools_from_context`.
    # The keys match object-modes from: `context.mode`.
    # The values represent the tools, see `ToolSelectPanelHelper` for details.
    _tools = {
        None: [
            # Don't use this! because of paint modes.
            # _defs_view3d_generic.cursor,
            # End group.
        ],
        'OBJECT': [
            *_tools_default,
            None,
            _tools_view3d_add,
        ],
        'POSE': [
            *_tools_default,
            None,
            (
                _defs_pose.breakdown,
                _defs_pose.push,
                _defs_pose.relax,
            ),
        ],
        'EDIT_ARMATURE': [
            *_tools_default,
            None,
            _defs_edit_armature.roll,
            (
                _defs_edit_armature.bone_size,
                _defs_edit_armature.bone_envelope,
            ),
            None,
            (
                _defs_edit_armature.extrude,
                _defs_edit_armature.extrude_cursor,
            ),
            _defs_transform.shear,
        ],
        'EDIT_MESH': [
            *_tools_default,

            None,
            _tools_view3d_add,
            None,
            (
                _defs_edit_mesh.extrude,
                _defs_edit_mesh.extrude_manifold,
                _defs_edit_mesh.extrude_normals,
                _defs_edit_mesh.extrude_individual,
                _defs_edit_mesh.extrude_cursor,
            ),
            _defs_edit_mesh.inset,
            _defs_edit_mesh.bevel,
            (
                _defs_edit_mesh.loopcut_slide,
                _defs_edit_mesh.offset_edge_loops_slide,
            ),
            (
                _defs_edit_mesh.knife,
                _defs_edit_mesh.bisect,
            ),
            _defs_edit_mesh.poly_build,
            _defs_edit_mesh.spin,
            (
                _defs_edit_mesh.vertex_smooth,
                _defs_edit_mesh.vertex_randomize,
            ),
            (
                _defs_edit_mesh.edge_slide,
                _defs_edit_mesh.vert_slide,
            ),
            (
                _defs_edit_mesh.shrink_fatten,
                _defs_edit_mesh.push_pull,
            ),
            (
                _defs_transform.shear,
                _defs_edit_mesh.tosphere,
            ),
            (
                _defs_edit_mesh.rip_region,
                _defs_edit_mesh.rip_edge,
            ),
        ],
        'EDIT_CURVE': [
            *_tools_default,
            None,
            _defs_edit_curve.draw,
            _defs_edit_curve.pen,
            (
                _defs_edit_curve.extrude,
                _defs_edit_curve.extrude_cursor,
            ),
            None,
            _defs_edit_curve.curve_radius,
            _defs_edit_curve.tilt,
            None,
            _defs_transform.shear,
            _defs_edit_curve.curve_vertex_randomize,
        ],
        'EDIT_CURVES': [
            *_tools_default,
            None,
            _defs_edit_curves.draw,
            None,
            _defs_edit_curve.curve_radius,
            _defs_edit_curve.tilt,
        ],
        'EDIT_SURFACE': [
            *_tools_default,
            None,
            _defs_transform.shear,
        ],
        'EDIT_METABALL': [
            *_tools_default,
            None,
            _defs_transform.shear,
        ],
        'EDIT_LATTICE': [
            *_tools_default,
            None,
            _defs_transform.shear,
        ],
        'EDIT_TEXT': [
            _defs_edit_text.select_text,
            _defs_view3d_generic.cursor,
            None,
            *_tools_annotate,
            _defs_view3d_generic.ruler,
        ],
        'EDIT_GREASE_PENCIL': [
            *_tools_select,
            _defs_view3d_generic.cursor,
            None,
            *_tools_transform,
            None,
            _defs_edit_curve.curve_radius,
            _defs_transform.bend,
            (
                _defs_transform.shear,
                _defs_edit_mesh.tosphere,
            ),
            None,
            *_tools_annotate,
        ],
        'PARTICLE': [
            *_tools_select,
            _defs_view3d_generic.cursor,
            None,
            _defs_particle.generate_from_brushes,
        ],
        'SCULPT': [
            _defs_sculpt.generate_from_brushes,
            None,
            (
                _defs_sculpt.mask_border,
                _defs_sculpt.mask_lasso,
                _defs_sculpt.mask_line,
                _defs_sculpt.mask_polyline,
            ),
            (
                _defs_sculpt.hide_border,
                _defs_sculpt.hide_lasso,
                _defs_sculpt.hide_line,
                _defs_sculpt.hide_polyline,
            ),
            (
                _defs_sculpt.face_set_box,
                _defs_sculpt.face_set_lasso,
                _defs_sculpt.face_set_line,
                _defs_sculpt.face_set_polyline,
            ),
            (
                _defs_sculpt.trim_box,
                _defs_sculpt.trim_lasso,
                _defs_sculpt.trim_line,
                _defs_sculpt.trim_polyline,
            ),
            _defs_sculpt.project_line,
            None,
            _defs_sculpt.mesh_filter,
            _defs_sculpt.cloth_filter,
            _defs_sculpt.color_filter,
            None,
            _defs_sculpt.face_set_edit,
            _defs_sculpt.mask_by_color,
            None,
            _defs_transform.translate,
            _defs_transform.rotate,
            _defs_transform.scale,
            _defs_transform.transform,
            None,
            *_tools_annotate,
        ],
        'SCULPT_GREASE_PENCIL': [
            _defs_grease_pencil_sculpt.generate_from_brushes,
            None,
            *_tools_annotate,
            lambda context: (
                VIEW3D_PT_tools_active._tools_select
                if _defs_grease_pencil_sculpt.poll_select_mask(context)
                else ()
            ),
        ],
        'PAINT_TEXTURE': [
            _defs_texture_paint.generate_from_brushes,
            None,
            lambda context: (
                VIEW3D_PT_tools_active._tools_select
                if _defs_texture_paint.poll_select_mask(context)
                else ()
            ),
            *_tools_annotate,
        ],
        'PAINT_VERTEX': [
            _defs_vertex_paint.generate_from_brushes,
            None,
            lambda context: (
                VIEW3D_PT_tools_active._tools_select
                if _defs_vertex_paint.poll_select_mask(context)
                else ()
            ),
            *_tools_annotate,
        ],
        'PAINT_WEIGHT': [
            _defs_weight_paint.generate_from_brushes,
            _defs_weight_paint.gradient,
            None,
            (
                _defs_weight_paint.sample_weight,
                _defs_weight_paint.sample_weight_group,
            ),
            None,
            lambda context: (
                (
                    _defs_view3d_generic.cursor,
                    None,
                    *VIEW3D_PT_tools_active._tools_transform,
                )
                if context is None or context.pose_object
                else ()
            ),
            None,
            _defs_weight_paint.poll_select_tools,
            *_tools_annotate,
        ],
        'PAINT_GREASE_PENCIL': [
            _defs_view3d_generic.cursor,
            None,
            _defs_grease_pencil_paint.generate_from_brushes,
            _defs_grease_pencil_paint.cutter,
            None,
            _defs_grease_pencil_paint.line,
            _defs_grease_pencil_paint.polyline,
            _defs_grease_pencil_paint.arc,
            _defs_grease_pencil_paint.curve,
            _defs_grease_pencil_paint.box,
            _defs_grease_pencil_paint.circle,
        ],
        'PAINT_GPENCIL': [
            _defs_view3d_generic.cursor,
            None,
            _defs_gpencil_paint.generate_from_brushes,
            _defs_gpencil_paint.cutter,
            None,
            _defs_gpencil_paint.eyedropper,
            None,
            _defs_gpencil_paint.line,
            _defs_gpencil_paint.polyline,
            _defs_gpencil_paint.arc,
            _defs_gpencil_paint.curve,
            _defs_gpencil_paint.box,
            _defs_gpencil_paint.circle,
            None,
            _defs_gpencil_paint.interpolate,
            None,
            *_tools_annotate,
        ],
        'EDIT_GPENCIL': [
            *_tools_gpencil_select,
            _defs_view3d_generic.cursor,
            None,
            *_tools_transform,
            None,
            _defs_gpencil_edit.extrude,
            _defs_gpencil_edit.radius,
            _defs_gpencil_edit.bend,
            (
                _defs_gpencil_edit.shear,
                _defs_gpencil_edit.tosphere,
            ),
            _defs_gpencil_edit.transform_fill,
            None,
            _defs_gpencil_edit.interpolate,
            None,
            *_tools_annotate,
        ],
        'SCULPT_GPENCIL': [
            _defs_gpencil_sculpt.generate_from_brushes,
            None,
            *_tools_annotate,
            lambda context: (
                VIEW3D_PT_tools_active._tools_gpencil_select
                if _defs_gpencil_sculpt.poll_select_mask(context)
                else ()
            ),
        ],
        'WEIGHT_GPENCIL': [
            _defs_gpencil_weight.generate_from_brushes,
            _defs_gpencil_weight.gradient,
            None,
            *_tools_annotate,
        ],
        'WEIGHT_GREASE_PENCIL': [
            _defs_grease_pencil_weight.generate_from_brushes,
            None,
            *_tools_annotate,
        ],
        'VERTEX_GPENCIL': [
            _defs_gpencil_vertex.generate_from_brushes,
            None,
            *_tools_annotate,
            None,
            lambda context: (
                VIEW3D_PT_tools_active._tools_gpencil_select
                if _defs_gpencil_vertex.poll_select_mask(context)
                else ()
            ),
        ],
        'SCULPT_CURVES': [
            _defs_curves_sculpt.generate_from_brushes,
            None,
            *_tools_annotate,
        ],
    }


class SEQUENCER_PT_tools_active(ToolSelectPanelHelper, Panel):
    bl_space_type = 'SEQUENCE_EDITOR'
    bl_region_type = 'TOOLS'
    bl_label = "Tools"  # not visible
    bl_options = {'HIDE_HEADER'}

    # Satisfy the `ToolSelectPanelHelper` API.
    keymap_prefix = "Sequence Editor Tool:"

    # Default group to use as a fallback.
    tool_fallback_id = "builtin.select"

    @classmethod
    def tools_from_context(cls, context, mode=None):
        if mode is None:
            if context.space_data:
                mode = context.space_data.view_type
        for tools in (cls._tools[None], cls._tools.get(mode, ())):
            for item in tools:
                if not (type(item) is ToolDef) and callable(item):
                    yield from item(context)
                else:
                    yield item

    @classmethod
    def tools_all(cls):
        yield from cls._tools.items()

    # Private tool lists for convenient reuse in `_tools`.
    _tools_annotate = (
        (
            _defs_annotate.scribble,
            _defs_annotate.line,
            _defs_annotate.poly,
            _defs_annotate.eraser,
        ),
    )

    # Private tools dictionary, store data to implement `tools_all` & `tools_from_context`.
    # The keys match sequence editors view type: `context.space_data.view_type`.
    # The values represent the tools, see `ToolSelectPanelHelper` for details.
    _tools = {
        None: [
        ],
        'PREVIEW': [
            (
                _defs_sequencer_select.select_preview,
                _defs_sequencer_select.box_preview,
            ),
            _defs_sequencer_generic.cursor,
            None,
            _defs_sequencer_generic.translate,
            _defs_sequencer_generic.rotate,
            _defs_sequencer_generic.scale,
            _defs_sequencer_generic.transform,
            None,
            _defs_sequencer_generic.sample,
            *_tools_annotate,
        ],
        'SEQUENCER': [
            (
                _defs_sequencer_select.select_timeline,
                _defs_sequencer_select.box_timeline,
            ),
            _defs_sequencer_generic.blade,
        ],
        'SEQUENCER_PREVIEW': [
            (
                _defs_sequencer_select.select_timeline,
                _defs_sequencer_select.box_timeline,
            ),
            *_tools_annotate,
            None,
            _defs_sequencer_generic.blade,
        ],
    }


classes = (
    IMAGE_PT_tools_active,
    NODE_PT_tools_active,
    VIEW3D_PT_tools_active,
    SEQUENCER_PT_tools_active,
)

if __name__ == "__main__":  # only for live edit.
    from bpy.utils import register_class
    for cls in classes:
        register_class(cls)<|MERGE_RESOLUTION|>--- conflicted
+++ resolved
@@ -2895,18 +2895,24 @@
 
     @staticmethod
     def generate_from_brushes(context):
-<<<<<<< HEAD
-        return generate_from_enum_ex(
-            context,
-            idname_prefix="builtin_brush.",
-            icon_prefix="ops.gpencil.sculpt_",
-            type=bpy.types.Brush,
-            attr="gpencil_weight_tool",
-            tooldef_keywords=dict(
-                operator="gpencil.weight_paint",
-            ),
-        )
-    
+        # Though `data_block` is conceptually unnecessary with a single brush tool,
+        # it's still used because many areas assume that brush tools have it set #bToolRef.
+        tool = None
+        if context:
+            brush = context.tool_settings.gpencil_weight_paint.brush
+            if brush:
+                tool = brush.gpencil_weight_tool
+        return [
+            ToolDef.from_dict(
+                dict(
+                    idname="builtin.brush",
+                    label="Brush",
+                    icon="brush.sculpt.paint",
+                    data_block=tool
+                )
+            )
+        ]
+
     @ToolDef.from_fn
     def gradient():
         def draw_settings(context, layout, tool):
@@ -2933,25 +2939,6 @@
             keymap=(),
             draw_settings=draw_settings,
         )
-=======
-        # Though `data_block` is conceptually unnecessary with a single brush tool,
-        # it's still used because many areas assume that brush tools have it set #bToolRef.
-        tool = None
-        if context:
-            brush = context.tool_settings.gpencil_weight_paint.brush
-            if brush:
-                tool = brush.gpencil_weight_tool
-        return [
-            ToolDef.from_dict(
-                dict(
-                    idname="builtin.brush",
-                    label="Brush",
-                    icon="brush.sculpt.paint",
-                    data_block=tool
-                )
-            )
-        ]
->>>>>>> a3f0d81a
 
 
 class _defs_grease_pencil_weight:
@@ -2965,6 +2952,9 @@
             type=bpy.types.Brush,
             # Uses GPv2 tool settings
             attr="gpencil_weight_tool",
+            tooldef_keywords=dict(
+                operator="grease_pencil.weight_brush_stroke",
+            ),
         )
 
 
